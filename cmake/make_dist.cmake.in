--- conflicted
+++ resolved
@@ -52,13 +52,11 @@
   ENDIF()
 ENDIF()
 
-<<<<<<< HEAD
 CONFIGURE_FILE(${CMAKE_BINARY_DIR}/include/source_revision.h
        ${PACKAGE_DIR}/include/source_revision.h COPYONLY)
-=======
+
 CONFIGURE_FILE(${CMAKE_BINARY_DIR}/storage/rocksdb/rdb_source_revision.h
        ${PACKAGE_DIR}/storage/rocksdb/rdb_source_revision.h COPYONLY)
->>>>>>> aed2050e
 
 IF(NOT GIT_EXECUTABLE)
   MESSAGE(STATUS "git not found or source dir is not a repo, use CPack")
