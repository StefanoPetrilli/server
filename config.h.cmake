/* Copyright (c) 2009, 2013, Oracle and/or its affiliates. All rights reserved.
 
 This program is free software; you can redistribute it and/or modify
 it under the terms of the GNU General Public License as published by
 the Free Software Foundation; version 2 of the License.
 
 This program is distributed in the hope that it will be useful,
 but WITHOUT ANY WARRANTY; without even the implied warranty of
 MERCHANTABILITY or FITNESS FOR A PARTICULAR PURPOSE.  See the
 GNU General Public License for more details.
 
 You should have received a copy of the GNU General Public License
 along with this program; if not, write to the Free Software
 Foundation, Inc., 51 Franklin St, Fifth Floor, Boston, MA  02110-1335  USA */

#ifndef MY_CONFIG_H
#define MY_CONFIG_H
#cmakedefine DOT_FRM_VERSION @DOT_FRM_VERSION@
/* Headers we may want to use. */
#cmakedefine STDC_HEADERS 1
#cmakedefine _GNU_SOURCE 1
#cmakedefine HAVE_ALLOCA_H 1
#cmakedefine HAVE_ARPA_INET_H 1
#cmakedefine HAVE_ASM_TERMBITS_H 1
#cmakedefine HAVE_CRYPT_H 1
#cmakedefine HAVE_CURSES_H 1
#cmakedefine HAVE_BFD_H 1
#cmakedefine HAVE_NDIR_H 1
#cmakedefine HAVE_DIRENT_H 1
#cmakedefine HAVE_DLFCN_H 1
#cmakedefine HAVE_EXECINFO_H 1
#cmakedefine HAVE_FCNTL_H 1
#cmakedefine HAVE_FENV_H 1
#cmakedefine HAVE_FLOAT_H 1
#cmakedefine HAVE_FNMATCH_H 1
#cmakedefine HAVE_FPU_CONTROL_H 1
#cmakedefine HAVE_GETMNTENT 1
#cmakedefine HAVE_GETMNTENT_IN_SYS_MNTAB 1
#cmakedefine HAVE_GETMNTINFO 1
#cmakedefine HAVE_GETMNTINFO64 1
#cmakedefine HAVE_GETMNTINFO_TAKES_statvfs 1
#cmakedefine HAVE_GRP_H 1
#cmakedefine HAVE_IA64INTRIN_H 1
#cmakedefine HAVE_IEEEFP_H 1
#cmakedefine HAVE_INTTYPES_H 1
#cmakedefine HAVE_KQUEUE 1
#cmakedefine HAVE_LIMITS_H 1
#cmakedefine HAVE_LINK_H 1
#cmakedefine HAVE_LINUX_UNISTD_H 1
#cmakedefine HAVE_LINUX_MMAN_H 1
#cmakedefine HAVE_LOCALE_H 1
#cmakedefine HAVE_MALLOC_H 1
#cmakedefine HAVE_MEMORY_H 1
#cmakedefine HAVE_NETINET_IN_H 1
#cmakedefine HAVE_PATHS_H 1
#cmakedefine HAVE_POLL_H 1
#cmakedefine HAVE_PWD_H 1
#cmakedefine HAVE_SCHED_H 1
#cmakedefine HAVE_SELECT_H 1
#cmakedefine HAVE_SOLARIS_LARGE_PAGES 1
#cmakedefine HAVE_STDDEF_H 1
#cmakedefine HAVE_STDLIB_H 1
#cmakedefine HAVE_STDARG_H 1
#cmakedefine HAVE_STRINGS_H 1
#cmakedefine HAVE_STRING_H 1
#cmakedefine HAVE_STDINT_H 1
#cmakedefine HAVE_SYNCH_H 1
#cmakedefine HAVE_SYSENT_H 1
#cmakedefine HAVE_SYS_DIR_H 1
#cmakedefine HAVE_SYS_FILE_H 1
#cmakedefine HAVE_SYS_FPU_H 1
#cmakedefine HAVE_SYS_IOCTL_H 1
#cmakedefine HAVE_SYS_MALLOC_H 1
#cmakedefine HAVE_SYS_MMAN_H 1
#cmakedefine HAVE_SYS_MNTENT_H 1
#cmakedefine HAVE_SYS_NDIR_H 1
#cmakedefine HAVE_SYS_PTE_H 1
#cmakedefine HAVE_SYS_PTEM_H 1
#cmakedefine HAVE_SYS_PRCTL_H 1
#cmakedefine HAVE_SYS_RESOURCE_H 1
#cmakedefine HAVE_SYS_SELECT_H 1
#cmakedefine HAVE_SYS_SOCKET_H 1
#cmakedefine HAVE_SYS_SOCKIO_H 1
#cmakedefine HAVE_SYS_UTSNAME_H 1
#cmakedefine HAVE_SYS_STAT_H 1
#cmakedefine HAVE_SYS_STREAM_H 1
#cmakedefine HAVE_SYS_SYSCALL_H 1
#cmakedefine HAVE_SYS_TIMEB_H 1
#cmakedefine HAVE_SYS_TIMES_H 1
#cmakedefine HAVE_SYS_TIME_H 1
#cmakedefine HAVE_SYS_TYPES_H 1
#cmakedefine HAVE_SYS_UN_H 1
#cmakedefine HAVE_SYS_VADVISE_H 1
#cmakedefine HAVE_SYS_STATVFS_H 1
#cmakedefine HAVE_UCONTEXT_H 1
#cmakedefine HAVE_TERM_H 1
#cmakedefine HAVE_TERMBITS_H 1
#cmakedefine HAVE_TERMIOS_H 1
#cmakedefine HAVE_TERMIO_H 1
#cmakedefine HAVE_TERMCAP_H 1
#cmakedefine HAVE_TIME_H 1
#cmakedefine HAVE_UNISTD_H 1
#cmakedefine HAVE_UTIME_H 1
#cmakedefine HAVE_VARARGS_H 1
#cmakedefine HAVE_SYS_UTIME_H 1
#cmakedefine HAVE_SYS_WAIT_H 1
#cmakedefine HAVE_SYS_PARAM_H 1

/* Libraries */
#cmakedefine HAVE_LIBWRAP 1
#cmakedefine HAVE_SYSTEMD 1
#cmakedefine HAVE_SYSTEMD_SD_LISTEN_FDS_WITH_NAMES 1

/* Does "struct timespec" have a "sec" and "nsec" field? */
#cmakedefine HAVE_TIMESPEC_TS_SEC 1

/* Readline */
#cmakedefine HAVE_HIST_ENTRY 1
#cmakedefine USE_LIBEDIT_INTERFACE 1
#cmakedefine USE_NEW_READLINE_INTERFACE 1

#cmakedefine FIONREAD_IN_SYS_IOCTL 1
#cmakedefine GWINSZ_IN_SYS_IOCTL 1
#cmakedefine TIOCSTAT_IN_SYS_IOCTL 1
#cmakedefine FIONREAD_IN_SYS_FILIO 1

/* Functions we may want to use. */
#cmakedefine HAVE_ACCEPT4 1
#cmakedefine HAVE_ACCESS 1
#cmakedefine HAVE_ALLOCA 1
#cmakedefine HAVE_BFILL 1
#cmakedefine HAVE_INDEX 1
#cmakedefine HAVE_CLOCK_GETTIME 1
#cmakedefine HAVE_CRYPT 1
#cmakedefine HAVE_CUSERID 1
#cmakedefine HAVE_DLADDR 1
#cmakedefine HAVE_DLERROR 1
#cmakedefine HAVE_DLOPEN 1
#cmakedefine HAVE_FCHMOD 1
#cmakedefine HAVE_FCNTL 1
#cmakedefine HAVE_FDATASYNC 1
#cmakedefine HAVE_DECL_FDATASYNC 1
#cmakedefine HAVE_FEDISABLEEXCEPT 1
#cmakedefine HAVE_FESETROUND 1
#cmakedefine HAVE_FP_EXCEPT 1
#cmakedefine HAVE_FSEEKO 1
#cmakedefine HAVE_FSYNC 1
#cmakedefine HAVE_FTIME 1
#cmakedefine HAVE_GETIFADDRS 1
#cmakedefine HAVE_GETCWD 1
#cmakedefine HAVE_GETHOSTBYADDR_R 1
#cmakedefine HAVE_GETHRTIME 1
#cmakedefine HAVE_GETPAGESIZE 1
#cmakedefine HAVE_GETPAGESIZES 1
#cmakedefine HAVE_GETPASS 1
#cmakedefine HAVE_GETPASSPHRASE 1
#cmakedefine HAVE_GETPWNAM 1
#cmakedefine HAVE_GETPWUID 1
#cmakedefine HAVE_GETRLIMIT 1
#cmakedefine HAVE_GETRUSAGE 1
#cmakedefine HAVE_GETTIMEOFDAY 1
#cmakedefine HAVE_GETWD 1
#cmakedefine HAVE_GMTIME_R 1
#cmakedefine gmtime_r @gmtime_r@
#cmakedefine HAVE_IN_ADDR_T 1
#cmakedefine HAVE_INITGROUPS 1
#cmakedefine HAVE_LDIV 1
#cmakedefine HAVE_LRAND48 1
#cmakedefine HAVE_LOCALTIME_R 1
#cmakedefine HAVE_LSTAT 1
/* #cmakedefine HAVE_MLOCK 1 see Bug#54662 */
#cmakedefine HAVE_NL_LANGINFO 1
#cmakedefine HAVE_MADVISE 1
#cmakedefine HAVE_DECL_MADVISE 1
#cmakedefine HAVE_DECL_MHA_MAPSIZE_VA 1
#cmakedefine HAVE_MALLINFO 1
#cmakedefine HAVE_MALLINFO2 1
#cmakedefine HAVE_MALLOC_ZONE 1
#cmakedefine HAVE_MEMCPY 1
#cmakedefine HAVE_MEMMOVE 1
#cmakedefine HAVE_MKSTEMP 1
#cmakedefine HAVE_MKOSTEMP 1
#cmakedefine HAVE_MLOCKALL 1
#cmakedefine HAVE_MMAP 1
#cmakedefine HAVE_MMAP64 1
#cmakedefine HAVE_MPROTECT 1
#cmakedefine HAVE_PERROR 1
#cmakedefine HAVE_POLL 1
#cmakedefine HAVE_POSIX_FALLOCATE 1
#cmakedefine HAVE_FALLOC_PUNCH_HOLE_AND_KEEP_SIZE 1
#cmakedefine HAVE_PREAD 1
#cmakedefine HAVE_READ_REAL_TIME 1
#cmakedefine HAVE_PTHREAD_ATTR_CREATE 1
#cmakedefine HAVE_PTHREAD_ATTR_GETGUARDSIZE 1
#cmakedefine HAVE_PTHREAD_ATTR_GETSTACKSIZE 1
#cmakedefine HAVE_PTHREAD_ATTR_SETSCOPE 1
#cmakedefine HAVE_PTHREAD_ATTR_SETSTACKSIZE 1
#cmakedefine HAVE_PTHREAD_CONDATTR_CREATE 1
#cmakedefine HAVE_PTHREAD_GETAFFINITY_NP 1
#cmakedefine HAVE_PTHREAD_KEY_DELETE 1
#cmakedefine HAVE_PTHREAD_KILL 1
#cmakedefine HAVE_PTHREAD_RWLOCK_RDLOCK 1
#cmakedefine HAVE_PTHREAD_SIGMASK 1
#cmakedefine HAVE_PTHREAD_YIELD_NP 1
#cmakedefine HAVE_PTHREAD_YIELD_ZERO_ARG 1
#cmakedefine PTHREAD_ONCE_INITIALIZER @PTHREAD_ONCE_INITIALIZER@
#cmakedefine HAVE_PUTENV 1
#cmakedefine HAVE_READDIR_R 1
#cmakedefine HAVE_READLINK 1
#cmakedefine HAVE_REALPATH 1
#cmakedefine HAVE_RENAME 1
#cmakedefine HAVE_RWLOCK_INIT 1
#cmakedefine HAVE_SCHED_YIELD 1
#cmakedefine HAVE_SELECT 1
#cmakedefine HAVE_SETENV 1
#cmakedefine HAVE_SETLOCALE 1
#cmakedefine HAVE_SETMNTENT 1
#cmakedefine HAVE_SETUPTERM 1
#cmakedefine HAVE_SIGSET 1
#cmakedefine HAVE_SIGACTION 1
#cmakedefine HAVE_SIGTHREADMASK 1
#cmakedefine HAVE_SIGWAIT 1
#cmakedefine HAVE_SIGWAITINFO 1
#cmakedefine HAVE_SLEEP 1
#cmakedefine HAVE_STPCPY 1
#cmakedefine HAVE_STRERROR 1
#cmakedefine HAVE_STRCOLL 1
#cmakedefine HAVE_STRNLEN 1
#cmakedefine HAVE_STRPBRK 1
#cmakedefine HAVE_STRTOK_R 1
#cmakedefine HAVE_STRTOLL 1
#cmakedefine HAVE_STRTOUL 1
#cmakedefine HAVE_STRTOULL 1
#cmakedefine HAVE_TELL 1
#cmakedefine HAVE_THR_YIELD 1
#cmakedefine HAVE_TIME 1
#cmakedefine HAVE_TIMES 1
#cmakedefine HAVE_VIDATTR 1
#define HAVE_VIO_READ_BUFF 1
#cmakedefine HAVE_VASPRINTF 1
#cmakedefine HAVE_VSNPRINTF 1
#cmakedefine HAVE_FTRUNCATE 1
#cmakedefine HAVE_TZNAME 1
/* Symbols we may use */
#cmakedefine HAVE_SYS_ERRLIST 1
/* used by stacktrace functions */
#cmakedefine HAVE_BACKTRACE 1
#cmakedefine HAVE_BACKTRACE_SYMBOLS 1
#cmakedefine HAVE_BACKTRACE_SYMBOLS_FD 1
#cmakedefine HAVE_PRINTSTACK 1
#cmakedefine HAVE_IPV6 1
#cmakedefine ss_family @ss_family@
#cmakedefine HAVE_SOCKADDR_IN_SIN_LEN 1
#cmakedefine HAVE_SOCKADDR_IN6_SIN6_LEN 1
#cmakedefine STRUCT_TIMESPEC_HAS_TV_SEC 1
#cmakedefine STRUCT_TIMESPEC_HAS_TV_NSEC 1
#cmakedefine STRUCT_TM_HAS_TM_GMTOFF 1

/* this means that valgrind headers and macros are available */
#cmakedefine HAVE_VALGRIND_MEMCHECK_H 1

/* this means WITH_VALGRIND - we change some code paths for valgrind */
#cmakedefine HAVE_valgrind 1

/* Types we may use */
#ifdef __APPLE__
  /*
    Special handling required for OSX to support universal binaries that 
    mix 32 and 64 bit architectures.
  */
  #if(__LP64__)
    #define SIZEOF_LONG 8
  #else
    #define SIZEOF_LONG 4
  #endif
  #define SIZEOF_VOIDP   SIZEOF_LONG
  #define SIZEOF_CHARP   SIZEOF_LONG
  #define SIZEOF_SIZE_T  SIZEOF_LONG
#else
/* No indentation, to fetch the lines from verification scripts */
#cmakedefine SIZEOF_LONG   @SIZEOF_LONG@
#cmakedefine SIZEOF_VOIDP  @SIZEOF_VOIDP@
#cmakedefine SIZEOF_CHARP  @SIZEOF_CHARP@
#cmakedefine SIZEOF_SIZE_T @SIZEOF_CHARP@
#endif

#define HAVE_LONG 1
#define HAVE_CHARP 1
#cmakedefine SIZEOF_INT @SIZEOF_INT@
#define HAVE_INT 1
#cmakedefine SIZEOF_LONG_LONG @SIZEOF_LONG_LONG@
#cmakedefine HAVE_LONG_LONG 1
#cmakedefine SIZEOF_OFF_T @SIZEOF_OFF_T@
#cmakedefine HAVE_OFF_T 1
#cmakedefine SIZEOF_UCHAR @SIZEOF_UCHAR@
#cmakedefine HAVE_UCHAR 1
#cmakedefine SIZEOF_UINT @SIZEOF_UINT@
#cmakedefine HAVE_UINT 1
#cmakedefine SIZEOF_ULONG @SIZEOF_ULONG@
#cmakedefine HAVE_ULONG 1
#cmakedefine SIZEOF_INT8 @SIZEOF_INT8@
#cmakedefine HAVE_INT8 1
#cmakedefine SIZEOF_UINT8 @SIZEOF_UINT8@
#cmakedefine HAVE_UINT8 1
#cmakedefine SIZEOF_INT16 @SIZEOF_INT16@
#cmakedefine HAVE_INT16 1
#cmakedefine SIZEOF_UINT16 @SIZEOF_UINT16@
#cmakedefine HAVE_UINT16 1
#cmakedefine SIZEOF_INT32 @SIZEOF_INT32@
#cmakedefine HAVE_INT32 1
#cmakedefine SIZEOF_UINT32 @SIZEOF_UINT32@
#cmakedefine HAVE_UINT32 1
#cmakedefine SIZEOF_INT64 @SIZEOF_INT64@
#cmakedefine HAVE_INT64 1
#cmakedefine SIZEOF_UINT64 @SIZEOF_UINT64@
#cmakedefine HAVE_UINT64 1

#cmakedefine SOCKET_SIZE_TYPE @SOCKET_SIZE_TYPE@

#cmakedefine HAVE_MBSTATE_T 1

#cmakedefine MAX_INDEXES @MAX_INDEXES@

#cmakedefine QSORT_TYPE_IS_VOID 1
#cmakedefine RETQSORTTYPE @RETQSORTTYPE@

#cmakedefine RETSIGTYPE @RETSIGTYPE@
#cmakedefine VOID_SIGHANDLER 1
#cmakedefine HAVE_SIGHANDLER_T 1
#define STRUCT_RLIMIT struct rlimit

#ifdef __APPLE__
  #if __BIG_ENDIAN
    #define WORDS_BIGENDIAN 1
  #endif
#else
#cmakedefine WORDS_BIGENDIAN 1 
#endif

/* Define to `__inline__' or `__inline' if that's what the C compiler calls
   it, or to nothing if 'inline' is not supported under any name.  */
#cmakedefine C_HAS_inline 1
#if !(C_HAS_inline)
#ifndef __cplusplus
# define inline @C_INLINE@
#endif
#endif


#cmakedefine TARGET_OS_LINUX 1

#cmakedefine HAVE_WCTYPE_H 1
#cmakedefine HAVE_WCHAR_H 1
#cmakedefine HAVE_LANGINFO_H 1
#cmakedefine HAVE_MBRLEN 1
#cmakedefine HAVE_MBSRTOWCS 1
#cmakedefine HAVE_MBRTOWC 1
#cmakedefine HAVE_WCWIDTH 1
#cmakedefine HAVE_ISWLOWER 1
#cmakedefine HAVE_ISWUPPER 1
#cmakedefine HAVE_TOWLOWER 1
#cmakedefine HAVE_TOWUPPER 1
#cmakedefine HAVE_ISWCTYPE 1
#cmakedefine HAVE_WCHAR_T 1


#cmakedefine HAVE_STRCASECMP 1
#cmakedefine HAVE_TCGETATTR 1

#cmakedefine HAVE_WEAK_SYMBOL 1
#cmakedefine HAVE_ABI_CXA_DEMANGLE 1
#cmakedefine HAVE_ATTRIBUTE_CLEANUP 1

#cmakedefine HAVE_POSIX_SIGNALS 1
#cmakedefine HAVE_BSD_SIGNALS 1

#cmakedefine HAVE_SVR3_SIGNALS 1
#cmakedefine HAVE_V7_SIGNALS 1
#cmakedefine HAVE_ERR_remove_thread_state 1
#cmakedefine HAVE_X509_check_host 1

#cmakedefine HAVE_SOLARIS_STYLE_GETHOST 1

#cmakedefine HAVE_GCC_C11_ATOMICS 1
#cmakedefine HAVE_SOLARIS_ATOMIC 1
#cmakedefine NO_FCNTL_NONBLOCK 1

#cmakedefine _LARGE_FILES 1
#cmakedefine _LARGEFILE_SOURCE 1
#cmakedefine _LARGEFILE64_SOURCE 1

#cmakedefine TIME_WITH_SYS_TIME 1

#cmakedefine STACK_DIRECTION @STACK_DIRECTION@

#define SYSTEM_TYPE "@SYSTEM_TYPE@"
#define MACHINE_TYPE "@CMAKE_SYSTEM_PROCESSOR@"
#define DEFAULT_MACHINE "@DEFAULT_MACHINE@"
#cmakedefine HAVE_DTRACE 1

#cmakedefine SIGNAL_WITH_VIO_CLOSE 1

/* Windows stuff, mostly functions, that have Posix analogs but named differently */
#cmakedefine S_IROTH @S_IROTH@
#cmakedefine S_IFIFO @S_IFIFO@
#cmakedefine IPPROTO_IPV6 @IPPROTO_IPV6@
#cmakedefine IPV6_V6ONLY @IPV6_V6ONLY@
#cmakedefine sigset_t @sigset_t@
#cmakedefine mode_t @mode_t@
#cmakedefine SIGQUIT @SIGQUIT@
#cmakedefine SIGPIPE @SIGPIPE@
#cmakedefine popen @popen@
#cmakedefine pclose @pclose@
#cmakedefine ssize_t @ssize_t@
#cmakedefine strcasecmp @strcasecmp@
#cmakedefine strncasecmp @strncasecmp@
#cmakedefine snprintf @snprintf@
#cmakedefine strtok_r @strtok_r@
#cmakedefine strtoll @strtoll@
#cmakedefine strtoull @strtoull@
#cmakedefine vsnprintf @vsnprintf@
#if defined(_MSC_VER) && (_MSC_VER > 1800)
#define tzname _tzname
#define P_tmpdir "C:\\TEMP"
#endif
#if defined(_MSC_VER) && (_MSC_VER > 1310)
# define HAVE_SETENV
#define setenv(a,b,c) _putenv_s(a,b)
#endif
#define PSAPI_VERSION 1     /* for GetProcessMemoryInfo() */

/* We don't want the min/max macros */
#ifdef _WIN32
#define NOMINMAX 1
#endif

/*
  MySQL features
*/
#define LOCAL_INFILE_MODE_OFF  0
#define LOCAL_INFILE_MODE_ON   1
#define LOCAL_INFILE_MODE_AUTO 2
#define ENABLED_LOCAL_INFILE LOCAL_INFILE_MODE_@ENABLED_LOCAL_INFILE@

#cmakedefine ENABLED_PROFILING 1
#cmakedefine EXTRA_DEBUG 1
#cmakedefine USE_SYMDIR 1

/* Character sets and collations */
#cmakedefine MYSQL_DEFAULT_CHARSET_NAME "@MYSQL_DEFAULT_CHARSET_NAME@"
#cmakedefine MYSQL_DEFAULT_COLLATION_NAME "@MYSQL_DEFAULT_COLLATION_NAME@"

#cmakedefine USE_MB
#cmakedefine USE_MB_IDENT

/* This should mean case insensitive file system */
#cmakedefine FN_NO_CASE_SENSE 1

#cmakedefine HAVE_CHARSET_armscii8 1
#cmakedefine HAVE_CHARSET_ascii 1
#cmakedefine HAVE_CHARSET_big5 1
#cmakedefine HAVE_CHARSET_cp1250 1
#cmakedefine HAVE_CHARSET_cp1251 1
#cmakedefine HAVE_CHARSET_cp1256 1
#cmakedefine HAVE_CHARSET_cp1257 1
#cmakedefine HAVE_CHARSET_cp850 1
#cmakedefine HAVE_CHARSET_cp852 1 
#cmakedefine HAVE_CHARSET_cp866 1
#cmakedefine HAVE_CHARSET_cp932 1
#cmakedefine HAVE_CHARSET_dec8 1
#cmakedefine HAVE_CHARSET_eucjpms 1
#cmakedefine HAVE_CHARSET_euckr 1
#cmakedefine HAVE_CHARSET_gb2312 1
#cmakedefine HAVE_CHARSET_gbk 1
#cmakedefine HAVE_CHARSET_geostd8 1
#cmakedefine HAVE_CHARSET_greek 1
#cmakedefine HAVE_CHARSET_hebrew 1
#cmakedefine HAVE_CHARSET_hp8 1
#cmakedefine HAVE_CHARSET_keybcs2 1
#cmakedefine HAVE_CHARSET_koi8r 1
#cmakedefine HAVE_CHARSET_koi8u 1
#cmakedefine HAVE_CHARSET_latin1 1
#cmakedefine HAVE_CHARSET_latin2 1
#cmakedefine HAVE_CHARSET_latin5 1
#cmakedefine HAVE_CHARSET_latin7 1
#cmakedefine HAVE_CHARSET_macce 1
#cmakedefine HAVE_CHARSET_macroman 1
#cmakedefine HAVE_CHARSET_sjis 1
#cmakedefine HAVE_CHARSET_swe7 1
#cmakedefine HAVE_CHARSET_tis620 1
#cmakedefine HAVE_CHARSET_ucs2 1
#cmakedefine HAVE_CHARSET_ujis 1
#cmakedefine HAVE_CHARSET_utf8mb4 1
#cmakedefine HAVE_CHARSET_utf8mb3 1
#cmakedefine HAVE_CHARSET_utf16 1
#cmakedefine HAVE_CHARSET_utf32 1
#cmakedefine HAVE_UCA_COLLATIONS 1
#cmakedefine HAVE_COMPRESS 1
#cmakedefine HAVE_EncryptAes128Ctr 1
#cmakedefine HAVE_EncryptAes128Gcm 1
<<<<<<< HEAD
#cmakedefine HAVE_hkdf 1
=======
#cmakedefine HAVE_des 1
>>>>>>> dfe030fd

/*
  Stuff that always need to be defined (compile breaks without it)
*/
#define HAVE_SPATIAL 1
#define HAVE_RTREE_KEYS 1
#define HAVE_QUERY_CACHE 1
#define BIG_TABLES 1

/*
  Important storage engines (those that really need define 
  WITH_<ENGINE>_STORAGE_ENGINE for the whole server)
*/
#cmakedefine WITH_INNOBASE_STORAGE_ENGINE 1
#cmakedefine WITH_PARTITION_STORAGE_ENGINE 1
#cmakedefine WITH_PERFSCHEMA_STORAGE_ENGINE 1
#cmakedefine WITH_ARIA_STORAGE_ENGINE 1
#cmakedefine USE_ARIA_FOR_TMP_TABLES 1

#cmakedefine DEFAULT_MYSQL_HOME "@DEFAULT_MYSQL_HOME@"
#cmakedefine SHAREDIR "@SHAREDIR@"
#cmakedefine DEFAULT_BASEDIR "@DEFAULT_BASEDIR@"
#cmakedefine MYSQL_DATADIR "@MYSQL_DATADIR@"
#cmakedefine DEFAULT_CHARSET_HOME "@DEFAULT_CHARSET_HOME@"
#cmakedefine PLUGINDIR "@PLUGINDIR@"
#cmakedefine DEFAULT_SYSCONFDIR "@DEFAULT_SYSCONFDIR@"
#cmakedefine DEFAULT_TMPDIR @DEFAULT_TMPDIR@

#cmakedefine SO_EXT "@CMAKE_SHARED_MODULE_SUFFIX@"

#define MYSQL_VERSION_MAJOR @MAJOR_VERSION@
#define MYSQL_VERSION_MINOR @MINOR_VERSION@
#define MYSQL_VERSION_PATCH @PATCH_VERSION@
#define MYSQL_VERSION_EXTRA "@EXTRA_VERSION@"

#define PACKAGE "mysql"
#define PACKAGE_BUGREPORT ""
#define PACKAGE_NAME "MySQL Server"
#define PACKAGE_STRING "MySQL Server @VERSION@"
#define PACKAGE_TARNAME "mysql"
#define PACKAGE_VERSION "@VERSION@"
#define VERSION "@VERSION@"
#define PROTOCOL_VERSION 10
#define PCRE2_CODE_UNIT_WIDTH 8

#define MALLOC_LIBRARY "@MALLOC_LIBRARY@"

/* time_t related defines */

#cmakedefine SIZEOF_TIME_T @SIZEOF_TIME_T@
#cmakedefine TIME_T_UNSIGNED @TIME_T_UNSIGNED@

#ifndef EMBEDDED_LIBRARY
#cmakedefine WSREP_INTERFACE_VERSION "@WSREP_INTERFACE_VERSION@"
#cmakedefine WITH_WSREP 1
#cmakedefine WSREP_PROC_INFO 1
#endif

#if !defined(__STDC_FORMAT_MACROS)
#define __STDC_FORMAT_MACROS
#endif  // !defined(__STDC_FORMAT_MACROS)

#endif

#cmakedefine HAVE_VFORK 1<|MERGE_RESOLUTION|>--- conflicted
+++ resolved
@@ -498,11 +498,8 @@
 #cmakedefine HAVE_COMPRESS 1
 #cmakedefine HAVE_EncryptAes128Ctr 1
 #cmakedefine HAVE_EncryptAes128Gcm 1
-<<<<<<< HEAD
+#cmakedefine HAVE_des 1
 #cmakedefine HAVE_hkdf 1
-=======
-#cmakedefine HAVE_des 1
->>>>>>> dfe030fd
 
 /*
   Stuff that always need to be defined (compile breaks without it)
