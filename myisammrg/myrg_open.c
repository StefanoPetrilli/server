--- conflicted
+++ resolved
@@ -111,13 +111,7 @@
     my_errno=HA_ERR_RECORD_FILE_FULL;
     goto err;
   }
-<<<<<<< HEAD
-  if (files)
-    m_info->keys=m_info->open_tables->table->s->base.keys;
-
-=======
   m_info->keys=(files) ? m_info->open_tables->table->s->base.keys : 0;
->>>>>>> b63444de
   bzero((char*) &m_info->by_key,sizeof(m_info->by_key));
 
   /* this works ok if the table list is empty */
