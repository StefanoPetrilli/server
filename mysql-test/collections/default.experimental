--- conflicted
+++ resolved
@@ -4,41 +4,12 @@
 binlog.binlog_multi_engine               # joro : NDB tests marked as experimental as agreed with bochklin
 
 funcs_1.charset_collation_1              # depends on compile-time decisions
-<<<<<<< HEAD
-=======
-funcs_1.is_cml_ndb                       # joro : NDB tests marked as experimental as agreed with bochklin
-funcs_1.is_columns_ndb                   # joro : NDB tests marked as experimental as agreed with bochklin
-funcs_1.is_engines_ndb                   # joro : NDB tests marked as experimental as agreed with bochklin
-funcs_1.is_tables_ndb                    # joro : NDB tests marked as experimental as agreed with bochklin
-funcs_1.ndb*                             # joro : NDB tests marked as experimental as agreed with bochklin
-
-funcs_2.ndb_charset                      # joro : NDB tests marked as experimental as agreed with bochklin
-
-innodb_plugin.*  @solaris                # Bug#11763366 InnoDB Plugin mysql-tests fail on Solaris
-
-main.ctype_gbk_binlog  @solaris          # Bug#11754407: main.ctype_gbk_binlog fails sporadically : Table 't2' already exists
-main.func_str  @solaris                  # joro: Bug#11750406
-main.sp @solaris                         # joro : Bug#11761625
-main.query_cache_28249                   # Bug#12584161 2009-03-25 main.query_cache_28249 fails sporadically
-
-
-ndb.*                                    # joro : NDB tests marked as experimental as agreed with bochklin
-
-rpl.rpl_innodb_bug28430   @solaris       # Bug#11754425
-rpl.rpl_row_sp011         @solaris       # Joro : Bug #11753919
-rpl.rpl_stop_slave                       # Sven : BUG#12345981
-
-rpl_ndb.*                                # joro : NDB tests marked as experimental as agreed with bochklin
-rpl_ndb.rpl_ndb_log                      # Bug#11749433
->>>>>>> b502a64b
 
 main.func_math @freebsd                  # Bug#11751977 2010-05-04 alik main.func_math fails on FreeBSD in PB2
-main.gis-rtree @freebsd                  # Bug#11749418 2010-05-04 alik test cases gis-rtree, type_float, type_newdecimal fail in embedded server
 main.lock_multi_bug38499                 # Bug#11755645 2009-09-19 alik main.lock_multi_bug38499 times out sporadically
 main.outfile_loaddata @solaris           # Bug#11755168 2010-01-20 alik Test "outfile_loaddata" fails (reproducible)
 main.signal_demo3 @solaris               # Bug#11755949 2010-01-20 alik Several test cases fail on Solaris with error Thread stack overrun
 main.sp @solaris                         # Bug#11755949 2010-01-20 alik Several test cases fail on Solaris with error Thread stack overrun
-main.type_float @freebsd                 # Bug#11749418 2010-05-04 alik test cases gis-rtree, type_float, type_newdecimal fail in embedded server
 main.wait_timeout @solaris               # Bug#11758972 2010-04-26 alik wait_timeout fails on OpenSolaris
 
 rpl.rpl_innodb_bug28430                  # Bug#11754425
@@ -54,25 +25,4 @@
 sys_vars.ndb_log_update_as_write_basic
 sys_vars.have_ndbcluster_basic
 sys_vars.ndb_log_updated_only_basic
-sys_vars.rpl_init_slave_func		 # Bug#12535301 2011-05-09 andrei sys_vars.rpl_init_slave_func mismatches in daily-5.5
-
-<<<<<<< HEAD
-main.gis-rtree                           # svoj: due to BUG#11749418
-main.type_float                          # svoj: due to BUG#11749418
-main.type_newdecimal                     # svoj: due to BUG#11749418
-=======
-parts.ndb_dd_backuprestore               # joro : NDB tests marked as experimental as agreed with bochklin
-parts.part_supported_sql_func_ndb        # joro : NDB tests marked as experimental as agreed with bochklin
-parts.partition_alter1_1_ndb             # joro : NDB tests marked as experimental as agreed with bochklin
-parts.partition_alter1_1_2_ndb           # joro : NDB tests marked as experimental as agreed with bochklin
-parts.partition_alter1_2_ndb             # joro : NDB tests marked as experimental as agreed with bochklin
-parts.partition_auto_increment_ndb       # joro : NDB tests marked as experimental as agreed with bochklin
-parts.partition_basic_ndb                # joro : NDB tests marked as experimental as agreed with bochklin
-parts.partition_engine_ndb               # joro : NDB tests marked as experimental as agreed with bochklin
-parts.partition_int_ndb                  # joro : NDB tests marked as experimental as agreed with bochklin
-parts.partition_mgm_lc0_ndb              # joro : NDB tests marked as experimental as agreed with bochklin
-parts.partition_mgm_lc1_ndb              # joro : NDB tests marked as experimental as agreed with bochklin
-parts.partition_mgm_lc2_ndb              # joro : NDB tests marked as experimental as agreed with bochklin
-parts.partition_syntax_ndb               # joro : NDB tests marked as experimental as agreed with bochklin
-parts.partition_value_ndb                # joro : NDB tests marked as experimental as agreed with bochklin
->>>>>>> b502a64b
+sys_vars.rpl_init_slave_func		 # Bug#12535301 2011-05-09 andrei sys_vars.rpl_init_slave_func mismatches in daily-5.5