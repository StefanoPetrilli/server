--- conflicted
+++ resolved
@@ -508,11 +508,6 @@
 UNLOCK TABLES;
 DROP TABLE t3;
 
-<<<<<<< HEAD
---echo # End of 10.4 tests
-
-SET GLOBAL innodb_stats_persistent=@save_persistent;
-=======
 --echo #
 --echo # MDEV-29697 Assertion failure in Diagnostics_area::set_ok_status
 --echo #            upon CREATE OR REPLACE causing ER_UPDATE_TABLE_USED
@@ -526,4 +521,5 @@
 DROP TABLE IF EXISTS tm, t;
 
 --echo # End of 10.4 tests
->>>>>>> 977c385d
+
+SET GLOBAL innodb_stats_persistent=@save_persistent;