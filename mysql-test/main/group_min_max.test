#
# Test file for WL#1724 (Min/Max Optimization for Queries with Group By Clause).
# The queries in this file test query execution via QUICK_GROUP_MIN_MAX_SELECT.
#

--source include/no_valgrind_without_big.inc
--source include/default_optimizer_switch.inc
--source include/have_sequence.inc
--source include/have_innodb.inc
#
# TODO:
# Add queries with:
# - C != const
# - C IS NOT NULL
# - HAVING clause

--disable_warnings
drop table if exists t1;
--enable_warnings

create table t1 (
  a1 char(64), a2 char(64), b char(16), c char(16) not null, d char(16), dummy char(248) default ' '
);

insert into t1 (a1, a2, b, c, d) values
('a','a','a','a111','xy1'),('a','a','a','b111','xy2'),('a','a','a','c111','xy3'),('a','a','a','d111','xy4'),
('a','a','b','e112','xy1'),('a','a','b','f112','xy2'),('a','a','b','g112','xy3'),('a','a','b','h112','xy4'),
('a','b','a','i121','xy1'),('a','b','a','j121','xy2'),('a','b','a','k121','xy3'),('a','b','a','l121','xy4'),
('a','b','b','m122','xy1'),('a','b','b','n122','xy2'),('a','b','b','o122','xy3'),('a','b','b','p122','xy4'),
('b','a','a','a211','xy1'),('b','a','a','b211','xy2'),('b','a','a','c211','xy3'),('b','a','a','d211','xy4'),
('b','a','b','e212','xy1'),('b','a','b','f212','xy2'),('b','a','b','g212','xy3'),('b','a','b','h212','xy4'),
('b','b','a','i221','xy1'),('b','b','a','j221','xy2'),('b','b','a','k221','xy3'),('b','b','a','l221','xy4'),
('b','b','b','m222','xy1'),('b','b','b','n222','xy2'),('b','b','b','o222','xy3'),('b','b','b','p222','xy4'),
('c','a','a','a311','xy1'),('c','a','a','b311','xy2'),('c','a','a','c311','xy3'),('c','a','a','d311','xy4'),
('c','a','b','e312','xy1'),('c','a','b','f312','xy2'),('c','a','b','g312','xy3'),('c','a','b','h312','xy4'),
('c','b','a','i321','xy1'),('c','b','a','j321','xy2'),('c','b','a','k321','xy3'),('c','b','a','l321','xy4'),
('c','b','b','m322','xy1'),('c','b','b','n322','xy2'),('c','b','b','o322','xy3'),('c','b','b','p322','xy4'),
('d','a','a','a411','xy1'),('d','a','a','b411','xy2'),('d','a','a','c411','xy3'),('d','a','a','d411','xy4'),
('d','a','b','e412','xy1'),('d','a','b','f412','xy2'),('d','a','b','g412','xy3'),('d','a','b','h412','xy4'),
('d','b','a','i421','xy1'),('d','b','a','j421','xy2'),('d','b','a','k421','xy3'),('d','b','a','l421','xy4'),
('d','b','b','m422','xy1'),('d','b','b','n422','xy2'),('d','b','b','o422','xy3'),('d','b','b','p422','xy4'),
('a','a','a','a111','xy1'),('a','a','a','b111','xy2'),('a','a','a','c111','xy3'),('a','a','a','d111','xy4'),
('a','a','b','e112','xy1'),('a','a','b','f112','xy2'),('a','a','b','g112','xy3'),('a','a','b','h112','xy4'),
('a','b','a','i121','xy1'),('a','b','a','j121','xy2'),('a','b','a','k121','xy3'),('a','b','a','l121','xy4'),
('a','b','b','m122','xy1'),('a','b','b','n122','xy2'),('a','b','b','o122','xy3'),('a','b','b','p122','xy4'),
('b','a','a','a211','xy1'),('b','a','a','b211','xy2'),('b','a','a','c211','xy3'),('b','a','a','d211','xy4'),
('b','a','b','e212','xy1'),('b','a','b','f212','xy2'),('b','a','b','g212','xy3'),('b','a','b','h212','xy4'),
('b','b','a','i221','xy1'),('b','b','a','j221','xy2'),('b','b','a','k221','xy3'),('b','b','a','l221','xy4'),
('b','b','b','m222','xy1'),('b','b','b','n222','xy2'),('b','b','b','o222','xy3'),('b','b','b','p222','xy4'),
('c','a','a','a311','xy1'),('c','a','a','b311','xy2'),('c','a','a','c311','xy3'),('c','a','a','d311','xy4'),
('c','a','b','e312','xy1'),('c','a','b','f312','xy2'),('c','a','b','g312','xy3'),('c','a','b','h312','xy4'),
('c','b','a','i321','xy1'),('c','b','a','j321','xy2'),('c','b','a','k321','xy3'),('c','b','a','l321','xy4'),
('c','b','b','m322','xy1'),('c','b','b','n322','xy2'),('c','b','b','o322','xy3'),('c','b','b','p322','xy4'),
('d','a','a','a411','xy1'),('d','a','a','b411','xy2'),('d','a','a','c411','xy3'),('d','a','a','d411','xy4'),
('d','a','b','e412','xy1'),('d','a','b','f412','xy2'),('d','a','b','g412','xy3'),('d','a','b','h412','xy4'),
('d','b','a','i421','xy1'),('d','b','a','j421','xy2'),('d','b','a','k421','xy3'),('d','b','a','l421','xy4'),
('d','b','b','m422','xy1'),('d','b','b','n422','xy2'),('d','b','b','o422','xy3'),('d','b','b','p422','xy4');
insert into t1 select * from t1;
insert into t1 select * from t1;

create index idx_t1_0 on t1 (a1);
create index idx_t1_1 on t1 (a1,a2,b,c);
create index idx_t1_2 on t1 (a1,a2,b);
analyze table t1;

# t2 is the same as t1, but with some NULLs in the MIN/MAX column, and
# one more nullable attribute

--disable_warnings
drop table if exists t2;
--enable_warnings

create table t2 (
  a1 char(64), a2 char(64) not null, b char(16), c char(16), d char(16), dummy char(248) default ' '
);
insert into t2 select * from t1;
# add few rows with NULL's in the MIN/MAX column
insert into t2 (a1, a2, b, c, d) values
('a','a',NULL,'a777','xyz'),('a','a',NULL,'a888','xyz'),('a','a',NULL,'a999','xyz'),
('a','a','a',NULL,'xyz'),
('a','a','b',NULL,'xyz'),
('a','b','a',NULL,'xyz'),
('c','a',NULL,'c777','xyz'),('c','a',NULL,'c888','xyz'),('c','a',NULL,'c999','xyz'),
('d','b','b',NULL,'xyz'),
('e','a','a',NULL,'xyz'),('e','a','a',NULL,'xyz'),('e','a','a',NULL,'xyz'),('e','a','a',NULL,'xyz'),
('e','a','b',NULL,'xyz'),('e','a','b',NULL,'xyz'),('e','a','b',NULL,'xyz'),('e','a','b',NULL,'xyz'),
('a','a',NULL,'a777','xyz'),('a','a',NULL,'a888','xyz'),('a','a',NULL,'a999','xyz'),
('a','a','a',NULL,'xyz'),
('a','a','b',NULL,'xyz'),
('a','b','a',NULL,'xyz'),
('c','a',NULL,'c777','xyz'),('c','a',NULL,'c888','xyz'),('c','a',NULL,'c999','xyz'),
('d','b','b',NULL,'xyz'),
('e','a','a',NULL,'xyz'),('e','a','a',NULL,'xyz'),('e','a','a',NULL,'xyz'),('e','a','a',NULL,'xyz'),
('e','a','b',NULL,'xyz'),('e','a','b',NULL,'xyz'),('e','a','b',NULL,'xyz'),('e','a','b',NULL,'xyz');

create index idx_t2_0 on t2 (a1);
create index idx_t2_1 on t2 (a1,a2,b,c);
create index idx_t2_2 on t2 (a1,a2,b);
analyze table t2;

# Table t3 is the same as t1, but with smaller column lenghts.
# This allows to test different branches of the cost computation procedure
# when the number of keys per block are less than the number of keys in the
# sub-groups formed by predicates over non-group attributes. 

--disable_warnings
drop table if exists t3;
--enable_warnings

create table t3 (
  a1 char(1), a2 char(1), b char(1), c char(4) not null, d char(3), dummy char(1) default ' '
);

insert into t3 (a1, a2, b, c, d) values
('a','a','a','a111','xy1'),('a','a','a','b111','xy2'),('a','a','a','c111','xy3'),('a','a','a','d111','xy4'),
('a','a','b','e112','xy1'),('a','a','b','f112','xy2'),('a','a','b','g112','xy3'),('a','a','b','h112','xy4'),
('a','b','a','i121','xy1'),('a','b','a','j121','xy2'),('a','b','a','k121','xy3'),('a','b','a','l121','xy4'),
('a','b','b','m122','xy1'),('a','b','b','n122','xy2'),('a','b','b','o122','xy3'),('a','b','b','p122','xy4'),
('b','a','a','a211','xy1'),('b','a','a','b211','xy2'),('b','a','a','c211','xy3'),('b','a','a','d211','xy4'),
('b','a','b','e212','xy1'),('b','a','b','f212','xy2'),('b','a','b','g212','xy3'),('b','a','b','h212','xy4'),
('b','b','a','i221','xy1'),('b','b','a','j221','xy2'),('b','b','a','k221','xy3'),('b','b','a','l221','xy4'),
('b','b','b','m222','xy1'),('b','b','b','n222','xy2'),('b','b','b','o222','xy3'),('b','b','b','p222','xy4'),
('c','a','a','a311','xy1'),('c','a','a','b311','xy2'),('c','a','a','c311','xy3'),('c','a','a','d311','xy4'),
('c','a','b','e312','xy1'),('c','a','b','f312','xy2'),('c','a','b','g312','xy3'),('c','a','b','h312','xy4'),
('c','b','a','i321','xy1'),('c','b','a','j321','xy2'),('c','b','a','k321','xy3'),('c','b','a','l321','xy4'),
('c','b','b','m322','xy1'),('c','b','b','n322','xy2'),('c','b','b','o322','xy3'),('c','b','b','p322','xy4');
insert into t3 (a1, a2, b, c, d) values
('a','a','a','a111','xy1'),('a','a','a','b111','xy2'),('a','a','a','c111','xy3'),('a','a','a','d111','xy4'),
('a','a','b','e112','xy1'),('a','a','b','f112','xy2'),('a','a','b','g112','xy3'),('a','a','b','h112','xy4'),
('a','b','a','i121','xy1'),('a','b','a','j121','xy2'),('a','b','a','k121','xy3'),('a','b','a','l121','xy4'),
('a','b','b','m122','xy1'),('a','b','b','n122','xy2'),('a','b','b','o122','xy3'),('a','b','b','p122','xy4'),
('b','a','a','a211','xy1'),('b','a','a','b211','xy2'),('b','a','a','c211','xy3'),('b','a','a','d211','xy4'),
('b','a','b','e212','xy1'),('b','a','b','f212','xy2'),('b','a','b','g212','xy3'),('b','a','b','h212','xy4'),
('b','b','a','i221','xy1'),('b','b','a','j221','xy2'),('b','b','a','k221','xy3'),('b','b','a','l221','xy4'),
('b','b','b','m222','xy1'),('b','b','b','n222','xy2'),('b','b','b','o222','xy3'),('b','b','b','p222','xy4'),
('c','a','a','a311','xy1'),('c','a','a','b311','xy2'),('c','a','a','c311','xy3'),('c','a','a','d311','xy4'),
('c','a','b','e312','xy1'),('c','a','b','f312','xy2'),('c','a','b','g312','xy3'),('c','a','b','h312','xy4'),
('c','b','a','i321','xy1'),('c','b','a','j321','xy2'),('c','b','a','k321','xy3'),('c','b','a','l321','xy4'),
('c','b','b','m322','xy1'),('c','b','b','n322','xy2'),('c','b','b','o322','xy3'),('c','b','b','p322','xy4');
insert into t3 (a1, a2, b, c, d) values
('a','a','a','a111','xy1'),('a','a','a','b111','xy2'),('a','a','a','c111','xy3'),('a','a','a','d111','xy4'),
('a','a','b','e112','xy1'),('a','a','b','f112','xy2'),('a','a','b','g112','xy3'),('a','a','b','h112','xy4'),
('a','b','a','i121','xy1'),('a','b','a','j121','xy2'),('a','b','a','k121','xy3'),('a','b','a','l121','xy4'),
('a','b','b','m122','xy1'),('a','b','b','n122','xy2'),('a','b','b','o122','xy3'),('a','b','b','p122','xy4'),
('b','a','a','a211','xy1'),('b','a','a','b211','xy2'),('b','a','a','c211','xy3'),('b','a','a','d211','xy4'),
('b','a','b','e212','xy1'),('b','a','b','f212','xy2'),('b','a','b','g212','xy3'),('b','a','b','h212','xy4'),
('b','b','a','i221','xy1'),('b','b','a','j221','xy2'),('b','b','a','k221','xy3'),('b','b','a','l221','xy4'),
('b','b','b','m222','xy1'),('b','b','b','n222','xy2'),('b','b','b','o222','xy3'),('b','b','b','p222','xy4'),
('c','a','a','a311','xy1'),('c','a','a','b311','xy2'),('c','a','a','c311','xy3'),('c','a','a','d311','xy4'),
('c','a','b','e312','xy1'),('c','a','b','f312','xy2'),('c','a','b','g312','xy3'),('c','a','b','h312','xy4'),
('c','b','a','i321','xy1'),('c','b','a','j321','xy2'),('c','b','a','k321','xy3'),('c','b','a','l321','xy4'),
('c','b','b','m322','xy1'),('c','b','b','n322','xy2'),('c','b','b','o322','xy3'),('c','b','b','p322','xy4');
insert into t3 (a1, a2, b, c, d) values
('a','a','a','a111','xy1'),('a','a','a','b111','xy2'),('a','a','a','c111','xy3'),('a','a','a','d111','xy4'),
('a','a','b','e112','xy1'),('a','a','b','f112','xy2'),('a','a','b','g112','xy3'),('a','a','b','h112','xy4'),
('a','b','a','i121','xy1'),('a','b','a','j121','xy2'),('a','b','a','k121','xy3'),('a','b','a','l121','xy4'),
('a','b','b','m122','xy1'),('a','b','b','n122','xy2'),('a','b','b','o122','xy3'),('a','b','b','p122','xy4'),
('b','a','a','a211','xy1'),('b','a','a','b211','xy2'),('b','a','a','c211','xy3'),('b','a','a','d211','xy4'),
('b','a','b','e212','xy1'),('b','a','b','f212','xy2'),('b','a','b','g212','xy3'),('b','a','b','h212','xy4'),
('b','b','a','i221','xy1'),('b','b','a','j221','xy2'),('b','b','a','k221','xy3'),('b','b','a','l221','xy4'),
('b','b','b','m222','xy1'),('b','b','b','n222','xy2'),('b','b','b','o222','xy3'),('b','b','b','p222','xy4'),
('c','a','a','a311','xy1'),('c','a','a','b311','xy2'),('c','a','a','c311','xy3'),('c','a','a','d311','xy4'),
('c','a','b','e312','xy1'),('c','a','b','f312','xy2'),('c','a','b','g312','xy3'),('c','a','b','h312','xy4'),
('c','b','a','i321','xy1'),('c','b','a','j321','xy2'),('c','b','a','k321','xy3'),('c','b','a','l321','xy4'),
('c','b','b','m322','xy1'),('c','b','b','n322','xy2'),('c','b','b','o322','xy3'),('c','b','b','p322','xy4');

create index idx_t3_0 on t3 (a1);
create index idx_t3_1 on t3 (a1,a2,b,c);
create index idx_t3_2 on t3 (a1,a2,b);
analyze table t3;


#
# Queries without a WHERE clause. These queries do not use ranges.
#

# plans
explain select a1, min(a2) from t1 group by a1;
explain select a1, max(a2) from t1 group by a1;
explain select a1, min(a2), max(a2) from t1 group by a1;
explain select a1, a2, b, min(c), max(c) from t1 group by a1,a2,b;
explain select a1,a2,b,max(c),min(c) from t1 group by a1,a2,b;
--replace_column 7 # 9 #
explain select a1,a2,b,max(c),min(c) from t2 group by a1,a2,b;
# Select fields in different order
explain select min(a2), a1, max(a2), min(a2), a1 from t1 group by a1;
explain select a1, b, min(c), a1, max(c), b, a2, max(c), max(c) from t1 group by a1, a2, b;
explain select min(a2) from t1 group by a1;
explain select a2, min(c), max(c) from t1 group by a1,a2,b;

# queries
select a1, min(a2) from t1 group by a1;
select a1, max(a2) from t1 group by a1;
select a1, min(a2), max(a2) from t1 group by a1;
select a1, a2, b, min(c), max(c) from t1 group by a1,a2,b;
select a1,a2,b,max(c),min(c) from t1 group by a1,a2,b;
select a1,a2,b,max(c),min(c) from t2 group by a1,a2,b;
# Select fields in different order
select min(a2), a1, max(a2), min(a2), a1 from t1 group by a1;
select a1, b, min(c), a1, max(c), b, a2, max(c), max(c) from t1 group by a1, a2, b;
select min(a2) from t1 group by a1;
select a2, min(c), max(c) from t1 group by a1,a2,b;

#
# Queries with a where clause
#

# A) Preds only over the group 'A' attributes
# plans
explain select a1,a2,b,min(c),max(c) from t1 where a1 < 'd' group by a1,a2,b;
explain select a1,a2,b,min(c),max(c) from t1 where a1 >= 'b' group by a1,a2,b;
explain select a1,a2,b,       max(c) from t1 where a1 >= 'c' or a1 < 'b' group by a1,a2,b;
explain select a1, max(c)            from t1 where a1 >= 'c' or a1 < 'b' group by a1,a2,b;
explain select a1,a2,b,min(c),max(c) from t1 where a1 >= 'c' or a2 < 'b' group by a1,a2,b;
explain select a1,a2,b,       max(c) from t1 where a1 = 'z' or a1 = 'b' or a1 = 'd' group by a1,a2,b;
explain select a1,a2,b,min(c),max(c) from t1 where a1 = 'z' or a1 = 'b' or a1 = 'd' group by a1,a2,b;
explain select a1,a2,b,       max(c) from t1 where (a1 = 'b' or a1 = 'd' or a1 = 'a' or a1 = 'c') and (a2 > 'a') group by a1,a2,b;
explain select a1,a2,b,min(c),max(c) from t1 where (a1 = 'b' or a1 = 'd' or a1 = 'a' or a1 = 'c') and (a2 > 'a') group by a1,a2,b;
explain select a1,min(c),max(c)      from t1 where a1 >= 'b' group by a1,a2,b;
explain select a1,  max(c)           from t1 where a1 in ('a','b','d') group by a1,a2,b;

--replace_column 9 #
explain select a1,a2,b,       max(c) from t2 where a1 < 'd' group by a1,a2,b;
--replace_column 9 #
explain select a1,a2,b,min(c),max(c) from t2 where a1 < 'd' group by a1,a2,b;
--replace_column 9 #
explain select a1,a2,b,min(c),max(c) from t2 where a1 >= 'b' group by a1,a2,b;
--replace_column 9 #
explain select a1,a2,b,       max(c) from t2 where a1 >= 'c' or a1 < 'b' group by a1,a2,b;
--replace_column 9 #
explain select a1, max(c)            from t2 where a1 >= 'c' or a1 < 'b' group by a1,a2,b;
--replace_column 9 #
explain select a1,a2,b,min(c),max(c) from t2 where a1 >= 'c' or a2 < 'b' group by a1,a2,b;
--replace_column 9 #
explain select a1,a2,b,       max(c) from t2 where a1 = 'z' or a1 = 'b' or a1 = 'd' group by a1,a2,b;
--replace_column 9 #
explain select a1,a2,b,min(c),max(c) from t2 where a1 = 'z' or a1 = 'b' or a1 = 'd' group by a1,a2,b;
--replace_column 9 #
explain select a1,a2,b,       max(c) from t2 where (a1 = 'b' or a1 = 'd' or a1 = 'a' or a1 = 'c') and (a2 > 'a') group by a1,a2,b;
--replace_column 9 #
explain select a1,a2,b,min(c),max(c) from t2 where (a1 = 'b' or a1 = 'd' or a1 = 'a' or a1 = 'c') and (a2 > 'a') group by a1,a2,b;
--replace_column 9 #
explain select a1,min(c),max(c)      from t2 where a1 >= 'b' group by a1,a2,b;
--replace_column 9 #
explain select a1,  max(c)           from t2 where a1 in ('a','b','d') group by a1,a2,b;

# queries
select a1,a2,b,min(c),max(c) from t1 where a1 < 'd' group by a1,a2,b;
select a1,a2,b,min(c),max(c) from t1 where a1 >= 'b' group by a1,a2,b;
select a1,a2,b,       max(c) from t1 where a1 >= 'c' or a1 < 'b' group by a1,a2,b;
select a1, max(c)            from t1 where a1 >= 'c' or a1 < 'b' group by a1,a2,b;
select a1,a2,b,min(c),max(c) from t1 where a1 >= 'c' or a2 < 'b' group by a1,a2,b;
select a1,a2,b,       max(c) from t1 where a1 = 'z' or a1 = 'b' or a1 = 'd' group by a1,a2,b;
select a1,a2,b,min(c),max(c) from t1 where a1 = 'z' or a1 = 'b' or a1 = 'd' group by a1,a2,b;
select a1,a2,b,       max(c) from t1 where (a1 = 'b' or a1 = 'd' or a1 = 'a' or a1 = 'c') and (a2 > 'a') group by a1,a2,b;
select a1,a2,b,min(c),max(c) from t1 where (a1 = 'b' or a1 = 'd' or a1 = 'a' or a1 = 'c') and (a2 > 'a') group by a1,a2,b;
select a1,min(c),max(c)      from t1 where a1 >= 'b' group by a1,a2,b;
select a1,  max(c)           from t1 where a1 in ('a','b','d') group by a1,a2,b;

select a1,a2,b,       max(c) from t2 where a1 < 'd' group by a1,a2,b;
select a1,a2,b,min(c),max(c) from t2 where a1 < 'd' group by a1,a2,b;
select a1,a2,b,min(c),max(c) from t2 where a1 >= 'b' group by a1,a2,b;
select a1,a2,b,       max(c) from t2 where a1 >= 'c' or a1 < 'b' group by a1,a2,b;
select a1, max(c)            from t2 where a1 >= 'c' or a1 < 'b' group by a1,a2,b;
select a1,a2,b,min(c),max(c) from t2 where a1 >= 'c' or a2 < 'b' group by a1,a2,b;
select a1,a2,b,       max(c) from t2 where a1 = 'z' or a1 = 'b' or a1 = 'd' group by a1,a2,b;
select a1,a2,b,min(c),max(c) from t2 where a1 = 'z' or a1 = 'b' or a1 = 'd' group by a1,a2,b;
select a1,a2,b,       max(c) from t2 where (a1 = 'b' or a1 = 'd' or a1 = 'a' or a1 = 'c') and (a2 > 'a') group by a1,a2,b;
select a1,a2,b,min(c),max(c) from t2 where (a1 = 'b' or a1 = 'd' or a1 = 'a' or a1 = 'c') and (a2 > 'a') group by a1,a2,b;
select a1,min(c),max(c)      from t2 where a1 >= 'b' group by a1,a2,b;
select a1,  max(c)           from t2 where a1 in ('a','b','d') group by a1,a2,b;

# B) Equalities only over the non-group 'B' attributes
# plans
explain select a1,a2,b,max(c),min(c) from t1 where (a2 = 'a') and (b = 'b') group by a1;
explain select a1,max(c),min(c)      from t1 where (a2 = 'a') and (b = 'b') group by a1;
explain select a1,a2,b,       max(c) from t1 where (b = 'b') group by a1,a2;
explain select a1,a2,b,min(c),max(c) from t1 where (b = 'b') group by a1,a2;
explain select a1,a2, max(c)         from t1 where (b = 'b') group by a1,a2;

explain select a1,a2,b,max(c),min(c) from t2 where (a2 = 'a') and (b = 'b') group by a1;
explain select a1,max(c),min(c)      from t2 where (a2 = 'a') and (b = 'b') group by a1;
explain select a1,a2,b,       max(c) from t2 where (b = 'b') group by a1,a2;
explain select a1,a2,b,min(c),max(c) from t2 where (b = 'b') group by a1,a2;
explain select a1,a2, max(c)         from t2 where (b = 'b') group by a1,a2;

# these queries test case 2) in TRP_GROUP_MIN_MAX::update_cost()
explain select a1,a2,b,max(c),min(c) from t3 where (a2 = 'a') and (b = 'b') group by a1;
explain select a1,max(c),min(c)      from t3 where (a2 = 'a') and (b = 'b') group by a1;

# queries
select a1,a2,b,max(c),min(c) from t1 where (a2 = 'a') and (b = 'b') group by a1;
select a1,max(c),min(c)      from t1 where (a2 = 'a') and (b = 'b') group by a1;
select a1,a2,b,       max(c) from t1 where (b = 'b') group by a1,a2;
select a1,a2,b,min(c),max(c) from t1 where (b = 'b') group by a1,a2;
select a1,a2, max(c)         from t1 where (b = 'b') group by a1,a2;

select a1,a2,b,max(c),min(c) from t2 where (a2 = 'a') and (b = 'b') group by a1;
select a1,max(c),min(c)      from t2 where (a2 = 'a') and (b = 'b') group by a1;
select a1,a2,b,       max(c) from t2 where (b = 'b') group by a1,a2;
select a1,a2,b,min(c),max(c) from t2 where (b = 'b') group by a1,a2;
select a1,a2, max(c)         from t2 where (b = 'b') group by a1,a2;

# these queries test case 2) in TRP_GROUP_MIN_MAX::update_cost()
select a1,a2,b,max(c),min(c) from t3 where (a2 = 'a') and (b = 'b') group by a1;
select a1,max(c),min(c)      from t3 where (a2 = 'a') and (b = 'b') group by a1;


# IS NULL (makes sense for t2 only)
# plans
explain select a1,a2,b,min(c) from t2 where (a2 = 'a') and b is NULL group by a1;
explain select a1,a2,b,max(c) from t2 where (a2 = 'a') and b is NULL group by a1;
explain select a1,a2,b,min(c) from t2 where b is NULL group by a1,a2;
explain select a1,a2,b,max(c) from t2 where b is NULL group by a1,a2;
explain select a1,a2,b,min(c),max(c) from t2 where b is NULL group by a1,a2;
explain select a1,a2,b,min(c),max(c) from t2 where b is NULL group by a1,a2;
# queries
select a1,a2,b,min(c) from t2 where (a2 = 'a') and b is NULL group by a1;
select a1,a2,b,max(c) from t2 where (a2 = 'a') and b is NULL group by a1;
select a1,a2,b,min(c) from t2 where b is NULL group by a1,a2;
select a1,a2,b,max(c) from t2 where b is NULL group by a1,a2;
select a1,a2,b,min(c),max(c) from t2 where b is NULL group by a1,a2;
select a1,a2,b,min(c),max(c) from t2 where b is NULL group by a1,a2;

# C) Range predicates for the MIN/MAX attribute
# plans
--replace_column 9 #
explain select a1,a2,b,       max(c) from t1 where (c > 'b1') group by a1,a2,b;
explain select a1,a2,b,min(c),max(c) from t1 where (c > 'b1') group by a1,a2,b;
explain select a1,a2,b,       max(c) from t1 where (c > 'f123') group by a1,a2,b;
explain select a1,a2,b,min(c),max(c) from t1 where (c > 'f123') group by a1,a2,b;
explain select a1,a2,b,       max(c) from t1 where (c < 'a0') group by a1,a2,b;
explain select a1,a2,b,min(c),max(c) from t1 where (c < 'a0') group by a1,a2,b;
explain select a1,a2,b,       max(c) from t1 where (c < 'k321') group by a1,a2,b;
explain select a1,a2,b,min(c),max(c) from t1 where (c < 'k321') group by a1,a2,b;
explain select a1,a2,b,       max(c) from t1 where (c < 'a0') or (c > 'b1') group by a1,a2,b;
explain select a1,a2,b,min(c),max(c) from t1 where (c < 'a0') or (c > 'b1') group by a1,a2,b;
explain select a1,a2,b,       max(c) from t1 where (c > 'b1') or (c <= 'g1') group by a1,a2,b;
explain select a1,a2,b,min(c),max(c) from t1 where (c > 'b1') or (c <= 'g1') group by a1,a2,b;
explain select a1,a2,b,min(c),max(c) from t1 where (c > 'b111') and (c <= 'g112') group by a1,a2,b;
explain select a1,a2,b,min(c),max(c) from t1 where (c < 'c5') or (c = 'g412') or (c = 'k421') group by a1,a2,b;
explain select a1,a2,b,min(c),max(c) from t1 where ((c > 'b111') and (c <= 'g112')) or ((c > 'd000') and (c <= 'i110')) group by a1,a2,b;
explain select a1,a2,b,min(c),max(c) from t1 where (c between 'b111' and 'g112') or (c between 'd000' and 'i110') group by a1,a2,b;

--replace_column 9 #
explain select a1,a2,b,       max(c) from t2 where (c > 'b1') group by a1,a2,b;
--replace_column 9 #
explain select a1,a2,b,min(c),max(c) from t2 where (c > 'b1') group by a1,a2,b;
--replace_column 9 #
explain select a1,a2,b,       max(c) from t2 where (c > 'f123') group by a1,a2,b;
--replace_column 9 #
explain select a1,a2,b,min(c),max(c) from t2 where (c > 'f123') group by a1,a2,b;
--replace_column 9 #
explain select a1,a2,b,       max(c) from t2 where (c < 'a0') group by a1,a2,b;
--replace_column 9 #
explain select a1,a2,b,min(c),max(c) from t2 where (c < 'a0') group by a1,a2,b;
--replace_column 9 #
explain select a1,a2,b,       max(c) from t2 where (c < 'k321') group by a1,a2,b;
--replace_column 9 #
explain select a1,a2,b,min(c),max(c) from t2 where (c < 'k321') group by a1,a2,b;
--replace_column 9 #
explain select a1,a2,b,       max(c) from t2 where (c < 'a0') or (c > 'b1') group by a1,a2,b;
--replace_column 9 #
explain select a1,a2,b,min(c),max(c) from t2 where (c < 'a0') or (c > 'b1') group by a1,a2,b;
--replace_column 9 #
explain select a1,a2,b,       max(c) from t2 where (c > 'b1') or (c <= 'g1') group by a1,a2,b;
--replace_column 9 #
explain select a1,a2,b,min(c),max(c) from t2 where (c > 'b1') or (c <= 'g1') group by a1,a2,b;
--replace_column 9 #
explain select a1,a2,b,min(c),max(c) from t2 where (c > 'b111') and (c <= 'g112') group by a1,a2,b;
--replace_column 9 #
explain select a1,a2,b,min(c),max(c) from t2 where (c < 'c5') or (c = 'g412') or (c = 'k421') group by a1,a2,b;
--replace_column 9 #
explain select a1,a2,b,min(c),max(c) from t2 where ((c > 'b111') and (c <= 'g112')) or ((c > 'd000') and (c <= 'i110')) group by a1,a2,b;

# queries
select a1,a2,b,       max(c) from t1 where (c > 'b1') group by a1,a2,b;
select a1,a2,b,min(c),max(c) from t1 where (c > 'b1') group by a1,a2,b;
select a1,a2,b,       max(c) from t1 where (c > 'f123') group by a1,a2,b;
select a1,a2,b,min(c),max(c) from t1 where (c > 'f123') group by a1,a2,b;
select a1,a2,b,       max(c) from t1 where (c < 'a0') group by a1,a2,b;
select a1,a2,b,min(c),max(c) from t1 where (c < 'a0') group by a1,a2,b;
select a1,a2,b,       max(c) from t1 where (c < 'k321') group by a1,a2,b;
select a1,a2,b,min(c),max(c) from t1 where (c < 'k321') group by a1,a2,b;
select a1,a2,b,       max(c) from t1 where (c < 'a0') or (c > 'b1') group by a1,a2,b;
select a1,a2,b,min(c),max(c) from t1 where (c < 'a0') or (c > 'b1') group by a1,a2,b;
select a1,a2,b,       max(c) from t1 where (c > 'b1') or (c <= 'g1') group by a1,a2,b;
select a1,a2,b,min(c),max(c) from t1 where (c > 'b1') or (c <= 'g1') group by a1,a2,b;
select a1,a2,b,min(c),max(c) from t1 where (c > 'b111') and (c <= 'g112') group by a1,a2,b;
select a1,a2,b,min(c),max(c) from t1 where (c < 'c5') or (c = 'g412') or (c = 'k421') group by a1,a2,b;
select a1,a2,b,min(c),max(c) from t1 where ((c > 'b111') and (c <= 'g112')) or ((c > 'd000') and (c <= 'i110')) group by a1,a2,b;
select a1,a2,b,min(c),max(c) from t1 where (c between 'b111' and 'g112') or (c between 'd000' and 'i110') group by a1,a2,b;

select a1,a2,b,       max(c) from t2 where (c > 'b1') group by a1,a2,b;
select a1,a2,b,min(c),max(c) from t2 where (c > 'b1') group by a1,a2,b;
select a1,a2,b,       max(c) from t2 where (c > 'f123') group by a1,a2,b;
select a1,a2,b,min(c),max(c) from t2 where (c > 'f123') group by a1,a2,b;
select a1,a2,b,       max(c) from t2 where (c < 'a0') group by a1,a2,b;
select a1,a2,b,min(c),max(c) from t2 where (c < 'a0') group by a1,a2,b;
select a1,a2,b,       max(c) from t2 where (c < 'k321') group by a1,a2,b;
select a1,a2,b,min(c),max(c) from t2 where (c < 'k321') group by a1,a2,b;
select a1,a2,b,       max(c) from t2 where (c < 'a0') or (c > 'b1') group by a1,a2,b;
select a1,a2,b,min(c),max(c) from t2 where (c < 'a0') or (c > 'b1') group by a1,a2,b;
select a1,a2,b,       max(c) from t2 where (c > 'b1') or (c <= 'g1') group by a1,a2,b;
select a1,a2,b,min(c),max(c) from t2 where (c > 'b1') or (c <= 'g1') group by a1,a2,b;
select a1,a2,b,min(c),max(c) from t2 where (c > 'b111') and (c <= 'g112') group by a1,a2,b;
select a1,a2,b,min(c),max(c) from t2 where (c < 'c5') or (c = 'g412') or (c = 'k421') group by a1,a2,b;
select a1,a2,b,min(c),max(c) from t2 where ((c > 'b111') and (c <= 'g112')) or ((c > 'd000') and (c <= 'i110')) group by a1,a2,b;

# analyze the sub-select
explain select a1,a2,b,min(c),max(c) from t1
where exists ( select * from t2 where t2.c = t1.c )
group by a1,a2,b;

select a1,a2,b,min(c),max(c) from t1
where exists ( select * from t2 where t2.c = t1.c )
group by a1,a2,b;

# the sub-select is unrelated to MIN/MAX
explain select a1,a2,b,min(c),max(c) from t1
where exists ( select * from t2 where t2.c > 'b1' )
group by a1,a2,b;

select a1,a2,b,min(c),max(c) from t1
where exists ( select * from t2 where t2.c > 'b1' )
group by a1,a2,b;

# correlated subselect that doesn't reference the min/max argument
explain select a1,a2,b,c,min(c), max(c) from t1
where exists ( select * from t2 where t1.b > 'a' and t2.c > 'b1' )
group by a1,a2,b;

select a1,a2,b,c,min(c), max(c) from t1
where exists ( select * from t2 where t1.b > 'a' and t2.c > 'b1' )
group by a1,a2,b;

SET @save_optimizer_switch=@@optimizer_switch;
SET optimizer_switch='semijoin_with_cache=off';
explain select a1,a2,b,c,min(c), max(c) from t1
where exists ( select * from t2
               where t2.c in (select c from t3 where t3.c > t1.b) and
               t2.c > 'b1' )
group by a1,a2,b;

select a1,a2,b,c,min(c), max(c) from t1
where exists ( select * from t2
               where t2.c in (select c from t3 where t3.c > t1.b) and
               t2.c > 'b1' )
group by a1,a2,b;
SET optimizer_switch=@save_optimizer_switch;

# correlated subselect that references the min/max argument
explain select a1,a2,b,c,min(c), max(c) from t1
where exists ( select * from t2 where t1.c > 'a' and t2.c > 'b1' )
group by a1,a2,b;

select a1,a2,b,c,min(c), max(c) from t1
where exists ( select * from t2 where t1.c > 'a' and t2.c > 'b1' )
group by a1,a2,b;

SET @save_optimizer_switch=@@optimizer_switch;
SET optimizer_switch='semijoin_with_cache=off';
explain select a1,a2,b,c,min(c), max(c) from t1
where exists ( select * from t2
               where t2.c in (select c from t3 where t3.c > t1.c) and
               t2.c > 'b1' )
group by a1,a2,b;

select a1,a2,b,c,min(c), max(c) from t1
where exists ( select * from t2
               where t2.c in (select c from t3 where t3.c > t1.c) and
               t2.c > 'b1' )
group by a1,a2,b;
SET optimizer_switch=@save_optimizer_switch;


# A,B,C) Predicates referencing mixed classes of attributes
# plans
explain select a1,a2,b,min(c),max(c) from t1 where (a1 >= 'c' or a2 < 'b') and (b > 'a') group by a1,a2,b;
explain select a1,a2,b,min(c),max(c) from t1 where (a1 >= 'c' or a2 < 'b') and (c > 'b111') group by a1,a2,b;
explain select a1,a2,b,min(c),max(c) from t1 where (a2 >= 'b') and (b = 'a') and (c > 'b111') group by a1,a2,b;
explain select a1,a2,b,min(c) from t1 where ((a1 > 'a') or (a1 < '9'))  and ((a2 >= 'b') and (a2 < 'z')) and (b = 'a') and ((c < 'h112') or (c = 'j121') or (c > 'k121' and c < 'm122') or (c > 'o122')) group by a1,a2,b;
explain select a1,a2,b,min(c) from t1 where ((a1 > 'a') or (a1 < '9'))  and ((a2 >= 'b') and (a2 < 'z')) and (b = 'a') and ((c = 'j121') or (c > 'k121' and c < 'm122') or (c > 'o122') or (c < 'h112') or (c = 'c111')) group by a1,a2,b;
explain select a1,a2,b,min(c) from t1 where (a1 > 'a') and (a2 > 'a') and (b = 'c') group by a1,a2,b;
explain select a1,a2,b,min(c) from t1 where (ord(a1) > 97) and (ord(a2) + ord(a1) > 194) and (b = 'c') group by a1,a2,b;

--replace_column 9 #
explain select a1,a2,b,min(c),max(c) from t2 where (a1 >= 'c' or a2 < 'b') and (b > 'a') group by a1,a2,b;
--replace_column 9 #
explain select a1,a2,b,min(c),max(c) from t2 where (a1 >= 'c' or a2 < 'b') and (c > 'b111') group by a1,a2,b;
--replace_column 9 #
explain select a1,a2,b,min(c),max(c) from t2 where (a2 >= 'b') and (b = 'a') and (c > 'b111') group by a1,a2,b;
--replace_column 9 #
explain select a1,a2,b,min(c) from t2 where ((a1 > 'a') or (a1 < '9'))  and ((a2 >= 'b') and (a2 < 'z')) and (b = 'a') and ((c < 'h112') or (c = 'j121') or (c > 'k121' and c < 'm122') or (c > 'o122')) group by a1,a2,b;
--replace_column 9 #
explain select a1,a2,b,min(c) from t2 where ((a1 > 'a') or (a1 < '9'))  and ((a2 >= 'b') and (a2 < 'z')) and (b = 'a') and ((c = 'j121') or (c > 'k121' and c < 'm122') or (c > 'o122') or (c < 'h112') or (c = 'c111')) group by a1,a2,b;
--replace_column 9 #
explain select a1,a2,b,min(c) from t2 where (a1 > 'a') and (a2 > 'a') and (b = 'c') group by a1,a2,b;

# queries
select a1,a2,b,min(c),max(c) from t1 where (a1 >= 'c' or a2 < 'b') and (b > 'a') group by a1,a2,b;
select a1,a2,b,min(c),max(c) from t1 where (a1 >= 'c' or a2 < 'b') and (c > 'b111') group by a1,a2,b;
select a1,a2,b,min(c),max(c) from t1 where (a2 >= 'b') and (b = 'a') and (c > 'b111') group by a1,a2,b;
select a1,a2,b,min(c) from t1 where ((a1 > 'a') or (a1 < '9'))  and ((a2 >= 'b') and (a2 < 'z')) and (b = 'a') and ((c < 'h112') or (c = 'j121') or (c > 'k121' and c < 'm122') or (c > 'o122')) group by a1,a2,b;
select a1,a2,b,min(c) from t1 where ((a1 > 'a') or (a1 < '9'))  and ((a2 >= 'b') and (a2 < 'z')) and (b = 'a') and ((c = 'j121') or (c > 'k121' and c < 'm122') or (c > 'o122') or (c < 'h112') or (c = 'c111')) group by a1,a2,b;
select a1,a2,b,min(c) from t1 where (a1 > 'a') and (a2 > 'a') and (b = 'c') group by a1,a2,b;
select a1,a2,b,min(c) from t1 where (ord(a1) > 97) and (ord(a2) + ord(a1) > 194) and (b = 'c') group by a1,a2,b;

select a1,a2,b,min(c),max(c) from t2 where (a1 >= 'c' or a2 < 'b') and (b > 'a') group by a1,a2,b;
select a1,a2,b,min(c),max(c) from t2 where (a1 >= 'c' or a2 < 'b') and (c > 'b111') group by a1,a2,b;
select a1,a2,b,min(c),max(c) from t2 where (a2 >= 'b') and (b = 'a') and (c > 'b111') group by a1,a2,b;
select a1,a2,b,min(c) from t2 where ((a1 > 'a') or (a1 < '9'))  and ((a2 >= 'b') and (a2 < 'z')) and (b = 'a') and ((c < 'h112') or (c = 'j121') or (c > 'k121' and c < 'm122') or (c > 'o122')) group by a1,a2,b;
select a1,a2,b,min(c) from t2 where ((a1 > 'a') or (a1 < '9'))  and ((a2 >= 'b') and (a2 < 'z')) and (b = 'a') and ((c = 'j121') or (c > 'k121' and c < 'm122') or (c > 'o122') or (c < 'h112') or (c = 'c111')) group by a1,a2,b;
select a1,a2,b,min(c) from t2 where (a1 > 'a') and (a2 > 'a') and (b = 'c') group by a1,a2,b;


#
# GROUP BY queries without MIN/MAX
#

# plans
explain select a1,a2,b from t1 where (a1 >= 'c' or a2 < 'b') and (b > 'a') group by a1,a2,b;
explain select a1,a2,b from t1 where (a2 >= 'b') and (b = 'a') group by a1,a2,b;
explain select a1,a2,b,c from t1 where (a2 >= 'b') and (b = 'a') and (c = 'i121') group by a1,a2,b;
explain select a1,a2,b from t1 where (a1 > 'a') and (a2 > 'a') and (b = 'c') group by a1,a2,b;

--replace_column 9 #
explain select a1,a2,b from t2 where (a1 >= 'c' or a2 < 'b') and (b > 'a') group by a1,a2,b;
--replace_column 9 #
explain select a1,a2,b from t2 where (a2 >= 'b') and (b = 'a') group by a1,a2,b;
--replace_column 9 #
explain select a1,a2,b,c from t2 where (a2 >= 'b') and (b = 'a') and (c = 'i121') group by a1,a2,b;
--replace_column 9 #
explain select a1,a2,b from t2 where (a1 > 'a') and (a2 > 'a') and (b = 'c') group by a1,a2,b;

# queries
select a1,a2,b from t1 where (a1 >= 'c' or a2 < 'b') and (b > 'a') group by a1,a2,b;
select a1,a2,b from t1 where (a2 >= 'b') and (b = 'a') group by a1,a2,b;
select a1,a2,b,c from t1 where (a2 >= 'b') and (b = 'a') and (c = 'i121') group by a1,a2,b;
select a1,a2,b from t1 where (a1 > 'a') and (a2 > 'a') and (b = 'c') group by a1,a2,b;

select a1,a2,b from t2 where (a1 >= 'c' or a2 < 'b') and (b > 'a') group by a1,a2,b;
select a1,a2,b from t2 where (a2 >= 'b') and (b = 'a') group by a1,a2,b;
select a1,a2,b,c from t2 where (a2 >= 'b') and (b = 'a') and (c = 'i121') group by a1,a2,b;
select a1,a2,b from t2 where (a1 > 'a') and (a2 > 'a') and (b = 'c') group by a1,a2,b;

#
# DISTINCT queries
#

# plans
explain select distinct a1,a2,b from t1;
explain select distinct a1,a2,b from t1 where (a2 >= 'b') and (b = 'a');
explain extended select distinct a1,a2,b,c from t1 where (a2 >= 'b') and (b = 'a') and (c = 'i121');
explain select distinct a1,a2,b from t1 where (a1 > 'a') and (a2 > 'a') and (b = 'c');
explain select distinct b from t1 where (a2 >= 'b') and (b = 'a');

--replace_column 9 #
explain select distinct a1,a2,b from t2;
--replace_column 9 #
explain select distinct a1,a2,b from t2 where (a2 >= 'b') and (b = 'a');
explain extended select distinct a1,a2,b,c from t2 where (a2 >= 'b') and (b = 'a') and (c = 'i121');
--replace_column 9 #
explain select distinct a1,a2,b from t2 where (a1 > 'a') and (a2 > 'a') and (b = 'c');
explain select distinct b from t2 where (a2 >= 'b') and (b = 'a');

# queries
select distinct a1,a2,b from t1;
select distinct a1,a2,b from t1 where (a2 >= 'b') and (b = 'a');
select distinct a1,a2,b,c from t1 where (a2 >= 'b') and (b = 'a') and (c = 'i121');
select distinct a1,a2,b from t1 where (a1 > 'a') and (a2 > 'a') and (b = 'c');
select distinct b from t1 where (a2 >= 'b') and (b = 'a');

select distinct a1,a2,b from t2;
select distinct a1,a2,b from t2 where (a2 >= 'b') and (b = 'a');
select distinct a1,a2,b,c from t2 where (a2 >= 'b') and (b = 'a') and (c = 'i121');
select distinct a1,a2,b from t2 where (a1 > 'a') and (a2 > 'a') and (b = 'c');
select distinct b from t2 where (a2 >= 'b') and (b = 'a');

# BUG #6303
select distinct t_00.a1
from t1 t_00
where exists ( select * from t2 where a1 = t_00.a1 );

# BUG #8532 - SELECT DISTINCT a, a causes server to crash
select distinct a1,a1 from t1;
select distinct a2,a1,a2,a1 from t1;
select distinct t1.a1,t2.a1 from t1,t2;


#
# DISTINCT queries with GROUP-BY
#

# plans
explain select distinct a1,a2,b from t1;
explain select distinct a1,a2,b from t1 where (a2 >= 'b') and (b = 'a') group by a1,a2,b;
explain select distinct a1,a2,b,c from t1 where (a2 >= 'b') and (b = 'a') and (c = 'i121') group by a1,a2,b;
explain select distinct a1,a2,b from t1 where (a1 > 'a') and (a2 > 'a') and (b = 'c') group by a1,a2,b;
explain select distinct b from t1 where (a2 >= 'b') and (b = 'a') group by a1,a2,b;

--replace_column 9 #
explain select distinct a1,a2,b from t2;
--replace_column 9 #
explain select distinct a1,a2,b from t2 where (a2 >= 'b') and (b = 'a') group by a1,a2,b;
--replace_column 9 #
explain select distinct a1,a2,b,c from t2 where (a2 >= 'b') and (b = 'a') and (c = 'i121') group by a1,a2,b;
--replace_column 9 #
explain select distinct a1,a2,b from t2 where (a1 > 'a') and (a2 > 'a') and (b = 'c') group by a1,a2,b;
--replace_column 9 #
explain select distinct b from t2 where (a2 >= 'b') and (b = 'a') group by a1,a2,b;

# queries
select distinct a1,a2,b from t1;
select distinct a1,a2,b from t1 where (a2 >= 'b') and (b = 'a') group by a1,a2,b;
select distinct a1,a2,b,c from t1 where (a2 >= 'b') and (b = 'a') and (c = 'i121') group by a1,a2,b;
select distinct a1,a2,b from t1 where (a1 > 'a') and (a2 > 'a') and (b = 'c') group by a1,a2,b;
select distinct b from t1 where (a2 >= 'b') and (b = 'a') group by a1,a2,b;

select distinct a1,a2,b from t2;
select distinct a1,a2,b from t2 where (a2 >= 'b') and (b = 'a') group by a1,a2,b;
select distinct a1,a2,b,c from t2 where (a2 >= 'b') and (b = 'a') and (c = 'i121') group by a1,a2,b;
select distinct a1,a2,b from t2 where (a1 > 'a') and (a2 > 'a') and (b = 'c') group by a1,a2,b;
select distinct b from t2 where (a2 >= 'b') and (b = 'a') group by a1,a2,b;


#
# COUNT (DISTINCT cols) queries
#

explain select count(distinct a1,a2,b) from t1 where (a2 >= 'b') and (b = 'a');
explain select count(distinct a1,a2,b,c) from t1 where (a2 >= 'b') and (b = 'a') and (c = 'i121');
explain extended select count(distinct a1,a2,b) from t1 where (a1 > 'a') and (a2 > 'a') and (b = 'c');
explain select count(distinct b) from t1 where (a2 >= 'b') and (b = 'a');
explain extended select 98 + count(distinct a1,a2,b) from t1 where (a1 > 'a') and (a2 > 'a');

select count(distinct a1,a2,b) from t1 where (a2 >= 'b') and (b = 'a');
select count(distinct a1,a2,b,c) from t1 where (a2 >= 'b') and (b = 'a') and (c = 'i121');
select count(distinct a1,a2,b) from t1 where (a1 > 'a') and (a2 > 'a') and (b = 'c');
select count(distinct b) from t1 where (a2 >= 'b') and (b = 'a');
select 98 + count(distinct a1,a2,b) from t1 where (a1 > 'a') and (a2 > 'a');

#
# Queries with expressions in the select clause
#

explain select a1,a2,b, concat(min(c), max(c)) from t1 where a1 < 'd' group by a1,a2,b;
explain select concat(a1,min(c)),b from t1 where a1 < 'd' group by a1,a2,b;
explain select concat(a1,min(c)),b,max(c) from t1 where a1 < 'd' group by a1,a2,b;
explain select concat(a1,a2),b,min(c),max(c) from t1 where a1 < 'd' group by a1,a2,b;
explain select concat(ord(min(b)),ord(max(b))),min(b),max(b) from t1 group by a1,a2;

select a1,a2,b, concat(min(c), max(c)) from t1 where a1 < 'd' group by a1,a2,b;
select concat(a1,min(c)),b from t1 where a1 < 'd' group by a1,a2,b;
select concat(a1,min(c)),b,max(c) from t1 where a1 < 'd' group by a1,a2,b;
select concat(a1,a2),b,min(c),max(c) from t1 where a1 < 'd' group by a1,a2,b;
select concat(ord(min(b)),ord(max(b))),min(b),max(b) from t1 group by a1,a2;


#
# Negative examples: queries that should NOT be treated as optimizable by
# QUICK_GROUP_MIN_MAX_SELECT
#

# select a non-indexed attribute
explain select a1,a2,b,d,min(c),max(c) from t1 group by a1,a2,b;

explain select a1,a2,b,d from t1 group by a1,a2,b;

# predicate that references an attribute that is after the MIN/MAX argument
# in the index
explain extended select a1,a2,min(b),max(b) from t1
where (a1 = 'b' or a1 = 'd' or a1 = 'a' or a1 = 'c') and (a2 > 'a') and (c > 'a111') group by a1,a2;

# predicate that references a non-indexed attribute
explain extended select a1,a2,b,min(c),max(c) from t1
where (a1 = 'b' or a1 = 'd' or a1 = 'a' or a1 = 'c') and (a2 > 'a') and (d > 'xy2') group by a1,a2,b;

explain extended select a1,a2,b,c from t1
where (a1 = 'b' or a1 = 'd' or a1 = 'a' or a1 = 'c') and (a2 > 'a') and (d > 'xy2') group by a1,a2,b,c;

# non-equality predicate for a non-group select attribute
explain select a1,a2,b,max(c),min(c) from t2 where (a2 = 'a') and (b = 'b') or (b < 'b') group by a1;
explain extended select a1,a2,b from t1 where (a1 = 'b' or a1 = 'd' or a1 = 'a' or a1 = 'c') and (a2 > 'a') and (c > 'a111') group by a1,a2,b;

# non-group field with an equality predicate that references a keypart after the
# MIN/MAX argument
explain select a1,a2,min(b),c from t2 where (a2 = 'a') and (c = 'a111') group by a1;
select a1,a2,min(b),c from t2 where (a2 = 'a') and (c = 'a111') group by a1;

# disjunction for a non-group select attribute
explain select a1,a2,b,max(c),min(c) from t2 where (a2 = 'a') and (b = 'b') or (b = 'a') group by a1;

# non-range predicate for the MIN/MAX attribute
explain select a1,a2,b,min(c),max(c) from t2
where (c > 'a000') and (c <= 'd999') and (c like '_8__') group by a1,a2,b;

# not all attributes are indexed by one index
explain select a1, a2, b, c, min(d), max(d) from t1 group by a1,a2,b,c;

# other aggregate functions than MIN/MAX
explain select a1,a2,count(a2) from t1 group by a1,a2,b;
explain extended select a1,a2,count(a2) from t1 where (a1 > 'a') group by a1,a2,b;
explain extended select sum(ord(a1)) from t1 where (a1 > 'a') group by a1,a2,b;

#
# MDEV-4120 UNIQUE indexes should not be considered for loose index scan
#

create table t4 as select distinct a1, a2, b, c from t1;
alter table t4 add unique index idxt4 (a1, a2, b, c);

--echo # This is "superceded" by MDEV-7118, and Loose Index Scan is again an option:
explain
select a1, a2, b, min(c) from t4 group by a1, a2, b;
select a1, a2, b, min(c) from t4 group by a1, a2, b;

drop table t4;

#
# Bug #16710: select distinct doesn't return all it should
#

explain select distinct(a1) from t1 where ord(a2) = 98;
select distinct(a1) from t1 where ord(a2) = 98;

#
# BUG#11044: DISTINCT or GROUP BY queries with equality predicates instead of MIN/MAX.
#

explain select a1 from t1 where a2 = 'b' group by a1;
select a1 from t1 where a2 = 'b' group by a1;

explain select distinct a1 from t1 where a2 = 'b';
select distinct a1 from t1 where a2 = 'b';

#
# Bug #12672: primary key implcitly included in every innodb index
#
# Test case moved to group_min_max_innodb


#
# Bug #6142: a problem with the empty innodb table
#
# Test case moved to group_min_max_innodb


#
# Bug #9798: group by with rollup
#
# Test case moved to group_min_max_innodb


#
# Bug #13293 Wrongly used index results in endless loop.
#
# Test case moved to group_min_max_innodb


drop table t1,t2,t3;

#
# Bug #14920 Ordering aggregated result sets with composite primary keys
# corrupts resultset
#
create table t1 (c1 int not null,c2 int not null, primary key(c1,c2));
insert into t1 (c1,c2) values
(10,1),(10,2),(10,3),(20,4),(20,5),(20,6),(30,7),(30,8),(30,9);
select distinct c1, c2 from t1 order by c2;
select c1,min(c2) as c2 from t1 group by c1 order by c2;
select c1,c2 from t1 group by c1,c2 order by c2;
drop table t1;

#
# Bug #16203: Analysis for possible min/max optimization erroneously
#             returns impossible range
#

CREATE TABLE t1 (a varchar(5), b int(11), PRIMARY KEY (a,b));
INSERT INTO t1 VALUES ('AA',1), ('AA',2), ('AA',3), ('BB',1), ('AA',4);
OPTIMIZE TABLE t1;

SELECT a FROM t1 WHERE a='AA' GROUP BY a;
SELECT a FROM t1 WHERE a='BB' GROUP BY a;

EXPLAIN SELECT a FROM t1 WHERE a='AA' GROUP BY a;
EXPLAIN SELECT a FROM t1 WHERE a='BB' GROUP BY a;

SELECT DISTINCT a FROM t1 WHERE a='BB';
SELECT DISTINCT a FROM t1 WHERE a LIKE 'B%';
SELECT a FROM t1 WHERE a LIKE 'B%' GROUP BY a;

DROP TABLE t1;


#
# Bug #15102: select distinct returns empty result, select count 
#             distinct > 0 (correct)
#

CREATE TABLE t1 (
   a int(11) NOT NULL DEFAULT '0',
   b varchar(16) COLLATE latin1_general_ci NOT NULL DEFAULT '',
   PRIMARY KEY  (a,b)
 ) ENGINE=MyISAM DEFAULT CHARSET=latin1 COLLATE=latin1_general_ci;

delimiter |;

CREATE PROCEDURE a(x INT)
BEGIN
  DECLARE rnd INT;
  DECLARE cnt INT;

  WHILE x > 0 DO
    SET rnd= x % 100;
    SET cnt = (SELECT COUNT(*) FROM t1 WHERE a = rnd);
    INSERT INTO t1(a,b) VALUES (rnd, CAST(cnt AS CHAR));
    SET x= x - 1;
  END WHILE;
END|

DELIMITER ;|

CALL a(1000);

SELECT a FROM t1 WHERE a=0;
SELECT DISTINCT a FROM t1 WHERE a=0;
SELECT COUNT(DISTINCT a) FROM t1 WHERE a=0;

DROP TABLE t1;
DROP PROCEDURE a;

#
# Bug #18068: SELECT DISTINCT
#

CREATE TABLE t1 (a varchar(64) NOT NULL default '', KEY(a));

INSERT INTO t1 (a) VALUES 
  (''), ('CENTRAL'), ('EASTERN'), ('GREATER LONDON'),
  ('NORTH CENTRAL'), ('NORTH EAST'), ('NORTH WEST'), ('SCOTLAND'),
  ('SOUTH EAST'), ('SOUTH WEST'), ('WESTERN');
INSERT INTO t1 SELECT * FROM t1;
INSERT INTO t1 SELECT * FROM t1;
INSERT INTO t1 SELECT * FROM t1;
ANALYZE TABLE t1;

EXPLAIN SELECT DISTINCT a,a FROM t1 ORDER BY a;  
SELECT DISTINCT a,a FROM t1 ORDER BY a;  

DROP TABLE t1;

#
# Bug #21007: NATURAL JOIN (any JOIN (2 x NATURAL JOIN)) crashes the server
#

CREATE TABLE t1 (id1 INT, id2 INT);
CREATE TABLE t2 (id2 INT, id3 INT, id5 INT);
CREATE TABLE t3 (id3 INT, id4 INT);
CREATE TABLE t4 (id4 INT);
CREATE TABLE t5 (id5 INT, id6 INT);
CREATE TABLE t6 (id6 INT);

INSERT INTO t1 VALUES(1,1);
INSERT INTO t2 VALUES(1,1,1);
INSERT INTO t3 VALUES(1,1);
INSERT INTO t4 VALUES(1);
INSERT INTO t5 VALUES(1,1);
INSERT INTO t6 VALUES(1);

# original bug query
SELECT * FROM
t1
  NATURAL JOIN
(t2 JOIN (t3 NATURAL JOIN t4, t5 NATURAL JOIN t6)
    ON (t3.id3 = t2.id3 AND t5.id5 = t2.id5));

# inner join swapped
SELECT * FROM
t1
  NATURAL JOIN
(((t3 NATURAL JOIN t4) join (t5 NATURAL JOIN t6) on t3.id4 = t5.id5) JOIN t2
    ON (t3.id3 = t2.id3 AND t5.id5 = t2.id5));

# one join less, no ON cond
SELECT * FROM t1 NATURAL JOIN ((t3 join (t5 NATURAL JOIN t6)) JOIN t2);

# wrong error message: 'id2' - ambiguous column
SELECT * FROM
(t2 JOIN (t3 NATURAL JOIN t4, t5 NATURAL JOIN t6)
    ON (t3.id3 = t2.id3 AND t5.id5 = t2.id5))
  NATURAL JOIN
t1;
SELECT * FROM
(t2 JOIN ((t3 NATURAL JOIN t4) join (t5 NATURAL JOIN t6)))
  NATURAL JOIN
t1;

DROP TABLE t1,t2,t3,t4,t5,t6;

#
# Bug#22342: No results returned for query using max and group by
#
CREATE TABLE t1 (a int, b int, KEY (a,b), KEY b (b));
INSERT INTO t1 VALUES
  (1,1),(1,2),(1,0),(1,3),
  (1,-1),(1,-2),(1,-3),(1,-4);
ANALYZE TABLE t1;

explain SELECT MAX(b), a FROM t1 WHERE b < 2 AND a = 1 GROUP BY a;
SELECT MAX(b), a FROM t1 WHERE b < 2 AND a = 1 GROUP BY a;
SELECT MIN(b), a FROM t1 WHERE b > 1 AND a = 1 GROUP BY a;
CREATE TABLE t2 (a int, b int, c int, PRIMARY KEY (a,b,c));
INSERT INTO t2 SELECT a,b,b FROM t1;
explain SELECT MIN(c) FROM t2 WHERE b = 2 and a = 1 and c > 1 GROUP BY a;
SELECT MIN(c) FROM t2 WHERE b = 2 and a = 1 and c > 1 GROUP BY a;

DROP TABLE t1,t2;

#
# Bug#24156: Loose index scan not used with CREATE TABLE ...SELECT and similar statements
#

CREATE TABLE t1 (a INT, b INT, INDEX (a,b));
INSERT INTO t1 (a, b) VALUES (1,1), (1,2), (1,3), (1,4), (1,5),
       (2,2), (2,3), (2,1), (3,1), (4,1), (4,2), (4,3), (4,4), (4,5), (4,6);
ANALYZE TABLE t1;
EXPLAIN SELECT max(b), a FROM t1 GROUP BY a;
FLUSH STATUS;
SELECT max(b), a FROM t1 GROUP BY a;
SHOW STATUS LIKE 'handler_read__e%';
EXPLAIN SELECT max(b), a FROM t1 GROUP BY a;
FLUSH STATUS;
CREATE TABLE t2 SELECT max(b), a FROM t1 GROUP BY a;
SHOW STATUS LIKE 'handler_read__e%';
FLUSH STATUS;
SELECT * FROM (SELECT max(b), a FROM t1 GROUP BY a) b;
SHOW STATUS LIKE 'handler_read__e%';
FLUSH STATUS;
(SELECT max(b), a FROM t1 GROUP BY a) UNION 
 (SELECT max(b), a FROM t1 GROUP BY a);
SHOW STATUS LIKE 'handler_read__e%';
EXPLAIN (SELECT max(b), a FROM t1 GROUP BY a) UNION 
 (SELECT max(b), a FROM t1 GROUP BY a);

EXPLAIN SELECT (SELECT max(b) FROM t1 GROUP BY a HAVING a < 2) x
  FROM t1 AS t1_outer;
EXPLAIN SELECT 1 FROM t1 AS t1_outer WHERE EXISTS 
  (SELECT max(b) FROM t1 GROUP BY a HAVING a < 2);
EXPLAIN SELECT 1 FROM t1 AS t1_outer WHERE 
  (SELECT max(b) FROM t1 GROUP BY a HAVING a < 2) > 12;
EXPLAIN SELECT 1 FROM t1 AS t1_outer WHERE 
  a IN (SELECT max(b) FROM t1 GROUP BY a HAVING a < 2);
EXPLAIN SELECT 1 FROM t1 AS t1_outer GROUP BY a HAVING 
  a > (SELECT max(b) FROM t1 GROUP BY a HAVING a < 2);
EXPLAIN SELECT 1 FROM t1 AS t1_outer1 JOIN t1 AS t1_outer2 
   ON t1_outer1.a = (SELECT max(b) FROM t1 GROUP BY a HAVING a < 2) 
   AND t1_outer1.b = t1_outer2.b;
EXPLAIN SELECT (SELECT (SELECT max(b) FROM t1 GROUP BY a HAVING a < 2) x
  FROM t1 AS t1_outer) x2 FROM t1 AS t1_outer2;

CREATE TABLE t3 LIKE t1;
FLUSH STATUS;
INSERT INTO t3 SELECT a,MAX(b) FROM t1 GROUP BY a;
SHOW STATUS LIKE 'handler_read__e%';
DELETE FROM t3;
FLUSH STATUS;
INSERT INTO t3 SELECT 1, (SELECT MAX(b) FROM t1 GROUP BY a HAVING a < 2) 
  FROM t1 LIMIT 1;
SHOW STATUS LIKE 'handler_read__e%';
FLUSH STATUS;
DELETE FROM t3 WHERE (SELECT MAX(b) FROM t1 GROUP BY a HAVING a < 2) > 10000;
SHOW STATUS LIKE 'handler_read__e%';
FLUSH STATUS;
--error ER_SUBQUERY_NO_1_ROW
DELETE FROM t3 WHERE (SELECT (SELECT MAX(b) FROM t1 GROUP BY a HAVING a < 2) x 
                      FROM t1) > 10000;
SHOW STATUS LIKE 'handler_read__e%';

DROP TABLE t1,t2,t3;

#
# Bug#25602: queries with DISTINCT and SQL_BIG_RESULT hint 
#            for which loose scan optimization is applied
#

CREATE TABLE t1 (a int, INDEX idx(a));
INSERT INTO t1 VALUES
  (4), (2), (1), (2), (4), (2), (1), (4),
  (4), (2), (1), (2), (2), (4), (1), (4);
ANALYZE TABLE t1;

EXPLAIN SELECT DISTINCT(a) FROM t1;
SELECT DISTINCT(a) FROM t1;
EXPLAIN SELECT SQL_BIG_RESULT DISTINCT(a) FROM t1;
SELECT SQL_BIG_RESULT DISTINCT(a) FROM t1;

DROP TABLE t1;

#
# Bug #32268: Indexed queries give bogus MIN and MAX results
#

CREATE TABLE t1 (a INT, b INT);
INSERT INTO t1 (a, b) VALUES (1,1), (1,2), (1,3), (1,4), (1,5);
INSERT INTO t1 SELECT a + 1, b FROM t1;
INSERT INTO t1 SELECT a + 2, b FROM t1;
ANALYZE TABLE t1;

EXPLAIN
SELECT a, MIN(b), MAX(b) FROM t1 GROUP BY a ORDER BY a DESC;
SELECT a, MIN(b), MAX(b) FROM t1 GROUP BY a ORDER BY a DESC;

CREATE INDEX break_it ON t1 (a, b);

EXPLAIN
SELECT a, MIN(b), MAX(b) FROM t1 GROUP BY a ORDER BY a;
SELECT a, MIN(b), MAX(b) FROM t1 GROUP BY a ORDER BY a;

EXPLAIN
SELECT a, MIN(b), MAX(b) FROM t1 GROUP BY a ORDER BY a DESC;
SELECT a, MIN(b), MAX(b) FROM t1 GROUP BY a ORDER BY a DESC;

EXPLAIN
SELECT a, MIN(b), MAX(b), AVG(b) FROM t1 GROUP BY a ORDER BY a DESC;
SELECT a, MIN(b), MAX(b), AVG(b) FROM t1 GROUP BY a ORDER BY a DESC;

DROP TABLE t1;

#
# Bug#38195: Incorrect handling of aggregate functions when loose index scan is
#            used causes server crash.
#
create table t1 (a int, b int, key (a,b), key `index` (a,b)) engine=MyISAM;
insert into  t1 (a,b) values 
(0,0),(0,1),(0,2),(0,3),(0,4),(0,5),(0,6),
  (0,7),(0,8),(0,9),(0,10),(0,11),(0,12),(0,13),
(1,0),(1,1),(1,2),(1,3),(1,4),(1,5),(1,6),
  (1,7),(1,8),(1,9),(1,10),(1,11),(1,12),(1,13),
(2,0),(2,1),(2,2),(2,3),(2,4),(2,5),(2,6),
  (2,7),(2,8),(2,9),(2,10),(2,11),(2,12),(2,13),
(3,0),(3,1),(3,2),(3,3),(3,4),(3,5),(3,6),
  (3,7),(3,8),(3,9),(3,10),(3,11),(3,12),(3,13);
insert into t1 (a,b) select a, max(b)+1 from t1 where a = 0 group by a;
select * from t1;
explain extended select sql_buffer_result a, max(b)+1 from t1 where a = 0 group by a;
drop table t1;


#
# Bug #41610: key_infix_len can be overwritten causing some group by queries
# to return no rows
#

CREATE TABLE t1 (a int, b int, c int, d int,
  KEY foo (c,d,a,b), KEY bar (c,a,b,d));

INSERT INTO t1 VALUES (1, 1, 1, 1), (1, 1, 1, 2), (1, 1, 1, 3), (1, 1, 1, 4);
INSERT INTO t1 SELECT * FROM t1;
INSERT INTO t1 SELECT * FROM t1;
INSERT INTO t1 SELECT a,b,c+1,d FROM t1;
ANALYZE TABLE t1;

#Should be non-empty
EXPLAIN SELECT DISTINCT c FROM t1 WHERE d=4;
SELECT DISTINCT c FROM t1 WHERE d=4;

DROP TABLE t1;

--echo #
--echo # Bug #45386: Wrong query result with MIN function in field list, 
--echo #  WHERE and GROUP BY clause
--echo #

CREATE TABLE t (a INT, b INT, INDEX (a,b));
INSERT INTO t VALUES (2,0), (2,0), (2,1), (2,1);
INSERT INTO t SELECT * FROM t;
INSERT INTO t SELECT * FROM t;
ANALYZE TABLE t;

--echo # test MIN
--echo #should use range with index for group by
EXPLAIN
SELECT a, MIN(b) FROM t WHERE b <> 0 GROUP BY a;
--echo #should return 1 row
SELECT a, MIN(b) FROM t WHERE b <> 0 GROUP BY a;

--echo # test MAX
--echo #should use range with index for group by
EXPLAIN
SELECT a, MAX(b) FROM t WHERE b <> 1 GROUP BY a;
--echo #should return 1 row
SELECT a, MAX(b) FROM t WHERE b <> 1 GROUP BY a;

--echo # test 3 ranges and use the middle one
INSERT INTO t SELECT a, 2 FROM t;

--echo #should use range with index for group by
EXPLAIN
SELECT a, MAX(b) FROM t WHERE b > 0 AND b < 2 GROUP BY a;
--echo #should return 1 row
SELECT a, MAX(b) FROM t WHERE b > 0 AND b < 2 GROUP BY a;

DROP TABLE t;

--echo #
--echo # Bug #48472: Loose index scan inappropriately chosen for some WHERE
--echo #             conditions
--echo # 

CREATE TABLE t (a INT, b INT, INDEX (a,b));
INSERT INTO t VALUES (2,0), (2,0), (2,1), (2,1);
INSERT INTO t SELECT * FROM t;                                   

SELECT a, MAX(b) FROM t WHERE 0=b+0 GROUP BY a;

DROP TABLE t;

--echo End of 5.0 tests

--echo #
--echo # Bug #46607: Assertion failed: (cond_type == Item::FUNC_ITEM) results in
--echo #              server crash
--echo #

CREATE TABLE t (a INT, b INT, INDEX (a,b));
INSERT INTO t VALUES (2,0), (2,0), (2,1), (2,1);
INSERT INTO t SELECT * FROM t;

SELECT a, MAX(b) FROM t WHERE b GROUP BY a;

DROP TABLE t;

#
# BUG#49902 - SELECT returns incorrect results
#
CREATE TABLE t1(a INT NOT NULL, b INT NOT NULL, KEY (b));
INSERT INTO t1 VALUES(1,1),(2,1);
ANALYZE TABLE t1;
SELECT 1 AS c, b FROM t1 WHERE b IN (1,2) GROUP BY c, b;
SELECT a FROM t1 WHERE b=1;
DROP TABLE t1;

--echo # 
--echo # Bug#47762: Incorrect result from MIN() when WHERE tests NOT NULL column
--echo #            for NULL
--echo #

--echo ## Test for NULLs allowed
CREATE TABLE t1 ( a INT, KEY (a) );
INSERT INTO t1 VALUES (1), (2), (3);
--source include/min_null_cond.inc
INSERT INTO t1 VALUES (NULL), (NULL);
--source include/min_null_cond.inc
DROP TABLE t1;

--echo ## Test for NOT NULLs
CREATE TABLE t1 ( a INT NOT NULL PRIMARY KEY);
INSERT INTO t1 VALUES (1), (2), (3);
--echo #
--echo # NULL-safe operator test disabled for non-NULL indexed columns.
--echo #
--echo # See bugs
--echo #
--echo # - Bug#52173: Reading NULL value from non-NULL index gives
--echo #   wrong result in embedded server 
--echo #
--echo # - Bug#52174: Sometimes wrong plan when reading a MAX value from 
--echo #   non-NULL index
--echo #
--let $skip_null_safe_test= 1
--source include/min_null_cond.inc
DROP TABLE t1;

--echo #
--echo # Bug#53859: Valgrind: opt_sum_query(TABLE_LIST*, List<Item>&, Item*) at
--echo # opt_sum.cc:305
--echo #
CREATE TABLE t1 ( a INT, KEY (a) );
INSERT INTO t1 VALUES (1), (2), (3); 

SELECT MIN( a ) AS min_a
FROM t1
WHERE a > 1 AND a IS NULL
ORDER BY min_a;

DROP TABLE t1;

#
# MDEV-729 lp:998028 - Server crashes on normal shutdown in closefrm after executing a query from MyISAM table
#
create table t1 (a int, b varchar(1), key(b,a)) engine=myisam;
insert t1 values (1,'a'),(2,'b'),(3,'c'),(4,'d'),(5,'e'),(6,'f'),(7,'g'),(8,'h'),(null,'i');
select min(a), b from t1 where a=7 or b='z' group by b;
flush tables;
drop table t1;

--echo #
--echo # LP BUG#888456 Wrong result with DISTINCT , ANY , subquery_cache=off , NOT NULL
--echo #

CREATE TABLE t1 ( a int NOT NULL) ;
INSERT INTO t1 VALUES (28),(29),(9);

CREATE TABLE t2 ( a int, KEY (a)) ;
INSERT INTO t2 VALUES (1),(1),(1),(4),(4),(5),(5),(8),(8),(9);

explain select (select t2.a from t2 where t2.a >= t1.a group by t2.a) from t1;
select (select t2.a from t2 where t2.a >= t1.a group by t2.a) from t1;

drop table t1, t2;

--echo #
--echo # LP BUG#900375 Wrong result with derived_merge=ON, DISTINCT or GROUP BY, EXISTS
--echo #

CREATE TABLE t1 ( a INT, b INT, KEY (b) );
INSERT INTO t1 VALUES
(100,10),(101,11),(102,12),(103,13),(104,14),
(105,15),(106,16),(107,17),(108,18),(109,19);

EXPLAIN
SELECT alias1.* FROM t1, (SELECT * FROM t1) AS alias1
WHERE EXISTS ( SELECT DISTINCT b FROM t1 WHERE b <= alias1.a ) ;
SELECT alias1.* FROM t1, (SELECT * FROM t1) AS alias1
WHERE EXISTS ( SELECT DISTINCT b FROM t1 WHERE b <= alias1.a ) ;

EXPLAIN
SELECT alias1.* FROM t1, t1 AS alias1
WHERE EXISTS ( SELECT DISTINCT b FROM t1 WHERE b <= alias1.a ) ;
SELECT alias1.* FROM t1, t1 AS alias1
WHERE EXISTS ( SELECT DISTINCT b FROM t1 WHERE b <= alias1.a ) ;

drop table t1;

--echo End of 5.1 tests

--echo #
--echo # MDEV-765 lp:825075 - Wrong result with GROUP BY + multipart key + MIN/MAX loose scan
--echo #

CREATE TABLE t1 (a varchar(1), b varchar(1), KEY (b,a));
INSERT INTO t1 VALUES
('0',NULL),('9',NULL),('8','c'),('4','d'),('7','d'),(NULL,'f'),
('7','f'),('8','g'),(NULL,'j');

explain
SELECT max(a) , b FROM t1 WHERE a IS NULL OR b = 'z' GROUP BY b; 
SELECT max(a) , b FROM t1 WHERE a IS NULL OR b = 'z' GROUP BY b; 

explain
SELECT b, min(a) FROM t1 WHERE a = '7' OR b = 'z' GROUP BY b;
SELECT b, min(a) FROM t1 WHERE a = '7' OR b = 'z' GROUP BY b;

explain
SELECT b, min(a) FROM t1 WHERE (a = b OR b = 'd' OR b is NULL) GROUP BY b;
SELECT b, min(a) FROM t1 WHERE (a = b OR b = 'd' OR b is NULL) GROUP BY b;

explain
SELECT b, min(a) FROM t1 WHERE a > ('0' = b) AND b = 'z' GROUP BY b;
SELECT b, min(a) FROM t1 WHERE a > ('0' = b) AND b = 'z' GROUP BY b;

explain
SELECT b, min(a) FROM t1 WHERE a > '0' AND (b < (a = '7')) GROUP BY b;
SELECT b, min(a) FROM t1 WHERE a > '0' AND (b < (a = '7')) GROUP BY b;

explain
SELECT b, min(a) FROM t1 WHERE (a > '0' AND (a > '1' OR b = 'd')) GROUP BY b;
SELECT b, min(a) FROM t1 WHERE (a > '0' AND (a > '1' OR b = 'd')) GROUP BY b;

drop table t1;

--echo #
--echo # MDEV-4140 Wrong result with GROUP BY + multipart key + MIN/MAX loose scan and a subquery
--echo #

CREATE TABLE t1 (a int, b int, KEY (b, a)) ;
INSERT INTO t1 VALUES (0,99),(9,99),(4,0),(7,0),(99,0),(7,0),(8,0),(99,0),(1,0);
INSERT INTO t1 VALUES (0,99),(9,99),(4,0),(7,0),(99,0),(7,0),(8,0),(99,0),(1,0);
CREATE TABLE t2 (c int) ;
INSERT INTO t2 VALUES (0),(1);
ANALYZE TABLE t1,t2;

EXPLAIN
SELECT MIN(a), b FROM t1 WHERE a > 0 GROUP BY b;
SELECT MIN(a), b FROM t1 WHERE a > 0 GROUP BY b;
EXPLAIN
SELECT MIN(a), b FROM t1 WHERE a > ( SELECT c FROM t2 WHERE c = 0 ) GROUP BY b;
SELECT MIN(a), b FROM t1 WHERE a > ( SELECT c FROM t2 WHERE c = 0 ) GROUP BY b;
# this test is for 5.5 to ensure that the subquery is expensive
EXPLAIN
SELECT MIN(a), b FROM t1 WHERE a > ( SELECT min(c) FROM t2, t1 t1a, t1 t1b WHERE c = 0 ) GROUP BY b;
SELECT MIN(a), b FROM t1 WHERE a > ( SELECT min(c) FROM t2, t1 t1a, t1 t1b WHERE c = 0 ) GROUP BY b;

drop table t1, t2;

--echo End of 5.3 tests

--echo #
--echo # WL#3220 (Loose index scan for COUNT DISTINCT)
--echo #

CREATE TABLE t1 (a INT, b INT, c INT, KEY (a,b));
INSERT INTO t1 VALUES (1,1,1), (1,2,1), (1,3,1), (1,4,1);
INSERT INTO t1 SELECT * FROM t1;
INSERT INTO t1 SELECT * FROM t1;
INSERT INTO t1 SELECT * FROM t1;
INSERT INTO t1 SELECT a, b + 4, 1 FROM t1;
INSERT INTO t1 SELECT a, b + 8, 1 FROM t1;
INSERT INTO t1 SELECT a + 1, b, 1 FROM t1;
CREATE TABLE t2 (a INT, b INT, c INT, d INT, e INT, f INT, KEY (a,b,c));
INSERT INTO t2 VALUES
  (1,1,1,1,1,1), (1,2,1,1,1,1), (1,3,1,1,1,1), (1,4,1,1,1,1);
INSERT INTO t2 SELECT * FROM t2;
INSERT INTO t2 SELECT * FROM t2;
INSERT INTO t2 SELECT * FROM t2;
INSERT INTO t2 SELECT * FROM t2;
INSERT INTO t2 SELECT a, b + 4, c,d,e,f FROM t2;
INSERT INTO t2 SELECT a + 1, b, c,d,e,f FROM t2;
ANALYZE TABLE t1,t2;

EXPLAIN SELECT COUNT(DISTINCT a) FROM t1;
SELECT COUNT(DISTINCT a) FROM t1;

EXPLAIN SELECT COUNT(DISTINCT a,b) FROM t1;
SELECT COUNT(DISTINCT a,b) FROM t1;

EXPLAIN SELECT COUNT(DISTINCT b,a) FROM t1;
SELECT COUNT(DISTINCT b,a) FROM t1;

EXPLAIN SELECT COUNT(DISTINCT b) FROM t1;
SELECT COUNT(DISTINCT b) FROM t1;

EXPLAIN SELECT COUNT(DISTINCT a) FROM t1 GROUP BY a;
SELECT COUNT(DISTINCT a) FROM t1 GROUP BY a;

EXPLAIN SELECT COUNT(DISTINCT b) FROM t1 GROUP BY a;
SELECT COUNT(DISTINCT b) FROM t1 GROUP BY a;

EXPLAIN SELECT COUNT(DISTINCT a) FROM t1 GROUP BY b;
SELECT COUNT(DISTINCT a) FROM t1 GROUP BY b;

EXPLAIN SELECT DISTINCT COUNT(DISTINCT a) FROM t1;
SELECT DISTINCT COUNT(DISTINCT a) FROM t1;

EXPLAIN SELECT COUNT(DISTINCT a, b + 0) FROM t1;
SELECT COUNT(DISTINCT a, b + 0) FROM t1;

EXPLAIN SELECT COUNT(DISTINCT a) FROM t1 HAVING COUNT(DISTINCT b) < 10;
SELECT COUNT(DISTINCT a) FROM t1 HAVING COUNT(DISTINCT b) < 10;

EXPLAIN SELECT COUNT(DISTINCT a) FROM t1 HAVING COUNT(DISTINCT c) < 10;
SELECT COUNT(DISTINCT a) FROM t1 HAVING COUNT(DISTINCT c) < 10;

EXPLAIN SELECT 1 FROM t1 HAVING COUNT(DISTINCT a) < 10;
SELECT 1 FROM t1 HAVING COUNT(DISTINCT a) < 10;

EXPLAIN SELECT 1 FROM t1 GROUP BY a HAVING COUNT(DISTINCT b) > 1;
SELECT 1 FROM t1 GROUP BY a HAVING COUNT(DISTINCT b) > 1;

EXPLAIN SELECT COUNT(DISTINCT t1_1.a) FROM t1 t1_1, t1 t1_2 GROUP BY t1_1.a;
SELECT COUNT(DISTINCT t1_1.a) FROM t1 t1_1, t1 t1_2 GROUP BY t1_1.a;

EXPLAIN SELECT COUNT(DISTINCT a), 12 FROM t1;
SELECT COUNT(DISTINCT a), 12 FROM t1;

EXPLAIN SELECT COUNT(DISTINCT a, b, c) FROM t2;
SELECT COUNT(DISTINCT a, b, c) FROM t2;

EXPLAIN SELECT COUNT(DISTINCT a), SUM(DISTINCT a), AVG(DISTINCT a) FROM t2;
SELECT COUNT(DISTINCT a), SUM(DISTINCT a), AVG(DISTINCT a) FROM t2;

EXPLAIN SELECT COUNT(DISTINCT a), SUM(DISTINCT a), AVG(DISTINCT f) FROM t2;
SELECT COUNT(DISTINCT a), SUM(DISTINCT a), AVG(DISTINCT f) FROM t2;

EXPLAIN SELECT COUNT(DISTINCT a, b), COUNT(DISTINCT b, a) FROM t2;
SELECT COUNT(DISTINCT a, b), COUNT(DISTINCT b, a) FROM t2;

EXPLAIN SELECT COUNT(DISTINCT a, b), COUNT(DISTINCT b, f) FROM t2;
SELECT COUNT(DISTINCT a, b), COUNT(DISTINCT b, f) FROM t2;

EXPLAIN SELECT COUNT(DISTINCT a, b), COUNT(DISTINCT b, d) FROM t2;
SELECT COUNT(DISTINCT a, b), COUNT(DISTINCT b, d) FROM t2;

EXPLAIN SELECT a, c, COUNT(DISTINCT c, a, b) FROM t2 GROUP BY a, b, c;
SELECT a, c, COUNT(DISTINCT c, a, b) FROM t2 GROUP BY a, b, c;

EXPLAIN SELECT COUNT(DISTINCT c, a, b) FROM t2
  WHERE a > 5 AND b BETWEEN 10 AND 20 GROUP BY a, b, c;
SELECT COUNT(DISTINCT c, a, b) FROM t2
  WHERE a > 5 AND b BETWEEN 10 AND 20 GROUP BY a, b, c;

EXPLAIN SELECT COUNT(DISTINCT b), SUM(DISTINCT b) FROM t2 WHERE a = 5
  GROUP BY b;
SELECT COUNT(DISTINCT b), SUM(DISTINCT b) FROM t2 WHERE a = 5
  GROUP BY b;

EXPLAIN SELECT a, COUNT(DISTINCT b), SUM(DISTINCT b) FROM t2 GROUP BY a;
SELECT a, COUNT(DISTINCT b), SUM(DISTINCT b) FROM t2 GROUP BY a;

EXPLAIN SELECT COUNT(DISTINCT b), SUM(DISTINCT b) FROM t2 GROUP BY a;
SELECT COUNT(DISTINCT b), SUM(DISTINCT b) FROM t2 GROUP BY a;

EXPLAIN SELECT COUNT(DISTINCT a, b) FROM t2 WHERE c = 13 AND d = 42;
SELECT COUNT(DISTINCT a, b) FROM t2 WHERE c = 13 AND d = 42;

EXPLAIN SELECT a, COUNT(DISTINCT a), SUM(DISTINCT a) FROM t2
  WHERE b = 13 AND c = 42 GROUP BY a;
SELECT a, COUNT(DISTINCT a), SUM(DISTINCT a) FROM t2
  WHERE b = 13 AND c = 42 GROUP BY a;

# This query could have been resolved using loose index scan since the second
# part of count(..) is defined by a constant predicate
EXPLAIN SELECT COUNT(DISTINCT a, b), SUM(DISTINCT a) FROM t2 WHERE b = 42;
SELECT COUNT(DISTINCT a, b), SUM(DISTINCT a) FROM t2 WHERE b = 42;

EXPLAIN SELECT SUM(DISTINCT a), MAX(b) FROM t2 GROUP BY a;
SELECT SUM(DISTINCT a), MAX(b) FROM t2 GROUP BY a;

EXPLAIN SELECT 42 * (a + c + COUNT(DISTINCT c, a, b)) FROM t2 GROUP BY a, b, c;
SELECT 42 * (a + c + COUNT(DISTINCT c, a, b)) FROM t2 GROUP BY a, b, c;

EXPLAIN SELECT (SUM(DISTINCT a) + MAX(b)) FROM t2 GROUP BY a;
SELECT (SUM(DISTINCT a) + MAX(b)) FROM t2 GROUP BY a;

DROP TABLE t1,t2;

--echo # end of WL#3220 tests

--echo #
--echo # Bug#50539: Wrong result when loose index scan is used for an aggregate
--echo #            function with distinct
--echo #
CREATE TABLE t1 (
  f1 int(11) NOT NULL DEFAULT '0',
  f2 char(1) NOT NULL DEFAULT '',
  KEY (f1,f2)
) ;
insert into t1 values(1,'A'),(1 , 'B'), (1, 'C'), (2, 'A'), 
(3, 'A'), (3, 'B'), (3, 'C'), (3, 'D');

SELECT f1, COUNT(DISTINCT f2) FROM t1 GROUP BY f1;
explain SELECT f1, COUNT(DISTINCT f2) FROM t1 GROUP BY f1;
 
drop table t1;
--echo # End of test#50539.

--echo #
--echo # Bug#17217128 -  BAD INTERACTION BETWEEN MIN/MAX AND
--echo #                 "HAVING SUM(DISTINCT)": WRONG RESULTS.
--echo #

CREATE TABLE t (a INT, b INT, KEY(a,b));
INSERT INTO t VALUES (1,1), (2,2), (3,3), (4,4), (1,0), (3,2), (4,5);
ANALYZE TABLE t;

SELECT a, SUM(DISTINCT a), MIN(b) FROM t GROUP BY a;
EXPLAIN SELECT a, SUM(DISTINCT a), MIN(b) FROM t GROUP BY a;

SELECT a, SUM(DISTINCT a), MAX(b) FROM t GROUP BY a;
EXPLAIN SELECT a, SUM(DISTINCT a), MAX(b) FROM t GROUP BY a;

SELECT a, MAX(b) FROM t GROUP BY a HAVING SUM(DISTINCT a);
EXPLAIN SELECT a, MAX(b) FROM t GROUP BY a HAVING SUM(DISTINCT a);

SELECT SUM(DISTINCT a), MIN(b), MAX(b) FROM t;
EXPLAIN SELECT SUM(DISTINCT a), MIN(b), MAX(b) FROM t;

SELECT a, SUM(DISTINCT a), MIN(b), MAX(b) FROM t GROUP BY a;
EXPLAIN SELECT a, SUM(DISTINCT a), MIN(b), MAX(b) FROM t GROUP BY a;
DROP TABLE t;

--echo #
--echo # MDEV-4219 A simple select query returns random data (upstream bug#68473)
--echo #

--disable_warnings
drop table if exists faulty;
--enable_warnings

# MySQL's test case

CREATE TABLE faulty (
a int(11) unsigned NOT NULL AUTO_INCREMENT,
b int(11) unsigned NOT NULL,
c datetime NOT NULL,
PRIMARY KEY (a),
UNIQUE KEY b_and_c (b,c)
);

INSERT INTO faulty (b, c) VALUES
(1801, '2013-02-15 09:00:00'),
(1802, '2013-02-28 09:00:00'),
(1802, '2013-03-01 09:00:00'),
(5,    '1990-02-15 09:00:00'),
(5,    '2013-02-15 09:00:00'),
(5,    '2009-02-15 17:00:00');

EXPLAIN
SELECT DISTINCT b, c FROM faulty WHERE b='1802' ORDER BY c;
SELECT DISTINCT b, c FROM faulty WHERE b='1802' ORDER BY c;

drop table faulty;

# MariaDB test case

CREATE TABLE t1 (a INT, b INT);
INSERT INTO t1 (a, b) VALUES (1,1), (1,2), (1,3);
INSERT INTO t1 SELECT * FROM t1;
INSERT INTO t1 SELECT a + 1, b FROM t1;
INSERT INTO t1 SELECT a + 2, b FROM t1;
ANALYZE TABLE t1;

CREATE INDEX break_it ON t1 (a, b);

EXPLAIN
SELECT distinct a, b FROM t1 where a = '3' ORDER BY b; 
SELECT distinct a, b FROM t1 where a = '3' ORDER BY b; 

drop table t1;

--echo #
--echo # Start of 10.0 tests
--echo #

--echo #
--echo # MDEV-6991 GROUP_MIN_MAX optimization is erroneously applied in some cases
--echo #
CREATE TABLE t1 (id INT NOT NULL, a VARCHAR(20)) ENGINE=MyISAM;
INSERT INTO t1 VALUES (1,'2001-01-01');
INSERT INTO t1 VALUES (1,'2001-01-02');
INSERT INTO t1 VALUES (1,'2001-01-03');
INSERT INTO t1 VALUES (1,' 2001-01-04');
INSERT INTO t1 VALUES (2,'2001-01-01');
INSERT INTO t1 VALUES (2,'2001-01-02');
INSERT INTO t1 VALUES (2,'2001-01-03');
INSERT INTO t1 VALUES (2,' 2001-01-04');
INSERT INTO t1 VALUES (3,'2001-01-01');
INSERT INTO t1 VALUES (3,'2001-01-02');
INSERT INTO t1 VALUES (3,'2001-01-03');
INSERT INTO t1 VALUES (3,' 2001-01-04');
INSERT INTO t1 VALUES (4,'2001-01-01');
INSERT INTO t1 VALUES (4,'2001-01-02');
INSERT INTO t1 VALUES (4,'2001-01-03');
INSERT INTO t1 VALUES (4,' 2001-01-04');
SELECT id,MIN(a),MAX(a) FROM t1 WHERE a>=DATE'2001-01-04' GROUP BY id;
ALTER TABLE t1 ADD KEY(id,a);
SELECT id,MIN(a),MAX(a) FROM t1 WHERE a>=DATE'2001-01-04' GROUP BY id;
DROP TABLE t1;

--echo #
--echo # MDEV-17039: Query plan changes when we use GROUP BY optimization with optimizer_use_condition_selectivity=4
--echo # and use_stat_tables= PREFERABLY
--echo #

CREATE TABLE t1 (a INT, b INT,c INT DEFAULT 0, INDEX (a,b));
INSERT INTO t1 (a, b) VALUES (1,1), (1,2), (1,3), (1,4), (1,5),
(2,2), (2,3), (2,1), (3,1), (4,1), (4,2), (4,3), (4,4), (4,5), (4,6);
INSERT INTO t1 SELECT * FROM t1;
ANALYZE TABLE t1;
set @save_optimizer_use_condition_selectivity= @@optimizer_use_condition_selectivity;
set @save_use_stat_tables= @@use_stat_tables;
set @@optimizer_use_condition_selectivity=4;
set @@use_stat_tables=PREFERABLY;
explain extended SELECT a FROM t1 AS t1_outer WHERE a IN (SELECT max(b) FROM t1  GROUP BY a); 
set @@optimizer_use_condition_selectivity=@save_optimizer_use_condition_selectivity;
set @@use_stat_tables=@save_use_stat_tables;
explain extended SELECT a FROM t1 AS t1_outer WHERE a IN (SELECT max(b) FROM t1   GROUP BY a); 
drop table t1; 

--echo #
--echo # End of 10.0 tests
--echo #


--echo #
--echo # Start of 10.1 tests
--echo #

--echo #
--echo # MDEV-6990 GROUP_MIN_MAX optimization is not applied in some cases when it could
--echo #
CREATE TABLE t1 (id INT NOT NULL, a DATE, KEY(id,a)) ENGINE=MyISAM;
INSERT INTO t1 VALUES (1,'2001-01-01');
INSERT INTO t1 VALUES (1,'2001-01-02');
INSERT INTO t1 VALUES (1,'2001-01-03');
INSERT INTO t1 VALUES (1,'2001-01-04');
INSERT INTO t1 VALUES (2,'2001-01-01');
INSERT INTO t1 VALUES (2,'2001-01-02');
INSERT INTO t1 VALUES (2,'2001-01-03');
INSERT INTO t1 VALUES (2,'2001-01-04');
INSERT INTO t1 VALUES (3,'2001-01-01');
INSERT INTO t1 VALUES (3,'2001-01-02');
INSERT INTO t1 VALUES (3,'2001-01-03');
INSERT INTO t1 VALUES (3,'2001-01-04');
INSERT INTO t1 VALUES (4,'2001-01-01');
INSERT INTO t1 VALUES (4,'2001-01-02');
INSERT INTO t1 VALUES (4,'2001-01-03');
INSERT INTO t1 VALUES (4,'2001-01-04');
ANALYZE TABLE t1;
EXPLAIN SELECT id,MIN(a),MAX(a) FROM t1 WHERE a>='2001-01-04' GROUP BY id;
EXPLAIN SELECT id,MIN(a),MAX(a) FROM t1 WHERE a>=20010104.0 GROUP BY id;
EXPLAIN SELECT id,MIN(a),MAX(a) FROM t1 WHERE a>=20010104e0 GROUP BY id;
SELECT id,MIN(a),MAX(a) FROM t1 WHERE a>='2001-01-04' GROUP BY id;
SELECT id,MIN(a),MAX(a) FROM t1 WHERE a>=20010104.0 GROUP BY id;
SELECT id,MIN(a),MAX(a) FROM t1 WHERE a>=20010104e0 GROUP BY id;
DROP TABLE t1;

--echo #
--echo # MDEV-8229 GROUP_MIN_MAX is erroneously applied for BETWEEN in some cases
--echo #
SET NAMES latin1;
CREATE TABLE t1 (id INT NOT NULL, a VARCHAR(20)) ENGINE=MyISAM;
INSERT INTO t1 VALUES (1,'2001-01-01');
INSERT INTO t1 VALUES (1,'2001-01-02');
INSERT INTO t1 VALUES (1,'2001-01-03');
INSERT INTO t1 VALUES (1,' 2001-01-04');
INSERT INTO t1 VALUES (2,'2001-01-01');
INSERT INTO t1 VALUES (2,'2001-01-02');
INSERT INTO t1 VALUES (2,'2001-01-03');
INSERT INTO t1 VALUES (2,' 2001-01-04');
INSERT INTO t1 VALUES (3,'2001-01-01');
INSERT INTO t1 VALUES (3,'2001-01-02');
INSERT INTO t1 VALUES (3,'2001-01-03');
INSERT INTO t1 VALUES (3,' 2001-01-04');
INSERT INTO t1 VALUES (4,'2001-01-01');
INSERT INTO t1 VALUES (4,'2001-01-02');
INSERT INTO t1 VALUES (4,'2001-01-03');
INSERT INTO t1 VALUES (4,' 2001-01-04');
INSERT INTO t1 SELECT * FROM t1;
INSERT INTO t1 SELECT * FROM t1;
ANALYZE TABLE t1;
SELECT id,MIN(a),MAX(a) FROM t1 WHERE a BETWEEN     ' 2001-01-04' AND    '2001-01-05' GROUP BY id;
SELECT id,MIN(a),MAX(a) FROM t1 WHERE a BETWEEN     '2001-01-04' AND     '2001-01-05' GROUP BY id;
SELECT id,MIN(a),MAX(a) FROM t1 WHERE a BETWEEN DATE'2001-01-04' AND DATE'2001-01-05' GROUP BY id;
SELECT id,MIN(a),MAX(a) FROM t1 WHERE a BETWEEN DATE'2001-01-04' AND     '2001-01-05' GROUP BY id;
SELECT id,MIN(a),MAX(a) FROM t1 WHERE a BETWEEN     '2001-01-04' AND DATE'2001-01-05' GROUP BY id;
ALTER TABLE t1 ADD KEY(id,a);
SELECT id,MIN(a),MAX(a) FROM t1 WHERE a BETWEEN     ' 2001-01-04' AND    '2001-01-05' GROUP BY id;
SELECT id,MIN(a),MAX(a) FROM t1 WHERE a BETWEEN     '2001-01-04' AND     '2001-01-05' GROUP BY id;
SELECT id,MIN(a),MAX(a) FROM t1 WHERE a BETWEEN DATE'2001-01-04' AND DATE'2001-01-05' GROUP BY id;
SELECT id,MIN(a),MAX(a) FROM t1 WHERE a BETWEEN DATE'2001-01-04' AND     '2001-01-05' GROUP BY id;
SELECT id,MIN(a),MAX(a) FROM t1 WHERE a BETWEEN     '2001-01-04' AND DATE'2001-01-05' GROUP BY id;
EXPLAIN SELECT id,MIN(a),MAX(a) FROM t1 WHERE a BETWEEN     ' 2001-01-04' AND    '2001-01-05' GROUP BY id;
EXPLAIN SELECT id,MIN(a),MAX(a) FROM t1 WHERE a BETWEEN     '2001-01-04' AND     '2001-01-05' GROUP BY id;
EXPLAIN SELECT id,MIN(a),MAX(a) FROM t1 WHERE a BETWEEN DATE'2001-01-04' AND DATE'2001-01-05' GROUP BY id;
EXPLAIN SELECT id,MIN(a),MAX(a) FROM t1 WHERE a BETWEEN DATE'2001-01-04' AND     '2001-01-05' GROUP BY id;
EXPLAIN SELECT id,MIN(a),MAX(a) FROM t1 WHERE a BETWEEN     '2001-01-04' AND DATE'2001-01-05' GROUP BY id;
DROP TABLE t1;

--echo #
--echo # MIN() optimization didn't work correctly with BETWEEN when using too
--echo # long strings.
--echo #

create table t1 (a varchar(10), key (a)) engine=myisam;
insert into t1 values("bar"),("Cafe");
explain select min(a) from t1 where a between "a" and "Cafe2";
explain select min(a) from t1 where a between "a" and "Cafeeeeeeeeeeeeeeeeeeeeeeeeee";
explain select min(a) from t1 where a between "abbbbbbbbbbbbbbbbbbbb" and "Cafe2";
drop table t1;

--echo #
--echo # MDEV-15433: Optimizer does not use group by optimization with distinct
--echo #

CREATE TABLE t1 (id INT NOT NULL AUTO_INCREMENT PRIMARY KEY, a INT NOT NULL, KEY(a));
--disable_query_log
INSERT INTO t1(a) VALUES (1), (2), (3), (4);
INSERT INTO t1(a) SELECT a FROM t1;
INSERT INTO t1(a) SELECT a FROM t1;
INSERT INTO t1(a) SELECT a FROM t1;
INSERT INTO t1(a) SELECT a FROM t1;
INSERT INTO t1(a) SELECT a FROM t1;
INSERT INTO t1(a) SELECT a FROM t1;
INSERT INTO t1(a) SELECT a FROM t1;
INSERT INTO t1(a) SELECT a FROM t1;
INSERT INTO t1(a) SELECT a FROM t1;
INSERT INTO t1(a) SELECT a FROM t1;
INSERT INTO t1(a) SELECT a FROM t1;
INSERT INTO t1(a) SELECT a FROM t1;
INSERT INTO t1(a) SELECT a FROM t1;
INSERT INTO t1(a) SELECT a FROM t1;
--enable_query_log
OPTIMIZE TABLE t1;
EXPLAIN SELECT DISTINCT a FROM t1;
SELECT DISTINCT a FROM t1;
drop table t1;

--echo #
--echo # End of 10.1 tests
--echo #

--echo #
--echo # MDEV-27442 Wrong result upon query with DISTINCT and EXISTS subquery
--echo #

CREATE TABLE t1 (a int, b int, KEY b (b,a)) ENGINE=MyISAM;
INSERT INTO t1 VALUES (0,100),(2,100),(2,101),(3,102);
--echo # Must not use Using index for group-by
explain SELECT DISTINCT b FROM t1 WHERE EXISTS ( SELECT 1 FROM DUAL WHERE a > 1 );
SELECT DISTINCT b FROM t1 WHERE EXISTS ( SELECT 1 FROM DUAL WHERE a > 1 );
DROP TABLE t1;

--echo #
--echo # MDEV-26585 Wrong query results when `using index for group-by`
--echo #

CREATE TABLE `t1` (
  `id` int(11) NOT NULL AUTO_INCREMENT,
  `owner_id` int(11) DEFAULT NULL,
  `foo` tinyint(1) DEFAULT 0,
  `whatever` varchar(255) DEFAULT NULL,
  PRIMARY KEY (`id`),
  KEY `index_t1_on_owner_id_and_foo` (`owner_id`,`foo`)
) engine=InnoDB DEFAULT CHARSET=utf8;

INSERT INTO t1 (owner_id, foo, whatever)
VALUES (1, TRUE, "yello"), (1, FALSE, "yello"), (2, TRUE, "yello"),
       (2, TRUE, "yello"), (2, FALSE, "yello");
--replace_column 9 #
EXPLAIN 
SELECT DISTINCT owner_id FROM t1 WHERE foo = true GROUP BY owner_id HAVING (COUNT(*) = 1);
SELECT DISTINCT owner_id FROM t1 WHERE foo = true GROUP BY owner_id HAVING (COUNT(*) = 1);
DROP TABLE t1;

--echo #
<<<<<<< HEAD
--echo # MDEV-24353: Adding GROUP BY slows down a query
--echo #

CREATE TABLE t1 (p int NOT NULL, a int NOT NULL, PRIMARY KEY (p,a));
insert into t1 select 2,seq from seq_0_to_1000;

EXPLAIN select MIN(a) from t1 where p = 2 group by p;
SELECT MIN(a) from t1 where p = 2 group by p;
EXPLAIN select MIN(a) from t1 group by p;
SELECT MIN(a) from t1 where p = 2;
drop table t1;

--echo #
--echo # End of 10.6 tests
=======
--echo # MDEV-30240 Wrong result upon aggregate function with SQL_BUFFER_RESULT
--echo #

drop table if exists t1,t2;
CREATE TABLE t1 (pk INT PRIMARY KEY);
INSERT INTO t1 VALUES (1),(2);
CREATE TABLE t2 (a INT);
INSERT INTO t2 VALUES (1),(2);
SELECT SQL_BUFFER_RESULT MIN(pk) FROM t1, t2;
SELECT MIN(pk) FROM t1, t2;
DROP TABLE t1, t2;

--echo #
--echo # End of 10.5 tests
>>>>>>> 17858e03
--echo #<|MERGE_RESOLUTION|>--- conflicted
+++ resolved
@@ -1726,22 +1726,6 @@
 DROP TABLE t1;
 
 --echo #
-<<<<<<< HEAD
---echo # MDEV-24353: Adding GROUP BY slows down a query
---echo #
-
-CREATE TABLE t1 (p int NOT NULL, a int NOT NULL, PRIMARY KEY (p,a));
-insert into t1 select 2,seq from seq_0_to_1000;
-
-EXPLAIN select MIN(a) from t1 where p = 2 group by p;
-SELECT MIN(a) from t1 where p = 2 group by p;
-EXPLAIN select MIN(a) from t1 group by p;
-SELECT MIN(a) from t1 where p = 2;
-drop table t1;
-
---echo #
---echo # End of 10.6 tests
-=======
 --echo # MDEV-30240 Wrong result upon aggregate function with SQL_BUFFER_RESULT
 --echo #
 
@@ -1756,5 +1740,21 @@
 
 --echo #
 --echo # End of 10.5 tests
->>>>>>> 17858e03
+--echo #
+
+--echo #
+--echo # MDEV-24353: Adding GROUP BY slows down a query
+--echo #
+
+CREATE TABLE t1 (p int NOT NULL, a int NOT NULL, PRIMARY KEY (p,a));
+insert into t1 select 2,seq from seq_0_to_1000;
+
+EXPLAIN select MIN(a) from t1 where p = 2 group by p;
+SELECT MIN(a) from t1 where p = 2 group by p;
+EXPLAIN select MIN(a) from t1 group by p;
+SELECT MIN(a) from t1 where p = 2;
+drop table t1;
+
+--echo #
+--echo # End of 10.6 tests
 --echo #