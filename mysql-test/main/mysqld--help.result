--- conflicted
+++ resolved
@@ -725,11 +725,7 @@
  NO_DUP_KEY_WARNINGS_WITH_IGNORE, NO_PROGRESS_INFO, 
  ZERO_DATE_TIME_CAST, UTF8_IS_UTF8MB3, 
  IGNORE_INDEX_ONLY_FOR_JOIN, COMPAT_5_1_CHECKSUM, 
-<<<<<<< HEAD
- LOCK_ALTER_TABLE_COPY
-=======
- NO_NULL_COLLATION_IDS
->>>>>>> 2b40f8d2
+ NO_NULL_COLLATION_IDS, LOCK_ALTER_TABLE_COPY
  Use 'ALL' to set all combinations.
  --old-passwords     Use old password encryption method (needed for 4.0 and
  older clients)
