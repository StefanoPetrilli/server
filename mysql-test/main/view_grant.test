--- conflicted
+++ resolved
@@ -2209,29 +2209,6 @@
 drop database mysqltest1;
 drop database mysqltest2;
 
---echo # Check that a user without access to the schema 'foo' cannot query
---echo # a JSON_TABLE view in that schema.
-CREATE SCHEMA foo;
-CREATE VIEW foo.v AS SELECT * FROM JSON_TABLE('[1,2,3]', '$[*]' COLUMNS (num INT PATH '$[0]')) AS jt;
-
-CREATE USER foo@localhost;
-connect (con1,localhost,foo,,);
---error ER_TABLEACCESS_DENIED_ERROR
-SELECT * FROM foo.v;
-
---echo #
---echo # Clean-up.
---echo #
-connection default;
-disconnect con1;
-drop user foo@localhost;
-drop schema foo;
-
-# Wait till we reached the initial number of concurrent sessions
---source include/wait_until_count_sessions.inc
-<<<<<<< HEAD
-=======
-
 --echo #
 --echo # MDEV-33119 User is case insensitive in INFORMATION_SCHEMA.VIEWS
 --echo #
@@ -2260,4 +2237,25 @@
 DROP USER FOO;
 
 --echo # End of 10.5 tests
->>>>>>> 0c440abd
+
+--echo # Check that a user without access to the schema 'foo' cannot query
+--echo # a JSON_TABLE view in that schema.
+CREATE SCHEMA foo;
+CREATE VIEW foo.v AS SELECT * FROM JSON_TABLE('[1,2,3]', '$[*]' COLUMNS (num INT PATH '$[0]')) AS jt;
+
+CREATE USER foo@localhost;
+connect (con1,localhost,foo,,);
+--error ER_TABLEACCESS_DENIED_ERROR
+SELECT * FROM foo.v;
+
+--echo #
+--echo # Clean-up.
+--echo #
+connection default;
+disconnect con1;
+drop user foo@localhost;
+drop schema foo;
+--echo # End of 10.6 tests
+
+# Wait till we reached the initial number of concurrent sessions
+--source include/wait_until_count_sessions.inc