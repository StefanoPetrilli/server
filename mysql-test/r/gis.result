DROP TABLE IF EXISTS t1, gis_point, gis_line, gis_polygon, gis_multi_point, gis_multi_line, gis_multi_polygon, gis_geometrycollection, gis_geometry;
CREATE TABLE gis_point  (fid INTEGER NOT NULL PRIMARY KEY, g POINT);
CREATE TABLE gis_line  (fid INTEGER NOT NULL PRIMARY KEY, g LINESTRING);
CREATE TABLE gis_polygon   (fid INTEGER NOT NULL PRIMARY KEY, g POLYGON);
CREATE TABLE gis_multi_point (fid INTEGER NOT NULL PRIMARY KEY, g MULTIPOINT);
CREATE TABLE gis_multi_line (fid INTEGER NOT NULL PRIMARY KEY, g MULTILINESTRING);
CREATE TABLE gis_multi_polygon  (fid INTEGER NOT NULL PRIMARY KEY, g MULTIPOLYGON);
CREATE TABLE gis_geometrycollection  (fid INTEGER NOT NULL PRIMARY KEY, g GEOMETRYCOLLECTION);
CREATE TABLE gis_geometry (fid INTEGER NOT NULL PRIMARY KEY, g GEOMETRY);
SHOW FIELDS FROM gis_point;
Field	Type	Null	Key	Default	Extra
fid	int(11)	NO	PRI	NULL	
g	point	YES		NULL	
SHOW FIELDS FROM gis_line;
Field	Type	Null	Key	Default	Extra
fid	int(11)	NO	PRI	NULL	
g	linestring	YES		NULL	
SHOW FIELDS FROM gis_polygon;
Field	Type	Null	Key	Default	Extra
fid	int(11)	NO	PRI	NULL	
g	polygon	YES		NULL	
SHOW FIELDS FROM gis_multi_point;
Field	Type	Null	Key	Default	Extra
fid	int(11)	NO	PRI	NULL	
g	multipoint	YES		NULL	
SHOW FIELDS FROM gis_multi_line;
Field	Type	Null	Key	Default	Extra
fid	int(11)	NO	PRI	NULL	
g	multilinestring	YES		NULL	
SHOW FIELDS FROM gis_multi_polygon;
Field	Type	Null	Key	Default	Extra
fid	int(11)	NO	PRI	NULL	
g	multipolygon	YES		NULL	
SHOW FIELDS FROM gis_geometrycollection;
Field	Type	Null	Key	Default	Extra
fid	int(11)	NO	PRI	NULL	
g	geometrycollection	YES		NULL	
SHOW FIELDS FROM gis_geometry;
Field	Type	Null	Key	Default	Extra
fid	int(11)	NO	PRI	NULL	
g	geometry	YES		NULL	
INSERT INTO gis_point VALUES 
(101, PointFromText('POINT(10 10)')),
(102, PointFromText('POINT(20 10)')),
(103, PointFromText('POINT(20 20)')),
(104, PointFromWKB(AsWKB(PointFromText('POINT(10 20)'))));
INSERT INTO gis_line VALUES
(105, LineFromText('LINESTRING(0 0,0 10,10 0)')),
(106, LineStringFromText('LINESTRING(10 10,20 10,20 20,10 20,10 10)')),
(107, LineStringFromWKB(AsWKB(LineString(Point(10, 10), Point(40, 10)))));
INSERT INTO gis_polygon VALUES
(108, PolygonFromText('POLYGON((10 10,20 10,20 20,10 20,10 10))')),
(109, PolyFromText('POLYGON((0 0,50 0,50 50,0 50,0 0), (10 10,20 10,20 20,10 20,10 10))')),
(110, PolyFromWKB(AsWKB(Polygon(LineString(Point(0, 0), Point(30, 0), Point(30, 30), Point(0, 0))))));
INSERT INTO gis_multi_point VALUES
(111, MultiPointFromText('MULTIPOINT(0 0,10 10,10 20,20 20)')),
(112, MPointFromText('MULTIPOINT(1 1,11 11,11 21,21 21)')),
(113, MPointFromWKB(AsWKB(MultiPoint(Point(3, 6), Point(4, 10)))));
INSERT INTO gis_multi_line VALUES
(114, MultiLineStringFromText('MULTILINESTRING((10 48,10 21,10 0),(16 0,16 23,16 48))')),
(115, MLineFromText('MULTILINESTRING((10 48,10 21,10 0))')),
(116, MLineFromWKB(AsWKB(MultiLineString(LineString(Point(1, 2), Point(3, 5)), LineString(Point(2, 5), Point(5, 8), Point(21, 7))))));
INSERT INTO gis_multi_polygon VALUES
(117, MultiPolygonFromText('MULTIPOLYGON(((28 26,28 0,84 0,84 42,28 26),(52 18,66 23,73 9,48 6,52 18)),((59 18,67 18,67 13,59 13,59 18)))')),
(118, MPolyFromText('MULTIPOLYGON(((28 26,28 0,84 0,84 42,28 26),(52 18,66 23,73 9,48 6,52 18)),((59 18,67 18,67 13,59 13,59 18)))')),
(119, MPolyFromWKB(AsWKB(MultiPolygon(Polygon(LineString(Point(0, 3), Point(3, 3), Point(3, 0), Point(0, 3)))))));
INSERT INTO gis_geometrycollection VALUES
(120, GeomCollFromText('GEOMETRYCOLLECTION(POINT(0 0), LINESTRING(0 0,10 10))')),
(121, GeometryFromWKB(AsWKB(GeometryCollection(Point(44, 6), LineString(Point(3, 6), Point(7, 9))))));
INSERT into gis_geometry SELECT * FROM gis_point;
INSERT into gis_geometry SELECT * FROM gis_line;
INSERT into gis_geometry SELECT * FROM gis_polygon;
INSERT into gis_geometry SELECT * FROM gis_multi_point;
INSERT into gis_geometry SELECT * FROM gis_multi_line;
INSERT into gis_geometry SELECT * FROM gis_multi_polygon;
INSERT into gis_geometry SELECT * FROM gis_geometrycollection;
SELECT fid, AsText(g) FROM gis_point;
fid	AsText(g)
101	POINT(10 10)
102	POINT(20 10)
103	POINT(20 20)
104	POINT(10 20)
SELECT fid, AsText(g) FROM gis_line;
fid	AsText(g)
105	LINESTRING(0 0,0 10,10 0)
106	LINESTRING(10 10,20 10,20 20,10 20,10 10)
107	LINESTRING(10 10,40 10)
SELECT fid, AsText(g) FROM gis_polygon;
fid	AsText(g)
108	POLYGON((10 10,20 10,20 20,10 20,10 10))
109	POLYGON((0 0,50 0,50 50,0 50,0 0),(10 10,20 10,20 20,10 20,10 10))
110	POLYGON((0 0,30 0,30 30,0 0))
SELECT fid, AsText(g) FROM gis_multi_point;
fid	AsText(g)
111	MULTIPOINT(0 0,10 10,10 20,20 20)
112	MULTIPOINT(1 1,11 11,11 21,21 21)
113	MULTIPOINT(3 6,4 10)
SELECT fid, AsText(g) FROM gis_multi_line;
fid	AsText(g)
114	MULTILINESTRING((10 48,10 21,10 0),(16 0,16 23,16 48))
115	MULTILINESTRING((10 48,10 21,10 0))
116	MULTILINESTRING((1 2,3 5),(2 5,5 8,21 7))
SELECT fid, AsText(g) FROM gis_multi_polygon;
fid	AsText(g)
117	MULTIPOLYGON(((28 26,28 0,84 0,84 42,28 26),(52 18,66 23,73 9,48 6,52 18)),((59 18,67 18,67 13,59 13,59 18)))
118	MULTIPOLYGON(((28 26,28 0,84 0,84 42,28 26),(52 18,66 23,73 9,48 6,52 18)),((59 18,67 18,67 13,59 13,59 18)))
119	MULTIPOLYGON(((0 3,3 3,3 0,0 3)))
SELECT fid, AsText(g) FROM gis_geometrycollection;
fid	AsText(g)
120	GEOMETRYCOLLECTION(POINT(0 0),LINESTRING(0 0,10 10))
121	GEOMETRYCOLLECTION(POINT(44 6),LINESTRING(3 6,7 9))
SELECT fid, AsText(g) FROM gis_geometry;
fid	AsText(g)
101	POINT(10 10)
102	POINT(20 10)
103	POINT(20 20)
104	POINT(10 20)
105	LINESTRING(0 0,0 10,10 0)
106	LINESTRING(10 10,20 10,20 20,10 20,10 10)
107	LINESTRING(10 10,40 10)
108	POLYGON((10 10,20 10,20 20,10 20,10 10))
109	POLYGON((0 0,50 0,50 50,0 50,0 0),(10 10,20 10,20 20,10 20,10 10))
110	POLYGON((0 0,30 0,30 30,0 0))
111	MULTIPOINT(0 0,10 10,10 20,20 20)
112	MULTIPOINT(1 1,11 11,11 21,21 21)
113	MULTIPOINT(3 6,4 10)
114	MULTILINESTRING((10 48,10 21,10 0),(16 0,16 23,16 48))
115	MULTILINESTRING((10 48,10 21,10 0))
116	MULTILINESTRING((1 2,3 5),(2 5,5 8,21 7))
117	MULTIPOLYGON(((28 26,28 0,84 0,84 42,28 26),(52 18,66 23,73 9,48 6,52 18)),((59 18,67 18,67 13,59 13,59 18)))
118	MULTIPOLYGON(((28 26,28 0,84 0,84 42,28 26),(52 18,66 23,73 9,48 6,52 18)),((59 18,67 18,67 13,59 13,59 18)))
119	MULTIPOLYGON(((0 3,3 3,3 0,0 3)))
120	GEOMETRYCOLLECTION(POINT(0 0),LINESTRING(0 0,10 10))
121	GEOMETRYCOLLECTION(POINT(44 6),LINESTRING(3 6,7 9))
SELECT fid, Dimension(g) FROM gis_geometry;
fid	Dimension(g)
101	0
102	0
103	0
104	0
105	1
106	1
107	1
108	2
109	2
110	2
111	0
112	0
113	0
114	1
115	1
116	1
117	2
118	2
119	2
120	1
121	1
SELECT fid, GeometryType(g) FROM gis_geometry;
fid	GeometryType(g)
101	POINT
102	POINT
103	POINT
104	POINT
105	LINESTRING
106	LINESTRING
107	LINESTRING
108	POLYGON
109	POLYGON
110	POLYGON
111	MULTIPOINT
112	MULTIPOINT
113	MULTIPOINT
114	MULTILINESTRING
115	MULTILINESTRING
116	MULTILINESTRING
117	MULTIPOLYGON
118	MULTIPOLYGON
119	MULTIPOLYGON
120	GEOMETRYCOLLECTION
121	GEOMETRYCOLLECTION
SELECT fid, IsEmpty(g) FROM gis_geometry;
fid	IsEmpty(g)
101	0
102	0
103	0
104	0
105	0
106	0
107	0
108	0
109	0
110	0
111	0
112	0
113	0
114	0
115	0
116	0
117	0
118	0
119	0
120	0
121	0
SELECT fid, AsText(Envelope(g)) FROM gis_geometry;
fid	AsText(Envelope(g))
101	POLYGON((10 10,10 10,10 10,10 10,10 10))
102	POLYGON((20 10,20 10,20 10,20 10,20 10))
103	POLYGON((20 20,20 20,20 20,20 20,20 20))
104	POLYGON((10 20,10 20,10 20,10 20,10 20))
105	POLYGON((0 0,10 0,10 10,0 10,0 0))
106	POLYGON((10 10,20 10,20 20,10 20,10 10))
107	POLYGON((10 10,40 10,40 10,10 10,10 10))
108	POLYGON((10 10,20 10,20 20,10 20,10 10))
109	POLYGON((0 0,50 0,50 50,0 50,0 0))
110	POLYGON((0 0,30 0,30 30,0 30,0 0))
111	POLYGON((0 0,20 0,20 20,0 20,0 0))
112	POLYGON((1 1,21 1,21 21,1 21,1 1))
113	POLYGON((3 6,4 6,4 10,3 10,3 6))
114	POLYGON((10 0,16 0,16 48,10 48,10 0))
115	POLYGON((10 0,10 0,10 48,10 48,10 0))
116	POLYGON((1 2,21 2,21 8,1 8,1 2))
117	POLYGON((28 0,84 0,84 42,28 42,28 0))
118	POLYGON((28 0,84 0,84 42,28 42,28 0))
119	POLYGON((0 0,3 0,3 3,0 3,0 0))
120	POLYGON((0 0,10 0,10 10,0 10,0 0))
121	POLYGON((3 6,44 6,44 9,3 9,3 6))
explain extended select Dimension(g), GeometryType(g), IsEmpty(g), AsText(Envelope(g)) from gis_geometry;
id	select_type	table	type	possible_keys	key	key_len	ref	rows	filtered	Extra
1	SIMPLE	gis_geometry	ALL	NULL	NULL	NULL	NULL	21	100.00	
Warnings:
Note	1003	select dimension(`test`.`gis_geometry`.`g`) AS `Dimension(g)`,geometrytype(`test`.`gis_geometry`.`g`) AS `GeometryType(g)`,isempty(`test`.`gis_geometry`.`g`) AS `IsEmpty(g)`,astext(envelope(`test`.`gis_geometry`.`g`)) AS `AsText(Envelope(g))` from `test`.`gis_geometry`
SELECT fid, X(g) FROM gis_point;
fid	X(g)
101	10
102	20
103	20
104	10
SELECT fid, Y(g) FROM gis_point;
fid	Y(g)
101	10
102	10
103	20
104	20
explain extended select X(g),Y(g) FROM gis_point;
id	select_type	table	type	possible_keys	key	key_len	ref	rows	filtered	Extra
1	SIMPLE	gis_point	ALL	NULL	NULL	NULL	NULL	4	100.00	
Warnings:
Note	1003	select x(`test`.`gis_point`.`g`) AS `X(g)`,y(`test`.`gis_point`.`g`) AS `Y(g)` from `test`.`gis_point`
SELECT fid, AsText(StartPoint(g)) FROM gis_line;
fid	AsText(StartPoint(g))
105	POINT(0 0)
106	POINT(10 10)
107	POINT(10 10)
SELECT fid, AsText(EndPoint(g)) FROM gis_line;
fid	AsText(EndPoint(g))
105	POINT(10 0)
106	POINT(10 10)
107	POINT(40 10)
SELECT fid, GLength(g) FROM gis_line;
fid	GLength(g)
105	24.14213562373095
106	40
107	30
SELECT fid, NumPoints(g) FROM gis_line;
fid	NumPoints(g)
105	3
106	5
107	2
SELECT fid, AsText(PointN(g, 2)) FROM gis_line;
fid	AsText(PointN(g, 2))
105	POINT(0 10)
106	POINT(20 10)
107	POINT(40 10)
SELECT fid, IsClosed(g) FROM gis_line;
fid	IsClosed(g)
105	0
106	1
107	0
explain extended select AsText(StartPoint(g)),AsText(EndPoint(g)),GLength(g),NumPoints(g),AsText(PointN(g, 2)),IsClosed(g) FROM gis_line;
id	select_type	table	type	possible_keys	key	key_len	ref	rows	filtered	Extra
1	SIMPLE	gis_line	ALL	NULL	NULL	NULL	NULL	3	100.00	
Warnings:
Note	1003	select astext(startpoint(`test`.`gis_line`.`g`)) AS `AsText(StartPoint(g))`,astext(endpoint(`test`.`gis_line`.`g`)) AS `AsText(EndPoint(g))`,glength(`test`.`gis_line`.`g`) AS `GLength(g)`,numpoints(`test`.`gis_line`.`g`) AS `NumPoints(g)`,astext(pointn(`test`.`gis_line`.`g`,2)) AS `AsText(PointN(g, 2))`,isclosed(`test`.`gis_line`.`g`) AS `IsClosed(g)` from `test`.`gis_line`
SELECT fid, AsText(Centroid(g)) FROM gis_polygon;
fid	AsText(Centroid(g))
108	POINT(15 15)
109	POINT(25.416666666666668 25.416666666666668)
110	POINT(20 10)
SELECT fid, Area(g) FROM gis_polygon;
fid	Area(g)
108	100
109	2400
110	450
SELECT fid, AsText(ExteriorRing(g)) FROM gis_polygon;
fid	AsText(ExteriorRing(g))
108	LINESTRING(10 10,20 10,20 20,10 20,10 10)
109	LINESTRING(0 0,50 0,50 50,0 50,0 0)
110	LINESTRING(0 0,30 0,30 30,0 0)
SELECT fid, NumInteriorRings(g) FROM gis_polygon;
fid	NumInteriorRings(g)
108	0
109	1
110	0
SELECT fid, AsText(InteriorRingN(g, 1)) FROM gis_polygon;
fid	AsText(InteriorRingN(g, 1))
108	NULL
109	LINESTRING(10 10,20 10,20 20,10 20,10 10)
110	NULL
explain extended select AsText(Centroid(g)),Area(g),AsText(ExteriorRing(g)),NumInteriorRings(g),AsText(InteriorRingN(g, 1)) FROM gis_polygon;
id	select_type	table	type	possible_keys	key	key_len	ref	rows	filtered	Extra
1	SIMPLE	gis_polygon	ALL	NULL	NULL	NULL	NULL	3	100.00	
Warnings:
Note	1003	select astext(centroid(`test`.`gis_polygon`.`g`)) AS `AsText(Centroid(g))`,area(`test`.`gis_polygon`.`g`) AS `Area(g)`,astext(exteriorring(`test`.`gis_polygon`.`g`)) AS `AsText(ExteriorRing(g))`,numinteriorrings(`test`.`gis_polygon`.`g`) AS `NumInteriorRings(g)`,astext(interiorringn(`test`.`gis_polygon`.`g`,1)) AS `AsText(InteriorRingN(g, 1))` from `test`.`gis_polygon`
SELECT fid, IsClosed(g) FROM gis_multi_line;
fid	IsClosed(g)
114	0
115	0
116	0
SELECT fid, AsText(Centroid(g)) FROM gis_multi_polygon;
fid	AsText(Centroid(g))
117	POINT(55.58852775304245 17.426536064113982)
118	POINT(55.58852775304245 17.426536064113982)
119	POINT(2 2)
SELECT fid, Area(g) FROM gis_multi_polygon;
fid	Area(g)
117	1684.5
118	1684.5
119	4.5
SELECT fid, NumGeometries(g) from gis_multi_point;
fid	NumGeometries(g)
111	4
112	4
113	2
SELECT fid, NumGeometries(g) from gis_multi_line;
fid	NumGeometries(g)
114	2
115	1
116	2
SELECT fid, NumGeometries(g) from gis_multi_polygon;
fid	NumGeometries(g)
117	2
118	2
119	1
SELECT fid, NumGeometries(g) from gis_geometrycollection;
fid	NumGeometries(g)
120	2
121	2
explain extended SELECT fid, NumGeometries(g) from gis_multi_point;
id	select_type	table	type	possible_keys	key	key_len	ref	rows	filtered	Extra
1	SIMPLE	gis_multi_point	ALL	NULL	NULL	NULL	NULL	3	100.00	
Warnings:
Note	1003	select `test`.`gis_multi_point`.`fid` AS `fid`,numgeometries(`test`.`gis_multi_point`.`g`) AS `NumGeometries(g)` from `test`.`gis_multi_point`
SELECT fid, AsText(GeometryN(g, 2)) from gis_multi_point;
fid	AsText(GeometryN(g, 2))
111	POINT(10 10)
112	POINT(11 11)
113	POINT(4 10)
SELECT fid, AsText(GeometryN(g, 2)) from gis_multi_line;
fid	AsText(GeometryN(g, 2))
114	LINESTRING(16 0,16 23,16 48)
115	NULL
116	LINESTRING(2 5,5 8,21 7)
SELECT fid, AsText(GeometryN(g, 2)) from gis_multi_polygon;
fid	AsText(GeometryN(g, 2))
117	POLYGON((59 18,67 18,67 13,59 13,59 18))
118	POLYGON((59 18,67 18,67 13,59 13,59 18))
119	NULL
SELECT fid, AsText(GeometryN(g, 2)) from gis_geometrycollection;
fid	AsText(GeometryN(g, 2))
120	LINESTRING(0 0,10 10)
121	LINESTRING(3 6,7 9)
SELECT fid, AsText(GeometryN(g, 1)) from gis_geometrycollection;
fid	AsText(GeometryN(g, 1))
120	POINT(0 0)
121	POINT(44 6)
explain extended SELECT fid, AsText(GeometryN(g, 2)) from gis_multi_point;
id	select_type	table	type	possible_keys	key	key_len	ref	rows	filtered	Extra
1	SIMPLE	gis_multi_point	ALL	NULL	NULL	NULL	NULL	3	100.00	
Warnings:
Note	1003	select `test`.`gis_multi_point`.`fid` AS `fid`,astext(geometryn(`test`.`gis_multi_point`.`g`,2)) AS `AsText(GeometryN(g, 2))` from `test`.`gis_multi_point`
SELECT g1.fid as first, g2.fid as second,
Within(g1.g, g2.g) as w, Contains(g1.g, g2.g) as c, Overlaps(g1.g, g2.g) as o,
Equals(g1.g, g2.g) as e, Disjoint(g1.g, g2.g) as d, Touches(g1.g, g2.g) as t,
Intersects(g1.g, g2.g) as i, Crosses(g1.g, g2.g) as r
FROM gis_geometrycollection g1, gis_geometrycollection g2 ORDER BY first, second;
first	second	w	c	o	e	d	t	i	r
120	120	1	1	0	1	0	0	1	0
120	121	0	0	1	0	0	0	1	0
121	120	0	0	1	0	0	0	1	0
121	121	1	1	0	1	0	0	1	0
explain extended SELECT g1.fid as first, g2.fid as second,
Within(g1.g, g2.g) as w, Contains(g1.g, g2.g) as c, Overlaps(g1.g, g2.g) as o,
Equals(g1.g, g2.g) as e, Disjoint(g1.g, g2.g) as d, Touches(g1.g, g2.g) as t,
Intersects(g1.g, g2.g) as i, Crosses(g1.g, g2.g) as r
FROM gis_geometrycollection g1, gis_geometrycollection g2 ORDER BY first, second;
id	select_type	table	type	possible_keys	key	key_len	ref	rows	filtered	Extra
1	SIMPLE	g1	ALL	NULL	NULL	NULL	NULL	2	100.00	Using temporary; Using filesort
1	SIMPLE	g2	ALL	NULL	NULL	NULL	NULL	2	100.00	Using join buffer
Warnings:
Note	1003	select `test`.`g1`.`fid` AS `first`,`test`.`g2`.`fid` AS `second`,within(`test`.`g1`.`g`,`test`.`g2`.`g`) AS `w`,contains(`test`.`g1`.`g`,`test`.`g2`.`g`) AS `c`,overlaps(`test`.`g1`.`g`,`test`.`g2`.`g`) AS `o`,equals(`test`.`g1`.`g`,`test`.`g2`.`g`) AS `e`,disjoint(`test`.`g1`.`g`,`test`.`g2`.`g`) AS `d`,touches(`test`.`g1`.`g`,`test`.`g2`.`g`) AS `t`,intersects(`test`.`g1`.`g`,`test`.`g2`.`g`) AS `i`,crosses(`test`.`g1`.`g`,`test`.`g2`.`g`) AS `r` from `test`.`gis_geometrycollection` `g1` join `test`.`gis_geometrycollection` `g2` order by `test`.`g1`.`fid`,`test`.`g2`.`fid`
DROP TABLE gis_point, gis_line, gis_polygon, gis_multi_point, gis_multi_line, gis_multi_polygon, gis_geometrycollection, gis_geometry;
CREATE TABLE t1 (
gp  point,
ln  linestring,
pg  polygon,
mp  multipoint,
mln multilinestring,
mpg multipolygon,
gc  geometrycollection,
gm  geometry
);
SHOW FIELDS FROM t1;
Field	Type	Null	Key	Default	Extra
gp	point	YES		NULL	
ln	linestring	YES		NULL	
pg	polygon	YES		NULL	
mp	multipoint	YES		NULL	
mln	multilinestring	YES		NULL	
mpg	multipolygon	YES		NULL	
gc	geometrycollection	YES		NULL	
gm	geometry	YES		NULL	
ALTER TABLE t1 ADD fid INT NOT NULL;
SHOW FIELDS FROM t1;
Field	Type	Null	Key	Default	Extra
gp	point	YES		NULL	
ln	linestring	YES		NULL	
pg	polygon	YES		NULL	
mp	multipoint	YES		NULL	
mln	multilinestring	YES		NULL	
mpg	multipolygon	YES		NULL	
gc	geometrycollection	YES		NULL	
gm	geometry	YES		NULL	
fid	int(11)	NO		NULL	
DROP TABLE t1;
SELECT AsText(GeometryFromWKB(AsWKB(GeometryFromText('POINT(1 4)'))));
AsText(GeometryFromWKB(AsWKB(GeometryFromText('POINT(1 4)'))))
POINT(1 4)
explain extended SELECT AsText(GeometryFromWKB(AsWKB(GeometryFromText('POINT(1 4)'))));
id	select_type	table	type	possible_keys	key	key_len	ref	rows	filtered	Extra
1	SIMPLE	NULL	NULL	NULL	NULL	NULL	NULL	NULL	NULL	No tables used
Warnings:
Note	1003	select astext(geometryfromwkb(aswkb(geometryfromtext('POINT(1 4)')))) AS `AsText(GeometryFromWKB(AsWKB(GeometryFromText('POINT(1 4)'))))`
explain extended SELECT AsText(GeometryFromWKB(AsWKB(PointFromText('POINT(1 4)'))));
id	select_type	table	type	possible_keys	key	key_len	ref	rows	filtered	Extra
1	SIMPLE	NULL	NULL	NULL	NULL	NULL	NULL	NULL	NULL	No tables used
Warnings:
Note	1003	select astext(geometryfromwkb(aswkb(geometryfromtext('POINT(1 4)')))) AS `AsText(GeometryFromWKB(AsWKB(PointFromText('POINT(1 4)'))))`
SELECT SRID(GeomFromText('LineString(1 1,2 2)',101));
SRID(GeomFromText('LineString(1 1,2 2)',101))
101
explain extended SELECT SRID(GeomFromText('LineString(1 1,2 2)',101));
id	select_type	table	type	possible_keys	key	key_len	ref	rows	filtered	Extra
1	SIMPLE	NULL	NULL	NULL	NULL	NULL	NULL	NULL	NULL	No tables used
Warnings:
Note	1003	select srid(geometryfromtext('LineString(1 1,2 2)',101)) AS `SRID(GeomFromText('LineString(1 1,2 2)',101))`
explain extended select issimple(MultiPoint(Point(3, 6), Point(4, 10))), issimple(Point(3, 6));
id	select_type	table	type	possible_keys	key	key_len	ref	rows	filtered	Extra
1	SIMPLE	NULL	NULL	NULL	NULL	NULL	NULL	NULL	NULL	No tables used
Warnings:
Note	1003	select issimple(multipoint(point(3,6),point(4,10))) AS `issimple(MultiPoint(Point(3, 6), Point(4, 10)))`,issimple(point(3,6)) AS `issimple(Point(3, 6))`
create table t1 (a geometry not null);
insert into t1 values (GeomFromText('Point(1 2)'));
insert into t1 values ('Garbage');
ERROR 22003: Cannot get geometry object from data you send to the GEOMETRY field
insert IGNORE into t1 values ('Garbage');
ERROR 22003: Cannot get geometry object from data you send to the GEOMETRY field
alter table t1 add spatial index(a);
drop table t1;
create table t1(a geometry not null, spatial index(a));
insert into t1 values
(GeomFromText('POINT(1 1)')), (GeomFromText('POINT(3 3)')), 
(GeomFromText('POINT(4 4)')), (GeomFromText('POINT(6 6)'));
select AsText(a) from t1 where
MBRContains(GeomFromText('Polygon((0 0, 0 2, 2 2, 2 0, 0 0))'), a)
or
MBRContains(GeomFromText('Polygon((2 2, 2 5, 5 5, 5 2, 2 2))'), a);
AsText(a)
POINT(1 1)
POINT(3 3)
POINT(4 4)
select AsText(a) from t1 where
MBRContains(GeomFromText('Polygon((0 0, 0 2, 2 2, 2 0, 0 0))'), a)
and
MBRContains(GeomFromText('Polygon((0 0, 0 7, 7 7, 7 0, 0 0))'), a);
AsText(a)
POINT(1 1)
drop table t1;
CREATE TABLE t1 (Coordinates POINT NOT NULL, SPATIAL INDEX(Coordinates));
INSERT INTO t1 VALUES(GeomFromText('POINT(383293632 1754448)'));
INSERT INTO t1 VALUES(GeomFromText('POINT(564952612 157516260)'));
INSERT INTO t1 VALUES(GeomFromText('POINT(903994614 180726515)'));
INSERT INTO t1 VALUES(GeomFromText('POINT(98128178 141127631)'));
INSERT INTO t1 VALUES(GeomFromText('POINT(862547902 799334546)'));
INSERT INTO t1 VALUES(GeomFromText('POINT(341989013 850270906)'));
INSERT INTO t1 VALUES(GeomFromText('POINT(803302376 93039099)'));
INSERT INTO t1 VALUES(GeomFromText('POINT(857439153 817431356)'));
INSERT INTO t1 VALUES(GeomFromText('POINT(319757546 343162742)'));
INSERT INTO t1 VALUES(GeomFromText('POINT(826341972 717484432)'));
INSERT INTO t1 VALUES(GeomFromText('POINT(305066789 201736238)'));
INSERT INTO t1 VALUES(GeomFromText('POINT(626068992 616241497)'));
INSERT INTO t1 VALUES(GeomFromText('POINT(55789424 755830108)'));
INSERT INTO t1 VALUES(GeomFromText('POINT(802874458 312435220)'));
INSERT INTO t1 VALUES(GeomFromText('POINT(153795660 551723671)'));
INSERT INTO t1 VALUES(GeomFromText('POINT(242207428 537089292)'));
INSERT INTO t1 VALUES(GeomFromText('POINT(553478119 807160039)'));
INSERT INTO t1 VALUES(GeomFromText('POINT(694605552 457472733)'));
INSERT INTO t1 VALUES(GeomFromText('POINT(987886554 792733729)'));
INSERT INTO t1 VALUES(GeomFromText('POINT(598600363 850434457)'));
INSERT INTO t1 VALUES(GeomFromText('POINT(592068275 940589376)'));
INSERT INTO t1 VALUES(GeomFromText('POINT(700705362 395370650)'));
INSERT INTO t1 VALUES(GeomFromText('POINT(33628474 558144514)'));
INSERT INTO t1 VALUES(GeomFromText('POINT(212802006 353386020)'));
INSERT INTO t1 VALUES(GeomFromText('POINT(901307256 39143977)'));
INSERT INTO t1 VALUES(GeomFromText('POINT(70870451 206374045)'));
INSERT INTO t1 VALUES(GeomFromText('POINT(240880214 696939443)'));
INSERT INTO t1 VALUES(GeomFromText('POINT(822615542 296669638)'));
INSERT INTO t1 VALUES(GeomFromText('POINT(452769551 625489999)'));
INSERT INTO t1 VALUES(GeomFromText('POINT(609104858 606565210)'));
INSERT INTO t1 VALUES(GeomFromText('POINT(177213669 851312285)'));
INSERT INTO t1 VALUES(GeomFromText('POINT(143654501 730691787)'));
INSERT INTO t1 VALUES(GeomFromText('POINT(658472325 838260052)'));
INSERT INTO t1 VALUES(GeomFromText('POINT(188164520 646358878)'));
INSERT INTO t1 VALUES(GeomFromText('POINT(630993781 786764883)'));
INSERT INTO t1 VALUES(GeomFromText('POINT(496793334 223062055)'));
INSERT INTO t1 VALUES(GeomFromText('POINT(727354258 197498696)'));
INSERT INTO t1 VALUES(GeomFromText('POINT(618432704 760982731)'));
INSERT INTO t1 VALUES(GeomFromText('POINT(755643210 831234710)'));
INSERT INTO t1 VALUES(GeomFromText('POINT(114368751 656950466)'));
INSERT INTO t1 VALUES(GeomFromText('POINT(870378686 185239202)'));
INSERT INTO t1 VALUES(GeomFromText('POINT(863324511 111258900)'));
INSERT INTO t1 VALUES(GeomFromText('POINT(882178645 685940052)'));
INSERT INTO t1 VALUES(GeomFromText('POINT(407928538 334948195)'));
INSERT INTO t1 VALUES(GeomFromText('POINT(311430051 17033395)'));
INSERT INTO t1 VALUES(GeomFromText('POINT(941513405 488643719)'));
INSERT INTO t1 VALUES(GeomFromText('POINT(868345680 85167906)'));
INSERT INTO t1 VALUES(GeomFromText('POINT(219335507 526818004)'));
INSERT INTO t1 VALUES(GeomFromText('POINT(923427958 407500026)'));
INSERT INTO t1 VALUES(GeomFromText('POINT(173176882 554421738)'));
INSERT INTO t1 VALUES(GeomFromText('POINT(194264908 669970217)'));
INSERT INTO t1 VALUES(GeomFromText('POINT(777483793 921619165)'));
INSERT INTO t1 VALUES(GeomFromText('POINT(867468912 395916497)'));
INSERT INTO t1 VALUES(GeomFromText('POINT(682601897 623112122)'));
INSERT INTO t1 VALUES(GeomFromText('POINT(227151206 796970647)'));
INSERT INTO t1 VALUES(GeomFromText('POINT(280062588 97529892)'));
INSERT INTO t1 VALUES(GeomFromText('POINT(982209849 143387099)'));
INSERT INTO t1 VALUES(GeomFromText('POINT(208788792 864388493)'));
INSERT INTO t1 VALUES(GeomFromText('POINT(829327151 616717329)'));
INSERT INTO t1 VALUES(GeomFromText('POINT(199336688 140757201)'));
INSERT INTO t1 VALUES(GeomFromText('POINT(633750724 140850093)'));
INSERT INTO t1 VALUES(GeomFromText('POINT(629400920 502096404)'));
INSERT INTO t1 VALUES(GeomFromText('POINT(226017998 848736426)'));
INSERT INTO t1 VALUES(GeomFromText('POINT(28914408 149445955)'));
INSERT INTO t1 VALUES(GeomFromText('POINT(256236452 202091290)'));
INSERT INTO t1 VALUES(GeomFromText('POINT(703867693 450501360)'));
INSERT INTO t1 VALUES(GeomFromText('POINT(872061506 481351486)'));
INSERT INTO t1 VALUES(GeomFromText('POINT(372120524 739530418)'));
INSERT INTO t1 VALUES(GeomFromText('POINT(877267982 54722420)'));
INSERT INTO t1 VALUES(GeomFromText('POINT(362642540 104419188)'));
INSERT INTO t1 VALUES(GeomFromText('POINT(851693067 642705127)'));
INSERT INTO t1 VALUES(GeomFromText('POINT(201949080 833902916)'));
INSERT INTO t1 VALUES(GeomFromText('POINT(786092225 410737872)'));
INSERT INTO t1 VALUES(GeomFromText('POINT(698291409 615419376)'));
INSERT INTO t1 VALUES(GeomFromText('POINT(27455201 897628096)'));
INSERT INTO t1 VALUES(GeomFromText('POINT(756176576 661205925)'));
INSERT INTO t1 VALUES(GeomFromText('POINT(38478189 385577496)'));
INSERT INTO t1 VALUES(GeomFromText('POINT(163302328 264496186)'));
INSERT INTO t1 VALUES(GeomFromText('POINT(234313922 192216735)'));
INSERT INTO t1 VALUES(GeomFromText('POINT(413942141 490550373)'));
INSERT INTO t1 VALUES(GeomFromText('POINT(394308025 117809834)'));
INSERT INTO t1 VALUES(GeomFromText('POINT(941051732 266369530)'));
INSERT INTO t1 VALUES(GeomFromText('POINT(599161319 313172256)'));
INSERT INTO t1 VALUES(GeomFromText('POINT(5899948 476429301)'));
INSERT INTO t1 VALUES(GeomFromText('POINT(367894677 368542487)'));
INSERT INTO t1 VALUES(GeomFromText('POINT(580848489 219587743)'));
INSERT INTO t1 VALUES(GeomFromText('POINT(11247614 782797569)'));
drop table t1;
create table t1 select GeomFromWKB(POINT(1,3));
show create table t1;
Table	Create Table
t1	CREATE TABLE `t1` (
  `GeomFromWKB(POINT(1,3))` geometry DEFAULT NULL
) ENGINE=MyISAM DEFAULT CHARSET=latin1
drop table t1;
CREATE TABLE `t1` (`object_id` bigint(20) unsigned NOT NULL default '0', `geo`
geometry NOT NULL default '') ENGINE=MyISAM ;
Warnings:
Warning	1101	BLOB/TEXT column 'geo' can't have a default value
insert into t1 values ('85984',GeomFromText('MULTIPOLYGON(((-115.006363
36.305435,-114.992394 36.305202,-114.991219 36.305975,-114.991163
36.306845,-114.989432 36.309452,-114.978275 36.312642,-114.977363
36.311978,-114.975327 36.312344,-114.96502 36.31597,-114.963364
36.313629,-114.961723 36.313721,-114.956398 36.316057,-114.951882
36.320979,-114.947073 36.323475,-114.945207 36.326451,-114.945207
36.326451,-114.944132 36.326061,-114.94003 36.326588,-114.924017
36.334484,-114.923281 36.334146,-114.92564 36.331504,-114.94072
36.319282,-114.945348 36.314812,-114.948091 36.314762,-114.951755
36.316211,-114.952446 36.313883,-114.952644 36.309488,-114.944725
36.313083,-114.93706 36.32043,-114.932478 36.323497,-114.924556
36.327708,-114.922608 36.329715,-114.92009 36.328695,-114.912105
36.323566,-114.901647 36.317952,-114.897436 36.313968,-114.895344
36.309573,-114.891699 36.304398,-114.890569 36.303551,-114.886356
36.302702,-114.885141 36.301351,-114.885709 36.297391,-114.892499
36.290893,-114.902142 36.288974,-114.904941 36.288838,-114.905308
36.289845,-114.906325 36.290395,-114.909916 36.289549,-114.914527
36.287535,-114.918797 36.284423,-114.922982 36.279731,-114.924113
36.277282,-114.924057 36.275817,-114.927733 36.27053,-114.929354
36.269029,-114.929354 36.269029,-114.950856 36.268715,-114.950768
36.264324,-114.960206 36.264293,-114.960301 36.268943,-115.006662
36.268929,-115.008583 36.265619,-115.00665 36.264247,-115.006659
36.246873,-115.006659 36.246873,-115.006838 36.247697,-115.010764
36.247774,-115.015609 36.25113,-115.015765 36.254505,-115.029517
36.254619,-115.038573 36.249317,-115.038573 36.249317,-115.023403
36.25841,-115.023873 36.258994,-115.031845 36.259829,-115.03183
36.261053,-115.025561 36.261095,-115.036417 36.274632,-115.033729
36.276041,-115.032217 36.274851,-115.029845 36.273959,-115.029934
36.274966,-115.025763 36.274896,-115.025406 36.281044,-115.028731
36.284471,-115.036497 36.290377,-115.042071 36.291039,-115.026759
36.298478,-115.008995 36.301966,-115.006363 36.305435),(-115.079835
36.244369,-115.079735 36.260186,-115.076435 36.262369,-115.069758
36.265,-115.070235 36.268757,-115.064542 36.268655,-115.061843
36.269857,-115.062676 36.270693,-115.06305 36.272344,-115.059051
36.281023,-115.05918 36.283008,-115.060591 36.285246,-115.061913
36.290022,-115.062499 36.306353,-115.062499 36.306353,-115.060918
36.30642,-115.06112 36.289779,-115.05713 36.2825,-115.057314
36.279446,-115.060779 36.274659,-115.061366 36.27209,-115.057858
36.26557,-115.055805 36.262883,-115.054688 36.262874,-115.047335
36.25037,-115.044234 36.24637,-115.052434 36.24047,-115.061734
36.23507,-115.061934 36.22677,-115.061934 36.22677,-115.061491
36.225267,-115.062024 36.218194,-115.060134 36.218278,-115.060133
36.210771,-115.057833 36.210771,-115.057433 36.196271,-115.062233
36.196271,-115.062233 36.190371,-115.062233 36.190371,-115.065533
36.190371,-115.071333 36.188571,-115.098331 36.188275,-115.098331
36.188275,-115.098435 36.237569,-115.097535 36.240369,-115.097535
36.240369,-115.093235 36.240369,-115.089135 36.240469,-115.083135
36.240569,-115.083135 36.240569,-115.079835
36.244369)))')),('85998',GeomFromText('MULTIPOLYGON(((-115.333107
36.264587,-115.333168 36.280638,-115.333168 36.280638,-115.32226
36.280643,-115.322538 36.274311,-115.327222 36.274258,-115.32733
36.263026,-115.330675 36.262984,-115.332132 36.264673,-115.333107
36.264587),(-115.247239 36.247066,-115.247438 36.218267,-115.247438
36.218267,-115.278525 36.219263,-115.278525 36.219263,-115.301545
36.219559,-115.332748 36.219197,-115.332757 36.220041,-115.332757
36.220041,-115.332895 36.233514,-115.349023 36.233479,-115.351489
36.234475,-115.353681 36.237021,-115.357106 36.239789,-115.36519
36.243331,-115.368156 36.243487,-115.367389 36.244902,-115.364553
36.246014,-115.359219 36.24616,-115.356186 36.248025,-115.353347
36.248004,-115.350813 36.249507,-115.339673 36.25387,-115.333069
36.255018,-115.333069 36.255018,-115.333042 36.247767,-115.279039
36.248666,-115.263639 36.247466,-115.263839 36.252766,-115.261439
36.252666,-115.261439 36.247366,-115.247239 36.247066)))'));
select object_id, geometrytype(geo), ISSIMPLE(GEO), ASTEXT(centroid(geo)) from
t1 where object_id=85998;
object_id	geometrytype(geo)	ISSIMPLE(GEO)	ASTEXT(centroid(geo))
85998	MULTIPOLYGON	0	POINT(115.31877315203187 -36.23747282102153)
select object_id, geometrytype(geo), ISSIMPLE(GEO), ASTEXT(centroid(geo)) from
t1 where object_id=85984;
object_id	geometrytype(geo)	ISSIMPLE(GEO)	ASTEXT(centroid(geo))
85984	MULTIPOLYGON	0	POINT(-114.87787186923313 36.33101763469059)
drop table t1;
create table t1 (fl geometry not null);
insert into t1 values (1);
ERROR 22003: Cannot get geometry object from data you send to the GEOMETRY field
insert into t1 values (1.11);
ERROR 22003: Cannot get geometry object from data you send to the GEOMETRY field
insert into t1 values ("qwerty");
ERROR 22003: Cannot get geometry object from data you send to the GEOMETRY field
insert into t1 values (pointfromtext('point(1,1)'));
ERROR 23000: Column 'fl' cannot be null
drop table t1;
select (asWKT(geomfromwkb((0x000000000140240000000000004024000000000000))));
(asWKT(geomfromwkb((0x000000000140240000000000004024000000000000))))
POINT(10 10)
select (asWKT(geomfromwkb((0x010100000000000000000024400000000000002440))));
(asWKT(geomfromwkb((0x010100000000000000000024400000000000002440))))
POINT(10 10)
create table t1 (g GEOMETRY);
select * from t1;
Catalog	Database	Table	Table_alias	Column	Column_alias	Type	Length	Max length	Is_null	Flags	Decimals	Charsetnr
def	test	t1	t1	g	g	255	4294967295	0	Y	144	0	63
g
select asbinary(g) from t1;
Catalog	Database	Table	Table_alias	Column	Column_alias	Type	Length	Max length	Is_null	Flags	Decimals	Charsetnr
def					asbinary(g)	252	4294967295	0	Y	128	0	63
asbinary(g)
drop table t1;
create table t1 (a TEXT, b GEOMETRY NOT NULL, SPATIAL KEY(b));
alter table t1 disable keys;
load data infile '../../std_data/bad_gis_data.dat' into table t1;
ERROR 22004: Column set to default value; NULL supplied to NOT NULL column 'b' at row 1
alter table t1 enable keys;
drop table t1;
create table t1 (a int, b blob);
insert into t1 values (1, ''), (2, NULL), (3, '1');
select * from t1;
a	b
1	
2	NULL
3	1
select
geometryfromtext(b) IS NULL, geometryfromwkb(b) IS NULL, astext(b) IS NULL, 
aswkb(b) IS NULL, geometrytype(b) IS NULL, centroid(b) IS NULL,
envelope(b) IS NULL, startpoint(b) IS NULL, endpoint(b) IS NULL,
exteriorring(b) IS NULL, pointn(b, 1) IS NULL, geometryn(b, 1) IS NULL,
interiorringn(b, 1) IS NULL, multipoint(b) IS NULL, isempty(b) IS NULL,
issimple(b) IS NULL, isclosed(b) IS NULL, dimension(b) IS NULL,
numgeometries(b) IS NULL, numinteriorrings(b) IS NULL, numpoints(b) IS NULL,
area(b) IS NULL, glength(b) IS NULL, srid(b) IS NULL, x(b) IS NULL, 
y(b) IS NULL
from t1;
ERROR 22007: Illegal non geometric '`test`.`t1`.`b`' value found during parsing
select 
within(b, b) IS NULL, contains(b, b) IS NULL, overlaps(b, b) IS NULL, 
equals(b, b) IS NULL, disjoint(b, b) IS NULL, touches(b, b) IS NULL, 
intersects(b, b) IS NULL, crosses(b, b) IS NULL
from t1;
within(b, b) IS NULL	contains(b, b) IS NULL	overlaps(b, b) IS NULL	equals(b, b) IS NULL	disjoint(b, b) IS NULL	touches(b, b) IS NULL	intersects(b, b) IS NULL	crosses(b, b) IS NULL
1	1	1	1	1	1	1	1
1	1	1	1	1	1	1	1
1	1	1	1	1	1	1	1
select 
point(b, b) IS NULL, linestring(b) IS NULL, polygon(b) IS NULL, multipoint(b) IS NULL, 
multilinestring(b) IS NULL, multipolygon(b) IS NULL, 
geometrycollection(b) IS NULL
from t1;
ERROR 22007: Illegal non geometric '`test`.`t1`.`b`' value found during parsing
drop table t1;
CREATE TABLE t1(a POINT) ENGINE=MyISAM;
INSERT INTO t1 VALUES (NULL);
SELECT * FROM t1;
a
NULL
DROP TABLE t1;
CREATE TABLE `t1` ( `col9` set('a'), `col89` date);
INSERT INTO `t1` VALUES ('','0000-00-00');
select geomfromtext(col9,col89) as a from t1;
a
NULL
DROP TABLE t1;
CREATE TABLE t1 (
geomdata polygon NOT NULL,
SPATIAL KEY index_geom (geomdata)
) ENGINE=MyISAM DEFAULT CHARSET=latin2 DELAY_KEY_WRITE=1 ROW_FORMAT=FIXED;
CREATE TABLE t2 (
geomdata polygon NOT NULL,
SPATIAL KEY index_geom (geomdata)
) ENGINE=MyISAM DEFAULT CHARSET=latin2 DELAY_KEY_WRITE=1 ROW_FORMAT=FIXED;
CREATE TABLE t3
select 
aswkb(ws.geomdata) AS geomdatawkb 
from 
t1 ws
union 
select 
aswkb(ws.geomdata) AS geomdatawkb 
from 
t2 ws;
describe t3;
Field	Type	Null	Key	Default	Extra
geomdatawkb	longblob	YES		NULL	
drop table t1;
drop table t2;
drop table t3;
create table t1(col1 geometry default null,col15 geometrycollection not
null,spatial index(col15),index(col1(15)))engine=myisam;
insert into t1 set col15 = GeomFromText('POINT(6 5)');
insert into t1 set col15 = GeomFromText('POINT(6 5)');
check table t1 extended;
Table	Op	Msg_type	Msg_text
test.t1	check	status	OK
drop table t1;
End of 4.1 tests
create table t1 (s1 geometry not null,s2 char(100));
create trigger t1_bu before update on t1 for each row set new.s1 = null;
insert into t1 values (null,null);
ERROR 23000: Column 's1' cannot be null
drop table t1;
drop procedure if exists fn3;
create function fn3 () returns point deterministic return GeomFromText("point(1 1)");
show create function fn3;
Function	sql_mode	Create Function	character_set_client	collation_connection	Database Collation
fn3		CREATE DEFINER=`root`@`localhost` FUNCTION `fn3`() RETURNS point
    DETERMINISTIC
return GeomFromText("point(1 1)")	latin1	latin1_swedish_ci	latin1_swedish_ci
select astext(fn3());
astext(fn3())
POINT(1 1)
drop function fn3;
create table t1(pt POINT);
alter table t1 add primary key pti(pt);
drop table t1;
create table t1(pt GEOMETRY);
alter table t1 add primary key pti(pt);
ERROR 42000: BLOB/TEXT column 'pt' used in key specification without a key length
alter table t1 add primary key pti(pt(20));
drop table t1;
create table t1 select GeomFromText('point(1 1)');
desc t1;
Field	Type	Null	Key	Default	Extra
GeomFromText('point(1 1)')	geometry	YES		NULL	
drop table t1;
create table t1 (g geometry not null);
insert into t1 values(default);
ERROR 22003: Cannot get geometry object from data you send to the GEOMETRY field
drop table t1;
CREATE TABLE t1 (a GEOMETRY);
CREATE VIEW v1 AS SELECT GeomFromwkb(ASBINARY(a)) FROM t1;
CREATE VIEW v2 AS SELECT a FROM t1;
DESCRIBE v1;
Field	Type	Null	Key	Default	Extra
GeomFromwkb(ASBINARY(a))	geometry	YES		NULL	
DESCRIBE v2;
Field	Type	Null	Key	Default	Extra
a	geometry	YES		NULL	
DROP VIEW v1,v2;
DROP TABLE t1;
create table t1 (name VARCHAR(100), square GEOMETRY);
INSERT INTO t1 VALUES("center", GeomFromText('POLYGON (( 0 0, 0 2, 2 2, 2 0, 0 0))'));
INSERT INTO t1 VALUES("small",  GeomFromText('POLYGON (( 0 0, 0 1, 1 1, 1 0, 0 0))'));
INSERT INTO t1 VALUES("big",    GeomFromText('POLYGON (( 0 0, 0 3, 3 3, 3 0, 0 0))'));
INSERT INTO t1 VALUES("up",     GeomFromText('POLYGON (( 0 1, 0 3, 2 3, 2 1, 0 1))'));
INSERT INTO t1 VALUES("up2",    GeomFromText('POLYGON (( 0 2, 0 4, 2 4, 2 2, 0 2))'));
INSERT INTO t1 VALUES("up3",    GeomFromText('POLYGON (( 0 3, 0 5, 2 5, 2 3, 0 3))'));
INSERT INTO t1 VALUES("down",   GeomFromText('POLYGON (( 0 -1, 0  1, 2  1, 2 -1, 0 -1))'));
INSERT INTO t1 VALUES("down2",  GeomFromText('POLYGON (( 0 -2, 0  0, 2  0, 2 -2, 0 -2))'));
INSERT INTO t1 VALUES("down3",  GeomFromText('POLYGON (( 0 -3, 0 -1, 2 -1, 2 -3, 0 -3))'));
INSERT INTO t1 VALUES("right",  GeomFromText('POLYGON (( 1 0, 1 2, 3 2, 3 0, 1 0))'));
INSERT INTO t1 VALUES("right2", GeomFromText('POLYGON (( 2 0, 2 2, 4 2, 4 0, 2 0))'));
INSERT INTO t1 VALUES("right3", GeomFromText('POLYGON (( 3 0, 3 2, 5 2, 5 0, 3 0))'));
INSERT INTO t1 VALUES("left",   GeomFromText('POLYGON (( -1 0, -1 2,  1 2,  1 0, -1 0))'));
INSERT INTO t1 VALUES("left2",  GeomFromText('POLYGON (( -2 0, -2 2,  0 2,  0 0, -2 0))'));
INSERT INTO t1 VALUES("left3",  GeomFromText('POLYGON (( -3 0, -3 2, -1 2, -1 0, -3 0))'));
SELECT GROUP_CONCAT(a2.name ORDER BY a2.name) AS mbrcontains  FROM t1 a1 JOIN t1 a2 ON MBRContains(   a1.square, a2.square) WHERE a1.name = "center" GROUP BY a1.name;
mbrcontains
center,small
SELECT GROUP_CONCAT(a2.name ORDER BY a2.name) AS mbrdisjoint  FROM t1 a1 JOIN t1 a2 ON MBRDisjoint(   a1.square, a2.square) WHERE a1.name = "center" GROUP BY a1.name;
mbrdisjoint
down3,left3,right3,up3
SELECT GROUP_CONCAT(a2.name ORDER BY a2.name) AS mbrequal     FROM t1 a1 JOIN t1 a2 ON MBREqual(      a1.square, a2.square) WHERE a1.name = "center" GROUP BY a1.name;
mbrequal
center
SELECT GROUP_CONCAT(a2.name ORDER BY a2.name) AS mbrintersect FROM t1 a1 JOIN t1 a2 ON MBRIntersects( a1.square, a2.square) WHERE a1.name = "center" GROUP BY a1.name;
mbrintersect
big,center,down,down2,left,left2,right,right2,small,up,up2
SELECT GROUP_CONCAT(a2.name ORDER BY a2.name) AS mbroverlaps  FROM t1 a1 JOIN t1 a2 ON MBROverlaps(   a1.square, a2.square) WHERE a1.name = "center" GROUP BY a1.name;
mbroverlaps
down,left,right,up
SELECT GROUP_CONCAT(a2.name ORDER BY a2.name) AS mbrtouches   FROM t1 a1 JOIN t1 a2 ON MBRTouches(    a1.square, a2.square) WHERE a1.name = "center" GROUP BY a1.name;
mbrtouches
down2,left2,right2,up2
SELECT GROUP_CONCAT(a2.name ORDER BY a2.name) AS mbrwithin    FROM t1 a1 JOIN t1 a2 ON MBRWithin(     a1.square, a2.square) WHERE a1.name = "center" GROUP BY a1.name;
mbrwithin
big,center
SELECT GROUP_CONCAT(a2.name ORDER BY a2.name) AS contains     FROM t1 a1 JOIN t1 a2 ON Contains(      a1.square, a2.square) WHERE a1.name = "center" GROUP BY a1.name;
contains
center,small
SELECT GROUP_CONCAT(a2.name ORDER BY a2.name) AS disjoint     FROM t1 a1 JOIN t1 a2 ON Disjoint(      a1.square, a2.square) WHERE a1.name = "center" GROUP BY a1.name;
disjoint
down3,left3,right3,up3
SELECT GROUP_CONCAT(a2.name ORDER BY a2.name) AS equals       FROM t1 a1 JOIN t1 a2 ON Equals(        a1.square, a2.square) WHERE a1.name = "center" GROUP BY a1.name;
equals
center
SELECT GROUP_CONCAT(a2.name ORDER BY a2.name) AS intersect    FROM t1 a1 JOIN t1 a2 ON Intersects(    a1.square, a2.square) WHERE a1.name = "center" GROUP BY a1.name;
intersect
big,center,down,down2,left,left2,right,right2,small,up,up2
SELECT GROUP_CONCAT(a2.name ORDER BY a2.name) AS overlaps     FROM t1 a1 JOIN t1 a2 ON Overlaps(      a1.square, a2.square) WHERE a1.name = "center" GROUP BY a1.name;
overlaps
down,left,right,up
SELECT GROUP_CONCAT(a2.name ORDER BY a2.name) AS touches      FROM t1 a1 JOIN t1 a2 ON Touches(       a1.square, a2.square) WHERE a1.name = "center" GROUP BY a1.name;
touches
down2,left2,right2,up2
SELECT GROUP_CONCAT(a2.name ORDER BY a2.name) AS within       FROM t1 a1 JOIN t1 a2 ON Within(        a1.square, a2.square) WHERE a1.name = "center" GROUP BY a1.name;
within
big,center
SET @vert1   = GeomFromText('POLYGON ((0 -2, 0 2, 0 -2))');
SET @horiz1  = GeomFromText('POLYGON ((-2 0, 2 0, -2 0))');
SET @horiz2 = GeomFromText('POLYGON ((-1 0, 3 0, -1 0))');
SET @horiz3 = GeomFromText('POLYGON ((2 0, 3 0, 2 0))');
SET @point1 = GeomFromText('POLYGON ((0 0))');
SET @point2 = GeomFromText('POLYGON ((-2 0))');
SELECT GROUP_CONCAT(a1.name ORDER BY a1.name) AS overlaps FROM t1 a1 WHERE Overlaps(a1.square, @vert1) GROUP BY a1.name;
overlaps
SELECT GROUP_CONCAT(a1.name ORDER BY a1.name) AS overlaps FROM t1 a1 WHERE Overlaps(a1.square, @horiz1) GROUP BY a1.name;
overlaps
SELECT Overlaps(@horiz1, @vert1) FROM DUAL;
Overlaps(@horiz1, @vert1)
0
SELECT Overlaps(@horiz1, @horiz2) FROM DUAL;
Overlaps(@horiz1, @horiz2)
1
SELECT Overlaps(@horiz1, @horiz3) FROM DUAL;
Overlaps(@horiz1, @horiz3)
0
SELECT Overlaps(@horiz1, @point1) FROM DUAL;
Overlaps(@horiz1, @point1)
0
SELECT Overlaps(@horiz1, @point2) FROM DUAL;
Overlaps(@horiz1, @point2)
0
DROP TABLE t1;
create table t1(f1 geometry, f2 point, f3 linestring);
select f1 from t1 union select f1 from t1;
f1
insert into t1 (f2,f3) values (GeomFromText('POINT(1 1)'),
GeomFromText('LINESTRING(0 0,1 1,2 2)'));
select AsText(f2),AsText(f3) from t1;
AsText(f2)	AsText(f3)
POINT(1 1)	LINESTRING(0 0,1 1,2 2)
select AsText(a) from (select f2 as a from t1 union select f3 from t1) t;
AsText(a)
POINT(1 1)
LINESTRING(0 0,1 1,2 2)
create table t2 as select f2 as a from t1 union select f3 from t1;
desc t2;
Field	Type	Null	Key	Default	Extra
a	point	YES		NULL	
select AsText(a) from t2;
AsText(a)
POINT(1 1)
LINESTRING(0 0,1 1,2 2)
drop table t1, t2;
SELECT 1;
1
1
CREATE TABLE t1 (p POINT);
CREATE TABLE t2 (p POINT, INDEX(p));
INSERT INTO t1 VALUES (POINTFROMTEXT('POINT(1 2)'));
INSERT INTO t2 VALUES (POINTFROMTEXT('POINT(1 2)'));
SELECT COUNT(*) FROM t1 WHERE p=POINTFROMTEXT('POINT(1 2)');
COUNT(*)
1
EXPLAIN 
SELECT COUNT(*) FROM t2 WHERE p=POINTFROMTEXT('POINT(1 2)');
id	select_type	table	type	possible_keys	key	key_len	ref	rows	Extra
1	SIMPLE	t2	system	p	NULL	NULL	NULL	1	
SELECT COUNT(*) FROM t2 WHERE p=POINTFROMTEXT('POINT(1 2)');
COUNT(*)
1
INSERT INTO t1 VALUES (POINTFROMTEXT('POINT(1 2)'));
INSERT INTO t2 VALUES (POINTFROMTEXT('POINT(1 2)'));
EXPLAIN 
SELECT COUNT(*) FROM t1 WHERE p=POINTFROMTEXT('POINT(1 2)');
id	select_type	table	type	possible_keys	key	key_len	ref	rows	Extra
1	SIMPLE	t1	ALL	NULL	NULL	NULL	NULL	2	Using where
SELECT COUNT(*) FROM t1 WHERE p=POINTFROMTEXT('POINT(1 2)');
COUNT(*)
2
EXPLAIN 
SELECT COUNT(*) FROM t2 WHERE p=POINTFROMTEXT('POINT(1 2)');
id	select_type	table	type	possible_keys	key	key_len	ref	rows	Extra
1	SIMPLE	t2	ref	p	p	28	const	1	Using where
SELECT COUNT(*) FROM t2 WHERE p=POINTFROMTEXT('POINT(1 2)');
COUNT(*)
2
EXPLAIN 
SELECT COUNT(*) FROM t2 IGNORE INDEX(p) WHERE p=POINTFROMTEXT('POINT(1 2)');
id	select_type	table	type	possible_keys	key	key_len	ref	rows	Extra
1	SIMPLE	t2	ALL	NULL	NULL	NULL	NULL	2	Using where
SELECT COUNT(*) FROM t2 IGNORE INDEX(p) WHERE p=POINTFROMTEXT('POINT(1 2)');
COUNT(*)
2
DROP TABLE t1, t2;
End of 5.0 tests
create table `t1` (`col002` point)engine=myisam;
insert into t1 values (),(),();
select min(`col002`) from t1 union select `col002` from t1;
min(`col002`)
NULL
drop table t1;
#
# Bug #47780: crash when comparing GIS items from subquery
#
CREATE TABLE t1(a INT, b MULTIPOLYGON);
INSERT INTO t1 VALUES 
(0,
GEOMFROMTEXT(
'multipolygon(((1 2,3 4,5 6,7 8,9 8),(7 6,5 4,3 2,1 2,3 4)))'));
# must not crash
SELECT 1 FROM t1 WHERE a <> (SELECT GEOMETRYCOLLECTIONFROMWKB(b) FROM t1);
1
DROP TABLE t1;
#
# Bug #49250 : spatial btree index corruption and crash
# Part one : spatial syntax check
#
CREATE TABLE t1(col1 MULTIPOLYGON NOT NULL,
SPATIAL INDEX USING BTREE (col1));
ERROR 42000: You have an error in your SQL syntax; check the manual that corresponds to your MySQL server version for the right syntax to use near 'USING BTREE (col1))' at line 2
CREATE TABLE t2(col1 MULTIPOLYGON NOT NULL);
CREATE SPATIAL INDEX USING BTREE ON t2(col);
ERROR 42000: You have an error in your SQL syntax; check the manual that corresponds to your MySQL server version for the right syntax to use near 'USING BTREE ON t2(col)' at line 1
ALTER TABLE t2 ADD SPATIAL INDEX USING BTREE (col1);
ERROR 42000: You have an error in your SQL syntax; check the manual that corresponds to your MySQL server version for the right syntax to use near 'USING BTREE (col1)' at line 1
DROP TABLE t2;
End of 5.0 tests
create table t1 (f1 tinyint(1), f2 char(1), f3 varchar(1), f4 geometry, f5 datetime);
create view v1 as select * from t1;
desc v1;
Field	Type	Null	Key	Default	Extra
f1	tinyint(1)	YES		NULL	
f2	char(1)	YES		NULL	
f3	varchar(1)	YES		NULL	
f4	geometry	YES		NULL	
f5	datetime	YES		NULL	
drop view v1;
drop table t1;
SELECT MultiPoint(12345,'');
ERROR 22007: Illegal non geometric '12345' value found during parsing
SELECT 1 FROM (SELECT GREATEST(1,GEOMETRYCOLLECTION('00000','00000')) b FROM DUAL) AS d WHERE (LINESTRING(d.b));
ERROR 22007: Illegal non geometric ''00000'' value found during parsing
#
# BUG#51875: crash when loading data into geometry function polyfromwkb
#
SET @a=0x00000000030000000100000000000000000000000000144000000000000014400000000000001840000000000000184000000000000014400000000000001440;
SET @a=POLYFROMWKB(@a);
SET @a=0x00000000030000000000000000000000000000000000144000000000000014400000000000001840000000000000184000000000000014400000000000001440;
SET @a=POLYFROMWKB(@a);
<<<<<<< HEAD
End of 5.1 tests
CREATE TABLE t1(
col0 BINARY NOT NULL,
col2 TIMESTAMP,
SPATIAL INDEX i1 (col0)
) ENGINE=MyISAM;
ERROR 42000: A SPATIAL index may only contain a geometrical type column
CREATE TABLE t1 (
col0 BINARY NOT NULL,
col2 TIMESTAMP
) ENGINE=MyISAM;
CREATE SPATIAL INDEX idx0 ON t1(col0);
ERROR 42000: A SPATIAL index may only contain a geometrical type column
ALTER TABLE t1 ADD SPATIAL INDEX i1 (col0);
ERROR 42000: A SPATIAL index may only contain a geometrical type column
CREATE TABLE t2 (
col0 INTEGER NOT NULL,
col1 POINT,
col2 POINT
);
CREATE SPATIAL INDEX idx0 ON t2 (col1, col2);
ERROR HY000: Incorrect arguments to SPATIAL INDEX
CREATE TABLE t3 (
col0 INTEGER NOT NULL,
col1 POINT,
col2 LINESTRING,
SPATIAL INDEX i1 (col1, col2)
);
ERROR HY000: Incorrect arguments to SPATIAL INDEX
DROP TABLE t1;
DROP TABLE t2;
=======
create table t1(a polygon NOT NULL)engine=myisam;
insert into t1 values (geomfromtext("point(0 1)"));
insert into t1 values (geomfromtext("point(1 0)"));
select * from (select polygon(t1.a) as p from t1 order by t1.a) d;
p
NULL
NULL
drop table t1;
End of 5.1 tests
>>>>>>> 33c78e32
<|MERGE_RESOLUTION|>--- conflicted
+++ resolved
@@ -1014,7 +1014,14 @@
 SET @a=POLYFROMWKB(@a);
 SET @a=0x00000000030000000000000000000000000000000000144000000000000014400000000000001840000000000000184000000000000014400000000000001440;
 SET @a=POLYFROMWKB(@a);
-<<<<<<< HEAD
+create table t1(a polygon NOT NULL)engine=myisam;
+insert into t1 values (geomfromtext("point(0 1)"));
+insert into t1 values (geomfromtext("point(1 0)"));
+select * from (select polygon(t1.a) as p from t1 order by t1.a) d;
+p
+NULL
+NULL
+drop table t1;
 End of 5.1 tests
 CREATE TABLE t1(
 col0 BINARY NOT NULL,
@@ -1045,15 +1052,4 @@
 );
 ERROR HY000: Incorrect arguments to SPATIAL INDEX
 DROP TABLE t1;
-DROP TABLE t2;
-=======
-create table t1(a polygon NOT NULL)engine=myisam;
-insert into t1 values (geomfromtext("point(0 1)"));
-insert into t1 values (geomfromtext("point(1 0)"));
-select * from (select polygon(t1.a) as p from t1 order by t1.a) d;
-p
-NULL
-NULL
-drop table t1;
-End of 5.1 tests
->>>>>>> 33c78e32
+DROP TABLE t2;