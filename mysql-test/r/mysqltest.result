select 0 as "before_use_test" ;
before_use_test
0
select otto from (select 1 as otto) as t1;
otto
1
select otto from (select 1 as otto) as t1;
otto
1
mysqltest: At line 1: query 'select friedrich from (select 1 as otto) as t1' failed: 1054: Unknown column 'friedrich' in 'field list'
select friedrich from (select 1 as otto) as t1;
ERROR 42S22: Unknown column 'friedrich' in 'field list'
select otto from (select 1 as otto) as t1;
otto
1
mysqltest: At line 1: query 'select otto from (select 1 as otto) as t1' succeeded - should have failed with sqlstate 42S22...
select friedrich from (select 1 as otto) as t1;
ERROR 42S22: Unknown column 'friedrich' in 'field list'
mysqltest: At line 1: query 'select friedrich from (select 1 as otto) as t1' failed with wrong sqlstate 42S22: 'Unknown column 'friedrich' in 'field list'', instead of 00000...
select otto from (select 1 as otto) as t1;
otto
1
select 0 as "after_successful_stmt_errno" ;
after_successful_stmt_errno
0
garbage ;
ERROR 42000: You have an error in your SQL syntax; check the manual that corresponds to your MySQL server version for the right syntax to use near 'garbage' at line 1
select 1064 as "after_wrong_syntax_errno" ;
after_wrong_syntax_errno
1064
garbage ;
ERROR 42000: You have an error in your SQL syntax; check the manual that corresponds to your MySQL server version for the right syntax to use near 'garbage' at line 1
select 1064 as "after_let_var_equal_value" ;
after_let_var_equal_value
1064
garbage ;
ERROR 42000: You have an error in your SQL syntax; check the manual that corresponds to your MySQL server version for the right syntax to use near 'garbage' at line 1
set @my_var= 'abc' ;
select 0 as "after_set_var_equal_value" ;
after_set_var_equal_value
0
garbage ;
ERROR 42000: You have an error in your SQL syntax; check the manual that corresponds to your MySQL server version for the right syntax to use near 'garbage' at line 1
select 1064 as "after_disable_warnings_command" ;
after_disable_warnings_command
1064
drop table if exists t1 ;
garbage ;
ERROR 42000: You have an error in your SQL syntax; check the manual that corresponds to your MySQL server version for the right syntax to use near 'garbage' at line 1
drop table if exists t1 ;
select 0 as "after_disable_warnings" ;
after_disable_warnings
0
garbage ;
ERROR 42000: You have an error in your SQL syntax; check the manual that corresponds to your MySQL server version for the right syntax to use near 'garbage' at line 1
select 3 from t1 ;
ERROR 42S02: Table 'test.t1' doesn't exist
select 1146 as "after_minus_masked" ;
after_minus_masked
1146
garbage ;
ERROR 42000: You have an error in your SQL syntax; check the manual that corresponds to your MySQL server version for the right syntax to use near 'garbage' at line 1
select 3 from t1 ;
ERROR 42S02: Table 'test.t1' doesn't exist
select 1146 as "after_!_masked" ;
after_!_masked
1146
garbage ;
ERROR 42000: You have an error in your SQL syntax; check the manual that corresponds to your MySQL server version for the right syntax to use near 'garbage' at line 1
select -1 as "after_let_errno_equal_value" ;
after_let_errno_equal_value
-1
garbage ;
ERROR 42000: You have an error in your SQL syntax; check the manual that corresponds to your MySQL server version for the right syntax to use near 'garbage' at line 1
prepare stmt from "select 3 from t1" ;
ERROR 42S02: Table 'test.t1' doesn't exist
select 1146 as "after_failing_prepare" ;
after_failing_prepare
1146
create table t1 ( f1 char(10));
garbage ;
ERROR 42000: You have an error in your SQL syntax; check the manual that corresponds to your MySQL server version for the right syntax to use near 'garbage' at line 1
prepare stmt from "select 3 from t1" ;
select 0 as "after_successful_prepare" ;
after_successful_prepare
0
garbage ;
ERROR 42000: You have an error in your SQL syntax; check the manual that corresponds to your MySQL server version for the right syntax to use near 'garbage' at line 1
execute stmt;
3
select 0 as "after_successful_execute" ;
after_successful_execute
0
drop table t1;
garbage ;
ERROR 42000: You have an error in your SQL syntax; check the manual that corresponds to your MySQL server version for the right syntax to use near 'garbage' at line 1
execute stmt;
ERROR 42S02: Table 'test.t1' doesn't exist
select 1146 as "after_failing_execute" ;
after_failing_execute
1146
garbage ;
ERROR 42000: You have an error in your SQL syntax; check the manual that corresponds to your MySQL server version for the right syntax to use near 'garbage' at line 1
execute __stmt_;
ERROR HY000: Unknown prepared statement handler (__stmt_) given to EXECUTE
select 1243 as "after_failing_execute" ;
after_failing_execute
1243
garbage ;
ERROR 42000: You have an error in your SQL syntax; check the manual that corresponds to your MySQL server version for the right syntax to use near 'garbage' at line 1
deallocate prepare stmt;
select 0 as "after_successful_deallocate" ;
after_successful_deallocate
0
garbage ;
ERROR 42000: You have an error in your SQL syntax; check the manual that corresponds to your MySQL server version for the right syntax to use near 'garbage' at line 1
deallocate prepare __stmt_;
ERROR HY000: Unknown prepared statement handler (__stmt_) given to DEALLOCATE PREPARE
select 1243 as "after_failing_deallocate" ;
after_failing_deallocate
1243
garbage ;
ERROR 42000: You have an error in your SQL syntax; check the manual that corresponds to your MySQL server version for the right syntax to use near 'garbage' at line 1
select 1064 as "after_--disable_abort_on_error" ;
after_--disable_abort_on_error
1064
select 3 from t1 ;
ERROR 42S02: Table 'test.t1' doesn't exist
select 3 from t1 ;
ERROR 42S02: Table 'test.t1' doesn't exist
select 3 from t1 ;
ERROR 42S02: Table 'test.t1' doesn't exist
select 1146 as "after_!errno_masked_error" ;
after_!errno_masked_error
1146
mysqltest: At line 1: query 'select 3 from t1' failed with wrong errno 1146: 'Table 'test.t1' doesn't exist', instead of 1000...
garbage ;
ERROR 42000: You have an error in your SQL syntax; check the manual that corresponds to your MySQL server version for the right syntax to use near 'garbage' at line 1
select 1064 as "after_--enable_abort_on_error" ;
after_--enable_abort_on_error
1064
select 3 from t1 ;
ERROR 42S02: Table 'test.t1' doesn't exist
mysqltest: At line 1: query 'select 3 from t1' failed with wrong errno 1146: 'Table 'test.t1' doesn't exist', instead of 1064...
hello
hello
;;;;;;;;
# MySQL: -- The
mysqltest: At line 1: End of line junk detected: "6"
mysqltest: At line 1: End of line junk detected: "6"
mysqltest: At line 1: Missing delimiter
mysqltest: At line 1: End of line junk detected: "sleep 7
# Another comment
"
mysqltest: At line 1: Missing delimiter
mysqltest: At line 1: Missing delimiter
mysqltest: At line 1: End of line junk detected: "disconnect default

#
# comment
# comment2

# comment 3
--disable_query_log
"
mysqltest: At line 1: End of line junk detected: "disconnect default # comment
# comment part2

# comment 3
--disable_query_log
"
mysqltest: At line 1: Extra delimiter ";" found
mysqltest: At line 1: Extra delimiter ";" found
mysqltest: At line 1: Missing argument(s) to 'error'
mysqltest: At line 1: Missing argument(s) to 'error'
mysqltest: At line 1: The sqlstate definition must start with an uppercase S
mysqltest: At line 1: The error name definition must start with an uppercase E
mysqltest: At line 1: Invalid argument to error: '9eeeee' - the errno may only consist of digits[0-9]
mysqltest: At line 1: Invalid argument to error: '1sssss' - the errno may only consist of digits[0-9]
mysqltest: At line 1: The sqlstate must be exactly 5 chars long
mysqltest: At line 1: The sqlstate may only consist of digits[0-9] and _uppercase_ letters
mysqltest: At line 1: The sqlstate must be exactly 5 chars long
mysqltest: At line 1: Unknown SQL error name 'E9999'
mysqltest: At line 1: Invalid argument to error: '999e9' - the errno may only consist of digits[0-9]
mysqltest: At line 1: Invalid argument to error: '9b' - the errno may only consist of digits[0-9]
mysqltest: At line 1: Too many errorcodes specified
MySQL
"MySQL"
MySQL: The world''s most popular open source database
"MySQL: The world's most popular open source database"
MySQL: The world''s
most popular open
source database
# MySQL: The world''s
# most popular open
# source database
- MySQL: The world''s
- most popular open
- source database
- MySQL: The world''s
-- most popular
-- open source database
# MySQL: The
--world''s
# most popular
-- open
- source database
"MySQL: The world's most popular; open source database"
"MySQL: The world's most popular ; open source database"
"MySQL: The world's most popular ;open source database"
echo message echo message

mysqltest: At line 1: Empty variable
mysqltest: At line 1: command "false" failed
mysqltest: At line 1: Missing argument in exec
MySQL
"MySQL"
MySQL: The
world''s most
popular open
source database
# MySQL: The
# world''s most
# popular open
# source database
-- MySQL: The
-- world''s most
-- popular
-- open source database
# MySQL: The
- world''s most
-- popular open
# source database
'# MySQL: The
- world''s most
-- popular open
# source database'
"# MySQL: The
- world''s most
-- popular open
# source database"
hej
hej 
hej
1


a long variable content
a long variable content
a long a long variable content variable content
a long \$where variable content

banana = banana
Not a banana: ba\$cat\$cat
mysqltest: At line 1: Missing arguments to let
mysqltest: At line 1: Missing variable name in let
mysqltest: At line 1: Missing assignment operator in let
mysqltest: At line 1: Missing assignment operator in let
mysqltest: At line 1: Missing assignment operator in let
mysqltest: At line 1: Missing variable name in let
mysqltest: At line 1: Missing variable name in let
mysqltest: At line 1: Missing assignment operator in let
# Execute: --echo # <whatever> success: $success
# <whatever> success: 1
# Execute: echo # <whatever> success: $success ;
# <whatever> success: 1 
# The next two variants work fine and expand the content of $success
# Execute: --echo $success
1
# Execute: echo $success ;
1 
# Check if let $B = $A is an assignment per value.
let $A = initial value of A;
let $B = initial value of B;
let $B = $A
# Content of $A is: initial value of B
let $A = changed value of A;
# Content of $B is: initial value of B
let $B = changed value of B;
# Content of $A is: changed value of A
mysqltest: At line 1: Missing required argument 'filename' to command 'source'
mysqltest: At line 1: Could not open file ./non_existingFile
mysqltest: In included file "MYSQLTEST_VARDIR/tmp/recursive.sql": At line 1: Source directives are nesting too deep
mysqltest: In included file "MYSQLTEST_VARDIR/tmp/error.sql": At line 1: query 'garbage ' failed: 1064: You have an error in your SQL syntax; check the manual that corresponds to your MySQL server version for the right syntax to use near 'garbage' at line 1

2 = outer loop variable after while
here is the sourced script

2 = outer loop variable before dec

1 = outer loop variable after dec

1 = outer loop variable after while
here is the sourced script

1 = outer loop variable before dec

0 = outer loop variable after dec

2 = outer loop variable after while
here is the sourced script

2 = outer loop variable before dec

1 = outer loop variable after dec

1 = outer loop variable after while
here is the sourced script

1 = outer loop variable before dec

0 = outer loop variable after dec

In loop
here is the sourced script

In loop
here is the sourced script

In loop
here is the sourced script

In loop
here is the sourced script

In loop
here is the sourced script

In loop
here is the sourced script

In loop
here is the sourced script

In loop
here is the sourced script

In loop
here is the sourced script
mysqltest: At line 1: Missing argument to sleep
mysqltest: At line 1: Missing argument to real_sleep
mysqltest: At line 1: Invalid argument to sleep "abc"
mysqltest: At line 1: Invalid argument to real_sleep "abc"
1
2
101
hej
1
mysqltest: At line 1: Missing argument to inc
mysqltest: At line 1: The argument to inc must be a variable (start with $)
mysqltest: At line 1: End of line junk detected: "1000"
4
4
-1
-2
99
hej
-1
mysqltest: At line 1: Missing argument to dec
mysqltest: At line 1: The argument to dec must be a variable (start with $)
mysqltest: At line 1: End of line junk detected: "1000"
mysqltest: At line 1: Missing arguments to system, nothing to do!
mysqltest: At line 1: Missing arguments to system, nothing to do!
mysqltest: At line 1: system command 'false' failed
system command 'NonExistsinfComamdn 2> /dev/null' failed
test
test2
test3
test4
Counter is greater than 0, (counter=10)
Counter is not 0, (counter=0)
1
Testing while with not
mysqltest: In included file "MYSQLTEST_VARDIR/tmp/mysqltest_while.inc": At line 64: Nesting too deeply
mysqltest: At line 1: missing '(' in while
mysqltest: At line 1: missing ')' in while
mysqltest: At line 1: Missing '{' after while. Found "dec $i"
mysqltest: At line 1: Stray '}' - end of block before beginning
mysqltest: At line 1: Stray 'end' command - end of block before beginning
mysqltest: At line 1: query '{' failed: 1064: You have an error in your SQL syntax; check the manual that corresponds to your MySQL server version for the right syntax to use near '{' at line 1
mysqltest: At line 1: Missing '{' after while. Found "echo hej"
mysqltest: At line 3: Missing end of block
mysqltest: At line 3: Missing end of block
mysqltest: At line 1: missing '(' in if
mysqltest: At line 1: Stray 'end' command - end of block before beginning
select "b" bs col1, "c" bs col2;
col1	col2
b	c
seledt "b" bs dol1, "d" bs dol2;
dol1	dol2
b	d
mysqltest: At line 1: Wrong number of arguments to replace_result in 'replace_result a'
mysqltest: At line 1: Wrong number of arguments to replace_result in 'replace_result a;'
mysqltest: At line 1: Wrong number of arguments to replace_result in 'replace_result a'
mysqltest: At line 1: Wrong number of arguments to replace_result in 'replace_result a '
OK
mysqltest: At line 1: Wrong number of arguments to replace_result in 'replace_result a b c'
mysqltest: At line 1: Wrong number of arguments to replace_result in 'replace_result a b c '
select "a" as col1, "c" as col2;
col1	col2
b	c
select "a" as col1, "c" as col2;
col1	col2
b	d
mysqltest: At line 1: Wrong column number to replace_column in 'replace_column a'
mysqltest: At line 1: Wrong number of arguments to replace_column in 'replace_column 1'
mysqltest: At line 1: Wrong column number to replace_column in 'replace_column a b'
mysqltest: At line 1: Wrong column number to replace_column in 'replace_column a 1'
mysqltest: At line 1: Wrong column number to replace_column in 'replace_column 1 b c '
mysqltest: At line 1: Invalid integer argument "10!"
mysqltest: At line 1: End of line junk detected: "!"
mysqltest: At line 1: Invalid integer argument "a"
mysqltest: At line 1: Missing required argument 'connection name' to command 'connect'
mysqltest: At line 1: Missing required argument 'connection name' to command 'connect'
mysqltest: At line 1: Missing required argument 'host' to command 'connect'
mysqltest: At line 1: Missing required argument 'host' to command 'connect'
mysqltest: At line 1: query 'connect  con2,localhost,root,,illegal_db' failed: 1049: Unknown database 'illegal_db'
mysqltest: At line 1: Illegal argument for port: 'illegal_port'
mysqltest: At line 1: Illegal option to connect: SMTP
OK
mysqltest: In included file "MYSQLTEST_VARDIR/tmp/mysqltest.sql": At line 7: Connection limit exhausted, you can have max 128 connections
mysqltest: In included file "MYSQLTEST_VARDIR/tmp/mysqltest.sql": At line 3: connection 'test_con1' not found in connection pool
mysqltest: In included file "MYSQLTEST_VARDIR/tmp/mysqltest.sql": At line 2: Connection test_con1 already exists
connect(localhost,root,,test,MASTER_PORT,MASTER_SOCKET);
Output from mysqltest-x.inc
Output from mysqltest-x.inc
Output from mysqltest-x.inc
mysqltest: Could not open ./non_existing_file.inc: errno = 2
failing_statement;
ERROR 42000: You have an error in your SQL syntax; check the manual that corresponds to your MySQL server version for the right syntax to use near 'failing_statement' at line 1
failing_statement;
ERROR 42000: You have an error in your SQL syntax; check the manual that corresponds to your MySQL server version for the right syntax to use near 'failing_statement' at line 1
SELECT 1 as a;
a
1
select 1 as `a'b`, 2 as `a"b`;
a'b	a"b
1	2
select 'aaa\\','aa''a',"aa""a";
aaa\	aa'a	aa"a
aaa\	aa'a	aa"a

Here comes a message
--------------------

root@localhost
--------------

"Here comes a very very long message that
    - is longer then 80 characters    and
    - consists of several lines"
--------------------------------------------------------------------------------

. Here comes a very very long message that
.      - is longer then 80 characters    and
.      - consists of several lines
--------------------------------------------------------------------------------
this will be executed
this will be executed
mysqltest: Result length mismatch
mysqltest: The test didn't produce any output
Failing multi statement query
mysqltest: At line 3: query 'create table t1 (a int primary key);
insert into t1 values (1);
select 'select-me';
insertz 'error query'' failed: 1064: You have an error in your SQL syntax; check the manual that corresponds to your MySQL server version for the right syntax to use near 'insertz 'error query'' at line 1
drop table t1;
mysqltest: At line 3: query 'create table t1 (a int primary key);
insert into t1 values (1);
select 'select-me';
insertz 'error query'' failed: 1064: You have an error in your SQL syntax; check the manual that corresponds to your MySQL server version for the right syntax to use near 'insertz 'error query'' at line 1
drop table t1;
Multi statement using expected error
create table t1 (a int primary key);
insert into t1 values (1);
select 'select-me';
insertz error query||||
select-me
select-me
ERROR 42000: You have an error in your SQL syntax; check the manual that corresponds to your MySQL server version for the right syntax to use near 'insertz error query' at line 1
drop table t1;
drop table t1;
sleep;
ERROR 42000: You have an error in your SQL syntax; check the manual that corresponds to your MySQL server version for the right syntax to use near 'sleep' at line 1
sleep;
ERROR 42000: You have an error in your SQL syntax; check the manual that corresponds to your MySQL server version for the right syntax to use near 'sleep' at line 1
;
ERROR 42000: Query was empty
select "b" as col1, "c" as col2;
col1	col2
b	c
select "b" as col1, "b" as col2, "c" as col3;
col1	col2	col3
b	b	c
seled "b" bs col1, "d" bs col2;
col1	col2
b	d
select "raspberry and strawberry","blackberry","tomato";
raspberry and strawberry	blackberry	tomato
raspberry and strawberry	blackberry	tomato
mysqltest: At line 1: Error parsing replace_regex "a"
mysqltest: At line 1: Error parsing replace_regex "a;"
mysqltest: At line 1: Error parsing replace_regex "a"
mysqltest: At line 1: Error parsing replace_regex "a "
mysqltest: At line 1: Error parsing replace_regex "a b"
mysqltest: At line 1: Error parsing replace_regex "/a b c"
mysqltest: At line 1: Error parsing replace_regex "/a /b c "
create table t1 (a int, b int);
insert into t1 values (1,3);
insert into t1 values (2,4);
select * from t1;
a	D
1	1
1	4
drop table t1;
mysqltest: At line 1: Missing required argument 'filename' to command 'remove_file'
mysqltest: At line 1: Missing required argument 'filename' to command 'write_file'
mysqltest: At line 1: End of file encountered before 'EOF' delimiter was found
<<<<<<< HEAD
=======
mysqltest: At line 1: End of line junk detected: "write_file filename ";
"
Some data
for cat_file command
of mysqltest
mysqltest: At line 1: Failed to open file non_existing_file
>>>>>>> 8d7e8d97
mysqltest: At line 1: Missing required argument 'filename' to command 'file_exists'
mysqltest: At line 1: Missing required argument 'from_file' to command 'copy_file'
mysqltest: At line 1: Missing required argument 'to_file' to command 'copy_file'
mysqltest: At line 1: Missing required argument 'mode' to command 'chmod'
mysqltest: At line 1: You must write a 4 digit octal number for mode
mysqltest: At line 1: You must write a 4 digit octal number for mode
mysqltest: At line 1: Missing required argument 'file' to command 'chmod'
mysqltest: At line 1: You must write a 4 digit octal number for mode
mysqltest: At line 1: You must write a 4 digit octal number for mode
hello
hello
hello
mysqltest: At line 1: Max delimiter length(16) exceeded
hello
hello
mysqltest: At line 1: test of die
Some output
End of tests<|MERGE_RESOLUTION|>--- conflicted
+++ resolved
@@ -516,15 +516,10 @@
 mysqltest: At line 1: Missing required argument 'filename' to command 'remove_file'
 mysqltest: At line 1: Missing required argument 'filename' to command 'write_file'
 mysqltest: At line 1: End of file encountered before 'EOF' delimiter was found
-<<<<<<< HEAD
-=======
-mysqltest: At line 1: End of line junk detected: "write_file filename ";
-"
 Some data
 for cat_file command
 of mysqltest
 mysqltest: At line 1: Failed to open file non_existing_file
->>>>>>> 8d7e8d97
 mysqltest: At line 1: Missing required argument 'filename' to command 'file_exists'
 mysqltest: At line 1: Missing required argument 'from_file' to command 'copy_file'
 mysqltest: At line 1: Missing required argument 'to_file' to command 'copy_file'
