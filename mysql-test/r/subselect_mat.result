set @subselect_mat_test_optimizer_switch_value='materialization=on,in_to_exists=off,semijoin=off';
set @subselect_sj_mat_tmp= @@optimizer_switch;
set optimizer_switch=ifnull(@subselect_mat_test_optimizer_switch_value, 'semijoin=on,firstmatch=on,loosescan=on,semijoin_with_cache=on');
set optimizer_switch='mrr=on,mrr_sort_keys=on,index_condition_pushdown=on';
set @optimizer_switch_local_default= @@optimizer_switch;
set @save_join_cache_level=@@join_cache_level;
set join_cache_level=1;
drop table if exists t1, t2, t3, t4, t5, t1i, t2i, t3i;
drop table if exists columns;
drop table if exists t1_16, t2_16, t3_16;
drop view if exists v1, v2, v1m, v2m;
create table t1 (a1 char(8), a2 char(8));
create table t2 (b1 char(8), b2 char(8));
create table t3 (c1 char(8), c2 char(8));
insert into t1 values ('1 - 00', '2 - 00');
insert into t1 values ('1 - 01', '2 - 01');
insert into t1 values ('1 - 02', '2 - 02');
insert into t2 values ('1 - 01', '2 - 01');
insert into t2 values ('1 - 01', '2 - 01');
insert into t2 values ('1 - 02', '2 - 02');
insert into t2 values ('1 - 02', '2 - 02');
insert into t2 values ('1 - 03', '2 - 03');
insert into t3 values ('1 - 01', '2 - 01');
insert into t3 values ('1 - 02', '2 - 02');
insert into t3 values ('1 - 03', '2 - 03');
insert into t3 values ('1 - 04', '2 - 04');
create table t1i (a1 char(8), a2 char(8));
create table t2i (b1 char(8), b2 char(8));
create table t3i (c1 char(8), c2 char(8));
create index it1i1 on t1i (a1);
create index it1i2 on t1i (a2);
create index it1i3 on t1i (a1, a2);
create index it2i1 on t2i (b1);
create index it2i2 on t2i (b2);
create index it2i3 on t2i (b1, b2);
create index it3i1 on t3i (c1);
create index it3i2 on t3i (c2);
create index it3i3 on t3i (c1, c2);
insert into t1i select * from t1;
insert into t2i select * from t2;
insert into t3i select * from t3;
set @@optimizer_switch='materialization=on,in_to_exists=off,firstmatch=off';
/******************************************************************************
* Simple tests.
******************************************************************************/
# non-indexed nullable fields
explain extended
select * from t1 where a1 in (select b1 from t2 where b1 > '0');
id	select_type	table	type	possible_keys	key	key_len	ref	rows	filtered	Extra
1	PRIMARY	t1	ALL	NULL	NULL	NULL	NULL	3	100.00	Using where
2	MATERIALIZED	t2	ALL	NULL	NULL	NULL	NULL	5	100.00	Using where
Warnings:
Note	1003	select `test`.`t1`.`a1` AS `a1`,`test`.`t1`.`a2` AS `a2` from `test`.`t1` where <expr_cache><`test`.`t1`.`a1`>(<in_optimizer>(`test`.`t1`.`a1`,`test`.`t1`.`a1` in ( <materialize> (select `test`.`t2`.`b1` from `test`.`t2` where (`test`.`t2`.`b1` > '0') ), <primary_index_lookup>(`test`.`t1`.`a1` in <temporary table> on distinct_key where ((`test`.`t1`.`a1` = `<subquery2>`.`b1`))))))
select * from t1 where a1 in (select b1 from t2 where b1 > '0');
a1	a2
1 - 01	2 - 01
1 - 02	2 - 02
explain extended
select * from t1 where a1 in (select b1 from t2 where b1 > '0' group by b1);
id	select_type	table	type	possible_keys	key	key_len	ref	rows	filtered	Extra
1	PRIMARY	t1	ALL	NULL	NULL	NULL	NULL	3	100.00	Using where
2	MATERIALIZED	t2	ALL	NULL	NULL	NULL	NULL	5	100.00	Using where
Warnings:
Note	1003	select `test`.`t1`.`a1` AS `a1`,`test`.`t1`.`a2` AS `a2` from `test`.`t1` where <expr_cache><`test`.`t1`.`a1`>(<in_optimizer>(`test`.`t1`.`a1`,`test`.`t1`.`a1` in ( <materialize> (select `test`.`t2`.`b1` from `test`.`t2` where (`test`.`t2`.`b1` > '0') ), <primary_index_lookup>(`test`.`t1`.`a1` in <temporary table> on distinct_key where ((`test`.`t1`.`a1` = `<subquery2>`.`b1`))))))
select * from t1 where a1 in (select b1 from t2 where b1 > '0' group by b1);
a1	a2
1 - 01	2 - 01
1 - 02	2 - 02
explain extended
select * from t1 where (a1, a2) in (select b1, b2 from t2 where b1 > '0' group by b1, b2);
id	select_type	table	type	possible_keys	key	key_len	ref	rows	filtered	Extra
1	PRIMARY	t1	ALL	NULL	NULL	NULL	NULL	3	100.00	Using where
2	MATERIALIZED	t2	ALL	NULL	NULL	NULL	NULL	5	100.00	Using where
Warnings:
Note	1003	select `test`.`t1`.`a1` AS `a1`,`test`.`t1`.`a2` AS `a2` from `test`.`t1` where <expr_cache><`test`.`t1`.`a1`,`test`.`t1`.`a2`>(<in_optimizer>((`test`.`t1`.`a1`,`test`.`t1`.`a2`),(`test`.`t1`.`a1`,`test`.`t1`.`a2`) in ( <materialize> (select `test`.`t2`.`b1`,`test`.`t2`.`b2` from `test`.`t2` where (`test`.`t2`.`b1` > '0') ), <primary_index_lookup>(`test`.`t1`.`a1` in <temporary table> on distinct_key where ((`test`.`t1`.`a1` = `<subquery2>`.`b1`) and (`test`.`t1`.`a2` = `<subquery2>`.`b2`))))))
select * from t1 where (a1, a2) in (select b1, b2 from t2 where b1 > '0' group by b1, b2);
a1	a2
1 - 01	2 - 01
1 - 02	2 - 02
explain extended
select * from t1 where (a1, a2) in (select b1, min(b2) from t2 where b1 > '0' group by b1);
id	select_type	table	type	possible_keys	key	key_len	ref	rows	filtered	Extra
1	PRIMARY	t1	ALL	NULL	NULL	NULL	NULL	3	100.00	Using where
2	MATERIALIZED	t2	ALL	NULL	NULL	NULL	NULL	5	100.00	Using where; Using temporary
Warnings:
Note	1003	select `test`.`t1`.`a1` AS `a1`,`test`.`t1`.`a2` AS `a2` from `test`.`t1` where <expr_cache><`test`.`t1`.`a1`,`test`.`t1`.`a2`>(<in_optimizer>((`test`.`t1`.`a1`,`test`.`t1`.`a2`),(`test`.`t1`.`a1`,`test`.`t1`.`a2`) in ( <materialize> (select `test`.`t2`.`b1`,min(`test`.`t2`.`b2`) from `test`.`t2` where (`test`.`t2`.`b1` > '0') group by `test`.`t2`.`b1` ), <primary_index_lookup>(`test`.`t1`.`a1` in <temporary table> on distinct_key where ((`test`.`t1`.`a1` = `<subquery2>`.`b1`) and (`test`.`t1`.`a2` = `<subquery2>`.`min(b2)`))))))
select * from t1 where (a1, a2) in (select b1, min(b2) from t2 where b1 > '0' group by b1);
a1	a2
1 - 01	2 - 01
1 - 02	2 - 02
explain extended
select * from t1i where a1 in (select b1 from t2i where b1 > '0');
id	select_type	table	type	possible_keys	key	key_len	ref	rows	filtered	Extra
1	PRIMARY	t1i	index	NULL	_it1_idx	#	NULL	3	100.00	Using where; 
2	MATERIALIZED	t2i	index	it2i1,it2i3	it2i1	#	NULL	5	100.00	Using where; 
Warnings:
Note	1003	select `test`.`t1i`.`a1` AS `a1`,`test`.`t1i`.`a2` AS `a2` from `test`.`t1i` where <expr_cache><`test`.`t1i`.`a1`>(<in_optimizer>(`test`.`t1i`.`a1`,`test`.`t1i`.`a1` in ( <materialize> (select `test`.`t2i`.`b1` from `test`.`t2i` where (`test`.`t2i`.`b1` > '0') ), <primary_index_lookup>(`test`.`t1i`.`a1` in <temporary table> on distinct_key where ((`test`.`t1i`.`a1` = `<subquery2>`.`b1`))))))
select * from t1i where a1 in (select b1 from t2i where b1 > '0');
a1	a2
1 - 01	2 - 01
1 - 02	2 - 02
explain extended
select * from t1i where a1 in (select max(b1) from t2i where b1 > '0' group by b1);
id	select_type	table	type	possible_keys	key	key_len	ref	rows	filtered	Extra
1	PRIMARY	t1i	index	NULL	#	18	#	3	100.00	#
2	MATERIALIZED	t2i	index	it2i1,it2i3	#	9	#	5	100.00	#
Warnings:
Note	1003	select `test`.`t1i`.`a1` AS `a1`,`test`.`t1i`.`a2` AS `a2` from `test`.`t1i` where <expr_cache><`test`.`t1i`.`a1`>(<in_optimizer>(`test`.`t1i`.`a1`,`test`.`t1i`.`a1` in ( <materialize> (select max(`test`.`t2i`.`b1`) from `test`.`t2i` where (`test`.`t2i`.`b1` > '0') group by `test`.`t2i`.`b1` ), <primary_index_lookup>(`test`.`t1i`.`a1` in <temporary table> on distinct_key where ((`test`.`t1i`.`a1` = `<subquery2>`.`max(b1)`))))))
select * from t1i where a1 in (select max(b1) from t2i where b1 > '0' group by b1);
a1	a2
1 - 01	2 - 01
1 - 02	2 - 02
explain extended
select * from t1i where (a1, a2) in (select b1, b2 from t2i where b1 > '0');
id	select_type	table	type	possible_keys	key	key_len	ref	rows	filtered	Extra
1	PRIMARY	t1i	index	NULL	_it1_idx	#	NULL	3	100.00	Using where; 
2	MATERIALIZED	t2i	index	it2i1,it2i3	it2i3	#	NULL	5	100.00	Using where; 
Warnings:
Note	1003	select `test`.`t1i`.`a1` AS `a1`,`test`.`t1i`.`a2` AS `a2` from `test`.`t1i` where <expr_cache><`test`.`t1i`.`a1`,`test`.`t1i`.`a2`>(<in_optimizer>((`test`.`t1i`.`a1`,`test`.`t1i`.`a2`),(`test`.`t1i`.`a1`,`test`.`t1i`.`a2`) in ( <materialize> (select `test`.`t2i`.`b1`,`test`.`t2i`.`b2` from `test`.`t2i` where (`test`.`t2i`.`b1` > '0') ), <primary_index_lookup>(`test`.`t1i`.`a1` in <temporary table> on distinct_key where ((`test`.`t1i`.`a1` = `<subquery2>`.`b1`) and (`test`.`t1i`.`a2` = `<subquery2>`.`b2`))))))
select * from t1i where (a1, a2) in (select b1, b2 from t2i where b1 > '0');
a1	a2
1 - 01	2 - 01
1 - 02	2 - 02
explain extended
select * from t1i where (a1, a2) in (select b1, max(b2) from t2i where b1 > '0' group by b1);
id	select_type	table	type	possible_keys	key	key_len	ref	rows	filtered	Extra
1	PRIMARY	t1i	index	NULL	#	#	#	3	100.00	#
2	MATERIALIZED	t2i	range	it2i1,it2i3	#	#	#	3	100.00	#
Warnings:
Note	1003	select `test`.`t1i`.`a1` AS `a1`,`test`.`t1i`.`a2` AS `a2` from `test`.`t1i` where <expr_cache><`test`.`t1i`.`a1`,`test`.`t1i`.`a2`>(<in_optimizer>((`test`.`t1i`.`a1`,`test`.`t1i`.`a2`),(`test`.`t1i`.`a1`,`test`.`t1i`.`a2`) in ( <materialize> (select `test`.`t2i`.`b1`,max(`test`.`t2i`.`b2`) from `test`.`t2i` where (`test`.`t2i`.`b1` > '0') group by `test`.`t2i`.`b1` ), <primary_index_lookup>(`test`.`t1i`.`a1` in <temporary table> on distinct_key where ((`test`.`t1i`.`a1` = `<subquery2>`.`b1`) and (`test`.`t1i`.`a2` = `<subquery2>`.`max(b2)`))))))
select * from t1i where (a1, a2) in (select b1, max(b2) from t2i where b1 > '0' group by b1);
a1	a2
1 - 01	2 - 01
1 - 02	2 - 02
explain extended
select * from t1i where (a1, a2) in (select b1, min(b2) from t2i where b1 > '0' group by b1);
id	select_type	table	type	possible_keys	key	key_len	ref	rows	filtered	Extra
1	PRIMARY	t1i	index	NULL	#	#	#	3	100.00	#
2	MATERIALIZED	t2i	range	it2i1,it2i3	#	#	#	3	100.00	#
Warnings:
Note	1003	select `test`.`t1i`.`a1` AS `a1`,`test`.`t1i`.`a2` AS `a2` from `test`.`t1i` where <expr_cache><`test`.`t1i`.`a1`,`test`.`t1i`.`a2`>(<in_optimizer>((`test`.`t1i`.`a1`,`test`.`t1i`.`a2`),(`test`.`t1i`.`a1`,`test`.`t1i`.`a2`) in ( <materialize> (select `test`.`t2i`.`b1`,min(`test`.`t2i`.`b2`) from `test`.`t2i` where (`test`.`t2i`.`b1` > '0') group by `test`.`t2i`.`b1` ), <primary_index_lookup>(`test`.`t1i`.`a1` in <temporary table> on distinct_key where ((`test`.`t1i`.`a1` = `<subquery2>`.`b1`) and (`test`.`t1i`.`a2` = `<subquery2>`.`min(b2)`))))))
select * from t1i where (a1, a2) in (select b1, min(b2) from t2i where b1 > '0' group by b1);
a1	a2
1 - 01	2 - 01
1 - 02	2 - 02
explain extended
select * from t1 where (a1, a2) in (select b1, max(b2) from t2i group by b1);
id	select_type	table	type	possible_keys	key	key_len	ref	rows	filtered	Extra
1	PRIMARY	t1	ALL	NULL	NULL	NULL	NULL	3	100.00	Using where
2	MATERIALIZED	t2i	range	NULL	it2i3	9	NULL	3	100.00	Using index for group-by
Warnings:
Note	1003	select `test`.`t1`.`a1` AS `a1`,`test`.`t1`.`a2` AS `a2` from `test`.`t1` where <expr_cache><`test`.`t1`.`a1`,`test`.`t1`.`a2`>(<in_optimizer>((`test`.`t1`.`a1`,`test`.`t1`.`a2`),(`test`.`t1`.`a1`,`test`.`t1`.`a2`) in ( <materialize> (select `test`.`t2i`.`b1`,max(`test`.`t2i`.`b2`) from `test`.`t2i` group by `test`.`t2i`.`b1` ), <primary_index_lookup>(`test`.`t1`.`a1` in <temporary table> on distinct_key where ((`test`.`t1`.`a1` = `<subquery2>`.`b1`) and (`test`.`t1`.`a2` = `<subquery2>`.`max(b2)`))))))
select * from t1 where (a1, a2) in (select b1, max(b2) from t2i group by b1);
a1	a2
1 - 01	2 - 01
1 - 02	2 - 02
prepare st1 from "explain select * from t1 where (a1, a2) in (select b1, max(b2) from t2i group by b1)";
execute st1;
id	select_type	table	type	possible_keys	key	key_len	ref	rows	Extra
1	PRIMARY	t1	ALL	NULL	NULL	NULL	NULL	3	Using where
2	MATERIALIZED	t2i	range	NULL	it2i3	9	NULL	3	Using index for group-by
execute st1;
id	select_type	table	type	possible_keys	key	key_len	ref	rows	Extra
1	PRIMARY	t1	ALL	NULL	NULL	NULL	NULL	3	Using where
2	MATERIALIZED	t2i	range	NULL	it2i3	9	NULL	3	Using index for group-by
prepare st2 from "select * from t1 where (a1, a2) in (select b1, max(b2) from t2i group by b1)";
execute st2;
a1	a2
1 - 01	2 - 01
1 - 02	2 - 02
execute st2;
a1	a2
1 - 01	2 - 01
1 - 02	2 - 02
explain extended
select * from t1 where (a1, a2) in (select b1, min(b2) from t2i where b1 > '0' group by b1);
id	select_type	table	type	possible_keys	key	key_len	ref	rows	filtered	Extra
1	PRIMARY	t1	ALL	NULL	NULL	NULL	NULL	3	100.00	Using where
2	MATERIALIZED	t2i	range	it2i1,it2i3	it2i3	18	NULL	3	100.00	Using where; Using index for group-by
Warnings:
Note	1003	select `test`.`t1`.`a1` AS `a1`,`test`.`t1`.`a2` AS `a2` from `test`.`t1` where <expr_cache><`test`.`t1`.`a1`,`test`.`t1`.`a2`>(<in_optimizer>((`test`.`t1`.`a1`,`test`.`t1`.`a2`),(`test`.`t1`.`a1`,`test`.`t1`.`a2`) in ( <materialize> (select `test`.`t2i`.`b1`,min(`test`.`t2i`.`b2`) from `test`.`t2i` where (`test`.`t2i`.`b1` > '0') group by `test`.`t2i`.`b1` ), <primary_index_lookup>(`test`.`t1`.`a1` in <temporary table> on distinct_key where ((`test`.`t1`.`a1` = `<subquery2>`.`b1`) and (`test`.`t1`.`a2` = `<subquery2>`.`min(b2)`))))))
select * from t1 where (a1, a2) in (select b1, min(b2) from t2i where b1 > '0' group by b1);
a1	a2
1 - 01	2 - 01
1 - 02	2 - 02
select * from t1 where (a1, a2) in (select b1, min(b2) from t2i limit 1,1);
ERROR 42000: This version of MariaDB doesn't yet support 'LIMIT & IN/ALL/ANY/SOME subquery'
set @save_optimizer_switch=@@optimizer_switch;
set @@optimizer_switch=@optimizer_switch_local_default;
set @@optimizer_switch='semijoin=off';
prepare st1 from
"select * from t1 where (a1, a2) in (select b1, min(b2) from t2 where b1 > '0' group by b1)";
set @@optimizer_switch=@optimizer_switch_local_default;
set @@optimizer_switch='materialization=off,in_to_exists=on';
execute st1;
a1	a2
1 - 01	2 - 01
1 - 02	2 - 02
set @@optimizer_switch=@optimizer_switch_local_default;
set @@optimizer_switch='semijoin=off';
execute st1;
a1	a2
1 - 01	2 - 01
1 - 02	2 - 02
set @@optimizer_switch=@optimizer_switch_local_default;
set @@optimizer_switch='materialization=off,in_to_exists=on';
prepare st1 from
"select * from t1 where (a1, a2) in (select b1, min(b2) from t2 where b1 > '0' group by b1)";
set @@optimizer_switch=@optimizer_switch_local_default;
set @@optimizer_switch='semijoin=off';
execute st1;
a1	a2
1 - 01	2 - 01
1 - 02	2 - 02
set @@optimizer_switch=@optimizer_switch_local_default;
set @@optimizer_switch='materialization=off,in_to_exists=on';
execute st1;
a1	a2
1 - 01	2 - 01
1 - 02	2 - 02
set @@optimizer_switch=@save_optimizer_switch;
explain extended
select * from t1 where (a1, a2) in (select b1, b2 from t2 order by b1, b2);
id	select_type	table	type	possible_keys	key	key_len	ref	rows	filtered	Extra
1	PRIMARY	t1	ALL	NULL	NULL	NULL	NULL	3	100.00	Using where
2	MATERIALIZED	t2	ALL	NULL	NULL	NULL	NULL	5	100.00	
Warnings:
Note	1003	select `test`.`t1`.`a1` AS `a1`,`test`.`t1`.`a2` AS `a2` from `test`.`t1` where <expr_cache><`test`.`t1`.`a1`,`test`.`t1`.`a2`>(<in_optimizer>((`test`.`t1`.`a1`,`test`.`t1`.`a2`),(`test`.`t1`.`a1`,`test`.`t1`.`a2`) in ( <materialize> (select `test`.`t2`.`b1`,`test`.`t2`.`b2` from `test`.`t2` order by `test`.`t2`.`b1`,`test`.`t2`.`b2` ), <primary_index_lookup>(`test`.`t1`.`a1` in <temporary table> on distinct_key where ((`test`.`t1`.`a1` = `<subquery2>`.`b1`) and (`test`.`t1`.`a2` = `<subquery2>`.`b2`))))))
select * from t1 where (a1, a2) in (select b1, b2 from t2 order by b1, b2);
a1	a2
1 - 01	2 - 01
1 - 02	2 - 02
explain extended
select * from t1i where (a1, a2) in (select b1, b2 from t2i order by b1, b2);
id	select_type	table	type	possible_keys	key	key_len	ref	rows	filtered	Extra
1	PRIMARY	t1i	index	NULL	it1i3	18	NULL	3	100.00	Using where; Using index
2	MATERIALIZED	t2i	index	NULL	it2i3	18	NULL	5	100.00	Using index
Warnings:
Note	1003	select `test`.`t1i`.`a1` AS `a1`,`test`.`t1i`.`a2` AS `a2` from `test`.`t1i` where <expr_cache><`test`.`t1i`.`a1`,`test`.`t1i`.`a2`>(<in_optimizer>((`test`.`t1i`.`a1`,`test`.`t1i`.`a2`),(`test`.`t1i`.`a1`,`test`.`t1i`.`a2`) in ( <materialize> (select `test`.`t2i`.`b1`,`test`.`t2i`.`b2` from `test`.`t2i` order by `test`.`t2i`.`b1`,`test`.`t2i`.`b2` ), <primary_index_lookup>(`test`.`t1i`.`a1` in <temporary table> on distinct_key where ((`test`.`t1i`.`a1` = `<subquery2>`.`b1`) and (`test`.`t1i`.`a2` = `<subquery2>`.`b2`))))))
select * from t1i where (a1, a2) in (select b1, b2 from t2i order by b1, b2);
a1	a2
1 - 01	2 - 01
1 - 02	2 - 02
/******************************************************************************
* Views, UNIONs, several levels of nesting.
******************************************************************************/
# materialize the result of subquery over temp-table view
create algorithm=merge view v1 as
select b1, c2 from t2, t3 where b2 > c2;
create algorithm=merge view v2 as
select b1, c2 from t2, t3 group by b2, c2;
Warnings:
Warning	1354	View merge algorithm can't be used here for now (assumed undefined algorithm)
create algorithm=temptable view v1m as
select b1, c2 from t2, t3 where b2 > c2;
create algorithm=temptable view v2m as
select b1, c2 from t2, t3 group by b2, c2;
select * from v1 where (c2, b1) in (select c2, b1 from v2 where b1 is not null);
b1	c2
1 - 02	2 - 01
1 - 02	2 - 01
1 - 03	2 - 01
1 - 03	2 - 02
select * from v1 where (c2, b1) in (select distinct c2, b1 from v2 where b1 is not null);
b1	c2
1 - 02	2 - 01
1 - 02	2 - 01
1 - 03	2 - 01
1 - 03	2 - 02
select * from v1m where (c2, b1) in (select c2, b1 from v2m where b1 is not null);
b1	c2
1 - 02	2 - 01
1 - 02	2 - 01
1 - 03	2 - 01
1 - 03	2 - 02
select * from v1m where (c2, b1) in (select distinct c2, b1 from v2m where b1 is not null);
b1	c2
1 - 02	2 - 01
1 - 02	2 - 01
1 - 03	2 - 01
1 - 03	2 - 02
drop view v1, v2, v1m, v2m;
explain extended
select * from t1
where (a1, a2) in (select b1, b2 from t2 where b1 >  '0') and
(a1, a2) in (select c1, c2 from t3
where (c1, c2) in (select b1, b2 from t2i where b2 > '0'));
id	select_type	table	type	possible_keys	key	key_len	ref	rows	filtered	Extra
1	PRIMARY	t1	ALL	NULL	NULL	NULL	NULL	3	100.00	Using where
3	MATERIALIZED	t3	ALL	NULL	NULL	NULL	NULL	4	100.00	Using where
4	MATERIALIZED	t2i	index	it2i2	it2i3	18	NULL	5	100.00	Using where; Using index
2	MATERIALIZED	t2	ALL	NULL	NULL	NULL	NULL	5	100.00	Using where
Warnings:
Note	1003	select `test`.`t1`.`a1` AS `a1`,`test`.`t1`.`a2` AS `a2` from `test`.`t1` where (<expr_cache><`test`.`t1`.`a1`,`test`.`t1`.`a2`>(<in_optimizer>((`test`.`t1`.`a1`,`test`.`t1`.`a2`),(`test`.`t1`.`a1`,`test`.`t1`.`a2`) in ( <materialize> (select `test`.`t2`.`b1`,`test`.`t2`.`b2` from `test`.`t2` where (`test`.`t2`.`b1` > '0') ), <primary_index_lookup>(`test`.`t1`.`a1` in <temporary table> on distinct_key where ((`test`.`t1`.`a1` = `<subquery2>`.`b1`) and (`test`.`t1`.`a2` = `<subquery2>`.`b2`)))))) and <expr_cache><`test`.`t1`.`a1`,`test`.`t1`.`a2`>(<in_optimizer>((`test`.`t1`.`a1`,`test`.`t1`.`a2`),(`test`.`t1`.`a1`,`test`.`t1`.`a2`) in ( <materialize> (select `test`.`t3`.`c1`,`test`.`t3`.`c2` from `test`.`t3` where <expr_cache><`test`.`t3`.`c1`,`test`.`t3`.`c2`>(<in_optimizer>((`test`.`t3`.`c1`,`test`.`t3`.`c2`),(`test`.`t3`.`c1`,`test`.`t3`.`c2`) in ( <materialize> (select `test`.`t2i`.`b1`,`test`.`t2i`.`b2` from `test`.`t2i` where (`test`.`t2i`.`b2` > '0') ), <primary_index_lookup>(`test`.`t3`.`c1` in <temporary table> on distinct_key where ((`test`.`t3`.`c1` = `<subquery4>`.`b1`) and (`test`.`t3`.`c2` = `<subquery4>`.`b2`)))))) ), <primary_index_lookup>(`test`.`t1`.`a1` in <temporary table> on distinct_key where ((`test`.`t1`.`a1` = `<subquery3>`.`c1`) and (`test`.`t1`.`a2` = `<subquery3>`.`c2`)))))))
select * from t1
where (a1, a2) in (select b1, b2 from t2 where b1 >  '0') and
(a1, a2) in (select c1, c2 from t3
where (c1, c2) in (select b1, b2 from t2i where b2 > '0'));
a1	a2
1 - 01	2 - 01
1 - 02	2 - 02
explain extended
select * from t1i
where (a1, a2) in (select b1, b2 from t2i where b1 >  '0') and
(a1, a2) in (select c1, c2 from t3i
where (c1, c2) in (select b1, b2 from t2i where b2 > '0'));
id	select_type	table	type	possible_keys	key	key_len	ref	rows	filtered	Extra
1	PRIMARY	t1i	index	NULL	#	#	#	3	100.00	#
3	MATERIALIZED	t3i	index	NULL	#	#	#	4	100.00	#
4	MATERIALIZED	t2i	index	it2i2	#	#	#	5	100.00	#
2	MATERIALIZED	t2i	index	it2i1,it2i3	#	#	#	5	100.00	#
Warnings:
Note	1003	select `test`.`t1i`.`a1` AS `a1`,`test`.`t1i`.`a2` AS `a2` from `test`.`t1i` where (<expr_cache><`test`.`t1i`.`a1`,`test`.`t1i`.`a2`>(<in_optimizer>((`test`.`t1i`.`a1`,`test`.`t1i`.`a2`),(`test`.`t1i`.`a1`,`test`.`t1i`.`a2`) in ( <materialize> (select `test`.`t2i`.`b1`,`test`.`t2i`.`b2` from `test`.`t2i` where (`test`.`t2i`.`b1` > '0') ), <primary_index_lookup>(`test`.`t1i`.`a1` in <temporary table> on distinct_key where ((`test`.`t1i`.`a1` = `<subquery2>`.`b1`) and (`test`.`t1i`.`a2` = `<subquery2>`.`b2`)))))) and <expr_cache><`test`.`t1i`.`a1`,`test`.`t1i`.`a2`>(<in_optimizer>((`test`.`t1i`.`a1`,`test`.`t1i`.`a2`),(`test`.`t1i`.`a1`,`test`.`t1i`.`a2`) in ( <materialize> (select `test`.`t3i`.`c1`,`test`.`t3i`.`c2` from `test`.`t3i` where <expr_cache><`test`.`t3i`.`c1`,`test`.`t3i`.`c2`>(<in_optimizer>((`test`.`t3i`.`c1`,`test`.`t3i`.`c2`),(`test`.`t3i`.`c1`,`test`.`t3i`.`c2`) in ( <materialize> (select `test`.`t2i`.`b1`,`test`.`t2i`.`b2` from `test`.`t2i` where (`test`.`t2i`.`b2` > '0') ), <primary_index_lookup>(`test`.`t3i`.`c1` in <temporary table> on distinct_key where ((`test`.`t3i`.`c1` = `<subquery4>`.`b1`) and (`test`.`t3i`.`c2` = `<subquery4>`.`b2`)))))) ), <primary_index_lookup>(`test`.`t1i`.`a1` in <temporary table> on distinct_key where ((`test`.`t1i`.`a1` = `<subquery3>`.`c1`) and (`test`.`t1i`.`a2` = `<subquery3>`.`c2`)))))))
select * from t1i
where (a1, a2) in (select b1, b2 from t2i where b1 >  '0') and
(a1, a2) in (select c1, c2 from t3i
where (c1, c2) in (select b1, b2 from t2i where b2 > '0'));
a1	a2
1 - 01	2 - 01
1 - 02	2 - 02
explain extended
select * from t1
where (a1, a2) in (select b1, b2 from t2
where b2 in (select c2 from t3 where c2 LIKE '%02') or
b2 in (select c2 from t3 where c2 LIKE '%03')) and
(a1, a2) in (select c1, c2 from t3
where (c1, c2) in (select b1, b2 from t2i where b2 > '0'));
id	select_type	table	type	possible_keys	key	key_len	ref	rows	filtered	Extra
1	PRIMARY	t1	ALL	NULL	NULL	NULL	NULL	3	100.00	Using where
5	MATERIALIZED	t3	ALL	NULL	NULL	NULL	NULL	4	100.00	Using where
6	MATERIALIZED	t2i	index	it2i2	it2i3	18	NULL	5	100.00	Using where; Using index
2	MATERIALIZED	t2	ALL	NULL	NULL	NULL	NULL	5	100.00	Using where
4	MATERIALIZED	t3	ALL	NULL	NULL	NULL	NULL	4	100.00	Using where
3	MATERIALIZED	t3	ALL	NULL	NULL	NULL	NULL	4	100.00	Using where
Warnings:
Note	1003	select `test`.`t1`.`a1` AS `a1`,`test`.`t1`.`a2` AS `a2` from `test`.`t1` where (<expr_cache><`test`.`t1`.`a1`,`test`.`t1`.`a2`>(<in_optimizer>((`test`.`t1`.`a1`,`test`.`t1`.`a2`),(`test`.`t1`.`a1`,`test`.`t1`.`a2`) in ( <materialize> (select `test`.`t2`.`b1`,`test`.`t2`.`b2` from `test`.`t2` where (<expr_cache><`test`.`t2`.`b2`>(<in_optimizer>(`test`.`t2`.`b2`,`test`.`t2`.`b2` in ( <materialize> (select `test`.`t3`.`c2` from `test`.`t3` where (`test`.`t3`.`c2` like '%02') ), <primary_index_lookup>(`test`.`t2`.`b2` in <temporary table> on distinct_key where ((`test`.`t2`.`b2` = `<subquery3>`.`c2`)))))) or <expr_cache><`test`.`t2`.`b2`>(<in_optimizer>(`test`.`t2`.`b2`,`test`.`t2`.`b2` in ( <materialize> (select `test`.`t3`.`c2` from `test`.`t3` where (`test`.`t3`.`c2` like '%03') ), <primary_index_lookup>(`test`.`t2`.`b2` in <temporary table> on distinct_key where ((`test`.`t2`.`b2` = `<subquery4>`.`c2`))))))) ), <primary_index_lookup>(`test`.`t1`.`a1` in <temporary table> on distinct_key where ((`test`.`t1`.`a1` = `<subquery2>`.`b1`) and (`test`.`t1`.`a2` = `<subquery2>`.`b2`)))))) and <expr_cache><`test`.`t1`.`a1`,`test`.`t1`.`a2`>(<in_optimizer>((`test`.`t1`.`a1`,`test`.`t1`.`a2`),(`test`.`t1`.`a1`,`test`.`t1`.`a2`) in ( <materialize> (select `test`.`t3`.`c1`,`test`.`t3`.`c2` from `test`.`t3` where <expr_cache><`test`.`t3`.`c1`,`test`.`t3`.`c2`>(<in_optimizer>((`test`.`t3`.`c1`,`test`.`t3`.`c2`),(`test`.`t3`.`c1`,`test`.`t3`.`c2`) in ( <materialize> (select `test`.`t2i`.`b1`,`test`.`t2i`.`b2` from `test`.`t2i` where (`test`.`t2i`.`b2` > '0') ), <primary_index_lookup>(`test`.`t3`.`c1` in <temporary table> on distinct_key where ((`test`.`t3`.`c1` = `<subquery6>`.`b1`) and (`test`.`t3`.`c2` = `<subquery6>`.`b2`)))))) ), <primary_index_lookup>(`test`.`t1`.`a1` in <temporary table> on distinct_key where ((`test`.`t1`.`a1` = `<subquery5>`.`c1`) and (`test`.`t1`.`a2` = `<subquery5>`.`c2`)))))))
select * from t1
where (a1, a2) in (select b1, b2 from t2
where b2 in (select c2 from t3 where c2 LIKE '%02') or
b2 in (select c2 from t3 where c2 LIKE '%03')) and
(a1, a2) in (select c1, c2 from t3
where (c1, c2) in (select b1, b2 from t2i where b2 > '0'));
a1	a2
1 - 02	2 - 02
explain extended
select * from t1
where (a1, a2) in (select b1, b2 from t2
where b2 in (select c2 from t3 t3a where c1 = a1) or
b2 in (select c2 from t3 t3b where c2 LIKE '%03')) and
(a1, a2) in (select c1, c2 from t3 t3c
where (c1, c2) in (select b1, b2 from t2i where b2 > '0'));
id	select_type	table	type	possible_keys	key	key_len	ref	rows	filtered	Extra
1	PRIMARY	t1	ALL	NULL	NULL	NULL	NULL	3	100.00	Using where
5	MATERIALIZED	t3c	ALL	NULL	NULL	NULL	NULL	4	100.00	Using where
6	MATERIALIZED	t2i	index	it2i2	it2i3	18	NULL	5	100.00	Using where; Using index
2	DEPENDENT SUBQUERY	t2	ALL	NULL	NULL	NULL	NULL	5	100.00	Using where
4	MATERIALIZED	t3b	ALL	NULL	NULL	NULL	NULL	4	100.00	Using where
3	DEPENDENT SUBQUERY	t3a	ALL	NULL	NULL	NULL	NULL	4	100.00	Using where
Warnings:
Note	1276	Field or reference 'test.t1.a1' of SELECT #3 was resolved in SELECT #1
Note	1003	select `test`.`t1`.`a1` AS `a1`,`test`.`t1`.`a2` AS `a2` from `test`.`t1` where (<expr_cache><`test`.`t1`.`a1`,`test`.`t1`.`a2`>(<in_optimizer>((`test`.`t1`.`a1`,`test`.`t1`.`a2`),<exists>(select `test`.`t2`.`b1`,`test`.`t2`.`b2` from `test`.`t2` where ((<expr_cache><`test`.`t2`.`b2`,`test`.`t1`.`a1`>(<in_optimizer>(`test`.`t2`.`b2`,<exists>(select `test`.`t3a`.`c2` from `test`.`t3` `t3a` where ((`test`.`t3a`.`c1` = `test`.`t1`.`a1`) and (<cache>(`test`.`t2`.`b2`) = `test`.`t3a`.`c2`))))) or <expr_cache><`test`.`t2`.`b2`>(<in_optimizer>(`test`.`t2`.`b2`,`test`.`t2`.`b2` in ( <materialize> (select `test`.`t3b`.`c2` from `test`.`t3` `t3b` where (`test`.`t3b`.`c2` like '%03') ), <primary_index_lookup>(`test`.`t2`.`b2` in <temporary table> on distinct_key where ((`test`.`t2`.`b2` = `<subquery4>`.`c2`))))))) and (<cache>(`test`.`t1`.`a1`) = `test`.`t2`.`b1`) and (<cache>(`test`.`t1`.`a2`) = `test`.`t2`.`b2`))))) and <expr_cache><`test`.`t1`.`a1`,`test`.`t1`.`a2`>(<in_optimizer>((`test`.`t1`.`a1`,`test`.`t1`.`a2`),(`test`.`t1`.`a1`,`test`.`t1`.`a2`) in ( <materialize> (select `test`.`t3c`.`c1`,`test`.`t3c`.`c2` from `test`.`t3` `t3c` where <expr_cache><`test`.`t3c`.`c1`,`test`.`t3c`.`c2`>(<in_optimizer>((`test`.`t3c`.`c1`,`test`.`t3c`.`c2`),(`test`.`t3c`.`c1`,`test`.`t3c`.`c2`) in ( <materialize> (select `test`.`t2i`.`b1`,`test`.`t2i`.`b2` from `test`.`t2i` where (`test`.`t2i`.`b2` > '0') ), <primary_index_lookup>(`test`.`t3c`.`c1` in <temporary table> on distinct_key where ((`test`.`t3c`.`c1` = `<subquery6>`.`b1`) and (`test`.`t3c`.`c2` = `<subquery6>`.`b2`)))))) ), <primary_index_lookup>(`test`.`t1`.`a1` in <temporary table> on distinct_key where ((`test`.`t1`.`a1` = `<subquery5>`.`c1`) and (`test`.`t1`.`a2` = `<subquery5>`.`c2`)))))))
select * from t1
where (a1, a2) in (select b1, b2 from t2
where b2 in (select c2 from t3 t3a where c1 = a1) or
b2 in (select c2 from t3 t3b where c2 LIKE '%03')) and
(a1, a2) in (select c1, c2 from t3 t3c
where (c1, c2) in (select b1, b2 from t2i where b2 > '0'));
a1	a2
1 - 01	2 - 01
1 - 02	2 - 02
explain extended
(select * from t1
where (a1, a2) in (select b1, b2 from t2
where b2 in (select c2 from t3 where c2 LIKE '%02') or
b2 in (select c2 from t3 where c2 LIKE '%03')
group by b1, b2) and
(a1, a2) in (select c1, c2 from t3
where (c1, c2) in (select b1, b2 from t2i where b2 > '0')))
UNION
(select * from t1i
where (a1, a2) in (select b1, b2 from t2i where b1 >  '0') and
(a1, a2) in (select c1, c2 from t3i
where (c1, c2) in (select b1, b2 from t2i where b2 > '0')));
id	select_type	table	type	possible_keys	key	key_len	ref	rows	filtered	Extra
1	PRIMARY	t1	ALL	NULL	#	#	#	3	100.00	#
5	MATERIALIZED	t3	ALL	NULL	#	#	#	4	100.00	#
6	MATERIALIZED	t2i	index	it2i2	#	#	#	5	100.00	#
2	MATERIALIZED	t2	ALL	NULL	#	#	#	5	100.00	#
4	MATERIALIZED	t3	ALL	NULL	#	#	#	4	100.00	#
3	MATERIALIZED	t3	ALL	NULL	#	#	#	4	100.00	#
7	UNION	t1i	index	NULL	#	#	#	3	100.00	#
9	MATERIALIZED	t3i	index	NULL	#	#	#	4	100.00	#
10	MATERIALIZED	t2i	index	it2i2	#	#	#	5	100.00	#
8	MATERIALIZED	t2i	index	it2i1,it2i3	#	#	#	5	100.00	#
NULL	UNION RESULT	<union1,7>	ALL	NULL	#	#	#	NULL	NULL	#
Warnings:
Note	1003	(select `test`.`t1`.`a1` AS `a1`,`test`.`t1`.`a2` AS `a2` from `test`.`t1` where (<expr_cache><`test`.`t1`.`a1`,`test`.`t1`.`a2`>(<in_optimizer>((`test`.`t1`.`a1`,`test`.`t1`.`a2`),(`test`.`t1`.`a1`,`test`.`t1`.`a2`) in ( <materialize> (select `test`.`t2`.`b1`,`test`.`t2`.`b2` from `test`.`t2` where (<expr_cache><`test`.`t2`.`b2`>(<in_optimizer>(`test`.`t2`.`b2`,`test`.`t2`.`b2` in ( <materialize> (select `test`.`t3`.`c2` from `test`.`t3` where (`test`.`t3`.`c2` like '%02') ), <primary_index_lookup>(`test`.`t2`.`b2` in <temporary table> on distinct_key where ((`test`.`t2`.`b2` = `<subquery3>`.`c2`)))))) or <expr_cache><`test`.`t2`.`b2`>(<in_optimizer>(`test`.`t2`.`b2`,`test`.`t2`.`b2` in ( <materialize> (select `test`.`t3`.`c2` from `test`.`t3` where (`test`.`t3`.`c2` like '%03') ), <primary_index_lookup>(`test`.`t2`.`b2` in <temporary table> on distinct_key where ((`test`.`t2`.`b2` = `<subquery4>`.`c2`))))))) ), <primary_index_lookup>(`test`.`t1`.`a1` in <temporary table> on distinct_key where ((`test`.`t1`.`a1` = `<subquery2>`.`b1`) and (`test`.`t1`.`a2` = `<subquery2>`.`b2`)))))) and <expr_cache><`test`.`t1`.`a1`,`test`.`t1`.`a2`>(<in_optimizer>((`test`.`t1`.`a1`,`test`.`t1`.`a2`),(`test`.`t1`.`a1`,`test`.`t1`.`a2`) in ( <materialize> (select `test`.`t3`.`c1`,`test`.`t3`.`c2` from `test`.`t3` where <expr_cache><`test`.`t3`.`c1`,`test`.`t3`.`c2`>(<in_optimizer>((`test`.`t3`.`c1`,`test`.`t3`.`c2`),(`test`.`t3`.`c1`,`test`.`t3`.`c2`) in ( <materialize> (select `test`.`t2i`.`b1`,`test`.`t2i`.`b2` from `test`.`t2i` where (`test`.`t2i`.`b2` > '0') ), <primary_index_lookup>(`test`.`t3`.`c1` in <temporary table> on distinct_key where ((`test`.`t3`.`c1` = `<subquery6>`.`b1`) and (`test`.`t3`.`c2` = `<subquery6>`.`b2`)))))) ), <primary_index_lookup>(`test`.`t1`.`a1` in <temporary table> on distinct_key where ((`test`.`t1`.`a1` = `<subquery5>`.`c1`) and (`test`.`t1`.`a2` = `<subquery5>`.`c2`)))))))) union (select `test`.`t1i`.`a1` AS `a1`,`test`.`t1i`.`a2` AS `a2` from `test`.`t1i` where (<expr_cache><`test`.`t1i`.`a1`,`test`.`t1i`.`a2`>(<in_optimizer>((`test`.`t1i`.`a1`,`test`.`t1i`.`a2`),(`test`.`t1i`.`a1`,`test`.`t1i`.`a2`) in ( <materialize> (select `test`.`t2i`.`b1`,`test`.`t2i`.`b2` from `test`.`t2i` where (`test`.`t2i`.`b1` > '0') ), <primary_index_lookup>(`test`.`t1i`.`a1` in <temporary table> on distinct_key where ((`test`.`t1i`.`a1` = `<subquery8>`.`b1`) and (`test`.`t1i`.`a2` = `<subquery8>`.`b2`)))))) and <expr_cache><`test`.`t1i`.`a1`,`test`.`t1i`.`a2`>(<in_optimizer>((`test`.`t1i`.`a1`,`test`.`t1i`.`a2`),(`test`.`t1i`.`a1`,`test`.`t1i`.`a2`) in ( <materialize> (select `test`.`t3i`.`c1`,`test`.`t3i`.`c2` from `test`.`t3i` where <expr_cache><`test`.`t3i`.`c1`,`test`.`t3i`.`c2`>(<in_optimizer>((`test`.`t3i`.`c1`,`test`.`t3i`.`c2`),(`test`.`t3i`.`c1`,`test`.`t3i`.`c2`) in ( <materialize> (select `test`.`t2i`.`b1`,`test`.`t2i`.`b2` from `test`.`t2i` where (`test`.`t2i`.`b2` > '0') ), <primary_index_lookup>(`test`.`t3i`.`c1` in <temporary table> on distinct_key where ((`test`.`t3i`.`c1` = `<subquery10>`.`b1`) and (`test`.`t3i`.`c2` = `<subquery10>`.`b2`)))))) ), <primary_index_lookup>(`test`.`t1i`.`a1` in <temporary table> on distinct_key where ((`test`.`t1i`.`a1` = `<subquery9>`.`c1`) and (`test`.`t1i`.`a2` = `<subquery9>`.`c2`))))))))
(select * from t1
where (a1, a2) in (select b1, b2 from t2
where b2 in (select c2 from t3 where c2 LIKE '%02') or
b2 in (select c2 from t3 where c2 LIKE '%03')
group by b1, b2) and
(a1, a2) in (select c1, c2 from t3
where (c1, c2) in (select b1, b2 from t2i where b2 > '0')))
UNION
(select * from t1i
where (a1, a2) in (select b1, b2 from t2i where b1 >  '0') and
(a1, a2) in (select c1, c2 from t3i
where (c1, c2) in (select b1, b2 from t2i where b2 > '0')));
a1	a2
1 - 02	2 - 02
1 - 01	2 - 01
explain extended
select * from t1
where (a1, a2) in (select * from t1 where a1 > '0' UNION select * from t2 where b1 < '9') and
(a1, a2) in (select c1, c2 from t3
where (c1, c2) in (select b1, b2 from t2i where b2 > '0'));
id	select_type	table	type	possible_keys	key	key_len	ref	rows	filtered	Extra
1	PRIMARY	t1	ALL	NULL	NULL	NULL	NULL	3	100.00	Using where
4	MATERIALIZED	t3	ALL	NULL	NULL	NULL	NULL	4	100.00	Using where
5	MATERIALIZED	t2i	index	it2i2	it2i3	18	NULL	5	100.00	Using where; Using index
2	DEPENDENT SUBQUERY	t1	ALL	NULL	NULL	NULL	NULL	3	100.00	Using where
3	DEPENDENT UNION	t2	ALL	NULL	NULL	NULL	NULL	5	100.00	Using where
NULL	UNION RESULT	<union2,3>	ALL	NULL	NULL	NULL	NULL	NULL	NULL	
Warnings:
Note	1003	select `test`.`t1`.`a1` AS `a1`,`test`.`t1`.`a2` AS `a2` from `test`.`t1` where (<expr_cache><`test`.`t1`.`a1`,`test`.`t1`.`a2`>(<in_optimizer>((`test`.`t1`.`a1`,`test`.`t1`.`a2`),<exists>(select `test`.`t1`.`a1`,`test`.`t1`.`a2` from `test`.`t1` where ((`test`.`t1`.`a1` > '0') and (<cache>(`test`.`t1`.`a1`) = `test`.`t1`.`a1`) and (<cache>(`test`.`t1`.`a2`) = `test`.`t1`.`a2`)) union select `test`.`t2`.`b1`,`test`.`t2`.`b2` from `test`.`t2` where ((`test`.`t2`.`b1` < '9') and (<cache>(`test`.`t1`.`a1`) = `test`.`t2`.`b1`) and (<cache>(`test`.`t1`.`a2`) = `test`.`t2`.`b2`))))) and <expr_cache><`test`.`t1`.`a1`,`test`.`t1`.`a2`>(<in_optimizer>((`test`.`t1`.`a1`,`test`.`t1`.`a2`),(`test`.`t1`.`a1`,`test`.`t1`.`a2`) in ( <materialize> (select `test`.`t3`.`c1`,`test`.`t3`.`c2` from `test`.`t3` where <expr_cache><`test`.`t3`.`c1`,`test`.`t3`.`c2`>(<in_optimizer>((`test`.`t3`.`c1`,`test`.`t3`.`c2`),(`test`.`t3`.`c1`,`test`.`t3`.`c2`) in ( <materialize> (select `test`.`t2i`.`b1`,`test`.`t2i`.`b2` from `test`.`t2i` where (`test`.`t2i`.`b2` > '0') ), <primary_index_lookup>(`test`.`t3`.`c1` in <temporary table> on distinct_key where ((`test`.`t3`.`c1` = `<subquery5>`.`b1`) and (`test`.`t3`.`c2` = `<subquery5>`.`b2`)))))) ), <primary_index_lookup>(`test`.`t1`.`a1` in <temporary table> on distinct_key where ((`test`.`t1`.`a1` = `<subquery4>`.`c1`) and (`test`.`t1`.`a2` = `<subquery4>`.`c2`)))))))
select * from t1
where (a1, a2) in (select * from t1 where a1 > '0' UNION select * from t2 where b1 < '9') and
(a1, a2) in (select c1, c2 from t3
where (c1, c2) in (select b1, b2 from t2i where b2 > '0'));
a1	a2
1 - 01	2 - 01
1 - 02	2 - 02
explain extended
select * from t1, t3
where (a1, a2) in (select * from t1 where a1 > '0' UNION select * from t2 where b1 < '9') and
(c1, c2) in (select c1, c2 from t3
where (c1, c2) in (select b1, b2 from t2i where b2 > '0')) and
a1 = c1;
id	select_type	table	type	possible_keys	key	key_len	ref	rows	filtered	Extra
1	PRIMARY	t1	ALL	NULL	NULL	NULL	NULL	3	100.00	Using where
1	PRIMARY	t3	ALL	NULL	NULL	NULL	NULL	4	100.00	Using where; Using join buffer (flat, BNL join)
4	MATERIALIZED	t3	ALL	NULL	NULL	NULL	NULL	4	100.00	Using where
5	MATERIALIZED	t2i	index	it2i2	it2i3	18	NULL	5	100.00	Using where; Using index
2	DEPENDENT SUBQUERY	t1	ALL	NULL	NULL	NULL	NULL	3	100.00	Using where
3	DEPENDENT UNION	t2	ALL	NULL	NULL	NULL	NULL	5	100.00	Using where
NULL	UNION RESULT	<union2,3>	ALL	NULL	NULL	NULL	NULL	NULL	NULL	
Warnings:
Note	1003	select `test`.`t1`.`a1` AS `a1`,`test`.`t1`.`a2` AS `a2`,`test`.`t3`.`c1` AS `c1`,`test`.`t3`.`c2` AS `c2` from `test`.`t1` join `test`.`t3` where ((`test`.`t3`.`c1` = `test`.`t1`.`a1`) and <expr_cache><`test`.`t1`.`a1`,`test`.`t1`.`a2`>(<in_optimizer>((`test`.`t1`.`a1`,`test`.`t1`.`a2`),<exists>(select `test`.`t1`.`a1`,`test`.`t1`.`a2` from `test`.`t1` where ((`test`.`t1`.`a1` > '0') and (<cache>(`test`.`t1`.`a1`) = `test`.`t1`.`a1`) and (<cache>(`test`.`t1`.`a2`) = `test`.`t1`.`a2`)) union select `test`.`t2`.`b1`,`test`.`t2`.`b2` from `test`.`t2` where ((`test`.`t2`.`b1` < '9') and (<cache>(`test`.`t1`.`a1`) = `test`.`t2`.`b1`) and (<cache>(`test`.`t1`.`a2`) = `test`.`t2`.`b2`))))) and <expr_cache><`test`.`t3`.`c1`,`test`.`t3`.`c2`>(<in_optimizer>((`test`.`t3`.`c1`,`test`.`t3`.`c2`),(`test`.`t3`.`c1`,`test`.`t3`.`c2`) in ( <materialize> (select `test`.`t3`.`c1`,`test`.`t3`.`c2` from `test`.`t3` where <expr_cache><`test`.`t3`.`c1`,`test`.`t3`.`c2`>(<in_optimizer>((`test`.`t3`.`c1`,`test`.`t3`.`c2`),(`test`.`t3`.`c1`,`test`.`t3`.`c2`) in ( <materialize> (select `test`.`t2i`.`b1`,`test`.`t2i`.`b2` from `test`.`t2i` where (`test`.`t2i`.`b2` > '0') ), <primary_index_lookup>(`test`.`t3`.`c1` in <temporary table> on distinct_key where ((`test`.`t3`.`c1` = `<subquery5>`.`b1`) and (`test`.`t3`.`c2` = `<subquery5>`.`b2`)))))) ), <primary_index_lookup>(`test`.`t3`.`c1` in <temporary table> on distinct_key where ((`test`.`t3`.`c1` = `<subquery4>`.`c1`) and (`test`.`t3`.`c2` = `<subquery4>`.`c2`)))))))
select * from t1, t3
where (a1, a2) in (select * from t1 where a1 > '0' UNION select * from t2 where b1 < '9') and
(c1, c2) in (select c1, c2 from t3
where (c1, c2) in (select b1, b2 from t2i where b2 > '0')) and
a1 = c1;
a1	a2	c1	c2
1 - 01	2 - 01	1 - 01	2 - 01
1 - 02	2 - 02	1 - 02	2 - 02
/******************************************************************************
* Negative tests, where materialization should not be applied.
******************************************************************************/
# UNION in a subquery
explain extended
select * from t3
where c1 in (select a1 from t1 where a1 > '0' UNION select b1 from t2 where b1 < '9');
id	select_type	table	type	possible_keys	key	key_len	ref	rows	filtered	Extra
1	PRIMARY	t3	ALL	NULL	NULL	NULL	NULL	4	100.00	Using where
2	DEPENDENT SUBQUERY	t1	ALL	NULL	NULL	NULL	NULL	3	100.00	Using where
3	DEPENDENT UNION	t2	ALL	NULL	NULL	NULL	NULL	5	100.00	Using where
NULL	UNION RESULT	<union2,3>	ALL	NULL	NULL	NULL	NULL	NULL	NULL	
Warnings:
Note	1003	select `test`.`t3`.`c1` AS `c1`,`test`.`t3`.`c2` AS `c2` from `test`.`t3` where <expr_cache><`test`.`t3`.`c1`>(<in_optimizer>(`test`.`t3`.`c1`,<exists>(select `test`.`t1`.`a1` from `test`.`t1` where ((`test`.`t1`.`a1` > '0') and (<cache>(`test`.`t3`.`c1`) = `test`.`t1`.`a1`)) union select `test`.`t2`.`b1` from `test`.`t2` where ((`test`.`t2`.`b1` < '9') and (<cache>(`test`.`t3`.`c1`) = `test`.`t2`.`b1`)))))
select * from t3
where c1 in (select a1 from t1 where a1 > '0' UNION select b1 from t2 where b1 < '9');
c1	c2
1 - 01	2 - 01
1 - 02	2 - 02
1 - 03	2 - 03
explain extended
select * from t1
where (a1, a2) in (select b1, b2 from t2
where b2 in (select c2 from t3 t3a where c1 = a1) or
b2 in (select c2 from t3 t3b where c2 LIKE '%03')) and
(a1, a2) in (select c1, c2 from t3 t3c
where (c1, c2) in (select b1, b2 from t2i where b2 > '0' or b2 = a2));
id	select_type	table	type	possible_keys	key	key_len	ref	rows	filtered	Extra
1	PRIMARY	t1	ALL	NULL	NULL	NULL	NULL	3	100.00	Using where
5	DEPENDENT SUBQUERY	t3c	ALL	NULL	NULL	NULL	NULL	4	100.00	Using where
6	DEPENDENT SUBQUERY	t2i	index_subquery	it2i1,it2i2,it2i3	it2i3	18	func,func	2	100.00	Using index; Using where
2	DEPENDENT SUBQUERY	t2	ALL	NULL	NULL	NULL	NULL	5	100.00	Using where
4	MATERIALIZED	t3b	ALL	NULL	NULL	NULL	NULL	4	100.00	Using where
3	DEPENDENT SUBQUERY	t3a	ALL	NULL	NULL	NULL	NULL	4	100.00	Using where
Warnings:
Note	1276	Field or reference 'test.t1.a1' of SELECT #3 was resolved in SELECT #1
Note	1276	Field or reference 'test.t1.a2' of SELECT #6 was resolved in SELECT #1
Note	1003	select `test`.`t1`.`a1` AS `a1`,`test`.`t1`.`a2` AS `a2` from `test`.`t1` where (<expr_cache><`test`.`t1`.`a1`,`test`.`t1`.`a2`>(<in_optimizer>((`test`.`t1`.`a1`,`test`.`t1`.`a2`),<exists>(select `test`.`t2`.`b1`,`test`.`t2`.`b2` from `test`.`t2` where ((<expr_cache><`test`.`t2`.`b2`,`test`.`t1`.`a1`>(<in_optimizer>(`test`.`t2`.`b2`,<exists>(select `test`.`t3a`.`c2` from `test`.`t3` `t3a` where ((`test`.`t3a`.`c1` = `test`.`t1`.`a1`) and (<cache>(`test`.`t2`.`b2`) = `test`.`t3a`.`c2`))))) or <expr_cache><`test`.`t2`.`b2`>(<in_optimizer>(`test`.`t2`.`b2`,`test`.`t2`.`b2` in ( <materialize> (select `test`.`t3b`.`c2` from `test`.`t3` `t3b` where (`test`.`t3b`.`c2` like '%03') ), <primary_index_lookup>(`test`.`t2`.`b2` in <temporary table> on distinct_key where ((`test`.`t2`.`b2` = `<subquery4>`.`c2`))))))) and (<cache>(`test`.`t1`.`a1`) = `test`.`t2`.`b1`) and (<cache>(`test`.`t1`.`a2`) = `test`.`t2`.`b2`))))) and <expr_cache><`test`.`t1`.`a1`,`test`.`t1`.`a2`>(<in_optimizer>((`test`.`t1`.`a1`,`test`.`t1`.`a2`),<exists>(select `test`.`t3c`.`c1`,`test`.`t3c`.`c2` from `test`.`t3` `t3c` where (<expr_cache><`test`.`t3c`.`c1`,`test`.`t3c`.`c2`,`test`.`t1`.`a2`>(<in_optimizer>((`test`.`t3c`.`c1`,`test`.`t3c`.`c2`),<exists>(<index_lookup>(<cache>(`test`.`t3c`.`c1`) in t2i on it2i3 where (((`test`.`t2i`.`b2` > '0') or (`test`.`t2i`.`b2` = `test`.`t1`.`a2`)) and (<cache>(`test`.`t3c`.`c1`) = `test`.`t2i`.`b1`) and (<cache>(`test`.`t3c`.`c2`) = `test`.`t2i`.`b2`)))))) and (<cache>(`test`.`t1`.`a1`) = `test`.`t3c`.`c1`) and (<cache>(`test`.`t1`.`a2`) = `test`.`t3c`.`c2`))))))
explain extended
select * from t1 where (a1, a2) in (select '1 - 01', '2 - 01');
id	select_type	table	type	possible_keys	key	key_len	ref	rows	filtered	Extra
1	PRIMARY	t1	ALL	NULL	NULL	NULL	NULL	3	100.00	Using where
2	DEPENDENT SUBQUERY	NULL	NULL	NULL	NULL	NULL	NULL	NULL	NULL	No tables used
Warnings:
Note	1003	select `test`.`t1`.`a1` AS `a1`,`test`.`t1`.`a2` AS `a2` from `test`.`t1` where <expr_cache><`test`.`t1`.`a1`,`test`.`t1`.`a2`>(<in_optimizer>((`test`.`t1`.`a1`,`test`.`t1`.`a2`),<exists>(select '1 - 01','2 - 01' having (((<cache>(`test`.`t1`.`a1`) = '1 - 01') or isnull('1 - 01')) and ((<cache>(`test`.`t1`.`a2`) = '2 - 01') or isnull('2 - 01')) and <is_not_null_test>('1 - 01') and <is_not_null_test>('2 - 01')))))
select * from t1 where (a1, a2) in (select '1 - 01', '2 - 01');
a1	a2
1 - 01	2 - 01
explain extended
select * from t1 where (a1, a2) in (select '1 - 01', '2 - 01' from dual);
id	select_type	table	type	possible_keys	key	key_len	ref	rows	filtered	Extra
1	PRIMARY	t1	ALL	NULL	NULL	NULL	NULL	3	100.00	Using where
2	DEPENDENT SUBQUERY	NULL	NULL	NULL	NULL	NULL	NULL	NULL	NULL	No tables used
Warnings:
Note	1003	select `test`.`t1`.`a1` AS `a1`,`test`.`t1`.`a2` AS `a2` from `test`.`t1` where <expr_cache><`test`.`t1`.`a1`,`test`.`t1`.`a2`>(<in_optimizer>((`test`.`t1`.`a1`,`test`.`t1`.`a2`),<exists>(select '1 - 01','2 - 01' having (((<cache>(`test`.`t1`.`a1`) = '1 - 01') or isnull('1 - 01')) and ((<cache>(`test`.`t1`.`a2`) = '2 - 01') or isnull('2 - 01')) and <is_not_null_test>('1 - 01') and <is_not_null_test>('2 - 01')))))
select * from t1 where (a1, a2) in (select '1 - 01', '2 - 01' from dual);
a1	a2
1 - 01	2 - 01
/******************************************************************************
* Subqueries in other uncovered clauses.
******************************************************************************/
/* SELECT clause */
select ((a1,a2) IN (select * from t2 where b2 > '0')) IS NULL from t1;
((a1,a2) IN (select * from t2 where b2 > '0')) IS NULL
0
0
0
/* GROUP BY clause */
create table columns (col int key);
insert into columns values (1), (2);
explain extended
select * from t1 group by (select col from columns limit 1);
id	select_type	table	type	possible_keys	key	key_len	ref	rows	filtered	Extra
1	PRIMARY	t1	ALL	NULL	NULL	NULL	NULL	3	100.00	
2	SUBQUERY	columns	index	NULL	PRIMARY	4	NULL	2	100.00	Using index
Warnings:
Note	1003	select `test`.`t1`.`a1` AS `a1`,`test`.`t1`.`a2` AS `a2` from `test`.`t1` group by (select `test`.`columns`.`col` from `test`.`columns` limit 1)
select * from t1 group by (select col from columns limit 1);
a1	a2
1 - 00	2 - 00
explain extended
select * from t1 group by (a1 in (select col from columns));
id	select_type	table	type	possible_keys	key	key_len	ref	rows	filtered	Extra
1	PRIMARY	t1	ALL	NULL	NULL	NULL	NULL	3	100.00	Using temporary; Using filesort
2	DEPENDENT SUBQUERY	columns	unique_subquery	PRIMARY	PRIMARY	4	func	1	100.00	Using index; Using where; Full scan on NULL key
Warnings:
Note	1003	select `test`.`t1`.`a1` AS `a1`,`test`.`t1`.`a2` AS `a2` from `test`.`t1` group by <expr_cache><`test`.`t1`.`a1`>(<in_optimizer>(`test`.`t1`.`a1`,<exists>(<primary_index_lookup>(<cache>(`test`.`t1`.`a1`) in columns on PRIMARY where trigcond((<cache>(`test`.`t1`.`a1`) = `test`.`columns`.`col`))))))
select * from t1 group by (a1 in (select col from columns));
a1	a2
1 - 00	2 - 00
/* ORDER BY clause */
explain extended
select * from t1 order by (select col from columns limit 1);
id	select_type	table	type	possible_keys	key	key_len	ref	rows	filtered	Extra
1	PRIMARY	t1	ALL	NULL	NULL	NULL	NULL	3	100.00	
2	SUBQUERY	columns	index	NULL	PRIMARY	4	NULL	2	100.00	Using index
Warnings:
Note	1003	select `test`.`t1`.`a1` AS `a1`,`test`.`t1`.`a2` AS `a2` from `test`.`t1` order by (select `test`.`columns`.`col` from `test`.`columns` limit 1)
select * from t1 order by (select col from columns limit 1);
a1	a2
1 - 00	2 - 00
1 - 01	2 - 01
1 - 02	2 - 02
/******************************************************************************
* Column types/sizes that affect materialization.
******************************************************************************/
/*
Test that BLOBs are not materialized (except when arguments of some functions).
*/
# force materialization to be always considered
set @prefix_len = 6;
set @blob_len = 16;
set @suffix_len = @blob_len - @prefix_len;
create table t1_16 (a1 blob(16), a2 blob(16));
create table t2_16 (b1 blob(16), b2 blob(16));
create table t3_16 (c1 blob(16), c2 blob(16));
insert into t1_16 values
(concat('1 - 00', repeat('x', @suffix_len)), concat('2 - 00', repeat('x', @suffix_len)));
insert into t1_16 values
(concat('1 - 01', repeat('x', @suffix_len)), concat('2 - 01', repeat('x', @suffix_len)));
insert into t1_16 values
(concat('1 - 02', repeat('x', @suffix_len)), concat('2 - 02', repeat('x', @suffix_len)));
insert into t2_16 values
(concat('1 - 01', repeat('x', @suffix_len)), concat('2 - 01', repeat('x', @suffix_len)));
insert into t2_16 values
(concat('1 - 02', repeat('x', @suffix_len)), concat('2 - 02', repeat('x', @suffix_len)));
insert into t2_16 values
(concat('1 - 03', repeat('x', @suffix_len)), concat('2 - 03', repeat('x', @suffix_len)));
insert into t3_16 values
(concat('1 - 01', repeat('x', @suffix_len)), concat('2 - 01', repeat('x', @suffix_len)));
insert into t3_16 values
(concat('1 - 02', repeat('x', @suffix_len)), concat('2 - 02', repeat('x', @suffix_len)));
insert into t3_16 values
(concat('1 - 03', repeat('x', @suffix_len)), concat('2 - 03', repeat('x', @suffix_len)));
insert into t3_16 values
(concat('1 - 04', repeat('x', @suffix_len)), concat('2 - 04', repeat('x', @suffix_len)));
explain extended select left(a1,7), left(a2,7)
from t1_16
where a1 in (select b1 from t2_16 where b1 > '0');
id	select_type	table	type	possible_keys	key	key_len	ref	rows	filtered	Extra
1	PRIMARY	t1_16	ALL	NULL	NULL	NULL	NULL	3	100.00	Using where
2	DEPENDENT SUBQUERY	t2_16	ALL	NULL	NULL	NULL	NULL	3	100.00	Using where
Warnings:
Note	1003	select left(`test`.`t1_16`.`a1`,7) AS `left(a1,7)`,left(`test`.`t1_16`.`a2`,7) AS `left(a2,7)` from `test`.`t1_16` where <expr_cache><`test`.`t1_16`.`a1`>(<in_optimizer>(`test`.`t1_16`.`a1`,<exists>(select `test`.`t2_16`.`b1` from `test`.`t2_16` where ((`test`.`t2_16`.`b1` > '0') and (<cache>(`test`.`t1_16`.`a1`) = `test`.`t2_16`.`b1`)))))
select left(a1,7), left(a2,7)
from t1_16
where a1 in (select b1 from t2_16 where b1 > '0');
left(a1,7)	left(a2,7)
1 - 01x	2 - 01x
1 - 02x	2 - 02x
explain extended select left(a1,7), left(a2,7)
from t1_16
where (a1,a2) in (select b1, b2 from t2_16 where b1 > '0');
id	select_type	table	type	possible_keys	key	key_len	ref	rows	filtered	Extra
1	PRIMARY	t1_16	ALL	NULL	NULL	NULL	NULL	3	100.00	Using where
2	DEPENDENT SUBQUERY	t2_16	ALL	NULL	NULL	NULL	NULL	3	100.00	Using where
Warnings:
Note	1003	select left(`test`.`t1_16`.`a1`,7) AS `left(a1,7)`,left(`test`.`t1_16`.`a2`,7) AS `left(a2,7)` from `test`.`t1_16` where <expr_cache><`test`.`t1_16`.`a1`,`test`.`t1_16`.`a2`>(<in_optimizer>((`test`.`t1_16`.`a1`,`test`.`t1_16`.`a2`),<exists>(select `test`.`t2_16`.`b1`,`test`.`t2_16`.`b2` from `test`.`t2_16` where ((`test`.`t2_16`.`b1` > '0') and (<cache>(`test`.`t1_16`.`a1`) = `test`.`t2_16`.`b1`) and (<cache>(`test`.`t1_16`.`a2`) = `test`.`t2_16`.`b2`)))))
select left(a1,7), left(a2,7)
from t1_16
where (a1,a2) in (select b1, b2 from t2_16 where b1 > '0');
left(a1,7)	left(a2,7)
1 - 01x	2 - 01x
1 - 02x	2 - 02x
explain extended select left(a1,7), left(a2,7)
from t1_16
where a1 in (select substring(b1,1,16) from t2_16 where b1 > '0');
id	select_type	table	type	possible_keys	key	key_len	ref	rows	filtered	Extra
1	PRIMARY	t1_16	ALL	NULL	NULL	NULL	NULL	3	100.00	Using where
2	MATERIALIZED	t2_16	ALL	NULL	NULL	NULL	NULL	3	100.00	Using where
Warnings:
Note	1003	select left(`test`.`t1_16`.`a1`,7) AS `left(a1,7)`,left(`test`.`t1_16`.`a2`,7) AS `left(a2,7)` from `test`.`t1_16` where <expr_cache><`test`.`t1_16`.`a1`>(<in_optimizer>(`test`.`t1_16`.`a1`,`test`.`t1_16`.`a1` in ( <materialize> (select substr(`test`.`t2_16`.`b1`,1,16) from `test`.`t2_16` where (`test`.`t2_16`.`b1` > '0') ), <primary_index_lookup>(`test`.`t1_16`.`a1` in <temporary table> on distinct_key where ((`test`.`t1_16`.`a1` = `<subquery2>`.`substring(b1,1,16)`))))))
select left(a1,7), left(a2,7)
from t1_16
where a1 in (select substring(b1,1,16) from t2_16 where b1 > '0');
left(a1,7)	left(a2,7)
1 - 01x	2 - 01x
1 - 02x	2 - 02x
explain extended select left(a1,7), left(a2,7)
from t1_16
where a1 in (select group_concat(b1) from t2_16 group by b2);
id	select_type	table	type	possible_keys	key	key_len	ref	rows	filtered	Extra
1	PRIMARY	t1_16	ALL	NULL	NULL	NULL	NULL	3	100.00	Using where
2	DEPENDENT SUBQUERY	t2_16	ALL	NULL	NULL	NULL	NULL	3	100.00	Using filesort
Warnings:
Note	1003	select left(`test`.`t1_16`.`a1`,7) AS `left(a1,7)`,left(`test`.`t1_16`.`a2`,7) AS `left(a2,7)` from `test`.`t1_16` where <expr_cache><`test`.`t1_16`.`a1`>(<in_optimizer>(`test`.`t1_16`.`a1`,<exists>(select group_concat(`test`.`t2_16`.`b1` separator ',') from `test`.`t2_16` group by `test`.`t2_16`.`b2` having (<cache>(`test`.`t1_16`.`a1`) = <ref_null_helper>(group_concat(`test`.`t2_16`.`b1` separator ','))))))
select left(a1,7), left(a2,7)
from t1_16
where a1 in (select group_concat(b1) from t2_16 group by b2);
left(a1,7)	left(a2,7)
1 - 01x	2 - 01x
1 - 02x	2 - 02x
set @@group_concat_max_len = 256;
explain extended select left(a1,7), left(a2,7)
from t1_16
where a1 in (select group_concat(b1) from t2_16 group by b2);
id	select_type	table	type	possible_keys	key	key_len	ref	rows	filtered	Extra
1	PRIMARY	t1_16	ALL	NULL	NULL	NULL	NULL	3	100.00	Using where
2	MATERIALIZED	t2_16	ALL	NULL	NULL	NULL	NULL	3	100.00	Using filesort
Warnings:
Note	1003	select left(`test`.`t1_16`.`a1`,7) AS `left(a1,7)`,left(`test`.`t1_16`.`a2`,7) AS `left(a2,7)` from `test`.`t1_16` where <expr_cache><`test`.`t1_16`.`a1`>(<in_optimizer>(`test`.`t1_16`.`a1`,`test`.`t1_16`.`a1` in ( <materialize> (select group_concat(`test`.`t2_16`.`b1` separator ',') from `test`.`t2_16` group by `test`.`t2_16`.`b2` ), <primary_index_lookup>(`test`.`t1_16`.`a1` in <temporary table> on distinct_key where ((`test`.`t1_16`.`a1` = `<subquery2>`.`group_concat(b1)`))))))
select left(a1,7), left(a2,7)
from t1_16
where a1 in (select group_concat(b1) from t2_16 group by b2);
left(a1,7)	left(a2,7)
1 - 01x	2 - 01x
1 - 02x	2 - 02x
explain extended
select * from t1
where concat(a1,'x') IN
(select left(a1,8) from t1_16
where (a1, a2) IN
(select t2_16.b1, t2_16.b2 from t2_16, t2
where t2.b2 = substring(t2_16.b2,1,6) and
t2.b1 IN (select c1 from t3 where c2 > '0')));
id	select_type	table	type	possible_keys	key	key_len	ref	rows	filtered	Extra
1	PRIMARY	t1	ALL	NULL	NULL	NULL	NULL	3	100.00	Using where
2	DEPENDENT SUBQUERY	t1_16	ALL	NULL	NULL	NULL	NULL	3	100.00	Using where
3	DEPENDENT SUBQUERY	t2_16	ALL	NULL	NULL	NULL	NULL	3	100.00	Using where
3	DEPENDENT SUBQUERY	t2	ALL	NULL	NULL	NULL	NULL	5	100.00	Using where; Using join buffer (flat, BNL join)
4	MATERIALIZED	t3	ALL	NULL	NULL	NULL	NULL	4	100.00	Using where
Warnings:
Note	1003	select `test`.`t1`.`a1` AS `a1`,`test`.`t1`.`a2` AS `a2` from `test`.`t1` where <expr_cache><concat(`test`.`t1`.`a1`,'x')>(<in_optimizer>(concat(`test`.`t1`.`a1`,'x'),<exists>(select left(`test`.`t1_16`.`a1`,8) from `test`.`t1_16` where (<expr_cache><`test`.`t1_16`.`a1`,`test`.`t1_16`.`a2`>(<in_optimizer>((`test`.`t1_16`.`a1`,`test`.`t1_16`.`a2`),<exists>(select `test`.`t2_16`.`b1`,`test`.`t2_16`.`b2` from `test`.`t2_16` join `test`.`t2` where ((`test`.`t2`.`b2` = substr(`test`.`t2_16`.`b2`,1,6)) and <expr_cache><`test`.`t2`.`b1`>(<in_optimizer>(`test`.`t2`.`b1`,`test`.`t2`.`b1` in ( <materialize> (select `test`.`t3`.`c1` from `test`.`t3` where (`test`.`t3`.`c2` > '0') ), <primary_index_lookup>(`test`.`t2`.`b1` in <temporary table> on distinct_key where ((`test`.`t2`.`b1` = `<subquery4>`.`c1`)))))) and (<cache>(`test`.`t1_16`.`a1`) = `test`.`t2_16`.`b1`) and (<cache>(`test`.`t1_16`.`a2`) = `test`.`t2_16`.`b2`))))) and (<cache>(concat(`test`.`t1`.`a1`,'x')) = left(`test`.`t1_16`.`a1`,8))))))
drop table t1_16, t2_16, t3_16;
set @blob_len = 512;
set @suffix_len = @blob_len - @prefix_len;
create table t1_512 (a1 blob(512), a2 blob(512));
create table t2_512 (b1 blob(512), b2 blob(512));
create table t3_512 (c1 blob(512), c2 blob(512));
insert into t1_512 values
(concat('1 - 00', repeat('x', @suffix_len)), concat('2 - 00', repeat('x', @suffix_len)));
insert into t1_512 values
(concat('1 - 01', repeat('x', @suffix_len)), concat('2 - 01', repeat('x', @suffix_len)));
insert into t1_512 values
(concat('1 - 02', repeat('x', @suffix_len)), concat('2 - 02', repeat('x', @suffix_len)));
insert into t2_512 values
(concat('1 - 01', repeat('x', @suffix_len)), concat('2 - 01', repeat('x', @suffix_len)));
insert into t2_512 values
(concat('1 - 02', repeat('x', @suffix_len)), concat('2 - 02', repeat('x', @suffix_len)));
insert into t2_512 values
(concat('1 - 03', repeat('x', @suffix_len)), concat('2 - 03', repeat('x', @suffix_len)));
insert into t3_512 values
(concat('1 - 01', repeat('x', @suffix_len)), concat('2 - 01', repeat('x', @suffix_len)));
insert into t3_512 values
(concat('1 - 02', repeat('x', @suffix_len)), concat('2 - 02', repeat('x', @suffix_len)));
insert into t3_512 values
(concat('1 - 03', repeat('x', @suffix_len)), concat('2 - 03', repeat('x', @suffix_len)));
insert into t3_512 values
(concat('1 - 04', repeat('x', @suffix_len)), concat('2 - 04', repeat('x', @suffix_len)));
explain extended select left(a1,7), left(a2,7)
from t1_512
where a1 in (select b1 from t2_512 where b1 > '0');
id	select_type	table	type	possible_keys	key	key_len	ref	rows	filtered	Extra
1	PRIMARY	t1_512	ALL	NULL	NULL	NULL	NULL	3	100.00	Using where
2	DEPENDENT SUBQUERY	t2_512	ALL	NULL	NULL	NULL	NULL	3	100.00	Using where
Warnings:
Note	1003	select left(`test`.`t1_512`.`a1`,7) AS `left(a1,7)`,left(`test`.`t1_512`.`a2`,7) AS `left(a2,7)` from `test`.`t1_512` where <expr_cache><`test`.`t1_512`.`a1`>(<in_optimizer>(`test`.`t1_512`.`a1`,<exists>(select `test`.`t2_512`.`b1` from `test`.`t2_512` where ((`test`.`t2_512`.`b1` > '0') and (<cache>(`test`.`t1_512`.`a1`) = `test`.`t2_512`.`b1`)))))
select left(a1,7), left(a2,7)
from t1_512
where a1 in (select b1 from t2_512 where b1 > '0');
left(a1,7)	left(a2,7)
1 - 01x	2 - 01x
1 - 02x	2 - 02x
explain extended select left(a1,7), left(a2,7)
from t1_512
where (a1,a2) in (select b1, b2 from t2_512 where b1 > '0');
id	select_type	table	type	possible_keys	key	key_len	ref	rows	filtered	Extra
1	PRIMARY	t1_512	ALL	NULL	NULL	NULL	NULL	3	100.00	Using where
2	DEPENDENT SUBQUERY	t2_512	ALL	NULL	NULL	NULL	NULL	3	100.00	Using where
Warnings:
Note	1003	select left(`test`.`t1_512`.`a1`,7) AS `left(a1,7)`,left(`test`.`t1_512`.`a2`,7) AS `left(a2,7)` from `test`.`t1_512` where <expr_cache><`test`.`t1_512`.`a1`,`test`.`t1_512`.`a2`>(<in_optimizer>((`test`.`t1_512`.`a1`,`test`.`t1_512`.`a2`),<exists>(select `test`.`t2_512`.`b1`,`test`.`t2_512`.`b2` from `test`.`t2_512` where ((`test`.`t2_512`.`b1` > '0') and (<cache>(`test`.`t1_512`.`a1`) = `test`.`t2_512`.`b1`) and (<cache>(`test`.`t1_512`.`a2`) = `test`.`t2_512`.`b2`)))))
select left(a1,7), left(a2,7)
from t1_512
where (a1,a2) in (select b1, b2 from t2_512 where b1 > '0');
left(a1,7)	left(a2,7)
1 - 01x	2 - 01x
1 - 02x	2 - 02x
explain extended select left(a1,7), left(a2,7)
from t1_512
where a1 in (select substring(b1,1,512) from t2_512 where b1 > '0');
id	select_type	table	type	possible_keys	key	key_len	ref	rows	filtered	Extra
1	PRIMARY	t1_512	ALL	NULL	NULL	NULL	NULL	3	100.00	Using where
2	MATERIALIZED	t2_512	ALL	NULL	NULL	NULL	NULL	3	100.00	Using where
Warnings:
Note	1003	select left(`test`.`t1_512`.`a1`,7) AS `left(a1,7)`,left(`test`.`t1_512`.`a2`,7) AS `left(a2,7)` from `test`.`t1_512` where <expr_cache><`test`.`t1_512`.`a1`>(<in_optimizer>(`test`.`t1_512`.`a1`,`test`.`t1_512`.`a1` in ( <materialize> (select substr(`test`.`t2_512`.`b1`,1,512) from `test`.`t2_512` where (`test`.`t2_512`.`b1` > '0') ), <primary_index_lookup>(`test`.`t1_512`.`a1` in <temporary table> on distinct_key where ((`test`.`t1_512`.`a1` = `<subquery2>`.`substring(b1,1,512)`))))))
select left(a1,7), left(a2,7)
from t1_512
where a1 in (select substring(b1,1,512) from t2_512 where b1 > '0');
left(a1,7)	left(a2,7)
1 - 01x	2 - 01x
1 - 02x	2 - 02x
explain extended select left(a1,7), left(a2,7)
from t1_512
where a1 in (select group_concat(b1) from t2_512 group by b2);
id	select_type	table	type	possible_keys	key	key_len	ref	rows	filtered	Extra
1	PRIMARY	t1_512	ALL	NULL	NULL	NULL	NULL	3	100.00	Using where
2	MATERIALIZED	t2_512	ALL	NULL	NULL	NULL	NULL	3	100.00	Using filesort
Warnings:
Note	1003	select left(`test`.`t1_512`.`a1`,7) AS `left(a1,7)`,left(`test`.`t1_512`.`a2`,7) AS `left(a2,7)` from `test`.`t1_512` where <expr_cache><`test`.`t1_512`.`a1`>(<in_optimizer>(`test`.`t1_512`.`a1`,`test`.`t1_512`.`a1` in ( <materialize> (select group_concat(`test`.`t2_512`.`b1` separator ',') from `test`.`t2_512` group by `test`.`t2_512`.`b2` ), <primary_index_lookup>(`test`.`t1_512`.`a1` in <temporary table> on distinct_key where ((`test`.`t1_512`.`a1` = `<subquery2>`.`group_concat(b1)`))))))
select left(a1,7), left(a2,7)
from t1_512
where a1 in (select group_concat(b1) from t2_512 group by b2);
left(a1,7)	left(a2,7)
set @@group_concat_max_len = 256;
explain extended select left(a1,7), left(a2,7)
from t1_512
where a1 in (select group_concat(b1) from t2_512 group by b2);
id	select_type	table	type	possible_keys	key	key_len	ref	rows	filtered	Extra
1	PRIMARY	t1_512	ALL	NULL	NULL	NULL	NULL	3	100.00	Using where
2	MATERIALIZED	t2_512	ALL	NULL	NULL	NULL	NULL	3	100.00	Using filesort
Warnings:
Note	1003	select left(`test`.`t1_512`.`a1`,7) AS `left(a1,7)`,left(`test`.`t1_512`.`a2`,7) AS `left(a2,7)` from `test`.`t1_512` where <expr_cache><`test`.`t1_512`.`a1`>(<in_optimizer>(`test`.`t1_512`.`a1`,`test`.`t1_512`.`a1` in ( <materialize> (select group_concat(`test`.`t2_512`.`b1` separator ',') from `test`.`t2_512` group by `test`.`t2_512`.`b2` ), <primary_index_lookup>(`test`.`t1_512`.`a1` in <temporary table> on distinct_key where ((`test`.`t1_512`.`a1` = `<subquery2>`.`group_concat(b1)`))))))
select left(a1,7), left(a2,7)
from t1_512
where a1 in (select group_concat(b1) from t2_512 group by b2);
left(a1,7)	left(a2,7)
drop table t1_512, t2_512, t3_512;
set @blob_len = 1024;
set @suffix_len = @blob_len - @prefix_len;
create table t1_1024 (a1 blob(1024), a2 blob(1024));
create table t2_1024 (b1 blob(1024), b2 blob(1024));
create table t3_1024 (c1 blob(1024), c2 blob(1024));
insert into t1_1024 values
(concat('1 - 00', repeat('x', @suffix_len)), concat('2 - 00', repeat('x', @suffix_len)));
insert into t1_1024 values
(concat('1 - 01', repeat('x', @suffix_len)), concat('2 - 01', repeat('x', @suffix_len)));
insert into t1_1024 values
(concat('1 - 02', repeat('x', @suffix_len)), concat('2 - 02', repeat('x', @suffix_len)));
insert into t2_1024 values
(concat('1 - 01', repeat('x', @suffix_len)), concat('2 - 01', repeat('x', @suffix_len)));
insert into t2_1024 values
(concat('1 - 02', repeat('x', @suffix_len)), concat('2 - 02', repeat('x', @suffix_len)));
insert into t2_1024 values
(concat('1 - 03', repeat('x', @suffix_len)), concat('2 - 03', repeat('x', @suffix_len)));
insert into t3_1024 values
(concat('1 - 01', repeat('x', @suffix_len)), concat('2 - 01', repeat('x', @suffix_len)));
insert into t3_1024 values
(concat('1 - 02', repeat('x', @suffix_len)), concat('2 - 02', repeat('x', @suffix_len)));
insert into t3_1024 values
(concat('1 - 03', repeat('x', @suffix_len)), concat('2 - 03', repeat('x', @suffix_len)));
insert into t3_1024 values
(concat('1 - 04', repeat('x', @suffix_len)), concat('2 - 04', repeat('x', @suffix_len)));
explain extended select left(a1,7), left(a2,7)
from t1_1024
where a1 in (select b1 from t2_1024 where b1 > '0');
id	select_type	table	type	possible_keys	key	key_len	ref	rows	filtered	Extra
1	PRIMARY	t1_1024	ALL	NULL	NULL	NULL	NULL	3	100.00	Using where
2	DEPENDENT SUBQUERY	t2_1024	ALL	NULL	NULL	NULL	NULL	3	100.00	Using where
Warnings:
Note	1003	select left(`test`.`t1_1024`.`a1`,7) AS `left(a1,7)`,left(`test`.`t1_1024`.`a2`,7) AS `left(a2,7)` from `test`.`t1_1024` where <expr_cache><`test`.`t1_1024`.`a1`>(<in_optimizer>(`test`.`t1_1024`.`a1`,<exists>(select `test`.`t2_1024`.`b1` from `test`.`t2_1024` where ((`test`.`t2_1024`.`b1` > '0') and (<cache>(`test`.`t1_1024`.`a1`) = `test`.`t2_1024`.`b1`)))))
select left(a1,7), left(a2,7)
from t1_1024
where a1 in (select b1 from t2_1024 where b1 > '0');
left(a1,7)	left(a2,7)
1 - 01x	2 - 01x
1 - 02x	2 - 02x
explain extended select left(a1,7), left(a2,7)
from t1_1024
where (a1,a2) in (select b1, b2 from t2_1024 where b1 > '0');
id	select_type	table	type	possible_keys	key	key_len	ref	rows	filtered	Extra
1	PRIMARY	t1_1024	ALL	NULL	NULL	NULL	NULL	3	100.00	Using where
2	DEPENDENT SUBQUERY	t2_1024	ALL	NULL	NULL	NULL	NULL	3	100.00	Using where
Warnings:
Note	1003	select left(`test`.`t1_1024`.`a1`,7) AS `left(a1,7)`,left(`test`.`t1_1024`.`a2`,7) AS `left(a2,7)` from `test`.`t1_1024` where <expr_cache><`test`.`t1_1024`.`a1`,`test`.`t1_1024`.`a2`>(<in_optimizer>((`test`.`t1_1024`.`a1`,`test`.`t1_1024`.`a2`),<exists>(select `test`.`t2_1024`.`b1`,`test`.`t2_1024`.`b2` from `test`.`t2_1024` where ((`test`.`t2_1024`.`b1` > '0') and (<cache>(`test`.`t1_1024`.`a1`) = `test`.`t2_1024`.`b1`) and (<cache>(`test`.`t1_1024`.`a2`) = `test`.`t2_1024`.`b2`)))))
select left(a1,7), left(a2,7)
from t1_1024
where (a1,a2) in (select b1, b2 from t2_1024 where b1 > '0');
left(a1,7)	left(a2,7)
1 - 01x	2 - 01x
1 - 02x	2 - 02x
explain extended select left(a1,7), left(a2,7)
from t1_1024
where a1 in (select substring(b1,1,1024) from t2_1024 where b1 > '0');
id	select_type	table	type	possible_keys	key	key_len	ref	rows	filtered	Extra
1	PRIMARY	t1_1024	ALL	NULL	NULL	NULL	NULL	3	100.00	Using where
2	DEPENDENT SUBQUERY	t2_1024	ALL	NULL	NULL	NULL	NULL	3	100.00	Using where
Warnings:
Note	1003	select left(`test`.`t1_1024`.`a1`,7) AS `left(a1,7)`,left(`test`.`t1_1024`.`a2`,7) AS `left(a2,7)` from `test`.`t1_1024` where <expr_cache><`test`.`t1_1024`.`a1`>(<in_optimizer>(`test`.`t1_1024`.`a1`,<exists>(select substr(`test`.`t2_1024`.`b1`,1,1024) from `test`.`t2_1024` where ((`test`.`t2_1024`.`b1` > '0') and (<cache>(`test`.`t1_1024`.`a1`) = substr(`test`.`t2_1024`.`b1`,1,1024))))))
select left(a1,7), left(a2,7)
from t1_1024
where a1 in (select substring(b1,1,1024) from t2_1024 where b1 > '0');
left(a1,7)	left(a2,7)
1 - 01x	2 - 01x
1 - 02x	2 - 02x
explain extended select left(a1,7), left(a2,7)
from t1_1024
where a1 in (select group_concat(b1) from t2_1024 group by b2);
id	select_type	table	type	possible_keys	key	key_len	ref	rows	filtered	Extra
1	PRIMARY	t1_1024	ALL	NULL	NULL	NULL	NULL	3	100.00	Using where
2	MATERIALIZED	t2_1024	ALL	NULL	NULL	NULL	NULL	3	100.00	Using filesort
Warnings:
Note	1003	select left(`test`.`t1_1024`.`a1`,7) AS `left(a1,7)`,left(`test`.`t1_1024`.`a2`,7) AS `left(a2,7)` from `test`.`t1_1024` where <expr_cache><`test`.`t1_1024`.`a1`>(<in_optimizer>(`test`.`t1_1024`.`a1`,`test`.`t1_1024`.`a1` in ( <materialize> (select group_concat(`test`.`t2_1024`.`b1` separator ',') from `test`.`t2_1024` group by `test`.`t2_1024`.`b2` ), <primary_index_lookup>(`test`.`t1_1024`.`a1` in <temporary table> on distinct_key where ((`test`.`t1_1024`.`a1` = `<subquery2>`.`group_concat(b1)`))))))
select left(a1,7), left(a2,7)
from t1_1024
where a1 in (select group_concat(b1) from t2_1024 group by b2);
left(a1,7)	left(a2,7)
set @@group_concat_max_len = 256;
explain extended select left(a1,7), left(a2,7)
from t1_1024
where a1 in (select group_concat(b1) from t2_1024 group by b2);
id	select_type	table	type	possible_keys	key	key_len	ref	rows	filtered	Extra
1	PRIMARY	t1_1024	ALL	NULL	NULL	NULL	NULL	3	100.00	Using where
2	MATERIALIZED	t2_1024	ALL	NULL	NULL	NULL	NULL	3	100.00	Using filesort
Warnings:
Note	1003	select left(`test`.`t1_1024`.`a1`,7) AS `left(a1,7)`,left(`test`.`t1_1024`.`a2`,7) AS `left(a2,7)` from `test`.`t1_1024` where <expr_cache><`test`.`t1_1024`.`a1`>(<in_optimizer>(`test`.`t1_1024`.`a1`,`test`.`t1_1024`.`a1` in ( <materialize> (select group_concat(`test`.`t2_1024`.`b1` separator ',') from `test`.`t2_1024` group by `test`.`t2_1024`.`b2` ), <primary_index_lookup>(`test`.`t1_1024`.`a1` in <temporary table> on distinct_key where ((`test`.`t1_1024`.`a1` = `<subquery2>`.`group_concat(b1)`))))))
select left(a1,7), left(a2,7)
from t1_1024
where a1 in (select group_concat(b1) from t2_1024 group by b2);
left(a1,7)	left(a2,7)
drop table t1_1024, t2_1024, t3_1024;
set @blob_len = 1025;
set @suffix_len = @blob_len - @prefix_len;
create table t1_1025 (a1 blob(1025), a2 blob(1025));
create table t2_1025 (b1 blob(1025), b2 blob(1025));
create table t3_1025 (c1 blob(1025), c2 blob(1025));
insert into t1_1025 values
(concat('1 - 00', repeat('x', @suffix_len)), concat('2 - 00', repeat('x', @suffix_len)));
insert into t1_1025 values
(concat('1 - 01', repeat('x', @suffix_len)), concat('2 - 01', repeat('x', @suffix_len)));
insert into t1_1025 values
(concat('1 - 02', repeat('x', @suffix_len)), concat('2 - 02', repeat('x', @suffix_len)));
insert into t2_1025 values
(concat('1 - 01', repeat('x', @suffix_len)), concat('2 - 01', repeat('x', @suffix_len)));
insert into t2_1025 values
(concat('1 - 02', repeat('x', @suffix_len)), concat('2 - 02', repeat('x', @suffix_len)));
insert into t2_1025 values
(concat('1 - 03', repeat('x', @suffix_len)), concat('2 - 03', repeat('x', @suffix_len)));
insert into t3_1025 values
(concat('1 - 01', repeat('x', @suffix_len)), concat('2 - 01', repeat('x', @suffix_len)));
insert into t3_1025 values
(concat('1 - 02', repeat('x', @suffix_len)), concat('2 - 02', repeat('x', @suffix_len)));
insert into t3_1025 values
(concat('1 - 03', repeat('x', @suffix_len)), concat('2 - 03', repeat('x', @suffix_len)));
insert into t3_1025 values
(concat('1 - 04', repeat('x', @suffix_len)), concat('2 - 04', repeat('x', @suffix_len)));
explain extended select left(a1,7), left(a2,7)
from t1_1025
where a1 in (select b1 from t2_1025 where b1 > '0');
id	select_type	table	type	possible_keys	key	key_len	ref	rows	filtered	Extra
1	PRIMARY	t1_1025	ALL	NULL	NULL	NULL	NULL	3	100.00	Using where
2	DEPENDENT SUBQUERY	t2_1025	ALL	NULL	NULL	NULL	NULL	3	100.00	Using where
Warnings:
Note	1003	select left(`test`.`t1_1025`.`a1`,7) AS `left(a1,7)`,left(`test`.`t1_1025`.`a2`,7) AS `left(a2,7)` from `test`.`t1_1025` where <expr_cache><`test`.`t1_1025`.`a1`>(<in_optimizer>(`test`.`t1_1025`.`a1`,<exists>(select `test`.`t2_1025`.`b1` from `test`.`t2_1025` where ((`test`.`t2_1025`.`b1` > '0') and (<cache>(`test`.`t1_1025`.`a1`) = `test`.`t2_1025`.`b1`)))))
select left(a1,7), left(a2,7)
from t1_1025
where a1 in (select b1 from t2_1025 where b1 > '0');
left(a1,7)	left(a2,7)
1 - 01x	2 - 01x
1 - 02x	2 - 02x
explain extended select left(a1,7), left(a2,7)
from t1_1025
where (a1,a2) in (select b1, b2 from t2_1025 where b1 > '0');
id	select_type	table	type	possible_keys	key	key_len	ref	rows	filtered	Extra
1	PRIMARY	t1_1025	ALL	NULL	NULL	NULL	NULL	3	100.00	Using where
2	DEPENDENT SUBQUERY	t2_1025	ALL	NULL	NULL	NULL	NULL	3	100.00	Using where
Warnings:
Note	1003	select left(`test`.`t1_1025`.`a1`,7) AS `left(a1,7)`,left(`test`.`t1_1025`.`a2`,7) AS `left(a2,7)` from `test`.`t1_1025` where <expr_cache><`test`.`t1_1025`.`a1`,`test`.`t1_1025`.`a2`>(<in_optimizer>((`test`.`t1_1025`.`a1`,`test`.`t1_1025`.`a2`),<exists>(select `test`.`t2_1025`.`b1`,`test`.`t2_1025`.`b2` from `test`.`t2_1025` where ((`test`.`t2_1025`.`b1` > '0') and (<cache>(`test`.`t1_1025`.`a1`) = `test`.`t2_1025`.`b1`) and (<cache>(`test`.`t1_1025`.`a2`) = `test`.`t2_1025`.`b2`)))))
select left(a1,7), left(a2,7)
from t1_1025
where (a1,a2) in (select b1, b2 from t2_1025 where b1 > '0');
left(a1,7)	left(a2,7)
1 - 01x	2 - 01x
1 - 02x	2 - 02x
explain extended select left(a1,7), left(a2,7)
from t1_1025
where a1 in (select substring(b1,1,1025) from t2_1025 where b1 > '0');
id	select_type	table	type	possible_keys	key	key_len	ref	rows	filtered	Extra
1	PRIMARY	t1_1025	ALL	NULL	NULL	NULL	NULL	3	100.00	Using where
2	DEPENDENT SUBQUERY	t2_1025	ALL	NULL	NULL	NULL	NULL	3	100.00	Using where
Warnings:
Note	1003	select left(`test`.`t1_1025`.`a1`,7) AS `left(a1,7)`,left(`test`.`t1_1025`.`a2`,7) AS `left(a2,7)` from `test`.`t1_1025` where <expr_cache><`test`.`t1_1025`.`a1`>(<in_optimizer>(`test`.`t1_1025`.`a1`,<exists>(select substr(`test`.`t2_1025`.`b1`,1,1025) from `test`.`t2_1025` where ((`test`.`t2_1025`.`b1` > '0') and (<cache>(`test`.`t1_1025`.`a1`) = substr(`test`.`t2_1025`.`b1`,1,1025))))))
select left(a1,7), left(a2,7)
from t1_1025
where a1 in (select substring(b1,1,1025) from t2_1025 where b1 > '0');
left(a1,7)	left(a2,7)
1 - 01x	2 - 01x
1 - 02x	2 - 02x
explain extended select left(a1,7), left(a2,7)
from t1_1025
where a1 in (select group_concat(b1) from t2_1025 group by b2);
id	select_type	table	type	possible_keys	key	key_len	ref	rows	filtered	Extra
1	PRIMARY	t1_1025	ALL	NULL	NULL	NULL	NULL	3	100.00	Using where
2	MATERIALIZED	t2_1025	ALL	NULL	NULL	NULL	NULL	3	100.00	Using filesort
Warnings:
Note	1003	select left(`test`.`t1_1025`.`a1`,7) AS `left(a1,7)`,left(`test`.`t1_1025`.`a2`,7) AS `left(a2,7)` from `test`.`t1_1025` where <expr_cache><`test`.`t1_1025`.`a1`>(<in_optimizer>(`test`.`t1_1025`.`a1`,`test`.`t1_1025`.`a1` in ( <materialize> (select group_concat(`test`.`t2_1025`.`b1` separator ',') from `test`.`t2_1025` group by `test`.`t2_1025`.`b2` ), <primary_index_lookup>(`test`.`t1_1025`.`a1` in <temporary table> on distinct_key where ((`test`.`t1_1025`.`a1` = `<subquery2>`.`group_concat(b1)`))))))
select left(a1,7), left(a2,7)
from t1_1025
where a1 in (select group_concat(b1) from t2_1025 group by b2);
left(a1,7)	left(a2,7)
set @@group_concat_max_len = 256;
explain extended select left(a1,7), left(a2,7)
from t1_1025
where a1 in (select group_concat(b1) from t2_1025 group by b2);
id	select_type	table	type	possible_keys	key	key_len	ref	rows	filtered	Extra
1	PRIMARY	t1_1025	ALL	NULL	NULL	NULL	NULL	3	100.00	Using where
2	MATERIALIZED	t2_1025	ALL	NULL	NULL	NULL	NULL	3	100.00	Using filesort
Warnings:
Note	1003	select left(`test`.`t1_1025`.`a1`,7) AS `left(a1,7)`,left(`test`.`t1_1025`.`a2`,7) AS `left(a2,7)` from `test`.`t1_1025` where <expr_cache><`test`.`t1_1025`.`a1`>(<in_optimizer>(`test`.`t1_1025`.`a1`,`test`.`t1_1025`.`a1` in ( <materialize> (select group_concat(`test`.`t2_1025`.`b1` separator ',') from `test`.`t2_1025` group by `test`.`t2_1025`.`b2` ), <primary_index_lookup>(`test`.`t1_1025`.`a1` in <temporary table> on distinct_key where ((`test`.`t1_1025`.`a1` = `<subquery2>`.`group_concat(b1)`))))))
select left(a1,7), left(a2,7)
from t1_1025
where a1 in (select group_concat(b1) from t2_1025 group by b2);
left(a1,7)	left(a2,7)
drop table t1_1025, t2_1025, t3_1025;
create table t1bit (a1 bit(3), a2 bit(3));
create table t2bit (b1 bit(3), b2 bit(3));
insert into t1bit values (b'000', b'100');
insert into t1bit values (b'001', b'101');
insert into t1bit values (b'010', b'110');
insert into t2bit values (b'001', b'101');
insert into t2bit values (b'010', b'110');
insert into t2bit values (b'110', b'111');
explain extended select bin(a1), bin(a2)
from t1bit
where (a1, a2) in (select b1, b2 from t2bit);
id	select_type	table	type	possible_keys	key	key_len	ref	rows	filtered	Extra
1	PRIMARY	t1bit	ALL	NULL	NULL	NULL	NULL	3	100.00	Using where
2	MATERIALIZED	t2bit	ALL	NULL	NULL	NULL	NULL	3	100.00	
Warnings:
Note	1003	select conv(`test`.`t1bit`.`a1`,10,2) AS `bin(a1)`,conv(`test`.`t1bit`.`a2`,10,2) AS `bin(a2)` from `test`.`t1bit` where <expr_cache><`test`.`t1bit`.`a1`,`test`.`t1bit`.`a2`>(<in_optimizer>((`test`.`t1bit`.`a1`,`test`.`t1bit`.`a2`),(`test`.`t1bit`.`a1`,`test`.`t1bit`.`a2`) in ( <materialize> (select `test`.`t2bit`.`b1`,`test`.`t2bit`.`b2` from `test`.`t2bit` ), <primary_index_lookup>(`test`.`t1bit`.`a1` in <temporary table> on distinct_key where ((`test`.`t1bit`.`a1` = `<subquery2>`.`b1`) and (`test`.`t1bit`.`a2` = `<subquery2>`.`b2`))))))
select bin(a1), bin(a2)
from t1bit
where (a1, a2) in (select b1, b2 from t2bit);
bin(a1)	bin(a2)
1	101
10	110
drop table t1bit, t2bit;
create table t1bb (a1 bit(3), a2 blob(3));
create table t2bb (b1 bit(3), b2 blob(3));
insert into t1bb values (b'000', '100');
insert into t1bb values (b'001', '101');
insert into t1bb values (b'010', '110');
insert into t2bb values (b'001', '101');
insert into t2bb values (b'010', '110');
insert into t2bb values (b'110', '111');
explain extended select bin(a1), a2
from t1bb
where (a1, a2) in (select b1, b2 from t2bb);
id	select_type	table	type	possible_keys	key	key_len	ref	rows	filtered	Extra
1	PRIMARY	t1bb	ALL	NULL	NULL	NULL	NULL	3	100.00	Using where
2	DEPENDENT SUBQUERY	t2bb	ALL	NULL	NULL	NULL	NULL	3	100.00	Using where
Warnings:
Note	1003	select conv(`test`.`t1bb`.`a1`,10,2) AS `bin(a1)`,`test`.`t1bb`.`a2` AS `a2` from `test`.`t1bb` where <expr_cache><`test`.`t1bb`.`a1`,`test`.`t1bb`.`a2`>(<in_optimizer>((`test`.`t1bb`.`a1`,`test`.`t1bb`.`a2`),<exists>(select `test`.`t2bb`.`b1`,`test`.`t2bb`.`b2` from `test`.`t2bb` where ((<cache>(`test`.`t1bb`.`a1`) = `test`.`t2bb`.`b1`) and (<cache>(`test`.`t1bb`.`a2`) = `test`.`t2bb`.`b2`)))))
select bin(a1), a2
from t1bb
where (a1, a2) in (select b1, b2 from t2bb);
bin(a1)	a2
1	101
10	110
drop table t1bb, t2bb;
drop table t1, t2, t3, t1i, t2i, t3i, columns;
/******************************************************************************
* Test the cache of the left operand of IN.
******************************************************************************/
# Test that default values of Cached_item are not used for comparison
create table t1 (s1 int);
create table t2 (s2 int);
insert into t1 values (5),(1),(0);
insert into t2 values (0), (1);
select s2 from t2 where s2 in (select s1 from t1);
s2
0
1
drop table t1, t2;
create table t1 (a int not null, b int not null);
create table t2 (c int not null, d int not null);
create table t3 (e int not null);
insert into t1 values (1,10);
insert into t1 values (1,20);
insert into t1 values (2,10);
insert into t1 values (2,20);
insert into t1 values (2,30);
insert into t1 values (3,20);
insert into t1 values (4,40);
insert into t2 values (2,10);
insert into t2 values (2,20);
insert into t2 values (2,40);
insert into t2 values (3,20);
insert into t2 values (4,10);
insert into t2 values (5,10);
insert into t3 values (10);
insert into t3 values (10);
insert into t3 values (20);
insert into t3 values (30);
explain extended
select a from t1 where a in (select c from t2 where d >= 20);
id	select_type	table	type	possible_keys	key	key_len	ref	rows	filtered	Extra
1	PRIMARY	t1	ALL	NULL	NULL	NULL	NULL	7	100.00	Using where
2	MATERIALIZED	t2	ALL	NULL	NULL	NULL	NULL	6	100.00	Using where
Warnings:
Note	1003	select `test`.`t1`.`a` AS `a` from `test`.`t1` where <expr_cache><`test`.`t1`.`a`>(<in_optimizer>(`test`.`t1`.`a`,`test`.`t1`.`a` in ( <materialize> (select `test`.`t2`.`c` from `test`.`t2` where (`test`.`t2`.`d` >= 20) ), <primary_index_lookup>(`test`.`t1`.`a` in <temporary table> on distinct_key where ((`test`.`t1`.`a` = `<subquery2>`.`c`))))))
select a from t1 where a in (select c from t2 where d >= 20);
a
2
2
2
3
create index it1a on t1(a);
explain extended
select a from t1 where a in (select c from t2 where d >= 20);
id	select_type	table	type	possible_keys	key	key_len	ref	rows	filtered	Extra
1	PRIMARY	t1	index	NULL	it1a	4	NULL	7	100.00	Using where; Using index
2	MATERIALIZED	t2	ALL	NULL	NULL	NULL	NULL	6	100.00	Using where
Warnings:
Note	1003	select `test`.`t1`.`a` AS `a` from `test`.`t1` where <expr_cache><`test`.`t1`.`a`>(<in_optimizer>(`test`.`t1`.`a`,`test`.`t1`.`a` in ( <materialize> (select `test`.`t2`.`c` from `test`.`t2` where (`test`.`t2`.`d` >= 20) ), <primary_index_lookup>(`test`.`t1`.`a` in <temporary table> on distinct_key where ((`test`.`t1`.`a` = `<subquery2>`.`c`))))))
select a from t1 where a in (select c from t2 where d >= 20);
a
2
2
2
3
insert into t2 values (1,10);
explain extended
select a from t1 where a in (select c from t2 where d >= 20);
id	select_type	table	type	possible_keys	key	key_len	ref	rows	filtered	Extra
1	PRIMARY	t1	index	NULL	it1a	4	NULL	7	100.00	Using where; Using index
2	MATERIALIZED	t2	ALL	NULL	NULL	NULL	NULL	7	100.00	Using where
Warnings:
Note	1003	select `test`.`t1`.`a` AS `a` from `test`.`t1` where <expr_cache><`test`.`t1`.`a`>(<in_optimizer>(`test`.`t1`.`a`,`test`.`t1`.`a` in ( <materialize> (select `test`.`t2`.`c` from `test`.`t2` where (`test`.`t2`.`d` >= 20) ), <primary_index_lookup>(`test`.`t1`.`a` in <temporary table> on distinct_key where ((`test`.`t1`.`a` = `<subquery2>`.`c`))))))
select a from t1 where a in (select c from t2 where d >= 20);
a
2
2
2
3
explain extended
select a from t1 group by a having a in (select c from t2 where d >= 20);
id	select_type	table	type	possible_keys	key	key_len	ref	rows	filtered	Extra
1	PRIMARY	t1	index	NULL	it1a	4	NULL	7	100.00	Using index
2	MATERIALIZED	t2	ALL	NULL	NULL	NULL	NULL	7	100.00	Using where
Warnings:
Note	1003	select `test`.`t1`.`a` AS `a` from `test`.`t1` group by `test`.`t1`.`a` having <expr_cache><`test`.`t1`.`a`>(<in_optimizer>(`test`.`t1`.`a`,`test`.`t1`.`a` in ( <materialize> (select `test`.`t2`.`c` from `test`.`t2` where (`test`.`t2`.`d` >= 20) ), <primary_index_lookup>(`test`.`t1`.`a` in <temporary table> on distinct_key where ((`test`.`t1`.`a` = `<subquery2>`.`c`))))))
select a from t1 group by a having a in (select c from t2 where d >= 20);
a
2
3
create index iab on t1(a, b);
explain extended
select a from t1 group by a having a in (select c from t2 where d >= 20);
id	select_type	table	type	possible_keys	key	key_len	ref	rows	filtered	Extra
1	PRIMARY	t1	index	NULL	it1a	4	NULL	7	100.00	Using index
2	MATERIALIZED	t2	ALL	NULL	NULL	NULL	NULL	7	100.00	Using where
Warnings:
Note	1003	select `test`.`t1`.`a` AS `a` from `test`.`t1` group by `test`.`t1`.`a` having <expr_cache><`test`.`t1`.`a`>(<in_optimizer>(`test`.`t1`.`a`,`test`.`t1`.`a` in ( <materialize> (select `test`.`t2`.`c` from `test`.`t2` where (`test`.`t2`.`d` >= 20) ), <primary_index_lookup>(`test`.`t1`.`a` in <temporary table> on distinct_key where ((`test`.`t1`.`a` = `<subquery2>`.`c`))))))
select a from t1 group by a having a in (select c from t2 where d >= 20);
a
2
3
explain extended
select a from t1 group by a
having a in (select c from t2 where d >= some(select e from t3 where max(b)=e));
id	select_type	table	type	possible_keys	key	key_len	ref	rows	filtered	Extra
1	PRIMARY	t1	index	NULL	iab	8	NULL	7	100.00	Using index
2	DEPENDENT SUBQUERY	t2	ALL	NULL	NULL	NULL	NULL	7	100.00	Using where
3	DEPENDENT SUBQUERY	t3	ALL	NULL	NULL	NULL	NULL	4	100.00	Using where
Warnings:
Note	1276	Field or reference 'test.t1.b' of SELECT #3 was resolved in SELECT #1
Note	1003	select `test`.`t1`.`a` AS `a` from `test`.`t1` group by `test`.`t1`.`a` having <expr_cache><`test`.`t1`.`a`,`test`.`t1`.`b`,max(`test`.`t1`.`b`),max(`test`.`t1`.`b`)>(<in_optimizer>(`test`.`t1`.`a`,<exists>(select `test`.`t2`.`c` from `test`.`t2` where (<nop>(<expr_cache><`test`.`t2`.`d`,`test`.`t1`.`b`,max(`test`.`t1`.`b`),max(`test`.`t1`.`b`)>(<in_optimizer>(`test`.`t2`.`d`,<exists>(select `test`.`t3`.`e` from `test`.`t3` where (max(`test`.`t1`.`b`) = `test`.`t3`.`e`) having (<cache>(`test`.`t2`.`d`) >= <ref_null_helper>(`test`.`t3`.`e`)))))) and (<cache>(`test`.`t1`.`a`) = `test`.`t2`.`c`)))))
select a from t1 group by a
having a in (select c from t2 where d >= some(select e from t3 where max(b)=e));
a
2
3
explain extended
select a from t1
where a in (select c from t2 where d >= some(select e from t3 where b=e));
id	select_type	table	type	possible_keys	key	key_len	ref	rows	filtered	Extra
1	PRIMARY	t1	index	NULL	iab	8	NULL	7	100.00	Using where; Using index
2	DEPENDENT SUBQUERY	t2	ALL	NULL	NULL	NULL	NULL	7	100.00	Using where
3	DEPENDENT SUBQUERY	t3	ALL	NULL	NULL	NULL	NULL	4	100.00	Using where
Warnings:
Note	1276	Field or reference 'test.t1.b' of SELECT #3 was resolved in SELECT #1
Note	1003	select `test`.`t1`.`a` AS `a` from `test`.`t1` where <expr_cache><`test`.`t1`.`a`,`test`.`t1`.`b`>(<in_optimizer>(`test`.`t1`.`a`,<exists>(select `test`.`t2`.`c` from `test`.`t2` where (<nop>(<expr_cache><`test`.`t2`.`d`,`test`.`t1`.`b`>(<in_optimizer>(`test`.`t2`.`d`,<exists>(select `test`.`t3`.`e` from `test`.`t3` where ((`test`.`t1`.`b` = `test`.`t3`.`e`) and (<cache>(`test`.`t2`.`d`) >= `test`.`t3`.`e`)))))) and (<cache>(`test`.`t1`.`a`) = `test`.`t2`.`c`)))))
select a from t1
where a in (select c from t2 where d >= some(select e from t3 where b=e));
a
1
2
2
2
3
drop table t1, t2, t3;
create table t2 (a int, b int, key(a), key(b));
insert into t2 values (3,3),(3,3),(3,3);
select 1 from t2 where  
t2.a > 1 
or 
t2.a = 3 and not t2.a not in (select t2.b from t2);
1
1
1
1
drop table t2;
create table t1 (a1 int key);
create table t2 (b1 int);
insert into t1 values (5);
explain select min(a1) from t1 where 7 in (select max(b1) from t2 group by b1);
id	select_type	table	type	possible_keys	key	key_len	ref	rows	Extra
1	PRIMARY	NULL	NULL	NULL	NULL	NULL	NULL	NULL	Impossible WHERE
2	MATERIALIZED	NULL	NULL	NULL	NULL	NULL	NULL	NULL	no matching row in const table
select min(a1) from t1 where 7 in (select max(b1) from t2 group by b1);
min(a1)
NULL
set @save_optimizer_switch=@@optimizer_switch;
set @@optimizer_switch=@optimizer_switch_local_default;
set @@optimizer_switch='materialization=off,in_to_exists=on';
explain select min(a1) from t1 where 7 in (select max(b1) from t2 group by b1);
id	select_type	table	type	possible_keys	key	key_len	ref	rows	Extra
1	PRIMARY	NULL	NULL	NULL	NULL	NULL	NULL	NULL	Impossible WHERE
2	SUBQUERY	NULL	NULL	NULL	NULL	NULL	NULL	NULL	no matching row in const table
select min(a1) from t1 where 7 in (select max(b1) from t2 group by b1);
min(a1)
NULL
set @@optimizer_switch=@optimizer_switch_local_default;
set @@optimizer_switch='semijoin=off';
explain select min(a1) from t1 where 7 in (select b1 from t2);
id	select_type	table	type	possible_keys	key	key_len	ref	rows	Extra
1	PRIMARY	NULL	NULL	NULL	NULL	NULL	NULL	NULL	Impossible WHERE
2	MATERIALIZED	NULL	NULL	NULL	NULL	NULL	NULL	NULL	no matching row in const table
select min(a1) from t1 where 7 in (select b1 from t2);
min(a1)
NULL
set @@optimizer_switch=@optimizer_switch_local_default;
set @@optimizer_switch='materialization=off,in_to_exists=on';
# with MariaDB and MWL#90, this particular case is solved:
explain select min(a1) from t1 where 7 in (select b1 from t2);
id	select_type	table	type	possible_keys	key	key_len	ref	rows	Extra
1	PRIMARY	NULL	NULL	NULL	NULL	NULL	NULL	NULL	Impossible WHERE
2	SUBQUERY	NULL	NULL	NULL	NULL	NULL	NULL	NULL	no matching row in const table
select min(a1) from t1 where 7 in (select b1 from t2);
min(a1)
NULL
# but when we go around MWL#90 code, the problem still shows up:
explain select min(a1) from t1 where 7 in (select b1 from t2) or 2> 4;
id	select_type	table	type	possible_keys	key	key_len	ref	rows	Extra
1	PRIMARY	NULL	NULL	NULL	NULL	NULL	NULL	NULL	Impossible WHERE
2	SUBQUERY	NULL	NULL	NULL	NULL	NULL	NULL	NULL	no matching row in const table
select min(a1) from t1 where 7 in (select b1 from t2) or 2> 4;
min(a1)
NULL
set @@optimizer_switch= @save_optimizer_switch;
drop table t1,t2;
create table t1 (a char(2), b varchar(10));
insert into t1 values ('a',  'aaa');
insert into t1 values ('aa', 'aaaa');
explain select a,b from t1 where b in (select a from t1);
id	select_type	table	type	possible_keys	key	key_len	ref	rows	Extra
1	PRIMARY	t1	ALL	NULL	NULL	NULL	NULL	2	Using where
2	MATERIALIZED	t1	ALL	NULL	NULL	NULL	NULL	2	
select a,b from t1 where b in (select a from t1);
a	b
prepare st1 from "select a,b from t1 where b in (select a from t1)";
execute st1;
a	b
execute st1;
a	b
drop table t1;
#
# BUG#49630: Segfault in select_describe() with double 
#            nested subquery and materialization
#
CREATE TABLE t1 (t1i int);
CREATE TABLE t2 (t2i int);
CREATE TABLE t3 (t3i int);
CREATE TABLE t4 (t4i int);
INSERT INTO t1 VALUES (1);
INSERT INTO t2 VALUES (1),(2);
INSERT INTO t3 VALUES (1),(2);
INSERT INTO t4 VALUES (1),(2);

EXPLAIN 
SELECT t1i
FROM t1 JOIN t4 ON t1i=t4i  
WHERE (t1i)  IN (  
SELECT t2i
FROM t2  
WHERE (t2i)  IN (  
SELECT max(t3i)
FROM t3  
GROUP BY t3i
)  
);
id	select_type	table	type	possible_keys	key	key_len	ref	rows	Extra
1	PRIMARY	t1	system	NULL	NULL	NULL	NULL	1	
1	PRIMARY	t4	ALL	NULL	NULL	NULL	NULL	2	Using where
2	MATERIALIZED	t2	ALL	NULL	NULL	NULL	NULL	2	Using where
3	MATERIALIZED	t3	ALL	NULL	NULL	NULL	NULL	2	Using temporary
DROP TABLE t1,t2,t3,t4;
CREATE TABLE t1 (
pk INTEGER AUTO_INCREMENT,
col_int_nokey INTEGER,
col_int_key INTEGER,
col_varchar_key VARCHAR(1),
PRIMARY KEY (pk),
KEY (col_int_key),
KEY (col_varchar_key, col_int_key)
)
;
INSERT INTO t1 (
col_int_key, col_int_nokey, col_varchar_key
) 
VALUES
(2, NULL, 'w'),
(9, 7, 'm'),
(3, 9, 'm'),
(9, 7, 'k'),
(NULL, 4, 'r'),
(9, 2, 't'),
(3, 6, 'j'),
(8, 8, 'u'),
(8, NULL, 'h'),
(53, 5, 'o'),
(0, NULL, NULL),
(5, 6, 'k'),
(166, 188, 'e'),
(3, 2, 'n'),
(0, 1, 't'),
(1, 1, 'c'),
(9, 0, 'm'),
(5, 9, 'y'),
(6, NULL, 'f'),
(2, 4, 'd')
;
SELECT table2.col_varchar_key AS field1,
table2.col_int_nokey AS field2
FROM ( t1 AS table1 LEFT OUTER JOIN t1 AS table2
ON (table2.col_varchar_key = table1.col_varchar_key  ) ) 
WHERE table1.pk = 6
HAVING  ( field2 ) IN 
( SELECT SUBQUERY2_t2.col_int_nokey AS SUBQUERY2_field2 
FROM ( t1 AS SUBQUERY2_t1 JOIN t1 AS SUBQUERY2_t2
ON (SUBQUERY2_t2.col_varchar_key = SUBQUERY2_t1.col_varchar_key ) ) )
ORDER BY field2 
;
field1	field2
t	1
t	2
drop table t1;
#
# BUG#53103: MTR test ps crashes in optimize_cond() 
#            when running with --debug
#
CREATE TABLE t1(track varchar(15));
INSERT INTO t1 VALUES ('CAD'), ('CAD');
PREPARE STMT FROM
"SELECT 1 FROM t1
  WHERE
        track IN (SELECT track FROM t1
                                    GROUP BY track 
                                      HAVING track>='CAD')";
EXECUTE STMT ;
1
1
1
EXECUTE STMT ;
1
1
1
DEALLOCATE PREPARE STMT;
DROP TABLE t1;
# End of BUG#53103
#
# BUG#54511 - Assertion failed: cache != 0L in file 
#             sql_select.cc::sub_select_cache on HAVING
#
CREATE TABLE t1 (i int(11));
CREATE TABLE t2 (c char(1));
CREATE TABLE t3 (c char(1));
INSERT INTO t1 VALUES (1), (2);
INSERT INTO t2 VALUES ('a'), ('b');
INSERT INTO t3 VALUES ('x'), ('y');
SELECT COUNT( i ),i
FROM t1
HAVING ('c')  
IN (SELECT t2.c FROM (t2 JOIN t3));
COUNT( i )	i
DROP TABLE t1,t2,t3;
# End BUG#54511
#
# BUG#56367 - Assertion exec_method != EXEC_MATERIALIZATION...
#             on subquery in FROM
#
CREATE TABLE t1 (a INTEGER);
CREATE TABLE t2 (b INTEGER);
INSERT INTO t2 VALUES (1);
set @tmp_optimizer_switch=@@optimizer_switch;
set optimizer_switch='derived_merge=off,derived_with_keys=off';
explain SELECT a FROM (
SELECT t1.* FROM t1 LEFT JOIN t2 ON t1.a > 3 OR t2.b IN (SELECT a FROM t1)
) table1;
id	select_type	table	type	possible_keys	key	key_len	ref	rows	Extra
1	PRIMARY	<derived2>	ALL	NULL	NULL	NULL	NULL	2	
2	DERIVED	NULL	NULL	NULL	NULL	NULL	NULL	NULL	no matching row in const table
3	MATERIALIZED	NULL	NULL	NULL	NULL	NULL	NULL	NULL	no matching row in const table
SELECT a FROM (
SELECT t1.* FROM t1 LEFT JOIN t2 ON t1.a > 3 OR t2.b IN (SELECT a FROM t1)
) table1;
a
set optimizer_switch=@tmp_optimizer_switch;
DROP TABLE t1, t2;
# End BUG#56367
#
# Bug#59833 - materialization=on/off leads to different result set
#             when using IN
#
CREATE TABLE t1 (
pk int NOT NULL,
f1 int DEFAULT NULL,
PRIMARY KEY (pk)
) ENGINE=MyISAM;
CREATE TABLE t2 (
pk int NOT NULL,
f1 int DEFAULT NULL,
PRIMARY KEY (pk)
) ENGINE=MyISAM;
INSERT INTO t1 VALUES (10,0);
INSERT INTO t2 VALUES (10,0),(11,0);
explain SELECT * FROM t1 JOIN t2 USING (f1)
WHERE t1.f1 IN (SELECT t1.pk FROM t1 ORDER BY t1.f1);
id	select_type	table	type	possible_keys	key	key_len	ref	rows	Extra
1	PRIMARY	t1	system	NULL	NULL	NULL	NULL	1	
1	PRIMARY	t2	ALL	NULL	NULL	NULL	NULL	2	Using where
2	MATERIALIZED	t1	system	NULL	NULL	NULL	NULL	1	
SELECT * FROM t1 JOIN t2 USING (f1)
WHERE t1.f1 IN (SELECT t1.pk FROM t1 ORDER BY t1.f1);
f1	pk	pk
DROP TABLE t1, t2;
# End Bug#59833
#
# Bug#11852644 - CRASH IN ITEM_REF::SAVE_IN_FIELD ON SELECT DISTINCT
#
CREATE TABLE t1 (
col_varchar_key varchar(1) DEFAULT NULL,
col_varchar_nokey varchar(1) DEFAULT NULL,
KEY col_varchar_key (col_varchar_key)) 
;
INSERT INTO t1 VALUES
('v','v'),('r','r');
CREATE TABLE t2 (
col_varchar_key varchar(1) DEFAULT NULL,
col_varchar_nokey varchar(1) DEFAULT NULL,
KEY col_varchar_key(col_varchar_key)) 
;
INSERT INTO t2 VALUES
('r','r'),('c','c');
CREATE VIEW v3 AS SELECT * FROM t2;
SELECT DISTINCT alias2.col_varchar_key 
FROM t1 AS alias1 JOIN v3 AS alias2 
ON alias2.col_varchar_key = alias1.col_varchar_key
HAVING col_varchar_key IN (SELECT col_varchar_nokey FROM t2)
;
col_varchar_key
r
DROP TABLE t1, t2;
DROP VIEW v3;
# End Bug#11852644

# Bug#12668294 - GROUP BY ON EMPTY RESULT GIVES EMPTY ROW
# INSTEAD OF NULL WHEN MATERIALIZATION ON

CREATE TABLE t1 (col_int_nokey INT) ENGINE=MEMORY;
CREATE TABLE t2 (col_int_nokey INT) ENGINE=MEMORY;
INSERT INTO t2 VALUES (8),(7);
CREATE TABLE t3 (col_int_nokey INT) ENGINE=MEMORY;
INSERT INTO t3 VALUES (7);
SELECT MIN(t3.col_int_nokey),t1.col_int_nokey AS field3
FROM t3
LEFT JOIN t1
ON t1.col_int_nokey
WHERE (194, 200) IN (
SELECT SQ4_alias1.col_int_nokey,
SQ4_alias2.col_int_nokey
FROM t2 AS SQ4_alias1
JOIN
t2 AS SQ4_alias2
ON SQ4_alias2.col_int_nokey = 5
)
GROUP BY field3 ;
MIN(t3.col_int_nokey)	field3
DROP TABLE t1;
DROP TABLE t2;
DROP TABLE t3;
CREATE TABLE t1 (f1 INT, f2 DECIMAL(5,3)) ENGINE=MyISAM;
INSERT INTO t1 (f1, f2) VALUES (1, 1.789);
INSERT INTO t1 (f1, f2) VALUES (13, 1.454);
INSERT INTO t1 (f1, f2) VALUES (10, 1.668);
CREATE TABLE t2 LIKE t1;
INSERT INTO t2 VALUES (1, 1.789);
INSERT INTO t2 VALUES (13, 1.454);
set @save_optimizer_switch=@@optimizer_switch;
set @@optimizer_switch=@optimizer_switch_local_default;
SET @@optimizer_switch='semijoin=on,materialization=on';
EXPLAIN SELECT COUNT(*) FROM t1 WHERE (f1,f2) IN (SELECT f1,f2 FROM t2);
id	select_type	table	type	possible_keys	key	key_len	ref	rows	Extra
1	PRIMARY	<subquery2>	ALL	distinct_key	NULL	NULL	NULL	2	
1	PRIMARY	t1	ALL	NULL	NULL	NULL	NULL	3	Using where; Using join buffer (flat, BNL join)
2	MATERIALIZED	t2	ALL	NULL	NULL	NULL	NULL	2	
SELECT COUNT(*) FROM t1 WHERE (f1,f2) IN (SELECT f1,f2 FROM t2);
COUNT(*)
2
set @@optimizer_switch= @save_optimizer_switch;
DROP TABLE t1, t2;
CREATE TABLE t1 (
pk int,
a varchar(1),
b varchar(4),
c varchar(4),
d varchar(4),
PRIMARY KEY (pk)
);
INSERT INTO t1 VALUES (1,'o','ffff','ffff','ffoo'),(2,'f','ffff','ffff','ffff');
CREATE TABLE t2 LIKE t1;
INSERT INTO t2 VALUES (1,'i','iiii','iiii','iiii'),(2,'f','ffff','ffff','ffff');
set @save_optimizer_switch=@@optimizer_switch;
set @@optimizer_switch=@optimizer_switch_local_default;
SET @@optimizer_switch='semijoin=on,materialization=on';
EXPLAIN SELECT pk FROM t1 WHERE (a) IN (SELECT a FROM t2 WHERE pk > 0);
id	select_type	table	type	possible_keys	key	key_len	ref	rows	Extra
1	PRIMARY	t1	ALL	NULL	NULL	NULL	NULL	2	
1	PRIMARY	<subquery2>	eq_ref	distinct_key	distinct_key	4	func	1	
2	MATERIALIZED	t2	range	PRIMARY	PRIMARY	4	NULL	2	Using index condition; Rowid-ordered scan
SELECT pk FROM t1 WHERE (a) IN (SELECT a FROM t2 WHERE pk > 0);
pk
2
SELECT pk FROM t1 WHERE (b,c,d) IN (SELECT b,c,d FROM t2 WHERE pk > 0);
pk
2
DROP TABLE t1, t2;
set optimizer_switch=@save_optimizer_switch;
#
# BUG#50019: Wrong result for IN-subquery with materialization
#
create table t1(i int);
insert into t1 values (1), (2), (3), (4), (5), (6), (7), (8), (9), (10);
create table t2(i int);
insert into t2 values (1), (2), (3), (4), (5), (6), (7), (8), (9), (10);
create table t3(i int);
insert into t3 values (1), (2), (3), (4), (5), (6), (7), (8), (9), (10);
select * from t1 where t1.i in (select t2.i from t2 join t3 where t2.i + t3.i = 5);
i
1
2
3
4
set @save_optimizer_switch=@@optimizer_switch;
set session optimizer_switch='materialization=off,in_to_exists=on';
select * from t1 where t1.i in (select t2.i from t2 join t3 where t2.i + t3.i = 5);
i
1
2
3
4
set session optimizer_switch=@save_optimizer_switch;
drop table t1, t2, t3;
create table t0 (a int);
insert into t0 values (0),(1),(2);
create table t1 (a int);
insert into t1 values (0),(1),(2);
explain select a, a in (select a from t1) from t0;
id	select_type	table	type	possible_keys	key	key_len	ref	rows	Extra
1	PRIMARY	t0	ALL	NULL	NULL	NULL	NULL	3	
2	MATERIALIZED	t1	ALL	NULL	NULL	NULL	NULL	3	
select a, a in (select a from t1) from t0;
a	a in (select a from t1)
0	1
1	1
2	1
prepare s from 'select a, a in (select a from t1) from t0';
execute s;
a	a in (select a from t1)
0	1
1	1
2	1
update t1 set a=123;
execute s;
a	a in (select a from t1)
0	0
1	0
2	0
drop table t0, t1;
set optimizer_switch='firstmatch=on';
#
# MWL#90, review feedback: check what happens when the subquery
#   looks like candidate for MWL#90 checking at the first glance
#   but then subselect_hash_sj_engine::init_permanent() discovers
#   that it's not possible to perform duplicate removal for the 
#   selected datatypes, and so materialization isn't applicable after
#   all.
#
set @blob_len = 1024;
set @suffix_len = @blob_len - @prefix_len;
create table t1_1024 (a1 blob(1024), a2 blob(1024));
create table t2_1024 (b1 blob(1024), b2 blob(1024));
insert into t1_1024 values
(concat('1 - 00', repeat('x', @suffix_len)), concat('2 - 00', repeat('x', @suffix_len)));
insert into t1_1024 values
(concat('1 - 01', repeat('x', @suffix_len)), concat('2 - 01', repeat('x', @suffix_len)));
insert into t1_1024 values
(concat('1 - 02', repeat('x', @suffix_len)), concat('2 - 02', repeat('x', @suffix_len)));
insert into t2_1024 values
(concat('1 - 01', repeat('x', @suffix_len)), concat('2 - 01', repeat('x', @suffix_len)));
insert into t2_1024 values
(concat('1 - 02', repeat('x', @suffix_len)), concat('2 - 02', repeat('x', @suffix_len)));
insert into t2_1024 values
(concat('1 - 03', repeat('x', @suffix_len)), concat('2 - 03', repeat('x', @suffix_len)));
explain select left(a1,7), left(a2,7) from t1_1024 where (a1,3) in (select substring(b1,1,1024), count(*) from t2_1024 where b1 > '0');
id	select_type	table	type	possible_keys	key	key_len	ref	rows	Extra
1	PRIMARY	t1_1024	ALL	NULL	NULL	NULL	NULL	3	Using where
2	DEPENDENT SUBQUERY	t2_1024	ALL	NULL	NULL	NULL	NULL	3	Using where
select left(a1,7), left(a2,7) from t1_1024 where (a1,3) in (select substring(b1,1,1024), count(*) from t2_1024 where b1 > '0');
left(a1,7)	left(a2,7)
1 - 01x	2 - 01x
drop table t1_1024, t2_1024;
#
# BUG##836491: Crash in Item_field::Item_field from add_ref_to_table_cond() with semijoin+materialization
#
CREATE TABLE t1 (c int, d varchar(1), KEY(d)) ;
INSERT INTO t1 VALUES (2,'x'),(2,'x'),(2,'j'),(2,'c');
CREATE TABLE t2 (a int, d varchar(1)) ;
INSERT INTO t2 VALUES (1,'x');
CREATE TABLE t3 (d varchar(1)) ;
INSERT INTO t3 VALUES ('x'),('x'),('j'),('c');
SELECT t2.a, t1.c
FROM t1, t2
WHERE t2.d IN ( SELECT d FROM t3 )
AND t1.d = t2.d
GROUP BY 1 , 2;
a	c
1	2
drop table t1,t2,t3;
#
# BUG#836523: Crash in JOIN::get_partial_cost_and_fanout with semijoin+materialization 
#
CREATE TABLE t1 (a varchar(1));
INSERT INTO t1 VALUES ('a'),('a');
CREATE TABLE t2 (a varchar(1));
CREATE TABLE t3 (a int);
INSERT INTO t3 VALUES (1),(2);
CREATE TABLE t4 (a varchar(1));
INSERT INTO t4 VALUES ('a'),('a');
SELECT t1.a
FROM t1
WHERE t1.a IN (
SELECT t2.a
FROM t2, t3
)
HAVING a IN (
SELECT a
FROM t4
);
a
DROP TABLE t1, t2, t3, t4;
#
# BUG#836507: Crash in setup_sj_materialization_part1() with semijoin+materialization
#
CREATE TABLE t1 (a int) ;
INSERT IGNORE INTO t1 VALUES (1),(1);
CREATE TABLE t2 (a int);
INSERT INTO t2 VALUES (1);
CREATE TABLE t3 (a int);
CREATE TABLE t4 (a int);
INSERT INTO t4 VALUES (2),(2);
CREATE TABLE t5 (a int);
INSERT INTO t5 VALUES (1);
SELECT * FROM t1
WHERE (a) IN (
SELECT t5.a
FROM (
t2
LEFT JOIN ( t3 , t4 )
ON 1 = 1
)
JOIN t5
);
a
1
1
DROP TABLE t1,t2,t3,t4,t5;
#
# BUG#836532: Crash in Item_equal_fields_iterator::get_curr_field with semijoin+materialization
#
CREATE TABLE t2 (a int);
INSERT INTO t2 VALUES ('a'),('a');
Warnings:
Warning	1366	Incorrect integer value: 'a' for column 'a' at row 1
Warning	1366	Incorrect integer value: 'a' for column 'a' at row 2
CREATE TABLE t4 (a varchar(1));
INSERT INTO t4 VALUES ('m'),('o');
CREATE TABLE t3 (a varchar(1) , b varchar(1) ) ;
INSERT INTO t3 VALUES ('b','b');
CREATE TABLE t5 (a varchar(1), KEY (a)) ;
INSERT INTO t5 VALUES ('d'),('e');
SELECT *
FROM t2
WHERE t2.a = ALL (
SELECT t4.a
FROM t4
WHERE t4.a IN (
SELECT t3.a
FROM t3 , t5
WHERE ( t5.a = t3.b )
)
);
a
0
0
DROP TABLE t2,t3,t4,t5;
#
# BUG#860300: Second crash with get_fanout_with_deps() with semijoin + materialization
#
set @tmp_860300=@@optimizer_switch;
set optimizer_switch='semijoin=on,materialization=on,loosescan=off,firstmatch=off';
CREATE TABLE t1 (f2 int);
INSERT INTO t1 VALUES (9),(6);
CREATE TABLE t3 (f4 int);
CREATE TABLE t4 (f6 varchar(1));
SELECT *
FROM t3
WHERE 'h' IN (SELECT f6 
FROM t4
WHERE 5 IN (SELECT f2 FROM t1)
GROUP BY t4.f6);
f4
DROP TABLE t1,t3,t4;
set optimizer_switch=@tmp_860300;
#
# BUG#860535: Assertion `keypart_map' failed in mi_rkey with semijoin
#
set @tmp_860535=@@optimizer_switch;
set optimizer_switch='semijoin=on,materialization=on,loosescan=off,firstmatch=off';
CREATE TABLE t1 (f3 int) ;
INSERT INTO t1 VALUES (1),(7);
CREATE TABLE t2 (f3 int , f5 varchar(1), KEY (f3)) ;
INSERT INTO t2 VALUES (7,'b');
CREATE TABLE t3 (f3 int , f4 varchar(1) , KEY(f3), KEY (f4,f3)) ;
INSERT INTO t3 VALUES (1,'t'),(7,'g');
CREATE TABLE t4
SELECT f3
FROM t1 WHERE ( f3 ) NOT IN (
SELECT f3
FROM t2
WHERE f5 IN (
SELECT f4
FROM t3
WHERE t3.f3 < 3
)
);
SELECT * FROM t4;
f3
1
7
DROP TABLE t1, t2, t3, t4;
set optimizer_switch=@tmp_860535;
#
# BUG#860553: Crash in create_ref_for_key with semijoin + materialization 
#
CREATE TABLE t1 (f1 int) ;
CREATE TABLE t2 (f5 varchar(52) NOT NULL) ;
CREATE TABLE t3 (f1 varchar(3), f4 varchar(52) , KEY (f4), PRIMARY KEY (f1));
CREATE TABLE t4 (f3 int, KEY (f3));
INSERT INTO t4 VALUES (17),(20);
CREATE TABLE t5 (f2 int);
INSERT INTO t5 VALUES (0),(0);
SELECT *
FROM t1
JOIN t2
ON ( t2.f5 ) IN (
SELECT t3.f4
FROM t3
WHERE ( 1 ) IN (
SELECT t4.f3
FROM t4 , t5
)
);
f1	f5
DROP TABLE t1, t2, t3, t4, t5;
#
# BUG#868908: Crash in check_simple_equality() with semijoin + materialization + prepared statement
#
CREATE TABLE t1 ( a int );
CREATE TABLE t3 ( b int, c int) ;
CREATE TABLE t2 ( a int ) ;
CREATE TABLE t4 ( a int , c int) ;
PREPARE st1 FROM "
SELECT STRAIGHT_JOIN *
FROM t1
WHERE ( 3 ) IN (
        SELECT t3.b
        FROM t3
        LEFT JOIN (
                t2 STRAIGHT_JOIN t4 ON ( t4.c = t2.a )
        ) ON ( t4.a = t3.c )
);
";
EXECUTE st1;
a
EXECUTE st1;
a
DROP TABLE t1,t2,t3,t4;
#
# BUG#901032: Wrong result for MIN/MAX on an indexed column with materialization and semijoin
#
CREATE TABLE t1 ( a INT, KEY(a) );
INSERT INTO t1 VALUES (1);
CREATE TABLE t2 ( b INT );
INSERT INTO t2 VALUES (2);
CREATE TABLE t3 ( c INT );
INSERT INTO t3 VALUES (2);
SELECT MIN(a) FROM t1, t2 WHERE b IN (SELECT c FROM t3 GROUP BY c);
MIN(a)
1
DROP TABLE t1,t2,t3;
#
#
# BUG#902632: Crash or invalid read at st_join_table::cleanup, st_table::disable_keyread
#
CREATE TABLE t1 ( a INT );
INSERT INTO t1 VALUES (1), (2);
CREATE TABLE t2 ( b INT );
INSERT INTO t2 VALUES (3), (4);
CREATE TABLE t3 ( c INT );
INSERT INTO t3 VALUES (5), (6);
SELECT * FROM t1 WHERE EXISTS (
SELECT DISTINCT b FROM t2
WHERE b <= a
AND b IN ( SELECT c FROM t3 GROUP BY c )
);
a
DROP TABLE t1,t2,t3;
#
# BUG#901506: Crash in TABLE_LIST::print on EXPLAIN EXTENDED
#
CREATE TABLE t1 ( a INT, KEY(a) );
INSERT INTO t1 VALUES (8);
EXPLAIN EXTENDED
SELECT * FROM t1
WHERE a IN ( SELECT MIN(a) FROM t1 );
id	select_type	table	type	possible_keys	key	key_len	ref	rows	filtered	Extra
1	PRIMARY	t1	system	NULL	NULL	NULL	NULL	1	100.00	
2	SUBQUERY	NULL	NULL	NULL	NULL	NULL	NULL	NULL	NULL	Select tables optimized away
Warnings:
Note	1003	select 8 AS `a` from dual where <expr_cache><8>(<in_optimizer>(8,<exists>(select min(`test`.`t1`.`a`) from `test`.`t1` having (<cache>(8) = <ref_null_helper>(min(`test`.`t1`.`a`))))))
DROP TABLE t1;
#
# BUG#904432: Wrong result with LEFT JOIN, constant table, semijoin=ON,materialization=ON
#
CREATE TABLE t1 ( a INT ) ENGINE=MyISAM;
INSERT INTO t1 VALUES (4);
CREATE TABLE t2 ( b INT NOT NULL, c INT );
INSERT INTO t2 VALUES (4,2),(4,2),(4,4),(1,1);
SELECT * FROM t1 LEFT JOIN t2 ON ( a = b )
WHERE a IN ( SELECT c FROM t2 );
a	b	c
4	4	2
4	4	2
4	4	4
DROP TABLE t1,t2;
#
# BUG#922254: Assertion `0' failed at item_cmpfunc.cc:5899: Item* Item_equal::get_first(JOIN_TAB*, Item*)
#
CREATE TABLE t1 ( a VARCHAR(3) );
CREATE TABLE t2 ( b VARCHAR(3), c VARCHAR(8), KEY(c) );
INSERT INTO t2 VALUES ('USA','Abilene'),('USA','Akron');
EXPLAIN
SELECT * FROM
( SELECT * FROM t1 ) AS alias1,
t2 AS alias2
WHERE b = a AND a IN (
SELECT alias3.c
FROM t2 AS alias3, t2 AS alias4
WHERE alias4.c = alias3.b
);
id	select_type	table	type	possible_keys	key	key_len	ref	rows	Extra
1	PRIMARY	NULL	NULL	NULL	NULL	NULL	NULL	NULL	Impossible WHERE noticed after reading const tables
3	MATERIALIZED	alias3	ALL	NULL	NULL	NULL	NULL	2	
3	MATERIALIZED	alias4	index	c	c	11	NULL	2	Using where; Using index; Using join buffer (flat, BNL join)
DROP TABLE t1,t2;
#
# BUG#928048: Query containing IN subquery with OR in the where clause returns a wrong result
#
create table t1 (a int, b int);
insert into t1 values (7,5), (3,3), (5,4), (9,3);
create table t2 (a int, b int, index i_a(a));
insert into t2 values
(4,2), (7,9), (7,4), (3,1), (5,3), (3,1), (9,4), (8,1);
explain select * from t1 where t1.a in (select a from t2 where t2.a=7 or t2.b<=1);
id	select_type	table	type	possible_keys	key	key_len	ref	rows	Extra
1	PRIMARY	t1	ALL	NULL	NULL	NULL	NULL	4	Using where
2	MATERIALIZED	t2	ALL	i_a	NULL	NULL	NULL	8	Using where
select * from t1 where t1.a in (select a from t2 where t2.a=7 or t2.b<=1);
a	b
7	5
3	3
drop table t1,t2;
#
# BUG#933407: Valgrind warnings in mark_as_null_row with materialization+semijoin, STRAIGHT_JOIN, impossible WHERE
#
CREATE TABLE t1 (a INT);
INSERT INTO t1 VALUES (0),(8);
SELECT STRAIGHT_JOIN MIN(a) FROM t1
WHERE a IN (
SELECT a FROM t1
WHERE 'condition'='impossible'
  );
MIN(a)
NULL
DROP TABLE t1;
#
# BUG#938131: Subquery materialization is not used in CREATE TABLE SELECT
# 
CREATE TABLE t1(a int);
INSERT INTO t1 values(1),(2);
CREATE TABLE t2(a int);
INSERT INTO t2 values(1),(2);
# Should use Materialization:
EXPLAIN SELECT * FROM t1 WHERE a IN (SELECT * FROM t2 GROUP BY a HAVING a > 1);
id	select_type	table	type	possible_keys	key	key_len	ref	rows	Extra
1	PRIMARY	t1	ALL	NULL	NULL	NULL	NULL	2	Using where
2	MATERIALIZED	t2	ALL	NULL	NULL	NULL	NULL	2	Using temporary
flush status;
CREATE TABLE t3 SELECT * FROM t1 WHERE a IN (SELECT * FROM t2 GROUP BY a HAVING a > 1);
SHOW STATUS LIKE 'Created_tmp_tables';
Variable_name	Value
Created_tmp_tables	3
DROP TABLE t1,t2,t3;
# 
# BUG#939009: Crash with aggregate function in IN subquery 
#
SET @save_optimizer_switch=@@optimizer_switch;
SET optimizer_switch='materialization=on,semijoin=on';
CREATE TABLE t1 (a int, b int);
INSERT INTO t1 VALUES (7,1), (4,2), (7,7);
CREATE TABLE t2 ( c INT );
INSERT INTO t2 VALUES (4), (7), (6);
EXPLAIN EXTENDED
SELECT * FROM t1
WHERE a IN (SELECT MAX(c) FROM t2) AND b=7 AND (a IS NULL OR a=b);
id	select_type	table	type	possible_keys	key	key_len	ref	rows	filtered	Extra
1	PRIMARY	<subquery2>	const	distinct_key	distinct_key	4	const	1	100.00	
1	PRIMARY	t1	ALL	NULL	NULL	NULL	NULL	3	100.00	Using where; Using join buffer (flat, BNL join)
2	MATERIALIZED	t2	ALL	NULL	NULL	NULL	NULL	3	100.00	
Warnings:
<<<<<<< HEAD
Note	1003	select `test`.`t1`.`a` AS `a`,`test`.`t1`.`b` AS `b` from  <materialize> (select max(`test`.`t2`.`c`) from `test`.`t2`) join `test`.`t1` where ((`test`.`t1`.`a` = `<subquery2>`.`MAX(c)`) and (`test`.`t1`.`b` = 7) and (<cache>(isnull(`<subquery2>`.`MAX(c)`)) or (`<subquery2>`.`MAX(c)` = 7)))
=======
Note	1003	select `test`.`t1`.`a` AS `a`,`test`.`t1`.`b` AS `b` from  <materialize> (select max(`test`.`t2`.`c`) from `test`.`t2`) join `test`.`t1` where ((`test`.`t1`.`b` = 7) and (`test`.`t1`.`a` = `<subquery2>`.`MAX(c)`) and (isnull(`<subquery2>`.`MAX(c)`) or (`<subquery2>`.`MAX(c)` = 7)))
>>>>>>> c4341d50
SELECT * FROM t1
WHERE a IN (SELECT MAX(c) FROM t2) AND b=7 AND (a IS NULL OR a=b);
a	b
7	7
EXPLAIN
SELECT * FROM t1
WHERE a IN (SELECT MAX(c) FROM t2 WHERE c < 4) AND b=7 AND (a IS NULL OR a=b);
id	select_type	table	type	possible_keys	key	key_len	ref	rows	Extra
1	PRIMARY	<subquery2>	const	distinct_key	distinct_key	4	const	1	
1	PRIMARY	t1	ALL	NULL	NULL	NULL	NULL	3	Using where; Using join buffer (flat, BNL join)
2	MATERIALIZED	t2	ALL	NULL	NULL	NULL	NULL	3	Using where
SELECT * FROM t1
WHERE a IN (SELECT MAX(c) FROM t2 WHERE c < 4) AND b=7 AND (a IS NULL OR a=b);
a	b
SET optimizer_switch=@save_optimizer_switch;
DROP TABLE t1,t2;
# 
# BUG#946055: Crash with semijoin IN subquery when hash join is used
#
CREATE TABLE t1 (a int);
INSERT INTO t1 VALUES (7);
CREATE TABLE t2 (b int, c int, d varchar(1), e varchar(1), KEY (c), KEY (d, c));
INSERT INTO t2 VALUES 
(4,2,'v','v'), (6,1,'v','v'), (0,5,'x','x'), (7,1,'x','x'),
(7,3,'i','i'), (7,1,'e','e'), (1,4,'p','p'), (1,2,'j','j');
SET @save_optimizer_switch=@@optimizer_switch;
SET @save_join_cache_level=@@join_cache_level;
SET join_cache_level=2;
EXPLAIN
SELECT a, c FROM t1, t2
WHERE (a, c) IN (SELECT s1.b, s1.c FROM t2 AS s1, t2 AS s2
WHERE s2.d = s1.e AND s1.e = (SELECT MAX(e) FROM t2));
id	select_type	table	type	possible_keys	key	key_len	ref	rows	Extra
1	PRIMARY	t1	system	NULL	NULL	NULL	NULL	1	
1	PRIMARY	t2	index	NULL	c	5	NULL	8	Using where; Using index
2	MATERIALIZED	s2	ref	d	d	4	const	2	Using where; Using index
2	MATERIALIZED	s1	ALL	NULL	NULL	NULL	NULL	8	Using where; Using join buffer (flat, BNL join)
3	SUBQUERY	t2	ALL	NULL	NULL	NULL	NULL	8	
SELECT a, c FROM t1, t2
WHERE (a, c) IN (SELECT s1.b, s1.c FROM t2 AS s1, t2 AS s2
WHERE s2.d = s1.e AND s1.e = (SELECT MAX(e) FROM t2));
a	c
7	1
7	1
7	1
SET optimizer_switch='join_cache_hashed=on';
SET join_cache_level=4;
EXPLAIN
SELECT a, c FROM t1, t2
WHERE (a, c) IN (SELECT s1.b, s1.c FROM t2 AS s1, t2 AS s2
WHERE s2.d = s1.e AND s1.e = (SELECT MAX(e) FROM t2));
id	select_type	table	type	possible_keys	key	key_len	ref	rows	Extra
1	PRIMARY	t1	system	NULL	NULL	NULL	NULL	1	
1	PRIMARY	t2	index	NULL	c	5	NULL	8	Using where; Using index
2	MATERIALIZED	s2	ref	d	d	4	const	2	Using where; Using index
2	MATERIALIZED	s1	ALL	NULL	NULL	NULL	NULL	8	Using where; Using join buffer (flat, BNL join)
3	SUBQUERY	t2	ALL	NULL	NULL	NULL	NULL	8	
SELECT a, c FROM t1, t2
WHERE (a, c) IN (SELECT s1.b, s1.c FROM t2 AS s1, t2 AS s2
WHERE s2.d = s1.e AND s1.e = (SELECT MAX(e) FROM t2));
a	c
7	1
7	1
7	1
SET optimizer_switch=@save_optimizer_switch;
SET join_cache_level=@save_join_cache_level;
DROP TABLE t1,t2;
#
# BUG#952297: Server crashes on 2nd execution of PS in Field::is_null with semijoin+materialization
#
CREATE TABLE t1 ( a VARCHAR(1) );
INSERT INTO t1 VALUES ('y'),('z');
CREATE TABLE t2 ( b VARCHAR(1), c VARCHAR(1) );
INSERT INTO t2 VALUES ('v','v'),('v','v');
CREATE VIEW v2 AS SELECT * FROM t2;
PREPARE ps FROM '
SELECT a FROM t1, v2
WHERE ( c, b ) IN ( SELECT b, b FROM t2 )
GROUP BY a ';
EXECUTE ps;
a
y
z
EXECUTE ps;
a
y
z
DROP VIEW v2;
DROP TABLE t1, t2;
#
# BUG#1000269: Wrong result (extra rows) with semijoin+materialization, IN subqueries, join_cache_level>0
#
CREATE TABLE t1 (a1 VARCHAR(1), a2 VARCHAR(1)) ENGINE=MyISAM;
INSERT INTO t1 VALUES ('b','b'),('e','e');
CREATE TABLE t2 (b1 VARCHAR(1), b2 VARCHAR(1), KEY(b1)) ENGINE=MyISAM;
INSERT INTO t2 VALUES ('v','v'),('s','s'),('l','l'), ('y','y'),('c','c'),('i','i');
SELECT * FROM t1, t2 WHERE b1 IN ( SELECT b2 FROM t2 WHERE b1 > 'o' ) AND ( b1 < 'l' OR a1 IN ('b','c') );
a1	a2	b1	b2
b	b	v	v
b	b	s	s
b	b	y	y
DROP TABLE t1,t2;
# This must be at the end:
set optimizer_switch=@subselect_sj_mat_tmp;
set join_cache_level=@save_join_cache_level;
set @subselect_mat_test_optimizer_switch_value=null;
set @@optimizer_switch='materialization=on,in_to_exists=off,semijoin=off';
set optimizer_switch='mrr=on,mrr_sort_keys=on,index_condition_pushdown=on';
create table t0 (a int);
insert into t0 values (0),(1),(2);
create table t1 (a int);
insert into t1 values (0),(1),(2);
explain select a, a in (select a from t1) from t0;
id	select_type	table	type	possible_keys	key	key_len	ref	rows	Extra
1	PRIMARY	t0	ALL	NULL	NULL	NULL	NULL	3	
2	MATERIALIZED	t1	ALL	NULL	NULL	NULL	NULL	3	
select a, a in (select a from t1) from t0;
a	a in (select a from t1)
0	1
1	1
2	1
prepare s from 'select a, a in (select a from t1) from t0';
execute s;
a	a in (select a from t1)
0	1
1	1
2	1
update t1 set a=123;
execute s;
a	a in (select a from t1)
0	0
1	0
2	0
drop table t0, t1;
#
# LPBUG#609121: RQG: wrong result on aggregate + NOT IN + HAVING and
# partial_match_table_scan=on
#
create table t1 (c1 int);
create table t2 (c2 int);
insert into t1 values (1);
insert into t2 values (2);
set @@optimizer_switch='semijoin=off';
EXPLAIN
SELECT SUM(c1) c1_sum FROM t1 WHERE c1 IN (SELECT c2 FROM t2);
id	select_type	table	type	possible_keys	key	key_len	ref	rows	Extra
1	PRIMARY	t1	system	NULL	NULL	NULL	NULL	1	
2	MATERIALIZED	t2	system	NULL	NULL	NULL	NULL	1	
SELECT SUM(c1) c1_sum FROM t1 WHERE c1 IN (SELECT c2 FROM t2);
c1_sum
NULL
EXPLAIN
SELECT SUM(c1) c1_sum FROM t1 WHERE c1 IN (SELECT c2 FROM t2) HAVING c1_sum;
id	select_type	table	type	possible_keys	key	key_len	ref	rows	Extra
1	PRIMARY	t1	system	NULL	NULL	NULL	NULL	1	
2	MATERIALIZED	t2	system	NULL	NULL	NULL	NULL	1	
SELECT SUM(c1) c1_sum FROM t1 WHERE c1 IN (SELECT c2 FROM t2) HAVING c1_sum;
c1_sum
drop table t1, t2;
#
# BUG#52344 - Subquery materialization: 
#  	     Assertion if subquery in on-clause of outer join
#
set @@optimizer_switch='semijoin=off';
CREATE TABLE t1 (i INTEGER);
INSERT INTO t1 VALUES (10);
CREATE TABLE t2 (j INTEGER);
INSERT INTO t2 VALUES (5);
CREATE TABLE t3 (k INTEGER);
EXPLAIN
SELECT i FROM t1 LEFT JOIN t2 ON (j) IN (SELECT k FROM t3);
id	select_type	table	type	possible_keys	key	key_len	ref	rows	Extra
1	PRIMARY	t1	system	NULL	NULL	NULL	NULL	1	
1	PRIMARY	t2	ALL	NULL	NULL	NULL	NULL	1	Using where
2	MATERIALIZED	t3	system	NULL	NULL	NULL	NULL	0	const row not found
SELECT i FROM t1 LEFT JOIN t2 ON (j) IN (SELECT k FROM t3);
i
10
EXPLAIN
SELECT i FROM t1 LEFT JOIN t2 ON (j) IN (SELECT max(k) FROM t3);
id	select_type	table	type	possible_keys	key	key_len	ref	rows	Extra
1	PRIMARY	t1	system	NULL	NULL	NULL	NULL	1	
1	PRIMARY	t2	ALL	NULL	NULL	NULL	NULL	1	Using where
2	MATERIALIZED	t3	system	NULL	NULL	NULL	NULL	0	const row not found
SELECT i FROM t1 LEFT JOIN t2 ON (j) IN (SELECT max(k) FROM t3);
i
10
DROP TABLE t1, t2, t3;
#
# LPBUG#611622/BUG#52344: Subquery materialization:  Assertion 
#                         if subquery in on-clause of outer join
#
CREATE TABLE t1 (c1 int);
INSERT INTO t1 VALUES (1),(2);
CREATE TABLE t2 (c2 int);
INSERT INTO t2 VALUES (10);
PREPARE st1 FROM "
SELECT *
FROM t2 LEFT JOIN t2 t3 ON (8, 4) IN (SELECT c1, c1 FROM t1)";
EXECUTE st1;
c2	c2
10	NULL
EXECUTE st1;
c2	c2
10	NULL
DROP TABLE t1, t2;
# 
# Testcase backport: BUG#46548 IN-subqueries return 0 rows with materialization=on
# 
CREATE TABLE t1 (
pk int,
a varchar(1),
b varchar(4),
c varchar(4),
d varchar(4),
PRIMARY KEY (pk)
);
INSERT INTO t1 VALUES (1,'o','ffff','ffff','ffoo'),(2,'f','ffff','ffff','ffff');
CREATE TABLE t2 LIKE t1;
INSERT INTO t2 VALUES (1,'i','iiii','iiii','iiii'),(2,'f','ffff','ffff','ffff');
SET @@optimizer_switch='default,semijoin=on,materialization=on';
EXPLAIN SELECT pk FROM t1 WHERE (a) IN (SELECT a FROM t2 WHERE pk > 0);
id	select_type	table	type	possible_keys	key	key_len	ref	rows	Extra
1	PRIMARY	t1	ALL	NULL	NULL	NULL	NULL	2	
1	PRIMARY	<subquery2>	eq_ref	distinct_key	distinct_key	4	func	1	
2	MATERIALIZED	t2	range	PRIMARY	PRIMARY	4	NULL	2	Using index condition
SELECT pk FROM t1 WHERE (a) IN (SELECT a FROM t2 WHERE pk > 0);
pk
2
SELECT pk FROM t1 WHERE (b,c,d) IN (SELECT b,c,d FROM t2 WHERE pk > 0);
pk
2
DROP TABLE t1, t2;
#
# BUG#724228: Wrong result with materialization=on and three aggregates in maria-5.3-mwl90
#
CREATE TABLE t1 ( f2 int(11)) ;
INSERT IGNORE INTO t1 VALUES ('7'),('9'),('7'),('4'),('2'),('6'),('8'),('5'),('6'),('188'),('2'),('1'),('1'),('0'),('9'),('4');
CREATE TABLE t2 ( f1 int(11), f2 int(11)) ENGINE=MyISAM;
INSERT IGNORE INTO t2 VALUES ('1','1');
CREATE TABLE t3 ( f1 int(11), f2 int(11), f3 int(11), PRIMARY KEY (f1)) ;
INSERT IGNORE INTO t3 VALUES ('16','6','1'),('18','3','4'),('19',NULL,'9'),('20','0','6'),('41','2','0'),('42','2','5'),('43','9','6'),('44','7','4'),('45','1','4'),('46','222','238'),('47','3','6'),('48','6','6'),('49',NULL,'1'),('50','5','1');
SET @_save_join_cache_level = @@join_cache_level;
SET @_save_optimizer_switch = @@optimizer_switch;
SET join_cache_level = 1;
SET optimizer_switch='materialization=on';
SELECT f1 FROM t3
WHERE 
f1 NOT IN (SELECT MAX(f2) FROM t1) AND 
f3 IN (SELECT MIN(f1) FROM t2) AND 
f1 IN (SELECT COUNT(f2) FROM t1);
f1
16
SET @@join_cache_level = @_save_join_cache_level;
SET @@optimizer_switch = @_save_optimizer_switch;
drop table t1, t2, t3;
#
# LPBUG#719198 Ordered_key::cmp_key_with_search_key(rownum_t): Assertion `!compare_pred[i]->null_value'
# failed with subquery on both sides of NOT IN and materialization
#
CREATE TABLE t1 (f1a int, f1b int) ;
INSERT IGNORE INTO t1 VALUES (1,1),(2,2);
CREATE TABLE t2 ( f2 int);
INSERT IGNORE INTO t2 VALUES (3),(4);
CREATE TABLE t3 (f3a int, f3b int);
set @@optimizer_switch='materialization=on,partial_match_rowid_merge=on,partial_match_table_scan=off,in_to_exists=off';
EXPLAIN
SELECT * FROM t2 WHERE (SELECT f3a FROM t3) NOT IN (SELECT f1a FROM t1);
id	select_type	table	type	possible_keys	key	key_len	ref	rows	Extra
1	PRIMARY	NULL	NULL	NULL	NULL	NULL	NULL	NULL	Impossible WHERE
3	MATERIALIZED	t1	ALL	NULL	NULL	NULL	NULL	2	
2	SUBQUERY	NULL	NULL	NULL	NULL	NULL	NULL	NULL	no matching row in const table
SELECT * FROM t2 WHERE (SELECT f3a FROM t3) NOT IN (SELECT f1a FROM t1);
f2
EXPLAIN
SELECT (SELECT f3a FROM t3) NOT IN (SELECT f1a FROM t1);
id	select_type	table	type	possible_keys	key	key_len	ref	rows	Extra
1	PRIMARY	NULL	NULL	NULL	NULL	NULL	NULL	NULL	No tables used
3	SUBQUERY	t1	ALL	NULL	NULL	NULL	NULL	2	Using where
2	SUBQUERY	NULL	NULL	NULL	NULL	NULL	NULL	NULL	no matching row in const table
SELECT (SELECT f3a FROM t3) NOT IN (SELECT f1a FROM t1);
(SELECT f3a FROM t3) NOT IN (SELECT f1a FROM t1)
NULL
EXPLAIN
SELECT * FROM t2 WHERE (SELECT f3a, f3b FROM t3) NOT IN (SELECT f1a, f1b FROM t1);
id	select_type	table	type	possible_keys	key	key_len	ref	rows	Extra
1	PRIMARY	NULL	NULL	NULL	NULL	NULL	NULL	NULL	Impossible WHERE
3	MATERIALIZED	t1	ALL	NULL	NULL	NULL	NULL	2	
2	SUBQUERY	NULL	NULL	NULL	NULL	NULL	NULL	NULL	no matching row in const table
SELECT * FROM t2 WHERE (SELECT f3a, f3b FROM t3) NOT IN (SELECT f1a, f1b FROM t1);
f2
EXPLAIN
SELECT (SELECT f3a, f3b FROM t3) NOT IN (SELECT f1a, f1b FROM t1);
id	select_type	table	type	possible_keys	key	key_len	ref	rows	Extra
1	PRIMARY	NULL	NULL	NULL	NULL	NULL	NULL	NULL	No tables used
3	SUBQUERY	t1	ALL	NULL	NULL	NULL	NULL	2	Using where
2	SUBQUERY	NULL	NULL	NULL	NULL	NULL	NULL	NULL	no matching row in const table
SELECT (SELECT f3a, f3b FROM t3) NOT IN (SELECT f1a, f1b FROM t1);
(SELECT f3a, f3b FROM t3) NOT IN (SELECT f1a, f1b FROM t1)
NULL
drop table t1, t2, t3;
#
# LPBUG#730604 Assertion `bit < (map)->n_bits' failed in maria-5.3 with
#  partial_match_rowid_merge
#
CREATE TABLE t1 (f1 int NOT NULL, f2 int, f3 int) ;
CREATE TABLE t2 (f1 int NOT NULL, f2 int, f3 int) ;
INSERT INTO t1 VALUES (60, 3, null), (61, null, 77);
INSERT INTO t2 VALUES (1000,6,2);
set @@optimizer_switch='materialization=on,partial_match_rowid_merge=on,partial_match_table_scan=off,in_to_exists=off';
EXPLAIN
SELECT (f1, f2, f3) NOT IN
(SELECT COUNT(DISTINCT f2), f1, f3 FROM t1 GROUP BY f1, f3)
FROM t2;
id	select_type	table	type	possible_keys	key	key_len	ref	rows	Extra
1	PRIMARY	t2	system	NULL	NULL	NULL	NULL	1	
2	MATERIALIZED	t1	ALL	NULL	NULL	NULL	NULL	2	Using filesort
SELECT (f1, f2, f3) NOT IN
(SELECT COUNT(DISTINCT f2), f1, f3 FROM t1 GROUP BY f1, f3)
FROM t2;
(f1, f2, f3) NOT IN
(SELECT COUNT(DISTINCT f2), f1, f3 FROM t1 GROUP BY f1, f3)
1
drop table t1, t2;
#
# LPBUG#702301: MAX in select + always false WHERE with SQ
#
CREATE TABLE t1 (a int, b int, KEY (b));
INSERT INTO t1 VALUES (3,1), (4,2);
CREATE TABLE t2 (a int);
INSERT INTO t2 VALUES (7), (8);
set @@optimizer_switch='materialization=on,in_to_exists=off,semijoin=off';
SELECT MAX(t1.b) AS max_res FROM t1 WHERE (9) IN (SELECT a FROM t2);
max_res
NULL
EXPLAIN EXTENDED
SELECT MAX(t1.b) AS max_res FROM t1 WHERE (9) IN (SELECT a FROM t2);
id	select_type	table	type	possible_keys	key	key_len	ref	rows	filtered	Extra
1	PRIMARY	NULL	NULL	NULL	NULL	NULL	NULL	NULL	NULL	Impossible WHERE
2	MATERIALIZED	t2	ALL	NULL	NULL	NULL	NULL	2	100.00	
Warnings:
Note	1003	select max(`test`.`t1`.`b`) AS `max_res` from `test`.`t1` where 0
set @@optimizer_switch='materialization=off,in_to_exists=on,semijoin=off';
SELECT MAX(t1.b) AS max_res FROM t1 WHERE (9) IN (SELECT a FROM t2);
max_res
NULL
EXPLAIN EXTENDED
SELECT MAX(t1.b) AS max_res FROM t1 WHERE (9) IN (SELECT a FROM t2);
id	select_type	table	type	possible_keys	key	key_len	ref	rows	filtered	Extra
1	PRIMARY	NULL	NULL	NULL	NULL	NULL	NULL	NULL	NULL	Impossible WHERE
2	SUBQUERY	t2	ALL	NULL	NULL	NULL	NULL	2	100.00	Using where
Warnings:
Note	1003	select max(`test`.`t1`.`b`) AS `max_res` from `test`.`t1` where 0
DROP TABLE t1,t2;
#
# LPBUG#825095: Wrong result with materialization and NOT IN with 2 expressions
#
CREATE TABLE t1 (a int,b int);
INSERT INTO t1 VALUES (4,4),(4,2);
CREATE TABLE t2 (b int, a int);
INSERT INTO t2 VALUES (4,3),(8,4);
set @@optimizer_switch='semijoin=off,in_to_exists=off,materialization=on,partial_match_rowid_merge=on,partial_match_table_scan=off';
EXPLAIN SELECT *
FROM t1
WHERE (a, b) NOT IN (SELECT a, b FROM t2);
id	select_type	table	type	possible_keys	key	key_len	ref	rows	Extra
1	PRIMARY	t1	ALL	NULL	NULL	NULL	NULL	2	Using where
2	MATERIALIZED	t2	ALL	NULL	NULL	NULL	NULL	2	
SELECT *
FROM t1
WHERE (a, b) NOT IN (SELECT a, b FROM t2);
a	b
4	4
4	2
EXPLAIN
SELECT a, b, (a, b) NOT IN (SELECT a, b FROM t2) as sq
FROM t1;
id	select_type	table	type	possible_keys	key	key_len	ref	rows	Extra
1	PRIMARY	t1	ALL	NULL	NULL	NULL	NULL	2	
2	MATERIALIZED	t2	ALL	NULL	NULL	NULL	NULL	2	
SELECT a, b, (a, b) NOT IN (SELECT a, b FROM t2) as sq
FROM t1;
a	b	sq
4	4	1
4	2	1
drop table t1, t2;<|MERGE_RESOLUTION|>--- conflicted
+++ resolved
@@ -1896,11 +1896,7 @@
 1	PRIMARY	t1	ALL	NULL	NULL	NULL	NULL	3	100.00	Using where; Using join buffer (flat, BNL join)
 2	MATERIALIZED	t2	ALL	NULL	NULL	NULL	NULL	3	100.00	
 Warnings:
-<<<<<<< HEAD
-Note	1003	select `test`.`t1`.`a` AS `a`,`test`.`t1`.`b` AS `b` from  <materialize> (select max(`test`.`t2`.`c`) from `test`.`t2`) join `test`.`t1` where ((`test`.`t1`.`a` = `<subquery2>`.`MAX(c)`) and (`test`.`t1`.`b` = 7) and (<cache>(isnull(`<subquery2>`.`MAX(c)`)) or (`<subquery2>`.`MAX(c)` = 7)))
-=======
-Note	1003	select `test`.`t1`.`a` AS `a`,`test`.`t1`.`b` AS `b` from  <materialize> (select max(`test`.`t2`.`c`) from `test`.`t2`) join `test`.`t1` where ((`test`.`t1`.`b` = 7) and (`test`.`t1`.`a` = `<subquery2>`.`MAX(c)`) and (isnull(`<subquery2>`.`MAX(c)`) or (`<subquery2>`.`MAX(c)` = 7)))
->>>>>>> c4341d50
+Note	1003	select `test`.`t1`.`a` AS `a`,`test`.`t1`.`b` AS `b` from  <materialize> (select max(`test`.`t2`.`c`) from `test`.`t2`) join `test`.`t1` where ((`test`.`t1`.`b` = 7) and (`test`.`t1`.`a` = `<subquery2>`.`MAX(c)`) and (<cache>(isnull(`<subquery2>`.`MAX(c)`)) or (`<subquery2>`.`MAX(c)` = 7)))
 SELECT * FROM t1
 WHERE a IN (SELECT MAX(c) FROM t2) AND b=7 AND (a IS NULL OR a=b);
 a	b
