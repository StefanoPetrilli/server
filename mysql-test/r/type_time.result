drop table if exists t1;
create table t1 (t time);
insert into t1 values("10:22:33"),("12:34:56.78"),(10),(1234),(123456.78),(1234559.99),("1"),("1:23"),("1:23:45"), ("10.22"), ("-10  1:22:33.45"),("20 10:22:33"),("1999-02-03 20:33:34");
Warnings:
Note	1265	Data truncated for column 't' at row 13
insert t1 values (30),(1230),("1230"),("12:30"),("12:30:35"),("1 12:30:31.32");
select * from t1;
t
10:22:33
12:34:56
00:00:10
00:12:34
12:34:56
123:45:59
00:00:01
01:23:00
01:23:45
00:00:10
-241:22:33
490:22:33
20:33:34
00:00:30
00:12:30
00:12:30
12:30:00
12:30:35
36:30:31
insert into t1 values("10.22.22"),(1234567),(123456789),(123456789.10),("10 22:22"),("12.45a");
Warnings:
Warning	1265	Data truncated for column 't' at row 1
Warning	1265	Data truncated for column 't' at row 2
Warning	1265	Data truncated for column 't' at row 3
Warning	1265	Data truncated for column 't' at row 4
Warning	1265	Data truncated for column 't' at row 6
select * from t1;
t
10:22:33
12:34:56
00:00:10
00:12:34
12:34:56
123:45:59
00:00:01
01:23:00
01:23:45
00:00:10
-241:22:33
490:22:33
20:33:34
00:00:30
00:12:30
00:12:30
12:30:00
12:30:35
36:30:31
00:00:10
00:00:00
00:00:00
00:00:00
262:22:00
00:00:12
drop table t1;
create table t1 (t time);
insert into t1 values ('09:00:00'),('13:00:00'),('19:38:34'), ('13:00:00'),('09:00:00'),('09:00:00'),('13:00:00'),('13:00:00'),('13:00:00'),('09:00:00');
select t, time_to_sec(t),sec_to_time(time_to_sec(t)) from t1;
t	time_to_sec(t)	sec_to_time(time_to_sec(t))
09:00:00	32400	09:00:00
13:00:00	46800	13:00:00
19:38:34	70714	19:38:34
13:00:00	46800	13:00:00
09:00:00	32400	09:00:00
09:00:00	32400	09:00:00
13:00:00	46800	13:00:00
13:00:00	46800	13:00:00
13:00:00	46800	13:00:00
09:00:00	32400	09:00:00
select sec_to_time(time_to_sec(t)) from t1;
sec_to_time(time_to_sec(t))
09:00:00
13:00:00
19:38:34
13:00:00
09:00:00
09:00:00
13:00:00
13:00:00
13:00:00
09:00:00
drop table t1;
End of 4.1 tests
select cast('100:55:50' as time) < cast('24:00:00' as time);
cast('100:55:50' as time) < cast('24:00:00' as time)
0
select cast('100:55:50' as time) < cast('024:00:00' as time);
cast('100:55:50' as time) < cast('024:00:00' as time)
0
select cast('300:55:50' as time) < cast('240:00:00' as time);
cast('300:55:50' as time) < cast('240:00:00' as time)
0
select cast('100:55:50' as time) > cast('24:00:00' as time);
cast('100:55:50' as time) > cast('24:00:00' as time)
1
select cast('100:55:50' as time) > cast('024:00:00' as time);
cast('100:55:50' as time) > cast('024:00:00' as time)
1
select cast('300:55:50' as time) > cast('240:00:00' as time);
cast('300:55:50' as time) > cast('240:00:00' as time)
1
create table t1 (f1 time);
insert into t1 values ('24:00:00');
select cast('24:00:00' as time) = (select f1 from t1);
cast('24:00:00' as time) = (select f1 from t1)
1
drop table t1;
create table t1(f1 time, f2 time);
insert into t1 values('20:00:00','150:00:00');
select 1 from t1 where cast('100:00:00' as time) between f1 and f2;
1
1
drop table t1;
CREATE TABLE  t1 (
f2 date NOT NULL,
f3 int(11) unsigned NOT NULL default '0',
PRIMARY KEY  (f3, f2)
);
insert into t1 values('2007-07-01', 1);
insert into t1 values('2007-07-01', 2);
insert into t1 values('2007-07-02', 1);
insert into t1 values('2007-07-02', 2);
SELECT sum(f3) FROM t1 where f2='2007-07-01 00:00:00' group by f2;
sum(f3)
3
drop table t1;
#
# Bug #44792: valgrind warning when casting from time to time
#
CREATE TABLE t1 (c TIME);
INSERT INTO t1 VALUES ('0:00:00');
SELECT CAST(c AS TIME) FROM t1;
CAST(c AS TIME)
00:00:00
DROP TABLE t1;
End of 5.0 tests
#
# Bug#53942 valgrind warnings with timestamp() function and incomplete datetime values
#
CREATE TABLE t1(f1 TIME);
INSERT INTO t1 VALUES ('23:38:57');
SELECT TIMESTAMP(f1,'1') FROM t1;
TIMESTAMP(f1,'1')
NULL
DROP TABLE t1;
End of 5.1 tests
create table t1 (a time);
insert t1 values (-131415);
select * from t1;
a
-13:14:15
drop table t1;
create table t1 (f1 time , f2 varchar(5), key(f1));
insert into t1 values ('00:20:01','a'),('00:20:03','b');
select * from t1 force key (f1) where f1 < curdate();
f1	f2
00:20:01	a
00:20:03	b
select * from t1 ignore key (f1) where f1 < curdate();
f1	f2
00:20:01	a
00:20:03	b
drop table t1;
create table t1(f1 time);
insert into t1 values ('23:38:57');
select f1, f1 = '2010-10-11 23:38:57' from t1;
f1	f1 = '2010-10-11 23:38:57'
23:38:57	0
drop table t1;
<<<<<<< HEAD
CREATE TABLE t1 (f1 TIME);
INSERT INTO t1 VALUES ('24:00:00');
SELECT      '24:00:00' = (SELECT f1 FROM t1);
'24:00:00' = (SELECT f1 FROM t1)
1
SELECT CAST('24:00:00' AS TIME) = (SELECT f1 FROM t1);
CAST('24:00:00' AS TIME) = (SELECT f1 FROM t1)
1
SELECT CAST('-24:00:00' AS TIME) = (SELECT f1 FROM t1);
CAST('-24:00:00' AS TIME) = (SELECT f1 FROM t1)
0
TRUNCATE t1;
INSERT INTO t1 VALUES ('-24:00:00');
SELECT CAST('24:00:00' AS TIME) = (SELECT f1 FROM t1);
CAST('24:00:00' AS TIME) = (SELECT f1 FROM t1)
0
SELECT CAST('-24:00:00' AS TIME) = (SELECT f1 FROM t1);
CAST('-24:00:00' AS TIME) = (SELECT f1 FROM t1)
1
SELECT '-24:00:00' = (SELECT f1 FROM t1);
'-24:00:00' = (SELECT f1 FROM t1)
1
DROP TABLE t1;
=======
#
# MDEV-4634 Crash in CONVERT_TZ
#
SELECT CONVERT_TZ(GREATEST(TIME('00:00:00'),TIME('00:00:00')),'+00:00','+7:5');
CONVERT_TZ(GREATEST(TIME('00:00:00'),TIME('00:00:00')),'+00:00','+7:5')
NULL
Warnings:
Warning	1292	Incorrect datetime value: '0000-00-00 00:00:00'
#
# End of 5.3 tests
#
>>>>>>> 0e44faf2
<|MERGE_RESOLUTION|>--- conflicted
+++ resolved
@@ -174,31 +174,6 @@
 f1	f1 = '2010-10-11 23:38:57'
 23:38:57	0
 drop table t1;
-<<<<<<< HEAD
-CREATE TABLE t1 (f1 TIME);
-INSERT INTO t1 VALUES ('24:00:00');
-SELECT      '24:00:00' = (SELECT f1 FROM t1);
-'24:00:00' = (SELECT f1 FROM t1)
-1
-SELECT CAST('24:00:00' AS TIME) = (SELECT f1 FROM t1);
-CAST('24:00:00' AS TIME) = (SELECT f1 FROM t1)
-1
-SELECT CAST('-24:00:00' AS TIME) = (SELECT f1 FROM t1);
-CAST('-24:00:00' AS TIME) = (SELECT f1 FROM t1)
-0
-TRUNCATE t1;
-INSERT INTO t1 VALUES ('-24:00:00');
-SELECT CAST('24:00:00' AS TIME) = (SELECT f1 FROM t1);
-CAST('24:00:00' AS TIME) = (SELECT f1 FROM t1)
-0
-SELECT CAST('-24:00:00' AS TIME) = (SELECT f1 FROM t1);
-CAST('-24:00:00' AS TIME) = (SELECT f1 FROM t1)
-1
-SELECT '-24:00:00' = (SELECT f1 FROM t1);
-'-24:00:00' = (SELECT f1 FROM t1)
-1
-DROP TABLE t1;
-=======
 #
 # MDEV-4634 Crash in CONVERT_TZ
 #
@@ -210,4 +185,26 @@
 #
 # End of 5.3 tests
 #
->>>>>>> 0e44faf2
+CREATE TABLE t1 (f1 TIME);
+INSERT INTO t1 VALUES ('24:00:00');
+SELECT      '24:00:00' = (SELECT f1 FROM t1);
+'24:00:00' = (SELECT f1 FROM t1)
+1
+SELECT CAST('24:00:00' AS TIME) = (SELECT f1 FROM t1);
+CAST('24:00:00' AS TIME) = (SELECT f1 FROM t1)
+1
+SELECT CAST('-24:00:00' AS TIME) = (SELECT f1 FROM t1);
+CAST('-24:00:00' AS TIME) = (SELECT f1 FROM t1)
+0
+TRUNCATE t1;
+INSERT INTO t1 VALUES ('-24:00:00');
+SELECT CAST('24:00:00' AS TIME) = (SELECT f1 FROM t1);
+CAST('24:00:00' AS TIME) = (SELECT f1 FROM t1)
+0
+SELECT CAST('-24:00:00' AS TIME) = (SELECT f1 FROM t1);
+CAST('-24:00:00' AS TIME) = (SELECT f1 FROM t1)
+1
+SELECT '-24:00:00' = (SELECT f1 FROM t1);
+'-24:00:00' = (SELECT f1 FROM t1)
+1
+DROP TABLE t1;