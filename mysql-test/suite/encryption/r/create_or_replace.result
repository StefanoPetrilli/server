--- conflicted
+++ resolved
@@ -14,18 +14,8 @@
 connect  con2,localhost,root,,test;
 disconnect con1;
 disconnect con2;
-<<<<<<< HEAD
-SET GLOBAL innodb_encrypt_tables = OFF;
-SET GLOBAL innodb_encryption_threads = 4;
-# Wait max 10 min for key encryption threads to decrypt all spaces
-# Success!
-SET GLOBAL innodb_encryption_threads = 0;
-SET GLOBAL innodb_encrypt_tables = OFF;
-# restart
-=======
 connection default;
 drop table create_or_replace_t, table1_int_autoinc, table0_int_autoinc,
 table10_int_autoinc;
 SET GLOBAL innodb_encryption_threads = @save_threads;
-SET GLOBAL innodb_encrypt_tables = @save_tables;
->>>>>>> 2cf489d4
+SET GLOBAL innodb_encrypt_tables = @save_tables;