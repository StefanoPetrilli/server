SHOW TABLES FROM information_schema LIKE 'TABLE_CONSTRAINTS';
Tables_in_information_schema (TABLE_CONSTRAINTS)
TABLE_CONSTRAINTS
#######################################################################
# Testcase 3.2.1.1: INFORMATION_SCHEMA tables can be queried via SELECT
#######################################################################
DROP VIEW      IF EXISTS test.v1;
DROP PROCEDURE IF EXISTS test.p1;
DROP FUNCTION  IF EXISTS test.f1;
CREATE VIEW test.v1 AS     SELECT * FROM information_schema.TABLE_CONSTRAINTS;
CREATE PROCEDURE test.p1() SELECT * FROM information_schema.TABLE_CONSTRAINTS;
CREATE FUNCTION test.f1() returns BIGINT
BEGIN
DECLARE counter BIGINT DEFAULT NULL;
SELECT COUNT(*) INTO counter FROM information_schema.TABLE_CONSTRAINTS;
RETURN counter;
END//
# Attention: The printing of the next result sets is disabled.
SELECT * FROM information_schema.TABLE_CONSTRAINTS;
SELECT * FROM test.v1;
CALL test.p1;
SELECT test.f1();
DROP VIEW test.v1;
DROP PROCEDURE test.p1;
DROP FUNCTION test.f1;
#########################################################################
# Testcase 3.2.10.1: INFORMATION_SCHEMA.TABLE_CONSTRAINTS layout
#########################################################################
DESCRIBE          information_schema.TABLE_CONSTRAINTS;
Field	Type	Null	Key	Default	Extra
CONSTRAINT_CATALOG	varchar(512)	NO		NULL	
CONSTRAINT_SCHEMA	varchar(64)	NO		NULL	
CONSTRAINT_NAME	varchar(64)	NO		NULL	
TABLE_SCHEMA	varchar(64)	NO		NULL	
TABLE_NAME	varchar(64)	NO		NULL	
CONSTRAINT_TYPE	varchar(64)	NO		NULL	
SHOW CREATE TABLE information_schema.TABLE_CONSTRAINTS;
Table	Create Table
TABLE_CONSTRAINTS	CREATE TEMPORARY TABLE `TABLE_CONSTRAINTS` (
  `CONSTRAINT_CATALOG` varchar(512) NOT NULL,
  `CONSTRAINT_SCHEMA` varchar(64) NOT NULL,
  `CONSTRAINT_NAME` varchar(64) NOT NULL,
  `TABLE_SCHEMA` varchar(64) NOT NULL,
  `TABLE_NAME` varchar(64) NOT NULL,
  `CONSTRAINT_TYPE` varchar(64) NOT NULL
<<<<<<< HEAD
) ENGINE=MEMORY DEFAULT CHARSET=utf8mb3
=======
) ENGINE=MEMORY DEFAULT CHARSET=utf8 COLLATE=utf8_general_ci
>>>>>>> 0792aff1
SHOW COLUMNS FROM information_schema.TABLE_CONSTRAINTS;
Field	Type	Null	Key	Default	Extra
CONSTRAINT_CATALOG	varchar(512)	NO		NULL	
CONSTRAINT_SCHEMA	varchar(64)	NO		NULL	
CONSTRAINT_NAME	varchar(64)	NO		NULL	
TABLE_SCHEMA	varchar(64)	NO		NULL	
TABLE_NAME	varchar(64)	NO		NULL	
CONSTRAINT_TYPE	varchar(64)	NO		NULL	
SELECT constraint_catalog, constraint_schema, constraint_name,
table_schema, table_name
FROM information_schema.table_constraints
WHERE constraint_catalog IS NOT NULL
ORDER BY constraint_schema, table_name, constraint_name;
constraint_catalog	constraint_schema	constraint_name	table_schema	table_name
def	mysql	PRIMARY	mysql	columns_priv
def	mysql	PRIMARY	mysql	column_stats
def	mysql	PRIMARY	mysql	db
def	mysql	PRIMARY	mysql	event
def	mysql	PRIMARY	mysql	func
def	mysql	PRIMARY	mysql	global_priv
def	mysql	Priv	mysql	global_priv
def	mysql	PRIMARY	mysql	gtid_slave_pos
def	mysql	name	mysql	help_category
def	mysql	PRIMARY	mysql	help_category
def	mysql	name	mysql	help_keyword
def	mysql	PRIMARY	mysql	help_keyword
def	mysql	PRIMARY	mysql	help_relation
def	mysql	name	mysql	help_topic
def	mysql	PRIMARY	mysql	help_topic
def	mysql	PRIMARY	mysql	index_stats
def	mysql	PRIMARY	mysql	innodb_index_stats
def	mysql	PRIMARY	mysql	innodb_table_stats
def	mysql	PRIMARY	mysql	plugin
def	mysql	PRIMARY	mysql	proc
def	mysql	PRIMARY	mysql	procs_priv
def	mysql	PRIMARY	mysql	proxies_priv
def	mysql	Host	mysql	roles_mapping
def	mysql	PRIMARY	mysql	servers
def	mysql	PRIMARY	mysql	tables_priv
def	mysql	PRIMARY	mysql	table_stats
def	mysql	PRIMARY	mysql	time_zone
def	mysql	PRIMARY	mysql	time_zone_leap_second
def	mysql	PRIMARY	mysql	time_zone_name
def	mysql	PRIMARY	mysql	time_zone_transition
def	mysql	PRIMARY	mysql	time_zone_transition_type
def	mysql	commit_id	mysql	transaction_registry
def	mysql	PRIMARY	mysql	transaction_registry
def	sys	PRIMARY	sys	sys_config
#########################################################################################
# Testcase 3.2.7.2 + 3.2.7.3: INFORMATION_SCHEMA.TABLE_CONSTRAINTS accessible information
#########################################################################################
DROP DATABASE IF EXISTS db_datadict;
CREATE DATABASE db_datadict;
CREATE TABLE db_datadict.t1 (f1 BIGINT, f2 BIGINT, f3 BIGINT, f4 BIGINT,
f5 BIGINT, f6 BIGINT, PRIMARY KEY (f1,f2))
ENGINE = <some_engine_type>;
CREATE UNIQUE INDEX my_idx1 ON db_datadict.t1(f6,f1);
CREATE UNIQUE INDEX my_idx2 ON db_datadict.t1(f3);
CREATE TABLE db_datadict.t2 (f1 BIGINT, f2 BIGINT, f3 BIGINT, f4 BIGINT,
f5 BIGINT, f6 BIGINT, PRIMARY KEY (f1,f2))
ENGINE = <some_engine_type>;
DROP   USER 'testuser1'@'localhost';
CREATE USER 'testuser1'@'localhost';
GRANT SELECT(f5) ON db_datadict.t1 TO 'testuser1'@'localhost';
SHOW GRANTS FOR 'testuser1'@'localhost';
Grants for testuser1@localhost
GRANT USAGE ON *.* TO `testuser1`@`localhost`
GRANT SELECT (f5) ON `db_datadict`.`t1` TO `testuser1`@`localhost`
SELECT * FROM information_schema.table_constraints
WHERE table_schema = 'db_datadict'
ORDER BY table_schema,table_name, constraint_name;
CONSTRAINT_CATALOG	CONSTRAINT_SCHEMA	CONSTRAINT_NAME	TABLE_SCHEMA	TABLE_NAME	CONSTRAINT_TYPE
def	db_datadict	my_idx1	db_datadict	t1	UNIQUE
def	db_datadict	my_idx2	db_datadict	t1	UNIQUE
def	db_datadict	PRIMARY	db_datadict	t1	PRIMARY KEY
def	db_datadict	PRIMARY	db_datadict	t2	PRIMARY KEY
SHOW INDEXES FROM db_datadict.t1;
Table	Non_unique	Key_name	Seq_in_index	Column_name	Collation	Cardinality	Sub_part	Packed	Null	Index_type	Comment	Index_comment	Ignored
t1	0	PRIMARY	1	f1	###	###	###	###	###	###	###		NO
t1	0	PRIMARY	2	f2	###	###	###	###	###	###	###		NO
t1	0	my_idx1	1	f6	###	###	###	###	###	###	###		NO
t1	0	my_idx1	2	f1	###	###	###	###	###	###	###		NO
t1	0	my_idx2	1	f3	###	###	###	###	###	###	###		NO
SHOW INDEXES FROM db_datadict.t2;
Table	Non_unique	Key_name	Seq_in_index	Column_name	Collation	Cardinality	Sub_part	Packed	Null	Index_type	Comment	Index_comment	Ignored
t2	0	PRIMARY	1	f1	###	###	###	###	###	###	###		NO
t2	0	PRIMARY	2	f2	###	###	###	###	###	###	###		NO
connect  testuser1, localhost, testuser1, , db_datadict;
SHOW GRANTS FOR 'testuser1'@'localhost';
Grants for testuser1@localhost
GRANT USAGE ON *.* TO `testuser1`@`localhost`
GRANT SELECT (f5) ON `db_datadict`.`t1` TO `testuser1`@`localhost`
SELECT * FROM information_schema.table_constraints
WHERE table_schema = 'db_datadict'
ORDER BY table_schema,table_name, constraint_name;
CONSTRAINT_CATALOG	CONSTRAINT_SCHEMA	CONSTRAINT_NAME	TABLE_SCHEMA	TABLE_NAME	CONSTRAINT_TYPE
def	db_datadict	my_idx1	db_datadict	t1	UNIQUE
def	db_datadict	my_idx2	db_datadict	t1	UNIQUE
def	db_datadict	PRIMARY	db_datadict	t1	PRIMARY KEY
SHOW INDEXES FROM db_datadict.t1;
Table	Non_unique	Key_name	Seq_in_index	Column_name	Collation	Cardinality	Sub_part	Packed	Null	Index_type	Comment	Index_comment	Ignored
t1	0	PRIMARY	1	f1	###	###	###	###	###	###	###		NO
t1	0	PRIMARY	2	f2	###	###	###	###	###	###	###		NO
t1	0	my_idx1	1	f6	###	###	###	###	###	###	###		NO
t1	0	my_idx1	2	f1	###	###	###	###	###	###	###		NO
t1	0	my_idx2	1	f3	###	###	###	###	###	###	###		NO
SHOW INDEXES FROM db_datadict.t2;
ERROR 42000: SELECT command denied to user 'testuser1'@'localhost' for table 't2'
connection default;
disconnect testuser1;
DROP USER 'testuser1'@'localhost';
DROP DATABASE db_datadict;
#########################################################################################
# Testcase 3.2.1.13+3.2.1.14+3.2.1.15: INFORMATION_SCHEMA.TABLE_CONSTRAINTS modifications
#########################################################################################
DROP DATABASE IF EXISTS db_datadict;
DROP TABLE IF EXISTS test.t1_my_table;
CREATE DATABASE db_datadict;
SELECT table_name FROM information_schema.table_constraints
WHERE table_name LIKE 't1_my_table%';
table_name
CREATE TABLE test.t1_my_table
(f1 CHAR(12), f2 TIMESTAMP, f4 BIGINT, PRIMARY KEY(f1))
DEFAULT CHARACTER SET latin1 COLLATE latin1_swedish_ci
ENGINE = <engine_type>;
SELECT constraint_name, table_schema, table_name, constraint_type
FROM information_schema.table_constraints
WHERE table_name = 't1_my_table';
constraint_name	table_schema	table_name	constraint_type
PRIMARY	test	t1_my_table	PRIMARY KEY
SELECT table_name FROM information_schema.table_constraints
WHERE table_name LIKE 't1_my_table%';
table_name
t1_my_table
RENAME TABLE test.t1_my_table TO test.t1_my_tablex;
SELECT table_name FROM information_schema.table_constraints
WHERE table_name LIKE 't1_my_table%';
table_name
t1_my_tablex
SELECT table_schema,table_name FROM information_schema.table_constraints
WHERE table_name = 't1_my_tablex';
table_schema	table_name
test	t1_my_tablex
RENAME TABLE test.t1_my_tablex TO db_datadict.t1_my_tablex;
SELECT table_schema,table_name FROM information_schema.table_constraints
WHERE table_name = 't1_my_tablex';
table_schema	table_name
db_datadict	t1_my_tablex
SELECT constraint_schema, constraint_name, table_schema,
table_name, constraint_type
FROM information_schema.table_constraints
WHERE table_name = 't1_my_tablex'
ORDER BY table_schema,table_name, constraint_name;
constraint_schema	constraint_name	table_schema	table_name	constraint_type
db_datadict	PRIMARY	db_datadict	t1_my_tablex	PRIMARY KEY
CREATE INDEX f2 ON db_datadict.t1_my_tablex(f2);
SELECT constraint_schema, constraint_name, table_schema,
table_name, constraint_type
FROM information_schema.table_constraints
WHERE table_name = 't1_my_tablex'
ORDER BY table_schema,table_name, constraint_name;
constraint_schema	constraint_name	table_schema	table_name	constraint_type
db_datadict	PRIMARY	db_datadict	t1_my_tablex	PRIMARY KEY
DROP INDEX f2 ON db_datadict.t1_my_tablex;
SELECT constraint_schema, constraint_name, table_schema,
table_name, constraint_type
FROM information_schema.table_constraints
WHERE table_name = 't1_my_tablex'
ORDER BY table_schema,table_name, constraint_name;
constraint_schema	constraint_name	table_schema	table_name	constraint_type
db_datadict	PRIMARY	db_datadict	t1_my_tablex	PRIMARY KEY
ALTER TABLE db_datadict.t1_my_tablex ADD UNIQUE (f2);
SELECT constraint_schema, constraint_name, table_schema,
table_name, constraint_type
FROM information_schema.table_constraints
WHERE table_name = 't1_my_tablex'
ORDER BY table_schema,table_name, constraint_name;
constraint_schema	constraint_name	table_schema	table_name	constraint_type
db_datadict	f2	db_datadict	t1_my_tablex	UNIQUE
db_datadict	PRIMARY	db_datadict	t1_my_tablex	PRIMARY KEY
DROP INDEX f2 ON db_datadict.t1_my_tablex;
SELECT constraint_schema, constraint_name, table_schema,
table_name, constraint_type
FROM information_schema.table_constraints
WHERE table_name = 't1_my_tablex'
ORDER BY table_schema,table_name, constraint_name;
constraint_schema	constraint_name	table_schema	table_name	constraint_type
db_datadict	PRIMARY	db_datadict	t1_my_tablex	PRIMARY KEY
ALTER TABLE db_datadict.t1_my_tablex ADD UNIQUE my_idx (f4,f1);
SELECT constraint_schema, constraint_name, table_schema,
table_name, constraint_type
FROM information_schema.table_constraints
WHERE table_name = 't1_my_tablex'
ORDER BY table_schema,table_name, constraint_name;
constraint_schema	constraint_name	table_schema	table_name	constraint_type
db_datadict	my_idx	db_datadict	t1_my_tablex	UNIQUE
db_datadict	PRIMARY	db_datadict	t1_my_tablex	PRIMARY KEY
DROP INDEX my_idx ON db_datadict.t1_my_tablex;
SELECT constraint_schema, constraint_name, table_schema,
table_name, constraint_type
FROM information_schema.table_constraints
WHERE table_name = 't1_my_tablex'
ORDER BY table_schema,table_name, constraint_name;
constraint_schema	constraint_name	table_schema	table_name	constraint_type
db_datadict	PRIMARY	db_datadict	t1_my_tablex	PRIMARY KEY
ALTER TABLE db_datadict.t1_my_tablex ADD UNIQUE my_idx (f2);
SELECT constraint_schema, constraint_name, table_schema,
table_name, constraint_type
FROM information_schema.table_constraints
WHERE table_name = 't1_my_tablex'
ORDER BY table_schema,table_name, constraint_name;
constraint_schema	constraint_name	table_schema	table_name	constraint_type
db_datadict	my_idx	db_datadict	t1_my_tablex	UNIQUE
db_datadict	PRIMARY	db_datadict	t1_my_tablex	PRIMARY KEY
SELECT constraint_schema, constraint_name, table_schema,
table_name, constraint_type
FROM information_schema.table_constraints
WHERE table_name = 't1_my_tablex'
ORDER BY table_schema,table_name, constraint_name;
constraint_schema	constraint_name	table_schema	table_name	constraint_type
db_datadict	my_idx	db_datadict	t1_my_tablex	UNIQUE
db_datadict	PRIMARY	db_datadict	t1_my_tablex	PRIMARY KEY
ALTER TABLE db_datadict.t1_my_tablex
DROP COLUMN f2;
SELECT constraint_schema, constraint_name, table_schema,
table_name, constraint_type
FROM information_schema.table_constraints
WHERE table_name = 't1_my_tablex'
ORDER BY table_schema,table_name, constraint_name;
constraint_schema	constraint_name	table_schema	table_name	constraint_type
db_datadict	PRIMARY	db_datadict	t1_my_tablex	PRIMARY KEY
SELECT table_name
FROM information_schema.table_constraints
WHERE table_name = 't1_my_tablex';
table_name
t1_my_tablex
DROP TABLE db_datadict.t1_my_tablex;
SELECT table_name
FROM information_schema.table_constraints
WHERE table_name = 't1_my_tablex';
table_name
SELECT table_name FROM information_schema.table_constraints
WHERE table_name = 't1_my_tablex';
table_name
CREATE TABLE db_datadict.t1_my_tablex
ENGINE = <engine_type> AS
SELECT 1 AS f1;
SELECT table_name FROM information_schema.table_constraints
WHERE table_name = 't1_my_tablex';
table_name
ALTER TABLE db_datadict.t1_my_tablex ADD PRIMARY KEY(f1);
SELECT table_name FROM information_schema.table_constraints
WHERE table_name = 't1_my_tablex';
table_name
t1_my_tablex
SELECT table_name FROM information_schema.table_constraints
WHERE table_name = 't1_my_tablex';
table_name
t1_my_tablex
DROP DATABASE db_datadict;
SELECT table_name FROM information_schema.table_constraints
WHERE table_name = 't1_my_tablex';
table_name
########################################################################
# Testcases 3.2.1.3-3.2.1.5 + 3.2.1.8-3.2.1.12: INSERT/UPDATE/DELETE and
#           DDL on INFORMATION_SCHEMA tables are not supported
########################################################################
DROP DATABASE IF EXISTS db_datadict;
DROP TABLE IF EXISTS db_datadict.t1;
CREATE DATABASE db_datadict;
CREATE TABLE db_datadict.t1 (f1 BIGINT, UNIQUE(f1))
ENGINE = <engine_type>;
INSERT INTO information_schema.table_constraints
(constraint_schema, constraint_name, table_name)
VALUES (          'mysql',       'primary',       'db');
ERROR 42000: Access denied for user 'root'@'localhost' to database 'information_schema'
INSERT INTO information_schema.table_constraints
SELECT * FROM information_schema.table_constraints;
ERROR 42000: Access denied for user 'root'@'localhost' to database 'information_schema'
UPDATE information_schema.table_constraints
SET  table_name = 'db1' WHERE constraint_name = 'primary';
ERROR 42000: Access denied for user 'root'@'localhost' to database 'information_schema'
DELETE FROM information_schema.table_constraints WHERE table_name = 't1';
ERROR 42000: Access denied for user 'root'@'localhost' to database 'information_schema'
TRUNCATE information_schema.table_constraints;
ERROR 42000: Access denied for user 'root'@'localhost' to database 'information_schema'
CREATE INDEX i3 ON information_schema.table_constraints(table_name);
ERROR 42000: Access denied for user 'root'@'localhost' to database 'information_schema'
ALTER TABLE information_schema.table_constraints ADD f1 INT;
ERROR 42000: Access denied for user 'root'@'localhost' to database 'information_schema'
DROP TABLE information_schema.table_constraints;
ERROR 42000: Access denied for user 'root'@'localhost' to database 'information_schema'
ALTER TABLE information_schema.table_constraints
RENAME db_datadict.table_constraints;
ERROR 42000: Access denied for user 'root'@'localhost' to database 'information_schema'
ALTER TABLE information_schema.table_constraints
RENAME information_schema.xtable_constraints;
ERROR 42000: Access denied for user 'root'@'localhost' to database 'information_schema'
DROP TABLE db_datadict.t1;
DROP DATABASE db_datadict;<|MERGE_RESOLUTION|>--- conflicted
+++ resolved
@@ -43,11 +43,7 @@
   `TABLE_SCHEMA` varchar(64) NOT NULL,
   `TABLE_NAME` varchar(64) NOT NULL,
   `CONSTRAINT_TYPE` varchar(64) NOT NULL
-<<<<<<< HEAD
-) ENGINE=MEMORY DEFAULT CHARSET=utf8mb3
-=======
-) ENGINE=MEMORY DEFAULT CHARSET=utf8 COLLATE=utf8_general_ci
->>>>>>> 0792aff1
+) ENGINE=MEMORY DEFAULT CHARSET=utf8mb3 COLLATE=utf8mb3_general_ci
 SHOW COLUMNS FROM information_schema.TABLE_CONSTRAINTS;
 Field	Type	Null	Key	Default	Extra
 CONSTRAINT_CATALOG	varchar(512)	NO		NULL	
