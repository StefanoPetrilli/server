--echo Loading wsrep provider ...

--disable_query_log
<<<<<<< HEAD
--eval SET GLOBAL wsrep_provider = '$wsrep_provider_orig';

#
# count occurences of successful node starts in error log
#
perl;
  use strict;
   my $test_log=$ENV{'LOG_FILE'} or die "LOG_FILE not set";
   my $test_log_copy=$test_log . '.copy';
   if (-e $test_log_copy) {
      unlink $test_log_copy;
   }

EOF
--copy_file $LOG_FILE $LOG_FILE.copy

#
#  now join to the cluster
#
=======
>>>>>>> 0d55b020
--eval SET GLOBAL wsrep_cluster_address = '$wsrep_cluster_address_orig';

--enable_query_log

#
# Cluster address change above, will launch SST/IST
# if mysqldump ST has been configured, mysqld will close all
# client connections, and it will be hard for us to poll for
# cluster status during SST process, therefore wait_until_connected_again.inc
# and wait_until_ready.inc may fail in this phase
# To workaround this, we do first lazy polling here just to see when
# client connections will be possible, and after that check for node readyness
#
--disable_result_log
--disable_query_log

--error 0,1
perl;
  use strict;
  my $logfile = $ENV{'LOG_FILE'} or die ("no error log file set");

  my $counter = 1000;
  #my $found = false
  
  while ($counter > 0) {
 
    open(FILE, "$logfile") or die("Unable to open $logfile : $!\n");
    my $new_sync_count = () = grep(/Synchronized with group/g,<FILE>);
    close(FILE);

    open(FILEN, "$logfile.copy") or die("Unable to open $logfile.copy : $!\n");
    my $old_sync_count = () = grep(/Synchronized with group/g,<FILEN>);
    close(FILEN);

    if ($new_sync_count > $old_sync_count ) {
       exit(0);
    }
    $counter--;
    sleep(5);
  }
  exit(1);
EOF
if ($errno)
{
--echo "SST failed $errno"
}

--remove_file $LOG_FILE.copy

--enable_query_log
--enable_result_log
#--eval SET GLOBAL log_error = $log_error_;

--source include/galera_wait_ready.inc<|MERGE_RESOLUTION|>--- conflicted
+++ resolved
@@ -1,9 +1,6 @@
 --echo Loading wsrep provider ...
 
 --disable_query_log
-<<<<<<< HEAD
---eval SET GLOBAL wsrep_provider = '$wsrep_provider_orig';
-
 #
 # count occurences of successful node starts in error log
 #
@@ -21,8 +18,6 @@
 #
 #  now join to the cluster
 #
-=======
->>>>>>> 0d55b020
 --eval SET GLOBAL wsrep_cluster_address = '$wsrep_cluster_address_orig';
 
 --enable_query_log
