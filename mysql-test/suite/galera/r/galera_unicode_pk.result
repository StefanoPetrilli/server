--- conflicted
+++ resolved
@@ -18,11 +18,7 @@
 COMMIT;
 connection node_2;
 COMMIT;
-<<<<<<< HEAD
-ERROR 40001: wsrep aborted transaction
-=======
 ERROR 40001: Deadlock: wsrep aborted transaction
->>>>>>> 287d1053
 SELECT f1 = 'текст2' FROM t1;
 f1 = 'текст2'
 1
@@ -39,10 +35,6 @@
 COMMIT;
 connection node_1;
 COMMIT;
-<<<<<<< HEAD
-ERROR 40001: wsrep aborted transaction
-=======
 ERROR 40001: Deadlock: wsrep aborted transaction
->>>>>>> 287d1053
 COMMIT;
 DROP TABLE t1;