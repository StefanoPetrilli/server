CREATE TABLE t1(
a INT AUTO_INCREMENT PRIMARY KEY,
b CHAR(1),
c INT,
INDEX(b))
ENGINE=InnoDB STATS_PERSISTENT=0;
SET GLOBAL innodb_change_buffering_debug = 1;
INSERT INTO t1 VALUES(0,'x',1);
INSERT INTO t1 SELECT 0,b,c FROM t1;
INSERT INTO t1 SELECT 0,b,c FROM t1;
INSERT INTO t1 SELECT 0,b,c FROM t1;
INSERT INTO t1 SELECT 0,b,c FROM t1;
INSERT INTO t1 SELECT 0,b,c FROM t1;
INSERT INTO t1 SELECT 0,b,c FROM t1;
INSERT INTO t1 SELECT 0,b,c FROM t1;
INSERT INTO t1 SELECT 0,b,c FROM t1;
INSERT INTO t1 SELECT 0,b,c FROM t1;
INSERT INTO t1 SELECT 0,b,c FROM t1;
INSERT INTO t1 SELECT 0,b,c FROM t1;
INSERT INTO t1 SELECT 0,b,c FROM t1;
# restart: --innodb-force-recovery=6 --innodb-change-buffer-dump
check table t1;
Table	Op	Msg_type	Msg_text
test.t1	check	Warning	InnoDB: Index 'b' contains #### entries, should be 4096.
test.t1	check	error	Corrupt
<<<<<<< HEAD
# restart
=======
SET GLOBAL innodb_purge_rseg_truncate_frequency=1;
InnoDB		0 transactions not purged
>>>>>>> 352e7667
SET GLOBAL innodb_fast_shutdown=0;
# restart
DROP TABLE t1;<|MERGE_RESOLUTION|>--- conflicted
+++ resolved
@@ -23,12 +23,9 @@
 Table	Op	Msg_type	Msg_text
 test.t1	check	Warning	InnoDB: Index 'b' contains #### entries, should be 4096.
 test.t1	check	error	Corrupt
-<<<<<<< HEAD
 # restart
-=======
 SET GLOBAL innodb_purge_rseg_truncate_frequency=1;
 InnoDB		0 transactions not purged
->>>>>>> 352e7667
 SET GLOBAL innodb_fast_shutdown=0;
 # restart
 DROP TABLE t1;