SET default_storage_engine=InnoDB;
DROP TABLE IF EXISTS t1, gis_point, gis_line, gis_polygon, gis_multi_point, gis_multi_line, gis_multi_polygon, gis_geometrycollection, gis_geometry;
CREATE TABLE gis_point  (fid INTEGER NOT NULL PRIMARY KEY, g POINT);
CREATE TABLE gis_line  (fid INTEGER NOT NULL PRIMARY KEY, g LINESTRING);
CREATE TABLE gis_polygon   (fid INTEGER NOT NULL PRIMARY KEY, g POLYGON);
CREATE TABLE gis_multi_point (fid INTEGER NOT NULL PRIMARY KEY, g MULTIPOINT);
CREATE TABLE gis_multi_line (fid INTEGER NOT NULL PRIMARY KEY, g MULTILINESTRING);
CREATE TABLE gis_multi_polygon  (fid INTEGER NOT NULL PRIMARY KEY, g MULTIPOLYGON);
CREATE TABLE gis_geometrycollection  (fid INTEGER NOT NULL PRIMARY KEY, g GEOMETRYCOLLECTION);
CREATE TABLE gis_geometry (fid INTEGER NOT NULL PRIMARY KEY, g GEOMETRY);
SHOW FIELDS FROM gis_point;
Field	Type	Null	Key	Default	Extra
fid	int(11)	NO	PRI	NULL	
g	point	YES		NULL	
SHOW FIELDS FROM gis_line;
Field	Type	Null	Key	Default	Extra
fid	int(11)	NO	PRI	NULL	
g	linestring	YES		NULL	
SHOW FIELDS FROM gis_polygon;
Field	Type	Null	Key	Default	Extra
fid	int(11)	NO	PRI	NULL	
g	polygon	YES		NULL	
SHOW FIELDS FROM gis_multi_point;
Field	Type	Null	Key	Default	Extra
fid	int(11)	NO	PRI	NULL	
g	multipoint	YES		NULL	
SHOW FIELDS FROM gis_multi_line;
Field	Type	Null	Key	Default	Extra
fid	int(11)	NO	PRI	NULL	
g	multilinestring	YES		NULL	
SHOW FIELDS FROM gis_multi_polygon;
Field	Type	Null	Key	Default	Extra
fid	int(11)	NO	PRI	NULL	
g	multipolygon	YES		NULL	
SHOW FIELDS FROM gis_geometrycollection;
Field	Type	Null	Key	Default	Extra
fid	int(11)	NO	PRI	NULL	
g	geometrycollection	YES		NULL	
SHOW FIELDS FROM gis_geometry;
Field	Type	Null	Key	Default	Extra
fid	int(11)	NO	PRI	NULL	
g	geometry	YES		NULL	
INSERT INTO gis_point VALUES
(101, ST_PointFromText('POINT(10 10)')),
(102, ST_PointFromText('POINT(20 10)')),
(103, ST_PointFromText('POINT(20 20)')),
(104, ST_PointFromWKB(ST_AsWKB(ST_PointFromText('POINT(10 20)'))));
INSERT INTO gis_line VALUES
(105, ST_LineFromText('LINESTRING(0 0,0 10,10 0)')),
(106, ST_LineStringFromText('LINESTRING(10 10,20 10,20 20,10 20,10 10)')),
(107, ST_LineStringFromWKB(ST_AsWKB(LineString(Point(10, 10), Point(40, 10)))));
INSERT INTO gis_polygon VALUES
(108, ST_PolygonFromText('POLYGON((10 10,20 10,20 20,10 20,10 10))')),
(109, ST_PolyFromText('POLYGON((0 0,50 0,50 50,0 50,0 0), (10 10,20 10,20 20,10 20,10 10))')),
(110, ST_PolyFromWKB(ST_AsWKB(Polygon(LineString(Point(0, 0), Point(30, 0), Point(30, 30), Point(0, 0))))));
INSERT INTO gis_multi_point VALUES
(111, ST_MultiPointFromText('MULTIPOINT(0 0,10 10,10 20,20 20)')),
(112, ST_MPointFromText('MULTIPOINT(1 1,11 11,11 21,21 21)')),
(113, ST_MPointFromWKB(ST_AsWKB(MultiPoint(Point(3, 6), Point(4, 10)))));
INSERT INTO gis_multi_line VALUES
(114, ST_MultiLineStringFromText('MULTILINESTRING((10 48,10 21,10 0),(16 0,16 23,16 48))')),
(115, ST_MLineFromText('MULTILINESTRING((10 48,10 21,10 0))')),
(116, ST_MLineFromWKB(ST_AsWKB(MultiLineString(LineString(Point(1, 2), Point(3, 5)), LineString(Point(2, 5), Point(5, 8), Point(21, 7))))));
INSERT INTO gis_multi_polygon VALUES
(117, ST_MultiPolygonFromText('MULTIPOLYGON(((28 26,28 0,84 0,84 42,28 26),(52 18,66 23,73 9,48 6,52 18)),((59 18,67 18,67 13,59 13,59 18)))')),
(118, ST_MPolyFromText('MULTIPOLYGON(((28 26,28 0,84 0,84 42,28 26),(52 18,66 23,73 9,48 6,52 18)),((59 18,67 18,67 13,59 13,59 18)))')),
(119, ST_MPolyFromWKB(ST_AsWKB(MultiPolygon(Polygon(LineString(Point(0, 3), Point(3, 3), Point(3, 0), Point(0, 3)))))));
INSERT INTO gis_geometrycollection VALUES
(120, ST_GeomCollFromText('GEOMETRYCOLLECTION(POINT(0 0), LINESTRING(0 0,10 10))')),
(121, ST_GeometryFromWKB(ST_AsWKB(GeometryCollection(Point(44, 6), LineString(Point(3, 6), Point(7, 9))))));
INSERT into gis_geometry SELECT * FROM gis_point;
INSERT into gis_geometry SELECT * FROM gis_line;
INSERT into gis_geometry SELECT * FROM gis_polygon;
INSERT into gis_geometry SELECT * FROM gis_multi_point;
INSERT into gis_geometry SELECT * FROM gis_multi_line;
INSERT into gis_geometry SELECT * FROM gis_multi_polygon;
INSERT into gis_geometry SELECT * FROM gis_geometrycollection;
SELECT fid, ST_AsText(g) FROM gis_point;
fid	ST_AsText(g)
101	POINT(10 10)
102	POINT(20 10)
103	POINT(20 20)
104	POINT(10 20)
SELECT fid, ST_AsText(g) FROM gis_line;
fid	ST_AsText(g)
105	LINESTRING(0 0,0 10,10 0)
106	LINESTRING(10 10,20 10,20 20,10 20,10 10)
107	LINESTRING(10 10,40 10)
SELECT fid, ST_AsText(g) FROM gis_polygon;
fid	ST_AsText(g)
108	POLYGON((10 10,20 10,20 20,10 20,10 10))
109	POLYGON((0 0,50 0,50 50,0 50,0 0),(10 10,20 10,20 20,10 20,10 10))
110	POLYGON((0 0,30 0,30 30,0 0))
SELECT fid, ST_AsText(g) FROM gis_multi_point;
fid	ST_AsText(g)
111	MULTIPOINT(0 0,10 10,10 20,20 20)
112	MULTIPOINT(1 1,11 11,11 21,21 21)
113	MULTIPOINT(3 6,4 10)
SELECT fid, ST_AsText(g) FROM gis_multi_line;
fid	ST_AsText(g)
114	MULTILINESTRING((10 48,10 21,10 0),(16 0,16 23,16 48))
115	MULTILINESTRING((10 48,10 21,10 0))
116	MULTILINESTRING((1 2,3 5),(2 5,5 8,21 7))
SELECT fid, ST_AsText(g) FROM gis_multi_polygon;
fid	ST_AsText(g)
117	MULTIPOLYGON(((28 26,28 0,84 0,84 42,28 26),(52 18,66 23,73 9,48 6,52 18)),((59 18,67 18,67 13,59 13,59 18)))
118	MULTIPOLYGON(((28 26,28 0,84 0,84 42,28 26),(52 18,66 23,73 9,48 6,52 18)),((59 18,67 18,67 13,59 13,59 18)))
119	MULTIPOLYGON(((0 3,3 3,3 0,0 3)))
SELECT fid, ST_AsText(g) FROM gis_geometrycollection;
fid	ST_AsText(g)
120	GEOMETRYCOLLECTION(POINT(0 0),LINESTRING(0 0,10 10))
121	GEOMETRYCOLLECTION(POINT(44 6),LINESTRING(3 6,7 9))
SELECT fid, ST_AsText(g) FROM gis_geometry;
fid	ST_AsText(g)
101	POINT(10 10)
102	POINT(20 10)
103	POINT(20 20)
104	POINT(10 20)
105	LINESTRING(0 0,0 10,10 0)
106	LINESTRING(10 10,20 10,20 20,10 20,10 10)
107	LINESTRING(10 10,40 10)
108	POLYGON((10 10,20 10,20 20,10 20,10 10))
109	POLYGON((0 0,50 0,50 50,0 50,0 0),(10 10,20 10,20 20,10 20,10 10))
110	POLYGON((0 0,30 0,30 30,0 0))
111	MULTIPOINT(0 0,10 10,10 20,20 20)
112	MULTIPOINT(1 1,11 11,11 21,21 21)
113	MULTIPOINT(3 6,4 10)
114	MULTILINESTRING((10 48,10 21,10 0),(16 0,16 23,16 48))
115	MULTILINESTRING((10 48,10 21,10 0))
116	MULTILINESTRING((1 2,3 5),(2 5,5 8,21 7))
117	MULTIPOLYGON(((28 26,28 0,84 0,84 42,28 26),(52 18,66 23,73 9,48 6,52 18)),((59 18,67 18,67 13,59 13,59 18)))
118	MULTIPOLYGON(((28 26,28 0,84 0,84 42,28 26),(52 18,66 23,73 9,48 6,52 18)),((59 18,67 18,67 13,59 13,59 18)))
119	MULTIPOLYGON(((0 3,3 3,3 0,0 3)))
120	GEOMETRYCOLLECTION(POINT(0 0),LINESTRING(0 0,10 10))
121	GEOMETRYCOLLECTION(POINT(44 6),LINESTRING(3 6,7 9))
SELECT fid, ST_Dimension(g) FROM gis_geometry;
fid	ST_Dimension(g)
101	0
102	0
103	0
104	0
105	1
106	1
107	1
108	2
109	2
110	2
111	0
112	0
113	0
114	1
115	1
116	1
117	2
118	2
119	2
120	1
121	1
SELECT fid, ST_GeometryType(g) FROM gis_geometry;
fid	ST_GeometryType(g)
101	POINT
102	POINT
103	POINT
104	POINT
105	LINESTRING
106	LINESTRING
107	LINESTRING
108	POLYGON
109	POLYGON
110	POLYGON
111	MULTIPOINT
112	MULTIPOINT
113	MULTIPOINT
114	MULTILINESTRING
115	MULTILINESTRING
116	MULTILINESTRING
117	MULTIPOLYGON
118	MULTIPOLYGON
119	MULTIPOLYGON
120	GEOMETRYCOLLECTION
121	GEOMETRYCOLLECTION
SELECT fid, ST_IsEmpty(g) FROM gis_geometry;
fid	ST_IsEmpty(g)
101	0
102	0
103	0
104	0
105	0
106	0
107	0
108	0
109	0
110	0
111	0
112	0
113	0
114	0
115	0
116	0
117	0
118	0
119	0
120	0
121	0
SELECT fid, ST_AsText(ST_Envelope(g)) FROM gis_geometry;
fid	ST_AsText(ST_Envelope(g))
101	POLYGON((10 10,10 10,10 10,10 10,10 10))
102	POLYGON((20 10,20 10,20 10,20 10,20 10))
103	POLYGON((20 20,20 20,20 20,20 20,20 20))
104	POLYGON((10 20,10 20,10 20,10 20,10 20))
105	POLYGON((0 0,10 0,10 10,0 10,0 0))
106	POLYGON((10 10,20 10,20 20,10 20,10 10))
107	POLYGON((10 10,40 10,40 10,10 10,10 10))
108	POLYGON((10 10,20 10,20 20,10 20,10 10))
109	POLYGON((0 0,50 0,50 50,0 50,0 0))
110	POLYGON((0 0,30 0,30 30,0 30,0 0))
111	POLYGON((0 0,20 0,20 20,0 20,0 0))
112	POLYGON((1 1,21 1,21 21,1 21,1 1))
113	POLYGON((3 6,4 6,4 10,3 10,3 6))
114	POLYGON((10 0,16 0,16 48,10 48,10 0))
115	POLYGON((10 0,10 0,10 48,10 48,10 0))
116	POLYGON((1 2,21 2,21 8,1 8,1 2))
117	POLYGON((28 0,84 0,84 42,28 42,28 0))
118	POLYGON((28 0,84 0,84 42,28 42,28 0))
119	POLYGON((0 0,3 0,3 3,0 3,0 0))
120	POLYGON((0 0,10 0,10 10,0 10,0 0))
121	POLYGON((3 6,44 6,44 9,3 9,3 6))
explain extended select ST_Dimension(g), ST_GeometryType(g), ST_IsEmpty(g), ST_AsText(ST_Envelope(g)) from gis_geometry;
id	select_type	table	type	possible_keys	key	key_len	ref	rows	filtered	Extra
1	SIMPLE	gis_geometry	ALL	NULL	NULL	NULL	NULL	21	#	
Warnings:
Note	1003	select st_dimension(`test`.`gis_geometry`.`g`) AS `ST_Dimension(g)`,st_geometrytype(`test`.`gis_geometry`.`g`) AS `ST_GeometryType(g)`,st_isempty(`test`.`gis_geometry`.`g`) AS `ST_IsEmpty(g)`,st_astext(st_envelope(`test`.`gis_geometry`.`g`)) AS `ST_AsText(ST_Envelope(g))` from `test`.`gis_geometry`
SELECT fid, ST_X(g) FROM gis_point;
fid	ST_X(g)
101	10
102	20
103	20
104	10
SELECT fid, ST_Y(g) FROM gis_point;
fid	ST_Y(g)
101	10
102	10
103	20
104	20
explain extended select ST_X(g),ST_Y(g) FROM gis_point;
id	select_type	table	type	possible_keys	key	key_len	ref	rows	filtered	Extra
1	SIMPLE	gis_point	ALL	NULL	NULL	NULL	NULL	4	#	
Warnings:
Note	1003	select st_x(`test`.`gis_point`.`g`) AS `ST_X(g)`,st_y(`test`.`gis_point`.`g`) AS `ST_Y(g)` from `test`.`gis_point`
SELECT fid, ST_AsText(ST_StartPoint(g)) FROM gis_line;
fid	ST_AsText(ST_StartPoint(g))
105	POINT(0 0)
106	POINT(10 10)
107	POINT(10 10)
SELECT fid, ST_AsText(ST_EndPoint(g)) FROM gis_line;
fid	ST_AsText(ST_EndPoint(g))
105	POINT(10 0)
106	POINT(10 10)
107	POINT(40 10)
SELECT fid, ST_Length(g) FROM gis_line;
fid	ST_Length(g)
105	24.14213562373095
106	40
107	30
SELECT fid, ST_NumPoints(g) FROM gis_line;
fid	ST_NumPoints(g)
105	3
106	5
107	2
SELECT fid, ST_AsText(ST_PointN(g, 2)) FROM gis_line;
fid	ST_AsText(ST_PointN(g, 2))
105	POINT(0 10)
106	POINT(20 10)
107	POINT(40 10)
SELECT fid, ST_IsClosed(g) FROM gis_line;
fid	ST_IsClosed(g)
105	0
106	1
107	0
explain extended select ST_AsText(ST_StartPoint(g)),ST_AsText(ST_EndPoint(g)),ST_Length(g),ST_NumPoints(g),ST_AsText(ST_PointN(g, 2)),ST_IsClosed(g) FROM gis_line;
id	select_type	table	type	possible_keys	key	key_len	ref	rows	filtered	Extra
1	SIMPLE	gis_line	ALL	NULL	NULL	NULL	NULL	3	#	
Warnings:
Note	1003	select st_astext(st_startpoint(`test`.`gis_line`.`g`)) AS `ST_AsText(ST_StartPoint(g))`,st_astext(st_endpoint(`test`.`gis_line`.`g`)) AS `ST_AsText(ST_EndPoint(g))`,st_length(`test`.`gis_line`.`g`) AS `ST_Length(g)`,st_numpoints(`test`.`gis_line`.`g`) AS `ST_NumPoints(g)`,st_astext(st_pointn(`test`.`gis_line`.`g`,2)) AS `ST_AsText(ST_PointN(g, 2))`,st_isclosed(`test`.`gis_line`.`g`) AS `ST_IsClosed(g)` from `test`.`gis_line`
SELECT fid, ST_AsText(ST_Centroid(g)) FROM gis_polygon;
fid	ST_AsText(ST_Centroid(g))
108	POINT(15 15)
109	POINT(25.416666666666668 25.416666666666668)
110	POINT(20 10)
SELECT fid, ST_Area(g) FROM gis_polygon;
fid	ST_Area(g)
108	100
109	2400
110	450
SELECT fid, ST_AsText(ST_ExteriorRing(g)) FROM gis_polygon;
fid	ST_AsText(ST_ExteriorRing(g))
108	LINESTRING(10 10,20 10,20 20,10 20,10 10)
109	LINESTRING(0 0,50 0,50 50,0 50,0 0)
110	LINESTRING(0 0,30 0,30 30,0 0)
SELECT fid, ST_NumInteriorRings(g) FROM gis_polygon;
fid	ST_NumInteriorRings(g)
108	0
109	1
110	0
SELECT fid, ST_AsText(ST_InteriorRingN(g, 1)) FROM gis_polygon;
fid	ST_AsText(ST_InteriorRingN(g, 1))
108	NULL
109	LINESTRING(10 10,20 10,20 20,10 20,10 10)
110	NULL
explain extended select ST_AsText(ST_Centroid(g)),ST_Area(g),ST_AsText(ST_ExteriorRing(g)),ST_NumInteriorRings(g),ST_AsText(ST_InteriorRingN(g, 1)) FROM gis_polygon;
id	select_type	table	type	possible_keys	key	key_len	ref	rows	filtered	Extra
1	SIMPLE	gis_polygon	ALL	NULL	NULL	NULL	NULL	3	#	
Warnings:
Note	1003	select st_astext(st_centroid(`test`.`gis_polygon`.`g`)) AS `ST_AsText(ST_Centroid(g))`,st_area(`test`.`gis_polygon`.`g`) AS `ST_Area(g)`,st_astext(st_exteriorring(`test`.`gis_polygon`.`g`)) AS `ST_AsText(ST_ExteriorRing(g))`,st_numinteriorrings(`test`.`gis_polygon`.`g`) AS `ST_NumInteriorRings(g)`,st_astext(st_interiorringn(`test`.`gis_polygon`.`g`,1)) AS `ST_AsText(ST_InteriorRingN(g, 1))` from `test`.`gis_polygon`
SELECT fid, ST_IsClosed(g) FROM gis_multi_line;
fid	ST_IsClosed(g)
114	0
115	0
116	0
SELECT fid, ST_AsText(ST_Centroid(g)) FROM gis_multi_polygon;
fid	ST_AsText(ST_Centroid(g))
117	POINT(57.98031067576927 17.854754130800433)
118	POINT(57.98031067576927 17.854754130800433)
119	POINT(2 2)
SELECT fid, ST_Area(g) FROM gis_multi_polygon;
fid	ST_Area(g)
117	1684.5
118	1684.5
119	4.5
SELECT fid, ST_NumGeometries(g) from gis_multi_point;
fid	ST_NumGeometries(g)
111	4
112	4
113	2
SELECT fid, ST_NumGeometries(g) from gis_multi_line;
fid	ST_NumGeometries(g)
114	2
115	1
116	2
SELECT fid, ST_NumGeometries(g) from gis_multi_polygon;
fid	ST_NumGeometries(g)
117	2
118	2
119	1
SELECT fid, ST_NumGeometries(g) from gis_geometrycollection;
fid	ST_NumGeometries(g)
120	2
121	2
explain extended SELECT fid, ST_NumGeometries(g) from gis_multi_point;
id	select_type	table	type	possible_keys	key	key_len	ref	rows	filtered	Extra
1	SIMPLE	gis_multi_point	ALL	NULL	NULL	NULL	NULL	3	#	
Warnings:
Note	1003	select `test`.`gis_multi_point`.`fid` AS `fid`,st_numgeometries(`test`.`gis_multi_point`.`g`) AS `ST_NumGeometries(g)` from `test`.`gis_multi_point`
SELECT fid, ST_AsText(ST_GeometryN(g, 2)) from gis_multi_point;
fid	ST_AsText(ST_GeometryN(g, 2))
111	POINT(10 10)
112	POINT(11 11)
113	POINT(4 10)
SELECT fid, ST_AsText(ST_GeometryN(g, 2)) from gis_multi_line;
fid	ST_AsText(ST_GeometryN(g, 2))
114	LINESTRING(16 0,16 23,16 48)
115	NULL
116	LINESTRING(2 5,5 8,21 7)
SELECT fid, ST_AsText(ST_GeometryN(g, 2)) from gis_multi_polygon;
fid	ST_AsText(ST_GeometryN(g, 2))
117	POLYGON((59 18,67 18,67 13,59 13,59 18))
118	POLYGON((59 18,67 18,67 13,59 13,59 18))
119	NULL
SELECT fid, ST_AsText(ST_GeometryN(g, 2)) from gis_geometrycollection;
fid	ST_AsText(ST_GeometryN(g, 2))
120	LINESTRING(0 0,10 10)
121	LINESTRING(3 6,7 9)
SELECT fid, ST_AsText(ST_GeometryN(g, 1)) from gis_geometrycollection;
fid	ST_AsText(ST_GeometryN(g, 1))
120	POINT(0 0)
121	POINT(44 6)
explain extended SELECT fid, ST_AsText(ST_GeometryN(g, 2)) from gis_multi_point;
id	select_type	table	type	possible_keys	key	key_len	ref	rows	filtered	Extra
1	SIMPLE	gis_multi_point	ALL	NULL	NULL	NULL	NULL	3	#	
Warnings:
Note	1003	select `test`.`gis_multi_point`.`fid` AS `fid`,st_astext(st_geometryn(`test`.`gis_multi_point`.`g`,2)) AS `ST_AsText(ST_GeometryN(g, 2))` from `test`.`gis_multi_point`
SELECT g1.fid as first, g2.fid as second,
MBRWithin(g1.g, g2.g) as w, MBRContains(g1.g, g2.g) as c, MBROverlaps(g1.g, g2.g) as o,
MBREquals(g1.g, g2.g) as e, MBRDisjoint(g1.g, g2.g) as d, ST_Touches(g1.g, g2.g) as t,
MBRIntersects(g1.g, g2.g) as i, ST_Crosses(g1.g, g2.g) as r
FROM gis_geometrycollection g1, gis_geometrycollection g2 ORDER BY first, second;
first	second	w	c	o	e	d	t	i	r
120	120	1	1	0	1	0	0	1	0
120	121	0	0	1	0	0	0	1	0
121	120	0	0	1	0	0	0	1	0
121	121	1	1	0	1	0	0	1	0
explain extended SELECT g1.fid as first, g2.fid as second,
MBRWithin(g1.g, g2.g) as w, MBRContains(g1.g, g2.g) as c, MBROverlaps(g1.g, g2.g) as o,
MBREquals(g1.g, g2.g) as e, MBRDisjoint(g1.g, g2.g) as d, ST_Touches(g1.g, g2.g) as t,
MBRIntersects(g1.g, g2.g) as i, ST_Crosses(g1.g, g2.g) as r
FROM gis_geometrycollection g1, gis_geometrycollection g2 ORDER BY first, second;
id	select_type	table	type	possible_keys	key	key_len	ref	rows	filtered	Extra
1	SIMPLE	g1	ALL	NULL	NULL	NULL	NULL	2	#	Using temporary; Using filesort
1	SIMPLE	g2	ALL	NULL	NULL	NULL	NULL	2	#	Using join buffer (flat, BNL join)
Warnings:
Note	1003	select `test`.`g1`.`fid` AS `first`,`test`.`g2`.`fid` AS `second`,mbrwithin(`test`.`g1`.`g`,`test`.`g2`.`g`) AS `w`,mbrcontains(`test`.`g1`.`g`,`test`.`g2`.`g`) AS `c`,mbroverlaps(`test`.`g1`.`g`,`test`.`g2`.`g`) AS `o`,mbrequals(`test`.`g1`.`g`,`test`.`g2`.`g`) AS `e`,mbrdisjoint(`test`.`g1`.`g`,`test`.`g2`.`g`) AS `d`,st_touches(`test`.`g1`.`g`,`test`.`g2`.`g`) AS `t`,mbrintersects(`test`.`g1`.`g`,`test`.`g2`.`g`) AS `i`,st_crosses(`test`.`g1`.`g`,`test`.`g2`.`g`) AS `r` from `test`.`gis_geometrycollection` `g1` join `test`.`gis_geometrycollection` `g2` order by `test`.`g1`.`fid`,`test`.`g2`.`fid`
DROP TABLE gis_point, gis_line, gis_polygon, gis_multi_point, gis_multi_line, gis_multi_polygon, gis_geometrycollection, gis_geometry;
CREATE TABLE t1 (
gp  point,
ln  linestring,
pg  polygon,
mp  multipoint,
mln multilinestring,
mpg multipolygon,
gc  geometrycollection,
gm  geometry
);
SHOW FIELDS FROM t1;
Field	Type	Null	Key	Default	Extra
gp	point	YES		NULL	
ln	linestring	YES		NULL	
pg	polygon	YES		NULL	
mp	multipoint	YES		NULL	
mln	multilinestring	YES		NULL	
mpg	multipolygon	YES		NULL	
gc	geometrycollection	YES		NULL	
gm	geometry	YES		NULL	
ALTER TABLE t1 ADD fid INT NOT NULL;
SHOW FIELDS FROM t1;
Field	Type	Null	Key	Default	Extra
gp	point	YES		NULL	
ln	linestring	YES		NULL	
pg	polygon	YES		NULL	
mp	multipoint	YES		NULL	
mln	multilinestring	YES		NULL	
mpg	multipolygon	YES		NULL	
gc	geometrycollection	YES		NULL	
gm	geometry	YES		NULL	
fid	int(11)	NO		NULL	
DROP TABLE t1;
SELECT ST_AsText(ST_GeometryFromWKB(ST_AsWKB(ST_GeometryFromText('POINT(1 4)'))));
ST_AsText(ST_GeometryFromWKB(ST_AsWKB(ST_GeometryFromText('POINT(1 4)'))))
POINT(1 4)
explain extended SELECT ST_AsText(ST_GeometryFromWKB(ST_AsWKB(ST_GeometryFromText('POINT(1 4)'))));
id	select_type	table	type	possible_keys	key	key_len	ref	rows	filtered	Extra
1	SIMPLE	NULL	NULL	NULL	NULL	NULL	NULL	NULL	NULL	No tables used
Warnings:
Note	1003	select st_astext(st_geometryfromwkb(st_aswkb(st_geometryfromtext('POINT(1 4)')))) AS `ST_AsText(ST_GeometryFromWKB(ST_AsWKB(ST_GeometryFromText('POINT(1 4)'))))`
explain extended SELECT ST_AsText(ST_GeometryFromWKB(ST_AsWKB(ST_PointFromText('POINT(1 4)'))));
id	select_type	table	type	possible_keys	key	key_len	ref	rows	filtered	Extra
1	SIMPLE	NULL	NULL	NULL	NULL	NULL	NULL	NULL	NULL	No tables used
Warnings:
Note	1003	select st_astext(st_geometryfromwkb(st_aswkb(st_geometryfromtext('POINT(1 4)')))) AS `ST_AsText(ST_GeometryFromWKB(ST_AsWKB(ST_PointFromText('POINT(1 4)'))))`
SELECT ST_SRID(ST_GeomFromText('LineString(1 1,2 2)',101));
ST_SRID(ST_GeomFromText('LineString(1 1,2 2)',101))
101
explain extended SELECT ST_SRID(ST_GeomFromText('LineString(1 1,2 2)',101));
id	select_type	table	type	possible_keys	key	key_len	ref	rows	filtered	Extra
1	SIMPLE	NULL	NULL	NULL	NULL	NULL	NULL	NULL	NULL	No tables used
Warnings:
Note	1003	select srid(st_geometryfromtext('LineString(1 1,2 2)',101)) AS `ST_SRID(ST_GeomFromText('LineString(1 1,2 2)',101))`
explain extended select ST_issimple(MultiPoint(Point(3, 6), Point(4, 10))), ST_issimple(Point(3, 6));
id	select_type	table	type	possible_keys	key	key_len	ref	rows	filtered	Extra
1	SIMPLE	NULL	NULL	NULL	NULL	NULL	NULL	NULL	NULL	No tables used
Warnings:
Note	1003	select st_issimple(geometrycollection(point(3,6),point(4,10))) AS `ST_issimple(MultiPoint(Point(3, 6), Point(4, 10)))`,st_issimple(point(3,6)) AS `ST_issimple(Point(3, 6))`
create table t1 (a geometry not null);
insert into t1 values (ST_GeomFromText('Point(1 2)'));
insert into t1 values ('Garbage');
ERROR 22003: Cannot get geometry object from data you send to the GEOMETRY field
insert IGNORE into t1 values ('Garbage');
ERROR 22003: Cannot get geometry object from data you send to the GEOMETRY field
alter table t1 add spatial index(a);
drop table t1;
create table t1(a geometry not null, spatial index(a));
insert into t1 values
(ST_GeomFromText('POINT(1 1)')), (ST_GeomFromText('POINT(3 3)')),
(ST_GeomFromText('POINT(4 4)')), (ST_GeomFromText('POINT(6 6)'));
select ST_AsText(a) from t1 where
MBRContains(ST_GeomFromText('Polygon((0 0, 0 2, 2 2, 2 0, 0 0))'), a)
or
MBRContains(ST_GeomFromText('Polygon((2 2, 2 5, 5 5, 5 2, 2 2))'), a);
ST_AsText(a)
POINT(1 1)
POINT(3 3)
POINT(4 4)
select ST_AsText(a) from t1 where
MBRContains(ST_GeomFromText('Polygon((0 0, 0 2, 2 2, 2 0, 0 0))'), a)
and
MBRContains(ST_GeomFromText('Polygon((0 0, 0 7, 7 7, 7 0, 0 0))'), a);
ST_AsText(a)
POINT(1 1)
drop table t1;
CREATE TABLE t1 (Coordinates POINT NOT NULL, SPATIAL INDEX(Coordinates));
INSERT INTO t1 VALUES(ST_GeomFromText('POINT(383293632 1754448)'));
INSERT INTO t1 VALUES(ST_GeomFromText('POINT(564952612 157516260)'));
INSERT INTO t1 VALUES(ST_GeomFromText('POINT(903994614 180726515)'));
INSERT INTO t1 VALUES(ST_GeomFromText('POINT(98128178 141127631)'));
INSERT INTO t1 VALUES(ST_GeomFromText('POINT(862547902 799334546)'));
INSERT INTO t1 VALUES(ST_GeomFromText('POINT(341989013 850270906)'));
INSERT INTO t1 VALUES(ST_GeomFromText('POINT(803302376 93039099)'));
INSERT INTO t1 VALUES(ST_GeomFromText('POINT(857439153 817431356)'));
INSERT INTO t1 VALUES(ST_GeomFromText('POINT(319757546 343162742)'));
INSERT INTO t1 VALUES(ST_GeomFromText('POINT(826341972 717484432)'));
INSERT INTO t1 VALUES(ST_GeomFromText('POINT(305066789 201736238)'));
INSERT INTO t1 VALUES(ST_GeomFromText('POINT(626068992 616241497)'));
INSERT INTO t1 VALUES(ST_GeomFromText('POINT(55789424 755830108)'));
INSERT INTO t1 VALUES(ST_GeomFromText('POINT(802874458 312435220)'));
INSERT INTO t1 VALUES(ST_GeomFromText('POINT(153795660 551723671)'));
INSERT INTO t1 VALUES(ST_GeomFromText('POINT(242207428 537089292)'));
INSERT INTO t1 VALUES(ST_GeomFromText('POINT(553478119 807160039)'));
INSERT INTO t1 VALUES(ST_GeomFromText('POINT(694605552 457472733)'));
INSERT INTO t1 VALUES(ST_GeomFromText('POINT(987886554 792733729)'));
INSERT INTO t1 VALUES(ST_GeomFromText('POINT(598600363 850434457)'));
INSERT INTO t1 VALUES(ST_GeomFromText('POINT(592068275 940589376)'));
INSERT INTO t1 VALUES(ST_GeomFromText('POINT(700705362 395370650)'));
INSERT INTO t1 VALUES(ST_GeomFromText('POINT(33628474 558144514)'));
INSERT INTO t1 VALUES(ST_GeomFromText('POINT(212802006 353386020)'));
INSERT INTO t1 VALUES(ST_GeomFromText('POINT(901307256 39143977)'));
INSERT INTO t1 VALUES(ST_GeomFromText('POINT(70870451 206374045)'));
INSERT INTO t1 VALUES(ST_GeomFromText('POINT(240880214 696939443)'));
INSERT INTO t1 VALUES(ST_GeomFromText('POINT(822615542 296669638)'));
INSERT INTO t1 VALUES(ST_GeomFromText('POINT(452769551 625489999)'));
INSERT INTO t1 VALUES(ST_GeomFromText('POINT(609104858 606565210)'));
INSERT INTO t1 VALUES(ST_GeomFromText('POINT(177213669 851312285)'));
INSERT INTO t1 VALUES(ST_GeomFromText('POINT(143654501 730691787)'));
INSERT INTO t1 VALUES(ST_GeomFromText('POINT(658472325 838260052)'));
INSERT INTO t1 VALUES(ST_GeomFromText('POINT(188164520 646358878)'));
INSERT INTO t1 VALUES(ST_GeomFromText('POINT(630993781 786764883)'));
INSERT INTO t1 VALUES(ST_GeomFromText('POINT(496793334 223062055)'));
INSERT INTO t1 VALUES(ST_GeomFromText('POINT(727354258 197498696)'));
INSERT INTO t1 VALUES(ST_GeomFromText('POINT(618432704 760982731)'));
INSERT INTO t1 VALUES(ST_GeomFromText('POINT(755643210 831234710)'));
INSERT INTO t1 VALUES(ST_GeomFromText('POINT(114368751 656950466)'));
INSERT INTO t1 VALUES(ST_GeomFromText('POINT(870378686 185239202)'));
INSERT INTO t1 VALUES(ST_GeomFromText('POINT(863324511 111258900)'));
INSERT INTO t1 VALUES(ST_GeomFromText('POINT(882178645 685940052)'));
INSERT INTO t1 VALUES(ST_GeomFromText('POINT(407928538 334948195)'));
INSERT INTO t1 VALUES(ST_GeomFromText('POINT(311430051 17033395)'));
INSERT INTO t1 VALUES(ST_GeomFromText('POINT(941513405 488643719)'));
INSERT INTO t1 VALUES(ST_GeomFromText('POINT(868345680 85167906)'));
INSERT INTO t1 VALUES(ST_GeomFromText('POINT(219335507 526818004)'));
INSERT INTO t1 VALUES(ST_GeomFromText('POINT(923427958 407500026)'));
INSERT INTO t1 VALUES(ST_GeomFromText('POINT(173176882 554421738)'));
INSERT INTO t1 VALUES(ST_GeomFromText('POINT(194264908 669970217)'));
INSERT INTO t1 VALUES(ST_GeomFromText('POINT(777483793 921619165)'));
INSERT INTO t1 VALUES(ST_GeomFromText('POINT(867468912 395916497)'));
INSERT INTO t1 VALUES(ST_GeomFromText('POINT(682601897 623112122)'));
INSERT INTO t1 VALUES(ST_GeomFromText('POINT(227151206 796970647)'));
INSERT INTO t1 VALUES(ST_GeomFromText('POINT(280062588 97529892)'));
INSERT INTO t1 VALUES(ST_GeomFromText('POINT(982209849 143387099)'));
INSERT INTO t1 VALUES(ST_GeomFromText('POINT(208788792 864388493)'));
INSERT INTO t1 VALUES(ST_GeomFromText('POINT(829327151 616717329)'));
INSERT INTO t1 VALUES(ST_GeomFromText('POINT(199336688 140757201)'));
INSERT INTO t1 VALUES(ST_GeomFromText('POINT(633750724 140850093)'));
INSERT INTO t1 VALUES(ST_GeomFromText('POINT(629400920 502096404)'));
INSERT INTO t1 VALUES(ST_GeomFromText('POINT(226017998 848736426)'));
INSERT INTO t1 VALUES(ST_GeomFromText('POINT(28914408 149445955)'));
INSERT INTO t1 VALUES(ST_GeomFromText('POINT(256236452 202091290)'));
INSERT INTO t1 VALUES(ST_GeomFromText('POINT(703867693 450501360)'));
INSERT INTO t1 VALUES(ST_GeomFromText('POINT(872061506 481351486)'));
INSERT INTO t1 VALUES(ST_GeomFromText('POINT(372120524 739530418)'));
INSERT INTO t1 VALUES(ST_GeomFromText('POINT(877267982 54722420)'));
INSERT INTO t1 VALUES(ST_GeomFromText('POINT(362642540 104419188)'));
INSERT INTO t1 VALUES(ST_GeomFromText('POINT(851693067 642705127)'));
INSERT INTO t1 VALUES(ST_GeomFromText('POINT(201949080 833902916)'));
INSERT INTO t1 VALUES(ST_GeomFromText('POINT(786092225 410737872)'));
INSERT INTO t1 VALUES(ST_GeomFromText('POINT(698291409 615419376)'));
INSERT INTO t1 VALUES(ST_GeomFromText('POINT(27455201 897628096)'));
INSERT INTO t1 VALUES(ST_GeomFromText('POINT(756176576 661205925)'));
INSERT INTO t1 VALUES(ST_GeomFromText('POINT(38478189 385577496)'));
INSERT INTO t1 VALUES(ST_GeomFromText('POINT(163302328 264496186)'));
INSERT INTO t1 VALUES(ST_GeomFromText('POINT(234313922 192216735)'));
INSERT INTO t1 VALUES(ST_GeomFromText('POINT(413942141 490550373)'));
INSERT INTO t1 VALUES(ST_GeomFromText('POINT(394308025 117809834)'));
INSERT INTO t1 VALUES(ST_GeomFromText('POINT(941051732 266369530)'));
INSERT INTO t1 VALUES(ST_GeomFromText('POINT(599161319 313172256)'));
INSERT INTO t1 VALUES(ST_GeomFromText('POINT(5899948 476429301)'));
INSERT INTO t1 VALUES(ST_GeomFromText('POINT(367894677 368542487)'));
INSERT INTO t1 VALUES(ST_GeomFromText('POINT(580848489 219587743)'));
INSERT INTO t1 VALUES(ST_GeomFromText('POINT(11247614 782797569)'));
drop table t1;
create table t1 select ST_GeomFromWKB(POINT(1,3));
show create table t1;
Table	Create Table
t1	CREATE TABLE `t1` (
  `ST_GeomFromWKB(POINT(1,3))` geometry DEFAULT NULL
) ENGINE=InnoDB DEFAULT CHARSET=latin1
drop table t1;
SET sql_mode = 'NO_ENGINE_SUBSTITUTION';
CREATE TABLE `t1` (`object_id` bigint(20) unsigned NOT NULL default '0', `geo`
geometry NOT NULL default '');
SET sql_mode = default;
insert into t1 values ('85984',ST_GeomFromText('MULTIPOLYGON(((-115.006363
36.305435,-114.992394 36.305202,-114.991219 36.305975,-114.991163
36.306845,-114.989432 36.309452,-114.978275 36.312642,-114.977363
36.311978,-114.975327 36.312344,-114.96502 36.31597,-114.963364
36.313629,-114.961723 36.313721,-114.956398 36.316057,-114.951882
36.320979,-114.947073 36.323475,-114.945207 36.326451,-114.945207
36.326451,-114.944132 36.326061,-114.94003 36.326588,-114.924017
36.334484,-114.923281 36.334146,-114.92564 36.331504,-114.94072
36.319282,-114.945348 36.314812,-114.948091 36.314762,-114.951755
36.316211,-114.952446 36.313883,-114.952644 36.309488,-114.944725
36.313083,-114.93706 36.32043,-114.932478 36.323497,-114.924556
36.327708,-114.922608 36.329715,-114.92009 36.328695,-114.912105
36.323566,-114.901647 36.317952,-114.897436 36.313968,-114.895344
36.309573,-114.891699 36.304398,-114.890569 36.303551,-114.886356
36.302702,-114.885141 36.301351,-114.885709 36.297391,-114.892499
36.290893,-114.902142 36.288974,-114.904941 36.288838,-114.905308
36.289845,-114.906325 36.290395,-114.909916 36.289549,-114.914527
36.287535,-114.918797 36.284423,-114.922982 36.279731,-114.924113
36.277282,-114.924057 36.275817,-114.927733 36.27053,-114.929354
36.269029,-114.929354 36.269029,-114.950856 36.268715,-114.950768
36.264324,-114.960206 36.264293,-114.960301 36.268943,-115.006662
36.268929,-115.008583 36.265619,-115.00665 36.264247,-115.006659
36.246873,-115.006659 36.246873,-115.006838 36.247697,-115.010764
36.247774,-115.015609 36.25113,-115.015765 36.254505,-115.029517
36.254619,-115.038573 36.249317,-115.038573 36.249317,-115.023403
36.25841,-115.023873 36.258994,-115.031845 36.259829,-115.03183
36.261053,-115.025561 36.261095,-115.036417 36.274632,-115.033729
36.276041,-115.032217 36.274851,-115.029845 36.273959,-115.029934
36.274966,-115.025763 36.274896,-115.025406 36.281044,-115.028731
36.284471,-115.036497 36.290377,-115.042071 36.291039,-115.026759
36.298478,-115.008995 36.301966,-115.006363 36.305435),(-115.079835
36.244369,-115.079735 36.260186,-115.076435 36.262369,-115.069758
36.265,-115.070235 36.268757,-115.064542 36.268655,-115.061843
36.269857,-115.062676 36.270693,-115.06305 36.272344,-115.059051
36.281023,-115.05918 36.283008,-115.060591 36.285246,-115.061913
36.290022,-115.062499 36.306353,-115.062499 36.306353,-115.060918
36.30642,-115.06112 36.289779,-115.05713 36.2825,-115.057314
36.279446,-115.060779 36.274659,-115.061366 36.27209,-115.057858
36.26557,-115.055805 36.262883,-115.054688 36.262874,-115.047335
36.25037,-115.044234 36.24637,-115.052434 36.24047,-115.061734
36.23507,-115.061934 36.22677,-115.061934 36.22677,-115.061491
36.225267,-115.062024 36.218194,-115.060134 36.218278,-115.060133
36.210771,-115.057833 36.210771,-115.057433 36.196271,-115.062233
36.196271,-115.062233 36.190371,-115.062233 36.190371,-115.065533
36.190371,-115.071333 36.188571,-115.098331 36.188275,-115.098331
36.188275,-115.098435 36.237569,-115.097535 36.240369,-115.097535
36.240369,-115.093235 36.240369,-115.089135 36.240469,-115.083135
36.240569,-115.083135 36.240569,-115.079835
36.244369)))')),('85998',ST_GeomFromText('MULTIPOLYGON(((-115.333107
36.264587,-115.333168 36.280638,-115.333168 36.280638,-115.32226
36.280643,-115.322538 36.274311,-115.327222 36.274258,-115.32733
36.263026,-115.330675 36.262984,-115.332132 36.264673,-115.333107
36.264587),(-115.247239 36.247066,-115.247438 36.218267,-115.247438
36.218267,-115.278525 36.219263,-115.278525 36.219263,-115.301545
36.219559,-115.332748 36.219197,-115.332757 36.220041,-115.332757
36.220041,-115.332895 36.233514,-115.349023 36.233479,-115.351489
36.234475,-115.353681 36.237021,-115.357106 36.239789,-115.36519
36.243331,-115.368156 36.243487,-115.367389 36.244902,-115.364553
36.246014,-115.359219 36.24616,-115.356186 36.248025,-115.353347
36.248004,-115.350813 36.249507,-115.339673 36.25387,-115.333069
36.255018,-115.333069 36.255018,-115.333042 36.247767,-115.279039
36.248666,-115.263639 36.247466,-115.263839 36.252766,-115.261439
36.252666,-115.261439 36.247366,-115.247239 36.247066)))'));
select object_id, ST_geometrytype(geo), ST_ISSIMPLE(GEO), ST_ASTEXT(ST_centroid(geo)) from
t1 where object_id=85998;
object_id	ST_geometrytype(geo)	ST_ISSIMPLE(GEO)	ST_ASTEXT(ST_centroid(geo))
85998	MULTIPOLYGON	1	POINT(115.2970604672862 -36.23335610879993)
select object_id, ST_geometrytype(geo), ST_ISSIMPLE(GEO), ST_ASTEXT(ST_centroid(geo)) from
t1 where object_id=85984;
object_id	ST_geometrytype(geo)	ST_ISSIMPLE(GEO)	ST_ASTEXT(ST_centroid(geo))
85984	MULTIPOLYGON	1	POINT(-114.86854472054372 36.34725218253213)
drop table t1;
create table t1 (fl geometry not null);
insert into t1 values (1);
ERROR 22003: Cannot get geometry object from data you send to the GEOMETRY field
insert into t1 values (1.11);
ERROR 22003: Cannot get geometry object from data you send to the GEOMETRY field
insert into t1 values ("qwerty");
ERROR 22003: Cannot get geometry object from data you send to the GEOMETRY field
insert into t1 values (ST_pointfromtext('point(1,1)'));
ERROR 23000: Column 'fl' cannot be null
drop table t1;
select (ST_asWKT(ST_geomfromwkb((0x000000000140240000000000004024000000000000))));
(ST_asWKT(ST_geomfromwkb((0x000000000140240000000000004024000000000000))))
POINT(10 10)
select (ST_asWKT(ST_geomfromwkb((0x010100000000000000000024400000000000002440))));
(ST_asWKT(ST_geomfromwkb((0x010100000000000000000024400000000000002440))))
POINT(10 10)
create table t1 (g GEOMETRY);
select * from t1;
Catalog	Database	Table	Table_alias	Column	Column_alias	Type	Length	Max length	Is_null	Flags	Decimals	Charsetnr
def	test	t1	t1	g	g	255	4294967295	0	Y	144	0	63
g
select ST_asbinary(g) from t1;
Catalog	Database	Table	Table_alias	Column	Column_alias	Type	Length	Max length	Is_null	Flags	Decimals	Charsetnr
def					ST_asbinary(g)	251	4294967295	0	Y	128	0	63
ST_asbinary(g)
drop table t1;
create table t1 (a TEXT, b GEOMETRY NOT NULL, SPATIAL KEY(b));
alter table t1 disable keys;
Warnings:
Note	1031	Storage engine InnoDB of the table `test`.`t1` doesn't have this option
load data infile '../../std_data/bad_gis_data.dat' into table t1;
ERROR 22004: Column set to default value; NULL supplied to NOT NULL column 'b' at row 1
alter table t1 enable keys;
Warnings:
Note	1031	Storage engine InnoDB of the table `test`.`t1` doesn't have this option
drop table t1;
create table t1 (a int, b blob);
insert into t1 values (1, ''), (2, NULL), (3, '1');
select * from t1;
a	b
1	
2	NULL
3	1
select
ST_geometryfromtext(b) IS NULL, ST_geometryfromwkb(b) IS NULL, ST_astext(b) IS NULL,
ST_aswkb(b) IS NULL, ST_geometrytype(b) IS NULL, ST_centroid(b) IS NULL,
ST_envelope(b) IS NULL, ST_startpoint(b) IS NULL, ST_endpoint(b) IS NULL,
ST_exteriorring(b) IS NULL, ST_pointn(b, 1) IS NULL, ST_geometryn(b, 1) IS NULL,
ST_interiorringn(b, 1) IS NULL, multipoint(b) IS NULL, ST_isempty(b) IS NULL,
ST_issimple(b) IS NULL, ST_isclosed(b) IS NULL, ST_dimension(b) IS NULL,
ST_numgeometries(b) IS NULL, ST_numinteriorrings(b) IS NULL, ST_numpoints(b) IS NULL,
ST_area(b) IS NULL, ST_length(b) IS NULL, ST_srid(b) IS NULL, ST_x(b) IS NULL,
ST_y(b) IS NULL
from t1;
ERROR 22007: Illegal non geometric '`test`.`t1`.`b`' value found during parsing
select
MBRwithin(b, b) IS NULL, MBRcontains(b, b) IS NULL, MBRoverlaps(b, b) IS NULL,
MBRequals(b, b) IS NULL, MBRdisjoint(b, b) IS NULL, ST_touches(b, b) IS NULL,
MBRintersects(b, b) IS NULL, ST_crosses(b, b) IS NULL
from t1;
MBRwithin(b, b) IS NULL	MBRcontains(b, b) IS NULL	MBRoverlaps(b, b) IS NULL	MBRequals(b, b) IS NULL	MBRdisjoint(b, b) IS NULL	ST_touches(b, b) IS NULL	MBRintersects(b, b) IS NULL	ST_crosses(b, b) IS NULL
1	1	1	1	1	1	1	1
1	1	1	1	1	1	1	1
1	1	1	1	1	1	1	1
select
point(b, b) IS NULL, linestring(b) IS NULL, polygon(b) IS NULL, multipoint(b) IS NULL,
multilinestring(b) IS NULL, multipolygon(b) IS NULL,
geometrycollection(b) IS NULL
from t1;
ERROR 22007: Illegal non geometric '`test`.`t1`.`b`' value found during parsing
drop table t1;
CREATE TABLE t1(a POINT) ENGINE=MyISAM;
INSERT INTO t1 VALUES (NULL);
SELECT * FROM t1;
a
NULL
DROP TABLE t1;
CREATE TABLE `t1` ( `col9` set('a'), `col89` date);
INSERT IGNORE INTO `t1` VALUES ('','0000-00-00');
select ST_geomfromtext(col9,col89) as a from t1;
a
NULL
DROP TABLE t1;
CREATE TABLE t1 (
geomdata polygon NOT NULL,
SPATIAL KEY index_geom (geomdata)
) ENGINE=MyISAM DEFAULT CHARSET=latin2 DELAY_KEY_WRITE=1 ROW_FORMAT=FIXED;
CREATE TABLE t2 (
geomdata polygon NOT NULL,
SPATIAL KEY index_geom (geomdata)
) ENGINE=MyISAM DEFAULT CHARSET=latin2 DELAY_KEY_WRITE=1 ROW_FORMAT=FIXED;
CREATE TABLE t3
select
ST_aswkb(ws.geomdata) AS geomdatawkb
from
t1 ws
union
select
ST_aswkb(ws.geomdata) AS geomdatawkb
from
t2 ws;
describe t3;
Field	Type	Null	Key	Default	Extra
geomdatawkb	longblob	YES		NULL	
drop table t1;
drop table t2;
drop table t3;
create table t1(col1 geometry default null,col15 geometrycollection not
null,spatial index(col15),index(col1(15)))engine=innodb;
insert into t1 set col15 = ST_GeomFromText('POINT(6 5)');
insert into t1 set col15 = ST_GeomFromText('POINT(6 5)');
check table t1 extended;
Table	Op	Msg_type	Msg_text
test.t1	check	status	OK
drop table t1;
End of 4.1 tests
create table t1 (s1 geometry not null,s2 char(100));
create trigger t1_bu before update on t1 for each row set new.s1 = null;
insert into t1 values (null,null);
ERROR 23000: Column 's1' cannot be null
drop table t1;
drop procedure if exists fn3;
create function fn3 () returns point deterministic return ST_GeomFromText("point(1 1)");
show create function fn3;
Function	sql_mode	Create Function	character_set_client	collation_connection	Database Collation
fn3	STRICT_TRANS_TABLES,ERROR_FOR_DIVISION_BY_ZERO,NO_AUTO_CREATE_USER,NO_ENGINE_SUBSTITUTION	CREATE DEFINER=`root`@`localhost` FUNCTION `fn3`() RETURNS point
    DETERMINISTIC
return ST_GeomFromText("point(1 1)")	latin1	latin1_swedish_ci	latin1_swedish_ci
select ST_astext(fn3());
ST_astext(fn3())
POINT(1 1)
drop function fn3;
create table t1(pt POINT);
alter table t1 add primary key pti(pt);
Warnings:
Warning	1280	Name 'pti' ignored for PRIMARY key.
drop table t1;
create table t1(pt GEOMETRY);
alter table t1 add primary key pti(pt);
ERROR 42000: BLOB/TEXT column 'pt' used in key specification without a key length
alter table t1 add primary key pti(pt(20));
Warnings:
Warning	1280	Name 'pti' ignored for PRIMARY key.
drop table t1;
create table t1 select ST_GeomFromText('point(1 1)');
desc t1;
Field	Type	Null	Key	Default	Extra
ST_GeomFromText('point(1 1)')	geometry	YES		NULL	
drop table t1;
create table t1 (g geometry not null);
insert into t1 values(default);
ERROR 22003: Cannot get geometry object from data you send to the GEOMETRY field
drop table t1;
CREATE TABLE t1 (a GEOMETRY);
CREATE VIEW v1 AS SELECT ST_GeomFromwkb(ST_ASBINARY(a)) FROM t1;
CREATE VIEW v2 AS SELECT a FROM t1;
DESCRIBE v1;
Field	Type	Null	Key	Default	Extra
ST_GeomFromwkb(ST_ASBINARY(a))	geometry	YES		NULL	
DESCRIBE v2;
Field	Type	Null	Key	Default	Extra
a	geometry	YES		NULL	
DROP VIEW v1,v2;
DROP TABLE t1;
create table t1 (name VARCHAR(100), square GEOMETRY);
INSERT INTO t1 VALUES("center", ST_GeomFromText('POLYGON (( 0 0, 0 2, 2 2, 2 0, 0 0))'));
INSERT INTO t1 VALUES("small",  ST_GeomFromText('POLYGON (( 0 0, 0 1, 1 1, 1 0, 0 0))'));
INSERT INTO t1 VALUES("big",    ST_GeomFromText('POLYGON (( 0 0, 0 3, 3 3, 3 0, 0 0))'));
INSERT INTO t1 VALUES("up",     ST_GeomFromText('POLYGON (( 0 1, 0 3, 2 3, 2 1, 0 1))'));
INSERT INTO t1 VALUES("up2",    ST_GeomFromText('POLYGON (( 0 2, 0 4, 2 4, 2 2, 0 2))'));
INSERT INTO t1 VALUES("up3",    ST_GeomFromText('POLYGON (( 0 3, 0 5, 2 5, 2 3, 0 3))'));
INSERT INTO t1 VALUES("down",   ST_GeomFromText('POLYGON (( 0 -1, 0  1, 2  1, 2 -1, 0 -1))'));
INSERT INTO t1 VALUES("down2",  ST_GeomFromText('POLYGON (( 0 -2, 0  0, 2  0, 2 -2, 0 -2))'));
INSERT INTO t1 VALUES("down3",  ST_GeomFromText('POLYGON (( 0 -3, 0 -1, 2 -1, 2 -3, 0 -3))'));
INSERT INTO t1 VALUES("right",  ST_GeomFromText('POLYGON (( 1 0, 1 2, 3 2, 3 0, 1 0))'));
INSERT INTO t1 VALUES("right2", ST_GeomFromText('POLYGON (( 2 0, 2 2, 4 2, 4 0, 2 0))'));
INSERT INTO t1 VALUES("right3", ST_GeomFromText('POLYGON (( 3 0, 3 2, 5 2, 5 0, 3 0))'));
INSERT INTO t1 VALUES("left",   ST_GeomFromText('POLYGON (( -1 0, -1 2,  1 2,  1 0, -1 0))'));
INSERT INTO t1 VALUES("left2",  ST_GeomFromText('POLYGON (( -2 0, -2 2,  0 2,  0 0, -2 0))'));
INSERT INTO t1 VALUES("left3",  ST_GeomFromText('POLYGON (( -3 0, -3 2, -1 2, -1 0, -3 0))'));
SELECT GROUP_CONCAT(a2.name ORDER BY a2.name) AS mbrcontains  FROM t1 a1 JOIN t1 a2 ON MBRContains(   a1.square, a2.square) WHERE a1.name = "center" GROUP BY a1.name;
mbrcontains
center,small
SELECT GROUP_CONCAT(a2.name ORDER BY a2.name) AS mbrdisjoint  FROM t1 a1 JOIN t1 a2 ON MBRDisjoint(   a1.square, a2.square) WHERE a1.name = "center" GROUP BY a1.name;
mbrdisjoint
down3,left3,right3,up3
SELECT GROUP_CONCAT(a2.name ORDER BY a2.name) AS mbrequals     FROM t1 a1 JOIN t1 a2 ON MBREquals(      a1.square, a2.square) WHERE a1.name = "center" GROUP BY a1.name;
mbrequals
center
SELECT GROUP_CONCAT(a2.name ORDER BY a2.name) AS mbrintersect FROM t1 a1 JOIN t1 a2 ON MBRIntersects( a1.square, a2.square) WHERE a1.name = "center" GROUP BY a1.name;
mbrintersect
big,center,down,down2,left,left2,right,right2,small,up,up2
SELECT GROUP_CONCAT(a2.name ORDER BY a2.name) AS mbroverlaps  FROM t1 a1 JOIN t1 a2 ON MBROverlaps(   a1.square, a2.square) WHERE a1.name = "center" GROUP BY a1.name;
mbroverlaps
down,left,right,up
SELECT GROUP_CONCAT(a2.name ORDER BY a2.name) AS mbrtouches   FROM t1 a1 JOIN t1 a2 ON MBRTouches(    a1.square, a2.square) WHERE a1.name = "center" GROUP BY a1.name;
mbrtouches
down2,left2,right2,up2
SELECT GROUP_CONCAT(a2.name ORDER BY a2.name) AS mbrwithin    FROM t1 a1 JOIN t1 a2 ON MBRWithin(     a1.square, a2.square) WHERE a1.name = "center" GROUP BY a1.name;
mbrwithin
big,center
SELECT GROUP_CONCAT(a2.name ORDER BY a2.name) AS MBRcontains     FROM t1 a1 JOIN t1 a2 ON MBRContains(      a1.square, a2.square) WHERE a1.name = "center" GROUP BY a1.name;
MBRcontains
center,small
SELECT GROUP_CONCAT(a2.name ORDER BY a2.name) AS MBRdisjoint     FROM t1 a1 JOIN t1 a2 ON MBRDisjoint(      a1.square, a2.square) WHERE a1.name = "center" GROUP BY a1.name;
MBRdisjoint
down3,left3,right3,up3
SELECT GROUP_CONCAT(a2.name ORDER BY a2.name) AS MBRequals       FROM t1 a1 JOIN t1 a2 ON MBREquals(        a1.square, a2.square) WHERE a1.name = "center" GROUP BY a1.name;
MBRequals
center
SELECT GROUP_CONCAT(a2.name ORDER BY a2.name) AS intersects    FROM t1 a1 JOIN t1 a2 ON MBRIntersects(    a1.square, a2.square) WHERE a1.name = "center" GROUP BY a1.name;
intersects
big,center,down,down2,left,left2,right,right2,small,up,up2
SELECT GROUP_CONCAT(a2.name ORDER BY a2.name) AS MBRoverlaps     FROM t1 a1 JOIN t1 a2 ON MBROverlaps(      a1.square, a2.square) WHERE a1.name = "center" GROUP BY a1.name;
MBRoverlaps
down,left,right,up
SELECT GROUP_CONCAT(a2.name ORDER BY a2.name) AS ST_touches      FROM t1 a1 JOIN t1 a2 ON ST_Touches(       a1.square, a2.square) WHERE a1.name = "center" GROUP BY a1.name;
ST_touches
down2,left2,right2,up2
SELECT GROUP_CONCAT(a2.name ORDER BY a2.name) AS MBRwithin       FROM t1 a1 JOIN t1 a2 ON MBRWithin(        a1.square, a2.square) WHERE a1.name = "center" GROUP BY a1.name;
MBRwithin
big,center
SET @vert1   = ST_GeomFromText('POLYGON ((0 -2, 0 2, 0 -2))');
SET @horiz1  = ST_GeomFromText('POLYGON ((-2 0, 2 0, -2 0))');
SET @horiz2 = ST_GeomFromText('POLYGON ((-1 0, 3 0, -1 0))');
SET @horiz3 = ST_GeomFromText('POLYGON ((2 0, 3 0, 2 0))');
SET @point1 = ST_GeomFromText('POLYGON ((0 0))');
SET @point2 = ST_GeomFromText('POLYGON ((-2 0))');
SELECT GROUP_CONCAT(a1.name ORDER BY a1.name) AS MBRoverlaps FROM t1 a1 WHERE MBROverlaps(a1.square, @vert1) GROUP BY a1.name;
MBRoverlaps
SELECT GROUP_CONCAT(a1.name ORDER BY a1.name) AS MBRoverlaps FROM t1 a1 WHERE MBROverlaps(a1.square, @horiz1) GROUP BY a1.name;
MBRoverlaps
SELECT MBROverlaps(@horiz1, @vert1) FROM DUAL;
MBROverlaps(@horiz1, @vert1)
0
SELECT MBROverlaps(@horiz1, @horiz2) FROM DUAL;
MBROverlaps(@horiz1, @horiz2)
1
SELECT MBROverlaps(@horiz1, @horiz3) FROM DUAL;
MBROverlaps(@horiz1, @horiz3)
0
SELECT MBROverlaps(@horiz1, @point1) FROM DUAL;
MBROverlaps(@horiz1, @point1)
0
SELECT MBROverlaps(@horiz1, @point2) FROM DUAL;
MBROverlaps(@horiz1, @point2)
0
DROP TABLE t1;
create table t1(f1 geometry, f2 polygon, f3 linestring);
select f1 from t1 union select f1 from t1;
f1
insert into t1 (f2,f3) values (ST_GeomFromText('POLYGON((10 10,20 10,20 20,10 20,10 10))'), ST_GeomFromText('LINESTRING(0 0,1 1,2 2)'));
select ST_AsText(f2),ST_AsText(f3) from t1;
ST_AsText(f2)	ST_AsText(f3)
POLYGON((10 10,20 10,20 20,10 20,10 10))	LINESTRING(0 0,1 1,2 2)
select ST_AsText(a) from (select f2 as a from t1 union select f3 from t1) t;
ST_AsText(a)
POLYGON((10 10,20 10,20 20,10 20,10 10))
LINESTRING(0 0,1 1,2 2)
create table t2 as select f2 as a from t1 union select f3 from t1;
desc t2;
Field	Type	Null	Key	Default	Extra
a	geometry	YES		NULL	
select ST_AsText(a) from t2;
ST_AsText(a)
POLYGON((10 10,20 10,20 20,10 20,10 10))
LINESTRING(0 0,1 1,2 2)
drop table t1, t2;
SELECT 1;
1
1
CREATE TABLE t1 (p POINT);
CREATE TABLE t2 (p POINT, INDEX(p));
INSERT INTO t1 VALUES (POINTFROMTEXT('POINT(1 2)'));
INSERT INTO t2 VALUES (POINTFROMTEXT('POINT(1 2)'));
SELECT COUNT(*) FROM t1 WHERE p=POINTFROMTEXT('POINT(1 2)');
COUNT(*)
1
EXPLAIN 
SELECT COUNT(*) FROM t2 WHERE p=POINTFROMTEXT('POINT(1 2)');
id	select_type	table	type	possible_keys	key	key_len	ref	rows	Extra
1	SIMPLE	t2	ref	p	p	28	const	1	Using where
SELECT COUNT(*) FROM t2 WHERE p=POINTFROMTEXT('POINT(1 2)');
COUNT(*)
1
INSERT INTO t1 VALUES (POINTFROMTEXT('POINT(1 2)'));
INSERT INTO t2 VALUES (POINTFROMTEXT('POINT(1 2)'));
EXPLAIN 
SELECT COUNT(*) FROM t1 WHERE p=POINTFROMTEXT('POINT(1 2)');
id	select_type	table	type	possible_keys	key	key_len	ref	rows	Extra
1	SIMPLE	t1	ALL	NULL	NULL	NULL	NULL	2	Using where
SELECT COUNT(*) FROM t1 WHERE p=POINTFROMTEXT('POINT(1 2)');
COUNT(*)
2
EXPLAIN 
SELECT COUNT(*) FROM t2 WHERE p=POINTFROMTEXT('POINT(1 2)');
id	select_type	table	type	possible_keys	key	key_len	ref	rows	Extra
1	SIMPLE	t2	ref	p	p	28	const	#	Using where
SELECT COUNT(*) FROM t2 WHERE p=POINTFROMTEXT('POINT(1 2)');
COUNT(*)
2
EXPLAIN 
SELECT COUNT(*) FROM t2 IGNORE INDEX(p) WHERE p=POINTFROMTEXT('POINT(1 2)');
id	select_type	table	type	possible_keys	key	key_len	ref	rows	Extra
1	SIMPLE	t2	ALL	NULL	NULL	NULL	NULL	2	Using where
SELECT COUNT(*) FROM t2 IGNORE INDEX(p) WHERE p=POINTFROMTEXT('POINT(1 2)');
COUNT(*)
2
DROP TABLE t1, t2;
End of 5.0 tests
#
# Test for bug #58650 "Failing assertion: primary_key_no == -1 ||
#                      primary_key_no == 0".
#
drop table if exists t1;
# The minimal test case.
create table t1 (a int not null, b linestring not null, unique key b (b(12)), unique key a (a));
drop table t1;
# The original test case.
create table t1 (a int not null, b linestring not null, unique key b (b(12)));
create unique index a on t1(a);
drop table t1;
create table `t1` (`col002` point)engine=innodb;
insert into t1 values (),(),();
select min(`col002`) from t1 union select `col002` from t1;
min(`col002`)
NULL
drop table t1;
#
# Bug #47780: crash when comparing GIS items from subquery
#
CREATE TABLE t1(a INT, b MULTIPOLYGON);
INSERT INTO t1 VALUES
(0,
ST_GEOMFROMTEXT(
'multipolygon(((1 2,3 4,5 6,7 8,9 8,1 2,1 2),(7 6,5 4,3 2,1 2,3 4,7 6)))'));
# must not crash
SELECT 1 FROM t1 WHERE a <> (SELECT ST_GEOMETRYCOLLECTIONFROMWKB(b) FROM t1);
ERROR HY000: Illegal parameter data types int and geometry for operation '<>'
DROP TABLE t1;
#
# Bug #49250 : spatial btree index corruption and crash
# Part one : spatial syntax check
#
CREATE TABLE t1(col1 MULTIPOLYGON NOT NULL,
SPATIAL INDEX USING BTREE (col1));
ERROR 42000: You have an error in your SQL syntax; check the manual that corresponds to your MariaDB server version for the right syntax to use near 'USING BTREE (col1))' at line 2
CREATE TABLE t2(col1 MULTIPOLYGON NOT NULL);
CREATE SPATIAL INDEX USING BTREE ON t2(col);
ERROR 42000: You have an error in your SQL syntax; check the manual that corresponds to your MariaDB server version for the right syntax to use near 'USING BTREE ON t2(col)' at line 1
ALTER TABLE t2 ADD SPATIAL INDEX USING BTREE (col1);
ERROR 42000: You have an error in your SQL syntax; check the manual that corresponds to your MariaDB server version for the right syntax to use near 'USING BTREE (col1)' at line 1
DROP TABLE t2;
End of 5.0 tests
create table t1 (f1 tinyint(1), f2 char(1), f3 varchar(1), f4 geometry, f5 datetime);
create view v1 as select * from t1;
desc v1;
Field	Type	Null	Key	Default	Extra
f1	tinyint(1)	YES		NULL	
f2	char(1)	YES		NULL	
f3	varchar(1)	YES		NULL	
f4	geometry	YES		NULL	
f5	datetime	YES		NULL	
drop view v1;
drop table t1;
SELECT MultiPoint(12345,'');
ERROR HY000: Illegal parameter data type int for operation 'geometrycollection'
SELECT 1 FROM (SELECT GREATEST(1,GEOMETRYCOLLECTION('00000','00000')) b FROM DUAL) AS d WHERE (LINESTRING(d.b));
ERROR HY000: Illegal parameter data type varchar for operation 'geometrycollection'
#
# BUG#51875: crash when loading data into geometry function ST_polyfromwkb
#
SET @a=0x00000000030000000100000000000000000000000000144000000000000014400000000000001840000000000000184000000000000014400000000000001440;
SET @a=ST_POLYFROMWKB(@a);
SET @a=0x00000000030000000000000000000000000000000000144000000000000014400000000000001840000000000000184000000000000014400000000000001440;
SET @a=ST_POLYFROMWKB(@a);
create table t1(a polygon NOT NULL)engine=innodb;
insert into t1 values (ST_geomfromtext("point(0 1)"));
ERROR 22007: Incorrect POLYGON value: 'POINT(0 1)' for column `test`.`t1`.`a` at row 1
insert into t1 values (ST_geomfromtext("point(1 0)"));
ERROR 22007: Incorrect POLYGON value: 'POINT(1 0)' for column `test`.`t1`.`a` at row 1
select * from (select polygon(t1.a) as p from t1 order by t1.a) d;
p
drop table t1;
#
# Test for bug #59888 "debug assertion when attempt to create spatial index
#                      on char > 31 bytes".
#
create table t1(a char(32) not null) engine=innodb;
create spatial index i on t1 (a);
ERROR HY000: Incorrect arguments to SPATIAL INDEX
drop table t1;
End of 5.1 tests
CREATE TABLE t0 (a BINARY(32) NOT NULL);
CREATE SPATIAL INDEX i on t0 (a);
ERROR HY000: Incorrect arguments to SPATIAL INDEX
INSERT INTO t0 VALUES (1);
CREATE TABLE t1(
col0 BINARY NOT NULL,
col2 TIMESTAMP,
SPATIAL INDEX i1 (col0)
) ENGINE=MyISAM;
ERROR HY000: Incorrect arguments to SPATIAL INDEX
CREATE TABLE t1 (
col0 BINARY NOT NULL,
col2 TIMESTAMP
) ENGINE=MyISAM;
CREATE SPATIAL INDEX idx0 ON t1(col0);
ERROR HY000: Incorrect arguments to SPATIAL INDEX
ALTER TABLE t1 ADD SPATIAL INDEX i1 (col0);
ERROR HY000: Incorrect arguments to SPATIAL INDEX
CREATE TABLE t2 (
col0 INTEGER NOT NULL,
col1 POINT,
col2 POINT
);
CREATE SPATIAL INDEX idx0 ON t2 (col1, col2);
ERROR HY000: Incorrect arguments to SPATIAL INDEX
CREATE TABLE t3 (
col0 INTEGER NOT NULL,
col1 POINT,
col2 LINESTRING,
SPATIAL INDEX i1 (col1, col2)
);
ERROR HY000: Incorrect arguments to SPATIAL INDEX
DROP TABLE t0, t1, t2;
#
# BUG#12414917 - ST_ISCLOSED() CRASHES ON 64-BIT BUILDS
#
SELECT ST_ISCLOSED(CONVERT(CONCAT('     ', 0x2), BINARY(20)));
ST_ISCLOSED(CONVERT(CONCAT('     ', 0x2), BINARY(20)))
-1
#
# BUG#12537203 - CRASH WHEN SUBSELECTING GLOBAL VARIABLES IN
# GEOMETRY FUNCTION ARGUMENTS
#
SELECT GEOMETRYCOLLECTION((SELECT @@OLD));
ERROR HY000: Illegal parameter data type bigint for operation 'geometrycollection'
End of 5.1 tests
#
# Bug#11908153: CRASH AND/OR VALGRIND ERRORS IN FIELD_BLOB::GET_KEY_IMAGE
#
CREATE TABLE g1
(a geometry NOT NULL, UNIQUE KEY i (a(151))) engine=innodb;
INSERT INTO g1 VALUES (ST_geomfromtext('point(1 1)'));
INSERT INTO g1 VALUES (ST_geomfromtext('point(1 2)'));
FLUSH TABLES;
SELECT 1 FROM g1
FORCE INDEX(i) WHERE a = date_sub(now(), interval 2808.4 year_month)
;
ERROR HY000: Illegal parameter data types geometry and datetime for operation '='
DROP TABLE g1;
#
# Bug#13013970 MORE CRASHES IN FIELD_BLOB::GET_KEY_IMAGE
#
CREATE TABLE g1(a TEXT NOT NULL, KEY(a(255)));
INSERT INTO g1 VALUES ('a'),('a');
SELECT 1 FROM g1 WHERE a >= ANY
(SELECT 1 FROM g1 WHERE a = ST_geomfromtext('') OR a) ;
1
Warnings:
Warning	1292	Truncated incorrect DOUBLE value: 'a'
Warning	1292	Truncated incorrect DOUBLE value: 'a'
DROP TABLE g1;
End of 5.5 tests
DROP DATABASE IF EXISTS gis_ogs;
CREATE DATABASE gis_ogs;
USE gis_ogs;
#
# C.3.3.1 Geometry types and functions schema construction
#
CREATE TABLE lakes (
fid INTEGER NOT NULL PRIMARY KEY,
name CHARACTER VARYING(64),
shore POLYGON);
CREATE TABLE road_segments (
fid INTEGER NOT NULL PRIMARY KEY,
name CHARACTER VARYING(64),
aliases CHARACTER VARYING(64),
num_lanes INTEGER,
centerline LINESTRING);
CREATE TABLE divided_routes (
fid INTEGER NOT NULL PRIMARY KEY,
name CHARACTER VARYING(64),
num_lanes INTEGER,
centerlines MULTILINESTRING);
CREATE TABLE forests (
fid INTEGER NOT NULL PRIMARY KEY,
name CHARACTER VARYING(64),
boundary MULTIPOLYGON);
CREATE TABLE bridges (
fid INTEGER NOT NULL PRIMARY KEY,
name CHARACTER VARYING(64),
position POINT);
CREATE TABLE streams (
fid INTEGER NOT NULL PRIMARY KEY,
name CHARACTER VARYING(64),
centerline LINESTRING);
CREATE TABLE buildings (
fid INTEGER NOT NULL PRIMARY KEY,
address CHARACTER VARYING(64),
position POINT,
footprint POLYGON);
CREATE TABLE ponds (
fid INTEGER NOT NULL PRIMARY KEY,
name CHARACTER VARYING(64),
type CHARACTER VARYING(64),
shores MULTIPOLYGON);
CREATE TABLE named_places (
fid INTEGER NOT NULL PRIMARY KEY,
name CHARACTER VARYING(64),
boundary POLYGON);
CREATE TABLE map_neatlines (
fid INTEGER NOT NULL PRIMARY KEY,
neatline POLYGON);
#
# C.3.3.2 Geometry types and functions schema data loading
#
# Lakes
INSERT INTO lakes VALUES (
101, 'BLUE LAKE',
ST_PolyFromText(
'POLYGON(
(52 18,66 23,73 9,48 6,52 18),
(59 18,67 18,67 13,59 13,59 18)
)',
101));
# Road Segments
INSERT INTO road_segments VALUES(102, 'Route 5', NULL, 2,
ST_LineFromText(
'LINESTRING( 0 18, 10 21, 16 23, 28 26, 44 31 )' ,101));
INSERT INTO road_segments VALUES(103, 'Route 5', 'Main Street', 4,
ST_LineFromText(
'LINESTRING( 44 31, 56 34, 70 38 )' ,101));
INSERT INTO road_segments VALUES(104, 'Route 5', NULL, 2,
ST_LineFromText(
'LINESTRING( 70 38, 72 48 )' ,101));
INSERT INTO road_segments VALUES(105, 'Main Street', NULL, 4,
ST_LineFromText(
'LINESTRING( 70 38, 84 42 )' ,101));
INSERT INTO road_segments VALUES(106, 'Dirt Road by Green Forest', NULL,
1,
ST_LineFromText(
'LINESTRING( 28 26, 28 0 )',101));
# DividedRoutes
INSERT INTO divided_routes VALUES(119, 'Route 75', 4,
ST_MLineFromText(
'MULTILINESTRING((10 48,10 21,10 0),
(16 0,16 23,16 48))', 101));
# Forests
INSERT INTO forests VALUES(109, 'Green Forest',
ST_MPolyFromText(
'MULTIPOLYGON(((28 26,28 0,84 0,84 42,28 26),
(52 18,66 23,73 9,48 6,52 18)),((59 18,67 18,67 13,59 13,59 18)))',
101));
# Bridges
INSERT INTO bridges VALUES(110, 'Cam Bridge', ST_PointFromText(
'POINT( 44 31 )', 101));
# Streams
INSERT INTO streams VALUES(111, 'Cam Stream',
ST_LineFromText(
'LINESTRING( 38 48, 44 41, 41 36, 44 31, 52 18 )', 101));
INSERT INTO streams VALUES(112, NULL,
ST_LineFromText(
'LINESTRING( 76 0, 78 4, 73 9 )', 101));
# Buildings
INSERT INTO buildings VALUES(113, '123 Main Street',
ST_PointFromText(
'POINT( 52 30 )', 101),
ST_PolyFromText(
'POLYGON( ( 50 31, 54 31, 54 29, 50 29, 50 31) )', 101));
INSERT INTO buildings VALUES(114, '215 Main Street',
ST_PointFromText(
'POINT( 64 33 )', 101),
ST_PolyFromText(
'POLYGON( ( 66 34, 62 34, 62 32, 66 32, 66 34) )', 101));
# Ponds
INSERT INTO ponds VALUES(120, NULL, 'Stock Pond',
ST_MPolyFromText(
'MULTIPOLYGON( ( ( 24 44, 22 42, 24 40, 24 44) ),
( ( 26 44, 26 40, 28 42, 26 44) ) )', 101));
# Named Places
INSERT INTO named_places VALUES(117, 'Ashton',
ST_PolyFromText(
'POLYGON( ( 62 48, 84 48, 84 30, 56 30, 56 34, 62 48) )', 101));
INSERT INTO named_places VALUES(118, 'Goose Island',
ST_PolyFromText(
'POLYGON( ( 67 13, 67 18, 59 18, 59 13, 67 13) )', 101));
# Map Neatlines
INSERT INTO map_neatlines VALUES(115,
ST_PolyFromText(
'POLYGON( ( 0 0, 0 48, 84 48, 84 0, 0 0 ) )', 101));
#
# C.3.3.3 Geometry types and functions schema test queries

# Conformance Item T6
SELECT ST_Dimension(shore)
FROM lakes
WHERE name = 'Blue Lake';
ST_Dimension(shore)
2
# Conformance Item T7
SELECT ST_GeometryType(centerlines)
FROM divided_routes
WHERE name = 'Route 75';
ST_GeometryType(centerlines)
MULTILINESTRING
# Conformance Item T8
SELECT ST_AsText(boundary)
FROM named_places
WHERE name = 'Goose Island';
ST_AsText(boundary)
POLYGON((67 13,67 18,59 18,59 13,67 13))
# Conformance Item T9
SELECT ST_AsText(ST_PolyFromWKB(ST_AsBinary(boundary),101))
FROM named_places
WHERE name = 'Goose Island';
ST_AsText(ST_PolyFromWKB(ST_AsBinary(boundary),101))
POLYGON((67 13,67 18,59 18,59 13,67 13))
# Conformance Item T10
SELECT ST_SRID(boundary)
FROM named_places
WHERE name = 'Goose Island';
ST_SRID(boundary)
101
# Conformance Item T11
SELECT ST_IsEmpty(centerline)
FROM road_segments
WHERE name = 'Route 5'
AND aliases = 'Main Street';
ST_IsEmpty(centerline)
0
# Conformance Item T14
SELECT ST_AsText(ST_Envelope(boundary))
FROM named_places
WHERE name = 'Goose Island';
ST_AsText(ST_Envelope(boundary))
POLYGON((59 13,67 13,67 18,59 18,59 13))
# Conformance Item T15
SELECT ST_X(position)
FROM bridges
WHERE name = 'Cam Bridge';
ST_X(position)
44
# Conformance Item T16
SELECT ST_Y(position)
FROM bridges
WHERE name = 'Cam Bridge';
ST_Y(position)
31
# Conformance Item T17
SELECT ST_AsText(ST_StartPoint(centerline))
FROM road_segments
WHERE fid = 102;
ST_AsText(ST_StartPoint(centerline))
POINT(0 18)
# Conformance Item T18
SELECT ST_AsText(ST_EndPoint(centerline))
FROM road_segments
WHERE fid = 102;
ST_AsText(ST_EndPoint(centerline))
POINT(44 31)
# Conformance Item T21
SELECT ST_Length(centerline)
FROM road_segments
WHERE fid = 106;
ST_Length(centerline)
26
# Conformance Item T22
SELECT ST_NumPoints(centerline)
FROM road_segments
WHERE fid = 102;
ST_NumPoints(centerline)
5
# Conformance Item T23
SELECT ST_AsText(ST_PointN(centerline, 1))
FROM road_segments
WHERE fid = 102;
ST_AsText(ST_PointN(centerline, 1))
POINT(0 18)
# Conformance Item T24
SELECT ST_AsText(ST_Centroid(boundary))
FROM named_places
WHERE name = 'Goose Island';
ST_AsText(ST_Centroid(boundary))
POINT(63 15.5)
# Conformance Item T26
SELECT ST_Area(boundary)
FROM named_places
WHERE name = 'Goose Island';
ST_Area(boundary)
40
# Conformance Item T27
SELECT ST_AsText(ST_ExteriorRing(shore))
FROM lakes
WHERE name = 'Blue Lake';
ST_AsText(ST_ExteriorRing(shore))
LINESTRING(52 18,66 23,73 9,48 6,52 18)
# Conformance Item T28
SELECT ST_NumInteriorRings(shore)
FROM lakes
WHERE name = 'Blue Lake';
ST_NumInteriorRings(shore)
1
# Conformance Item T29
SELECT ST_AsText(ST_InteriorRingN(shore, 1))
FROM lakes
WHERE name = 'Blue Lake';
ST_AsText(ST_InteriorRingN(shore, 1))
LINESTRING(59 18,67 18,67 13,59 13,59 18)
# Conformance Item T30
SELECT ST_NumGeometries(centerlines)
FROM divided_routes
WHERE name = 'Route 75';
ST_NumGeometries(centerlines)
2
# Conformance Item T31
SELECT ST_AsText(ST_GeometryN(centerlines, 2))
FROM divided_routes
WHERE name = 'Route 75';
ST_AsText(ST_GeometryN(centerlines, 2))
LINESTRING(16 0,16 23,16 48)
# Conformance Item T32
SELECT ST_IsClosed(centerlines)
FROM divided_routes
WHERE name = 'Route 75';
ST_IsClosed(centerlines)
0
# Conformance Item T33
SELECT ST_Length(centerlines)
FROM divided_routes
WHERE name = 'Route 75';
ST_Length(centerlines)
96
# Conformance Item T34
SELECT ST_AsText(ST_Centroid(shores))
FROM ponds
WHERE fid = 120;
ST_AsText(ST_Centroid(shores))
POINT(25 42)
# Conformance Item T36
SELECT ST_Area(shores)
FROM ponds
WHERE fid = 120;
ST_Area(shores)
8
# Conformance Item T37
SELECT ST_Equals(boundary,
ST_PolyFromText('POLYGON( ( 67 13, 67 18, 59 18, 59 13, 67 13) )',101))
FROM named_places
WHERE name = 'Goose Island';
ST_Equals(boundary,
ST_PolyFromText('POLYGON( ( 67 13, 67 18, 59 18, 59 13, 67 13) )',101))
1
# Conformance Item T38
SELECT ST_Disjoint(centerlines, boundary)
FROM divided_routes, named_places
WHERE divided_routes.name = 'Route 75'
AND named_places.name = 'Ashton';
ST_Disjoint(centerlines, boundary)
1
# Conformance Item T39
SELECT ST_Touches(centerline, shore)
FROM streams, lakes
WHERE streams.name = 'Cam Stream'
AND lakes.name = 'Blue Lake';
ST_Touches(centerline, shore)
1
# Conformance Item T42
SELECT ST_Crosses(road_segments.centerline, divided_routes.centerlines)
FROM road_segments, divided_routes
WHERE road_segments.fid = 102
AND divided_routes.name = 'Route 75';
ST_Crosses(road_segments.centerline, divided_routes.centerlines)
1
# Conformance Item T43
SELECT ST_Intersects(road_segments.centerline, divided_routes.centerlines)
FROM road_segments, divided_routes
WHERE road_segments.fid = 102
AND divided_routes.name = 'Route 75';
ST_Intersects(road_segments.centerline, divided_routes.centerlines)
1
# Conformance Item T44
SELECT ST_Contains(forests.boundary, named_places.boundary)
FROM forests, named_places
WHERE forests.name = 'Green Forest'
AND named_places.name = 'Ashton';
ST_Contains(forests.boundary, named_places.boundary)
0
# Conformance Item T46
SELECT ST_Distance(position, boundary)
FROM bridges, named_places
WHERE bridges.name = 'Cam Bridge'
AND named_places.name = 'Ashton';
ST_Distance(position, boundary)
12
# Conformance Item T48
SELECT ST_AsText(ST_Difference(named_places.boundary, forests.boundary))
FROM named_places, forests
WHERE named_places.name = 'Ashton'
AND forests.name = 'Green Forest';
ST_AsText(ST_Difference(named_places.boundary, forests.boundary))
POLYGON((56 34,62 48,84 48,84 42,56 34))
SELECT ST_AsText(ST_Union(shore, boundary))
FROM lakes, named_places
WHERE lakes.name = 'Blue Lake'
AND named_places.name = 'Goose Island';
ST_AsText(ST_Union(shore, boundary))
POLYGON((48 6,52 18,66 23,73 9,48 6))
# Conformance Item T50
SELECT ST_AsText(ST_SymDifference(shore, boundary))
FROM lakes, named_places
WHERE lakes.name = 'Blue Lake'
AND named_places.name = 'Ashton';
ST_AsText(ST_SymDifference(shore, boundary))
MULTIPOLYGON(((48 6,52 18,66 23,73 9,48 6),(59 13,59 18,67 18,67 13,59 13)),((56 30,56 34,62 48,84 48,84 30,56 30)))
# Conformance Item T51
SELECT count(*)
FROM buildings, bridges
WHERE ST_Contains(ST_Buffer(bridges.position, 15.0), buildings.footprint) = 1;
count(*)
1
#
# Bug#13362660 ASSERTION `FIELD_POS < FIELD_COUNT' FAILED. IN PROTOCOL_TEXT::STORE
#
SELECT ST_Union('', ''), md5(1);
<<<<<<< HEAD
ERROR HY000: Illegal parameter data type varchar for operation 'st_union'
=======
ST_Union('', '')	md5(1)
NULL	c4ca4238a0b923820dcc509a6f75849b
#
# MDEV-25758 InnoDB spatial indexes miss large geometry
#	fields after MDEV-25459
#
CREATE TABLE t1(l LINESTRING NOT NULL, SPATIAL INDEX(l))ENGINE=InnoDB ROW_FORMAT=COMPRESSED KEY_BLOCK_SIZE=1;
SELECT GROUP_CONCAT(CONCAT(seq, ' ', seq) SEPARATOR ',') INTO @g FROM seq_0_to_190;
INSERT INTO t1 SET l=ST_GeomFromText(CONCAT('LINESTRING(',@g,',0 0)'));
SELECT COUNT(*) FROM t1 WHERE MBRIntersects(GeomFromText('Polygon((0 0,0 10,10 10,10 0,0 0))'), l);
COUNT(*)
1
DROP TABLE t1;
DROP DATABASE gis_ogs;
>>>>>>> 2fb44078
<|MERGE_RESOLUTION|>--- conflicted
+++ resolved
@@ -1484,11 +1484,7 @@
 # Bug#13362660 ASSERTION `FIELD_POS < FIELD_COUNT' FAILED. IN PROTOCOL_TEXT::STORE
 #
 SELECT ST_Union('', ''), md5(1);
-<<<<<<< HEAD
 ERROR HY000: Illegal parameter data type varchar for operation 'st_union'
-=======
-ST_Union('', '')	md5(1)
-NULL	c4ca4238a0b923820dcc509a6f75849b
 #
 # MDEV-25758 InnoDB spatial indexes miss large geometry
 #	fields after MDEV-25459
@@ -1500,5 +1496,4 @@
 COUNT(*)
 1
 DROP TABLE t1;
-DROP DATABASE gis_ogs;
->>>>>>> 2fb44078
+DROP DATABASE gis_ogs;