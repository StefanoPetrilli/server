--source include/have_maria.inc

# MDEV-17021
# Server crash or assertion `length <= column->length' failure in
# write_block_record
#

CREATE OR REPLACE TABLE t1 (
  f1 DECIMAL(43,0) NOT NULL,
  f2 TIME(4) NULL,
  f3 BINARY(101) NULL,
  f4 TIMESTAMP(4) NULL,
  f5 DATETIME(1) NULL,
  f6 SET('a','b','c') NOT NULL DEFAULT 'a',
  f7 VARBINARY(2332) NOT NULL DEFAULT '',
  f8 DATE NULL,
  f9 BLOB NULL,
  f10 MEDIUMINT(45) NOT NULL DEFAULT 0,
  f11 YEAR NULL,
  f12 BIT(58) NULL,
  v2 TIME(1) AS (f2) VIRTUAL,
  v3 BINARY(115) AS (f3) VIRTUAL,
  v4 TIMESTAMP(3) AS (f4) VIRTUAL,
  v7 VARBINARY(658) AS (f7) PERSISTENT,
  v8 DATE AS (f8) PERSISTENT,
  v9 TINYTEXT AS (f9) PERSISTENT,
  v11 YEAR AS (f11) VIRTUAL
) ENGINE=Aria;
INSERT IGNORE INTO t1 (f1,f2,f3,f4,f5,f6,f7,f8,f9,f10,f11,f12) VALUES
 (0.8,'16:01:46',NULL,'2006-03-01 12:44:34','2029-10-10 21:27:53','a','foo','1989-12-24','bar',9,1975,b'1');
DROP TABLE t1;

#
# MDEV-17067 Server crash in write_block_record
#

CREATE OR REPLACE TABLE t1 (a INT(45));
INSERT IGNORE INTO t1 VALUES (1),(2);

CREATE OR REPLACE TABLE t2 ENGINE=Aria AS SELECT SUM(a) AS f1, IFNULL( 'qux', ExtractValue( 'foo', 'bar' ) ) AS f2 FROM t1;
select * from t2;
DROP TABLE t1, t2;

<<<<<<< HEAD
#
# MDEV-22686 # Assertion `trn' failed in ha_maria::start_stmt
# ASAN heap-after-free in maria_status
#

CREATE TABLE t1 (a INT) ENGINE=Aria;
INSERT INTO t1 VALUES (1);
CREATE TABLE t2 (b INT);
CREATE OR REPLACE TABLE t2 AS SELECT * FROM t1;
SELECT * from t1;
SELECT * from t2;

# Check also BEGIN/COMMIT

BEGIN;
CREATE OR REPLACE TABLE t2 AS SELECT * FROM t1;
SELECT * from t2;
COMMIT;

# Check also LOCK TABLES

LOCK TABLES t1 read, t2 write;
CREATE OR REPLACE TABLE t2 AS SELECT * FROM t1;
SELECT * from t2;
UNLOCK TABLES;

# Check with 3 tables
CREATE TABLE t3 (a INT) engine=Aria;
INSERT INTO t3 values(2);

CREATE OR REPLACE TABLE t2 AS SELECT t1.a,t3.a as b FROM t1,t3;
SELECT * from t2;

DROP TABLE t1, t2, t3;
=======
--echo #
--echo # MDEV-23159 Assertion `table_share->tmp_table != NO_TMP_TABLE ||
--echo # m_lock_type != 2' + SIGSEGV in trnman_can_read_from
--echo # (on optimized builds)
--echo #

SET @org_sql_mode=@@SQL_MODE;
CREATE TABLE t1 (a INT PRIMARY KEY) ENGINE=Aria ROW_FORMAT=COMPRESSED;
INSERT INTO t1 VALUES(1);
CREATE TEMPORARY TABLE t2(b INT);
EXPLAIN SELECT * FROM t1 WHERE a IN (SELECT MAX(a) FROM t2);
DROP TABLE t1,t2;

SET SQL_MODE='';
CREATE TABLE t1 (c INT PRIMARY KEY) ENGINE=Aria;
CREATE TABLE t2 (d INT);
INSERT INTO t1 VALUES (1);
SELECT c FROM t1 WHERE (c) IN (SELECT MIN(c) FROM t2);
DROP TABLE t1,t2;

USE test;
SET SQL_MODE='ONLY_FULL_GROUP_BY';
CREATE TABLE t3 (c1 DECIMAL(1,1) PRIMARY KEY,c2 DATE,c3 NUMERIC(10) UNSIGNED) ENGINE=Aria;
CREATE TABLE t2 (f1 INTEGER ) ENGINE=Aria;
INSERT INTO t3 VALUES (0,0,0);
SELECT c1 FROM t3 WHERE (c1) IN (SELECT MIN(DISTINCT c1) FROM t2);
DROP TABLE t2,t3;
SET @@SQL_MODE=@org_sql_mode;

--echo #
--echo # MDEV-23222 SIGSEGV in maria_status | Assertion `(longlong)
--echo # thd->status_var.local_memory_used >= 0
--echo #

let $mysqld_datadir= `select @@datadir`;
CREATE TABLE t1 (a INT);
INSERT INTO t1 VALUES (1);
--replace_result $MYSQL_TMP_DIR MYSQL_TMP_DIR
--eval CREATE TABLE MDEV_23222 (i INT) DATA DIRECTORY = '$MYSQL_TMP_DIR', ENGINE=Aria TRANSACTIONAL=1;
flush tables;
--remove_file $mysqld_datadir/test/MDEV_23222.frm
--replace_result $MYSQL_TMP_DIR MYSQL_TMP_DIR
--error 1,ER_TABLE_EXISTS_ERROR
--eval CREATE TABLE MDEV_23222 (i INT) DATA DIRECTORY = '$MYSQL_TMP_DIR', ENGINE=Aria TRANSACTIONAL=1;
DROP TABLE t1;
--disable_warnings
--remove_file $mysqld_datadir/test/MDEV_23222.MAD
--replace_result $MYSQL_TMP_DIR MYSQL_TMP_DIR
--remove_file $MYSQL_TMP_DIR/MDEV_23222.MAD
--enable_warnings

--echo #
--echo # End of 10.3 tests
--echo #
>>>>>>> 80c951ce
<|MERGE_RESOLUTION|>--- conflicted
+++ resolved
@@ -41,42 +41,6 @@
 select * from t2;
 DROP TABLE t1, t2;
 
-<<<<<<< HEAD
-#
-# MDEV-22686 # Assertion `trn' failed in ha_maria::start_stmt
-# ASAN heap-after-free in maria_status
-#
-
-CREATE TABLE t1 (a INT) ENGINE=Aria;
-INSERT INTO t1 VALUES (1);
-CREATE TABLE t2 (b INT);
-CREATE OR REPLACE TABLE t2 AS SELECT * FROM t1;
-SELECT * from t1;
-SELECT * from t2;
-
-# Check also BEGIN/COMMIT
-
-BEGIN;
-CREATE OR REPLACE TABLE t2 AS SELECT * FROM t1;
-SELECT * from t2;
-COMMIT;
-
-# Check also LOCK TABLES
-
-LOCK TABLES t1 read, t2 write;
-CREATE OR REPLACE TABLE t2 AS SELECT * FROM t1;
-SELECT * from t2;
-UNLOCK TABLES;
-
-# Check with 3 tables
-CREATE TABLE t3 (a INT) engine=Aria;
-INSERT INTO t3 values(2);
-
-CREATE OR REPLACE TABLE t2 AS SELECT t1.a,t3.a as b FROM t1,t3;
-SELECT * from t2;
-
-DROP TABLE t1, t2, t3;
-=======
 --echo #
 --echo # MDEV-23159 Assertion `table_share->tmp_table != NO_TMP_TABLE ||
 --echo # m_lock_type != 2' + SIGSEGV in trnman_can_read_from
@@ -131,4 +95,38 @@
 --echo #
 --echo # End of 10.3 tests
 --echo #
->>>>>>> 80c951ce
+
+#
+# MDEV-22686 # Assertion `trn' failed in ha_maria::start_stmt
+# ASAN heap-after-free in maria_status
+#
+
+CREATE TABLE t1 (a INT) ENGINE=Aria;
+INSERT INTO t1 VALUES (1);
+CREATE TABLE t2 (b INT);
+CREATE OR REPLACE TABLE t2 AS SELECT * FROM t1;
+SELECT * from t1;
+SELECT * from t2;
+
+# Check also BEGIN/COMMIT
+
+BEGIN;
+CREATE OR REPLACE TABLE t2 AS SELECT * FROM t1;
+SELECT * from t2;
+COMMIT;
+
+# Check also LOCK TABLES
+
+LOCK TABLES t1 read, t2 write;
+CREATE OR REPLACE TABLE t2 AS SELECT * FROM t1;
+SELECT * from t2;
+UNLOCK TABLES;
+
+# Check with 3 tables
+CREATE TABLE t3 (a INT) engine=Aria;
+INSERT INTO t3 values(2);
+
+CREATE OR REPLACE TABLE t2 AS SELECT t1.a,t3.a as b FROM t1,t3;
+SELECT * from t2;
+
+DROP TABLE t1, t2, t3;