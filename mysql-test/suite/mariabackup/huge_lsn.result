#
# MDEV-13416 mariabackup fails with EFAULT "Bad Address"
#
# restart
<<<<<<< HEAD
FOUND 1 /InnoDB: New log file created, LSN=175964\d{8}/ in mysqld.1.err
CREATE TABLE t(i INT) ENGINE INNODB;
=======
FOUND 1 /InnoDB: New log files created, LSN=175964\d{8}/ in mysqld.1.err
CREATE TABLE t(i INT) ENGINE=INNODB ENCRYPTED=YES;
>>>>>>> c89e3b70
INSERT INTO t VALUES(1);
# xtrabackup backup
SET GLOBAL innodb_flush_log_at_trx_commit=1;
INSERT INTO t VALUES(2);
# xtrabackup prepare
# shutdown server
# remove datadir
# xtrabackup move back
# restart
SELECT * FROM t;
i
1
FLUSH TABLE t FOR EXPORT;
UNLOCK TABLES;
ALTER TABLE t DISCARD TABLESPACE;
ALTER TABLE t IMPORT TABLESPACE;
FLUSH TABLE t FOR EXPORT;
UNLOCK TABLES;
ALTER TABLE t DISCARD TABLESPACE;
ALTER TABLE t IMPORT TABLESPACE;
DROP TABLE t;
# shutdown server
# remove datadir
# xtrabackup move back
# restart<|MERGE_RESOLUTION|>--- conflicted
+++ resolved
@@ -2,13 +2,8 @@
 # MDEV-13416 mariabackup fails with EFAULT "Bad Address"
 #
 # restart
-<<<<<<< HEAD
 FOUND 1 /InnoDB: New log file created, LSN=175964\d{8}/ in mysqld.1.err
-CREATE TABLE t(i INT) ENGINE INNODB;
-=======
-FOUND 1 /InnoDB: New log files created, LSN=175964\d{8}/ in mysqld.1.err
 CREATE TABLE t(i INT) ENGINE=INNODB ENCRYPTED=YES;
->>>>>>> c89e3b70
 INSERT INTO t VALUES(1);
 # xtrabackup backup
 SET GLOBAL innodb_flush_log_at_trx_commit=1;
