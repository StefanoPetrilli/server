--- conflicted
+++ resolved
@@ -9,11 +9,7 @@
 Read_Master_Log_Pos = '75'
 start slave;
 include/wait_for_slave_io_error.inc [errno=1236]
-<<<<<<< HEAD
-Last_IO_Error = 'Got fatal error 1236 from master when reading data from binary log: 'log event entry exceeded max_allowed_packet; Increase max_allowed_packet on master; the first event 'master-bin.000001' at XXX, the last event read from './master-bin.000001' at XXX, the last byte read from './master-bin.000001' at XXX.''
-=======
-Last_IO_Error = 'Got fatal error 1236 from master when reading data from binary log: 'binlog truncated in the middle of event''
->>>>>>> a9ca9403
+Last_IO_Error = 'Got fatal error 1236 from master when reading data from binary log: 'binlog truncated in the middle of event; consider out of disk space on master; the first event 'master-bin.000001' at XXX, the last event read from './master-bin.000001' at XXX, the last byte read from './master-bin.000001' at XXX.''
 include/stop_slave_sql.inc
 show master status;
 File	Position	Binlog_Do_DB	Binlog_Ignore_DB
