--- conflicted
+++ resolved
@@ -1,8 +1,4 @@
 -- source include/have_innodb.inc
-<<<<<<< HEAD
-let $engine_type=INNODB;
--- source include/rpl_foreign_key.test
-=======
 
 # Check the replication of the FOREIGN_KEY_CHECKS variable.
 
@@ -62,5 +58,4 @@
 connection master;
 drop table t2,t1;
 
---source include/rpl_end.inc
->>>>>>> dcbd51ce
+--source include/rpl_end.inc