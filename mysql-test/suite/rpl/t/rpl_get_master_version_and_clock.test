#
# BUG#45214 
# This test verifies if the slave I/O tread tries to reconnect to
# master when it tries to get the values of the UNIX_TIMESTAMP, SERVER_ID,
# COLLATION_SERVER and TIME_ZONE from master under network disconnection.
# The COLLATION_SERVER and TIME_ZONE are got only on master server version 4.
# So they can't be verified by test case here.
# Finish the following tests by calling its common test script:  
# extra/rpl_tests/rpl_get_master_version_and_clock.test. 
# And meanwhile this test checks that the slave I/O thread refuses to start if slave
# and master have the same server id (because this is a useless setup,
# and otherwise SHOW SLAVE STATUS shows progress but all queries are
# ignored, which has caught our customers), unless
# --replicate-same-server-id.
#

source include/master-slave.inc;
source include/have_debug.inc;
<<<<<<< HEAD

call mtr.add_suppression("Slave I/O: .* failed with error: Lost connection to MySQL server at 'reading initial communication packet'");
call mtr.add_suppression("Slave I/O: Master command COM_REGISTER_SLAVE failed: failed registering on master, reconnecting to try again");

=======
call mtr.add_suppression("Get master clock failed with error: ");
call mtr.add_suppression("Get master SERVER_ID failed with error: ");
call mtr.add_suppression("Slave I/O: Master command COM_REGISTER_SLAVE failed: failed registering on master, reconnecting to try again");
call mtr.add_suppression("Fatal error: The slave I/O thread stops because master and slave have equal MySQL server ids; .*");
>>>>>>> 5bba20bb
#Test case 1: Try to get the value of the UNIX_TIMESTAMP from master under network disconnection
connection slave;
let $debug_saved= `select @@global.debug`;

let $debug_lock= "debug_lock.before_get_UNIX_TIMESTAMP";
eval SELECT IS_FREE_LOCK($debug_lock);
eval SELECT GET_LOCK($debug_lock, 1000);

set global debug= 'd,debug_lock.before_get_UNIX_TIMESTAMP';
source extra/rpl_tests/rpl_get_master_version_and_clock.test; 

#Test case 2: Try to get the value of the SERVER_ID from master under network disconnection
connection slave;
let $debug_lock= "debug_lock.before_get_SERVER_ID";
eval SELECT IS_FREE_LOCK($debug_lock);
eval SELECT GET_LOCK($debug_lock, 1000);

set global debug= 'd,debug_lock.before_get_SERVER_ID';
source extra/rpl_tests/rpl_get_master_version_and_clock.test;

eval set global debug= '$debug_saved';

#Test case 3: This test checks that the slave I/O thread refuses to start
#if slave and master have the same server id.
connection slave;
reset master;
# replicate ourselves
source include/stop_slave.inc;
--replace_result $SLAVE_MYPORT SLAVE_PORT
eval change master to master_port=$SLAVE_MYPORT;
start slave;

let $slave_param= Last_IO_Errno;
let $slave_param_value= 1593;
source include/wait_for_slave_param.inc;
--echo *** must be having the replicate-same-server-id IO thread error ***
let $last_io_errno= query_get_value("show slave status", Last_IO_Errno, 1);
let $last_io_error= query_get_value("show slave status", Last_IO_Error, 1);
echo Slave_IO_Errno= $last_io_errno;
echo Slave_IO_Error= $last_io_error;

# End of tests<|MERGE_RESOLUTION|>--- conflicted
+++ resolved
@@ -16,17 +16,13 @@
 
 source include/master-slave.inc;
 source include/have_debug.inc;
-<<<<<<< HEAD
 
 call mtr.add_suppression("Slave I/O: .* failed with error: Lost connection to MySQL server at 'reading initial communication packet'");
 call mtr.add_suppression("Slave I/O: Master command COM_REGISTER_SLAVE failed: failed registering on master, reconnecting to try again");
-
-=======
 call mtr.add_suppression("Get master clock failed with error: ");
 call mtr.add_suppression("Get master SERVER_ID failed with error: ");
-call mtr.add_suppression("Slave I/O: Master command COM_REGISTER_SLAVE failed: failed registering on master, reconnecting to try again");
 call mtr.add_suppression("Fatal error: The slave I/O thread stops because master and slave have equal MySQL server ids; .*");
->>>>>>> 5bba20bb
+
 #Test case 1: Try to get the value of the UNIX_TIMESTAMP from master under network disconnection
 connection slave;
 let $debug_saved= `select @@global.debug`;
