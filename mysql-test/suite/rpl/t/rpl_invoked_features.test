--- conflicted
+++ resolved
@@ -76,15 +76,7 @@
   UPDATE t13 SET c = '';
 END|
 
-<<<<<<< HEAD
-# Create events which will run every 10 sec
-# It cannot be much shorter as we have to ensure that a new
-# event is not scheduled before the DISABLE has been
-# executed.
-CREATE EVENT e1 ON SCHEDULE EVERY 10 SECOND DISABLE DO
-=======
 CREATE EVENT e1 ON SCHEDULE EVERY 1 SECOND DISABLE DO
->>>>>>> fef31a26
 BEGIN
   ALTER EVENT e1 DISABLE;
   CALL p1(10, '');  
