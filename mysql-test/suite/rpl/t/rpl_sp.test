# row-based and statement have expected binlog difference in result files

# Test of replication of stored procedures (WL#2146 for MySQL 5.0)
# Modified by WL#2971.

source include/have_binlog_format_mixed.inc;
source include/master-slave.inc;


# we need a db != test, where we don't have automatic grants
--disable_warnings
drop database if exists mysqltest1;
--enable_warnings
create database mysqltest1;
use mysqltest1;
create table t1 (a varchar(100));
sync_slave_with_master;
use mysqltest1;

# ********************** PART 1 : STORED PROCEDURES ***************

# Does the same proc as on master get inserted into mysql.proc ?
# (same definer, same properties...)

connection master;

delimiter |;

# Stored procedures don't have the limitations that functions have
# regarding binlogging: it's ok to create a procedure as not
# deterministic and updating data, while it's not ok to create such a
# function. We test this.

create procedure foo()
begin
  declare b int;
  set b = 8;
  insert into t1 values (b);
  insert into t1 values (unix_timestamp());
end|
delimiter ;|

# we replace columns having times
# (even with fixed timestamp displayed time may changed based on TZ)
--replace_result localhost.localdomain localhost 127.0.0.1 localhost
--replace_column 13 # 14 #
select * from mysql.proc where name='foo' and db='mysqltest1';
sync_slave_with_master;
# You will notice in the result that the definer does not match what
# it is on master, it is a known bug on which Alik is working
--replace_result localhost.localdomain localhost 127.0.0.1 localhost
--replace_column 13 # 14 #
select * from mysql.proc where name='foo' and db='mysqltest1';

connection master;
# see if timestamp used in SP on slave is same as on master
set timestamp=1000000000;
call foo();
select * from t1;
sync_slave_with_master;
select * from t1;

# Now a SP which is not updating tables

connection master;
delete from t1;
create procedure foo2()
  select * from mysqltest1.t1;
call foo2();

# check that this is allowed (it's not for functions):
alter procedure foo2 contains sql;

# SP with definer's right

drop table t1;
create table t1 (a int);
create table t2 like t1;

create procedure foo3()
  deterministic
  insert into t1 values (15);

# let's create a non-privileged user
grant CREATE ROUTINE, EXECUTE on mysqltest1.* to "zedjzlcsjhd"@127.0.0.1;
grant SELECT on mysqltest1.t1 to "zedjzlcsjhd"@127.0.0.1;
grant SELECT, INSERT on mysqltest1.t2 to "zedjzlcsjhd"@127.0.0.1;

# ToDo: BUG#14931: There is a race between the last grant binlogging, and
# the binlogging in the new connection made below, causing sporadic test
# failures due to switched statement order in binlog. To fix this we do
# SELECT 1 in the first connection before starting the second, ensuring
# that binlogging is done in the expected order.
# Please remove this SELECT 1 when BUG#14931 is fixed.
SELECT 1;

connect (con1,127.0.0.1,zedjzlcsjhd,,mysqltest1,$MASTER_MYPORT,);
connection con1;

# this routine will fail in the second INSERT because of privileges
delimiter |;
create procedure foo4()
  deterministic
  begin
  insert into t2 values(3);
  insert into t1 values (5);
  end|

delimiter ;|

# I add ,0 so that it does not print the error in the test output,
# because this error is hostname-dependent
--error 1142,0
call foo4(); # invoker has no INSERT grant on table t1 => failure

connection master;
call foo3(); # success (definer == root)
show warnings;

--error 1142,0
call foo4(); # definer's rights => failure

# we test replication of ALTER PROCEDURE
alter procedure foo4 sql security invoker;
call foo4(); # invoker's rights => success
show warnings;

# Note that half-failed procedure calls are ok with binlogging;
# if we compare t2 on master and slave we see they are identical:

select * from t1;
select * from t2;
sync_slave_with_master;
select * from t1;
select * from t2;

# Let's check another failing-in-the-middle procedure
connection master;
delete from t2;
alter table t2 add unique (a);

drop procedure foo4;
delimiter |;
create procedure foo4()
  deterministic
  begin
  insert into t2 values(20),(20);
  end|

delimiter ;|

--error ER_DUP_ENTRY
call foo4();
show warnings;

select * from t2;
sync_slave_with_master;
# check that this failed-in-the-middle replicated right:
select * from t2;

# Test of DROP PROCEDURE

--replace_result localhost.localdomain localhost 127.0.0.1 localhost
--replace_column 13 # 14 #
select * from mysql.proc where name="foo4" and db='mysqltest1';
connection master;
drop procedure foo4;
select * from mysql.proc where name="foo4" and db='mysqltest1';
sync_slave_with_master;
select * from mysql.proc where name="foo4" and db='mysqltest1';

# ********************** PART 2 : FUNCTIONS ***************

connection master;
drop procedure foo;
drop procedure foo2;
drop procedure foo3;

delimiter |;
# check that needs "deterministic"
--error 1418
create function fn1(x int)
       returns int
begin
       insert into t1 values (x);
       return x+2;
end|
create function fn1(x int)
       returns int
       deterministic
begin
       insert into t1 values (x);
       return x+2;
end|

delimiter ;|
delete t1,t2 from t1,t2;
select fn1(20);
insert into t2 values(fn1(21));
select * from t1;
select * from t2;
sync_slave_with_master;
select * from t1;
select * from t2;

connection master;
delimiter |;

drop function fn1;

create function fn1()
       returns int
       no sql
begin
       return unix_timestamp();
end|

delimiter ;|
# check that needs "deterministic"
--error 1418
alter function fn1 contains sql;

delete from t1;
set timestamp=1000000000;
insert into t1 values(fn1()); 

connection con1;

delimiter |;
--error 1419 # only full-global-privs user can create a function
create function fn2()
       returns int
       no sql
begin
       return unix_timestamp();
end|
delimiter ;|
connection master;
set @old_log_bin_trust_function_creators= @@global.log_bin_trust_function_creators;
set global log_bin_trust_function_creators=0;
set global log_bin_trust_function_creators=1;
# slave needs it too otherwise will not execute what master allowed:
connection slave;
set @old_log_bin_trust_function_creators= @@global.log_bin_trust_function_creators;
set global log_bin_trust_function_creators=1;

connection con1;

delimiter |;
create function fn2()
       returns int
       no sql
begin
       return unix_timestamp();
end|
delimiter ;|

connection master;

# Now a function which is supposed to not update tables
# as it's "reads sql data", so should not give error even if
# non-deterministic.

delimiter |;
create function fn3()
       returns int
       not deterministic
       reads sql data
begin
  return 0;
end|
delimiter ;|

select fn3();
--replace_result localhost.localdomain localhost 127.0.0.1 localhost
--replace_column 13 # 14 #
select * from mysql.proc where db='mysqltest1';
select * from t1;

sync_slave_with_master;
use mysqltest1;
select * from t1;
--replace_result localhost.localdomain localhost 127.0.0.1 localhost
--replace_column 13 # 14 #
select * from mysql.proc where db='mysqltest1';

# Let's check a failing-in-the-middle function
connection master;
delete from t2;
alter table t2 add unique (a);

drop function fn1;

delimiter |;
create function fn1(x int)
       returns int
begin
  insert into t2 values(x),(x);
  return 10;
end|

delimiter ;|

do fn1(100);

--error ER_DUP_ENTRY
select fn1(20);

select * from t2;
sync_slave_with_master;

# check that this failed-in-the-middle replicated right:
select * from t2;

# ********************** PART 3 : TRIGGERS ***************

connection con1;
# now fails due to missing trigger grant (err 1142 i/o 1227) due to new
# check in sql_trigger.cc (v1.44) by anozdrin on 2006/02/01  --azundris
--error ER_TABLEACCESS_DENIED_ERROR
create trigger trg before insert on t1 for each row set new.a= 10;

connection master;
delete from t1;
# TODO: when triggers can contain an update, test that this update
# does not go into binlog.
# I'm not setting user vars in the trigger, because replication of user vars
# would take care of propagating the user var's value to slave, so even if
# the trigger was not executed on slave it would not be discovered.
create trigger trg before insert on t1 for each row set new.a= 10;
insert into t1 values (1);
select * from t1;
sync_slave_with_master;
select * from t1;

connection master;
delete from t1;
drop trigger trg;
insert into t1 values (1);
select * from t1;
sync_slave_with_master;
select * from t1;


# ********************** PART 4 : RELATED FIXED BUGS ***************


#
# Test for bug #13969 "Routines which are replicated from master can't be
# executed on slave".
# 
connection master;
create procedure foo()
  not deterministic
  reads sql data
  select * from t1;
sync_slave_with_master;
# This should not fail
call foo();
connection master;
drop procedure foo;
sync_slave_with_master;


# Clean up
connection master;
drop function fn1;
drop database mysqltest1;
drop user "zedjzlcsjhd"@127.0.0.1;
use test;
sync_slave_with_master;
use test;

#
# Bug#14077 "Failure to replicate a stored function with a cursor":
# verify that stored routines with cursors work on slave. 
#
connection master;
--disable_warnings
drop function if exists f1;
--enable_warnings
delimiter |;
create function f1() returns int reads sql data
begin
  declare var integer;
  declare c cursor for select a from v1;
  open c;
  fetch c into var;
  close c;
  return var;
end|
delimiter ;|
create view v1 as select 1 as a;
create table t1 (a int);
insert into t1 (a) values (f1());
select * from t1;
drop view v1;
drop function f1;
sync_slave_with_master;
connection slave;
select * from t1;

#
# Bug#16621 "INSERTs in Stored Procedures causes data corruption in the Binary
# Log for 5.0.18"
#

# Prepare environment.

connection master;

--disable_warnings
DROP PROCEDURE IF EXISTS p1;
DROP TABLE IF EXISTS t1;
--enable_warnings

# Test case.

CREATE TABLE t1(col VARCHAR(10));

CREATE PROCEDURE p1(arg VARCHAR(10))
  INSERT INTO t1 VALUES(arg);

CALL p1('test');

SELECT * FROM t1;

sync_slave_with_master;
SELECT * FROM t1;

# Cleanup
connection master;
DROP PROCEDURE p1;


#
# BUG#20438: CREATE statements for views, stored routines and triggers can be
# not replicable.
#

--echo
--echo ---> Test for BUG#20438

# Prepare environment.

--echo
--echo ---> Preparing environment...
--echo ---> connection: master
--connection master

--disable_warnings
DROP PROCEDURE IF EXISTS p1;
DROP FUNCTION IF EXISTS f1;
--enable_warnings

--echo
--echo ---> Synchronizing slave with master...

--sync_slave_with_master

--echo
--echo ---> connection: master
--connection master

# Test.

--echo
--echo ---> Creating procedure...

/*!50003 CREATE PROCEDURE p1() SET @a = 1 */;

/*!50003 CREATE FUNCTION f1() RETURNS INT RETURN 0 */;

--echo
--echo ---> Checking on master...

SHOW CREATE PROCEDURE p1;
SHOW CREATE FUNCTION f1;

--echo
--echo ---> Synchronizing slave with master...

--sync_slave_with_master

--echo ---> connection: master

--echo
--echo ---> Checking on slave...

SHOW CREATE PROCEDURE p1;
SHOW CREATE FUNCTION f1;

# Cleanup.

--echo
--echo ---> connection: master
--connection master

--echo
--echo ---> Cleaning up...

DROP PROCEDURE p1;
DROP FUNCTION f1;

--sync_slave_with_master
--connection master


# cleanup
connection master;
drop table t1;
sync_slave_with_master;

#
# Bug22043: MySQL don't add "USE <DATABASE>" before "DROP PROCEDURE IF EXISTS"
#

connection master;
--disable_warnings
drop database if exists mysqltest;
drop database if exists mysqltest2;
--enable_warnings
create database mysqltest;
create database mysqltest2;
use mysqltest2;
create table t ( t integer );
create procedure mysqltest.test() begin end;
insert into t values ( 1 );
--error ER_BAD_DB_ERROR
create procedure `\\`.test() begin end;

#
# BUG#19725: Calls to stored function in other database are not
# replicated correctly in some cases
#

connection master;
delimiter |;
create function f1 () returns int
begin
  insert into t values (1);
  return 0;
end|
delimiter ;|
sync_slave_with_master;
# Let us test if we don't forget to binlog the function's database
connection master;
use mysqltest;
set @a:= mysqltest2.f1();
sync_slave_with_master;
connection master;

# Final inspection which verifies how all statements of this test file
# were written to the binary log.
<<<<<<< HEAD
source include/show_binlog_events.inc;
=======
--source include/show_binlog_events.inc
>>>>>>> 69c9dbab


# Restore log_bin_trust_function_creators to its original value.
# This is a cleanup for all parts above where we tested stored
# functions and triggers.
connection slave;
set @@global.log_bin_trust_function_creators= @old_log_bin_trust_function_creators;
connection master;
set @@global.log_bin_trust_function_creators= @old_log_bin_trust_function_creators;

# Clean up
drop database mysqltest;
drop database mysqltest2;
sync_slave_with_master;

#
# Bug#36570: Parse error of CREATE PROCEDURE stmt with comments on slave
#
connection master;
use test;
delimiter |;

/*!50001 create procedure `mysqltestbug36570_p1`() */
begin
	select 1;
end|

use mysql|
create procedure test.` mysqltestbug36570_p2`(/*!50001 a int*/)`label`:
begin
	select a;
end|

/*!50001 create function test.mysqltestbug36570_f1() */
	returns int
	/*!50001 deterministic */
begin
	return 3;
end|
use test|

delimiter ;|

--replace_column 5 t 6 t
show procedure status like '%mysqltestbug36570%';
show create procedure ` mysqltestbug36570_p2`;

sync_slave_with_master;
connection slave;

--replace_column 5 t 6 t
show procedure status like '%mysqltestbug36570%';
show create procedure ` mysqltestbug36570_p2`;
call ` mysqltestbug36570_p2`(42);

--replace_column 5 t 6 t
show function status like '%mysqltestbug36570%';

connection master;
flush logs;
let $MYSQLD_DATADIR= `select @@datadir`;
--replace_regex s/$MYSQL_TEST_DIR/MYSQL_TEST_DIR/ s/TIMESTAMP=[0-9]*/TIMESTAMP=t/
--exec $MYSQL_BINLOG --short-form $MYSQLD_DATADIR/master-bin.000001
use test;
drop procedure mysqltestbug36570_p1;
drop procedure ` mysqltestbug36570_p2`;
drop function mysqltestbug36570_f1;
--echo End of 5.0 tests
--echo # End of 5.1 tests
--echo #
--echo # Test Bug#30977 Concurrent statement using stored
--echo # function and DROP FUNCTION breaks SBR.
--echo #
--echo # Demonstrate that stored function DDL can not go through,
--echo # or, worse yet, make its way into the binary log, while
--echo # the stored function is in use.
--echo # For that, try to insert a result of a stored function
--echo # into a table. Block the insert in the beginning, waiting
--echo # on a table lock. While insert is blocked, attempt to
--echo # drop the routine. Verify that this attempt 
--echo # blocks and waits for INSERT to complete. Commit and 
--echo # reap the chain of events. Master and slave must contain
--echo # identical data. Statements in the binrary log must be
--echo # consistent with data in the table.
--echo #
--echo # --> connection default
connection default;
--disable_warnings
drop table if exists t1, t2;
drop function if exists t1;
--enable_warnings
create table t1 (a int);
create table t2 (a int) as select 1 as a;
create function f1() returns int deterministic return (select max(a) from t2);
lock table t2 write;
--echo # --> connection master
connection master;
--echo # Sending 'insert into t1 (a) values (f1())'...
--send insert into t1 (a) values (f1())
connection master1;
--echo # Waitng for 'insert into t1 ...' to get blocked on table lock...
let $wait_condition=select count(*)=1 from information_schema.processlist
where state='Waiting for table' and info='insert into t1 (a) values (f1())';
--source include/wait_condition.inc
--echo # Sending 'drop function f1'. It will abort the table lock wait.
drop function f1;
--echo # --> connection default
connection default;
--echo # Now let's let 'insert' go through...
unlock tables;
--echo # --> connection con1
connection master;
--echo # Reaping 'insert into t1 (a) values (f1())'...
--error ER_SP_DOES_NOT_EXIST
--reap
connection master;
select * from t1;
sync_slave_with_master;
connection slave;
select * from  t1;
# Cleanup
connection master;
drop table t1, t2;
--error ER_SP_DOES_NOT_EXIST
drop function f1;


--echo #
--echo # Bug #11918 Can't use a declared variable in LIMIT clause
--echo #
--disable_warnings
drop table if exists t1;
drop procedure if exists p1;
--enable_warnings
connection master;
-- source include/master-slave-reset.inc
connection default;
create table t1 (c1 int);
insert into t1 (c1) values
(1), (2), (3), (4), (5), (6), (7), (8), (9), (10);

call mtr.add_suppression("Unsafe statement written to the binary log using statement format since BINLOG_FORMAT = STATEMENT");

create procedure p1(p1 integer)
  delete from t1 limit p1; 

set @save_binlog_format=@@session.binlog_format;
set @@session.binlog_format=STATEMENT;

--disable_warnings
call p1(NULL);
call p1(0);
call p1(1);
call p1(2);
call p1(3);
--enable_warnings

select * from t1;
sync_slave_with_master;
connection slave;
select * from t1;
connection default;
--disable_warnings
call p1(-1);
--enable_warnings
select * from t1;
sync_slave_with_master;
connection slave;
select * from t1;
connection default;

--echo # Cleanup
set @@session.binlog_format=@save_binlog_format;
drop table t1;
drop procedure p1;

--echo # End of 5.5 tests.


# Cleanup
sync_slave_with_master;<|MERGE_RESOLUTION|>--- conflicted
+++ resolved
@@ -552,11 +552,7 @@
 
 # Final inspection which verifies how all statements of this test file
 # were written to the binary log.
-<<<<<<< HEAD
-source include/show_binlog_events.inc;
-=======
 --source include/show_binlog_events.inc
->>>>>>> 69c9dbab
 
 
 # Restore log_bin_trust_function_creators to its original value.
