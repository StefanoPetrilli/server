stop slave;
drop table if exists t1,t2,t3,t4,t5,t6,t7,t8,t9;
reset master;
reset slave;
drop table if exists t1,t2,t3,t4,t5,t6,t7,t8,t9;
start slave;
CREATE TABLE t1 (C1 CHAR(1), C2 CHAR(1), INDEX (C1)) ENGINE = 'NDB'  ;
SELECT * FROM t1;
C1	C2
SELECT * FROM t1;
C1	C2
INSERT INTO t1 VALUES ('A','B'), ('X','Y'), ('X','X');
INSERT INTO t1 VALUES ('A','C'), ('X','Z'), ('A','A');
SELECT * FROM t1 ORDER BY C1,C2;
C1	C2
A	A
A	B
A	C
X	X
X	Y
X	Z
SELECT * FROM t1 ORDER BY C1,C2;
C1	C2
A	A
A	B
A	C
X	X
X	Y
X	Z
DELETE FROM t1 WHERE C1 = C2;
SELECT * FROM t1 ORDER BY C1,C2;
C1	C2
A	B
A	C
X	Y
X	Z
SELECT * FROM t1 ORDER BY C1,C2;
C1	C2
A	B
A	C
X	Y
X	Z
UPDATE t1 SET C2 = 'I' WHERE C1 = 'A' AND C2 = 'C';
SELECT * FROM t1 ORDER BY C1,C2;
C1	C2
A	B
A	I
X	Y
X	Z
SELECT * FROM t1 ORDER BY C1,C2;
C1	C2
A	B
A	I
X	Y
X	Z
UPDATE t1 SET c2 = 'Q' WHERE c1 = 'A' AND c2 = 'N';
SELECT * FROM t1 ORDER BY c1,c2;
C1	C2
A	B
A	I
X	Y
X	Z
SELECT * FROM t1 ORDER BY c1,c2;
C1	C2
A	B
A	I
X	Y
X	Z
CREATE TABLE t2 (c1 INT, c12 char(1), c2 INT, PRIMARY KEY (c1)) ENGINE = 'NDB'  ;
INSERT INTO t2
VALUES (1,'A',2),  (2,'A',4),  (3,'A',9),  (4,'A',15), (5,'A',25),
(6,'A',35), (7,'A',50), (8,'A',64), (9,'A',81);
SELECT * FROM t2 ORDER BY c1,c2;
c1	c12	c2
1	A	2
2	A	4
3	A	9
4	A	15
5	A	25
6	A	35
7	A	50
8	A	64
9	A	81
SELECT * FROM t2 WHERE c2 = c1 * c1 ORDER BY c1,c2;
c1	c12	c2
2	A	4
3	A	9
5	A	25
8	A	64
9	A	81
SELECT * FROM t2 ORDER BY c1,c2;
c1	c12	c2
1	A	2
2	A	4
3	A	9
4	A	15
5	A	25
6	A	35
7	A	50
8	A	64
9	A	81
SELECT * FROM t2 WHERE c2 = c1 * c1 ORDER BY c1,c2;
c1	c12	c2
2	A	4
3	A	9
5	A	25
8	A	64
9	A	81
UPDATE t2 SET c2 = c1*c1 WHERE c2 != c1*c1;
SELECT * FROM t2 WHERE c2 = c1 * c1 ORDER BY c1,c2;
c1	c12	c2
1	A	1
2	A	4
3	A	9
4	A	16
5	A	25
6	A	36
7	A	49
8	A	64
9	A	81
SELECT * FROM t2 WHERE c2 = c1 * c1 ORDER BY c1,c2;
c1	c12	c2
1	A	1
2	A	4
3	A	9
4	A	16
5	A	25
6	A	36
7	A	49
8	A	64
9	A	81
UPDATE t2 SET c12 = 'Q' WHERE c1 = 1 AND c2 = 999;
SELECT * FROM t2 ORDER BY c1,c2;
c1	c12	c2
1	A	1
2	A	4
3	A	9
4	A	16
5	A	25
6	A	36
7	A	49
8	A	64
9	A	81
SELECT * FROM t2 ORDER BY c1,c2;
c1	c12	c2
1	A	1
2	A	4
3	A	9
4	A	16
5	A	25
6	A	36
7	A	49
8	A	64
9	A	81
DELETE FROM t2 WHERE c1 % 4 = 0;
SELECT * FROM t2 ORDER BY c1,c2;
c1	c12	c2
1	A	1
2	A	4
3	A	9
5	A	25
6	A	36
7	A	49
9	A	81
SELECT * FROM t2 ORDER BY c1,c2;
c1	c12	c2
1	A	1
2	A	4
3	A	9
5	A	25
6	A	36
7	A	49
9	A	81
UPDATE t2 SET c12='X';
CREATE TABLE t3 (C1 CHAR(1), C2 CHAR(1), pk1 INT, C3 CHAR(1), pk2 INT, PRIMARY KEY (pk1,pk2)) ENGINE = 'NDB'  ;
INSERT INTO t3 VALUES ('A','B',1,'B',1), ('X','Y',2,'B',1), ('X','X',3,'B',1);
INSERT INTO t3 VALUES ('A','C',1,'B',2), ('X','Z',2,'B',2), ('A','A',3,'B',2);
SELECT * FROM t3 ORDER BY C1,C2;
C1	C2	pk1	C3	pk2
A	A	3	B	2
A	B	1	B	1
A	C	1	B	2
X	X	3	B	1
X	Y	2	B	1
X	Z	2	B	2
SELECT * FROM t3 ORDER BY C1,C2;
C1	C2	pk1	C3	pk2
A	A	3	B	2
A	B	1	B	1
A	C	1	B	2
X	X	3	B	1
X	Y	2	B	1
X	Z	2	B	2
DELETE FROM t3 WHERE C1 = C2;
SELECT * FROM t3 ORDER BY C1,C2;
C1	C2	pk1	C3	pk2
A	B	1	B	1
A	C	1	B	2
X	Y	2	B	1
X	Z	2	B	2
SELECT * FROM t3 ORDER BY C1,C2;
C1	C2	pk1	C3	pk2
A	B	1	B	1
A	C	1	B	2
X	Y	2	B	1
X	Z	2	B	2
UPDATE t3 SET C2 = 'I' WHERE C1 = 'A' AND C2 = 'C';
SELECT * FROM t3 ORDER BY C1,C2;
C1	C2	pk1	C3	pk2
A	B	1	B	1
A	I	1	B	2
X	Y	2	B	1
X	Z	2	B	2
SELECT * FROM t3 ORDER BY C1,C2;
C1	C2	pk1	C3	pk2
A	B	1	B	1
A	I	1	B	2
X	Y	2	B	1
X	Z	2	B	2
CREATE TABLE t6 (C1 CHAR(1), C2 CHAR(1), C3 INT) ENGINE = 'NDB' ;
INSERT INTO t6 VALUES ('A','B',1), ('X','Y',2), ('X','X',3);
INSERT INTO t6 VALUES ('A','C',4), ('X','Z',5), ('A','A',6);
SELECT * FROM t6 ORDER BY C3;
C1	C2	C3
A	B	1
X	Y	2
X	X	3
A	C	4
X	Z	5
A	A	6
SELECT * FROM t6 ORDER BY C3;
C1	C2	C3
A	B	1
X	Y	2
X	X	3
A	C	4
X	Z	5
A	A	6
DELETE FROM t6 WHERE C1 = C2;
SELECT * FROM t6 ORDER BY C3;
C1	C2	C3
A	B	1
X	Y	2
A	C	4
X	Z	5
SELECT * FROM t6 ORDER BY C3;
C1	C2	C3
A	B	1
X	Y	2
A	C	4
X	Z	5
UPDATE t6 SET C2 = 'I' WHERE C1 = 'A' AND C2 = 'C';
SELECT * FROM t6 ORDER BY C3;
C1	C2	C3
A	B	1
X	Y	2
A	I	4
X	Z	5
SELECT * FROM t6 ORDER BY C3;
C1	C2	C3
A	B	1
X	Y	2
A	I	4
X	Z	5
CREATE TABLE t5 (C1 CHAR(1), C2 CHAR(1), C3 INT PRIMARY KEY) ENGINE = 'NDB'  ;
INSERT INTO t5 VALUES ('A','B',1), ('X','Y',2), ('X','X',3);
INSERT INTO t5 VALUES ('A','C',4), ('X','Z',5), ('A','A',6);
UPDATE t5,t2,t3 SET t5.C2='Q', t2.c12='R', t3.C3 ='S' WHERE t5.C1 = t2.c12 AND t5.C1 = t3.C1;
SELECT * FROM t5,t2,t3 WHERE t5.C2='Q' AND t2.c12='R' AND t3.C3 ='S' ORDER BY t5.C3,t2.c1,t3.pk1,t3.pk2;
C1	C2	C3	c1	c12	c2	C1	C2	pk1	C3	pk2
X	Q	2	1	R	1	X	Y	2	S	1
X	Q	2	1	R	1	X	Z	2	S	2
X	Q	2	2	R	4	X	Y	2	S	1
X	Q	2	2	R	4	X	Z	2	S	2
X	Q	2	3	R	9	X	Y	2	S	1
X	Q	2	3	R	9	X	Z	2	S	2
X	Q	2	5	R	25	X	Y	2	S	1
X	Q	2	5	R	25	X	Z	2	S	2
X	Q	2	6	R	36	X	Y	2	S	1
X	Q	2	6	R	36	X	Z	2	S	2
X	Q	2	7	R	49	X	Y	2	S	1
X	Q	2	7	R	49	X	Z	2	S	2
X	Q	2	9	R	81	X	Y	2	S	1
X	Q	2	9	R	81	X	Z	2	S	2
X	Q	3	1	R	1	X	Y	2	S	1
X	Q	3	1	R	1	X	Z	2	S	2
X	Q	3	2	R	4	X	Y	2	S	1
X	Q	3	2	R	4	X	Z	2	S	2
X	Q	3	3	R	9	X	Y	2	S	1
X	Q	3	3	R	9	X	Z	2	S	2
X	Q	3	5	R	25	X	Y	2	S	1
X	Q	3	5	R	25	X	Z	2	S	2
X	Q	3	6	R	36	X	Y	2	S	1
X	Q	3	6	R	36	X	Z	2	S	2
X	Q	3	7	R	49	X	Y	2	S	1
X	Q	3	7	R	49	X	Z	2	S	2
X	Q	3	9	R	81	X	Y	2	S	1
X	Q	3	9	R	81	X	Z	2	S	2
X	Q	5	1	R	1	X	Y	2	S	1
X	Q	5	1	R	1	X	Z	2	S	2
X	Q	5	2	R	4	X	Y	2	S	1
X	Q	5	2	R	4	X	Z	2	S	2
X	Q	5	3	R	9	X	Y	2	S	1
X	Q	5	3	R	9	X	Z	2	S	2
X	Q	5	5	R	25	X	Y	2	S	1
X	Q	5	5	R	25	X	Z	2	S	2
X	Q	5	6	R	36	X	Y	2	S	1
X	Q	5	6	R	36	X	Z	2	S	2
X	Q	5	7	R	49	X	Y	2	S	1
X	Q	5	7	R	49	X	Z	2	S	2
X	Q	5	9	R	81	X	Y	2	S	1
X	Q	5	9	R	81	X	Z	2	S	2
SELECT * FROM t5,t2,t3 WHERE t5.C2='Q' AND t2.c12='R' AND t3.C3 ='S' ORDER BY t5.C3,t2.c1,t3.pk1,t3.pk2;
C1	C2	C3	c1	c12	c2	C1	C2	pk1	C3	pk2
X	Q	2	1	R	1	X	Y	2	S	1
X	Q	2	1	R	1	X	Z	2	S	2
X	Q	2	2	R	4	X	Y	2	S	1
X	Q	2	2	R	4	X	Z	2	S	2
X	Q	2	3	R	9	X	Y	2	S	1
X	Q	2	3	R	9	X	Z	2	S	2
X	Q	2	5	R	25	X	Y	2	S	1
X	Q	2	5	R	25	X	Z	2	S	2
X	Q	2	6	R	36	X	Y	2	S	1
X	Q	2	6	R	36	X	Z	2	S	2
X	Q	2	7	R	49	X	Y	2	S	1
X	Q	2	7	R	49	X	Z	2	S	2
X	Q	2	9	R	81	X	Y	2	S	1
X	Q	2	9	R	81	X	Z	2	S	2
X	Q	3	1	R	1	X	Y	2	S	1
X	Q	3	1	R	1	X	Z	2	S	2
X	Q	3	2	R	4	X	Y	2	S	1
X	Q	3	2	R	4	X	Z	2	S	2
X	Q	3	3	R	9	X	Y	2	S	1
X	Q	3	3	R	9	X	Z	2	S	2
X	Q	3	5	R	25	X	Y	2	S	1
X	Q	3	5	R	25	X	Z	2	S	2
X	Q	3	6	R	36	X	Y	2	S	1
X	Q	3	6	R	36	X	Z	2	S	2
X	Q	3	7	R	49	X	Y	2	S	1
X	Q	3	7	R	49	X	Z	2	S	2
X	Q	3	9	R	81	X	Y	2	S	1
X	Q	3	9	R	81	X	Z	2	S	2
X	Q	5	1	R	1	X	Y	2	S	1
X	Q	5	1	R	1	X	Z	2	S	2
X	Q	5	2	R	4	X	Y	2	S	1
X	Q	5	2	R	4	X	Z	2	S	2
X	Q	5	3	R	9	X	Y	2	S	1
X	Q	5	3	R	9	X	Z	2	S	2
X	Q	5	5	R	25	X	Y	2	S	1
X	Q	5	5	R	25	X	Z	2	S	2
X	Q	5	6	R	36	X	Y	2	S	1
X	Q	5	6	R	36	X	Z	2	S	2
X	Q	5	7	R	49	X	Y	2	S	1
X	Q	5	7	R	49	X	Z	2	S	2
X	Q	5	9	R	81	X	Y	2	S	1
X	Q	5	9	R	81	X	Z	2	S	2
CREATE TABLE t4 (C1 CHAR(1) PRIMARY KEY, B1 BIT(1), B2 BIT(1) NOT NULL DEFAULT 0, C2 CHAR(1) NOT NULL DEFAULT 'A') ENGINE = 'NDB'  ;
INSERT INTO t4 SET C1 = 1;
SELECT C1,HEX(B1),HEX(B2) FROM t4 ORDER BY C1;
C1	HEX(B1)	HEX(B2)
1	NULL	0
SELECT C1,HEX(B1),HEX(B2) FROM t4 ORDER BY C1;
C1	HEX(B1)	HEX(B2)
1	NULL	0
CREATE TABLE t7 (C1 INT PRIMARY KEY, C2 INT) ENGINE = 'NDB'  ;
--- on slave: original values ---
INSERT INTO t7 VALUES (1,3), (2,6), (3,9);
SELECT * FROM t7 ORDER BY C1;
C1	C2
1	3
2	6
3	9
set @@global.slave_exec_mode= 'IDEMPOTENT';
--- on master: new values inserted ---
INSERT INTO t7 VALUES (1,2), (2,4), (3,6);
SELECT * FROM t7 ORDER BY C1;
C1	C2
1	2
2	4
3	6
set @@global.slave_exec_mode= default;
--- on slave: old values should be overwritten by replicated values ---
SELECT * FROM t7 ORDER BY C1;
C1	C2
1	2
2	4
3	6
--- on master ---
CREATE TABLE t8 (a INT PRIMARY KEY, b INT UNIQUE, c INT UNIQUE) ENGINE = 'NDB'  ;
INSERT INTO t8 VALUES (99,99,99);
INSERT INTO t8 VALUES (99,22,33);
ERROR 23000: Duplicate entry '99' for key 'PRIMARY'
INSERT INTO t8 VALUES (11,99,33);
ERROR 23000: Duplicate entry '99' for key 'b'
INSERT INTO t8 VALUES (11,22,99);
ERROR 23000: Duplicate entry '99' for key 'c'
SELECT * FROM t8 ORDER BY a;
a	b	c
99	99	99
--- on slave ---
SELECT * FROM t8 ORDER BY a;
a	b	c
99	99	99
INSERT INTO t8 VALUES (1,2,3), (2,4,6), (3,6,9);
SELECT * FROM t8 ORDER BY a;
a	b	c
1	2	3
2	4	6
3	6	9
99	99	99
set @@global.slave_exec_mode= 'IDEMPOTENT';
--- on master ---
INSERT INTO t8 VALUES (2,4,8);
set @@global.slave_exec_mode= default;
--- on slave ---
SELECT * FROM t8 ORDER BY a;
a	b	c
1	2	3
2	4	8
3	6	9
99	99	99
**** Test for BUG#31552 ****
**** On Master ****
DELETE FROM t1;
**** Resetting master and slave ****
STOP SLAVE;
RESET SLAVE;
RESET MASTER;
START SLAVE;
**** On Master ****
INSERT INTO t1 VALUES ('K','K'), ('L','L'), ('M','M');
**** On Master ****
set @@global.slave_exec_mode= 'IDEMPOTENT';
DELETE FROM t1 WHERE C1 = 'L';
DELETE FROM t1;
SELECT COUNT(*) FROM t1 ORDER BY c1,c2;
COUNT(*)	0
set @@global.slave_exec_mode= default;
Last_SQL_Error

SELECT COUNT(*) FROM t1 ORDER BY c1,c2;
COUNT(*)	0
**** Test for BUG#37076 ****
**** On Master ****
DROP TABLE IF EXISTS t1;
CREATE TABLE t1 (a TIMESTAMP, b DATETIME, c DATE);
INSERT INTO t1 VALUES(
'2005-11-14 01:01:01', '2005-11-14 01:01:02', '2005-11-14');
**** On Slave ****
SELECT * FROM t1;
a	b	c
2005-11-14 01:01:01	2005-11-14 01:01:02	2005-11-14
DROP TABLE IF EXISTS t1,t2,t3,t4,t5,t6,t7,t8;
CREATE TABLE t1 (i INT NOT NULL,
c CHAR(16) CHARACTER SET utf8 NOT NULL,
j INT NOT NULL) ENGINE = 'NDB'  ;
CREATE TABLE t2 (i INT NOT NULL,
c CHAR(16) CHARACTER SET utf8 NOT NULL,
j INT NOT NULL) ENGINE = 'NDB'  ;
ALTER TABLE t2 MODIFY c CHAR(128) CHARACTER SET utf8 NOT NULL;
CREATE TABLE t3 (i INT NOT NULL,
c CHAR(128) CHARACTER SET utf8 NOT NULL,
j INT NOT NULL) ENGINE = 'NDB'  ;
ALTER TABLE t3 MODIFY c CHAR(16) CHARACTER SET utf8 NOT NULL;
CREATE TABLE t4 (i INT NOT NULL,
c CHAR(128) CHARACTER SET utf8 NOT NULL,
j INT NOT NULL) ENGINE = 'NDB'  ;
CREATE TABLE t5 (i INT NOT NULL,
c CHAR(255) CHARACTER SET utf8 NOT NULL,
j INT NOT NULL) ENGINE = 'NDB'  ;
ALTER TABLE t5 MODIFY c CHAR(16) CHARACTER SET utf8 NOT NULL;
CREATE TABLE t6 (i INT NOT NULL,
c CHAR(255) CHARACTER SET utf8 NOT NULL,
j INT NOT NULL) ENGINE = 'NDB'  ;
ALTER TABLE t6 MODIFY c CHAR(128) CHARACTER SET utf8 NOT NULL;
CREATE TABLE t7 (i INT NOT NULL,
c CHAR(255) CHARACTER SET utf8 NOT NULL,
j INT NOT NULL) ENGINE = 'NDB'  ;
[expecting slave to replicate correctly]
INSERT INTO t1 VALUES (1, "", 1);
INSERT INTO t1 VALUES (2, repeat(_utf8'a', 16), 2);
Comparing tables master:test.t1 and slave:test.t1
[expecting slave to replicate correctly]
INSERT INTO t2 VALUES (1, "", 1);
INSERT INTO t2 VALUES (2, repeat(_utf8'a', 16), 2);
Comparing tables master:test.t2 and slave:test.t2
[expecting slave to stop]
INSERT INTO t3 VALUES (1, "", 1);
INSERT INTO t3 VALUES (2, repeat(_utf8'a', 128), 2);
Last_SQL_Error
Table definition on master and slave does not match: Column 1 size mismatch - master has size 384, test.t3 on slave has size 49. Master's column size should be <= the slave's column size.
RESET MASTER;
STOP SLAVE;
RESET SLAVE;
START SLAVE;
[expecting slave to replicate correctly]
INSERT INTO t4 VALUES (1, "", 1);
INSERT INTO t4 VALUES (2, repeat(_utf8'a', 128), 2);
Comparing tables master:test.t4 and slave:test.t4
[expecting slave to stop]
INSERT INTO t5 VALUES (1, "", 1);
INSERT INTO t5 VALUES (2, repeat(_utf8'a', 255), 2);
Last_SQL_Error
Table definition on master and slave does not match: Column 1 size mismatch - master has size 765, test.t5 on slave has size 49. Master's column size should be <= the slave's column size.
RESET MASTER;
STOP SLAVE;
RESET SLAVE;
START SLAVE;
[expecting slave to stop]
INSERT INTO t6 VALUES (1, "", 1);
INSERT INTO t6 VALUES (2, repeat(_utf8'a', 255), 2);
Last_SQL_Error
Table definition on master and slave does not match: Column 1 size mismatch - master has size 765, test.t6 on slave has size 385. Master's column size should be <= the slave's column size.
RESET MASTER;
STOP SLAVE;
RESET SLAVE;
START SLAVE;
[expecting slave to replicate correctly]
INSERT INTO t7 VALUES (1, "", 1);
INSERT INTO t7 VALUES (2, repeat(_utf8'a', 255), 2);
Comparing tables master:test.t7 and slave:test.t7
drop table t1, t2, t3, t4, t5, t6, t7;
CREATE TABLE t1 (a INT PRIMARY KEY) ENGINE='NDB' ;
INSERT INTO t1 VALUES (1), (2), (3);
UPDATE t1 SET a = 10;
ERROR 23000: Duplicate entry '10' for key 'PRIMARY'
INSERT INTO t1 VALUES (4);
Comparing tables master:test.t1 and slave:test.t1
drop table t1;
<<<<<<< HEAD
DROP TABLE IF EXISTS t1, t2;
CREATE TABLE t1 (
`pk` int(11) NOT NULL AUTO_INCREMENT,
`int_nokey` int(11) NOT NULL,
`int_key` int(11) NOT NULL,
`date_key` date NOT NULL,
`date_nokey` date NOT NULL,
`time_key` time NOT NULL,
`time_nokey` time NOT NULL,
`datetime_key` datetime NOT NULL,
`datetime_nokey` datetime NOT NULL,
`varchar_key` varchar(1) NOT NULL,
`varchar_nokey` varchar(1) NOT NULL,
PRIMARY KEY (`pk`),
KEY `int_key` (`int_key`),
KEY `date_key` (`date_key`),
KEY `time_key` (`time_key`),
KEY `datetime_key` (`datetime_key`),
KEY `varchar_key` (`varchar_key`)
) ENGINE=InnoDB;
Warnings:
Warning	1286	Unknown table engine 'InnoDB'
Warning	1266	Using storage engine MyISAM for table 't1'
INSERT INTO t1 VALUES (1,8,5,'0000-00-00','0000-00-00','10:37:38','10:37:38','0000-00-00 00:00:00','0000-00-00 00:00:00','p','p'),(2,0,9,'0000-00-00','0000-00-00','00:00:00','00:00:00','2007-10-14 00:00:00','2007-10-14 00:00:00','d','d');
CREATE TABLE t2 (
`pk` int(11) NOT NULL AUTO_INCREMENT,
`int_nokey` int(11) NOT NULL,
`int_key` int(11) NOT NULL,
`date_key` date NOT NULL,
`date_nokey` date NOT NULL,
`time_key` time NOT NULL,
`time_nokey` time NOT NULL,
`datetime_key` datetime NOT NULL,
`datetime_nokey` datetime NOT NULL,
`varchar_key` varchar(1) NOT NULL,
`varchar_nokey` varchar(1) NOT NULL,
PRIMARY KEY (`pk`),
KEY `int_key` (`int_key`),
KEY `date_key` (`date_key`),
KEY `time_key` (`time_key`),
KEY `datetime_key` (`datetime_key`),
KEY `varchar_key` (`varchar_key`)
) ENGINE=InnoDB;
Warnings:
Warning	1286	Unknown table engine 'InnoDB'
Warning	1266	Using storage engine MyISAM for table 't2'
INSERT INTO t2 VALUES (1,1,6,'2005-12-23','2005-12-23','02:24:28','02:24:28','0000-00-00 00:00:00','0000-00-00 00:00:00','g','g'),(2,0,3,'2009-09-14','2009-09-14','00:00:00','00:00:00','2000-01-30 16:39:40','2000-01-30 16:39:40','q','q'),(3,0,3,'0000-00-00','0000-00-00','00:00:00','00:00:00','0000-00-00 00:00:00','0000-00-00 00:00:00','c','c'),(4,1,6,'2007-03-29','2007-03-29','15:49:00','15:49:00','0000-00-00 00:00:00','0000-00-00 00:00:00','m','m'),(5,4,0,'2002-12-04','2002-12-04','00:00:00','00:00:00','0000-00-00 00:00:00','0000-00-00 00:00:00','o','o'),(6,9,0,'2005-01-28','2005-01-28','00:00:00','00:00:00','2001-05-18 00:00:00','2001-05-18 00:00:00','w','w'),(7,6,0,'0000-00-00','0000-00-00','06:57:25','06:57:25','0000-00-00 00:00:00','0000-00-00 00:00:00','m','m'),(8,0,0,'0000-00-00','0000-00-00','00:00:00','00:00:00','0000-00-00 00:00:00','0000-00-00 00:00:00','z','z'),(9,4,6,'2006-08-15','2006-08-15','00:00:00','00:00:00','2002-04-12 14:44:25','2002-04-12 14:44:25','j','j'),(10,0,5,'2006-12-20','2006-12-20','10:13:53','10:13:53','2008-07-22 00:00:00','2008-07-22 00:00:00','y','y'),(11,9,7,'0000-00-00','0000-00-00','00:00:00','00:00:00','2004-07-05 00:00:00','2004-07-05 00:00:00','{','{'),(12,4,3,'2007-01-26','2007-01-26','23:00:51','23:00:51','2001-05-16 00:00:00','2001-05-16 00:00:00','f','f'),(13,7,0,'2004-03-27','2004-03-27','00:00:00','00:00:00','2005-01-24 03:30:37','2005-01-24 03:30:37','',''),(14,6,0,'2006-07-26','2006-07-26','18:43:57','18:43:57','0000-00-00 00:00:00','0000-00-00 00:00:00','{','{'),(15,0,6,'2000-01-14','2000-01-14','00:00:00','00:00:00','2000-09-21 00:00:00','2000-09-21 00:00:00','o','o'),(16,9,8,'0000-00-00','0000-00-00','21:15:08','21:15:08','0000-00-00 00:00:00','0000-00-00 00:00:00','a','a'),(17,2,0,'2004-10-27','2004-10-27','00:00:00','00:00:00','2004-03-24 22:13:43','2004-03-24 22:13:43','',''),(18,7,4,'0000-00-00','0000-00-00','08:38:27','08:38:27','2002-03-18 19:51:44','2002-03-18 19:51:44','t','t'),(19,5,3,'2008-03-07','2008-03-07','03:29:07','03:29:07','2007-12-01 18:44:44','2007-12-01 18:44:44','t','t'),(20,0,0,'2002-04-09','2002-04-09','16:06:03','16:06:03','2009-04-22 00:00:00','2009-04-22 00:00:00','n','n');
DELETE FROM t2 WHERE `int_key` < 3 LIMIT 1;
UPDATE t1 SET `int_key` = 3 ORDER BY `pk` LIMIT 4;
DELETE FROM t2 WHERE `int_key` < 3 LIMIT 1;
DELETE FROM t2 WHERE `pk` < 6 LIMIT 1;
UPDATE t1 SET `int_key` = 6 ORDER BY `pk` LIMIT 3;
DELETE FROM t2 WHERE `pk` < 6 LIMIT 1;
UPDATE t1 SET `pk` = 6 ORDER BY `int_key` LIMIT 6;
ERROR 23000: Duplicate entry '6' for key 'PRIMARY'
DELETE FROM t2 WHERE `pk` < 7 LIMIT 1;
UPDATE t1 SET `int_key` = 4 ORDER BY `pk` LIMIT 6;
*** results: t2 must be consistent ****
Comparing tables master:test.t2 and master:test.t2
DROP TABLE t1, t2;
EOF OF TESTS
=======
CREATE TABLE t1 (a int) ENGINE='NDB' ;
INSERT IGNORE INTO t1 VALUES (NULL);
INSERT INTO t1 ( a ) VALUES ( 0 );
INSERT INTO t1 ( a ) VALUES ( 9 );
INSERT INTO t1 ( a ) VALUES ( 2 );
INSERT INTO t1 ( a ) VALUES ( 9 );
INSERT INTO t1 ( a ) VALUES ( 5 );
UPDATE t1 SET a = 5 WHERE a = 9;
DELETE FROM t1 WHERE a < 6;
UPDATE t1 SET a = 9 WHERE a < 3;
INSERT INTO t1 ( a ) VALUES ( 3 );
UPDATE t1 SET a = 0 WHERE a < 4;
UPDATE t1 SET a = 8 WHERE a < 5;
Comparing tables master:test.t1 and slave:test.t1
drop table t1;
CREATE TABLE t1 (a bit) ENGINE='NDB' ;
INSERT IGNORE INTO t1 VALUES (NULL);
INSERT INTO t1 ( a ) VALUES ( 0 );
UPDATE t1 SET a = 0 WHERE a = 1 LIMIT 3;
INSERT INTO t1 ( a ) VALUES ( 5 );
DELETE FROM t1 WHERE a < 2 LIMIT 4;
DELETE FROM t1 WHERE a < 9 LIMIT 4;
INSERT INTO t1 ( a ) VALUES ( 9 );
UPDATE t1 SET a = 8 WHERE a = 0 LIMIT 6;
INSERT INTO t1 ( a ) VALUES ( 8 );
UPDATE t1 SET a = 0 WHERE a < 6 LIMIT 0;
INSERT INTO t1 ( a ) VALUES ( 4 );
INSERT INTO t1 ( a ) VALUES ( 3 );
UPDATE t1 SET a = 0 WHERE a = 7 LIMIT 6;
DELETE FROM t1 WHERE a = 4 LIMIT 7;
UPDATE t1 SET a = 9 WHERE a < 2 LIMIT 9;
UPDATE t1 SET a = 0 WHERE a < 9 LIMIT 2;
DELETE FROM t1 WHERE a < 0 LIMIT 5;
INSERT INTO t1 ( a ) VALUES ( 5 );
UPDATE t1 SET a = 4 WHERE a < 6 LIMIT 4;
INSERT INTO t1 ( a ) VALUES ( 5 );
UPDATE t1 SET a = 9 WHERE a < 5 LIMIT 8;
DELETE FROM t1 WHERE a < 8 LIMIT 8;
INSERT INTO t1 ( a ) VALUES ( 6 );
DELETE FROM t1 WHERE a < 6 LIMIT 7;
UPDATE t1 SET a = 7 WHERE a = 3 LIMIT 7;
UPDATE t1 SET a = 8 WHERE a = 0 LIMIT 6;
INSERT INTO t1 ( a ) VALUES ( 7 );
DELETE FROM t1 WHERE a < 9 LIMIT 4;
INSERT INTO t1 ( a ) VALUES ( 7 );
INSERT INTO t1 ( a ) VALUES ( 6 );
UPDATE t1 SET a = 8 WHERE a = 3 LIMIT 4;
DELETE FROM t1 WHERE a = 2 LIMIT 9;
DELETE FROM t1 WHERE a = 1 LIMIT 4;
UPDATE t1 SET a = 4 WHERE a = 2 LIMIT 7;
INSERT INTO t1 ( a ) VALUES ( 0 );
DELETE FROM t1 WHERE a < 3 LIMIT 0;
UPDATE t1 SET a = 8 WHERE a = 5 LIMIT 2;
INSERT INTO t1 ( a ) VALUES ( 1 );
UPDATE t1 SET a = 9 WHERE a < 5 LIMIT 3;
Comparing tables master:test.t1 and slave:test.t1
drop table t1;
>>>>>>> e66ea9eb
<|MERGE_RESOLUTION|>--- conflicted
+++ resolved
@@ -527,7 +527,6 @@
 INSERT INTO t1 VALUES (4);
 Comparing tables master:test.t1 and slave:test.t1
 drop table t1;
-<<<<<<< HEAD
 DROP TABLE IF EXISTS t1, t2;
 CREATE TABLE t1 (
 `pk` int(11) NOT NULL AUTO_INCREMENT,
@@ -589,7 +588,6 @@
 Comparing tables master:test.t2 and master:test.t2
 DROP TABLE t1, t2;
 EOF OF TESTS
-=======
 CREATE TABLE t1 (a int) ENGINE='NDB' ;
 INSERT IGNORE INTO t1 VALUES (NULL);
 INSERT INTO t1 ( a ) VALUES ( 0 );
@@ -646,5 +644,4 @@
 INSERT INTO t1 ( a ) VALUES ( 1 );
 UPDATE t1 SET a = 9 WHERE a < 5 LIMIT 3;
 Comparing tables master:test.t1 and slave:test.t1
-drop table t1;
->>>>>>> e66ea9eb
+drop table t1;