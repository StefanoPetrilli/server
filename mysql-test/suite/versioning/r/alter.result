--- conflicted
+++ resolved
@@ -787,31 +787,6 @@
 ERROR HY000: PERIOD FOR SYSTEM_TIME must use columns `row_start` and `row_end`
 drop table t1;
 #
-<<<<<<< HEAD
-# MDEV-21941 RENAME doesn't work for system time or period fields
-#
-create or replace table t1 (a int) with system versioning;
-alter table t1 rename column row_start to x;
-ERROR 42S22: Unknown column 'row_start' in 't1'
-create or replace table t1 (
-a int,
-row_start timestamp(6) as row start invisible,
-row_end timestamp(6) as row end invisible,
-period for system_time (row_start, row_end)
-) with system versioning;
-alter table t1 rename column row_start to x;
-alter table t1 rename column row_end to y;
-show create table t1;
-Table	Create Table
-t1	CREATE TABLE `t1` (
-  `a` int(11) DEFAULT NULL,
-  `x` timestamp(6) GENERATED ALWAYS AS ROW START INVISIBLE,
-  `y` timestamp(6) GENERATED ALWAYS AS ROW END INVISIBLE,
-  PERIOD FOR SYSTEM_TIME (`x`, `y`)
-) ENGINE=MyISAM DEFAULT CHARSET=latin1 COLLATE=latin1_swedish_ci WITH SYSTEM VERSIONING
-drop table t1;
-# End of 10.5 tests
-=======
 # MDEV-20545 Assertion (col.vers_sys_end()) upon inplace ALTER with virtual columns
 #
 create table t1 (
@@ -870,4 +845,32 @@
 Note	1060	Duplicate column name 'v'
 alter table `b` add column if not exists ( p bit );
 drop table `b`;
->>>>>>> 5f890452
+#
+# End of 10.4 tests
+#
+#
+# MDEV-21941 RENAME doesn't work for system time or period fields
+#
+create or replace table t1 (a int) with system versioning;
+alter table t1 rename column row_start to x;
+ERROR 42S22: Unknown column 'row_start' in 't1'
+create or replace table t1 (
+a int,
+row_start timestamp(6) as row start invisible,
+row_end timestamp(6) as row end invisible,
+period for system_time (row_start, row_end)
+) with system versioning;
+alter table t1 rename column row_start to x;
+alter table t1 rename column row_end to y;
+show create table t1;
+Table	Create Table
+t1	CREATE TABLE `t1` (
+  `a` int(11) DEFAULT NULL,
+  `x` timestamp(6) GENERATED ALWAYS AS ROW START INVISIBLE,
+  `y` timestamp(6) GENERATED ALWAYS AS ROW END INVISIBLE,
+  PERIOD FOR SYSTEM_TIME (`x`, `y`)
+) ENGINE=MyISAM DEFAULT CHARSET=latin1 COLLATE=latin1_swedish_ci WITH SYSTEM VERSIONING
+drop table t1;
+#
+# End of 10.5 tests
+#