include/master-slave.inc
[connection master]
connection slave;
connection master;
CREATE TABLE t1 (x int) with system versioning;
insert into t1 values (1);
select * from t1 order by x;
x
1
delete from t1;
select * from t1 order by x;
x
select * from t1 for system_time all order by row_end, x;
x
1
connection slave;
select * from t1 order by x;
x
select * from t1 for system_time all order by row_end, x;
x
1
connection master;
insert into t1 values (2);
connection slave;
select * from t1 order by x;
x
2
connection master;
update t1 set x = 3;
connection slave;
select * from t1 order by x;
x
3
select * from t1 for system_time all order by row_end, x;
x
1
2
3
# check unversioned -> versioned replication
connection master;
create or replace table t1 (x int primary key);
connection slave;
alter table t1 with system versioning;
connection master;
insert into t1 values (1);
connection slave;
select * from t1 order by x;
x
1
select * from t1 for system_time all order by row_end, x;
x
1
connection master;
update t1 set x= 2 where x = 1;
connection slave;
select * from t1 order by x;
x
2
select * from t1 for system_time all order by row_end, x;
x
1
2
connection master;
delete from t1;
connection slave;
select * from t1 order by x;
x
select * from t1 for system_time all order by row_end, x;
x
1
2
# same thing (UPDATE, DELETE), but without PK
connection master;
create or replace table t1 (x int);
connection slave;
alter table t1 with system versioning;
connection master;
insert into t1 values (1);
update t1 set x= 2 where x = 1;
connection slave;
select * from t1 order by x;
x
2
select * from t1 for system_time all order by row_end, x;
x
1
2
connection master;
delete from t1;
connection slave;
select * from t1 order by x;
x
select * from t1 for system_time all order by row_end, x;
x
1
2
# multi-update
connection master;
create or replace table t1 (x int) with system versioning;
create or replace table t2 (x int) with system versioning;
insert into t1 values (1);
insert into t2 values (2);
update t1, t2 set t1.x=11, t2.x=22;
connection slave;
select * from t1 order by x;
x
11
select * from t2 order by x;
x
22
select * from t1 for system_time all order by row_end, x;
x
1
11
select * from t2 for system_time all order by row_end, x;
x
2
22
# MDEV-14767 system_versioning_alter_history breaks ALTER replication
## Case 1: KEEP on the master, ALTER will work on the slave
connection master;
create or replace table t1 (a int) with system versioning;
set system_versioning_alter_history= KEEP;
alter table t1 add column b int;
connection slave;
show create table t1;
Table	Create Table
t1	CREATE TABLE `t1` (
  `a` int(11) DEFAULT NULL,
  `b` int(11) DEFAULT NULL
) ENGINE=ENGINE DEFAULT CHARSET=latin1 COLLATE=latin1_swedish_ci WITH SYSTEM VERSIONING
## Case 2: ERROR on the master, it'll fail on the master, the slave won't see it
connection master;
set system_versioning_alter_history= ERROR;
alter table t1 drop column b;
ERROR HY000: Not allowed for system-versioned `test`.`t1`. Change @@system_versioning_alter_history to proceed with ALTER.
connection slave;
show create table t1;
Table	Create Table
t1	CREATE TABLE `t1` (
  `a` int(11) DEFAULT NULL,
  `b` int(11) DEFAULT NULL
) ENGINE=ENGINE DEFAULT CHARSET=latin1 COLLATE=latin1_swedish_ci WITH SYSTEM VERSIONING
## Case 3: table is not versioned on the master, ALTER will work on the slave
connection master;
create or replace table t1 (a int);
connection slave;
create or replace table t1 (a int) with system versioning;
connection master;
alter table t1 add column b int;
connection slave;
show create table t1;
Table	Create Table
t1	CREATE TABLE `t1` (
  `a` int(11) DEFAULT NULL,
  `b` int(11) DEFAULT NULL
) ENGINE=ENGINE DEFAULT CHARSET=latin1 COLLATE=latin1_swedish_ci WITH SYSTEM VERSIONING
connection master;
drop table t1, t2;
create table t1 (i int) with system versioning partition by system_time limit 8 ( partition p1 history, partition p2 history, partition pn current );
insert into t1 values (1);
update t1 set i = 1;
update t1 set i = 0;
connection slave;
connection master;
drop table t1;
# check versioned -> versioned replication without any keys on duplicate records
connection master;
create table t1 (a INT) with system versioning;
insert into t1 values (1);
insert into t1 values (1);
delete from t1;
connection slave;
include/diff_tables.inc [master:test.t1,slave:test.t1]
connection master;
drop table t1;
connection slave;
# check unversioned -> versioned replication with non-unique keys on duplicate records
connection master;
set statement sql_log_bin=0 for create table t1 (a INT NOT NULL, b INT, INDEX(a,b));
connection slave;
set statement sql_log_bin=0 for create table t1 (a INT NOT NULL, b INT, INDEX(a,b)) with system versioning;
connection master;
insert into t1 values (1,1);
insert into t1 values (1,1);
delete from t1;
connection slave;
include/diff_tables.inc [master:test.t1,slave:test.t1]
connection master;
drop table t1;
#
<<<<<<< HEAD
# MDEV-17554 Auto-create new partition for system versioned tables
#            with history partitioned by INTERVAL/LIMIT
#
set timestamp= unix_timestamp('2000-01-01 00:00:00');
create or replace table t1 (x int) with system versioning
partition by system_time interval 1 hour auto;
insert t1 values ();
set timestamp= unix_timestamp('2000-01-01 01:00:00');
delete from t1;
show create table t1;
Table	Create Table
t1	CREATE TABLE `t1` (
  `x` int(11) DEFAULT NULL
) ENGINE=ENGINE DEFAULT CHARSET=latin1 COLLATE=latin1_swedish_ci WITH SYSTEM VERSIONING
 PARTITION BY SYSTEM_TIME INTERVAL 1 HOUR STARTS TIMESTAMP'2000-01-01 00:00:00' AUTO
PARTITIONS 3
connection slave;
show create table t1;
Table	Create Table
t1	CREATE TABLE `t1` (
  `x` int(11) DEFAULT NULL
) ENGINE=ENGINE DEFAULT CHARSET=latin1 COLLATE=latin1_swedish_ci WITH SYSTEM VERSIONING
 PARTITION BY SYSTEM_TIME INTERVAL 1 HOUR STARTS TIMESTAMP'2000-01-01 00:00:00' AUTO
PARTITIONS 3
connection master;
drop table t1;
set timestamp= default;
#
# MDEV-25477 Auto-create breaks replication when triggering event was not replicated
#
set timestamp= unix_timestamp('2001-01-01 01:00:00');
# ROLLBACK
create table t (a int) with system versioning
partition by system_time interval 1 hour auto;
insert into t values (1), (2);
set @@timestamp= @@timestamp + 3601;
start transaction;
delete from t;
rollback;
show create table t;
Table	Create Table
t	CREATE TABLE `t` (
  `a` int(11) DEFAULT NULL
) ENGINE=ENGINE DEFAULT CHARSET=latin1 COLLATE=latin1_swedish_ci WITH SYSTEM VERSIONING
 PARTITION BY SYSTEM_TIME INTERVAL 1 HOUR STARTS TIMESTAMP'2001-01-01 01:00:00' AUTO
PARTITIONS 3
connection slave;
show create table t;
Table	Create Table
t	CREATE TABLE `t` (
  `a` int(11) DEFAULT NULL
) ENGINE=ENGINE DEFAULT CHARSET=latin1 COLLATE=latin1_swedish_ci WITH SYSTEM VERSIONING
 PARTITION BY SYSTEM_TIME INTERVAL 1 HOUR STARTS TIMESTAMP'2001-01-01 01:00:00' AUTO
PARTITIONS 3
connection master;
alter table t drop partition p0;
connection slave;
# INSERT .. ODKU
connection master;
create or replace table t (a int primary key) with system versioning
partition by system_time interval 1 hour auto;
insert into t values (1), (2);
set @@timestamp= @@timestamp + 3601;
insert into t values (1) on duplicate key update a= a;
show create table t;
Table	Create Table
t	CREATE TABLE `t` (
  `a` int(11) NOT NULL,
  PRIMARY KEY (`a`)
) ENGINE=ENGINE DEFAULT CHARSET=latin1 COLLATE=latin1_swedish_ci WITH SYSTEM VERSIONING
 PARTITION BY SYSTEM_TIME INTERVAL 1 HOUR STARTS TIMESTAMP'2001-01-01 02:00:00' AUTO
PARTITIONS 3
connection slave;
show create table t;
Table	Create Table
t	CREATE TABLE `t` (
  `a` int(11) NOT NULL,
  PRIMARY KEY (`a`)
) ENGINE=ENGINE DEFAULT CHARSET=latin1 COLLATE=latin1_swedish_ci WITH SYSTEM VERSIONING
 PARTITION BY SYSTEM_TIME INTERVAL 1 HOUR STARTS TIMESTAMP'2001-01-01 02:00:00' AUTO
PARTITIONS 3
connection master;
alter table t drop partition p0;
connection slave;
# INSERT .. SELECT .. ODKU
connection master;
create or replace table t (a int primary key) with system versioning
partition by system_time interval 1 hour auto;
insert into t values (1), (2);
set @@timestamp= @@timestamp + 3601;
call mtr.add_suppression("Unsafe statement written to the binary log");
insert t select a from t where a = 1 limit 0 on duplicate key update a= 1;
show create table t;
Table	Create Table
t	CREATE TABLE `t` (
  `a` int(11) NOT NULL,
  PRIMARY KEY (`a`)
) ENGINE=ENGINE DEFAULT CHARSET=latin1 COLLATE=latin1_swedish_ci WITH SYSTEM VERSIONING
 PARTITION BY SYSTEM_TIME INTERVAL 1 HOUR STARTS TIMESTAMP'2001-01-01 03:00:00' AUTO
PARTITIONS 3
connection slave;
show create table t;
Table	Create Table
t	CREATE TABLE `t` (
  `a` int(11) NOT NULL,
  PRIMARY KEY (`a`)
) ENGINE=ENGINE DEFAULT CHARSET=latin1 COLLATE=latin1_swedish_ci WITH SYSTEM VERSIONING
 PARTITION BY SYSTEM_TIME INTERVAL 1 HOUR STARTS TIMESTAMP'2001-01-01 03:00:00' AUTO
PARTITIONS 3
connection master;
alter table t drop partition p0;
connection slave;
# UPDATE
connection master;
create or replace table t (a int) with system versioning
partition by system_time interval 1 hour auto;
insert into t values (1), (2);
set @@timestamp= @@timestamp + 3601;
update t set a= 3 limit 0;
show create table t;
Table	Create Table
t	CREATE TABLE `t` (
  `a` int(11) DEFAULT NULL
) ENGINE=ENGINE DEFAULT CHARSET=latin1 COLLATE=latin1_swedish_ci WITH SYSTEM VERSIONING
 PARTITION BY SYSTEM_TIME INTERVAL 1 HOUR STARTS TIMESTAMP'2001-01-01 04:00:00' AUTO
PARTITIONS 3
connection slave;
show create table t;
Table	Create Table
t	CREATE TABLE `t` (
  `a` int(11) DEFAULT NULL
) ENGINE=ENGINE DEFAULT CHARSET=latin1 COLLATE=latin1_swedish_ci WITH SYSTEM VERSIONING
 PARTITION BY SYSTEM_TIME INTERVAL 1 HOUR STARTS TIMESTAMP'2001-01-01 04:00:00' AUTO
PARTITIONS 3
connection master;
alter table t drop partition p0;
connection slave;
# DELETE
connection master;
create or replace table t (a int) with system versioning
partition by system_time interval 1 hour auto;
insert into t values (1), (2);
set @@timestamp= @@timestamp + 3601;
delete from t limit 0;
show create table t;
Table	Create Table
t	CREATE TABLE `t` (
  `a` int(11) DEFAULT NULL
) ENGINE=ENGINE DEFAULT CHARSET=latin1 COLLATE=latin1_swedish_ci WITH SYSTEM VERSIONING
 PARTITION BY SYSTEM_TIME INTERVAL 1 HOUR STARTS TIMESTAMP'2001-01-01 05:00:00' AUTO
PARTITIONS 3
connection slave;
show create table t;
Table	Create Table
t	CREATE TABLE `t` (
  `a` int(11) DEFAULT NULL
) ENGINE=ENGINE DEFAULT CHARSET=latin1 COLLATE=latin1_swedish_ci WITH SYSTEM VERSIONING
 PARTITION BY SYSTEM_TIME INTERVAL 1 HOUR STARTS TIMESTAMP'2001-01-01 05:00:00' AUTO
PARTITIONS 3
connection master;
alter table t drop partition p0;
connection slave;
# Multi-update
connection master;
create or replace table t (a int) with system versioning
partition by system_time interval 1 hour auto;
create or replace table t2 (b int);
insert into t values (0), (1);
insert into t2 values (10), (20);
set @@timestamp= @@timestamp + 3601;
update t left join t2 on a > b set a= 4;
show create table t;
Table	Create Table
t	CREATE TABLE `t` (
  `a` int(11) DEFAULT NULL
) ENGINE=ENGINE DEFAULT CHARSET=latin1 COLLATE=latin1_swedish_ci WITH SYSTEM VERSIONING
 PARTITION BY SYSTEM_TIME INTERVAL 1 HOUR STARTS TIMESTAMP'2001-01-01 06:00:00' AUTO
PARTITIONS 3
connection slave;
show create table t;
Table	Create Table
t	CREATE TABLE `t` (
  `a` int(11) DEFAULT NULL
) ENGINE=ENGINE DEFAULT CHARSET=latin1 COLLATE=latin1_swedish_ci WITH SYSTEM VERSIONING
 PARTITION BY SYSTEM_TIME INTERVAL 1 HOUR STARTS TIMESTAMP'2001-01-01 06:00:00' AUTO
PARTITIONS 3
connection master;
alter table t drop partition p0;
connection slave;
# Multi-delete
connection master;
create or replace table t (a int) with system versioning
partition by system_time interval 1 hour auto;
create or replace table t2 (b int);
insert into t values (0), (1);
insert into t2 values (10), (20);
set @@timestamp= @@timestamp + 3601;
delete t, t2 from t join t2 where a > b;
show create table t;
Table	Create Table
t	CREATE TABLE `t` (
  `a` int(11) DEFAULT NULL
) ENGINE=ENGINE DEFAULT CHARSET=latin1 COLLATE=latin1_swedish_ci WITH SYSTEM VERSIONING
 PARTITION BY SYSTEM_TIME INTERVAL 1 HOUR STARTS TIMESTAMP'2001-01-01 07:00:00' AUTO
PARTITIONS 3
connection slave;
show create table t;
Table	Create Table
t	CREATE TABLE `t` (
  `a` int(11) DEFAULT NULL
) ENGINE=ENGINE DEFAULT CHARSET=latin1 COLLATE=latin1_swedish_ci WITH SYSTEM VERSIONING
 PARTITION BY SYSTEM_TIME INTERVAL 1 HOUR STARTS TIMESTAMP'2001-01-01 07:00:00' AUTO
PARTITIONS 3
connection master;
alter table t drop partition p0;
connection slave;
connection master;
drop tables t, t2;
set timestamp= default;
=======
# MDEV-31313 SYSTEM VERSIONING and FOREIGN KEY CASCADE create orphan rows on replica
#
create table parent (
id int(11) not null auto_increment,
processdate datetime default null,
primary key (id)
) engine=innodb with system versioning;
set timestamp= unix_timestamp('2000-01-01 00:00:00');
insert into parent values (1, now());
create table child (
id int(11) not null auto_increment,
ch_name varchar(30),
andreid int(11) default null,
primary key (id),
key andreid (andreid),
constraint fk_andreid foreign key (andreid) references parent (id) on delete cascade
) engine=innodb  with system versioning;
set timestamp= unix_timestamp('2000-01-01 00:00:01');
insert into child values (null, 'vimtomar', 1);
set timestamp= unix_timestamp('2000-01-01 00:00:02');
delete from parent where id = 1;
select check_row(row_start, row_end) from parent for system_time all;
check_row(row_start, row_end)
HISTORICAL ROW
select check_row(row_start, row_end) from child for system_time all;
check_row(row_start, row_end)
HISTORICAL ROW
select * from child;
id	ch_name	andreid
select * from parent;
id	processdate
connection slave;
select check_row_slave(row_start, row_end) from parent for system_time all;
check_row_slave(row_start, row_end)
HISTORICAL ROW
select check_row_slave(row_start, row_end) from child for system_time all;
check_row_slave(row_start, row_end)
HISTORICAL ROW
select * from child;
id	ch_name	andreid
select * from parent;
id	processdate
connection master;
set timestamp= default;
drop table child;
drop table parent;
connection slave;
connection master;
>>>>>>> 5ea5291d
include/rpl_end.inc<|MERGE_RESOLUTION|>--- conflicted
+++ resolved
@@ -189,227 +189,6 @@
 connection master;
 drop table t1;
 #
-<<<<<<< HEAD
-# MDEV-17554 Auto-create new partition for system versioned tables
-#            with history partitioned by INTERVAL/LIMIT
-#
-set timestamp= unix_timestamp('2000-01-01 00:00:00');
-create or replace table t1 (x int) with system versioning
-partition by system_time interval 1 hour auto;
-insert t1 values ();
-set timestamp= unix_timestamp('2000-01-01 01:00:00');
-delete from t1;
-show create table t1;
-Table	Create Table
-t1	CREATE TABLE `t1` (
-  `x` int(11) DEFAULT NULL
-) ENGINE=ENGINE DEFAULT CHARSET=latin1 COLLATE=latin1_swedish_ci WITH SYSTEM VERSIONING
- PARTITION BY SYSTEM_TIME INTERVAL 1 HOUR STARTS TIMESTAMP'2000-01-01 00:00:00' AUTO
-PARTITIONS 3
-connection slave;
-show create table t1;
-Table	Create Table
-t1	CREATE TABLE `t1` (
-  `x` int(11) DEFAULT NULL
-) ENGINE=ENGINE DEFAULT CHARSET=latin1 COLLATE=latin1_swedish_ci WITH SYSTEM VERSIONING
- PARTITION BY SYSTEM_TIME INTERVAL 1 HOUR STARTS TIMESTAMP'2000-01-01 00:00:00' AUTO
-PARTITIONS 3
-connection master;
-drop table t1;
-set timestamp= default;
-#
-# MDEV-25477 Auto-create breaks replication when triggering event was not replicated
-#
-set timestamp= unix_timestamp('2001-01-01 01:00:00');
-# ROLLBACK
-create table t (a int) with system versioning
-partition by system_time interval 1 hour auto;
-insert into t values (1), (2);
-set @@timestamp= @@timestamp + 3601;
-start transaction;
-delete from t;
-rollback;
-show create table t;
-Table	Create Table
-t	CREATE TABLE `t` (
-  `a` int(11) DEFAULT NULL
-) ENGINE=ENGINE DEFAULT CHARSET=latin1 COLLATE=latin1_swedish_ci WITH SYSTEM VERSIONING
- PARTITION BY SYSTEM_TIME INTERVAL 1 HOUR STARTS TIMESTAMP'2001-01-01 01:00:00' AUTO
-PARTITIONS 3
-connection slave;
-show create table t;
-Table	Create Table
-t	CREATE TABLE `t` (
-  `a` int(11) DEFAULT NULL
-) ENGINE=ENGINE DEFAULT CHARSET=latin1 COLLATE=latin1_swedish_ci WITH SYSTEM VERSIONING
- PARTITION BY SYSTEM_TIME INTERVAL 1 HOUR STARTS TIMESTAMP'2001-01-01 01:00:00' AUTO
-PARTITIONS 3
-connection master;
-alter table t drop partition p0;
-connection slave;
-# INSERT .. ODKU
-connection master;
-create or replace table t (a int primary key) with system versioning
-partition by system_time interval 1 hour auto;
-insert into t values (1), (2);
-set @@timestamp= @@timestamp + 3601;
-insert into t values (1) on duplicate key update a= a;
-show create table t;
-Table	Create Table
-t	CREATE TABLE `t` (
-  `a` int(11) NOT NULL,
-  PRIMARY KEY (`a`)
-) ENGINE=ENGINE DEFAULT CHARSET=latin1 COLLATE=latin1_swedish_ci WITH SYSTEM VERSIONING
- PARTITION BY SYSTEM_TIME INTERVAL 1 HOUR STARTS TIMESTAMP'2001-01-01 02:00:00' AUTO
-PARTITIONS 3
-connection slave;
-show create table t;
-Table	Create Table
-t	CREATE TABLE `t` (
-  `a` int(11) NOT NULL,
-  PRIMARY KEY (`a`)
-) ENGINE=ENGINE DEFAULT CHARSET=latin1 COLLATE=latin1_swedish_ci WITH SYSTEM VERSIONING
- PARTITION BY SYSTEM_TIME INTERVAL 1 HOUR STARTS TIMESTAMP'2001-01-01 02:00:00' AUTO
-PARTITIONS 3
-connection master;
-alter table t drop partition p0;
-connection slave;
-# INSERT .. SELECT .. ODKU
-connection master;
-create or replace table t (a int primary key) with system versioning
-partition by system_time interval 1 hour auto;
-insert into t values (1), (2);
-set @@timestamp= @@timestamp + 3601;
-call mtr.add_suppression("Unsafe statement written to the binary log");
-insert t select a from t where a = 1 limit 0 on duplicate key update a= 1;
-show create table t;
-Table	Create Table
-t	CREATE TABLE `t` (
-  `a` int(11) NOT NULL,
-  PRIMARY KEY (`a`)
-) ENGINE=ENGINE DEFAULT CHARSET=latin1 COLLATE=latin1_swedish_ci WITH SYSTEM VERSIONING
- PARTITION BY SYSTEM_TIME INTERVAL 1 HOUR STARTS TIMESTAMP'2001-01-01 03:00:00' AUTO
-PARTITIONS 3
-connection slave;
-show create table t;
-Table	Create Table
-t	CREATE TABLE `t` (
-  `a` int(11) NOT NULL,
-  PRIMARY KEY (`a`)
-) ENGINE=ENGINE DEFAULT CHARSET=latin1 COLLATE=latin1_swedish_ci WITH SYSTEM VERSIONING
- PARTITION BY SYSTEM_TIME INTERVAL 1 HOUR STARTS TIMESTAMP'2001-01-01 03:00:00' AUTO
-PARTITIONS 3
-connection master;
-alter table t drop partition p0;
-connection slave;
-# UPDATE
-connection master;
-create or replace table t (a int) with system versioning
-partition by system_time interval 1 hour auto;
-insert into t values (1), (2);
-set @@timestamp= @@timestamp + 3601;
-update t set a= 3 limit 0;
-show create table t;
-Table	Create Table
-t	CREATE TABLE `t` (
-  `a` int(11) DEFAULT NULL
-) ENGINE=ENGINE DEFAULT CHARSET=latin1 COLLATE=latin1_swedish_ci WITH SYSTEM VERSIONING
- PARTITION BY SYSTEM_TIME INTERVAL 1 HOUR STARTS TIMESTAMP'2001-01-01 04:00:00' AUTO
-PARTITIONS 3
-connection slave;
-show create table t;
-Table	Create Table
-t	CREATE TABLE `t` (
-  `a` int(11) DEFAULT NULL
-) ENGINE=ENGINE DEFAULT CHARSET=latin1 COLLATE=latin1_swedish_ci WITH SYSTEM VERSIONING
- PARTITION BY SYSTEM_TIME INTERVAL 1 HOUR STARTS TIMESTAMP'2001-01-01 04:00:00' AUTO
-PARTITIONS 3
-connection master;
-alter table t drop partition p0;
-connection slave;
-# DELETE
-connection master;
-create or replace table t (a int) with system versioning
-partition by system_time interval 1 hour auto;
-insert into t values (1), (2);
-set @@timestamp= @@timestamp + 3601;
-delete from t limit 0;
-show create table t;
-Table	Create Table
-t	CREATE TABLE `t` (
-  `a` int(11) DEFAULT NULL
-) ENGINE=ENGINE DEFAULT CHARSET=latin1 COLLATE=latin1_swedish_ci WITH SYSTEM VERSIONING
- PARTITION BY SYSTEM_TIME INTERVAL 1 HOUR STARTS TIMESTAMP'2001-01-01 05:00:00' AUTO
-PARTITIONS 3
-connection slave;
-show create table t;
-Table	Create Table
-t	CREATE TABLE `t` (
-  `a` int(11) DEFAULT NULL
-) ENGINE=ENGINE DEFAULT CHARSET=latin1 COLLATE=latin1_swedish_ci WITH SYSTEM VERSIONING
- PARTITION BY SYSTEM_TIME INTERVAL 1 HOUR STARTS TIMESTAMP'2001-01-01 05:00:00' AUTO
-PARTITIONS 3
-connection master;
-alter table t drop partition p0;
-connection slave;
-# Multi-update
-connection master;
-create or replace table t (a int) with system versioning
-partition by system_time interval 1 hour auto;
-create or replace table t2 (b int);
-insert into t values (0), (1);
-insert into t2 values (10), (20);
-set @@timestamp= @@timestamp + 3601;
-update t left join t2 on a > b set a= 4;
-show create table t;
-Table	Create Table
-t	CREATE TABLE `t` (
-  `a` int(11) DEFAULT NULL
-) ENGINE=ENGINE DEFAULT CHARSET=latin1 COLLATE=latin1_swedish_ci WITH SYSTEM VERSIONING
- PARTITION BY SYSTEM_TIME INTERVAL 1 HOUR STARTS TIMESTAMP'2001-01-01 06:00:00' AUTO
-PARTITIONS 3
-connection slave;
-show create table t;
-Table	Create Table
-t	CREATE TABLE `t` (
-  `a` int(11) DEFAULT NULL
-) ENGINE=ENGINE DEFAULT CHARSET=latin1 COLLATE=latin1_swedish_ci WITH SYSTEM VERSIONING
- PARTITION BY SYSTEM_TIME INTERVAL 1 HOUR STARTS TIMESTAMP'2001-01-01 06:00:00' AUTO
-PARTITIONS 3
-connection master;
-alter table t drop partition p0;
-connection slave;
-# Multi-delete
-connection master;
-create or replace table t (a int) with system versioning
-partition by system_time interval 1 hour auto;
-create or replace table t2 (b int);
-insert into t values (0), (1);
-insert into t2 values (10), (20);
-set @@timestamp= @@timestamp + 3601;
-delete t, t2 from t join t2 where a > b;
-show create table t;
-Table	Create Table
-t	CREATE TABLE `t` (
-  `a` int(11) DEFAULT NULL
-) ENGINE=ENGINE DEFAULT CHARSET=latin1 COLLATE=latin1_swedish_ci WITH SYSTEM VERSIONING
- PARTITION BY SYSTEM_TIME INTERVAL 1 HOUR STARTS TIMESTAMP'2001-01-01 07:00:00' AUTO
-PARTITIONS 3
-connection slave;
-show create table t;
-Table	Create Table
-t	CREATE TABLE `t` (
-  `a` int(11) DEFAULT NULL
-) ENGINE=ENGINE DEFAULT CHARSET=latin1 COLLATE=latin1_swedish_ci WITH SYSTEM VERSIONING
- PARTITION BY SYSTEM_TIME INTERVAL 1 HOUR STARTS TIMESTAMP'2001-01-01 07:00:00' AUTO
-PARTITIONS 3
-connection master;
-alter table t drop partition p0;
-connection slave;
-connection master;
-drop tables t, t2;
-set timestamp= default;
-=======
 # MDEV-31313 SYSTEM VERSIONING and FOREIGN KEY CASCADE create orphan rows on replica
 #
 create table parent (
@@ -458,5 +237,224 @@
 drop table parent;
 connection slave;
 connection master;
->>>>>>> 5ea5291d
+#
+# MDEV-17554 Auto-create new partition for system versioned tables
+#            with history partitioned by INTERVAL/LIMIT
+#
+set timestamp= unix_timestamp('2000-01-01 00:00:00');
+create or replace table t1 (x int) with system versioning
+partition by system_time interval 1 hour auto;
+insert t1 values ();
+set timestamp= unix_timestamp('2000-01-01 01:00:00');
+delete from t1;
+show create table t1;
+Table	Create Table
+t1	CREATE TABLE `t1` (
+  `x` int(11) DEFAULT NULL
+) ENGINE=ENGINE DEFAULT CHARSET=latin1 COLLATE=latin1_swedish_ci WITH SYSTEM VERSIONING
+ PARTITION BY SYSTEM_TIME INTERVAL 1 HOUR STARTS TIMESTAMP'2000-01-01 00:00:00' AUTO
+PARTITIONS 3
+connection slave;
+show create table t1;
+Table	Create Table
+t1	CREATE TABLE `t1` (
+  `x` int(11) DEFAULT NULL
+) ENGINE=ENGINE DEFAULT CHARSET=latin1 COLLATE=latin1_swedish_ci WITH SYSTEM VERSIONING
+ PARTITION BY SYSTEM_TIME INTERVAL 1 HOUR STARTS TIMESTAMP'2000-01-01 00:00:00' AUTO
+PARTITIONS 3
+connection master;
+drop table t1;
+set timestamp= default;
+#
+# MDEV-25477 Auto-create breaks replication when triggering event was not replicated
+#
+set timestamp= unix_timestamp('2001-01-01 01:00:00');
+# ROLLBACK
+create table t (a int) with system versioning
+partition by system_time interval 1 hour auto;
+insert into t values (1), (2);
+set @@timestamp= @@timestamp + 3601;
+start transaction;
+delete from t;
+rollback;
+show create table t;
+Table	Create Table
+t	CREATE TABLE `t` (
+  `a` int(11) DEFAULT NULL
+) ENGINE=ENGINE DEFAULT CHARSET=latin1 COLLATE=latin1_swedish_ci WITH SYSTEM VERSIONING
+ PARTITION BY SYSTEM_TIME INTERVAL 1 HOUR STARTS TIMESTAMP'2001-01-01 01:00:00' AUTO
+PARTITIONS 3
+connection slave;
+show create table t;
+Table	Create Table
+t	CREATE TABLE `t` (
+  `a` int(11) DEFAULT NULL
+) ENGINE=ENGINE DEFAULT CHARSET=latin1 COLLATE=latin1_swedish_ci WITH SYSTEM VERSIONING
+ PARTITION BY SYSTEM_TIME INTERVAL 1 HOUR STARTS TIMESTAMP'2001-01-01 01:00:00' AUTO
+PARTITIONS 3
+connection master;
+alter table t drop partition p0;
+connection slave;
+# INSERT .. ODKU
+connection master;
+create or replace table t (a int primary key) with system versioning
+partition by system_time interval 1 hour auto;
+insert into t values (1), (2);
+set @@timestamp= @@timestamp + 3601;
+insert into t values (1) on duplicate key update a= a;
+show create table t;
+Table	Create Table
+t	CREATE TABLE `t` (
+  `a` int(11) NOT NULL,
+  PRIMARY KEY (`a`)
+) ENGINE=ENGINE DEFAULT CHARSET=latin1 COLLATE=latin1_swedish_ci WITH SYSTEM VERSIONING
+ PARTITION BY SYSTEM_TIME INTERVAL 1 HOUR STARTS TIMESTAMP'2001-01-01 02:00:00' AUTO
+PARTITIONS 3
+connection slave;
+show create table t;
+Table	Create Table
+t	CREATE TABLE `t` (
+  `a` int(11) NOT NULL,
+  PRIMARY KEY (`a`)
+) ENGINE=ENGINE DEFAULT CHARSET=latin1 COLLATE=latin1_swedish_ci WITH SYSTEM VERSIONING
+ PARTITION BY SYSTEM_TIME INTERVAL 1 HOUR STARTS TIMESTAMP'2001-01-01 02:00:00' AUTO
+PARTITIONS 3
+connection master;
+alter table t drop partition p0;
+connection slave;
+# INSERT .. SELECT .. ODKU
+connection master;
+create or replace table t (a int primary key) with system versioning
+partition by system_time interval 1 hour auto;
+insert into t values (1), (2);
+set @@timestamp= @@timestamp + 3601;
+call mtr.add_suppression("Unsafe statement written to the binary log");
+insert t select a from t where a = 1 limit 0 on duplicate key update a= 1;
+show create table t;
+Table	Create Table
+t	CREATE TABLE `t` (
+  `a` int(11) NOT NULL,
+  PRIMARY KEY (`a`)
+) ENGINE=ENGINE DEFAULT CHARSET=latin1 COLLATE=latin1_swedish_ci WITH SYSTEM VERSIONING
+ PARTITION BY SYSTEM_TIME INTERVAL 1 HOUR STARTS TIMESTAMP'2001-01-01 03:00:00' AUTO
+PARTITIONS 3
+connection slave;
+show create table t;
+Table	Create Table
+t	CREATE TABLE `t` (
+  `a` int(11) NOT NULL,
+  PRIMARY KEY (`a`)
+) ENGINE=ENGINE DEFAULT CHARSET=latin1 COLLATE=latin1_swedish_ci WITH SYSTEM VERSIONING
+ PARTITION BY SYSTEM_TIME INTERVAL 1 HOUR STARTS TIMESTAMP'2001-01-01 03:00:00' AUTO
+PARTITIONS 3
+connection master;
+alter table t drop partition p0;
+connection slave;
+# UPDATE
+connection master;
+create or replace table t (a int) with system versioning
+partition by system_time interval 1 hour auto;
+insert into t values (1), (2);
+set @@timestamp= @@timestamp + 3601;
+update t set a= 3 limit 0;
+show create table t;
+Table	Create Table
+t	CREATE TABLE `t` (
+  `a` int(11) DEFAULT NULL
+) ENGINE=ENGINE DEFAULT CHARSET=latin1 COLLATE=latin1_swedish_ci WITH SYSTEM VERSIONING
+ PARTITION BY SYSTEM_TIME INTERVAL 1 HOUR STARTS TIMESTAMP'2001-01-01 04:00:00' AUTO
+PARTITIONS 3
+connection slave;
+show create table t;
+Table	Create Table
+t	CREATE TABLE `t` (
+  `a` int(11) DEFAULT NULL
+) ENGINE=ENGINE DEFAULT CHARSET=latin1 COLLATE=latin1_swedish_ci WITH SYSTEM VERSIONING
+ PARTITION BY SYSTEM_TIME INTERVAL 1 HOUR STARTS TIMESTAMP'2001-01-01 04:00:00' AUTO
+PARTITIONS 3
+connection master;
+alter table t drop partition p0;
+connection slave;
+# DELETE
+connection master;
+create or replace table t (a int) with system versioning
+partition by system_time interval 1 hour auto;
+insert into t values (1), (2);
+set @@timestamp= @@timestamp + 3601;
+delete from t limit 0;
+show create table t;
+Table	Create Table
+t	CREATE TABLE `t` (
+  `a` int(11) DEFAULT NULL
+) ENGINE=ENGINE DEFAULT CHARSET=latin1 COLLATE=latin1_swedish_ci WITH SYSTEM VERSIONING
+ PARTITION BY SYSTEM_TIME INTERVAL 1 HOUR STARTS TIMESTAMP'2001-01-01 05:00:00' AUTO
+PARTITIONS 3
+connection slave;
+show create table t;
+Table	Create Table
+t	CREATE TABLE `t` (
+  `a` int(11) DEFAULT NULL
+) ENGINE=ENGINE DEFAULT CHARSET=latin1 COLLATE=latin1_swedish_ci WITH SYSTEM VERSIONING
+ PARTITION BY SYSTEM_TIME INTERVAL 1 HOUR STARTS TIMESTAMP'2001-01-01 05:00:00' AUTO
+PARTITIONS 3
+connection master;
+alter table t drop partition p0;
+connection slave;
+# Multi-update
+connection master;
+create or replace table t (a int) with system versioning
+partition by system_time interval 1 hour auto;
+create or replace table t2 (b int);
+insert into t values (0), (1);
+insert into t2 values (10), (20);
+set @@timestamp= @@timestamp + 3601;
+update t left join t2 on a > b set a= 4;
+show create table t;
+Table	Create Table
+t	CREATE TABLE `t` (
+  `a` int(11) DEFAULT NULL
+) ENGINE=ENGINE DEFAULT CHARSET=latin1 COLLATE=latin1_swedish_ci WITH SYSTEM VERSIONING
+ PARTITION BY SYSTEM_TIME INTERVAL 1 HOUR STARTS TIMESTAMP'2001-01-01 06:00:00' AUTO
+PARTITIONS 3
+connection slave;
+show create table t;
+Table	Create Table
+t	CREATE TABLE `t` (
+  `a` int(11) DEFAULT NULL
+) ENGINE=ENGINE DEFAULT CHARSET=latin1 COLLATE=latin1_swedish_ci WITH SYSTEM VERSIONING
+ PARTITION BY SYSTEM_TIME INTERVAL 1 HOUR STARTS TIMESTAMP'2001-01-01 06:00:00' AUTO
+PARTITIONS 3
+connection master;
+alter table t drop partition p0;
+connection slave;
+# Multi-delete
+connection master;
+create or replace table t (a int) with system versioning
+partition by system_time interval 1 hour auto;
+create or replace table t2 (b int);
+insert into t values (0), (1);
+insert into t2 values (10), (20);
+set @@timestamp= @@timestamp + 3601;
+delete t, t2 from t join t2 where a > b;
+show create table t;
+Table	Create Table
+t	CREATE TABLE `t` (
+  `a` int(11) DEFAULT NULL
+) ENGINE=ENGINE DEFAULT CHARSET=latin1 COLLATE=latin1_swedish_ci WITH SYSTEM VERSIONING
+ PARTITION BY SYSTEM_TIME INTERVAL 1 HOUR STARTS TIMESTAMP'2001-01-01 07:00:00' AUTO
+PARTITIONS 3
+connection slave;
+show create table t;
+Table	Create Table
+t	CREATE TABLE `t` (
+  `a` int(11) DEFAULT NULL
+) ENGINE=ENGINE DEFAULT CHARSET=latin1 COLLATE=latin1_swedish_ci WITH SYSTEM VERSIONING
+ PARTITION BY SYSTEM_TIME INTERVAL 1 HOUR STARTS TIMESTAMP'2001-01-01 07:00:00' AUTO
+PARTITIONS 3
+connection master;
+alter table t drop partition p0;
+connection slave;
+connection master;
+drop tables t, t2;
+set timestamp= default;
 include/rpl_end.inc