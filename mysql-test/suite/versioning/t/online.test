--- conflicted
+++ resolved
@@ -133,8 +133,8 @@
 select count(*) from t for system_time all;
 update t set b=11;
 select count(*) from t for system_time all;
+drop table t;
 
-<<<<<<< HEAD
 --echo # Start of 10.4 tests
 
 create or replace table t (a int, b int) engine=innodb;
@@ -195,8 +195,5 @@
 
 drop database test;
 create database test;
-=======
-drop table t;
 
---source suite/versioning/common_finish.inc
->>>>>>> 2842c369
+--source suite/versioning/common_finish.inc