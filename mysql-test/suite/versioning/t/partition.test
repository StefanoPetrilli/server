--- conflicted
+++ resolved
@@ -841,8 +841,8 @@
 select * from t1 partition (p1);
 select * from t1 partition (pn);
 
---echo # TRUNCATE TABLE deletes history and current data
-truncate table t1;
+delete from t1;
+delete history from t1;
 select * from t1 partition (p0);
 select * from t1 partition (p1);
 select * from t1 partition (pn);
@@ -1071,9 +1071,11 @@
 select count(*) from t1 partition (p0);
 select count(*) from t1 partition (p1);
 drop table t1;
+
+--echo #
 --echo # End of 10.3 tests
-
-<<<<<<< HEAD
+--echo #
+
 --echo #
 --echo # MDEV-22283 Server crashes in key_copy or unexpected error 156: The table already existed in the storage engine
 --echo #
@@ -1093,9 +1095,10 @@
 # cleanup
 drop table t1;
 
+--echo #
 --echo # End of 10.4 tests
-=======
+--echo #
+
 set global innodb_stats_persistent= @save_persistent;
->>>>>>> 79660e59
 
 --source suite/versioning/common_finish.inc