--- conflicted
+++ resolved
@@ -1812,6 +1812,59 @@
 #
 DROP TABLE m1, t1;
 
+
+--echo #
+--echo # BUG#11763712 - 56458: KILLING A FLUSH TABLE FOR A MERGE/CHILD
+--echo #                       CRASHES SERVER
+--echo #
+--echo # Disabled in 5.5 by Mattias. TODO: FIX THIS!
+if (0)
+{
+CREATE TABLE t1(a INT);
+CREATE TABLE t2(a INT);
+CREATE TABLE t3(a INT, b INT);
+CREATE TABLE m1(a INT) ENGINE=MERGE UNION=(t1, t2);
+
+--echo # Test reopen merge parent failure
+LOCK TABLES m1 READ;
+--echo # Remove 'm1' table using file operations.
+remove_file $MYSQLD_DATADIR/test/m1.MRG;
+remove_file $MYSQLD_DATADIR/test/m1.frm;
+--error ER_NO_SUCH_TABLE
+FLUSH TABLES;
+UNLOCK TABLES;
+CREATE TABLE m1(a INT) ENGINE=MERGE UNION=(t1, t2);
+
+--echo # Test reopen merge child failure
+LOCK TABLES m1 READ;
+--echo # Remove 't1' table using file operations.
+remove_file $MYSQLD_DATADIR/test/t1.frm;
+remove_file $MYSQLD_DATADIR/test/t1.MYI;
+remove_file $MYSQLD_DATADIR/test/t1.MYD;
+--error ER_NO_SUCH_TABLE
+FLUSH TABLES;
+UNLOCK TABLES;
+CREATE TABLE t1(a INT);
+
+--echo # Test reattach merge failure
+LOCK TABLES m1 READ;
+--echo # Replace 't1' with 't3' table using file operations.
+# move + remove is a work around for windows.
+move_file $MYSQLD_DATADIR/test/t1.frm $MYSQLD_DATADIR/test/oldt1.frm;
+move_file $MYSQLD_DATADIR/test/t1.MYI $MYSQLD_DATADIR/test/oldt1.MYI;
+move_file $MYSQLD_DATADIR/test/t1.MYD $MYSQLD_DATADIR/test/oldt1.MYD;
+remove_file $MYSQLD_DATADIR/test/oldt1.frm;
+remove_file $MYSQLD_DATADIR/test/oldt1.MYI;
+remove_file $MYSQLD_DATADIR/test/oldt1.MYD;
+copy_file $MYSQLD_DATADIR/test/t3.frm $MYSQLD_DATADIR/test/t1.frm;
+copy_file $MYSQLD_DATADIR/test/t3.MYI $MYSQLD_DATADIR/test/t1.MYI;
+copy_file $MYSQLD_DATADIR/test/t3.MYD $MYSQLD_DATADIR/test/t1.MYD;
+--error ER_CANT_REOPEN_TABLE
+FLUSH TABLES;
+UNLOCK TABLES;
+DROP TABLE t1, t2, t3, m1;
+}
+
 --echo End of 5.1 tests
 
 --echo #
@@ -2151,7 +2204,6 @@
 DROP TRIGGER tm1_ai;
 DROP TABLE tm1, t1;
 
-<<<<<<< HEAD
 # Don't resurrect chopped off prelocked tables.
 # The problem is not visible by test results; only by debugging.
 #
@@ -2179,22 +2231,6 @@
 #sleep 1;
 FLUSH TABLES;
 #sleep 1;
-=======
---echo # Test reattach merge failure
-LOCK TABLES m1 READ;
---echo # Replace 't1' with 't3' table using file operations.
-# move + remove is a work around for windows.
-move_file $MYSQLD_DATADIR/test/t1.frm $MYSQLD_DATADIR/test/oldt1.frm;
-move_file $MYSQLD_DATADIR/test/t1.MYI $MYSQLD_DATADIR/test/oldt1.MYI;
-move_file $MYSQLD_DATADIR/test/t1.MYD $MYSQLD_DATADIR/test/oldt1.MYD;
-remove_file $MYSQLD_DATADIR/test/oldt1.frm;
-remove_file $MYSQLD_DATADIR/test/oldt1.MYI;
-remove_file $MYSQLD_DATADIR/test/oldt1.MYD;
-copy_file $MYSQLD_DATADIR/test/t3.frm $MYSQLD_DATADIR/test/t1.frm;
-copy_file $MYSQLD_DATADIR/test/t3.MYI $MYSQLD_DATADIR/test/t1.MYI;
-copy_file $MYSQLD_DATADIR/test/t3.MYD $MYSQLD_DATADIR/test/t1.MYD;
---error ER_CANT_REOPEN_TABLE
->>>>>>> e5cb2879
 FLUSH TABLES;
 #sleep 1;
 UNLOCK TABLES;
