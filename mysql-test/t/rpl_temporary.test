
-- source include/master-slave.inc

# Clean up old slave's binlogs.
# The slave is started with --log-slave-updates
# and this test does SHOW BINLOG EVENTS on the slave's
# binlog. But previous tests can influence the current test's
# binlog (e.g. a temporary table in the previous test has not
# been explicitly deleted, or it has but the slave hasn't had
# enough time to catch it before STOP SLAVE, 
# and at the beginning of the current
# test the slave immediately writes DROP TEMPORARY TABLE this_old_table).
# We wait for the slave to have written all he wants to the binlog
# (otherwise RESET MASTER may come too early).
save_master_pos;
connection slave;
sync_with_master;
reset master;
connection master;

connect (con1,localhost,root,,);
connect (con2,localhost,root,,);
# We want to connect as an unprivileged user. But if we use user="" then this
# will pick the Unix login, which will cause problems if you're running the test
# as root.
connect (con3,localhost,zedjzlcsjhd,,);

# We are going to use SET PSEUDO_THREAD_ID in this test;
# check that it requires the SUPER privilege.

connection con3;
SET @save_select_limit=@@session.sql_select_limit;
--error 1227
SET @@session.sql_select_limit=10, @@session.pseudo_thread_id=100;
SELECT @@session.sql_select_limit = @save_select_limit; #shouldn't have changed
# While we are here we also test that SQL_LOG_BIN can't be set
--error 1227
SET @@session.sql_select_limit=10, @@session.sql_log_bin=0;
SELECT @@session.sql_select_limit = @save_select_limit; #shouldn't have changed
# Now as root, to be sure it works
connection con2;
SET @@session.pseudo_thread_id=100;
SET @@session.pseudo_thread_id=connection_id();
SET @@session.sql_log_bin=0;
SET @@session.sql_log_bin=1;

connection con3;
let $VERSION=`select version()`;

--disable_warnings
drop table if exists t1,t2;
--enable_warnings

create table t1(f int);
create table t2(f int);
insert into t1 values (1),(2),(3),(4),(5),(6),(7),(8),(9),(10);

connection con1;
create temporary table t3(f int);
insert into t3 select * from t1 where f<6;
sleep 1;

connection con2;
create temporary table t3(f int);
sleep 1;

connection con1;
insert into t2 select count(*) from t3;
sleep 1;

connection con2;
insert into t3 select * from t1 where f>=4;
sleep 1;

connection con1;
drop temporary table t3;
sleep 1;

connection con2;
insert into t2 select count(*) from t3;
drop temporary table t3;

select * from t2 ORDER BY f;

# Commented out 8/30/2005 to make compatable with both sbr and rbr
#--replace_result $VERSION VERSION
#--replace_column 2 # 5 #
#show binlog events;

drop table t1, t2;

use test;
SET TIMESTAMP=1040323920;
create table t1(f int);
SET TIMESTAMP=1040323931;
create table t2(f int);
SET TIMESTAMP=1040323938;
insert into t1 values (1),(2),(3),(4),(5),(6),(7),(8),(9),(10);

SET TIMESTAMP=1040323945;
SET @@session.pseudo_thread_id=1;
create temporary table t3(f int);
SET TIMESTAMP=1040323952;
SET @@session.pseudo_thread_id=1;
insert into t3 select * from t1 where f<6;
SET TIMESTAMP=1040324145;
SET @@session.pseudo_thread_id=2;
create temporary table t3(f int);
SET TIMESTAMP=1040324186;
SET @@session.pseudo_thread_id=1;
insert into t2 select count(*) from t3;
SET TIMESTAMP=1040324200;
SET @@session.pseudo_thread_id=2;
insert into t3 select * from t1 where f>=4;
SET TIMESTAMP=1040324211;
SET @@session.pseudo_thread_id=1;
drop temporary table t3;
SET TIMESTAMP=1040324219;
SET @@session.pseudo_thread_id=2;
insert into t2 select count(*) from t3;
SET TIMESTAMP=1040324224;
SET @@session.pseudo_thread_id=2;
drop temporary table t3;

select * from t2 ORDER BY f;
drop table t1,t2;

# Create last a temporary table that is not dropped at end to ensure that we
# don't get any memory leaks for this

create temporary table t3 (f int);
sync_with_master;

<<<<<<< HEAD
# The server will now close done
=======
#
# Bug#17284 erroneous temp table cleanup on slave
#

connection master;
create temporary table t4 (f int);
create table t5 (f int);
sync_with_master;
# find dumper's $id
source include/get_binlog_dump_thread_id.inc;
insert into t4 values (1);
# a hint how to do that in 5.1
--replace_result $id "`select id from information_schema.processlist where command='Binlog Dump'`"
eval kill $id; # to stimulate reconnection by slave w/o timeout
insert into t5 select * from t4;
save_master_pos;

connection slave;
sync_with_master;
select * from t5 /* must be 1 after reconnection */;

connection master;
drop temporary table t4;
drop table t5;

# The server will now close done

# End of 5.0 tests
>>>>>>> 67cbda06
<|MERGE_RESOLUTION|>--- conflicted
+++ resolved
@@ -131,9 +131,6 @@
 create temporary table t3 (f int);
 sync_with_master;
 
-<<<<<<< HEAD
-# The server will now close done
-=======
 #
 # Bug#17284 erroneous temp table cleanup on slave
 #
@@ -160,6 +157,4 @@
 drop table t5;
 
 # The server will now close done
-
-# End of 5.0 tests
->>>>>>> 67cbda06
+# End of 5.1 tests