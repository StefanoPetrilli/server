#
# Find string "NOTE NOTE NOTE" in order to find some 'unsure' tests
#

#
# Simple select test
#

--disable_warnings
drop table if exists t1,t2,t3,t4,t11;
# The following may be left from older tests
drop table if exists t1_1,t1_2,t9_1,t9_2,t1aa,t2aa;
drop view if exists v1;
--enable_warnings

SET @save_optimizer_switch=@@optimizer_switch;
SET optimizer_switch=ifnull(@optimizer_switch_for_select_test,'outer_join_with_cache=off');
if (`select @join_cache_level_for_select_test is null`)
{
  set join_cache_level=1;
}
if (`select @join_cache_level_for_select_test is not null`)
{
  set join_cache_level=@join_cache_level_for_select_test;
}

CREATE TABLE t1 (
  Period smallint(4) unsigned zerofill DEFAULT '0000' NOT NULL,
  Varor_period smallint(4) unsigned DEFAULT '0' NOT NULL
);

INSERT INTO t1 VALUES (9410,9412);
  
select period from t1;
select * from t1;
select t1.* from t1;

#
# Create test table
#

CREATE TABLE t2 (
  auto int not null auto_increment,
  fld1 int(6) unsigned zerofill DEFAULT '000000' NOT NULL,
  companynr tinyint(2) unsigned zerofill DEFAULT '00' NOT NULL,
  fld3 char(30) DEFAULT '' NOT NULL,
  fld4 char(35) DEFAULT '' NOT NULL,
  fld5 char(35) DEFAULT '' NOT NULL,
  fld6 char(4) DEFAULT '' NOT NULL,
  UNIQUE fld1 (fld1),
  KEY fld3 (fld3),
  PRIMARY KEY (auto)
);  

#
# Populate table
#

--disable_query_log
INSERT INTO t2 VALUES (1,000001,00,'Omaha','teethe','neat','');
INSERT INTO t2 VALUES (2,011401,37,'breaking','dreaded','Steinberg','W');
INSERT INTO t2 VALUES (3,011402,37,'Romans','scholastics','jarring','');
INSERT INTO t2 VALUES (4,011403,37,'intercepted','audiology','tinily','');
INSERT INTO t2 VALUES (5,011501,37,'bewilderingly','wallet','balled','');
INSERT INTO t2 VALUES (6,011701,37,'astound','parters','persist','W');
INSERT INTO t2 VALUES (7,011702,37,'admonishing','eschew','attainments','');
INSERT INTO t2 VALUES (8,011703,37,'sumac','quitter','fanatic','');
INSERT INTO t2 VALUES (9,012001,37,'flanking','neat','measures','FAS');
INSERT INTO t2 VALUES (10,012003,37,'combed','Steinberg','rightfulness','');
INSERT INTO t2 VALUES (11,012004,37,'subjective','jarring','capably','');
INSERT INTO t2 VALUES (12,012005,37,'scatterbrain','tinily','impulsive','');
INSERT INTO t2 VALUES (13,012301,37,'Eulerian','balled','starlet','');
INSERT INTO t2 VALUES (14,012302,36,'dubbed','persist','terminators','');
INSERT INTO t2 VALUES (15,012303,37,'Kane','attainments','untying','');
INSERT INTO t2 VALUES (16,012304,37,'overlay','fanatic','announces','FAS');
INSERT INTO t2 VALUES (17,012305,37,'perturb','measures','featherweight','FAS');
INSERT INTO t2 VALUES (18,012306,37,'goblins','rightfulness','pessimist','FAS');
INSERT INTO t2 VALUES (19,012501,37,'annihilates','capably','daughter','');
INSERT INTO t2 VALUES (20,012602,37,'Wotan','impulsive','decliner','FAS');
INSERT INTO t2 VALUES (21,012603,37,'snatching','starlet','lawgiver','');
INSERT INTO t2 VALUES (22,012604,37,'concludes','terminators','stated','');
INSERT INTO t2 VALUES (23,012605,37,'laterally','untying','readable','');
INSERT INTO t2 VALUES (24,012606,37,'yelped','announces','attrition','');
INSERT INTO t2 VALUES (25,012701,37,'grazing','featherweight','cascade','FAS');
INSERT INTO t2 VALUES (26,012702,37,'Baird','pessimist','motors','FAS');
INSERT INTO t2 VALUES (27,012703,37,'celery','daughter','interrogate','');
INSERT INTO t2 VALUES (28,012704,37,'misunderstander','decliner','pests','W');
INSERT INTO t2 VALUES (29,013601,37,'handgun','lawgiver','stairway','');
INSERT INTO t2 VALUES (30,013602,37,'foldout','stated','dopers','FAS');
INSERT INTO t2 VALUES (31,013603,37,'mystic','readable','testicle','W');
INSERT INTO t2 VALUES (32,013604,37,'succumbed','attrition','Parsifal','W');
INSERT INTO t2 VALUES (33,013605,37,'Nabisco','cascade','leavings','');
INSERT INTO t2 VALUES (34,013606,37,'fingerings','motors','postulation','W');
INSERT INTO t2 VALUES (35,013607,37,'aging','interrogate','squeaking','');
INSERT INTO t2 VALUES (36,013608,37,'afield','pests','contrasted','');
INSERT INTO t2 VALUES (37,013609,37,'ammonium','stairway','leftover','');
INSERT INTO t2 VALUES (38,013610,37,'boat','dopers','whiteners','');
INSERT INTO t2 VALUES (39,013801,37,'intelligibility','testicle','erases','W');
INSERT INTO t2 VALUES (40,013802,37,'Augustine','Parsifal','Punjab','W');
INSERT INTO t2 VALUES (41,013803,37,'teethe','leavings','Merritt','');
INSERT INTO t2 VALUES (42,013804,37,'dreaded','postulation','Quixotism','');
INSERT INTO t2 VALUES (43,013901,37,'scholastics','squeaking','sweetish','FAS');
INSERT INTO t2 VALUES (44,016001,37,'audiology','contrasted','dogging','FAS');
INSERT INTO t2 VALUES (45,016201,37,'wallet','leftover','scornfully','FAS');
INSERT INTO t2 VALUES (46,016202,37,'parters','whiteners','bellow','');
INSERT INTO t2 VALUES (47,016301,37,'eschew','erases','bills','');
INSERT INTO t2 VALUES (48,016302,37,'quitter','Punjab','cupboard','FAS');
INSERT INTO t2 VALUES (49,016303,37,'neat','Merritt','sureties','FAS');
INSERT INTO t2 VALUES (50,016304,37,'Steinberg','Quixotism','puddings','');
INSERT INTO t2 VALUES (51,018001,37,'jarring','sweetish','tapestry','');
INSERT INTO t2 VALUES (52,018002,37,'tinily','dogging','fetters','');
INSERT INTO t2 VALUES (53,018003,37,'balled','scornfully','bivalves','');
INSERT INTO t2 VALUES (54,018004,37,'persist','bellow','incurring','');
INSERT INTO t2 VALUES (55,018005,37,'attainments','bills','Adolph','');
INSERT INTO t2 VALUES (56,018007,37,'fanatic','cupboard','pithed','');
INSERT INTO t2 VALUES (57,018008,37,'measures','sureties','emergency','');
INSERT INTO t2 VALUES (58,018009,37,'rightfulness','puddings','Miles','');
INSERT INTO t2 VALUES (59,018010,37,'capably','tapestry','trimmings','');
INSERT INTO t2 VALUES (60,018012,37,'impulsive','fetters','tragedies','W');
INSERT INTO t2 VALUES (61,018013,37,'starlet','bivalves','skulking','W');
INSERT INTO t2 VALUES (62,018014,37,'terminators','incurring','flint','');
INSERT INTO t2 VALUES (63,018015,37,'untying','Adolph','flopping','W');
INSERT INTO t2 VALUES (64,018016,37,'announces','pithed','relaxing','FAS');
INSERT INTO t2 VALUES (65,018017,37,'featherweight','emergency','offload','FAS');
INSERT INTO t2 VALUES (66,018018,37,'pessimist','Miles','suites','W');
INSERT INTO t2 VALUES (67,018019,37,'daughter','trimmings','lists','FAS');
INSERT INTO t2 VALUES (68,018020,37,'decliner','tragedies','animized','FAS');
INSERT INTO t2 VALUES (69,018021,37,'lawgiver','skulking','multilayer','W');
INSERT INTO t2 VALUES (70,018022,37,'stated','flint','standardizes','FAS');
INSERT INTO t2 VALUES (71,018023,37,'readable','flopping','Judas','');
INSERT INTO t2 VALUES (72,018024,37,'attrition','relaxing','vacuuming','W');
INSERT INTO t2 VALUES (73,018025,37,'cascade','offload','dentally','W');
INSERT INTO t2 VALUES (74,018026,37,'motors','suites','humanness','W');
INSERT INTO t2 VALUES (75,018027,37,'interrogate','lists','inch','W');
INSERT INTO t2 VALUES (76,018028,37,'pests','animized','Weissmuller','W');
INSERT INTO t2 VALUES (77,018029,37,'stairway','multilayer','irresponsibly','W');
INSERT INTO t2 VALUES (78,018030,37,'dopers','standardizes','luckily','FAS');
INSERT INTO t2 VALUES (79,018032,37,'testicle','Judas','culled','W');
INSERT INTO t2 VALUES (80,018033,37,'Parsifal','vacuuming','medical','FAS');
INSERT INTO t2 VALUES (81,018034,37,'leavings','dentally','bloodbath','FAS');
INSERT INTO t2 VALUES (82,018035,37,'postulation','humanness','subschema','W');
INSERT INTO t2 VALUES (83,018036,37,'squeaking','inch','animals','W');
INSERT INTO t2 VALUES (84,018037,37,'contrasted','Weissmuller','Micronesia','');
INSERT INTO t2 VALUES (85,018038,37,'leftover','irresponsibly','repetitions','');
INSERT INTO t2 VALUES (86,018039,37,'whiteners','luckily','Antares','');
INSERT INTO t2 VALUES (87,018040,37,'erases','culled','ventilate','W');
INSERT INTO t2 VALUES (88,018041,37,'Punjab','medical','pityingly','');
INSERT INTO t2 VALUES (89,018042,37,'Merritt','bloodbath','interdependent','');
INSERT INTO t2 VALUES (90,018043,37,'Quixotism','subschema','Graves','FAS');
INSERT INTO t2 VALUES (91,018044,37,'sweetish','animals','neonatal','');
INSERT INTO t2 VALUES (92,018045,37,'dogging','Micronesia','scribbled','FAS');
INSERT INTO t2 VALUES (93,018046,37,'scornfully','repetitions','chafe','W');
INSERT INTO t2 VALUES (94,018048,37,'bellow','Antares','honoring','');
INSERT INTO t2 VALUES (95,018049,37,'bills','ventilate','realtor','');
INSERT INTO t2 VALUES (96,018050,37,'cupboard','pityingly','elite','');
INSERT INTO t2 VALUES (97,018051,37,'sureties','interdependent','funereal','');
INSERT INTO t2 VALUES (98,018052,37,'puddings','Graves','abrogating','');
INSERT INTO t2 VALUES (99,018053,50,'tapestry','neonatal','sorters','');
INSERT INTO t2 VALUES (100,018054,37,'fetters','scribbled','Conley','');
INSERT INTO t2 VALUES (101,018055,37,'bivalves','chafe','lectured','');
INSERT INTO t2 VALUES (102,018056,37,'incurring','honoring','Abraham','');
INSERT INTO t2 VALUES (103,018057,37,'Adolph','realtor','Hawaii','W');
INSERT INTO t2 VALUES (104,018058,37,'pithed','elite','cage','');
INSERT INTO t2 VALUES (105,018059,36,'emergency','funereal','hushes','');
INSERT INTO t2 VALUES (106,018060,37,'Miles','abrogating','Simla','');
INSERT INTO t2 VALUES (107,018061,37,'trimmings','sorters','reporters','');
INSERT INTO t2 VALUES (108,018101,37,'tragedies','Conley','Dutchman','FAS');
INSERT INTO t2 VALUES (109,018102,37,'skulking','lectured','descendants','FAS');
INSERT INTO t2 VALUES (110,018103,37,'flint','Abraham','groupings','FAS');
INSERT INTO t2 VALUES (111,018104,37,'flopping','Hawaii','dissociate','');
INSERT INTO t2 VALUES (112,018201,37,'relaxing','cage','coexist','W');
INSERT INTO t2 VALUES (113,018202,37,'offload','hushes','Beebe','');
INSERT INTO t2 VALUES (114,018402,37,'suites','Simla','Taoism','');
INSERT INTO t2 VALUES (115,018403,37,'lists','reporters','Connally','');
INSERT INTO t2 VALUES (116,018404,37,'animized','Dutchman','fetched','FAS');
INSERT INTO t2 VALUES (117,018405,37,'multilayer','descendants','checkpoints','FAS');
INSERT INTO t2 VALUES (118,018406,37,'standardizes','groupings','rusting','');
INSERT INTO t2 VALUES (119,018409,37,'Judas','dissociate','galling','');
INSERT INTO t2 VALUES (120,018601,37,'vacuuming','coexist','obliterates','');
INSERT INTO t2 VALUES (121,018602,37,'dentally','Beebe','traitor','');
INSERT INTO t2 VALUES (122,018603,37,'humanness','Taoism','resumes','FAS');
INSERT INTO t2 VALUES (123,018801,37,'inch','Connally','analyzable','FAS');
INSERT INTO t2 VALUES (124,018802,37,'Weissmuller','fetched','terminator','FAS');
INSERT INTO t2 VALUES (125,018803,37,'irresponsibly','checkpoints','gritty','FAS');
INSERT INTO t2 VALUES (126,018804,37,'luckily','rusting','firearm','W');
INSERT INTO t2 VALUES (127,018805,37,'culled','galling','minima','');
INSERT INTO t2 VALUES (128,018806,37,'medical','obliterates','Selfridge','');
INSERT INTO t2 VALUES (129,018807,37,'bloodbath','traitor','disable','');
INSERT INTO t2 VALUES (130,018808,37,'subschema','resumes','witchcraft','W');
INSERT INTO t2 VALUES (131,018809,37,'animals','analyzable','betroth','W');
INSERT INTO t2 VALUES (132,018810,37,'Micronesia','terminator','Manhattanize','');
INSERT INTO t2 VALUES (133,018811,37,'repetitions','gritty','imprint','');
INSERT INTO t2 VALUES (134,018812,37,'Antares','firearm','peeked','');
INSERT INTO t2 VALUES (135,019101,37,'ventilate','minima','swelling','');
INSERT INTO t2 VALUES (136,019102,37,'pityingly','Selfridge','interrelationships','W');
INSERT INTO t2 VALUES (137,019103,37,'interdependent','disable','riser','');
INSERT INTO t2 VALUES (138,019201,37,'Graves','witchcraft','Gandhian','W');
INSERT INTO t2 VALUES (139,030501,37,'neonatal','betroth','peacock','A');
INSERT INTO t2 VALUES (140,030502,50,'scribbled','Manhattanize','bee','A');
INSERT INTO t2 VALUES (141,030503,37,'chafe','imprint','kanji','');
INSERT INTO t2 VALUES (142,030504,37,'honoring','peeked','dental','');
INSERT INTO t2 VALUES (143,031901,37,'realtor','swelling','scarf','FAS');
INSERT INTO t2 VALUES (144,036001,37,'elite','interrelationships','chasm','A');
INSERT INTO t2 VALUES (145,036002,37,'funereal','riser','insolence','A');
INSERT INTO t2 VALUES (146,036004,37,'abrogating','Gandhian','syndicate','');
INSERT INTO t2 VALUES (147,036005,37,'sorters','peacock','alike','');
INSERT INTO t2 VALUES (148,038001,37,'Conley','bee','imperial','A');
INSERT INTO t2 VALUES (149,038002,37,'lectured','kanji','convulsion','A');
INSERT INTO t2 VALUES (150,038003,37,'Abraham','dental','railway','A');
INSERT INTO t2 VALUES (151,038004,37,'Hawaii','scarf','validate','A');
INSERT INTO t2 VALUES (152,038005,37,'cage','chasm','normalizes','A');
INSERT INTO t2 VALUES (153,038006,37,'hushes','insolence','comprehensive','');
INSERT INTO t2 VALUES (154,038007,37,'Simla','syndicate','chewing','');
INSERT INTO t2 VALUES (155,038008,37,'reporters','alike','denizen','');
INSERT INTO t2 VALUES (156,038009,37,'Dutchman','imperial','schemer','');
INSERT INTO t2 VALUES (157,038010,37,'descendants','convulsion','chronicle','');
INSERT INTO t2 VALUES (158,038011,37,'groupings','railway','Kline','');
INSERT INTO t2 VALUES (159,038012,37,'dissociate','validate','Anatole','');
INSERT INTO t2 VALUES (160,038013,37,'coexist','normalizes','partridges','');
INSERT INTO t2 VALUES (161,038014,37,'Beebe','comprehensive','brunch','');
INSERT INTO t2 VALUES (162,038015,37,'Taoism','chewing','recruited','');
INSERT INTO t2 VALUES (163,038016,37,'Connally','denizen','dimensions','W');
INSERT INTO t2 VALUES (164,038017,37,'fetched','schemer','Chicana','W');
INSERT INTO t2 VALUES (165,038018,37,'checkpoints','chronicle','announced','');
INSERT INTO t2 VALUES (166,038101,37,'rusting','Kline','praised','FAS');
INSERT INTO t2 VALUES (167,038102,37,'galling','Anatole','employing','');
INSERT INTO t2 VALUES (168,038103,37,'obliterates','partridges','linear','');
INSERT INTO t2 VALUES (169,038104,37,'traitor','brunch','quagmire','');
INSERT INTO t2 VALUES (170,038201,37,'resumes','recruited','western','A');
INSERT INTO t2 VALUES (171,038202,37,'analyzable','dimensions','relishing','');
INSERT INTO t2 VALUES (172,038203,37,'terminator','Chicana','serving','A');
INSERT INTO t2 VALUES (173,038204,37,'gritty','announced','scheduling','');
INSERT INTO t2 VALUES (174,038205,37,'firearm','praised','lore','');
INSERT INTO t2 VALUES (175,038206,37,'minima','employing','eventful','');
INSERT INTO t2 VALUES (176,038208,37,'Selfridge','linear','arteriole','A');
INSERT INTO t2 VALUES (177,042801,37,'disable','quagmire','disentangle','');
INSERT INTO t2 VALUES (178,042802,37,'witchcraft','western','cured','A');
INSERT INTO t2 VALUES (179,046101,37,'betroth','relishing','Fenton','W');
INSERT INTO t2 VALUES (180,048001,37,'Manhattanize','serving','avoidable','A');
INSERT INTO t2 VALUES (181,048002,37,'imprint','scheduling','drains','A');
INSERT INTO t2 VALUES (182,048003,37,'peeked','lore','detectably','FAS');
INSERT INTO t2 VALUES (183,048004,37,'swelling','eventful','husky','');
INSERT INTO t2 VALUES (184,048005,37,'interrelationships','arteriole','impelling','');
INSERT INTO t2 VALUES (185,048006,37,'riser','disentangle','undoes','');
INSERT INTO t2 VALUES (186,048007,37,'Gandhian','cured','evened','');
INSERT INTO t2 VALUES (187,048008,37,'peacock','Fenton','squeezes','');
INSERT INTO t2 VALUES (188,048101,37,'bee','avoidable','destroyer','FAS');
INSERT INTO t2 VALUES (189,048102,37,'kanji','drains','rudeness','');
INSERT INTO t2 VALUES (190,048201,37,'dental','detectably','beaner','FAS');
INSERT INTO t2 VALUES (191,048202,37,'scarf','husky','boorish','');
INSERT INTO t2 VALUES (192,048203,37,'chasm','impelling','Everhart','');
INSERT INTO t2 VALUES (193,048204,37,'insolence','undoes','encompass','A');
INSERT INTO t2 VALUES (194,048205,37,'syndicate','evened','mushrooms','');
INSERT INTO t2 VALUES (195,048301,37,'alike','squeezes','Alison','A');
INSERT INTO t2 VALUES (196,048302,37,'imperial','destroyer','externally','FAS');
INSERT INTO t2 VALUES (197,048303,37,'convulsion','rudeness','pellagra','');
INSERT INTO t2 VALUES (198,048304,37,'railway','beaner','cult','');
INSERT INTO t2 VALUES (199,048305,37,'validate','boorish','creek','A');
INSERT INTO t2 VALUES (200,048401,37,'normalizes','Everhart','Huffman','');
INSERT INTO t2 VALUES (201,048402,37,'comprehensive','encompass','Majorca','FAS');
INSERT INTO t2 VALUES (202,048403,37,'chewing','mushrooms','governing','A');
INSERT INTO t2 VALUES (203,048404,37,'denizen','Alison','gadfly','FAS');
INSERT INTO t2 VALUES (204,048405,37,'schemer','externally','reassigned','FAS');
INSERT INTO t2 VALUES (205,048406,37,'chronicle','pellagra','intentness','W');
INSERT INTO t2 VALUES (206,048407,37,'Kline','cult','craziness','');
INSERT INTO t2 VALUES (207,048408,37,'Anatole','creek','psychic','');
INSERT INTO t2 VALUES (208,048409,37,'partridges','Huffman','squabbled','');
INSERT INTO t2 VALUES (209,048410,37,'brunch','Majorca','burlesque','');
INSERT INTO t2 VALUES (210,048411,37,'recruited','governing','capped','');
INSERT INTO t2 VALUES (211,048412,37,'dimensions','gadfly','extracted','A');
INSERT INTO t2 VALUES (212,048413,37,'Chicana','reassigned','DiMaggio','');
INSERT INTO t2 VALUES (213,048601,37,'announced','intentness','exclamation','FAS');
INSERT INTO t2 VALUES (214,048602,37,'praised','craziness','subdirectory','');
INSERT INTO t2 VALUES (215,048603,37,'employing','psychic','fangs','');
INSERT INTO t2 VALUES (216,048604,37,'linear','squabbled','buyer','A');
INSERT INTO t2 VALUES (217,048801,37,'quagmire','burlesque','pithing','A');
INSERT INTO t2 VALUES (218,050901,37,'western','capped','transistorizing','A');
INSERT INTO t2 VALUES (219,051201,37,'relishing','extracted','nonbiodegradable','');
INSERT INTO t2 VALUES (220,056002,37,'serving','DiMaggio','dislocate','');
INSERT INTO t2 VALUES (221,056003,37,'scheduling','exclamation','monochromatic','FAS');
INSERT INTO t2 VALUES (222,056004,37,'lore','subdirectory','batting','');
INSERT INTO t2 VALUES (223,056102,37,'eventful','fangs','postcondition','A');
INSERT INTO t2 VALUES (224,056203,37,'arteriole','buyer','catalog','FAS');
INSERT INTO t2 VALUES (225,056204,37,'disentangle','pithing','Remus','');
INSERT INTO t2 VALUES (226,058003,37,'cured','transistorizing','devices','A');
INSERT INTO t2 VALUES (227,058004,37,'Fenton','nonbiodegradable','bike','A');
INSERT INTO t2 VALUES (228,058005,37,'avoidable','dislocate','qualify','');
INSERT INTO t2 VALUES (229,058006,37,'drains','monochromatic','detained','');
INSERT INTO t2 VALUES (230,058007,37,'detectably','batting','commended','');
INSERT INTO t2 VALUES (231,058101,37,'husky','postcondition','civilize','');
INSERT INTO t2 VALUES (232,058102,37,'impelling','catalog','Elmhurst','');
INSERT INTO t2 VALUES (233,058103,37,'undoes','Remus','anesthetizing','');
INSERT INTO t2 VALUES (234,058105,37,'evened','devices','deaf','');
INSERT INTO t2 VALUES (235,058111,37,'squeezes','bike','Brigham','');
INSERT INTO t2 VALUES (236,058112,37,'destroyer','qualify','title','');
INSERT INTO t2 VALUES (237,058113,37,'rudeness','detained','coarse','');
INSERT INTO t2 VALUES (238,058114,37,'beaner','commended','combinations','');
INSERT INTO t2 VALUES (239,058115,37,'boorish','civilize','grayness','');
INSERT INTO t2 VALUES (240,058116,37,'Everhart','Elmhurst','innumerable','FAS');
INSERT INTO t2 VALUES (241,058117,37,'encompass','anesthetizing','Caroline','A');
INSERT INTO t2 VALUES (242,058118,37,'mushrooms','deaf','fatty','FAS');
INSERT INTO t2 VALUES (243,058119,37,'Alison','Brigham','eastbound','');
INSERT INTO t2 VALUES (244,058120,37,'externally','title','inexperienced','');
INSERT INTO t2 VALUES (245,058121,37,'pellagra','coarse','hoarder','A');
INSERT INTO t2 VALUES (246,058122,37,'cult','combinations','scotch','W');
INSERT INTO t2 VALUES (247,058123,37,'creek','grayness','passport','A');
INSERT INTO t2 VALUES (248,058124,37,'Huffman','innumerable','strategic','FAS');
INSERT INTO t2 VALUES (249,058125,37,'Majorca','Caroline','gated','');
INSERT INTO t2 VALUES (250,058126,37,'governing','fatty','flog','');
INSERT INTO t2 VALUES (251,058127,37,'gadfly','eastbound','Pipestone','');
INSERT INTO t2 VALUES (252,058128,37,'reassigned','inexperienced','Dar','');
INSERT INTO t2 VALUES (253,058201,37,'intentness','hoarder','Corcoran','');
INSERT INTO t2 VALUES (254,058202,37,'craziness','scotch','flyers','A');
INSERT INTO t2 VALUES (255,058303,37,'psychic','passport','competitions','W');
INSERT INTO t2 VALUES (256,058304,37,'squabbled','strategic','suppliers','FAS');
INSERT INTO t2 VALUES (257,058602,37,'burlesque','gated','skips','');
INSERT INTO t2 VALUES (258,058603,37,'capped','flog','institutes','');
INSERT INTO t2 VALUES (259,058604,37,'extracted','Pipestone','troop','A');
INSERT INTO t2 VALUES (260,058605,37,'DiMaggio','Dar','connective','W');
INSERT INTO t2 VALUES (261,058606,37,'exclamation','Corcoran','denies','');
INSERT INTO t2 VALUES (262,058607,37,'subdirectory','flyers','polka','');
INSERT INTO t2 VALUES (263,060401,36,'fangs','competitions','observations','FAS');
INSERT INTO t2 VALUES (264,061701,36,'buyer','suppliers','askers','');
INSERT INTO t2 VALUES (265,066201,36,'pithing','skips','homeless','FAS');
INSERT INTO t2 VALUES (266,066501,36,'transistorizing','institutes','Anna','');
INSERT INTO t2 VALUES (267,068001,36,'nonbiodegradable','troop','subdirectories','W');
INSERT INTO t2 VALUES (268,068002,36,'dislocate','connective','decaying','FAS');
INSERT INTO t2 VALUES (269,068005,36,'monochromatic','denies','outwitting','W');
INSERT INTO t2 VALUES (270,068006,36,'batting','polka','Harpy','W');
INSERT INTO t2 VALUES (271,068007,36,'postcondition','observations','crazed','');
INSERT INTO t2 VALUES (272,068008,36,'catalog','askers','suffocate','');
INSERT INTO t2 VALUES (273,068009,36,'Remus','homeless','provers','FAS');
INSERT INTO t2 VALUES (274,068010,36,'devices','Anna','technically','');
INSERT INTO t2 VALUES (275,068011,36,'bike','subdirectories','Franklinizations','');
INSERT INTO t2 VALUES (276,068202,36,'qualify','decaying','considered','');
INSERT INTO t2 VALUES (277,068302,36,'detained','outwitting','tinnily','');
INSERT INTO t2 VALUES (278,068303,36,'commended','Harpy','uninterruptedly','');
INSERT INTO t2 VALUES (279,068401,36,'civilize','crazed','whistled','A');
INSERT INTO t2 VALUES (280,068501,36,'Elmhurst','suffocate','automate','');
INSERT INTO t2 VALUES (281,068502,36,'anesthetizing','provers','gutting','W');
INSERT INTO t2 VALUES (282,068503,36,'deaf','technically','surreptitious','');
INSERT INTO t2 VALUES (283,068602,36,'Brigham','Franklinizations','Choctaw','');
INSERT INTO t2 VALUES (284,068603,36,'title','considered','cooks','');
INSERT INTO t2 VALUES (285,068701,36,'coarse','tinnily','millivolt','FAS');
INSERT INTO t2 VALUES (286,068702,36,'combinations','uninterruptedly','counterpoise','');
INSERT INTO t2 VALUES (287,068703,36,'grayness','whistled','Gothicism','');
INSERT INTO t2 VALUES (288,076001,36,'innumerable','automate','feminine','');
INSERT INTO t2 VALUES (289,076002,36,'Caroline','gutting','metaphysically','W');
INSERT INTO t2 VALUES (290,076101,36,'fatty','surreptitious','sanding','A');
INSERT INTO t2 VALUES (291,076102,36,'eastbound','Choctaw','contributorily','');
INSERT INTO t2 VALUES (292,076103,36,'inexperienced','cooks','receivers','FAS');
INSERT INTO t2 VALUES (293,076302,36,'hoarder','millivolt','adjourn','');
INSERT INTO t2 VALUES (294,076303,36,'scotch','counterpoise','straggled','A');
INSERT INTO t2 VALUES (295,076304,36,'passport','Gothicism','druggists','');
INSERT INTO t2 VALUES (296,076305,36,'strategic','feminine','thanking','FAS');
INSERT INTO t2 VALUES (297,076306,36,'gated','metaphysically','ostrich','');
INSERT INTO t2 VALUES (298,076307,36,'flog','sanding','hopelessness','FAS');
INSERT INTO t2 VALUES (299,076402,36,'Pipestone','contributorily','Eurydice','');
INSERT INTO t2 VALUES (300,076501,36,'Dar','receivers','excitation','W');
INSERT INTO t2 VALUES (301,076502,36,'Corcoran','adjourn','presumes','FAS');
INSERT INTO t2 VALUES (302,076701,36,'flyers','straggled','imaginable','FAS');
INSERT INTO t2 VALUES (303,078001,36,'competitions','druggists','concoct','W');
INSERT INTO t2 VALUES (304,078002,36,'suppliers','thanking','peering','W');
INSERT INTO t2 VALUES (305,078003,36,'skips','ostrich','Phelps','FAS');
INSERT INTO t2 VALUES (306,078004,36,'institutes','hopelessness','ferociousness','FAS');
INSERT INTO t2 VALUES (307,078005,36,'troop','Eurydice','sentences','');
INSERT INTO t2 VALUES (308,078006,36,'connective','excitation','unlocks','');
INSERT INTO t2 VALUES (309,078007,36,'denies','presumes','engrossing','W');
INSERT INTO t2 VALUES (310,078008,36,'polka','imaginable','Ruth','');
INSERT INTO t2 VALUES (311,078101,36,'observations','concoct','tying','');
INSERT INTO t2 VALUES (312,078103,36,'askers','peering','exclaimers','');
INSERT INTO t2 VALUES (313,078104,36,'homeless','Phelps','synergy','');
INSERT INTO t2 VALUES (314,078105,36,'Anna','ferociousness','Huey','W');
INSERT INTO t2 VALUES (315,082101,36,'subdirectories','sentences','merging','');
INSERT INTO t2 VALUES (316,083401,36,'decaying','unlocks','judges','A');
INSERT INTO t2 VALUES (317,084001,36,'outwitting','engrossing','Shylock','W');
INSERT INTO t2 VALUES (318,084002,36,'Harpy','Ruth','Miltonism','');
INSERT INTO t2 VALUES (319,086001,36,'crazed','tying','hen','W');
INSERT INTO t2 VALUES (320,086102,36,'suffocate','exclaimers','honeybee','FAS');
INSERT INTO t2 VALUES (321,086201,36,'provers','synergy','towers','');
INSERT INTO t2 VALUES (322,088001,36,'technically','Huey','dilutes','W');
INSERT INTO t2 VALUES (323,088002,36,'Franklinizations','merging','numerals','FAS');
INSERT INTO t2 VALUES (324,088003,36,'considered','judges','democracy','FAS');
INSERT INTO t2 VALUES (325,088004,36,'tinnily','Shylock','Ibero-','');
INSERT INTO t2 VALUES (326,088101,36,'uninterruptedly','Miltonism','invalids','');
INSERT INTO t2 VALUES (327,088102,36,'whistled','hen','behavior','');
INSERT INTO t2 VALUES (328,088103,36,'automate','honeybee','accruing','');
INSERT INTO t2 VALUES (329,088104,36,'gutting','towers','relics','A');
INSERT INTO t2 VALUES (330,088105,36,'surreptitious','dilutes','rackets','');
INSERT INTO t2 VALUES (331,088106,36,'Choctaw','numerals','Fischbein','W');
INSERT INTO t2 VALUES (332,088201,36,'cooks','democracy','phony','W');
INSERT INTO t2 VALUES (333,088203,36,'millivolt','Ibero-','cross','FAS');
INSERT INTO t2 VALUES (334,088204,36,'counterpoise','invalids','cleanup','');
INSERT INTO t2 VALUES (335,088302,37,'Gothicism','behavior','conspirator','');
INSERT INTO t2 VALUES (336,088303,37,'feminine','accruing','label','FAS');
INSERT INTO t2 VALUES (337,088305,37,'metaphysically','relics','university','');
INSERT INTO t2 VALUES (338,088402,37,'sanding','rackets','cleansed','FAS');
INSERT INTO t2 VALUES (339,088501,36,'contributorily','Fischbein','ballgown','');
INSERT INTO t2 VALUES (340,088502,36,'receivers','phony','starlet','');
INSERT INTO t2 VALUES (341,088503,36,'adjourn','cross','aqueous','');
INSERT INTO t2 VALUES (342,098001,58,'straggled','cleanup','portrayal','A');
INSERT INTO t2 VALUES (343,098002,58,'druggists','conspirator','despising','W');
INSERT INTO t2 VALUES (344,098003,58,'thanking','label','distort','W');
INSERT INTO t2 VALUES (345,098004,58,'ostrich','university','palmed','');
INSERT INTO t2 VALUES (346,098005,58,'hopelessness','cleansed','faced','');
INSERT INTO t2 VALUES (347,098006,58,'Eurydice','ballgown','silverware','');
INSERT INTO t2 VALUES (348,141903,29,'excitation','starlet','assessor','');
INSERT INTO t2 VALUES (349,098008,58,'presumes','aqueous','spiders','');
INSERT INTO t2 VALUES (350,098009,58,'imaginable','portrayal','artificially','');
INSERT INTO t2 VALUES (351,098010,58,'concoct','despising','reminiscence','');
INSERT INTO t2 VALUES (352,098011,58,'peering','distort','Mexican','');
INSERT INTO t2 VALUES (353,098012,58,'Phelps','palmed','obnoxious','');
INSERT INTO t2 VALUES (354,098013,58,'ferociousness','faced','fragile','');
INSERT INTO t2 VALUES (355,098014,58,'sentences','silverware','apprehensible','');
INSERT INTO t2 VALUES (356,098015,58,'unlocks','assessor','births','');
INSERT INTO t2 VALUES (357,098016,58,'engrossing','spiders','garages','');
INSERT INTO t2 VALUES (358,098017,58,'Ruth','artificially','panty','');
INSERT INTO t2 VALUES (359,098018,58,'tying','reminiscence','anteater','');
INSERT INTO t2 VALUES (360,098019,58,'exclaimers','Mexican','displacement','A');
INSERT INTO t2 VALUES (361,098020,58,'synergy','obnoxious','drovers','A');
INSERT INTO t2 VALUES (362,098021,58,'Huey','fragile','patenting','A');
INSERT INTO t2 VALUES (363,098022,58,'merging','apprehensible','far','A');
INSERT INTO t2 VALUES (364,098023,58,'judges','births','shrieks','');
INSERT INTO t2 VALUES (365,098024,58,'Shylock','garages','aligning','W');
INSERT INTO t2 VALUES (366,098025,37,'Miltonism','panty','pragmatism','');
INSERT INTO t2 VALUES (367,106001,36,'hen','anteater','fevers','W');
INSERT INTO t2 VALUES (368,108001,36,'honeybee','displacement','reexamines','A');
INSERT INTO t2 VALUES (369,108002,36,'towers','drovers','occupancies','');
INSERT INTO t2 VALUES (370,108003,36,'dilutes','patenting','sweats','FAS');
INSERT INTO t2 VALUES (371,108004,36,'numerals','far','modulators','');
INSERT INTO t2 VALUES (372,108005,36,'democracy','shrieks','demand','W');
INSERT INTO t2 VALUES (373,108007,36,'Ibero-','aligning','Madeira','');
INSERT INTO t2 VALUES (374,108008,36,'invalids','pragmatism','Viennese','W');
INSERT INTO t2 VALUES (375,108009,36,'behavior','fevers','chillier','W');
INSERT INTO t2 VALUES (376,108010,36,'accruing','reexamines','wildcats','FAS');
INSERT INTO t2 VALUES (377,108011,36,'relics','occupancies','gentle','');
INSERT INTO t2 VALUES (378,108012,36,'rackets','sweats','Angles','W');
INSERT INTO t2 VALUES (379,108101,36,'Fischbein','modulators','accuracies','');
INSERT INTO t2 VALUES (380,108102,36,'phony','demand','toggle','');
INSERT INTO t2 VALUES (381,108103,36,'cross','Madeira','Mendelssohn','W');
INSERT INTO t2 VALUES (382,108111,50,'cleanup','Viennese','behaviorally','');
INSERT INTO t2 VALUES (383,108105,36,'conspirator','chillier','Rochford','');
INSERT INTO t2 VALUES (384,108106,36,'label','wildcats','mirror','W');
INSERT INTO t2 VALUES (385,108107,36,'university','gentle','Modula','');
INSERT INTO t2 VALUES (386,108108,50,'cleansed','Angles','clobbering','');
INSERT INTO t2 VALUES (387,108109,36,'ballgown','accuracies','chronography','');
INSERT INTO t2 VALUES (388,108110,36,'starlet','toggle','Eskimoizeds','');
INSERT INTO t2 VALUES (389,108201,36,'aqueous','Mendelssohn','British','W');
INSERT INTO t2 VALUES (390,108202,36,'portrayal','behaviorally','pitfalls','');
INSERT INTO t2 VALUES (391,108203,36,'despising','Rochford','verify','W');
INSERT INTO t2 VALUES (392,108204,36,'distort','mirror','scatter','FAS');
INSERT INTO t2 VALUES (393,108205,36,'palmed','Modula','Aztecan','');
INSERT INTO t2 VALUES (394,108301,36,'faced','clobbering','acuity','W');
INSERT INTO t2 VALUES (395,108302,36,'silverware','chronography','sinking','W');
INSERT INTO t2 VALUES (396,112101,36,'assessor','Eskimoizeds','beasts','FAS');
INSERT INTO t2 VALUES (397,112102,36,'spiders','British','Witt','W');
INSERT INTO t2 VALUES (398,113701,36,'artificially','pitfalls','physicists','FAS');
INSERT INTO t2 VALUES (399,116001,36,'reminiscence','verify','folksong','A');
INSERT INTO t2 VALUES (400,116201,36,'Mexican','scatter','strokes','FAS');
INSERT INTO t2 VALUES (401,116301,36,'obnoxious','Aztecan','crowder','');
INSERT INTO t2 VALUES (402,116302,36,'fragile','acuity','merry','');
INSERT INTO t2 VALUES (403,116601,36,'apprehensible','sinking','cadenced','');
INSERT INTO t2 VALUES (404,116602,36,'births','beasts','alimony','A');
INSERT INTO t2 VALUES (405,116603,36,'garages','Witt','principled','A');
INSERT INTO t2 VALUES (406,116701,36,'panty','physicists','golfing','');
INSERT INTO t2 VALUES (407,116702,36,'anteater','folksong','undiscovered','');
INSERT INTO t2 VALUES (408,118001,36,'displacement','strokes','irritates','');
INSERT INTO t2 VALUES (409,118002,36,'drovers','crowder','patriots','A');
INSERT INTO t2 VALUES (410,118003,36,'patenting','merry','rooms','FAS');
INSERT INTO t2 VALUES (411,118004,36,'far','cadenced','towering','W');
INSERT INTO t2 VALUES (412,118005,36,'shrieks','alimony','displease','');
INSERT INTO t2 VALUES (413,118006,36,'aligning','principled','photosensitive','');
INSERT INTO t2 VALUES (414,118007,36,'pragmatism','golfing','inking','');
INSERT INTO t2 VALUES (415,118008,36,'fevers','undiscovered','gainers','');
INSERT INTO t2 VALUES (416,118101,36,'reexamines','irritates','leaning','A');
INSERT INTO t2 VALUES (417,118102,36,'occupancies','patriots','hydrant','A');
INSERT INTO t2 VALUES (418,118103,36,'sweats','rooms','preserve','');
INSERT INTO t2 VALUES (419,118202,36,'modulators','towering','blinded','A');
INSERT INTO t2 VALUES (420,118203,36,'demand','displease','interactions','A');
INSERT INTO t2 VALUES (421,118204,36,'Madeira','photosensitive','Barry','');
INSERT INTO t2 VALUES (422,118302,36,'Viennese','inking','whiteness','A');
INSERT INTO t2 VALUES (423,118304,36,'chillier','gainers','pastimes','W');
INSERT INTO t2 VALUES (424,118305,36,'wildcats','leaning','Edenization','');
INSERT INTO t2 VALUES (425,118306,36,'gentle','hydrant','Muscat','');
INSERT INTO t2 VALUES (426,118307,36,'Angles','preserve','assassinated','');
INSERT INTO t2 VALUES (427,123101,36,'accuracies','blinded','labeled','');
INSERT INTO t2 VALUES (428,123102,36,'toggle','interactions','glacial','A');
INSERT INTO t2 VALUES (429,123301,36,'Mendelssohn','Barry','implied','W');
INSERT INTO t2 VALUES (430,126001,36,'behaviorally','whiteness','bibliographies','W');
INSERT INTO t2 VALUES (431,126002,36,'Rochford','pastimes','Buchanan','');
INSERT INTO t2 VALUES (432,126003,36,'mirror','Edenization','forgivably','FAS');
INSERT INTO t2 VALUES (433,126101,36,'Modula','Muscat','innuendo','A');
INSERT INTO t2 VALUES (434,126301,36,'clobbering','assassinated','den','FAS');
INSERT INTO t2 VALUES (435,126302,36,'chronography','labeled','submarines','W');
INSERT INTO t2 VALUES (436,126402,36,'Eskimoizeds','glacial','mouthful','A');
INSERT INTO t2 VALUES (437,126601,36,'British','implied','expiring','');
INSERT INTO t2 VALUES (438,126602,36,'pitfalls','bibliographies','unfulfilled','FAS');
INSERT INTO t2 VALUES (439,126702,36,'verify','Buchanan','precession','');
INSERT INTO t2 VALUES (440,128001,36,'scatter','forgivably','nullified','');
INSERT INTO t2 VALUES (441,128002,36,'Aztecan','innuendo','affects','');
INSERT INTO t2 VALUES (442,128003,36,'acuity','den','Cynthia','');
INSERT INTO t2 VALUES (443,128004,36,'sinking','submarines','Chablis','A');
INSERT INTO t2 VALUES (444,128005,36,'beasts','mouthful','betterments','FAS');
INSERT INTO t2 VALUES (445,128007,36,'Witt','expiring','advertising','');
INSERT INTO t2 VALUES (446,128008,36,'physicists','unfulfilled','rubies','A');
INSERT INTO t2 VALUES (447,128009,36,'folksong','precession','southwest','FAS');
INSERT INTO t2 VALUES (448,128010,36,'strokes','nullified','superstitious','A');
INSERT INTO t2 VALUES (449,128011,36,'crowder','affects','tabernacle','W');
INSERT INTO t2 VALUES (450,128012,36,'merry','Cynthia','silk','A');
INSERT INTO t2 VALUES (451,128013,36,'cadenced','Chablis','handsomest','A');
INSERT INTO t2 VALUES (452,128014,36,'alimony','betterments','Persian','A');
INSERT INTO t2 VALUES (453,128015,36,'principled','advertising','analog','W');
INSERT INTO t2 VALUES (454,128016,36,'golfing','rubies','complex','W');
INSERT INTO t2 VALUES (455,128017,36,'undiscovered','southwest','Taoist','');
INSERT INTO t2 VALUES (456,128018,36,'irritates','superstitious','suspend','');
INSERT INTO t2 VALUES (457,128019,36,'patriots','tabernacle','relegated','');
INSERT INTO t2 VALUES (458,128020,36,'rooms','silk','awesome','W');
INSERT INTO t2 VALUES (459,128021,36,'towering','handsomest','Bruxelles','');
INSERT INTO t2 VALUES (460,128022,36,'displease','Persian','imprecisely','A');
INSERT INTO t2 VALUES (461,128023,36,'photosensitive','analog','televise','');
INSERT INTO t2 VALUES (462,128101,36,'inking','complex','braking','');
INSERT INTO t2 VALUES (463,128102,36,'gainers','Taoist','true','FAS');
INSERT INTO t2 VALUES (464,128103,36,'leaning','suspend','disappointing','FAS');
INSERT INTO t2 VALUES (465,128104,36,'hydrant','relegated','navally','W');
INSERT INTO t2 VALUES (466,128106,36,'preserve','awesome','circus','');
INSERT INTO t2 VALUES (467,128107,36,'blinded','Bruxelles','beetles','');
INSERT INTO t2 VALUES (468,128108,36,'interactions','imprecisely','trumps','');
INSERT INTO t2 VALUES (469,128202,36,'Barry','televise','fourscore','W');
INSERT INTO t2 VALUES (470,128203,36,'whiteness','braking','Blackfoots','');
INSERT INTO t2 VALUES (471,128301,36,'pastimes','true','Grady','');
INSERT INTO t2 VALUES (472,128302,36,'Edenization','disappointing','quiets','FAS');
INSERT INTO t2 VALUES (473,128303,36,'Muscat','navally','floundered','FAS');
INSERT INTO t2 VALUES (474,128304,36,'assassinated','circus','profundity','W');
INSERT INTO t2 VALUES (475,128305,36,'labeled','beetles','Garrisonian','W');
INSERT INTO t2 VALUES (476,128307,36,'glacial','trumps','Strauss','');
INSERT INTO t2 VALUES (477,128401,36,'implied','fourscore','cemented','FAS');
INSERT INTO t2 VALUES (478,128502,36,'bibliographies','Blackfoots','contrition','A');
INSERT INTO t2 VALUES (479,128503,36,'Buchanan','Grady','mutations','');
INSERT INTO t2 VALUES (480,128504,36,'forgivably','quiets','exhibits','W');
INSERT INTO t2 VALUES (481,128505,36,'innuendo','floundered','tits','');
INSERT INTO t2 VALUES (482,128601,36,'den','profundity','mate','A');
INSERT INTO t2 VALUES (483,128603,36,'submarines','Garrisonian','arches','');
INSERT INTO t2 VALUES (484,128604,36,'mouthful','Strauss','Moll','');
INSERT INTO t2 VALUES (485,128702,36,'expiring','cemented','ropers','');
INSERT INTO t2 VALUES (486,128703,36,'unfulfilled','contrition','bombast','');
INSERT INTO t2 VALUES (487,128704,36,'precession','mutations','difficultly','A');
INSERT INTO t2 VALUES (488,138001,36,'nullified','exhibits','adsorption','');
INSERT INTO t2 VALUES (489,138002,36,'affects','tits','definiteness','FAS');
INSERT INTO t2 VALUES (490,138003,36,'Cynthia','mate','cultivation','A');
INSERT INTO t2 VALUES (491,138004,36,'Chablis','arches','heals','A');
INSERT INTO t2 VALUES (492,138005,36,'betterments','Moll','Heusen','W');
INSERT INTO t2 VALUES (493,138006,36,'advertising','ropers','target','FAS');
INSERT INTO t2 VALUES (494,138007,36,'rubies','bombast','cited','A');
INSERT INTO t2 VALUES (495,138008,36,'southwest','difficultly','congresswoman','W');
INSERT INTO t2 VALUES (496,138009,36,'superstitious','adsorption','Katherine','');
INSERT INTO t2 VALUES (497,138102,36,'tabernacle','definiteness','titter','A');
INSERT INTO t2 VALUES (498,138103,36,'silk','cultivation','aspire','A');
INSERT INTO t2 VALUES (499,138104,36,'handsomest','heals','Mardis','');
INSERT INTO t2 VALUES (500,138105,36,'Persian','Heusen','Nadia','W');
INSERT INTO t2 VALUES (501,138201,36,'analog','target','estimating','FAS');
INSERT INTO t2 VALUES (502,138302,36,'complex','cited','stuck','A');
INSERT INTO t2 VALUES (503,138303,36,'Taoist','congresswoman','fifteenth','A');
INSERT INTO t2 VALUES (504,138304,36,'suspend','Katherine','Colombo','');
INSERT INTO t2 VALUES (505,138401,29,'relegated','titter','survey','A');
INSERT INTO t2 VALUES (506,140102,29,'awesome','aspire','staffing','');
INSERT INTO t2 VALUES (507,140103,29,'Bruxelles','Mardis','obtain','');
INSERT INTO t2 VALUES (508,140104,29,'imprecisely','Nadia','loaded','');
INSERT INTO t2 VALUES (509,140105,29,'televise','estimating','slaughtered','');
INSERT INTO t2 VALUES (510,140201,29,'braking','stuck','lights','A');
INSERT INTO t2 VALUES (511,140701,29,'true','fifteenth','circumference','');
INSERT INTO t2 VALUES (512,141501,29,'disappointing','Colombo','dull','A');
INSERT INTO t2 VALUES (513,141502,29,'navally','survey','weekly','A');
INSERT INTO t2 VALUES (514,141901,29,'circus','staffing','wetness','');
INSERT INTO t2 VALUES (515,141902,29,'beetles','obtain','visualized','');
INSERT INTO t2 VALUES (516,142101,29,'trumps','loaded','Tannenbaum','');
INSERT INTO t2 VALUES (517,142102,29,'fourscore','slaughtered','moribund','');
INSERT INTO t2 VALUES (518,142103,29,'Blackfoots','lights','demultiplex','');
INSERT INTO t2 VALUES (519,142701,29,'Grady','circumference','lockings','');
INSERT INTO t2 VALUES (520,143001,29,'quiets','dull','thugs','FAS');
INSERT INTO t2 VALUES (521,143501,29,'floundered','weekly','unnerves','');
INSERT INTO t2 VALUES (522,143502,29,'profundity','wetness','abut','');
INSERT INTO t2 VALUES (523,148001,29,'Garrisonian','visualized','Chippewa','A');
INSERT INTO t2 VALUES (524,148002,29,'Strauss','Tannenbaum','stratifications','A');
INSERT INTO t2 VALUES (525,148003,29,'cemented','moribund','signaled','');
INSERT INTO t2 VALUES (526,148004,29,'contrition','demultiplex','Italianizes','A');
INSERT INTO t2 VALUES (527,148005,29,'mutations','lockings','algorithmic','A');
INSERT INTO t2 VALUES (528,148006,29,'exhibits','thugs','paranoid','FAS');
INSERT INTO t2 VALUES (529,148007,29,'tits','unnerves','camping','A');
INSERT INTO t2 VALUES (530,148009,29,'mate','abut','signifying','A');
INSERT INTO t2 VALUES (531,148010,29,'arches','Chippewa','Patrice','W');
INSERT INTO t2 VALUES (532,148011,29,'Moll','stratifications','search','A');
INSERT INTO t2 VALUES (533,148012,29,'ropers','signaled','Angeles','A');
INSERT INTO t2 VALUES (534,148013,29,'bombast','Italianizes','semblance','');
INSERT INTO t2 VALUES (535,148023,36,'difficultly','algorithmic','taxed','');
INSERT INTO t2 VALUES (536,148015,29,'adsorption','paranoid','Beatrice','');
INSERT INTO t2 VALUES (537,148016,29,'definiteness','camping','retrace','');
INSERT INTO t2 VALUES (538,148017,29,'cultivation','signifying','lockout','');
INSERT INTO t2 VALUES (539,148018,29,'heals','Patrice','grammatic','');
INSERT INTO t2 VALUES (540,148019,29,'Heusen','search','helmsman','');
INSERT INTO t2 VALUES (541,148020,29,'target','Angeles','uniform','W');
INSERT INTO t2 VALUES (542,148021,29,'cited','semblance','hamming','');
INSERT INTO t2 VALUES (543,148022,29,'congresswoman','taxed','disobedience','');
INSERT INTO t2 VALUES (544,148101,29,'Katherine','Beatrice','captivated','A');
INSERT INTO t2 VALUES (545,148102,29,'titter','retrace','transferals','A');
INSERT INTO t2 VALUES (546,148201,29,'aspire','lockout','cartographer','A');
INSERT INTO t2 VALUES (547,148401,29,'Mardis','grammatic','aims','FAS');
INSERT INTO t2 VALUES (548,148402,29,'Nadia','helmsman','Pakistani','');
INSERT INTO t2 VALUES (549,148501,29,'estimating','uniform','burglarized','FAS');
INSERT INTO t2 VALUES (550,148502,29,'stuck','hamming','saucepans','A');
INSERT INTO t2 VALUES (551,148503,29,'fifteenth','disobedience','lacerating','A');
INSERT INTO t2 VALUES (552,148504,29,'Colombo','captivated','corny','');
INSERT INTO t2 VALUES (553,148601,29,'survey','transferals','megabytes','FAS');
INSERT INTO t2 VALUES (554,148602,29,'staffing','cartographer','chancellor','');
INSERT INTO t2 VALUES (555,150701,29,'obtain','aims','bulk','A');
INSERT INTO t2 VALUES (556,152101,29,'loaded','Pakistani','commits','A');
INSERT INTO t2 VALUES (557,152102,29,'slaughtered','burglarized','meson','W');
INSERT INTO t2 VALUES (558,155202,36,'lights','saucepans','deputies','');
INSERT INTO t2 VALUES (559,155203,29,'circumference','lacerating','northeaster','A');
INSERT INTO t2 VALUES (560,155204,29,'dull','corny','dipole','');
INSERT INTO t2 VALUES (561,155205,29,'weekly','megabytes','machining','0');
INSERT INTO t2 VALUES (562,156001,29,'wetness','chancellor','therefore','');
INSERT INTO t2 VALUES (563,156002,29,'visualized','bulk','Telefunken','');
INSERT INTO t2 VALUES (564,156102,29,'Tannenbaum','commits','salvaging','');
INSERT INTO t2 VALUES (565,156301,29,'moribund','meson','Corinthianizes','A');
INSERT INTO t2 VALUES (566,156302,29,'demultiplex','deputies','restlessly','A');
INSERT INTO t2 VALUES (567,156303,29,'lockings','northeaster','bromides','');
INSERT INTO t2 VALUES (568,156304,29,'thugs','dipole','generalized','A');
INSERT INTO t2 VALUES (569,156305,29,'unnerves','machining','mishaps','');
INSERT INTO t2 VALUES (570,156306,29,'abut','therefore','quelling','');
INSERT INTO t2 VALUES (571,156501,29,'Chippewa','Telefunken','spiritual','A');
INSERT INTO t2 VALUES (572,158001,29,'stratifications','salvaging','beguiles','FAS');
INSERT INTO t2 VALUES (573,158002,29,'signaled','Corinthianizes','Trobriand','FAS');
INSERT INTO t2 VALUES (574,158101,29,'Italianizes','restlessly','fleeing','A');
INSERT INTO t2 VALUES (575,158102,29,'algorithmic','bromides','Armour','A');
INSERT INTO t2 VALUES (576,158103,29,'paranoid','generalized','chin','A');
INSERT INTO t2 VALUES (577,158201,29,'camping','mishaps','provers','A');
INSERT INTO t2 VALUES (578,158202,29,'signifying','quelling','aeronautic','A');
INSERT INTO t2 VALUES (579,158203,29,'Patrice','spiritual','voltage','W');
INSERT INTO t2 VALUES (580,158204,29,'search','beguiles','sash','');
INSERT INTO t2 VALUES (581,158301,29,'Angeles','Trobriand','anaerobic','A');
INSERT INTO t2 VALUES (582,158302,29,'semblance','fleeing','simultaneous','A');
INSERT INTO t2 VALUES (583,158303,29,'taxed','Armour','accumulating','A');
INSERT INTO t2 VALUES (584,158304,29,'Beatrice','chin','Medusan','A');
INSERT INTO t2 VALUES (585,158305,29,'retrace','provers','shouted','A');
INSERT INTO t2 VALUES (586,158306,29,'lockout','aeronautic','freakish','');
INSERT INTO t2 VALUES (587,158501,29,'grammatic','voltage','index','FAS');
INSERT INTO t2 VALUES (588,160301,29,'helmsman','sash','commercially','');
INSERT INTO t2 VALUES (589,166101,50,'uniform','anaerobic','mistiness','A');
INSERT INTO t2 VALUES (590,166102,50,'hamming','simultaneous','endpoint','');
INSERT INTO t2 VALUES (591,168001,29,'disobedience','accumulating','straight','A');
INSERT INTO t2 VALUES (592,168002,29,'captivated','Medusan','flurried','');
INSERT INTO t2 VALUES (593,168003,29,'transferals','shouted','denotative','A');
INSERT INTO t2 VALUES (594,168101,29,'cartographer','freakish','coming','FAS');
INSERT INTO t2 VALUES (595,168102,29,'aims','index','commencements','FAS');
INSERT INTO t2 VALUES (596,168103,29,'Pakistani','commercially','gentleman','');
INSERT INTO t2 VALUES (597,168104,29,'burglarized','mistiness','gifted','');
INSERT INTO t2 VALUES (598,168202,29,'saucepans','endpoint','Shanghais','');
INSERT INTO t2 VALUES (599,168301,29,'lacerating','straight','sportswriting','A');
INSERT INTO t2 VALUES (600,168502,29,'corny','flurried','sloping','A');
INSERT INTO t2 VALUES (601,168503,29,'megabytes','denotative','navies','');
INSERT INTO t2 VALUES (602,168601,29,'chancellor','coming','leaflet','A');
INSERT INTO t2 VALUES (603,173001,40,'bulk','commencements','shooter','');
INSERT INTO t2 VALUES (604,173701,40,'commits','gentleman','Joplin','FAS');
INSERT INTO t2 VALUES (605,173702,40,'meson','gifted','babies','');
INSERT INTO t2 VALUES (606,176001,40,'deputies','Shanghais','subdivision','FAS');
INSERT INTO t2 VALUES (607,176101,40,'northeaster','sportswriting','burstiness','W');
INSERT INTO t2 VALUES (608,176201,40,'dipole','sloping','belted','FAS');
INSERT INTO t2 VALUES (609,176401,40,'machining','navies','assails','FAS');
INSERT INTO t2 VALUES (610,176501,40,'therefore','leaflet','admiring','W');
INSERT INTO t2 VALUES (611,176601,40,'Telefunken','shooter','swaying','0');
INSERT INTO t2 VALUES (612,176602,40,'salvaging','Joplin','Goldstine','FAS');
INSERT INTO t2 VALUES (613,176603,40,'Corinthianizes','babies','fitting','');
INSERT INTO t2 VALUES (614,178001,40,'restlessly','subdivision','Norwalk','W');
INSERT INTO t2 VALUES (615,178002,40,'bromides','burstiness','weakening','W');
INSERT INTO t2 VALUES (616,178003,40,'generalized','belted','analogy','FAS');
INSERT INTO t2 VALUES (617,178004,40,'mishaps','assails','deludes','');
INSERT INTO t2 VALUES (618,178005,40,'quelling','admiring','cokes','');
INSERT INTO t2 VALUES (619,178006,40,'spiritual','swaying','Clayton','');
INSERT INTO t2 VALUES (620,178007,40,'beguiles','Goldstine','exhausts','');
INSERT INTO t2 VALUES (621,178008,40,'Trobriand','fitting','causality','');
INSERT INTO t2 VALUES (622,178101,40,'fleeing','Norwalk','sating','FAS');
INSERT INTO t2 VALUES (623,178102,40,'Armour','weakening','icon','');
INSERT INTO t2 VALUES (624,178103,40,'chin','analogy','throttles','');
INSERT INTO t2 VALUES (625,178201,40,'provers','deludes','communicants','FAS');
INSERT INTO t2 VALUES (626,178202,40,'aeronautic','cokes','dehydrate','FAS');
INSERT INTO t2 VALUES (627,178301,40,'voltage','Clayton','priceless','FAS');
INSERT INTO t2 VALUES (628,178302,40,'sash','exhausts','publicly','');
INSERT INTO t2 VALUES (629,178401,40,'anaerobic','causality','incidentals','FAS');
INSERT INTO t2 VALUES (630,178402,40,'simultaneous','sating','commonplace','');
INSERT INTO t2 VALUES (631,178403,40,'accumulating','icon','mumbles','');
INSERT INTO t2 VALUES (632,178404,40,'Medusan','throttles','furthermore','W');
INSERT INTO t2 VALUES (633,178501,40,'shouted','communicants','cautioned','W');
INSERT INTO t2 VALUES (634,186002,37,'freakish','dehydrate','parametrized','A');
INSERT INTO t2 VALUES (635,186102,37,'index','priceless','registration','A');
INSERT INTO t2 VALUES (636,186201,40,'commercially','publicly','sadly','FAS');
INSERT INTO t2 VALUES (637,186202,40,'mistiness','incidentals','positioning','');
INSERT INTO t2 VALUES (638,186203,40,'endpoint','commonplace','babysitting','');
INSERT INTO t2 VALUES (639,186302,37,'straight','mumbles','eternal','A');
INSERT INTO t2 VALUES (640,188007,37,'flurried','furthermore','hoarder','');
INSERT INTO t2 VALUES (641,188008,37,'denotative','cautioned','congregates','');
INSERT INTO t2 VALUES (642,188009,37,'coming','parametrized','rains','');
INSERT INTO t2 VALUES (643,188010,37,'commencements','registration','workers','W');
INSERT INTO t2 VALUES (644,188011,37,'gentleman','sadly','sags','A');
INSERT INTO t2 VALUES (645,188012,37,'gifted','positioning','unplug','W');
INSERT INTO t2 VALUES (646,188013,37,'Shanghais','babysitting','garage','A');
INSERT INTO t2 VALUES (647,188014,37,'sportswriting','eternal','boulder','A');
INSERT INTO t2 VALUES (648,188015,37,'sloping','hoarder','hollowly','A');
INSERT INTO t2 VALUES (649,188016,37,'navies','congregates','specifics','');
INSERT INTO t2 VALUES (650,188017,37,'leaflet','rains','Teresa','');
INSERT INTO t2 VALUES (651,188102,37,'shooter','workers','Winsett','');
INSERT INTO t2 VALUES (652,188103,37,'Joplin','sags','convenient','A');
INSERT INTO t2 VALUES (653,188202,37,'babies','unplug','buckboards','FAS');
INSERT INTO t2 VALUES (654,188301,40,'subdivision','garage','amenities','');
INSERT INTO t2 VALUES (655,188302,40,'burstiness','boulder','resplendent','FAS');
INSERT INTO t2 VALUES (656,188303,40,'belted','hollowly','priding','FAS');
INSERT INTO t2 VALUES (657,188401,37,'assails','specifics','configurations','');
INSERT INTO t2 VALUES (658,188402,37,'admiring','Teresa','untidiness','A');
INSERT INTO t2 VALUES (659,188503,37,'swaying','Winsett','Brice','W');
INSERT INTO t2 VALUES (660,188504,37,'Goldstine','convenient','sews','FAS');
INSERT INTO t2 VALUES (661,188505,37,'fitting','buckboards','participated','');
INSERT INTO t2 VALUES (662,190701,37,'Norwalk','amenities','Simon','FAS');
INSERT INTO t2 VALUES (663,190703,50,'weakening','resplendent','certificates','');
INSERT INTO t2 VALUES (664,191701,37,'analogy','priding','Fitzpatrick','');
INSERT INTO t2 VALUES (665,191702,37,'deludes','configurations','Evanston','A');
INSERT INTO t2 VALUES (666,191703,37,'cokes','untidiness','misted','');
INSERT INTO t2 VALUES (667,196001,37,'Clayton','Brice','textures','A');
INSERT INTO t2 VALUES (668,196002,37,'exhausts','sews','save','');
INSERT INTO t2 VALUES (669,196003,37,'causality','participated','count','');
INSERT INTO t2 VALUES (670,196101,37,'sating','Simon','rightful','A');
INSERT INTO t2 VALUES (671,196103,37,'icon','certificates','chaperone','');
INSERT INTO t2 VALUES (672,196104,37,'throttles','Fitzpatrick','Lizzy','A');
INSERT INTO t2 VALUES (673,196201,37,'communicants','Evanston','clenched','A');
INSERT INTO t2 VALUES (674,196202,37,'dehydrate','misted','effortlessly','');
INSERT INTO t2 VALUES (675,196203,37,'priceless','textures','accessed','');
INSERT INTO t2 VALUES (676,198001,37,'publicly','save','beaters','A');
INSERT INTO t2 VALUES (677,198003,37,'incidentals','count','Hornblower','FAS');
INSERT INTO t2 VALUES (678,198004,37,'commonplace','rightful','vests','A');
INSERT INTO t2 VALUES (679,198005,37,'mumbles','chaperone','indulgences','FAS');
INSERT INTO t2 VALUES (680,198006,37,'furthermore','Lizzy','infallibly','A');
INSERT INTO t2 VALUES (681,198007,37,'cautioned','clenched','unwilling','FAS');
INSERT INTO t2 VALUES (682,198008,37,'parametrized','effortlessly','excrete','FAS');
INSERT INTO t2 VALUES (683,198009,37,'registration','accessed','spools','A');
INSERT INTO t2 VALUES (684,198010,37,'sadly','beaters','crunches','FAS');
INSERT INTO t2 VALUES (685,198011,37,'positioning','Hornblower','overestimating','FAS');
INSERT INTO t2 VALUES (686,198012,37,'babysitting','vests','ineffective','');
INSERT INTO t2 VALUES (687,198013,37,'eternal','indulgences','humiliation','A');
INSERT INTO t2 VALUES (688,198014,37,'hoarder','infallibly','sophomore','');
INSERT INTO t2 VALUES (689,198015,37,'congregates','unwilling','star','');
INSERT INTO t2 VALUES (690,198017,37,'rains','excrete','rifles','');
INSERT INTO t2 VALUES (691,198018,37,'workers','spools','dialysis','');
INSERT INTO t2 VALUES (692,198019,37,'sags','crunches','arriving','');
INSERT INTO t2 VALUES (693,198020,37,'unplug','overestimating','indulge','');
INSERT INTO t2 VALUES (694,198021,37,'garage','ineffective','clockers','');
INSERT INTO t2 VALUES (695,198022,37,'boulder','humiliation','languages','');
INSERT INTO t2 VALUES (696,198023,50,'hollowly','sophomore','Antarctica','A');
INSERT INTO t2 VALUES (697,198024,37,'specifics','star','percentage','');
INSERT INTO t2 VALUES (698,198101,37,'Teresa','rifles','ceiling','A');
INSERT INTO t2 VALUES (699,198103,37,'Winsett','dialysis','specification','');
INSERT INTO t2 VALUES (700,198105,37,'convenient','arriving','regimented','A');
INSERT INTO t2 VALUES (701,198106,37,'buckboards','indulge','ciphers','');
INSERT INTO t2 VALUES (702,198201,37,'amenities','clockers','pictures','A');
INSERT INTO t2 VALUES (703,198204,37,'resplendent','languages','serpents','A');
INSERT INTO t2 VALUES (704,198301,53,'priding','Antarctica','allot','A');
INSERT INTO t2 VALUES (705,198302,53,'configurations','percentage','realized','A');
INSERT INTO t2 VALUES (706,198303,53,'untidiness','ceiling','mayoral','A');
INSERT INTO t2 VALUES (707,198304,53,'Brice','specification','opaquely','A');
INSERT INTO t2 VALUES (708,198401,37,'sews','regimented','hostess','FAS');
INSERT INTO t2 VALUES (709,198402,37,'participated','ciphers','fiftieth','');
INSERT INTO t2 VALUES (710,198403,37,'Simon','pictures','incorrectly','');
INSERT INTO t2 VALUES (711,202101,37,'certificates','serpents','decomposition','FAS');
INSERT INTO t2 VALUES (712,202301,37,'Fitzpatrick','allot','stranglings','');
INSERT INTO t2 VALUES (713,202302,37,'Evanston','realized','mixture','FAS');
INSERT INTO t2 VALUES (714,202303,37,'misted','mayoral','electroencephalography','FAS');
INSERT INTO t2 VALUES (715,202304,37,'textures','opaquely','similarities','FAS');
INSERT INTO t2 VALUES (716,202305,37,'save','hostess','charges','W');
INSERT INTO t2 VALUES (717,202601,37,'count','fiftieth','freest','FAS');
INSERT INTO t2 VALUES (718,202602,37,'rightful','incorrectly','Greenberg','FAS');
INSERT INTO t2 VALUES (719,202605,37,'chaperone','decomposition','tinting','');
INSERT INTO t2 VALUES (720,202606,37,'Lizzy','stranglings','expelled','W');
INSERT INTO t2 VALUES (721,202607,37,'clenched','mixture','warm','');
INSERT INTO t2 VALUES (722,202901,37,'effortlessly','electroencephalography','smoothed','');
INSERT INTO t2 VALUES (723,202902,37,'accessed','similarities','deductions','FAS');
INSERT INTO t2 VALUES (724,202903,37,'beaters','charges','Romano','W');
INSERT INTO t2 VALUES (725,202904,37,'Hornblower','freest','bitterroot','');
INSERT INTO t2 VALUES (726,202907,37,'vests','Greenberg','corset','');
INSERT INTO t2 VALUES (727,202908,37,'indulgences','tinting','securing','');
INSERT INTO t2 VALUES (728,203101,37,'infallibly','expelled','environing','FAS');
INSERT INTO t2 VALUES (729,203103,37,'unwilling','warm','cute','');
INSERT INTO t2 VALUES (730,203104,37,'excrete','smoothed','Crays','');
INSERT INTO t2 VALUES (731,203105,37,'spools','deductions','heiress','FAS');
INSERT INTO t2 VALUES (732,203401,37,'crunches','Romano','inform','FAS');
INSERT INTO t2 VALUES (733,203402,37,'overestimating','bitterroot','avenge','');
INSERT INTO t2 VALUES (734,203404,37,'ineffective','corset','universals','');
INSERT INTO t2 VALUES (735,203901,37,'humiliation','securing','Kinsey','W');
INSERT INTO t2 VALUES (736,203902,37,'sophomore','environing','ravines','FAS');
INSERT INTO t2 VALUES (737,203903,37,'star','cute','bestseller','');
INSERT INTO t2 VALUES (738,203906,37,'rifles','Crays','equilibrium','');
INSERT INTO t2 VALUES (739,203907,37,'dialysis','heiress','extents','0');
INSERT INTO t2 VALUES (740,203908,37,'arriving','inform','relatively','');
INSERT INTO t2 VALUES (741,203909,37,'indulge','avenge','pressure','FAS');
INSERT INTO t2 VALUES (742,206101,37,'clockers','universals','critiques','FAS');
INSERT INTO t2 VALUES (743,206201,37,'languages','Kinsey','befouled','');
INSERT INTO t2 VALUES (744,206202,37,'Antarctica','ravines','rightfully','FAS');
INSERT INTO t2 VALUES (745,206203,37,'percentage','bestseller','mechanizing','FAS');
INSERT INTO t2 VALUES (746,206206,37,'ceiling','equilibrium','Latinizes','');
INSERT INTO t2 VALUES (747,206207,37,'specification','extents','timesharing','');
INSERT INTO t2 VALUES (748,206208,37,'regimented','relatively','Aden','');
INSERT INTO t2 VALUES (749,208001,37,'ciphers','pressure','embassies','');
INSERT INTO t2 VALUES (750,208002,37,'pictures','critiques','males','FAS');
INSERT INTO t2 VALUES (751,208003,37,'serpents','befouled','shapelessly','FAS');
INSERT INTO t2 VALUES (752,208004,37,'allot','rightfully','genres','FAS');
INSERT INTO t2 VALUES (753,208008,37,'realized','mechanizing','mastering','');
INSERT INTO t2 VALUES (754,208009,37,'mayoral','Latinizes','Newtonian','');
INSERT INTO t2 VALUES (755,208010,37,'opaquely','timesharing','finishers','FAS');
INSERT INTO t2 VALUES (756,208011,37,'hostess','Aden','abates','');
INSERT INTO t2 VALUES (757,208101,37,'fiftieth','embassies','teem','');
INSERT INTO t2 VALUES (758,208102,37,'incorrectly','males','kiting','FAS');
INSERT INTO t2 VALUES (759,208103,37,'decomposition','shapelessly','stodgy','FAS');
INSERT INTO t2 VALUES (760,208104,37,'stranglings','genres','scalps','FAS');
INSERT INTO t2 VALUES (761,208105,37,'mixture','mastering','feed','FAS');
INSERT INTO t2 VALUES (762,208110,37,'electroencephalography','Newtonian','guitars','');
INSERT INTO t2 VALUES (763,208111,37,'similarities','finishers','airships','');
INSERT INTO t2 VALUES (764,208112,37,'charges','abates','store','');
INSERT INTO t2 VALUES (765,208113,37,'freest','teem','denounces','');
INSERT INTO t2 VALUES (766,208201,37,'Greenberg','kiting','Pyle','FAS');
INSERT INTO t2 VALUES (767,208203,37,'tinting','stodgy','Saxony','');
INSERT INTO t2 VALUES (768,208301,37,'expelled','scalps','serializations','FAS');
INSERT INTO t2 VALUES (769,208302,37,'warm','feed','Peruvian','FAS');
INSERT INTO t2 VALUES (770,208305,37,'smoothed','guitars','taxonomically','FAS');
INSERT INTO t2 VALUES (771,208401,37,'deductions','airships','kingdom','A');
INSERT INTO t2 VALUES (772,208402,37,'Romano','store','stint','A');
INSERT INTO t2 VALUES (773,208403,37,'bitterroot','denounces','Sault','A');
INSERT INTO t2 VALUES (774,208404,37,'corset','Pyle','faithful','');
INSERT INTO t2 VALUES (775,208501,37,'securing','Saxony','Ganymede','FAS');
INSERT INTO t2 VALUES (776,208502,37,'environing','serializations','tidiness','FAS');
INSERT INTO t2 VALUES (777,208503,37,'cute','Peruvian','gainful','FAS');
INSERT INTO t2 VALUES (778,208504,37,'Crays','taxonomically','contrary','FAS');
INSERT INTO t2 VALUES (779,208505,37,'heiress','kingdom','Tipperary','FAS');
INSERT INTO t2 VALUES (780,210101,37,'inform','stint','tropics','W');
INSERT INTO t2 VALUES (781,210102,37,'avenge','Sault','theorizers','');
INSERT INTO t2 VALUES (782,210103,37,'universals','faithful','renew','0');
INSERT INTO t2 VALUES (783,210104,37,'Kinsey','Ganymede','already','');
INSERT INTO t2 VALUES (784,210105,37,'ravines','tidiness','terminal','');
INSERT INTO t2 VALUES (785,210106,37,'bestseller','gainful','Hegelian','');
INSERT INTO t2 VALUES (786,210107,37,'equilibrium','contrary','hypothesizer','');
INSERT INTO t2 VALUES (787,210401,37,'extents','Tipperary','warningly','FAS');
INSERT INTO t2 VALUES (788,213201,37,'relatively','tropics','journalizing','FAS');
INSERT INTO t2 VALUES (789,213203,37,'pressure','theorizers','nested','');
INSERT INTO t2 VALUES (790,213204,37,'critiques','renew','Lars','');
INSERT INTO t2 VALUES (791,213205,37,'befouled','already','saplings','');
INSERT INTO t2 VALUES (792,213206,37,'rightfully','terminal','foothill','');
INSERT INTO t2 VALUES (793,213207,37,'mechanizing','Hegelian','labeled','');
INSERT INTO t2 VALUES (794,216101,37,'Latinizes','hypothesizer','imperiously','FAS');
INSERT INTO t2 VALUES (795,216103,37,'timesharing','warningly','reporters','FAS');
INSERT INTO t2 VALUES (796,218001,37,'Aden','journalizing','furnishings','FAS');
INSERT INTO t2 VALUES (797,218002,37,'embassies','nested','precipitable','FAS');
INSERT INTO t2 VALUES (798,218003,37,'males','Lars','discounts','FAS');
INSERT INTO t2 VALUES (799,218004,37,'shapelessly','saplings','excises','FAS');
INSERT INTO t2 VALUES (800,143503,50,'genres','foothill','Stalin','');
INSERT INTO t2 VALUES (801,218006,37,'mastering','labeled','despot','FAS');
INSERT INTO t2 VALUES (802,218007,37,'Newtonian','imperiously','ripeness','FAS');
INSERT INTO t2 VALUES (803,218008,37,'finishers','reporters','Arabia','');
INSERT INTO t2 VALUES (804,218009,37,'abates','furnishings','unruly','');
INSERT INTO t2 VALUES (805,218010,37,'teem','precipitable','mournfulness','');
INSERT INTO t2 VALUES (806,218011,37,'kiting','discounts','boom','FAS');
INSERT INTO t2 VALUES (807,218020,37,'stodgy','excises','slaughter','A');
INSERT INTO t2 VALUES (808,218021,50,'scalps','Stalin','Sabine','');
INSERT INTO t2 VALUES (809,218022,37,'feed','despot','handy','FAS');
INSERT INTO t2 VALUES (810,218023,37,'guitars','ripeness','rural','');
INSERT INTO t2 VALUES (811,218024,37,'airships','Arabia','organizer','');
INSERT INTO t2 VALUES (812,218101,37,'store','unruly','shipyard','FAS');
INSERT INTO t2 VALUES (813,218102,37,'denounces','mournfulness','civics','FAS');
INSERT INTO t2 VALUES (814,218103,37,'Pyle','boom','inaccuracy','FAS');
INSERT INTO t2 VALUES (815,218201,37,'Saxony','slaughter','rules','FAS');
INSERT INTO t2 VALUES (816,218202,37,'serializations','Sabine','juveniles','FAS');
INSERT INTO t2 VALUES (817,218203,37,'Peruvian','handy','comprised','W');
INSERT INTO t2 VALUES (818,218204,37,'taxonomically','rural','investigations','');
INSERT INTO t2 VALUES (819,218205,37,'kingdom','organizer','stabilizes','A');
INSERT INTO t2 VALUES (820,218301,37,'stint','shipyard','seminaries','FAS');
INSERT INTO t2 VALUES (821,218302,37,'Sault','civics','Hunter','A');
INSERT INTO t2 VALUES (822,218401,37,'faithful','inaccuracy','sporty','FAS');
INSERT INTO t2 VALUES (823,218402,37,'Ganymede','rules','test','FAS');
INSERT INTO t2 VALUES (824,218403,37,'tidiness','juveniles','weasels','');
INSERT INTO t2 VALUES (825,218404,37,'gainful','comprised','CERN','');
INSERT INTO t2 VALUES (826,218407,37,'contrary','investigations','tempering','');
INSERT INTO t2 VALUES (827,218408,37,'Tipperary','stabilizes','afore','FAS');
INSERT INTO t2 VALUES (828,218409,37,'tropics','seminaries','Galatean','');
INSERT INTO t2 VALUES (829,218410,37,'theorizers','Hunter','techniques','W');
INSERT INTO t2 VALUES (830,226001,37,'renew','sporty','error','');
INSERT INTO t2 VALUES (831,226002,37,'already','test','veranda','');
INSERT INTO t2 VALUES (832,226003,37,'terminal','weasels','severely','');
INSERT INTO t2 VALUES (833,226004,37,'Hegelian','CERN','Cassites','FAS');
INSERT INTO t2 VALUES (834,226005,37,'hypothesizer','tempering','forthcoming','');
INSERT INTO t2 VALUES (835,226006,37,'warningly','afore','guides','');
INSERT INTO t2 VALUES (836,226007,37,'journalizing','Galatean','vanish','FAS');
INSERT INTO t2 VALUES (837,226008,37,'nested','techniques','lied','A');
INSERT INTO t2 VALUES (838,226203,37,'Lars','error','sawtooth','FAS');
INSERT INTO t2 VALUES (839,226204,37,'saplings','veranda','fated','FAS');
INSERT INTO t2 VALUES (840,226205,37,'foothill','severely','gradually','');
INSERT INTO t2 VALUES (841,226206,37,'labeled','Cassites','widens','');
INSERT INTO t2 VALUES (842,226207,37,'imperiously','forthcoming','preclude','');
INSERT INTO t2 VALUES (843,226208,37,'reporters','guides','Jobrel','');
INSERT INTO t2 VALUES (844,226209,37,'furnishings','vanish','hooker','');
INSERT INTO t2 VALUES (845,226210,37,'precipitable','lied','rainstorm','');
INSERT INTO t2 VALUES (846,226211,37,'discounts','sawtooth','disconnects','');
INSERT INTO t2 VALUES (847,228001,37,'excises','fated','cruelty','');
INSERT INTO t2 VALUES (848,228004,37,'Stalin','gradually','exponentials','A');
INSERT INTO t2 VALUES (849,228005,37,'despot','widens','affective','A');
INSERT INTO t2 VALUES (850,228006,37,'ripeness','preclude','arteries','');
INSERT INTO t2 VALUES (851,228007,37,'Arabia','Jobrel','Crosby','FAS');
INSERT INTO t2 VALUES (852,228008,37,'unruly','hooker','acquaint','');
INSERT INTO t2 VALUES (853,228009,37,'mournfulness','rainstorm','evenhandedly','');
INSERT INTO t2 VALUES (854,228101,37,'boom','disconnects','percentage','');
INSERT INTO t2 VALUES (855,228108,37,'slaughter','cruelty','disobedience','');
INSERT INTO t2 VALUES (856,228109,37,'Sabine','exponentials','humility','');
INSERT INTO t2 VALUES (857,228110,37,'handy','affective','gleaning','A');
INSERT INTO t2 VALUES (858,228111,37,'rural','arteries','petted','A');
INSERT INTO t2 VALUES (859,228112,37,'organizer','Crosby','bloater','A');
INSERT INTO t2 VALUES (860,228113,37,'shipyard','acquaint','minion','A');
INSERT INTO t2 VALUES (861,228114,37,'civics','evenhandedly','marginal','A');
INSERT INTO t2 VALUES (862,228115,37,'inaccuracy','percentage','apiary','A');
INSERT INTO t2 VALUES (863,228116,37,'rules','disobedience','measures','');
INSERT INTO t2 VALUES (864,228117,37,'juveniles','humility','precaution','');
INSERT INTO t2 VALUES (865,228118,37,'comprised','gleaning','repelled','');
INSERT INTO t2 VALUES (866,228119,37,'investigations','petted','primary','FAS');
INSERT INTO t2 VALUES (867,228120,37,'stabilizes','bloater','coverings','');
INSERT INTO t2 VALUES (868,228121,37,'seminaries','minion','Artemia','A');
INSERT INTO t2 VALUES (869,228122,37,'Hunter','marginal','navigate','');
INSERT INTO t2 VALUES (870,228201,37,'sporty','apiary','spatial','');
INSERT INTO t2 VALUES (871,228206,37,'test','measures','Gurkha','');
INSERT INTO t2 VALUES (872,228207,37,'weasels','precaution','meanwhile','A');
INSERT INTO t2 VALUES (873,228208,37,'CERN','repelled','Melinda','A');
INSERT INTO t2 VALUES (874,228209,37,'tempering','primary','Butterfield','');
INSERT INTO t2 VALUES (875,228210,37,'afore','coverings','Aldrich','A');
INSERT INTO t2 VALUES (876,228211,37,'Galatean','Artemia','previewing','A');
INSERT INTO t2 VALUES (877,228212,37,'techniques','navigate','glut','A');
INSERT INTO t2 VALUES (878,228213,37,'error','spatial','unaffected','');
INSERT INTO t2 VALUES (879,228214,37,'veranda','Gurkha','inmate','');
INSERT INTO t2 VALUES (880,228301,37,'severely','meanwhile','mineral','');
INSERT INTO t2 VALUES (881,228305,37,'Cassites','Melinda','impending','A');
INSERT INTO t2 VALUES (882,228306,37,'forthcoming','Butterfield','meditation','A');
INSERT INTO t2 VALUES (883,228307,37,'guides','Aldrich','ideas','');
INSERT INTO t2 VALUES (884,228308,37,'vanish','previewing','miniaturizes','W');
INSERT INTO t2 VALUES (885,228309,37,'lied','glut','lewdly','');
INSERT INTO t2 VALUES (886,228310,37,'sawtooth','unaffected','title','');
INSERT INTO t2 VALUES (887,228311,37,'fated','inmate','youthfulness','');
INSERT INTO t2 VALUES (888,228312,37,'gradually','mineral','creak','FAS');
INSERT INTO t2 VALUES (889,228313,37,'widens','impending','Chippewa','');
INSERT INTO t2 VALUES (890,228314,37,'preclude','meditation','clamored','');
INSERT INTO t2 VALUES (891,228401,65,'Jobrel','ideas','freezes','');
INSERT INTO t2 VALUES (892,228402,65,'hooker','miniaturizes','forgivably','FAS');
INSERT INTO t2 VALUES (893,228403,65,'rainstorm','lewdly','reduce','FAS');
INSERT INTO t2 VALUES (894,228404,65,'disconnects','title','McGovern','W');
INSERT INTO t2 VALUES (895,228405,65,'cruelty','youthfulness','Nazis','W');
INSERT INTO t2 VALUES (896,228406,65,'exponentials','creak','epistle','W');
INSERT INTO t2 VALUES (897,228407,65,'affective','Chippewa','socializes','W');
INSERT INTO t2 VALUES (898,228408,65,'arteries','clamored','conceptions','');
INSERT INTO t2 VALUES (899,228409,65,'Crosby','freezes','Kevin','');
INSERT INTO t2 VALUES (900,228410,65,'acquaint','forgivably','uncovering','');
INSERT INTO t2 VALUES (901,230301,37,'evenhandedly','reduce','chews','FAS');
INSERT INTO t2 VALUES (902,230302,37,'percentage','McGovern','appendixes','FAS');
INSERT INTO t2 VALUES (903,230303,37,'disobedience','Nazis','raining','');
INSERT INTO t2 VALUES (904,018062,37,'humility','epistle','infest','');
INSERT INTO t2 VALUES (905,230501,37,'gleaning','socializes','compartment','');
INSERT INTO t2 VALUES (906,230502,37,'petted','conceptions','minting','');
INSERT INTO t2 VALUES (907,230503,37,'bloater','Kevin','ducks','');
INSERT INTO t2 VALUES (908,230504,37,'minion','uncovering','roped','A');
INSERT INTO t2 VALUES (909,230505,37,'marginal','chews','waltz','');
INSERT INTO t2 VALUES (910,230506,37,'apiary','appendixes','Lillian','');
INSERT INTO t2 VALUES (911,230507,37,'measures','raining','repressions','A');
INSERT INTO t2 VALUES (912,230508,37,'precaution','infest','chillingly','');
INSERT INTO t2 VALUES (913,230509,37,'repelled','compartment','noncritical','');
INSERT INTO t2 VALUES (914,230901,37,'primary','minting','lithograph','');
INSERT INTO t2 VALUES (915,230902,37,'coverings','ducks','spongers','');
INSERT INTO t2 VALUES (916,230903,37,'Artemia','roped','parenthood','');
INSERT INTO t2 VALUES (917,230904,37,'navigate','waltz','posed','');
INSERT INTO t2 VALUES (918,230905,37,'spatial','Lillian','instruments','');
INSERT INTO t2 VALUES (919,230906,37,'Gurkha','repressions','filial','');
INSERT INTO t2 VALUES (920,230907,37,'meanwhile','chillingly','fixedly','');
INSERT INTO t2 VALUES (921,230908,37,'Melinda','noncritical','relives','');
INSERT INTO t2 VALUES (922,230909,37,'Butterfield','lithograph','Pandora','');
INSERT INTO t2 VALUES (923,230910,37,'Aldrich','spongers','watering','A');
INSERT INTO t2 VALUES (924,230911,37,'previewing','parenthood','ungrateful','');
INSERT INTO t2 VALUES (925,230912,37,'glut','posed','secures','');
INSERT INTO t2 VALUES (926,230913,37,'unaffected','instruments','chastisers','');
INSERT INTO t2 VALUES (927,230914,37,'inmate','filial','icon','');
INSERT INTO t2 VALUES (928,231304,37,'mineral','fixedly','reuniting','A');
INSERT INTO t2 VALUES (929,231305,37,'impending','relives','imagining','A');
INSERT INTO t2 VALUES (930,231306,37,'meditation','Pandora','abiding','A');
INSERT INTO t2 VALUES (931,231307,37,'ideas','watering','omnisciently','');
INSERT INTO t2 VALUES (932,231308,37,'miniaturizes','ungrateful','Britannic','');
INSERT INTO t2 VALUES (933,231309,37,'lewdly','secures','scholastics','A');
INSERT INTO t2 VALUES (934,231310,37,'title','chastisers','mechanics','A');
INSERT INTO t2 VALUES (935,231311,37,'youthfulness','icon','humidly','A');
INSERT INTO t2 VALUES (936,231312,37,'creak','reuniting','masterpiece','');
INSERT INTO t2 VALUES (937,231313,37,'Chippewa','imagining','however','');
INSERT INTO t2 VALUES (938,231314,37,'clamored','abiding','Mendelian','');
INSERT INTO t2 VALUES (939,231315,37,'freezes','omnisciently','jarred','');
INSERT INTO t2 VALUES (940,232102,37,'forgivably','Britannic','scolds','');
INSERT INTO t2 VALUES (941,232103,37,'reduce','scholastics','infatuate','');
INSERT INTO t2 VALUES (942,232104,37,'McGovern','mechanics','willed','A');
INSERT INTO t2 VALUES (943,232105,37,'Nazis','humidly','joyfully','');
INSERT INTO t2 VALUES (944,232106,37,'epistle','masterpiece','Microsoft','');
INSERT INTO t2 VALUES (945,232107,37,'socializes','however','fibrosities','');
INSERT INTO t2 VALUES (946,232108,37,'conceptions','Mendelian','Baltimorean','');
INSERT INTO t2 VALUES (947,232601,37,'Kevin','jarred','equestrian','');
INSERT INTO t2 VALUES (948,232602,37,'uncovering','scolds','Goodrich','');
INSERT INTO t2 VALUES (949,232603,37,'chews','infatuate','apish','A');
INSERT INTO t2 VALUES (950,232605,37,'appendixes','willed','Adlerian','');
INSERT INTO t2 VALUES (5950,1232605,37,'appendixes','willed','Adlerian','');
INSERT INTO t2 VALUES (5951,1232606,37,'appendixes','willed','Adlerian','');
INSERT INTO t2 VALUES (5952,1232607,37,'appendixes','willed','Adlerian','');
INSERT INTO t2 VALUES (5953,1232608,37,'appendixes','willed','Adlerian','');
INSERT INTO t2 VALUES (5954,1232609,37,'appendixes','willed','Adlerian','');
INSERT INTO t2 VALUES (951,232606,37,'raining','joyfully','Tropez','');
INSERT INTO t2 VALUES (952,232607,37,'infest','Microsoft','nouns','');
INSERT INTO t2 VALUES (953,232608,37,'compartment','fibrosities','distracting','');
INSERT INTO t2 VALUES (954,232609,37,'minting','Baltimorean','mutton','');
INSERT INTO t2 VALUES (955,236104,37,'ducks','equestrian','bridgeable','A');
INSERT INTO t2 VALUES (956,236105,37,'roped','Goodrich','stickers','A');
INSERT INTO t2 VALUES (957,236106,37,'waltz','apish','transcontinental','A');
INSERT INTO t2 VALUES (958,236107,37,'Lillian','Adlerian','amateurish','');
INSERT INTO t2 VALUES (959,236108,37,'repressions','Tropez','Gandhian','');
INSERT INTO t2 VALUES (960,236109,37,'chillingly','nouns','stratified','');
INSERT INTO t2 VALUES (961,236110,37,'noncritical','distracting','chamberlains','');
INSERT INTO t2 VALUES (962,236111,37,'lithograph','mutton','creditably','');
INSERT INTO t2 VALUES (963,236112,37,'spongers','bridgeable','philosophic','');
INSERT INTO t2 VALUES (964,236113,37,'parenthood','stickers','ores','');
INSERT INTO t2 VALUES (965,238005,37,'posed','transcontinental','Carleton','');
INSERT INTO t2 VALUES (966,238006,37,'instruments','amateurish','tape','A');
INSERT INTO t2 VALUES (967,238007,37,'filial','Gandhian','afloat','A');
INSERT INTO t2 VALUES (968,238008,37,'fixedly','stratified','goodness','A');
INSERT INTO t2 VALUES (969,238009,37,'relives','chamberlains','welcoming','');
INSERT INTO t2 VALUES (970,238010,37,'Pandora','creditably','Pinsky','FAS');
INSERT INTO t2 VALUES (971,238011,37,'watering','philosophic','halting','');
INSERT INTO t2 VALUES (972,238012,37,'ungrateful','ores','bibliography','');
INSERT INTO t2 VALUES (973,238013,37,'secures','Carleton','decoding','');
INSERT INTO t2 VALUES (974,240401,41,'chastisers','tape','variance','A');
INSERT INTO t2 VALUES (975,240402,41,'icon','afloat','allowed','A');
INSERT INTO t2 VALUES (976,240901,41,'reuniting','goodness','dire','A');
INSERT INTO t2 VALUES (977,240902,41,'imagining','welcoming','dub','A');
INSERT INTO t2 VALUES (978,241801,41,'abiding','Pinsky','poisoning','');
INSERT INTO t2 VALUES (979,242101,41,'omnisciently','halting','Iraqis','A');
INSERT INTO t2 VALUES (980,242102,41,'Britannic','bibliography','heaving','');
INSERT INTO t2 VALUES (981,242201,41,'scholastics','decoding','population','A');
INSERT INTO t2 VALUES (982,242202,41,'mechanics','variance','bomb','A');
INSERT INTO t2 VALUES (983,242501,41,'humidly','allowed','Majorca','A');
INSERT INTO t2 VALUES (984,242502,41,'masterpiece','dire','Gershwins','');
INSERT INTO t2 VALUES (985,246201,41,'however','dub','explorers','');
INSERT INTO t2 VALUES (986,246202,41,'Mendelian','poisoning','libretto','A');
INSERT INTO t2 VALUES (987,246203,41,'jarred','Iraqis','occurred','');
INSERT INTO t2 VALUES (988,246204,41,'scolds','heaving','Lagos','');
INSERT INTO t2 VALUES (989,246205,41,'infatuate','population','rats','');
INSERT INTO t2 VALUES (990,246301,41,'willed','bomb','bankruptcies','A');
INSERT INTO t2 VALUES (991,246302,41,'joyfully','Majorca','crying','');
INSERT INTO t2 VALUES (992,248001,41,'Microsoft','Gershwins','unexpected','');
INSERT INTO t2 VALUES (993,248002,41,'fibrosities','explorers','accessed','A');
INSERT INTO t2 VALUES (994,248003,41,'Baltimorean','libretto','colorful','A');
INSERT INTO t2 VALUES (995,248004,41,'equestrian','occurred','versatility','A');
INSERT INTO t2 VALUES (996,248005,41,'Goodrich','Lagos','cosy','');
INSERT INTO t2 VALUES (997,248006,41,'apish','rats','Darius','A');
INSERT INTO t2 VALUES (998,248007,41,'Adlerian','bankruptcies','mastering','A');
INSERT INTO t2 VALUES (999,248008,41,'Tropez','crying','Asiaticizations','A');
INSERT INTO t2 VALUES (1000,248009,41,'nouns','unexpected','offerers','A');
INSERT INTO t2 VALUES (1001,248010,41,'distracting','accessed','uncles','A');
INSERT INTO t2 VALUES (1002,248011,41,'mutton','colorful','sleepwalk','');
INSERT INTO t2 VALUES (1003,248012,41,'bridgeable','versatility','Ernestine','');
INSERT INTO t2 VALUES (1004,248013,41,'stickers','cosy','checksumming','');
INSERT INTO t2 VALUES (1005,248014,41,'transcontinental','Darius','stopped','');
INSERT INTO t2 VALUES (1006,248015,41,'amateurish','mastering','sicker','');
INSERT INTO t2 VALUES (1007,248016,41,'Gandhian','Asiaticizations','Italianization','');
INSERT INTO t2 VALUES (1008,248017,41,'stratified','offerers','alphabetic','');
INSERT INTO t2 VALUES (1009,248018,41,'chamberlains','uncles','pharmaceutic','');
INSERT INTO t2 VALUES (1010,248019,41,'creditably','sleepwalk','creator','');
INSERT INTO t2 VALUES (1011,248020,41,'philosophic','Ernestine','chess','');
INSERT INTO t2 VALUES (1012,248021,41,'ores','checksumming','charcoal','');
INSERT INTO t2 VALUES (1013,248101,41,'Carleton','stopped','Epiphany','A');
INSERT INTO t2 VALUES (1014,248102,41,'tape','sicker','bulldozes','A');
INSERT INTO t2 VALUES (1015,248201,41,'afloat','Italianization','Pygmalion','A');
INSERT INTO t2 VALUES (1016,248202,41,'goodness','alphabetic','caressing','A');
INSERT INTO t2 VALUES (1017,248203,41,'welcoming','pharmaceutic','Palestine','A');
INSERT INTO t2 VALUES (1018,248204,41,'Pinsky','creator','regimented','A');
INSERT INTO t2 VALUES (1019,248205,41,'halting','chess','scars','A');
INSERT INTO t2 VALUES (1020,248206,41,'bibliography','charcoal','realest','A');
INSERT INTO t2 VALUES (1021,248207,41,'decoding','Epiphany','diffusing','A');
INSERT INTO t2 VALUES (1022,248208,41,'variance','bulldozes','clubroom','A');
INSERT INTO t2 VALUES (1023,248209,41,'allowed','Pygmalion','Blythe','A');
INSERT INTO t2 VALUES (1024,248210,41,'dire','caressing','ahead','');
INSERT INTO t2 VALUES (1025,248211,50,'dub','Palestine','reviver','');
INSERT INTO t2 VALUES (1026,250501,34,'poisoning','regimented','retransmitting','A');
INSERT INTO t2 VALUES (1027,250502,34,'Iraqis','scars','landslide','');
INSERT INTO t2 VALUES (1028,250503,34,'heaving','realest','Eiffel','');
INSERT INTO t2 VALUES (1029,250504,34,'population','diffusing','absentee','');
INSERT INTO t2 VALUES (1030,250505,34,'bomb','clubroom','aye','');
INSERT INTO t2 VALUES (1031,250601,34,'Majorca','Blythe','forked','A');
INSERT INTO t2 VALUES (1032,250602,34,'Gershwins','ahead','Peruvianizes','');
INSERT INTO t2 VALUES (1033,250603,34,'explorers','reviver','clerked','');
INSERT INTO t2 VALUES (1034,250604,34,'libretto','retransmitting','tutor','');
INSERT INTO t2 VALUES (1035,250605,34,'occurred','landslide','boulevard','');
INSERT INTO t2 VALUES (1036,251001,34,'Lagos','Eiffel','shuttered','');
INSERT INTO t2 VALUES (1037,251002,34,'rats','absentee','quotes','A');
INSERT INTO t2 VALUES (1038,251003,34,'bankruptcies','aye','Caltech','');
INSERT INTO t2 VALUES (1039,251004,34,'crying','forked','Mossberg','');
INSERT INTO t2 VALUES (1040,251005,34,'unexpected','Peruvianizes','kept','');
INSERT INTO t2 VALUES (1041,251301,34,'accessed','clerked','roundly','');
INSERT INTO t2 VALUES (1042,251302,34,'colorful','tutor','features','A');
INSERT INTO t2 VALUES (1043,251303,34,'versatility','boulevard','imaginable','A');
INSERT INTO t2 VALUES (1044,251304,34,'cosy','shuttered','controller','');
INSERT INTO t2 VALUES (1045,251305,34,'Darius','quotes','racial','');
INSERT INTO t2 VALUES (1046,251401,34,'mastering','Caltech','uprisings','A');
INSERT INTO t2 VALUES (1047,251402,34,'Asiaticizations','Mossberg','narrowed','A');
INSERT INTO t2 VALUES (1048,251403,34,'offerers','kept','cannot','A');
INSERT INTO t2 VALUES (1049,251404,34,'uncles','roundly','vest','');
INSERT INTO t2 VALUES (1050,251405,34,'sleepwalk','features','famine','');
INSERT INTO t2 VALUES (1051,251406,34,'Ernestine','imaginable','sugars','');
INSERT INTO t2 VALUES (1052,251801,34,'checksumming','controller','exterminated','A');
INSERT INTO t2 VALUES (1053,251802,34,'stopped','racial','belays','');
INSERT INTO t2 VALUES (1054,252101,34,'sicker','uprisings','Hodges','A');
INSERT INTO t2 VALUES (1055,252102,34,'Italianization','narrowed','translatable','');
INSERT INTO t2 VALUES (1056,252301,34,'alphabetic','cannot','duality','A');
INSERT INTO t2 VALUES (1057,252302,34,'pharmaceutic','vest','recording','A');
INSERT INTO t2 VALUES (1058,252303,34,'creator','famine','rouses','A');
INSERT INTO t2 VALUES (1059,252304,34,'chess','sugars','poison','');
INSERT INTO t2 VALUES (1060,252305,34,'charcoal','exterminated','attitude','');
INSERT INTO t2 VALUES (1061,252306,34,'Epiphany','belays','dusted','');
INSERT INTO t2 VALUES (1062,252307,34,'bulldozes','Hodges','encompasses','');
INSERT INTO t2 VALUES (1063,252308,34,'Pygmalion','translatable','presentation','');
INSERT INTO t2 VALUES (1064,252309,34,'caressing','duality','Kantian','');
INSERT INTO t2 VALUES (1065,256001,34,'Palestine','recording','imprecision','A');
INSERT INTO t2 VALUES (1066,256002,34,'regimented','rouses','saving','');
INSERT INTO t2 VALUES (1067,256003,34,'scars','poison','maternal','');
INSERT INTO t2 VALUES (1068,256004,34,'realest','attitude','hewed','');
INSERT INTO t2 VALUES (1069,256005,34,'diffusing','dusted','kerosene','');
INSERT INTO t2 VALUES (1070,258001,34,'clubroom','encompasses','Cubans','');
INSERT INTO t2 VALUES (1071,258002,34,'Blythe','presentation','photographers','');
INSERT INTO t2 VALUES (1072,258003,34,'ahead','Kantian','nymph','A');
INSERT INTO t2 VALUES (1073,258004,34,'reviver','imprecision','bedlam','A');
INSERT INTO t2 VALUES (1074,258005,34,'retransmitting','saving','north','A');
INSERT INTO t2 VALUES (1075,258006,34,'landslide','maternal','Schoenberg','A');
INSERT INTO t2 VALUES (1076,258007,34,'Eiffel','hewed','botany','A');
INSERT INTO t2 VALUES (1077,258008,34,'absentee','kerosene','curs','');
INSERT INTO t2 VALUES (1078,258009,34,'aye','Cubans','solidification','');
INSERT INTO t2 VALUES (1079,258010,34,'forked','photographers','inheritresses','');
INSERT INTO t2 VALUES (1080,258011,34,'Peruvianizes','nymph','stiller','');
INSERT INTO t2 VALUES (1081,258101,68,'clerked','bedlam','t1','A');
INSERT INTO t2 VALUES (1082,258102,68,'tutor','north','suite','A');
INSERT INTO t2 VALUES (1083,258103,34,'boulevard','Schoenberg','ransomer','');
INSERT INTO t2 VALUES (1084,258104,68,'shuttered','botany','Willy','');
INSERT INTO t2 VALUES (1085,258105,68,'quotes','curs','Rena','A');
INSERT INTO t2 VALUES (1086,258106,68,'Caltech','solidification','Seattle','A');
INSERT INTO t2 VALUES (1087,258107,68,'Mossberg','inheritresses','relaxes','A');
INSERT INTO t2 VALUES (1088,258108,68,'kept','stiller','exclaim','');
INSERT INTO t2 VALUES (1089,258109,68,'roundly','t1','implicated','A');
INSERT INTO t2 VALUES (1090,258110,68,'features','suite','distinguish','');
INSERT INTO t2 VALUES (1091,258111,68,'imaginable','ransomer','assayed','');
INSERT INTO t2 VALUES (1092,258112,68,'controller','Willy','homeowner','');
INSERT INTO t2 VALUES (1093,258113,68,'racial','Rena','and','');
INSERT INTO t2 VALUES (1094,258201,34,'uprisings','Seattle','stealth','');
INSERT INTO t2 VALUES (1095,258202,34,'narrowed','relaxes','coinciding','A');
INSERT INTO t2 VALUES (1096,258203,34,'cannot','exclaim','founder','A');
INSERT INTO t2 VALUES (1097,258204,34,'vest','implicated','environing','');
INSERT INTO t2 VALUES (1098,258205,34,'famine','distinguish','jewelry','');
INSERT INTO t2 VALUES (1099,258301,34,'sugars','assayed','lemons','A');
INSERT INTO t2 VALUES (1100,258401,34,'exterminated','homeowner','brokenness','A');
INSERT INTO t2 VALUES (1101,258402,34,'belays','and','bedpost','A');
INSERT INTO t2 VALUES (1102,258403,34,'Hodges','stealth','assurers','A');
INSERT INTO t2 VALUES (1103,258404,34,'translatable','coinciding','annoyers','');
INSERT INTO t2 VALUES (1104,258405,34,'duality','founder','affixed','');
INSERT INTO t2 VALUES (1105,258406,34,'recording','environing','warbling','');
INSERT INTO t2 VALUES (1106,258407,34,'rouses','jewelry','seriously','');
INSERT INTO t2 VALUES (1107,228123,37,'poison','lemons','boasted','');
INSERT INTO t2 VALUES (1108,250606,34,'attitude','brokenness','Chantilly','');
INSERT INTO t2 VALUES (1109,208405,37,'dusted','bedpost','Iranizes','');
INSERT INTO t2 VALUES (1110,212101,37,'encompasses','assurers','violinist','');
INSERT INTO t2 VALUES (1111,218206,37,'presentation','annoyers','extramarital','');
INSERT INTO t2 VALUES (1112,150401,37,'Kantian','affixed','spates','');
INSERT INTO t2 VALUES (1113,248212,41,'imprecision','warbling','cloakroom','');
INSERT INTO t2 VALUES (1114,128026,00,'saving','seriously','gazer','');
INSERT INTO t2 VALUES (1115,128024,00,'maternal','boasted','hand','');
INSERT INTO t2 VALUES (1116,128027,00,'hewed','Chantilly','tucked','');
INSERT INTO t2 VALUES (1117,128025,00,'kerosene','Iranizes','gems','');
INSERT INTO t2 VALUES (1118,128109,00,'Cubans','violinist','clinker','');
INSERT INTO t2 VALUES (1119,128705,00,'photographers','extramarital','refiner','');
INSERT INTO t2 VALUES (1120,126303,00,'nymph','spates','callus','');
INSERT INTO t2 VALUES (1121,128308,00,'bedlam','cloakroom','leopards','');
INSERT INTO t2 VALUES (1122,128204,00,'north','gazer','comfortingly','');
INSERT INTO t2 VALUES (1123,128205,00,'Schoenberg','hand','generically','');
INSERT INTO t2 VALUES (1124,128206,00,'botany','tucked','getters','');
INSERT INTO t2 VALUES (1125,128207,00,'curs','gems','sexually','');
INSERT INTO t2 VALUES (1126,118205,00,'solidification','clinker','spear','');
INSERT INTO t2 VALUES (1127,116801,00,'inheritresses','refiner','serums','');
INSERT INTO t2 VALUES (1128,116803,00,'stiller','callus','Italianization','');
INSERT INTO t2 VALUES (1129,116804,00,'t1','leopards','attendants','');
INSERT INTO t2 VALUES (1130,116802,00,'suite','comfortingly','spies','');
INSERT INTO t2 VALUES (1131,128605,00,'ransomer','generically','Anthony','');
INSERT INTO t2 VALUES (1132,118308,00,'Willy','getters','planar','');
INSERT INTO t2 VALUES (1133,113702,00,'Rena','sexually','cupped','');
INSERT INTO t2 VALUES (1134,113703,00,'Seattle','spear','cleanser','');
INSERT INTO t2 VALUES (1135,112103,00,'relaxes','serums','commuters','');
INSERT INTO t2 VALUES (1136,118009,00,'exclaim','Italianization','honeysuckle','');
INSERT INTO t2 VALUES (5136,1118009,00,'exclaim','Italianization','honeysuckle','');
INSERT INTO t2 VALUES (1137,138011,00,'implicated','attendants','orphanage','');
INSERT INTO t2 VALUES (1138,138010,00,'distinguish','spies','skies','');
INSERT INTO t2 VALUES (1139,138012,00,'assayed','Anthony','crushers','');
INSERT INTO t2 VALUES (1140,068304,00,'homeowner','planar','Puritan','');
INSERT INTO t2 VALUES (1141,078009,00,'and','cupped','squeezer','');
INSERT INTO t2 VALUES (1142,108013,00,'stealth','cleanser','bruises','');
INSERT INTO t2 VALUES (1143,084004,00,'coinciding','commuters','bonfire','');
INSERT INTO t2 VALUES (1144,083402,00,'founder','honeysuckle','Colombo','');
INSERT INTO t2 VALUES (1145,084003,00,'environing','orphanage','nondecreasing','');
INSERT INTO t2 VALUES (1146,088504,00,'jewelry','skies','innocents','');
INSERT INTO t2 VALUES (1147,088005,00,'lemons','crushers','masked','');
INSERT INTO t2 VALUES (1148,088007,00,'brokenness','Puritan','file','');
INSERT INTO t2 VALUES (1149,088006,00,'bedpost','squeezer','brush','');
INSERT INTO t2 VALUES (1150,148025,00,'assurers','bruises','mutilate','');
INSERT INTO t2 VALUES (1151,148024,00,'annoyers','bonfire','mommy','');
INSERT INTO t2 VALUES (1152,138305,00,'affixed','Colombo','bulkheads','');
INSERT INTO t2 VALUES (1153,138306,00,'warbling','nondecreasing','undeclared','');
INSERT INTO t2 VALUES (1154,152701,00,'seriously','innocents','displacements','');
INSERT INTO t2 VALUES (1155,148505,00,'boasted','masked','nieces','');
INSERT INTO t2 VALUES (1156,158003,00,'Chantilly','file','coeducation','');
INSERT INTO t2 VALUES (1157,156201,00,'Iranizes','brush','brassy','');
INSERT INTO t2 VALUES (1158,156202,00,'violinist','mutilate','authenticator','');
INSERT INTO t2 VALUES (1159,158307,00,'extramarital','mommy','Washoe','');
INSERT INTO t2 VALUES (1160,158402,00,'spates','bulkheads','penny','');
INSERT INTO t2 VALUES (1161,158401,00,'cloakroom','undeclared','Flagler','');
INSERT INTO t2 VALUES (1162,068013,00,'gazer','displacements','stoned','');
INSERT INTO t2 VALUES (1163,068012,00,'hand','nieces','cranes','');
INSERT INTO t2 VALUES (1164,068203,00,'tucked','coeducation','masterful','');
INSERT INTO t2 VALUES (1165,088205,00,'gems','brassy','biracial','');
INSERT INTO t2 VALUES (1166,068704,00,'clinker','authenticator','steamships','');
INSERT INTO t2 VALUES (1167,068604,00,'refiner','Washoe','windmills','');
INSERT INTO t2 VALUES (1168,158502,00,'callus','penny','exploit','');
INSERT INTO t2 VALUES (1169,123103,00,'leopards','Flagler','riverfront','');
INSERT INTO t2 VALUES (1170,148026,00,'comfortingly','stoned','sisterly','');
INSERT INTO t2 VALUES (1171,123302,00,'generically','cranes','sharpshoot','');
INSERT INTO t2 VALUES (1172,076503,00,'getters','masterful','mittens','');
INSERT INTO t2 VALUES (1173,126304,00,'sexually','biracial','interdependency','');
INSERT INTO t2 VALUES (1174,068306,00,'spear','steamships','policy','');
INSERT INTO t2 VALUES (1175,143504,00,'serums','windmills','unleashing','');
INSERT INTO t2 VALUES (1176,160201,00,'Italianization','exploit','pretenders','');
INSERT INTO t2 VALUES (1177,148028,00,'attendants','riverfront','overstatements','');
INSERT INTO t2 VALUES (1178,148027,00,'spies','sisterly','birthed','');
INSERT INTO t2 VALUES (1179,143505,00,'Anthony','sharpshoot','opportunism','');
INSERT INTO t2 VALUES (1180,108014,00,'planar','mittens','showroom','');
INSERT INTO t2 VALUES (1181,076104,00,'cupped','interdependency','compromisingly','');
INSERT INTO t2 VALUES (1182,078106,00,'cleanser','policy','Medicare','');
INSERT INTO t2 VALUES (1183,126102,00,'commuters','unleashing','corresponds','');
INSERT INTO t2 VALUES (1184,128029,00,'honeysuckle','pretenders','hardware','');
INSERT INTO t2 VALUES (1185,128028,00,'orphanage','overstatements','implant','');
INSERT INTO t2 VALUES (1186,018410,00,'skies','birthed','Alicia','');
INSERT INTO t2 VALUES (1187,128110,00,'crushers','opportunism','requesting','');
INSERT INTO t2 VALUES (1188,148506,00,'Puritan','showroom','produced','');
INSERT INTO t2 VALUES (1189,123303,00,'squeezer','compromisingly','criticizes','');
INSERT INTO t2 VALUES (1190,123304,00,'bruises','Medicare','backer','');
INSERT INTO t2 VALUES (1191,068504,00,'bonfire','corresponds','positively','');
INSERT INTO t2 VALUES (1192,068305,00,'Colombo','hardware','colicky','');
INSERT INTO t2 VALUES (1193,000000,00,'nondecreasing','implant','thrillingly','');
--enable_query_log

#
# Search with a key
#

select t2.fld3 from t2 where companynr = 58 and fld3 like "%imaginable%";
select fld3 from t2 where fld3 like "%cultivation" ;

#
# Search with a key using sorting and limit the same time
#

select t2.fld3,companynr from t2 where companynr = 57+1 order by fld3;
select fld3,companynr from t2 where companynr = 58 order by fld3;

select fld3 from t2 order by fld3 desc limit 10;
select fld3 from t2 order by fld3 desc limit 5;
select fld3 from t2 order by fld3 desc limit 5,5;

#
# Search with a key having a constant with each unique key.
# The table is read directly with read-next on fld3
#

select t2.fld3 from t2 where fld3 = 'honeysuckle';
select t2.fld3 from t2 where fld3 LIKE 'honeysuckl_';
select t2.fld3 from t2 where fld3 LIKE 'hon_ysuckl_';
select t2.fld3 from t2 where fld3 LIKE 'honeysuckle%';
select t2.fld3 from t2 where fld3 LIKE 'h%le';

select t2.fld3 from t2 where fld3 LIKE 'honeysuckle_';
select t2.fld3 from t2 where fld3 LIKE 'don_t_find_me_please%';

#
# Test using INDEX and IGNORE INDEX
#

explain select t2.fld3 from t2 where fld3 = 'honeysuckle';

explain select fld3 from t2 ignore index (fld3) where fld3 = 'honeysuckle';
explain select fld3 from t2 use index (fld1) where fld3 = 'honeysuckle';

explain select fld3 from t2 use index (fld3) where fld3 = 'honeysuckle';
explain select fld3 from t2 use index (fld1,fld3) where fld3 = 'honeysuckle';

#
# NOTE NOTE NOTE
# The next should give an error
#

-- error 1176
explain select fld3 from t2 ignore index (fld3,not_used);
-- error 1176
explain select fld3 from t2 use index (not_used);

#
# Test sorting with a used key (there is no need for sorting)
#

select t2.fld3 from t2 where fld3 >= 'honeysuckle' and fld3 <= 'honoring' order by fld3;
explain select t2.fld3 from t2 where fld3 >= 'honeysuckle' and fld3 <= 'honoring' order by fld3;
select fld1,fld3 from t2 where fld3="Colombo" or fld3 = "nondecreasing" order by fld3;

# 
# Search with a key having a constant with many occurrences
# The table is read directly with read-next having fld3 to get the
# occurrences
#

select fld1,fld3 from t2 where companynr = 37 and fld3 = 'appendixes';

#
# Search with bunched 'or's.
# If one can limit the key to a certain interval only the possible
# alternatives will be gone through
#

select fld1 from t2 where fld1=250501 or fld1="250502";
explain select fld1 from t2 where fld1=250501 or fld1="250502"; 
select fld1 from t2 where fld1=250501 or fld1=250502 or fld1 >= 250505 and fld1 <= 250601 or fld1 between 250501 and 250502;
explain select fld1 from t2 where fld1=250501 or fld1=250502 or fld1 >= 250505 and fld1 <= 250601 or fld1 between 250501 and 250502;

#
# Search with a key with LIKE constant
# If the like starts with a certain letter key will be used.
#

--sorted_result
select fld1,fld3 from t2 where companynr = 37 and fld3 like 'f%';
select fld3 from t2 where fld3 like "L%" and fld3 = "ok";
select fld3 from t2 where (fld3 like "C%" and fld3 = "Chantilly");
select fld1,fld3 from t2 where fld1 like "25050%";
select fld1,fld3 from t2 where fld1 like "25050_";

# 
# Search using distinct. An automatic grouping will be done over all the fields,
# if only distinct is used. In any other case a temporary table will always
# be created. If only the field used for sorting is from the main register,
# it will be sorted first before the distinct table is created.
#

select distinct companynr from t2;
select distinct companynr from t2 order by companynr;
select distinct companynr from t2 order by companynr desc;
select distinct t2.fld3,period from t2,t1 where companynr=37 and fld3 like "O%";

select distinct fld3 from t2 where companynr = 34 order by fld3;
select distinct fld3 from t2 limit 10;
select distinct fld3 from t2 having fld3 like "A%" limit 10;
select distinct substring(fld3,1,3) from t2 where fld3 like "A%";
select distinct substring(fld3,1,3) as a from t2 having a like "A%" order by a limit 10;
select distinct substring(fld3,1,3) from t2 where fld3 like "A%" limit 10;
select distinct substring(fld3,1,3) as a from t2 having a like "A%" limit 10;

# make a big table.

create table t3 (
 period    int not null,
 name      char(32) not null,
 companynr int not null,
 price     double(11,0),
 price2     double(11,0),
 key (period),
 key (name)
);

--disable_query_log
INSERT INTO t3 (period,name,companynr,price,price2) VALUES (1001,"Iranizes",37,5987435,234724);
INSERT INTO t3 (period,name,companynr,price,price2) VALUES (1002,"violinist",37,28357832,8723648);
INSERT INTO t3 (period,name,companynr,price,price2) VALUES (1003,"extramarital",37,39654943,235872);
INSERT INTO t3 (period,name,companynr,price,price2) VALUES (1004,"spates",78,726498,72987523);
INSERT INTO t3 (period,name,companynr,price,price2) VALUES (1005,"cloakroom",78,98439034,823742);
INSERT INTO t3 (period,name,companynr,price,price2) VALUES (1006,"gazer",101,834598,27348324);
INSERT INTO t3 (period,name,companynr,price,price2) VALUES (1007,"hand",154,983543950,29837423);
INSERT INTO t3 (period,name,companynr,price,price2) VALUES (1008,"tucked",311,234298,3275892);
INSERT INTO t3 (period,name,companynr,price,price2) VALUES (1009,"gems",447,2374834,9872392);
INSERT INTO t3 (period,name,companynr,price,price2) VALUES (1010,"clinker",512,786542,76234234);
--enable_query_log

create temporary table tmp engine = myisam select * from t3;

insert into t3 select * from tmp;
insert into tmp select * from t3;
insert into t3 select * from tmp;
insert into tmp select * from t3;
insert into t3 select * from tmp;
insert into tmp select * from t3;
insert into t3 select * from tmp;
insert into tmp select * from t3;
insert into t3 select * from tmp;
insert into tmp select * from t3;
insert into t3 select * from tmp;
insert into tmp select * from t3;
insert into t3 select * from tmp;
insert into tmp select * from t3;
insert into t3 select * from tmp;
insert into tmp select * from t3;
insert into t3 select * from tmp;
#insert into tmp select * from t3;
#insert into t3 select * from tmp;

alter table t3 add t2nr int not null auto_increment primary key first;

drop table tmp;

# big table done

SET SQL_BIG_TABLES=1;
select distinct concat(fld3," ",fld3) as namn from t2,t3 where t2.fld1=t3.t2nr order by namn limit 10;
SET SQL_BIG_TABLES=0;
select distinct concat(fld3," ",fld3) from t2,t3 where t2.fld1=t3.t2nr order by fld3 limit 10;
select distinct fld5 from t2 limit 10;

#
# Force use of remove_dupp
#

select distinct fld3,count(*) from t2 group by companynr,fld3 limit 10;
SET SQL_BIG_TABLES=1; # Force use of MyISAM
select distinct fld3,count(*) from t2 group by companynr,fld3 limit 10;
SET SQL_BIG_TABLES=0;
select distinct fld3,repeat("a",length(fld3)),count(*) from t2 group by companynr,fld3 limit 100,10;

#
# A big order by that should trigger a merge in filesort
#

select distinct companynr,rtrim(space(512+companynr)) from t3 order by 1,2;

#
# Search with distinct and order by with many table.
#

select distinct fld3 from t2,t3 where t2.companynr = 34 and t2.fld1=t3.t2nr order by fld3;

#
# Here the last fld3 is optimized away from the order by
#

explain select t3.t2nr,fld3 from t2,t3 where t2.companynr = 34 and t2.fld1=t3.t2nr order by t3.t2nr,fld3;

#
# Some test with ORDER BY and limit
#

explain select * from t3 as t1,t3 where t1.period=t3.period order by t3.period;
explain select * from t3 as t1,t3 where t1.period=t3.period order by t3.period limit 10;
explain select * from t3 as t1,t3 where t1.period=t3.period order by t1.period limit 10;

#
# Search with a constant table.
#

select period from t1;
select period from t1 where period=1900;
select fld3,period from t1,t2 where fld1 = 011401 order by period;

#
# Search with a constant table and several keyparts. (Rows are read only once
# in the beginning of the search)
#

select fld3,period from t2,t3 where t2.fld1 = 011401 and t2.fld1=t3.t2nr and t3.period=1001;

explain select fld3,period from t2,t3 where t2.fld1 = 011401 and t3.t2nr=t2.fld1 and 1001 = t3.period;

#
# Search with a constant table and several rows from another table
#

select fld3,period from t2,t1 where companynr*10 = 37*10;

#
# Search with a table reference and without a key.
# t3 will be the main table.
#

select fld3,period,price,price2 from t2,t3 where t2.fld1=t3.t2nr and period >= 1001 and period <= 1002 and t2.companynr = 37 order by fld3,period, price;

#
# Search with an interval on a table with full key on reference table.
# Here t2 will be the main table and only records matching the
# t2nr will be checked.
#

select t2.fld1,fld3,period,price,price2 from t2,t3 where t2.fld1>= 18201 and t2.fld1 <= 18811 and t2.fld1=t3.t2nr and period = 1001 and t2.companynr = 37;

#
# We need another table for join stuff..
#

create table t4 (
  companynr tinyint(2) unsigned zerofill NOT NULL default '00',
  companyname char(30) NOT NULL default '',
  PRIMARY KEY (companynr),
  UNIQUE KEY companyname(companyname)
) ENGINE=MyISAM MAX_ROWS=50 PACK_KEYS=1 COMMENT='companynames';

--disable_query_log
INSERT INTO t4 (companynr, companyname) VALUES (29,'company 1');
INSERT INTO t4 (companynr, companyname) VALUES (34,'company 2');
INSERT INTO t4 (companynr, companyname) VALUES (36,'company 3');
INSERT INTO t4 (companynr, companyname) VALUES (37,'company 4');
INSERT INTO t4 (companynr, companyname) VALUES (40,'company 5');
INSERT INTO t4 (companynr, companyname) VALUES (41,'company 6');
INSERT INTO t4 (companynr, companyname) VALUES (53,'company 7');
INSERT INTO t4 (companynr, companyname) VALUES (58,'company 8');
INSERT INTO t4 (companynr, companyname) VALUES (65,'company 9');
INSERT INTO t4 (companynr, companyname) VALUES (68,'company 10');
INSERT INTO t4 (companynr, companyname) VALUES (50,'company 11');
INSERT INTO t4 (companynr, companyname) VALUES (00,'Unknown');
--enable_query_log

#
# Test of stright join to force a full join.
#

select STRAIGHT_JOIN t2.companynr,companyname from t4,t2 where t2.companynr=t4.companynr group by t2.companynr;

select SQL_SMALL_RESULT t2.companynr,companyname from t4,t2 where t2.companynr=t4.companynr group by t2.companynr;

#
# Full join (same alias)
#

select * from t1,t1 t12;
select t2.fld1,t22.fld1 from t2,t2 t22 where t2.fld1 >= 250501 and t2.fld1 <= 250505 and t22.fld1 >= 250501 and t22.fld1 <= 250505;

#
# Test of left join.
#
insert into t2 (fld1, companynr) values (999999,99);

select t2.companynr,companyname from t2 left join t4 using (companynr) where t4.companynr is null;
select count(*) from t2 left join t4 using (companynr) where t4.companynr is not null;
explain select t2.companynr,companyname from t2 left join t4 using (companynr) where t4.companynr is null;
explain select t2.companynr,companyname from t4 left join t2 using (companynr) where t2.companynr is null;

select companynr,companyname from t2 left join t4 using (companynr) where companynr is null;
select count(*) from t2 left join t4 using (companynr) where companynr is not null;
explain select companynr,companyname from t2 left join t4 using (companynr) where companynr is null;
explain select companynr,companyname from t4 left join t2 using (companynr) where companynr is null;
delete from t2 where fld1=999999;

#
# Test left join optimization

explain select t2.companynr,companyname from t4 left join t2 using (companynr) where t2.companynr > 0;
explain select t2.companynr,companyname from t4 left join t2 using (companynr) where t2.companynr > 0 or t2.companynr < 0;
explain select t2.companynr,companyname from t4 left join t2 using (companynr) where t2.companynr > 0 and t4.companynr > 0;

explain select companynr,companyname from t4 left join t2 using (companynr) where companynr > 0;
explain select companynr,companyname from t4 left join t2 using (companynr) where companynr > 0 or companynr < 0;
explain select companynr,companyname from t4 left join t2 using (companynr) where companynr > 0 and companynr > 0;
# Following can't be optimized
explain select t2.companynr,companyname from t4 left join t2 using (companynr) where t2.companynr > 0 or t2.companynr is null;
explain select t2.companynr,companyname from t4 left join t2 using (companynr) where t2.companynr > 0 or t2.companynr < 0 or t4.companynr > 0;
explain select t2.companynr,companyname from t4 left join t2 using (companynr) where ifnull(t2.companynr,1)>0;

explain select companynr,companyname from t4 left join t2 using (companynr) where companynr > 0 or companynr is null;
explain select companynr,companyname from t4 left join t2 using (companynr) where companynr > 0 or companynr < 0 or companynr > 0;
explain select companynr,companyname from t4 left join t2 using (companynr) where ifnull(companynr,1)>0;

#
# Joins with forms.
#

select distinct t2.companynr,t4.companynr from t2,t4 where t2.companynr=t4.companynr+1;
explain select distinct t2.companynr,t4.companynr from t2,t4 where t2.companynr=t4.companynr+1;

#
# Search using 'or' with the same referens group.
# An interval search will be done first with the first table and after that
# the other table is referenced with a key with a 'test if key in use' for
# each record
#

select t2.fld1,t2.companynr,fld3,period from t3,t2 where t2.fld1 = 38208 and t2.fld1=t3.t2nr and period = 1008 or t2.fld1 = 38008 and t2.fld1 =t3.t2nr and period = 1008;

select t2.fld1,t2.companynr,fld3,period from t3,t2 where (t2.fld1 = 38208 or t2.fld1 = 38008) and t2.fld1=t3.t2nr and period>=1008 and period<=1009;

select t2.fld1,t2.companynr,fld3,period from t3,t2 where (t3.t2nr = 38208 or t3.t2nr = 38008) and t2.fld1=t3.t2nr and period>=1008 and period<=1009;

#
# Test of many parenthesis levels
#

select period from t1 where (((period > 0) or period < 10000 or (period = 1900)) and (period=1900 and period <= 1901) or (period=1903 and (period=1903)) and period>=1902) or ((period=1904 or period=1905) or (period=1906 or period>1907)) or (period=1908 and period = 1909);
select period from t1 where ((period > 0 and period < 1) or (((period > 0 and period < 100) and (period > 10)) or (period > 10)) or (period > 0 and (period > 5 or period > 6)));

select a.fld1 from t2 as a,t2 b where ((a.fld1 = 250501 and a.fld1=b.fld1) or a.fld1=250502 or a.fld1=250503 or (a.fld1=250505 and a.fld1<=b.fld1 and b.fld1>=a.fld1)) and a.fld1=b.fld1;

select fld1 from t2 where fld1 in (250502,98005,98006,250503,250605,250606) and fld1 >=250502 and fld1 not in (250605,250606);

select fld1 from t2 where fld1 between 250502 and 250504;

select fld3 from t2 where (((fld3 like "_%L%" ) or (fld3 like "%ok%")) and ( fld3 like "L%" or fld3 like "G%")) and fld3 like "L%" ;

#
# Group on one table.
# optimizer: sort table by group and send rows.
#

select count(*) from t1;
select companynr,count(*),sum(fld1) from t2 group by companynr;
select companynr,count(*) from t2 group by companynr order by companynr desc limit 5;
select count(*),min(fld4),max(fld4),sum(fld1),avg(fld1),std(fld1),variance(fld1) from t2 where companynr = 34 and fld4<>"";
explain extended select count(*),min(fld4),max(fld4),sum(fld1),avg(fld1),std(fld1),variance(fld1) from t2 where companynr = 34 and fld4<>"";
select companynr,count(*),min(fld4),max(fld4),sum(fld1),avg(fld1),std(fld1),variance(fld1) from t2 group by companynr limit 3;
select companynr,t2nr,count(price),sum(price),min(price),max(price),avg(price) from t3 where companynr = 37 group by companynr,t2nr limit 10;
select /*! SQL_SMALL_RESULT */ companynr,t2nr,count(price),sum(price),min(price),max(price),avg(price) from t3 where companynr = 37 group by companynr,t2nr limit 10;
select companynr,count(price),sum(price),min(price),max(price),avg(price) from t3 group by companynr ;
select distinct mod(companynr,10) from t4 group by companynr;
select distinct 1 from t4 group by companynr;
select count(distinct fld1) from t2;
select companynr,count(distinct fld1) from t2 group by companynr;
select companynr,count(*) from t2 group by companynr;
select companynr,count(distinct concat(fld1,repeat(65,1000))) from t2 group by companynr;
select companynr,count(distinct concat(fld1,repeat(65,200))) from t2 group by companynr;
select companynr,count(distinct floor(fld1/100)) from t2 group by companynr;
select companynr,count(distinct concat(repeat(65,1000),floor(fld1/100))) from t2 group by companynr;

#
# group with where on a key field
#

select sum(fld1),fld3 from t2 where fld3="Romans" group by fld1 limit 10;
select name,count(*) from t3 where name='cloakroom' group by name;
select name,count(*) from t3 where name='cloakroom' and price>10 group by name;
select count(*) from t3 where name='cloakroom' and price2=823742;
select name,count(*) from t3 where name='cloakroom' and price2=823742 group by name;
select name,count(*) from t3 where name >= "extramarital" and price <= 39654943 group by name;
select t2.fld3,count(*) from t2,t3 where t2.fld1=158402 and t3.name=t2.fld3 group by t3.name;

#
# Group with extra not group fields.
#

select companynr|0,companyname from t4 group by 1;
select t2.companynr,companyname,count(*) from t2,t4 where t2.companynr=t4.companynr group by t2.companynr order by companyname;
select t2.fld1,count(*) from t2,t3 where t2.fld1=158402 and t3.name=t2.fld3 group by t3.name;

#
# Calculation with group functions
#

select sum(Period)/count(*) from t1;
select companynr,count(price) as "count",sum(price) as "sum" ,abs(sum(price)/count(price)-avg(price)) as "diff",(0+count(price))*companynr as func from t3 group by companynr;
select companynr,sum(price)/count(price) as avg from t3 group by companynr having avg > 70000000 order by avg;

#
# Group with order on not first table
# optimizer: sort table by group and write group records to tmp table.
#            sort tmp_table and send rows.
#

select companynr,count(*) from t2 group by companynr order by 2 desc;
select companynr,count(*) from t2 where companynr > 40 group by companynr order by 2 desc;
select t2.fld4,t2.fld1,count(price),sum(price),min(price),max(price),avg(price) from t3,t2 where t3.companynr = 37 and t2.fld1 = t3.t2nr group by fld1,t2.fld4;

#
# group by with many tables
# optimizer: create tmp table with group-by uniq index.
#           write with update to tmp table.
#           sort tmp table according to order (or group if no order)
#	    send rows
#

select t3.companynr,fld3,sum(price) from t3,t2 where t2.fld1 = t3.t2nr and t3.companynr = 512 group by companynr,fld3;
select t2.companynr,count(*),min(fld3),max(fld3),sum(price),avg(price) from t2,t3 where t3.companynr >= 30 and t3.companynr <= 58 and t3.t2nr = t2.fld1 and 1+1=2 group by t2.companynr;

#
# group with many tables and long group on many tables. group on formula
# optimizer: create tmp table with neaded fields
#           sort tmp table by group and calculate sums to new table
#	    if different order by than group, sort tmp table
#	    send rows
#

select t3.companynr+0,t3.t2nr,fld3,sum(price) from t3,t2 where t2.fld1 = t3.t2nr and t3.companynr = 37 group by 1,t3.t2nr,fld3,fld3,fld3,fld3,fld3 order by fld1;

#
# WHERE const folding
# optimize: If there is a "field = const" part in the where, change all
#           instances of field in the and level to const.
#	    All instances of const = const are checked once and removed.
#

#
# Where -> t3.t2nr = 98005 and t2.fld1 = 98005
#

select sum(price) from t3,t2 where t2.fld1 = t3.t2nr and t3.companynr = 512 and t3.t2nr = 38008 and t2.fld1 = 38008 or t2.fld1= t3.t2nr and t3.t2nr = 38008 and t2.fld1 = 38008;

select t2.fld1,sum(price) from t3,t2 where t2.fld1 = t3.t2nr and t3.companynr = 512 and t3.t2nr = 38008 and t2.fld1 = 38008 or t2.fld1 = t3.t2nr and t3.t2nr = 38008 and t2.fld1 = 38008 or t3.t2nr = t2.fld1 and t2.fld1 = 38008 group by t2.fld1;

explain select fld3 from t2 where 1>2 or 2>3;
explain select fld3 from t2 where fld1=fld1;

#
# HAVING
#

select companynr,fld1 from t2 HAVING fld1=250501 or fld1=250502; 
select companynr,fld1 from t2 WHERE fld1>=250501 HAVING fld1<=250502;
select companynr,count(*) as count,sum(fld1) as sum from t2 group by companynr having count > 40 and sum/count >= 120000;
select companynr from t2 group by companynr having count(*) > 40 and sum(fld1)/count(*) >= 120000 ;
select t2.companynr,companyname,count(*) from t2,t4 where t2.companynr=t4.companynr group by companyname having t2.companynr >= 40;

#
# MIN(), MAX() and COUNT() optimizing
#

select count(*) from t2;
select count(*) from t2 where fld1 < 098024;
# PS does correct pre-zero here. MySQL can't do it as it returns a number.
--disable_ps_protocol
select min(fld1) from t2 where fld1>= 098024;
--enable_ps_protocol
select max(fld1) from t2 where fld1>= 098024;
select count(*) from t3 where price2=76234234;
select count(*) from t3 where companynr=512 and price2=76234234;
explain select min(fld1),max(fld1),count(*) from t2;
# PS does correct pre-zero here. MySQL can't do it as it returns a number.
--disable_ps_protocol
select min(fld1),max(fld1),count(*) from t2;
--enable_ps_protocol
select min(t2nr),max(t2nr) from t3 where t2nr=2115 and price2=823742;
select count(*),min(t2nr),max(t2nr) from t3 where name='spates' and companynr=78;
select t2nr,count(*) from t3 where name='gems' group by t2nr limit 20;
select max(t2nr) from t3 where price=983543950;

#
# Test of alias
#

select t1.period from t3 = t1 limit 1;
select t1.period from t1 as t1 limit 1;
select t1.period as "Nuvarande period" from t1 as t1 limit 1;
select period as ok_period from t1 limit 1;
select period as ok_period from t1 group by ok_period limit 1;
select 1+1 as summa from t1 group by summa limit 1;
select period as "Nuvarande period" from t1 group by "Nuvarande period" limit 1;

#
# Some simple show commands
#

show tables;
show tables from test like "s%";
show tables from test like "t?";
# We mask out the Privileges column because it differs with embedded server
--replace_column 8 #
show full columns from t2;
--replace_column 8 #
show full columns from t2 from test like 'f%';
--replace_column 8 #
show full columns from t2 from test like 's%';
show keys from t2;

drop table t4, t3, t2, t1;

#
# Test of DO
#

DO 1;
DO benchmark(100,1+1),1,1;

#
# Bug #6449: do default;
#

--error ER_PARSE_ERROR
do default;
--error ER_BAD_FIELD_ERROR
do foobar;

#
# random in WHERE clause
#

CREATE TABLE t1 (
  id mediumint(8) unsigned NOT NULL auto_increment,
  pseudo varchar(35) NOT NULL default '',
  PRIMARY KEY  (id),
  UNIQUE KEY pseudo (pseudo)
);
INSERT INTO t1 (pseudo) VALUES ('test');
INSERT INTO t1 (pseudo) VALUES ('test1');
SELECT 1 as rnd1 from t1 where rand() > 2;
DROP TABLE t1;

#
# Test of bug with SUM(CASE...)
#

CREATE TABLE t1 (gvid int(10) unsigned default NULL,  hmid int(10) unsigned default NULL,  volid int(10) unsigned default NULL,  mmid int(10) unsigned default NULL,  hdid int(10) unsigned default NULL,  fsid int(10) unsigned default NULL,  ctid int(10) unsigned default NULL,  dtid int(10) unsigned default NULL,  cost int(10) unsigned default NULL,  performance int(10) unsigned default NULL,  serialnumber bigint(20) unsigned default NULL,  monitored tinyint(3) unsigned default '1',  removed tinyint(3) unsigned default '0',  target tinyint(3) unsigned default '0',  dt_modified timestamp NOT NULL,  name varchar(255) binary default NULL,  description varchar(255) default NULL,  UNIQUE KEY hmid (hmid,volid)) ENGINE=MyISAM;
INSERT INTO t1 VALUES (200001,2,1,1,100,1,1,1,0,0,0,1,0,1,20020425060057,'\\\\ARKIVIO-TESTPDC\\E$',''),(200002,2,2,1,101,1,1,1,0,0,0,1,0,1,20020425060057,'\\\\ARKIVIO-TESTPDC\\C$',''),(200003,1,3,2,NULL,NULL,NULL,NULL,NULL,NULL,NULL,1,0,1,20020425060427,'c:',NULL);
CREATE TABLE t2 (  hmid int(10) unsigned default NULL,  volid int(10) unsigned default NULL,  sampletid smallint(5) unsigned default NULL,  sampletime datetime default NULL,  samplevalue bigint(20) unsigned default NULL,  KEY idx1 (hmid,volid,sampletid,sampletime)) ENGINE=MyISAM;
INSERT INTO t2 VALUES (1,3,10,'2002-06-01 08:00:00',35),(1,3,1010,'2002-06-01 12:00:01',35);
# Disable PS becasue we get more warnings from PS than from normal execution
--disable_ps_protocol
SELECT a.gvid, (SUM(CASE b.sampletid WHEN 140 THEN b.samplevalue ELSE 0 END)) as the_success,(SUM(CASE b.sampletid WHEN 141 THEN b.samplevalue ELSE 0 END)) as the_fail,(SUM(CASE b.sampletid WHEN 142 THEN b.samplevalue ELSE 0 END)) as the_size,(SUM(CASE b.sampletid WHEN 143 THEN b.samplevalue ELSE 0 END)) as the_time FROM t1 a, t2 b WHERE a.hmid = b.hmid AND a.volid = b.volid AND b.sampletime >= 'wrong-date-value' AND b.sampletime < 'wrong-date-value' AND b.sampletid IN (140, 141, 142, 143) GROUP BY a.gvid;
--enable_ps_protocol
# Testing the same select with NULL's instead of invalid datetime values
SELECT a.gvid, (SUM(CASE b.sampletid WHEN 140 THEN b.samplevalue ELSE 0 END)) as the_success,(SUM(CASE b.sampletid WHEN 141 THEN b.samplevalue ELSE 0 END)) as the_fail,(SUM(CASE b.sampletid WHEN 142 THEN b.samplevalue ELSE 0 END)) as the_size,(SUM(CASE b.sampletid WHEN 143 THEN b.samplevalue ELSE 0 END)) as the_time FROM t1 a, t2 b WHERE a.hmid = b.hmid AND a.volid = b.volid AND b.sampletime >= NULL AND b.sampletime < NULL AND b.sampletid IN (140, 141, 142, 143) GROUP BY a.gvid;
DROP TABLE t1,t2;

#
# Test of bigint comparision
#

create table  t1 (  A_Id bigint(20) NOT NULL default '0',  A_UpdateBy char(10) NOT NULL default '',  A_UpdateDate bigint(20) NOT NULL default '0',  A_UpdateSerial int(11) NOT NULL default '0',  other_types bigint(20) NOT NULL default '0',  wss_type bigint(20) NOT NULL default '0');
INSERT INTO t1 VALUES (102935998719055004,'brade',1029359987,2,102935229116544068,102935229216544093);
select wss_type from t1 where wss_type ='102935229216544106';
select wss_type from t1 where wss_type ='102935229216544105';
select wss_type from t1 where wss_type ='102935229216544104';
select wss_type from t1 where wss_type ='102935229216544093';
select wss_type from t1 where wss_type =102935229216544093;
drop table t1;
select 1+2,"aaaa",3.13*2.0 into @a,@b,@c;
select @a;
select @b;
select @c;

#
# Test of removing redundant braces in the FROM part
# (We test each construct with the braced join to the left and right;
#  the latter case used to cause a syntax errors.)
#

create table t1 (a int not null auto_increment primary key);
insert into t1 values ();
insert into t1 values ();
insert into t1 values ();
# ,
select * from (t1 as t2 left join t1 as t3 using (a)), t1;
select * from t1, (t1 as t2 left join t1 as t3 using (a));
# stright_join
select * from (t1 as t2 left join t1 as t3 using (a)) straight_join t1;
select * from t1 straight_join (t1 as t2 left join t1 as t3 using (a));
# inner join on
select * from (t1 as t2 left join t1 as t3 using (a)) inner join t1 on t1.a>1;
select * from t1 inner join (t1 as t2 left join t1 as t3 using (a)) on t1.a>1;
# inner join using
select * from (t1 as t2 left join t1 as t3 using (a)) inner join t1 using ( a );
select * from t1 inner join (t1 as t2 left join t1 as t3 using (a)) using ( a );
# left [outer] join on
--sorted_result
select * from (t1 as t2 left join t1 as t3 using (a)) left outer join t1 on t1.a>1;
--sorted_result
select * from t1 left outer join (t1 as t2 left join t1 as t3 using (a)) on t1.a>1;
# left join using
select * from (t1 as t2 left join t1 as t3 using (a)) left join t1 using ( a );
select * from t1 left join (t1 as t2 left join t1 as t3 using (a)) using ( a );
# natural left join
select * from (t1 as t2 left join t1 as t3 using (a)) natural left join t1;
select * from t1 natural left join (t1 as t2 left join t1 as t3 using (a));
# right join on
--sorted_result
select * from (t1 as t2 left join t1 as t3 using (a)) right join t1 on t1.a>1;
--sorted_result
select * from t1 right join (t1 as t2 left join t1 as t3 using (a)) on t1.a>1;
# right [outer] joing using
select * from (t1 as t2 left join t1 as t3 using (a)) right outer join t1 using ( a );
select * from t1 right outer join (t1 as t2 left join t1 as t3 using (a)) using ( a );
# natural right join
select * from (t1 as t2 left join t1 as t3 using (a)) natural right join t1;
select * from t1 natural right join (t1 as t2 left join t1 as t3 using (a));
# natural join
select * from t1 natural join (t1 as t2 left join t1 as t3 using (a));
select * from (t1 as t2 left join t1 as t3 using (a)) natural join t1;
drop table t1;

CREATE TABLE t1 (  aa char(2),  id int(11) NOT NULL auto_increment,  t2_id int(11) NOT NULL default '0',  PRIMARY KEY  (id),  KEY replace_id (t2_id)) ENGINE=MyISAM;
INSERT INTO t1 VALUES ("1",8264,2506),("2",8299,2517),("3",8301,2518),("4",8302,2519),("5",8303,2520),("6",8304,2521),("7",8305,2522);
CREATE TABLE t2 ( id int(11) NOT NULL auto_increment,  PRIMARY KEY  (id)) ENGINE=MyISAM;
INSERT INTO t2 VALUES (2517), (2518), (2519), (2520), (2521), (2522);
select * from t1, t2 WHERE t1.t2_id = t2.id and t1.t2_id > 0   order by t1.id   LIMIT 0, 5;
drop table t1,t2;

#
# outer join, impossible on condition, where, and usable key for range
#
create table t1 (id1 int NOT NULL);
create table t2 (id2 int NOT NULL);
create table t3 (id3 int NOT NULL);
create table t4 (id4 int NOT NULL, id44 int NOT NULL, KEY (id4));

insert into t1 values (1);
insert into t1 values (2);
insert into t2 values (1);
insert into t4 values (1,1);

explain select * from t1 left join t2 on id1 = id2 left join t3 on id1 = id3
left join t4 on id3 = id4 where id2 = 1 or id4 = 1;
select * from t1 left join t2 on id1 = id2 left join t3 on id1 = id3
left join t4 on id3 = id4 where id2 = 1 or id4 = 1;

drop table t1,t2,t3,t4;
#
# Bug #2298
#

create table t1(s varchar(10) not null);
create table t2(s varchar(10) not null primary key);
create table t3(s varchar(10) not null primary key);
insert into t1 values ('one\t'), ('two\t');
insert into t2 values ('one\r'), ('two\t');
insert into t3 values ('one '), ('two\t');
select * from t1 where s = 'one';
select * from t2 where s = 'one';
select * from t3 where s = 'one';
select * from t1,t2 where t1.s = t2.s;
select * from t2,t3 where t2.s = t3.s;
drop table t1, t2, t3;

#
# Bug #3759
# Both queries should produce identical plans and results.
#
create table t1 (a integer,  b integer, index(a), index(b));
create table t2 (c integer,  d integer, index(c), index(d));
insert into t1 values (1,2), (2,2), (3,2), (4,2);
insert into t2 values (1,3), (2,3), (3,4), (4,4);
explain select * from t1 left join t2 on a=c where d in (4);
select * from t1 left join t2 on a=c where d in (4);
explain select * from t1 left join t2 on a=c where d = 4;
select * from t1 left join t2 on a=c where d = 4;
drop table t1, t2;

#
# Covering index is mentioned in EXPLAIN output for const tables (bug #5333)
#

CREATE TABLE t1 (
  i int(11) NOT NULL default '0',
  c char(10) NOT NULL default '',
  PRIMARY KEY  (i),
  UNIQUE KEY c (c)
) ENGINE=MyISAM;

INSERT INTO t1 VALUES (1,'a');
INSERT INTO t1 VALUES (2,'b');
INSERT INTO t1 VALUES (3,'c');

EXPLAIN SELECT i FROM t1 WHERE i=1;

DROP TABLE t1;

#
# Test case for bug 7520: a wrong cost of the index for a BLOB field
#

CREATE TABLE t1 ( a BLOB, INDEX (a(20)) );
CREATE TABLE t2 ( a BLOB, INDEX (a(20)) );

INSERT INTO t1 VALUES ('one'),('two'),('three'),('four'),('five');
INSERT INTO t2 VALUES ('one'),('two'),('three'),('four'),('five');
INSERT INTO t2 VALUES ('one'),('two'),('three'),('four'),('five');

EXPLAIN SELECT * FROM t1 LEFT JOIN t2 USE INDEX (a) ON t1.a=t2.a;
EXPLAIN SELECT * FROM t1 LEFT JOIN t2 FORCE INDEX (a) ON t1.a=t2.a;

DROP TABLE t1, t2;

#
# Test case for bug 7098: substitution of a constant for a string field 
#

CREATE TABLE t1 ( city char(30) );
INSERT INTO t1 VALUES ('London');
INSERT INTO t1 VALUES ('Paris');

SELECT * FROM t1 WHERE city='London';
SELECT * FROM t1 WHERE city='london';
EXPLAIN SELECT * FROM t1 WHERE city='London' AND city='london';
SELECT * FROM t1 WHERE city='London' AND city='london';
EXPLAIN SELECT * FROM t1 WHERE city LIKE '%london%' AND city='London';
SELECT * FROM t1 WHERE city LIKE '%london%' AND city='London';

DROP TABLE t1;

#
# Bug#7425 inconsistent sort order on unsigned columns result of substraction
#

create table t1 (a int(11) unsigned, b int(11) unsigned);
insert into t1 values (1,0), (1,1), (18446744073709551615,0);
select a-b  from t1 order by 1;
select a-b , (a-b < 0)  from t1 order by 1;
select a-b as d, (a-b >= 0), b from t1 group by b having d >= 0;
select cast((a - b) as unsigned) from t1 order by 1;
drop table t1;


#
# Bug#8733 server accepts malformed query (multiply mentioned distinct)
#
create table t1 (a int(11));
select all all * from t1;
select distinct distinct * from t1;
--error 1221
select all distinct * from t1;
--error 1221
select distinct all * from t1;
drop table t1;

#
# Test for BUG#10095
#
CREATE TABLE t1 (
  kunde_intern_id int(10) unsigned NOT NULL default '0',
  kunde_id int(10) unsigned NOT NULL default '0',
  FK_firma_id int(10) unsigned NOT NULL default '0',
  aktuell enum('Ja','Nein') NOT NULL default 'Ja',
  vorname varchar(128) NOT NULL default '',
  nachname varchar(128) NOT NULL default '',
  geloescht enum('Ja','Nein') NOT NULL default 'Nein',
  firma varchar(128) NOT NULL default ''
);

INSERT INTO t1 VALUES 
  (3964,3051,1,'Ja','Vorname1','1Nachname','Nein','Print Schau XXXX'),
  (3965,3051111,1,'Ja','Vorname1111','1111Nachname','Nein','Print Schau XXXX');


SELECT kunde_id ,FK_firma_id ,aktuell, vorname, nachname, geloescht FROM t1
  WHERE
   (
      (
         ( '' != '' AND firma LIKE CONCAT('%', '', '%'))
         OR
         (vorname LIKE CONCAT('%', 'Vorname1', '%') AND 
          nachname LIKE CONCAT('%', '1Nachname', '%') AND 
          'Vorname1' != '' AND 'xxxx' != '')
      )
      AND
      (
        aktuell = 'Ja' AND geloescht = 'Nein' AND FK_firma_id = 2
      )
   )
 ;

SELECT kunde_id ,FK_firma_id ,aktuell, vorname, nachname,
geloescht FROM t1
  WHERE
   (
     (
       aktuell = 'Ja' AND geloescht = 'Nein' AND FK_firma_id = 2
     )
     AND
     (
         ( '' != '' AND firma LIKE CONCAT('%', '', '%')  )
         OR
         (  vorname LIKE CONCAT('%', 'Vorname1', '%') AND
nachname LIKE CONCAT('%', '1Nachname', '%') AND 'Vorname1' != '' AND
'xxxx' != '')
     )
   )
 ;

SELECT COUNT(*) FROM t1 WHERE 
( 0 OR (vorname LIKE '%Vorname1%' AND nachname LIKE '%1Nachname%' AND 1)) 
AND FK_firma_id = 2;

drop table t1;

#
#
# Test for Bug#8009, SELECT failed on bigint unsigned when using HEX
#

CREATE TABLE t1 (b BIGINT(20) UNSIGNED NOT NULL, PRIMARY KEY (b));
INSERT INTO t1 VALUES (0x8000000000000000);
SELECT b FROM t1 WHERE b=0x8000000000000000;
DROP TABLE t1;

#
# IN with outer join condition (BUG#9393)
#
CREATE TABLE `t1` ( `gid` int(11) default NULL, `uid` int(11) default NULL);

CREATE TABLE `t2` ( `ident` int(11) default NULL, `level` char(16) default NULL);
INSERT INTO `t2` VALUES (0,'READ');

CREATE TABLE `t3` ( `id` int(11) default NULL, `name` char(16) default NULL);
INSERT INTO `t3` VALUES (1,'fs');

select * from t3 left join t1 on t3.id = t1.uid, t2 where t2.ident in (0, t1.gid, t3.id, 0);

drop table t1,t2,t3;

# Test for BUG#11700
CREATE TABLE t1 (
  acct_id int(11) NOT NULL default '0',
  profile_id smallint(6) default NULL,
  UNIQUE KEY t1$acct_id (acct_id),
  KEY t1$profile_id (profile_id)
);
INSERT INTO t1 VALUES (132,17),(133,18);

CREATE TABLE t2 (
  profile_id smallint(6) default NULL,
  queue_id int(11) default NULL,
  seq int(11) default NULL,
  KEY t2$queue_id (queue_id)
);
INSERT INTO t2 VALUES (17,31,4),(17,30,3),(17,36,2),(17,37,1);

CREATE TABLE t3 (
  id int(11) NOT NULL default '0',
  qtype int(11) default NULL,
  seq int(11) default NULL,
  warn_lvl int(11) default NULL,
  crit_lvl int(11) default NULL,
  rr1 tinyint(4) NOT NULL default '0',
  rr2 int(11) default NULL,
  default_queue tinyint(4) NOT NULL default '0',
  KEY t3$qtype (qtype),
  KEY t3$id (id)
);

INSERT INTO t3 VALUES (30,1,29,NULL,NULL,0,NULL,0),(31,1,28,NULL,NULL,0,NULL,0),
  (36,1,34,NULL,NULL,0,NULL,0),(37,1,35,NULL,NULL,0,121,0);

SELECT COUNT(*) FROM t1 a STRAIGHT_JOIN t2 pq STRAIGHT_JOIN t3 q 
WHERE 
  (pq.profile_id = a.profile_id) AND (a.acct_id = 132) AND 
  (pq.queue_id = q.id) AND (q.rr1 <> 1);

drop table t1,t2,t3;

#
# Bug #11482 Wrongly applied optimization was erroneously rejecting valid
#            rows 
create table t1 (f1 int);
insert into t1 values (1),(NULL);
create table t2 (f2 int, f3 int, f4 int);
create index idx1 on t2 (f4);
insert into t2 values (1,2,3),(2,4,6);
select A.f2 from t1 left join t2 A on A.f2 = f1 where A.f3=(select min(f3)
from  t2 C where A.f4 = C.f4) or A.f3 IS NULL; 
drop table t1,t2;

#
# Bug #11521 Negative integer keys incorrectly substituted for 0 during
#            range analysis.

create table t2 (a tinyint unsigned);
create index t2i on t2(a);
insert into t2 values (0), (254), (255);
explain select * from t2 where a > -1;
select * from t2 where a > -1;
drop table t2;

#
# Bug #11745: SELECT ... FROM DUAL with WHERE condition
#

CREATE TABLE t1 (a int, b int, c int);
INSERT INTO t1
  SELECT 50, 3, 3 FROM DUAL
    WHERE NOT EXISTS
      (SELECT * FROM t1 WHERE a = 50 AND b = 3);
SELECT * FROM t1;
INSERT INTO t1
  SELECT 50, 3, 3 FROM DUAL
    WHERE NOT EXISTS
      (SELECT * FROM t1 WHERE a = 50 AND b = 3);
select found_rows();
SELECT * FROM t1;
select count(*) from t1;
select found_rows();
select count(*) from t1 limit 2,3;
select found_rows();
select SQL_CALC_FOUND_ROWS count(*) from t1 limit 2,3;
select found_rows();

DROP TABLE t1;

#
# Bug 7672 Unknown column error in order clause
#
CREATE TABLE t1 (a INT, b INT);
(SELECT a, b AS c FROM t1) ORDER BY c+1;
(SELECT a, b AS c FROM t1) ORDER BY b+1;
SELECT a, b AS c FROM t1 ORDER BY c+1;
SELECT a, b AS c FROM t1 ORDER BY b+1;
drop table t1;

#
# Bug #13356 assertion failed in resolve_const_item()
#
create table t1(f1 int, f2 int);
create table t2(f3 int);
select f1 from t1,t2 where f1=f2 and (f1,f2) = ((1,1));
select f1 from t1,t2 where f1=f2 and (f1,NULL) = ((1,1));
select f1 from t1,t2 where f1=f2 and (f1,f2) = ((1,NULL));
insert into t1 values(1,1),(2,null);
insert into t2 values(2);
select * from t1,t2 where f1=f3 and (f1,f2) = (2,null);
select * from t1,t2 where f1=f3 and (f1,f2) <=> (2,null);
drop table t1,t2; 

#
# Bug #13535
#
create table t1 (f1 int not null auto_increment primary key, f2 varchar(10));
create table t11 like t1;
insert into t1 values(1,""),(2,"");
--replace_column 7 X 8 X 9 X 10 X 11 X 12 X 13 X 14 X
show table status like 't1%';
select 123 as a from t1 where f1 is null;
drop table t1,t11;

#
# Bug #3874 (function in GROUP and LEFT JOIN)
#

CREATE TABLE t1 ( a INT NOT NULL, b INT NOT NULL, UNIQUE idx (a,b) );
INSERT INTO t1 VALUES (1,1),(1,2),(1,3),(1,4);
CREATE TABLE t2 ( a INT NOT NULL, b INT NOT NULL, e INT );
INSERT INTO t2 VALUES ( 1,10,1), (1,10,2), (1,11,1), (1,11,2), (1,2,1), (1,2,2),(1,2,3);
SELECT t2.a, t2.b, IF(t1.b IS NULL,'',e) AS c, COUNT(*) AS d FROM t2 LEFT JOIN
t1 ON t2.a = t1.a AND t2.b = t1.b GROUP BY a, b, c;
SELECT t2.a, t2.b, IF(t1.b IS NULL,'',e) AS c, COUNT(*) AS d FROM t2 LEFT JOIN
t1 ON t2.a = t1.a AND t2.b = t1.b GROUP BY t1.a, t1.b, c;
SELECT t2.a, t2.b, IF(t1.b IS NULL,'',e) AS c, COUNT(*) AS d FROM t2 LEFT JOIN
t1 ON t2.a = t1.a AND t2.b = t1.b GROUP BY t2.a, t2.b, c;
SELECT t2.a, t2.b, IF(t1.b IS NULL,'',e) AS c, COUNT(*) AS d FROM t2,t1
WHERE t2.a = t1.a AND t2.b = t1.b GROUP BY a, b, c;
DROP TABLE IF EXISTS t1, t2;

#
# Bug #13855 select distinct with group by caused server crash
#
create table t1 (f1 int primary key, f2 int);
create table t2 (f3 int, f4 int, primary key(f3,f4));
insert into t1 values (1,1);
insert into t2 values (1,1),(1,2);
select distinct count(f2) >0 from t1 left join t2 on f1=f3 group by f1;
drop table t1,t2;

#
# Bug #14482 Server crash when subselecting from the same table
#
create table t1 (f1 int,f2 int);
insert into t1 values(1,1);
create table t2 (f3 int, f4 int, primary key(f3,f4));
insert into t2 values(1,1);
select * from t1 where f1 in (select f3 from t2 where (f3,f4)= (select f3,f4 from t2)); 
drop table t1,t2;

#
# Bug #4981: 4.x and 5.x produce non-optimal execution path, 3.23 regression test failure
#
CREATE TABLE t1(a int, b int, c int, KEY b(b), KEY c(c));
insert into t1 values (1,0,0),(2,0,0);
CREATE TABLE t2 (a int, b varchar(2), c varchar(2), PRIMARY KEY(a));
insert into t2 values (1,'',''), (2,'','');
CREATE TABLE t3 (a int, b int, PRIMARY KEY (a,b), KEY a (a), KEY b (b));
insert into t3 values (1,1),(1,2);
# must have "range checked" for t2
explain select straight_join DISTINCT t2.a,t2.b, t1.c from t1, t3, t2 
 where (t1.c=t2.a or (t1.c=t3.a and t2.a=t3.b)) and t1.b=556476786 and 
       t2.b like '%%' order by t2.b limit 0,1;
DROP TABLE t1,t2,t3;

#
# Bug #17873: confusing error message when IGNORE INDEX refers a column name
#

CREATE TABLE t1 (a int, INDEX idx(a));
INSERT INTO t1 VALUES (2), (3), (1);

EXPLAIN SELECT * FROM t1 IGNORE INDEX (idx);
--error 1176
EXPLAIN SELECT * FROM t1 IGNORE INDEX (a);
--error 1176
EXPLAIN SELECT * FROM t1 FORCE INDEX (a);

DROP TABLE t1;

#
# Bug #21019: First result of SELECT COUNT(*) different than consecutive runs
#
CREATE TABLE t1 (a int, b int);
INSERT INTO t1 VALUES (1,1), (2,1), (4,10);

CREATE TABLE t2 (a int PRIMARY KEY, b int, KEY b (b));
INSERT INTO t2 VALUES (1,NULL), (2,10);
ALTER TABLE t1 ENABLE KEYS;

EXPLAIN SELECT STRAIGHT_JOIN SQL_NO_CACHE COUNT(*) FROM t2, t1 WHERE t1.b = t2.b OR t2.b IS NULL;
SELECT STRAIGHT_JOIN SQL_NO_CACHE * FROM t2, t1 WHERE t1.b = t2.b OR t2.b IS NULL;
EXPLAIN SELECT STRAIGHT_JOIN SQL_NO_CACHE COUNT(*) FROM t2, t1 WHERE t1.b = t2.b OR t2.b IS NULL;
SELECT STRAIGHT_JOIN SQL_NO_CACHE * FROM t2, t1 WHERE t1.b = t2.b OR t2.b IS NULL;
DROP TABLE IF EXISTS t1,t2;

#
# Bug #20954 "avg(keyval) retuns 0.38 but max(keyval) returns an empty set"
#
--disable_ps_protocol
CREATE TABLE t1 (key1 float default NULL, UNIQUE KEY key1 (key1));
CREATE TABLE t2 (key2 float default NULL, UNIQUE KEY key2 (key2));
INSERT INTO t1 VALUES (0.3762),(0.3845),(0.6158),(0.7941);
INSERT INTO t2 VALUES (1.3762),(1.3845),(1.6158),(1.7941);

explain select max(key1) from t1 where key1 <= 0.6158;
explain select max(key2) from t2 where key2 <= 1.6158;
explain select min(key1) from t1 where key1 >= 0.3762;
explain select min(key2) from t2 where key2 >= 1.3762;
explain select max(key1), min(key2) from t1, t2
where key1 <= 0.6158 and key2 >= 1.3762;
explain select max(key1) from t1 where key1 <= 0.6158 and rand() + 0.5 >= 0.5;
explain select min(key1) from t1 where key1 >= 0.3762 and rand() + 0.5 >= 0.5;

select max(key1) from t1 where key1 <= 0.6158;
select max(key2) from t2 where key2 <= 1.6158;
select min(key1) from t1 where key1 >= 0.3762;
select min(key2) from t2 where key2 >= 1.3762;
select max(key1), min(key2) from t1, t2
where key1 <= 0.6158 and key2 >= 1.3762;
select max(key1) from t1 where key1 <= 0.6158 and rand() + 0.5 >= 0.5;
select min(key1) from t1 where key1 >= 0.3762 and rand() + 0.5 >= 0.5;

DROP TABLE t1,t2;
--enable_ps_protocol

#
# Bug #18759 "Incorrect string to numeric conversion"
#
# This test is here so that the behavior will not be changed to 4.1
# and not to 5.0 either. In 4.1 and 5.0 sending an integer as a string
# will be converted internally to real (double) value and it is not
# as accurate as bigint (longlong) for integers. Thus the results may
# vary. In 5.1 internally it is decimal, which is a string type and
# will be more accurate. Due to rather big changes needed to fix this
# in 4.1 or 5.0 it is not desired to do it in the stable versions.
#
# This test is here only to make sure that behavior is not changed in
# 4.1 and 5.0
#
CREATE TABLE t1 (i BIGINT UNSIGNED NOT NULL);
INSERT INTO t1 VALUES (10);
SELECT i='1e+01',i=1e+01, i in (1e+01,1e+01), i in ('1e+01','1e+01') FROM t1;
DROP TABLE t1;

#
# Bug #22533: storing large hex strings
#

create table t1(a bigint unsigned, b bigint);
insert into t1 values (0xfffffffffffffffff, 0xfffffffffffffffff), 
  (0x10000000000000000, 0x10000000000000000), 
  (0x8fffffffffffffff, 0x8fffffffffffffff);
select hex(a), hex(b) from t1;
drop table t1;

#
# Bug #32103: optimizer crash when join on int and mediumint with variable in 
#             where clause
#

CREATE TABLE t1 (c0 int);
CREATE TABLE t2 (c0 int);

# We need any variable that:
# 1. has integer type, 
# 2. can be used with the "@@name" syntax
# 3. available in every server build
INSERT INTO t1 VALUES(@@connect_timeout);
INSERT INTO t2 VALUES(@@connect_timeout);

# We only need to ensure 1 row is returned to validate the results
--replace_column 1 X 2 X
SELECT * FROM t1 JOIN t2 ON t1.c0 = t2.c0 WHERE (t1.c0 <=> @@connect_timeout);

DROP TABLE t1, t2;

--echo End of 4.1 tests

#
# Test for bug #6474
#

CREATE TABLE t1 ( 
K2C4 varchar(4) character set latin1 collate latin1_bin NOT NULL default '', 
K4N4 varchar(4) character set latin1 collate latin1_bin NOT NULL default '0000', 
F2I4 int(11) NOT NULL default '0' 
) ENGINE=MyISAM DEFAULT CHARSET=latin1;

INSERT INTO t1 VALUES 
('W%RT', '0100',  1), 
('W-RT', '0100', 1), 
('WART', '0100', 1), 
('WART', '0200', 1), 
('WERT', '0100', 2), 
('WORT','0200', 2), 
('WT', '0100', 2), 
('W_RT', '0100', 2), 
('WaRT', '0100', 3), 
('WART', '0300', 3), 
('WRT' , '0400', 3), 
('WURM', '0500', 3), 
('W%T', '0600', 4), 
('WA%T', '0700', 4), 
('WA_T', '0800', 4);

SELECT K2C4, K4N4, F2I4 FROM t1
  WHERE  K2C4 = 'WART' AND 
        (F2I4 = 2 AND K2C4 = 'WART' OR (F2I4 = 2 OR K4N4 = '0200'));
SELECT K2C4, K4N4, F2I4 FROM t1
  WHERE  K2C4 = 'WART' AND (K2C4 = 'WART' OR K4N4 = '0200');
DROP TABLE t1;

#
# Bug#8670
#
create table t1 (a int, b int);
create table t2 like t1;
select t1.a from (t1 inner join t2 on t1.a=t2.a) where t2.a=1;
select t1.a from ((t1 inner join t2 on t1.a=t2.a)) where t2.a=1;
select x.a, y.a, z.a from ( (t1 x inner join t2 y on x.a=y.a) inner join t2 z on y.a=z.a) WHERE x.a=1;
drop table t1,t2;

#
# Bug#9820
#

create table t1 (s1 varchar(5));
insert into t1 values ('Wall');
select min(s1) from t1 group by s1 with rollup;
drop table t1;

#
# Bug#9799
#

create table t1 (s1 int) engine=myisam;
insert into t1 values (0);
select avg(distinct s1) from t1 group by s1 with rollup;
drop table t1;

#
# Bug#9800
#

create table t1 (s1 int);
insert into t1 values (null),(1);
select distinct avg(s1) as x from t1 group by s1 with rollup;
drop table t1;


#
# Test for bug #10084: STRAIGHT_JOIN with ON expression 
#

CREATE TABLE t1 (a int);
CREATE TABLE t2 (a int);
INSERT INTO t1 VALUES (1), (2), (3), (4), (5);
INSERT INTO t2 VALUES (2), (4), (6);

SELECT t1.a FROM t1 STRAIGHT_JOIN t2 ON t1.a=t2.a;

EXPLAIN SELECT t1.a FROM t1 STRAIGHT_JOIN t2 ON t1.a=t2.a;
EXPLAIN SELECT t1.a FROM t1 INNER JOIN t2 ON t1.a=t2.a;

DROP TABLE t1,t2;

#
# Bug #10650
#

select x'3136' + 0, X'3136' + 0, b'10' + 0, B'10' + 0;

#
# Bug #11398 Bug in field_conv() results in wrong result of join with index
#
create table t1 (f1 varchar(6) default NULL, f2 int(6) primary key not null);
create table t2 (f3 varchar(5) not null, f4 varchar(5) not null, UNIQUE KEY UKEY (f3,f4));
insert into t1 values (" 2", 2);
insert into t2 values (" 2", " one "),(" 2", " two ");
select * from t1 left join t2 on f1 = f3;
drop table t1,t2;

#
# Bug #6558 Views: CREATE VIEW fails with JOIN ... USING
#

create table t1 (empnum smallint, grp int);
create table t2 (empnum int, name char(5));
insert into t1 values(1,1);
insert into t2 values(1,'bob');
create view v1 as select * from t2 inner join t1 using (empnum);
select * from v1;
drop table t1,t2;
drop view v1;

#
# Bug #10646 Columns included in the join between two tables are ambigious
# in the select
#

create table t1 (pk int primary key, b int);
create table t2 (pk int primary key, c int);
select pk from t1 inner join t2 using (pk);
drop table t1,t2;

#
# Bug #10972 Natural join of view and underlying table gives wrong result
#

create table t1 (s1 int, s2 char(5), s3 decimal(10));
create view v1 as select s1, s2, 'x' as s3 from t1;
select * from t1 natural join v1;
insert into t1 values (1,'x',5);
select * from t1 natural join v1;
drop table t1;
drop view v1;

#
# Bug #6276 A SELECT that does a NATURAL OUTER JOIN without common
#           columns crashes server because of empty ON condition
#

create table t1(a1 int);
create table t2(a2 int);
insert into t1 values(1),(2);
insert into t2 values(1),(2);
create view v2 (c) as select a1 from t1;

--sorted_result
select * from t1 natural left join t2;
--sorted_result
select * from t1 natural right join t2;

--sorted_result
select * from v2 natural left join t2;
--sorted_result
select * from v2 natural right join t2;

drop table t1, t2;
drop view v2;


#
# Bug #4789 Incosistent results of more than 2-way natural joins due to
#           incorrect transformation to join ... on.
#

create table t1 (a int(10), t1_val int(10));
create table t2 (b int(10), t2_val int(10));
create table t3 (a int(10), b int(10));
insert into t1 values (1,1),(2,2);
insert into t2 values (1,1),(2,2),(3,3);
insert into t3 values (1,1),(2,1),(3,1),(4,1);
# the following two queries must return the same result
select * from t1 natural join t2 natural join t3;
select * from t1 natural join t3 natural join t2;
drop table t1, t2, t3;


#
# Bug #12841: Server crash on DO IFNULL(NULL,NULL)
#
# (testing returning of int, decimal, real, string)
DO IFNULL(NULL, NULL);
SELECT CAST(IFNULL(NULL, NULL) AS DECIMAL);
SELECT ABS(IFNULL(NULL, NULL));
SELECT IFNULL(NULL, NULL);

#
# BUG #12595 (ESCAPE must be exactly one)
#
SET @OLD_SQL_MODE12595=@@SQL_MODE, @@SQL_MODE='';
SHOW LOCAL VARIABLES LIKE 'SQL_MODE';

CREATE TABLE BUG_12595(a varchar(100));
INSERT INTO BUG_12595 VALUES ('hakan%'), ('hakank'), ("ha%an");
SELECT * FROM BUG_12595 WHERE a LIKE 'hakan\%';
SELECT * FROM BUG_12595 WHERE a LIKE 'hakan*%' ESCAPE '*';
-- error 1210
SELECT * FROM BUG_12595 WHERE a LIKE 'hakan**%' ESCAPE '**';
# this should work when sql_mode is not NO_BACKSLASH_ESCAPES
SELECT * FROM BUG_12595 WHERE a LIKE 'hakan%' ESCAPE '';
SELECT * FROM BUG_12595 WHERE a LIKE 'hakan\%' ESCAPE '';
SELECT * FROM BUG_12595 WHERE a LIKE 'ha\%an' ESCAPE 0x5c;
SELECT * FROM BUG_12595 WHERE a LIKE 'ha%%an' ESCAPE '%';
SELECT * FROM BUG_12595 WHERE a LIKE 'ha\%an' ESCAPE '\\';
SELECT * FROM BUG_12595 WHERE a LIKE 'ha|%an' ESCAPE '|';

SET @@SQL_MODE='NO_BACKSLASH_ESCAPES';
SHOW LOCAL VARIABLES LIKE 'SQL_MODE';
SELECT * FROM BUG_12595 WHERE a LIKE 'hakan\%';
SELECT * FROM BUG_12595 WHERE a LIKE 'hakan*%' ESCAPE '*';
-- error 1210
SELECT * FROM BUG_12595 WHERE a LIKE 'hakan**%' ESCAPE '**';
-- error 1210
SELECT * FROM BUG_12595 WHERE a LIKE 'hakan\%' ESCAPE '\\';
#this gives an error when NO_BACKSLASH_ESCAPES is set
-- error 1210
SELECT * FROM BUG_12595 WHERE a LIKE 'hakan%' ESCAPE '';
SELECT * FROM BUG_12595 WHERE a LIKE 'ha\%an' ESCAPE 0x5c;
SELECT * FROM BUG_12595 WHERE a LIKE 'ha|%an' ESCAPE '|';
-- error 1210
SELECT * FROM BUG_12595 WHERE a LIKE 'hakan\n%' ESCAPE '\n';

SET @@SQL_MODE=@OLD_SQL_MODE12595;
DROP TABLE BUG_12595;

#
# Bug #6495 Illogical requirement for column qualification in NATURAL join
#

create table t1 (a char(1));
create table t2 (a char(1));
insert into t1 values ('a'),('b'),('c');
insert into t2 values ('b'),('c'),('d');
select a from t1 natural join t2;
select * from t1 natural join t2 where a = 'b';
drop table t1, t2;

#
# Bug #12977 Compare table names with qualifying field tables only
# for base tables, search all nested join operands of natural joins.
#

CREATE TABLE t1 (`id` TINYINT);
CREATE TABLE t2 (`id` TINYINT);
CREATE TABLE t3 (`id` TINYINT);
INSERT INTO t1 VALUES (1),(2),(3);
INSERT INTO t2 VALUES (2);
INSERT INTO t3 VALUES (3);
-- error 1052
SELECT t1.id,t3.id FROM t1 JOIN t2 ON (t2.id=t1.id) LEFT JOIN t3 USING (id);
-- error 1052
SELECT t1.id,t3.id FROM t1 JOIN t2 ON (t2.notacolumn=t1.id) LEFT JOIN t3 USING (id);
-- error 1052
SELECT id,t3.id FROM t1 JOIN t2 ON (t2.id=t1.id) LEFT JOIN t3 USING (id);
-- error 1052
SELECT id,t3.id FROM (t1 JOIN t2 ON (t2.id=t1.id)) LEFT JOIN t3 USING (id);

drop table t1, t2, t3;

#
# Bug #13067 JOIN xxx USING is case sensitive
#

create table t1 (a int(10),b int(10));
create table t2 (a int(10),b int(10));
insert into t1 values (1,10),(2,20),(3,30);
insert into t2 values (1,10);
# both queries should produce the same result
select * from t1 inner join t2 using (A);
select * from t1 inner join t2 using (a);
drop table t1, t2;

#
# Bug #12943 Incorrect nesting of [INNER| CROSS] JOIN due to unspecified
#            associativity in the parser.
#

create table t1 (a int, c int);
create table t2 (b int);
create table t3 (b int, a int);
create table t4 (c int);
insert into t1 values (1,1);
insert into t2 values (1);
insert into t3 values (1,1);
insert into t4 values (1);

select * from t1 join t2 join t3 on (t2.b = t3.b and t1.a = t3.a);
# Notice that ',' has lower priority than 'join', thus we have that:
# t1, t2 join t3 <==> t1, (t2 join t3).
-- error 1054
select * from t1, t2 join t3 on (t2.b = t3.b and t1.a = t3.a);
select * from t1 join t2 join t3 join t4 on (t1.a = t4.c and t2.b = t4.c);
select * from t1 join t2 join t4 using (c);
drop table t1, t2, t3, t4;

#
# Bug #12291 Table wasn't reinited for index scan after sequential scan 
#
create table t1(x int, y int);
create table t2(x int, y int);
create table t3(x int, primary key(x));
insert into t1 values (1, 1), (2, 1), (3, 1), (4, 3), (5, 6), (6, 6);
insert into t2 values (1, 1), (2, 1), (3, 3), (4, 6), (5, 6);
insert into t3 values (1), (2), (3), (4), (5);
select t1.x, t3.x from t1, t2, t3  where t1.x = t2.x and t3.x >= t1.y and t3.x <= t2.y;
drop table t1,t2,t3;

#
# Bug #13127 LEFT JOIN against a VIEW returns NULL instead of correct value
#

create table t1 (id char(16) not null default '', primary key  (id));
insert into t1 values ('100'),('101'),('102');
create table t2 (id char(16) default null);
insert into t2 values (1);
create view v1 as select t1.id from t1;
create view v2 as select t2.id from t2;
create view v3 as select (t1.id+2) as id from t1 natural left join t2;

# all queries must return the same result
select t1.id from t1 left join v2 using (id);
select t1.id from v2 right join t1 using (id);
--sorted_result
select t1.id from t1 left join v3 using (id);
select * from t1 left join v2 using (id);
select * from v2 right join t1 using (id);
--sorted_result
select * from t1 left join v3 using (id);

select v1.id from v1 left join v2 using (id);
select v1.id from v2 right join v1 using (id);
--sorted_result
select v1.id from v1 left join v3 using (id);
select * from v1 left join v2 using (id);
select * from v2 right join v1 using (id);
--sorted_result
select * from v1 left join v3 using (id);

drop table t1, t2;
drop view v1, v2, v3;

#
# Bug #13597 Column in ON condition not resolved if references a table in
# nested right join.
#

create table t1 (id int(11) not null default '0');
insert into t1 values (123),(191),(192);
create table t2 (id char(16) character set utf8 not null);
insert into t2 values ('58013'),('58014'),('58015'),('58016');
create table t3 (a_id int(11) not null, b_id char(16) character set utf8);
insert into t3 values (123,null),(123,null),(123,null),(123,null),(123,null),(123,'58013');

# both queries are equivalent
select count(*)
from t1 inner join (t3 left join t2 on t2.id = t3.b_id) on t1.id = t3.a_id;

select count(*)
from t1 inner join (t2 right join t3 on t2.id = t3.b_id) on t1.id = t3.a_id;

drop table t1,t2,t3;

#
# Bug #13832 Incorrect parse order of join productions due to unspecified
# operator priorities results in incorrect join tree.
#

create table t1 (a int);
create table t2 (b int);
create table t3 (c int);
select * from t1 join t2 join t3 on (t1.a=t3.c);
select * from t1 join t2 left join t3 on (t1.a=t3.c);
select * from t1 join t2 right join t3 on (t1.a=t3.c);
select * from t1 join t2 straight_join t3 on (t1.a=t3.c);
drop table t1, t2 ,t3;

#
# Bug #14093 Query takes a lot of time when date format is not valid
# fix optimizes execution. so here we just check that returned set is
# correct.
create table t1(f1 int, f2 date);
insert into t1 values(1,'2005-01-01'),(2,'2005-09-01'),(3,'2005-09-30'),
  (4,'2005-10-01'),(5,'2005-12-30');
# should return all records
select * from t1 where f2 >= 0            order by f2;
select * from t1 where f2 >= '0000-00-00' order by f2;
# should return 4,5
select * from t1 where f2 >= '2005-09-31' order by f2;
select * from t1 where f2 >= '2005-09-3a' order by f2;
# should return 1,2,3
select * from t1 where f2 <= '2005-09-31' order by f2;
select * from t1 where f2 <= '2005-09-3a' order by f2;
drop table t1;

#
# Bug ##14662  	ORDER BY on column of a view, with an alias of the same
# column causes ambiguous
#

create table t1 (f1 int, f2 int);
insert into t1 values (1, 30), (2, 20), (3, 10);
create algorithm=merge view v1 as select f1, f2 from t1;
create algorithm=merge view v2 (f2, f1) as select f1, f2 from t1;
create algorithm=merge view v3 as select t1.f1 as f2, t1.f2 as f1 from t1;
select t1.f1 as x1, f1 from t1 order by t1.f1;
select v1.f1 as x1, f1 from v1 order by v1.f1;
select v2.f1 as x1, f1 from v2 order by v2.f1;
select v3.f1 as x1, f1 from v3 order by v3.f1;
select f1, f2, v1.f1 as x1 from v1 order by v1.f1;
select f1, f2, v2.f1 as x1 from v2 order by v2.f1;
select f1, f2, v3.f1 as x1 from v3 order by v3.f1;
drop table t1;
drop view v1, v2, v3;

#
# Bug #15106: lost equality predicate of the form field=const in a join query
#

CREATE TABLE t1(key_a int4 NOT NULL, optimus varchar(32), PRIMARY KEY(key_a));
CREATE TABLE t2(key_a int4 NOT NULL, prime varchar(32), PRIMARY KEY(key_a));
CREATE table t3(key_a int4 NOT NULL, key_b int4 NOT NULL, foo varchar(32),
                PRIMARY KEY(key_a,key_b));

INSERT INTO t1 VALUES (0,'');
INSERT INTO t1 VALUES (1,'i');
INSERT INTO t1 VALUES (2,'j');
INSERT INTO t1 VALUES (3,'k');

INSERT INTO t2 VALUES (1,'r');
INSERT INTO t2 VALUES (2,'s');
INSERT INTO t2 VALUES (3,'t');

INSERT INTO t3 VALUES (1,5,'x');
INSERT INTO t3 VALUES (1,6,'y');
INSERT INTO t3 VALUES (2,5,'xx');
INSERT INTO t3 VALUES (2,6,'yy');
INSERT INTO t3 VALUES (2,7,'zz');
INSERT INTO t3 VALUES (3,5,'xxx');

SELECT t2.key_a,foo 
  FROM t1 INNER JOIN t2 ON t1.key_a = t2.key_a
          INNER JOIN t3 ON t1.key_a = t3.key_a
    WHERE t2.key_a=2 and key_b=5;
EXPLAIN SELECT t2.key_a,foo 
  FROM t1 INNER JOIN t2 ON t1.key_a = t2.key_a
          INNER JOIN t3 ON t1.key_a = t3.key_a
    WHERE t2.key_a=2 and key_b=5;

SELECT t2.key_a,foo 
  FROM t1 INNER JOIN t2 ON t2.key_a = t1.key_a
          INNER JOIN t3 ON t1.key_a = t3.key_a
    WHERE t2.key_a=2 and key_b=5;
EXPLAIN SELECT t2.key_a,foo 
  FROM t1 INNER JOIN t2 ON t2.key_a = t1.key_a
          INNER JOIN t3 ON t1.key_a = t3.key_a
    WHERE t2.key_a=2 and key_b=5;

DROP TABLE t1,t2,t3;

#
# Bug#15347 Wrong result of subselect when records cache and set functions
#           are involved
#
create  table t1 (f1 int);
insert into t1 values(1),(2);
create table t2 (f2 int, f3 int, key(f2));
insert into t2 values(1,1),(2,2);
create table t3 (f4 int not null);
insert into t3 values (2),(2),(2);
select f1,(select count(*) from t2,t3 where f2=f1 and f3=f4) as count from t1;
drop table t1,t2,t3;

#
# Bug #15633 Evaluation of Item_equal for non-const table caused wrong
#            select result
#
create table t1 (f1 int unique);
create table t2 (f2 int unique);
create table t3 (f3 int unique);
insert into t1 values(1),(2);
insert into t2 values(1),(2);
insert into t3 values(1),(NULL);
select * from t3 where f3 is null;
select t2.f2 from t1 left join t2 on f1=f2 join t3 on f1=f3 where f1=1;
drop table t1,t2,t3;

#
# Bug#15268 Unchecked null value caused server crash
#
create table t1(f1 char, f2 char not null);
insert into t1 values(null,'a');
create table t2 (f2 char not null);
insert into t2 values('b');
select * from t1 left join t2 on f1=t2.f2 where t1.f2='a';
drop table t1,t2;

#
# Bug#15538 unchecked table absense caused server crash.
#
--error 1064
select * from (select * left join t on f1=f2) tt;

#
# Bug #16504: re-evaluation of Item_equal object after reading const table
#

CREATE TABLE t1 (sku int PRIMARY KEY, pr int);
CREATE TABLE t2 (sku int PRIMARY KEY, sppr int, name varchar(255));

INSERT INTO t1 VALUES
  (10, 10), (20, 10), (30, 20), (40, 30), (50, 10), (60, 10);

INSERT INTO t2 VALUES 
  (10, 10, 'aaa'), (20, 10, 'bbb'), (30, 10, 'ccc'), (40, 20, 'ddd'),
  (50, 10, 'eee'), (60, 20, 'fff'), (70, 20, 'ggg'), (80, 30, 'hhh');

SELECT t2.sku, t2.sppr, t2.name, t1.sku, t1.pr
  FROM t2, t1 WHERE t2.sku=20 AND (t2.sku=t1.sku OR t2.sppr=t1.sku);
EXPLAIN
SELECT t2.sku, t2.sppr, t2.name, t1.sku, t1.pr
  FROM t2, t1 WHERE t2.sku=20 AND (t2.sku=t1.sku OR t2.sppr=t1.sku);


DROP TABLE t1,t2;

#
# Bug#18712: Truncation problem (needs just documenting and test
# cases to prevent fixing this accidently. It is intended behaviour)
#

SET SQL_MODE='NO_UNSIGNED_SUBTRACTION';
CREATE TABLE t1 (i TINYINT UNSIGNED NOT NULL);
INSERT t1 SET i = 0;
UPDATE t1 SET i = -1;
SELECT * FROM t1;
UPDATE t1 SET i = CAST(i - 1 AS SIGNED);
SELECT * FROM t1;
UPDATE t1 SET i = i - 1;
SELECT * FROM t1;
DROP TABLE t1;
SET SQL_MODE=default;

# BUG#17379

create table t1 (a int);
insert into t1 values (0),(1),(2),(3),(4),(5),(6),(7),(8),(9);
create table t2 (a int, b int, c int, e int, primary key(a,b,c));
insert into t2 select A.a, B.a, C.a, C.a from t1 A, t1 B, t1 C;
analyze table t2;
select 'In next EXPLAIN, B.rows must be exactly 10:' Z;

explain select * from t2 A, t2 B where A.a=5 and A.b=5 and A.C<5
          and B.a=5 and B.b=A.e and (B.b =1 or B.b = 3 or B.b=5);
drop table t1, t2;

#
#Bug #18940: selection of optimal execution plan caused by equality
#            propagation (the bug was fixed by the patch for bug #17379)

CREATE TABLE t1 (a int PRIMARY KEY, b int, INDEX(b));
INSERT INTO t1 VALUES (1, 3), (9,4), (7,5), (4,5), (6,2),
                      (3,1), (5,1), (8,9), (2,2), (0,9);

CREATE TABLE t2 (c int, d int, f int, INDEX(c,f));
INSERT INTO t2 VALUES
 (1,0,0), (1,0,1), (2,0,0), (2,0,1), (3,0,0), (4,0,1),
 (5,0,0), (5,0,1), (6,0,0), (0,0,1), (7,0,0), (7,0,1),
 (0,0,0), (0,0,1), (8,0,0), (8,0,1), (9,0,0), (9,0,1);

EXPLAIN
SELECT a, c, d, f FROM t1,t2 WHERE a=c AND b BETWEEN 4 AND 6;
EXPLAIN
SELECT a, c, d, f FROM t1,t2 WHERE a=c AND b BETWEEN 4 AND 6 AND a > 0;

DROP TABLE t1, t2;

#
# Bug #18895: BIT values cause joins to fail
#
create table t1 (
    a int unsigned    not null auto_increment primary key,
    b bit             not null,
    c bit             not null
);

create table t2 (
    a int unsigned    not null auto_increment primary key,
    b bit             not null,
    c int unsigned    not null,
    d varchar(50)
);

insert into t1 (b,c) values (0,1), (0,1);
insert into t2 (b,c) values (0,1);

# Row 1 should succeed.  Row 2 should fail.  Both fail.
select t1.a, t1.b + 0, t1.c + 0, t2.a, t2.b + 0, t2.c, t2.d
from t1 left outer join t2 on t1.a = t2.c and t2.b <> 1
where t1.b <> 1 order by t1.a;

drop table t1,t2;

#
# Bug #20569: Garbage in DECIMAL results from some mathematical functions
#
SELECT 0.9888889889 * 1.011111411911;

#
# Bug #10977: No warning issued if a column name is truncated
#
prepare stmt from 'select 1 as " a "';
execute stmt;

#
# Bug #21390: wrong estimate of rows after elimination of const tables
#

CREATE TABLE t1 (a int NOT NULL PRIMARY KEY, b int NOT NULL);
INSERT INTO t1 VALUES (1,1), (2,2), (3,3), (4,4);

CREATE TABLE t2 (c int NOT NULL, INDEX idx(c));
INSERT INTO t2 VALUES
  (1), (1), (1), (1), (1), (1), (1), (1),
  (2), (2), (2), (2),
  (3), (3),
  (4);

EXPLAIN SELECT b FROM t1, t2 WHERE b=c AND a=1;
EXPLAIN SELECT b FROM t1, t2 WHERE b=c AND a=4;

DROP TABLE t1, t2;

#
# No matches for a join after substitution of a const table
#

CREATE TABLE t1 (id int NOT NULL PRIMARY KEY, a int);
INSERT INTO t1 VALUES (1,2), (2,NULL), (3,2);

CREATE TABLE t2 (b int, c INT, INDEX idx1(b));
INSERT INTO t2 VALUES (2,1), (3,2);

CREATE TABLE t3 (d int,  e int, INDEX idx1(d));
INSERT INTO t3 VALUES (2,10), (2,20), (1,30), (2,40), (2,50);

EXPLAIN
SELECT * FROM t1 LEFT JOIN t2 ON t2.b=t1.a INNER JOIN t3 ON t3.d=t1.id
  WHERE t1.id=2;
SELECT * FROM t1 LEFT JOIN t2 ON t2.b=t1.a INNER JOIN t3 ON t3.d=t1.id
  WHERE t1.id=2;

DROP TABLE t1,t2,t3;

#
# Bug#20503: Server crash due to the ORDER clause isn't taken into account
#            while space allocation
#
create table t1 (c1 varchar(1), c2 int, c3 int, c4 int, c5 int, c6 int,
c7 int, c8 int, c9 int, fulltext key (`c1`));
select distinct match (`c1`) against ('z') , c2, c3, c4,c5, c6,c7, c8 
  from t1 where c9=1 order by c2, c2;
drop table t1;

#
# Bug #22735: no equality propagation for BETWEEN and IN with STRING arguments
#

CREATE TABLE t1 (pk varchar(10) PRIMARY KEY, fk varchar(16));
CREATE TABLE t2 (pk varchar(16) PRIMARY KEY, fk varchar(10));

INSERT INTO t1 VALUES
  ('d','dddd'), ('i','iii'), ('a','aa'), ('b','bb'), ('g','gg'), 
  ('e','eee'), ('c','cccc'), ('h','hhh'), ('j','jjj'), ('f','fff');
INSERT INTO t2 VALUES
  ('jjj', 'j'), ('cc','c'), ('ccc','c'), ('aaa', 'a'), ('jjjj','j'),
  ('hhh','h'), ('gg','g'), ('fff','f'), ('ee','e'), ('ffff','f'),
  ('bbb','b'), ('ff','f'), ('cccc','c'), ('dddd','d'), ('jj','j'),
  ('aaaa','a'), ('bb','b'), ('eeee','e'), ('aa','a'), ('hh','h');

EXPLAIN SELECT t2.* 
  FROM t1 JOIN t2 ON t2.fk=t1.pk
    WHERE t2.fk < 'c' AND t2.pk=t1.fk;
EXPLAIN SELECT t2.* 
  FROM t1 JOIN t2 ON t2.fk=t1.pk 
    WHERE t2.fk BETWEEN 'a' AND 'b' AND t2.pk=t1.fk;
EXPLAIN SELECT t2.* 
  FROM t1 JOIN t2 ON t2.fk=t1.pk 
    WHERE t2.fk IN ('a','b') AND t2.pk=t1.fk;

DROP TABLE t1,t2;

#
# Bug #22367: Optimizer uses ref join type instead of eq_ref for simple 
#               join on strings
#
CREATE TABLE t1 (a int, b varchar(20) NOT NULL, PRIMARY KEY(a));
CREATE TABLE t2 (a int, b varchar(20) NOT NULL,
                 PRIMARY KEY (a), UNIQUE KEY (b));
INSERT INTO t1 VALUES (1,'a'),(2,'b'),(3,'c');
INSERT INTO t2 VALUES (1,'a'),(2,'b'),(3,'c');

EXPLAIN SELECT t1.a FROM t1 LEFT JOIN t2 ON t2.b=t1.b WHERE t1.a=3;

DROP TABLE t1,t2;

#
# Bug #19579: predicates that become sargable after reading const tables
#             are not taken into account by optimizer
#

CREATE TABLE t1(id int PRIMARY KEY, b int, e int);
CREATE TABLE t2(i int, a int, INDEX si(i), INDEX ai(a));
CREATE TABLE t3(a int PRIMARY KEY, c char(4), INDEX ci(c));

INSERT INTO t1 VALUES 
  (1,10,19), (2,20,22), (4,41,42), (9,93,95), (7, 77,79),
  (6,63,67), (5,55,58), (3,38,39), (8,81,89);
INSERT INTO t2 VALUES
  (21,210), (41,410), (82,820), (83,830), (84,840),
  (65,650), (51,510), (37,370), (94,940), (76,760),
  (22,220), (33,330), (40,400), (95,950), (38,380),
  (67,670), (88,880), (57,570), (96,960), (97,970);
INSERT INTO t3 VALUES
  (210,'bb'), (950,'ii'), (400,'ab'), (500,'ee'), (220,'gg'),
  (440,'gg'), (310,'eg'), (380,'ee'), (840,'bb'), (830,'ff'),
  (230,'aa'), (960,'ii'), (410,'aa'), (510,'ee'), (290,'bb'),
  (450,'gg'), (320,'dd'), (390,'hh'), (850,'jj'), (860,'ff');

EXPLAIN
SELECT t3.a FROM t1,t2 FORCE INDEX (si),t3
  WHERE t1.id = 8 AND t2.i BETWEEN t1.b AND t1.e AND 
        t3.a=t2.a AND t3.c IN ('bb','ee');
EXPLAIN
SELECT t3.a FROM t1,t2,t3
  WHERE t1.id = 8 AND t2.i BETWEEN t1.b AND t1.e AND
        t3.a=t2.a AND t3.c IN ('bb','ee') ;

EXPLAIN 
SELECT t3.a FROM t1,t2 FORCE INDEX (si),t3
  WHERE t1.id = 8 AND (t2.i=t1.b OR t2.i=t1.e) AND t3.a=t2.a AND
        t3.c IN ('bb','ee');
EXPLAIN 
SELECT t3.a FROM t1,t2,t3
  WHERE t1.id = 8 AND (t2.i=t1.b OR t2.i=t1.e) AND t3.a=t2.a AND
        t3.c IN ('bb','ee');

DROP TABLE t1,t2,t3;
 
#
# Bug#25172: Not checked buffer size leads to a server crash
#
CREATE TABLE t1 ( f1 int primary key, f2 int, f3 int, f4 int, f5 int, f6 int, checked_out int);
CREATE TABLE t2 ( f11 int PRIMARY KEY );
INSERT INTO t1 VALUES (1,1,1,0,0,0,0),(2,1,1,3,8,1,0),(3,1,1,4,12,1,0);
INSERT INTO t2 VALUES (62);
SELECT * FROM t1 LEFT JOIN t2 ON f11 = t1.checked_out GROUP BY f1 ORDER BY f2, f3, f4, f5 LIMIT 0, 1;
DROP TABLE t1, t2;

#
# Bug#6298: LIMIT #, -1 no longer works to set start with no end limit
#

--disable_warnings
DROP TABLE IF EXISTS t1;
--enable_warnings

CREATE TABLE t1(a int);
INSERT into t1 values (1), (2), (3);

# LIMIT N, -1 was accepted by accident in 4.0, but was not intended.
# This test verifies that this illegal construct is now properly detected.

--error ER_PARSE_ERROR
SELECT * FROM t1 LIMIT 2, -1;

DROP TABLE t1;

#
# 25407: wrong estimate of NULL keys for unique indexes
#

CREATE TABLE t1 (
  ID_with_null int NULL,
  ID_better int NOT NULL,
  INDEX idx1 (ID_with_null),
  INDEX idx2 (ID_better)
);

INSERT INTO t1 VALUES (1,1), (2,1), (null,3), (null,3), (null,3), (null,3);
INSERT INTO t1 SELECT * FROM t1 WHERE ID_with_null IS NULL;
INSERT INTO t1 SELECT * FROM t1 WHERE ID_with_null IS NULL;
INSERT INTO t1 SELECT * FROM t1 WHERE ID_with_null IS NULL;
INSERT INTO t1 SELECT * FROM t1 WHERE ID_with_null IS NULL;
INSERT INTO t1 SELECT * FROM t1 WHERE ID_with_null IS NULL;

SELECT COUNT(*) FROM t1 WHERE ID_with_null IS NULL;
SELECT COUNT(*) FROM t1 WHERE ID_better=1;

EXPLAIN SELECT * FROM t1 WHERE ID_better=1 AND ID_with_null IS NULL;

DROP INDEX idx1 ON t1;
CREATE UNIQUE INDEX idx1 ON t1(ID_with_null);

EXPLAIN SELECT * FROM t1 WHERE ID_better=1 AND ID_with_null IS NULL;

DROP TABLE t1;

CREATE TABLE t1 (
  ID1_with_null int NULL,
  ID2_with_null int NULL,
  ID_better int NOT NULL,
  INDEX idx1 (ID1_with_null, ID2_with_null),
  INDEX idx2 (ID_better)
);

INSERT INTO t1 VALUES (1,1,1), (2,2,1), (3,null,3), (null,3,3), (null,null,3),
  (3,null,3), (null,3,3), (null,null,3), (3,null,3), (null,3,3), (null,null,3);

INSERT INTO t1 SELECT * FROM t1 WHERE ID1_with_null IS NULL;
INSERT INTO t1 SELECT * FROM t1 WHERE ID2_with_null IS NULL;
INSERT INTO t1 SELECT * FROM t1 WHERE ID1_with_null IS NULL;
INSERT INTO t1 SELECT * FROM t1 WHERE ID2_with_null IS NULL;
INSERT INTO t1 SELECT * FROM t1 WHERE ID1_with_null IS NULL;
INSERT INTO t1 SELECT * FROM t1 WHERE ID2_with_null IS NULL;

SELECT COUNT(*) FROM t1 WHERE ID1_with_null IS NULL AND ID2_with_null=3;
SELECT COUNT(*) FROM t1 WHERE ID1_with_null=3 AND ID2_with_null IS NULL;
SELECT COUNT(*) FROM t1 WHERE ID1_with_null IS NULL AND ID2_with_null IS NULL;
SELECT COUNT(*) FROM t1 WHERE ID_better=1;

EXPLAIN SELECT * FROM t1
  WHERE ID_better=1 AND ID1_with_null IS NULL AND ID2_with_null=3 ;
EXPLAIN SELECT * FROM t1
  WHERE ID_better=1 AND ID1_with_null=3 AND ID2_with_null=3 IS NULL ;
EXPLAIN SELECT * FROM t1
  WHERE ID_better=1 AND ID1_with_null IS NULL AND ID2_with_null IS NULL;

DROP INDEX idx1 ON t1;
CREATE UNIQUE INDEX idx1 ON t1(ID1_with_null,ID2_with_null);

EXPLAIN SELECT * FROM t1
  WHERE ID_better=1 AND ID1_with_null IS NULL AND ID2_with_null=3 ;
EXPLAIN SELECT * FROM t1
  WHERE ID_better=1 AND ID1_with_null=3 AND ID2_with_null IS NULL ;
EXPLAIN SELECT * FROM t1
  WHERE ID_better=1 AND ID1_with_null IS NULL AND ID2_with_null IS NULL;
EXPLAIN SELECT * FROM t1
  WHERE ID_better=1 AND ID1_with_null IS NULL AND 
        (ID2_with_null=1 OR ID2_with_null=2);

DROP TABLE t1;

#
# Bug #22344: InnoDB keys act strange on datetime vs timestamp comparison
#
CREATE TABLE t1 (a INT, ts TIMESTAMP, KEY ts(ts));
INSERT INTO t1 VALUES (30,"2006-01-03 23:00:00"), (31,"2006-01-03 23:00:00");
ANALYZE TABLE t1;

CREATE TABLE t2 (a INT, dt1 DATETIME, dt2 DATETIME, PRIMARY KEY (a));
INSERT INTO t2 VALUES (30, "2006-01-01 00:00:00", "2999-12-31 00:00:00");
INSERT INTO t2 SELECT a+1,dt1,dt2 FROM t2;
ANALYZE TABLE t2;

EXPLAIN
SELECT * FROM t1 LEFT JOIN t2 ON (t1.a=t2.a) WHERE t1.a=30
  AND t1.ts BETWEEN t2.dt1 AND t2.dt2
  AND t1.ts BETWEEN "2006-01-01" AND "2006-12-31";

SELECT * FROM t1 LEFT JOIN t2 ON (t1.a=t2.a) WHERE t1.a=30
  AND t1.ts BETWEEN t2.dt1 AND t2.dt2
  AND t1.ts BETWEEN "2006-01-01" AND "2006-12-31";

DROP TABLE t1,t2;
# Bug #22026: Warning when using IF statement and large unsigned bigint
#

create table t1 (a bigint unsigned);
insert into t1 values
  (if(1, 9223372036854775808, 1)),
  (case when 1 then 9223372036854775808 else 1 end),
  (coalesce(9223372036854775808, 1));
select * from t1;
drop table t1;
create table t1 select
  if(1, 9223372036854775808, 1) i,
  case when 1 then 9223372036854775808 else 1 end c,
  coalesce(9223372036854775808, 1) co;
show create table t1;
drop table t1;
# Ensure we handle big values properly
select 
  if(1, cast(1111111111111111111 as unsigned), 1) i,
  case when 1 then cast(1111111111111111111 as unsigned) else 1 end c,
  coalesce(cast(1111111111111111111 as unsigned), 1) co;

#
# Bug #22971: indexes on text columns are ignored for ref accesses 
#

CREATE TABLE t1 (name varchar(255));
CREATE TABLE t2 (name varchar(255), n int, KEY (name(3)));
INSERT INTO t1 VALUES ('ccc'), ('bb'), ('cc '), ('aa  '), ('aa');
INSERT INTO t2 VALUES ('bb',1), ('aa',2), ('cc   ',3);
INSERT INTO t2 VALUES (concat('cc ', 0x06), 4);
INSERT INTO t2 VALUES ('cc',5), ('bb ',6), ('cc ',7);
SELECT * FROM t2;
SELECT * FROM t2 ORDER BY name;
SELECT name, LENGTH(name), n FROM t2 ORDER BY name;

EXPLAIN SELECT name, LENGTH(name), n FROM t2 WHERE name='cc '; 
SELECT name, LENGTH(name), n FROM t2 WHERE name='cc '; 
EXPLAIN SELECT name , LENGTH(name), n FROM t2 WHERE name LIKE 'cc%';
SELECT name , LENGTH(name), n FROM t2 WHERE name LIKE 'cc%';
EXPLAIN SELECT name , LENGTH(name), n FROM t2 WHERE name LIKE 'cc%' ORDER BY name;
SELECT name , LENGTH(name), n FROM t2 WHERE name LIKE 'cc%' ORDER BY name;
EXPLAIN SELECT * FROM t1 LEFT JOIN t2 ON t1.name=t2.name;
SELECT * FROM t1 LEFT JOIN t2 ON t1.name=t2.name;

DROP TABLE t1,t2;

CREATE TABLE t1 (name text);
CREATE TABLE t2 (name text, n int, KEY (name(3)));
INSERT INTO t1 VALUES ('ccc'), ('bb'), ('cc '), ('aa  '), ('aa');
INSERT INTO t2 VALUES ('bb',1), ('aa',2), ('cc   ',3);
INSERT INTO t2 VALUES (concat('cc ', 0x06), 4);
INSERT INTO t2 VALUES ('cc',5), ('bb ',6), ('cc ',7);
SELECT * FROM t2;
SELECT * FROM t2 ORDER BY name;
SELECT name, LENGTH(name), n FROM t2 ORDER BY name;

EXPLAIN SELECT name, LENGTH(name), n FROM t2 WHERE name='cc '; 
SELECT name, LENGTH(name), n FROM t2 WHERE name='cc '; 
EXPLAIN SELECT name , LENGTH(name), n FROM t2 WHERE name LIKE 'cc%';
SELECT name , LENGTH(name), n FROM t2 WHERE name LIKE 'cc%';
EXPLAIN SELECT name , LENGTH(name), n FROM t2 WHERE name LIKE 'cc%' ORDER BY name;
SELECT name , LENGTH(name), n FROM t2 WHERE name LIKE 'cc%' ORDER BY name;
EXPLAIN SELECT * FROM t1 LEFT JOIN t2 ON t1.name=t2.name;
SELECT * FROM t1 LEFT JOIN t2 ON t1.name=t2.name;

DROP TABLE t1,t2;


#
# Bug #26963: join with predicates that contain fields from equalities evaluated
#             to constants after constant table substitution
#

CREATE TABLE t1 (
 access_id int NOT NULL default '0',
 name varchar(20) default NULL,
 rank int NOT NULL default '0',
 KEY idx (access_id)
);

CREATE TABLE t2 (
  faq_group_id int NOT NULL default '0',
  faq_id int NOT NULL default '0',
  access_id int default NULL,
  UNIQUE KEY idx1 (faq_id),
  KEY idx2 (faq_group_id,faq_id)
);

INSERT INTO t1 VALUES 
  (1,'Everyone',2),(2,'Help',3),(3,'Technical Support',1),(4,'Chat User',4);
INSERT INTO t2 VALUES
  (261,265,1),(490,494,1);


SELECT t2.faq_id 
  FROM t1 INNER JOIN t2 IGNORE INDEX (idx1)
       ON (t1.access_id = t2.access_id)
       LEFT JOIN t2 t
       ON (t.faq_group_id = t2.faq_group_id AND
           find_in_set(t.access_id, '1,4') < find_in_set(t2.access_id, '1,4'))
   WHERE
     t2.access_id IN (1,4) AND t.access_id IS NULL AND t2.faq_id in (265);

SELECT t2.faq_id 
  FROM t1 INNER JOIN t2
       ON (t1.access_id = t2.access_id)
       LEFT JOIN t2 t
       ON (t.faq_group_id = t2.faq_group_id AND
           find_in_set(t.access_id, '1,4') < find_in_set(t2.access_id, '1,4'))
   WHERE
     t2.access_id IN (1,4) AND t.access_id IS NULL AND t2.faq_id in (265);

DROP TABLE t1,t2;


#
# Bug #19372: Optimizer does not use index anymore when WHERE index NOT IN
# () is added
#
CREATE TABLE t1 (a INT, b INT, KEY inx (b,a));

INSERT INTO t1 VALUES (1,1), (1,2), (1,3), (1,4), (1,5), (1, 6), (1,7);
EXPLAIN SELECT COUNT(*) FROM t1 f1 INNER JOIN t1 f2
    ON ( f1.b=f2.b AND f1.a<f2.a ) 
    WHERE 1 AND f1.b NOT IN (100,2232,3343,51111);
DROP TABLE t1;    

#
# Bug #27352: Incorrect result of nested selects instead of error reporting
#

CREATE TABLE t1 (c1 INT, c2 INT);
INSERT INTO t1 VALUES (1,11), (2,22), (2,22);

let $n= 31;
let $q= COUNT(c2);
while ($n)
{
  let $q= (SELECT $q);
  dec $n;
}
--disable_warnings
eval EXPLAIN SELECT c1 FROM t1 WHERE $q > 0;
--enable_warnings

let $n= 64;
let $q= COUNT(c2);
while ($n)
{
  let $q= (SELECT $q);
  dec $n;
}
--error ER_TOO_HIGH_LEVEL_OF_NESTING_FOR_SELECT
eval EXPLAIN SELECT c1 FROM t1 WHERE $q > 0;

DROP TABLE t1;

#
# Bug #30396: crash for a join with equalities and sargable predicates
#             in disjunctive parts of the WHERE condition 
#

CREATE TABLE t1 (
  c1 int(11) NOT NULL AUTO_INCREMENT,
  c2 varchar(1000) DEFAULT NULL,
  c3 bigint(20) DEFAULT NULL,
  c4 bigint(20) DEFAULT NULL,
  PRIMARY KEY (c1)
);

EXPLAIN EXTENDED 
SELECT  join_2.c1  
FROM 
	t1 AS join_0, 
	t1 AS join_1, 
	t1 AS join_2, 
	t1 AS join_3, 
	t1 AS join_4, 
	t1 AS join_5, 
	t1 AS join_6, 
	t1 AS join_7
WHERE 
	join_0.c1=join_1.c1  AND 
	join_1.c1=join_2.c1  AND 
	join_2.c1=join_3.c1  AND 
	join_3.c1=join_4.c1  AND 
	join_4.c1=join_5.c1  AND 
	join_5.c1=join_6.c1  AND 
	join_6.c1=join_7.c1 
         OR 
	join_0.c2 < '?'  AND 
	join_1.c2 < '?'  AND
	join_2.c2 > '?'  AND
	join_2.c2 < '!'  AND
	join_3.c2 > '?'  AND 
	join_4.c2 = '?'  AND 
	join_5.c2 <> '?' AND
	join_6.c2 <> '?' AND 
	join_7.c2 >= '?' AND
        join_0.c1=join_1.c1  AND 
	join_1.c1=join_2.c1  AND 
        join_2.c1=join_3.c1  AND
	join_3.c1=join_4.c1  AND 
	join_4.c1=join_5.c1  AND 
	join_5.c1=join_6.c1  AND 
	join_6.c1=join_7.c1
GROUP BY 
	join_3.c1,
	join_2.c1,
	join_7.c1,
	join_1.c1,
	join_0.c1;
	
SHOW WARNINGS;

DROP TABLE t1;

#
# Bug #27695: Misleading warning when declaring all space column names and
#             truncation of one-space column names to zero length names.
#

--disable_ps_protocol
SELECT 1 AS ` `;
SELECT 1 AS `  `;
SELECT 1 AS ` x`;
--enable_ps_protocol

--error 1166
CREATE VIEW v1 AS SELECT 1 AS ``;

--error 1166
CREATE VIEW v1 AS SELECT 1 AS ` `;

--error 1166
CREATE VIEW v1 AS SELECT 1 AS `  `;

--error 1166
CREATE VIEW v1 AS SELECT (SELECT 1 AS `  `);

CREATE VIEW v1 AS SELECT 1 AS ` x`;
SELECT `x` FROM v1;

--error 1166
ALTER VIEW v1 AS SELECT 1 AS ` `;

DROP VIEW v1;

#
# Bug#31800: Date comparison fails with timezone and slashes for greater
#            than comparison
#

# On DATETIME-like literals with trailing garbage, BETWEEN fudged in a
# DATETIME comparator, while greater/less-than used bin-string comparisons.
# Should correctly be compared as DATE or DATETIME, but throw a warning:

select str_to_date('2007-10-09','%Y-%m-%d') between '2007/10/01 00:00:00 GMT'
                                                and '2007/10/20 00:00:00 GMT';
select str_to_date('2007-10-09','%Y-%m-%d') > '2007/10/01 00:00:00 GMT-6';
select str_to_date('2007-10-09','%Y-%m-%d') <= '2007/10/20 00:00:00 GMT-6';
select str_to_date('2007-10-09','%Y-%m-%d') <= '2007/10/2000:00:00 GMT-6';

# We have all we need -- and trailing garbage:
# (leaving out a leading zero in first example to prove it's a
# value-comparison, not a string-comparison!)
select str_to_date('2007-10-01','%Y-%m-%d') = '2007-10-1 00:00:00 GMT-6';
select str_to_date('2007-10-01','%Y-%m-%d') = '2007-10-01 x00:00:00 GMT-6';
select str_to_date('2007-10-01','%Y-%m-%d %H:%i:%s') = '2007-10-01 00:00:00 GMT-6';
select str_to_date('2007-10-01','%Y-%m-%d %H:%i:%s') = '2007-10-01 00:x00:00 GMT-6';
# no time at all:
select str_to_date('2007-10-01','%Y-%m-%d %H:%i:%s') = '2007-10-01 x12:34:56 GMT-6';
# partial time:
select str_to_date('2007-10-01 12:34:00','%Y-%m-%d %H:%i:%s') = '2007-10-01 12:34x:56 GMT-6';
# fail, different second part:
select str_to_date('2007-10-01 12:34:56','%Y-%m-%d %H:%i:%s') = '2007-10-01 12:34x:56 GMT-6';
# correct syntax, no trailing nonsense -- this one must throw no warning:
select str_to_date('2007-10-01 12:34:56','%Y-%m-%d %H:%i:%s') = '2007-10-01 12:34:56';
# no warning, but failure (different hour parts):
select str_to_date('2007-10-01','%Y-%m-%d') = '2007-10-01 12:00:00';
# succeed:
select str_to_date('2007-10-01 12','%Y-%m-%d %H') = '2007-10-01 12:00:00';
# succeed, but warn for "trailing garbage" (":34"):
select str_to_date('2007-10-01 12:34','%Y-%m-%d %H') = '2007-10-01 12:00:00';
# invalid date (Feb 30) succeeds
select str_to_date('2007-02-30 12:34','%Y-%m-%d %H:%i') = '2007-02-30 12:34';
# 0-day for both, just works in default SQL mode.
select str_to_date('2007-10-00 12:34','%Y-%m-%d %H:%i') = '2007-10-00 12:34';
# 0-day, succeed
select str_to_date('2007-10-00','%Y-%m-%d') between '2007/09/01 00:00:00'
                                                and '2007/10/20 00:00:00';
set SQL_MODE=TRADITIONAL;
# 0-day throws warning in traditional mode, and fails
select str_to_date('2007-10-00 12:34','%Y-%m-%d %H:%i') = '2007-10-00 12:34';
select str_to_date('2007-10-01 12:34','%Y-%m-%d %H:%i') = '2007-10-00 12:34';
# different code-path: get_datetime_value() with 0-day
select str_to_date('2007-10-00 12:34','%Y-%m-%d %H:%i') = '2007-10-01 12:34';
select str_to_date('2007-10-00','%Y-%m-%d') between '2007/09/01'
                                                and '2007/10/20';
set SQL_MODE=DEFAULT;
select str_to_date('2007-10-00','%Y-%m-%d') between '' and '2007/10/20';
select str_to_date('','%Y-%m-%d') between '2007/10/01' and '2007/10/20';
select str_to_date('','%Y-%m-%d %H:%i') = '2007-10-01 12:34';
select str_to_date(NULL,'%Y-%m-%d %H:%i') = '2007-10-01 12:34';
select str_to_date('2007-10-00 12:34','%Y-%m-%d %H:%i') = '';

select str_to_date('1','%Y-%m-%d') = '1';
select str_to_date('1','%Y-%m-%d') = '1';
select str_to_date('','%Y-%m-%d') = '';

select str_to_date('2000-01-01','%Y-%m-%d') between '1000-01-01' and '2001-01-01';
select str_to_date('2000-01-01','%Y-%m-%d') between '1000-01-01' and NULL;
select str_to_date('2000-01-01','%Y-%m-%d') between NULL and '2001-01-01';
select str_to_date('2000-01-01','%Y-%m-%d') between '2001-01-01' and NULL;
select str_to_date('2000-01-01','%Y-%m-%d') between NULL and '1000-01-01';
select str_to_date('2000-01-01','%Y-%m-%d') between NULL and NULL;

#
# Bug #30666: Incorrect order when using range conditions on 2 tables or more
#

CREATE TABLE t1 (c11 INT UNSIGNED NOT NULL AUTO_INCREMENT PRIMARY KEY);
CREATE TABLE t2 (c21 INT UNSIGNED NOT NULL, 
                 c22 INT DEFAULT NULL, 
                 KEY(c21, c22));
CREATE TABLE t3 (c31 INT UNSIGNED NOT NULL DEFAULT 0, 
                 c32 INT DEFAULT NULL, 
                 c33 INT NOT NULL, 
                 c34 INT UNSIGNED DEFAULT 0,
                 KEY (c33, c34, c32));

INSERT INTO t1 values (),(),(),(),();
INSERT INTO t2 SELECT a.c11, b.c11 FROM t1 a, t1 b;
INSERT INTO t3 VALUES (1, 1, 1, 0), 
                      (2, 2, 0, 0), 
                      (3, 3, 1, 0), 
                      (4, 4, 0, 0), 
                      (5, 5, 1, 0);

# Show that ORDER BY produces the correct results order
SELECT c32 FROM t1, t2, t3 WHERE t1.c11 IN (1, 3, 5) AND 
                                 t3.c31 = t1.c11 AND t2.c21 = t1.c11 AND 
                                 t3.c33 = 1 AND t2.c22 in (1, 3) 
                           ORDER BY c32; 

# Show that ORDER BY DESC produces the correct results order
SELECT c32 FROM t1, t2, t3 WHERE t1.c11 IN (1, 3, 5) AND 
                                 t3.c31 = t1.c11 AND t2.c21 = t1.c11 AND 
                                 t3.c33 = 1 AND t2.c22 in (1, 3) 
                           ORDER BY c32 DESC; 

DROP TABLE t1, t2, t3;
###########################################################################

--echo
--echo #
--echo # Bug#30736: Row Size Too Large Error Creating a Table and
--echo # Inserting Data.
--echo #

--disable_warnings
DROP TABLE IF EXISTS t1;
DROP TABLE IF EXISTS t2;
--enable_warnings

--echo

CREATE TABLE t1(
  c1 DECIMAL(10, 2),
  c2 FLOAT);

--echo

INSERT INTO t1 VALUES (0, 1), (2, 3), (4, 5);

--echo

CREATE TABLE t2(
  c3 DECIMAL(10, 2))
  SELECT
    c1 * c2 AS c3
  FROM t1;

--echo

SELECT * FROM t1;

--echo

SELECT * FROM t2;

--echo

DROP TABLE t1;
DROP TABLE t2;

--echo

###########################################################################

#
# Bug #32335: Error on BIGINT > NULL + 1 
#

CREATE TABLE t1 (c1 BIGINT NOT NULL);
INSERT INTO t1 (c1) VALUES (1);
SELECT * FROM t1 WHERE c1 > NULL + 1;
DROP TABLE t1;

--echo

###########################################################################

#
# Bug #33764: Wrong result with IN(), CONCAT() and implicit type conversion
#

CREATE TABLE t1 (a VARCHAR(10) NOT NULL PRIMARY KEY);
INSERT INTO t1 (a) VALUES ('foo0'), ('bar0'), ('baz0');
SELECT * FROM t1 WHERE a IN (CONCAT('foo', 0), 'bar');
DROP TABLE t1;

#
# Bug #32942 now() - interval '7200' second is NOT pre-calculated, causing "full table scan"
#

CREATE TABLE t1 (a INT, b INT);
CREATE TABLE t2 (a INT, c INT, KEY(a));

INSERT INTO t1 VALUES (1, 1), (2, 2);
INSERT INTO t2 VALUES (1, 1), (1, 2), (1, 3), (1, 4), (1, 5),
                      (2, 1), (2, 2), (2, 3), (2, 4), (2, 5),
                      (3, 1), (3, 2), (3, 3), (3, 4), (3, 5),
                      (4, 1), (4, 2), (4, 3), (4, 4), (4, 5);

FLUSH STATUS;
SELECT DISTINCT b FROM t1 LEFT JOIN t2 USING(a) WHERE c <= 3;
SHOW STATUS LIKE 'Handler_read%';
DROP TABLE t1, t2;

#
# Bug#40953 SELECT query throws "ERROR 1062 (23000): Duplicate entry..." error
#
CREATE TABLE t1 (f1 bigint(20) NOT NULL default '0',
                 f2 int(11) NOT NULL default '0',
                 f3 bigint(20) NOT NULL default '0',
                 f4 varchar(255) NOT NULL default '',
                 PRIMARY KEY (f1),
                 KEY key1 (f4),
                 KEY key2 (f2));
CREATE TABLE t2 (f1 int(11) NOT NULL default '0',
                 f2 enum('A1','A2','A3') NOT NULL default 'A1',
                 f3 int(11) NOT NULL default '0',
                 PRIMARY KEY (f1),
                 KEY key1 (f3));
CREATE TABLE t3 (f1 bigint(20) NOT NULL default '0',
                 f2 datetime NOT NULL default '1980-01-01 00:00:00',
                 PRIMARY KEY (f1));

insert into t1 values (1, 1, 1, 'abc');
insert into t1 values (2, 1, 2, 'def');
insert into t1 values (3, 1, 2, 'def');
insert into t2 values (1, 'A1', 1);
insert into t3 values (1, '1980-01-01');

SELECT a.f3, cr.f4, count(*) count
FROM t2 a
STRAIGHT_JOIN t1 cr ON cr.f2 = a.f1
LEFT JOIN
(t1 cr2
  JOIN t3 ae2 ON cr2.f3 = ae2.f1
) ON a.f1 = cr2.f2 AND ae2.f2 < now() - INTERVAL 7 DAY AND
cr.f4 = cr2.f4
GROUP BY a.f3, cr.f4;

drop table t1, t2, t3;


#
# Bug #40925: Equality propagation takes non indexed attribute
#

CREATE TABLE t1 (a INT KEY, b INT);
INSERT INTO t1 VALUES (1,1), (2,2), (3,3), (4,4);

EXPLAIN EXTENDED SELECT a, b FROM t1 WHERE a > 1 AND a = b LIMIT 2;
EXPLAIN EXTENDED SELECT a, b FROM t1 WHERE a > 1 AND b = a LIMIT 2;

DROP TABLE t1;


--echo #
--echo # Bug#47019: Assertion failed: 0, file .\rt_mbr.c, line 138 when 
--echo # forcing a spatial index
--echo #
CREATE TABLE t1(a LINESTRING NOT NULL, SPATIAL KEY(a));
INSERT INTO t1 VALUES
  (GEOMFROMTEXT('LINESTRING(-1 -1, 1 -1, -1 -1, -1 1, 1 1)')),
  (GEOMFROMTEXT('LINESTRING(-1 -1, 1 -1, -1 -1, -1 1, 1 1)'));
EXPLAIN SELECT 1 FROM t1 NATURAL LEFT JOIN t1 AS t2;
SELECT 1 FROM t1 NATURAL LEFT JOIN t1 AS t2;
EXPLAIN SELECT 1 FROM t1 NATURAL LEFT JOIN t1 AS t2 FORCE INDEX(a);
SELECT 1 FROM t1 NATURAL LEFT JOIN t1 AS t2 FORCE INDEX(a);
DROP TABLE t1;


--echo #
--echo # Bug #48291 : crash with row() operator,select into @var, and 
--echo #   subquery returning multiple rows
--echo #

CREATE TABLE t1(a INT);
INSERT INTO t1 VALUES (2),(3);

--echo # Should not crash
--error ER_SUBQUERY_NO_1_ROW
SELECT 1 FROM t1 WHERE a <> 1 AND NOT
ROW(1,a) <=> ROW(1,(SELECT 1 FROM t1))
INTO @var0;

DROP TABLE t1;
 
--echo #
--echo # Bug #48458: simple query tries to allocate enormous amount of
--echo #   memory
--echo #

CREATE TABLE t1(a INT NOT NULL, b YEAR);
INSERT INTO t1 VALUES ();
CREATE TABLE t2(c INT);
--echo # Should not err out because of out-of-memory
SELECT 1 FROM t2 JOIN t1 ON 1=1
  WHERE a != '1' AND NOT a >= b OR NOT ROW(b,a )<> ROW(a,a);
DROP TABLE t1,t2;


--echo #
--echo # Bug #49199: Optimizer handles incorrectly: 
--echo # field='const1' AND field='const2' in some cases
--echo
CREATE TABLE t1(a DATETIME NOT NULL);
INSERT INTO t1 VALUES('2001-01-01');
SELECT * FROM t1 WHERE a='2001-01-01' AND a='2001-01-01 00:00:00';
EXPLAIN EXTENDED SELECT * FROM t1 WHERE a='2001-01-01' AND a='2001-01-01 00:00:00';
DROP TABLE t1;

CREATE TABLE t1(a DATE NOT NULL);
INSERT INTO t1 VALUES('2001-01-01');
SELECT * FROM t1 WHERE a='2001-01-01' AND a='2001-01-01 00:00:00';
EXPLAIN EXTENDED SELECT * FROM t1 WHERE a='2001-01-01' AND a='2001-01-01 00:00:00';
DROP TABLE t1;

CREATE TABLE t1(a TIMESTAMP NOT NULL);
INSERT INTO t1 VALUES('2001-01-01');
SELECT * FROM t1 WHERE a='2001-01-01' AND a='2001-01-01 00:00:00';
EXPLAIN EXTENDED SELECT * FROM t1 WHERE a='2001-01-01' AND a='2001-01-01 00:00:00';
DROP TABLE t1;

CREATE TABLE t1(a DATETIME NOT NULL, b DATE NOT NULL);
INSERT INTO t1 VALUES('2001-01-01', '2001-01-01');
SELECT * FROM t1 WHERE a='2001-01-01' AND a=b AND b='2001-01-01 00:00:00';
EXPLAIN EXTENDED SELECT * FROM t1 WHERE a='2001-01-01' AND a=b AND b='2001-01-01 00:00:00';
DROP TABLE t1;

CREATE TABLE t1(a DATETIME NOT NULL, b VARCHAR(20) NOT NULL);
INSERT INTO t1 VALUES('2001-01-01', '2001-01-01');
SELECT * FROM t1 WHERE a='2001-01-01' AND a=b AND b='2001-01-01 00:00:00';
EXPLAIN EXTENDED SELECT * FROM t1 WHERE a='2001-01-01' AND a=b AND b='2001-01-01 00:00:00';

SELECT * FROM t1 WHERE a='2001-01-01 00:00:00' AND a=b AND b='2001-01-01';
EXPLAIN EXTENDED SELECT * FROM t1 WHERE a='2001-01-01 00:00:00' AND a=b AND b='2001-01-01';
DROP TABLE t1;

CREATE TABLE t1(a DATETIME NOT NULL, b DATE NOT NULL);
INSERT INTO t1 VALUES('2001-01-01', '2001-01-01');
SELECT x.a, y.a, z.a FROM t1 x 
  JOIN t1 y ON x.a=y.a 
  JOIN t1 z ON y.a=z.a 
  WHERE x.a='2001-01-01' AND z.a='2001-01-01 00:00:00';
EXPLAIN EXTENDED SELECT x.a, y.a, z.a FROM t1 x 
  JOIN t1 y ON x.a=y.a 
  JOIN t1 z ON y.a=z.a 
  WHERE x.a='2001-01-01' AND z.a='2001-01-01 00:00:00';
DROP TABLE t1;


--echo #
--echo # Bug #49897: crash in ptr_compare when char(0) NOT NULL 
--echo # column is used for ORDER BY
--echo #
SET @old_sort_buffer_size= @@session.sort_buffer_size;
SET @@sort_buffer_size= 40000;

CREATE TABLE t1(a CHAR(0) NOT NULL);
--disable_warnings
INSERT INTO t1 VALUES (0), (0), (0);
--enable_warnings
INSERT INTO t1 SELECT t11.a FROM t1 t11, t1 t12;
INSERT INTO t1 SELECT t11.a FROM t1 t11, t1 t12;
INSERT INTO t1 SELECT t11.a FROM t1 t11, t1 t12;
EXPLAIN SELECT a FROM t1 ORDER BY a;
--disable_result_log
SELECT a FROM t1 ORDER BY a;
--enable_result_log
DROP TABLE t1;

CREATE TABLE t1(a CHAR(0) NOT NULL, b CHAR(0) NOT NULL, c int);
--disable_warnings
INSERT INTO t1 VALUES (0, 0, 0), (0, 0, 2), (0, 0, 1);
--enable_warnings
INSERT INTO t1 SELECT t11.a, t11.b, t11.c FROM t1 t11, t1 t12;
INSERT INTO t1 SELECT t11.a, t11.b, t11.c FROM t1 t11, t1 t12;
INSERT INTO t1 SELECT t11.a, t11.b, t11.c FROM t1 t11, t1 t12;
EXPLAIN SELECT a FROM t1 ORDER BY a LIMIT 5;
SELECT a FROM t1 ORDER BY a LIMIT 5;
EXPLAIN SELECT * FROM t1 ORDER BY a, b LIMIT 5;
SELECT * FROM t1 ORDER BY a, b LIMIT 5;
EXPLAIN SELECT * FROM t1 ORDER BY a, b, c LIMIT 5;
SELECT * FROM t1 ORDER BY a, b, c LIMIT 5;
EXPLAIN SELECT * FROM t1 ORDER BY c, a LIMIT 5;
SELECT * FROM t1 ORDER BY c, a LIMIT 5;

SET @@sort_buffer_size= @old_sort_buffer_size;
DROP TABLE t1;


--echo End of 5.0 tests

#
# Bug #30639: limit offset,rowcount wraps when rowcount >= 2^32 in windows
#
create table t1(a INT, KEY (a));
INSERT INTO t1 VALUES (1),(2),(3),(4),(5);
SELECT a FROM t1 ORDER BY a LIMIT 2;
SELECT a FROM t1 ORDER BY a LIMIT 2,4294967296;
SELECT a FROM t1 ORDER BY a LIMIT 2,4294967297;
DROP TABLE t1;

#
# Bug #37936: ASSERT_COLUMN_MARKED_FOR_WRITE in Field_datetime::store ,
# Field_varstring::store
#

CREATE TABLE t1 (date_key date);

CREATE TABLE t2 (
  pk int,
  int_nokey int,
  int_key int,
  date_key date NOT NULL,
  date_nokey date,
  varchar_key varchar(1)
);

INSERT INTO t2 VALUES 
(1,1,1,'0000-00-00',NULL,NULL),
(1,1,1,'0000-00-00',NULL,NULL);

SELECT 1 FROM t2 WHERE pk > ANY (SELECT 1 FROM t2);

SELECT COUNT(DISTINCT 1) FROM t2 
  WHERE date_key = (SELECT 1 FROM t1 WHERE t2.date_key IS NULL) GROUP BY pk; 
SELECT date_nokey FROM t2
  WHERE int_key IN (SELECT 1 FROM t1)
  HAVING date_nokey = '10:41:7' 
  ORDER BY date_key;

DROP TABLE t1,t2;

#
# Bug #42957: no results from 
# select where .. (col=col and col=col) or ... (false expression)
#
CREATE TABLE t1 (a INT NOT NULL, b INT);
INSERT INTO t1 VALUES (1, 1);
EXPLAIN EXTENDED SELECT * FROM t1 WHERE (a=a AND a=a) OR b > 2;
SELECT * FROM t1 WHERE (a=a AND a=a) OR b > 2;
DROP TABLE t1;

CREATE TABLE t1 (a INT NOT NULL, b INT NOT NULL, c INT NOT NULL);
EXPLAIN EXTENDED SELECT * FROM t1 WHERE (a=a AND b=b AND c=c) OR b > 20;
EXPLAIN EXTENDED SELECT * FROM t1 WHERE (a=a AND a=a AND b=b) OR b > 20;
EXPLAIN EXTENDED SELECT * FROM t1 WHERE (a=a AND b=b AND a=a) OR b > 20;
DROP TABLE t1;


--echo #
--echo # Bug#45266: Uninitialized variable lead to an empty result.
--echo #
--disable_warnings
drop table if exists A,AA,B,BB;
CREATE TABLE `A` (
  `pk` int(11) NOT NULL AUTO_INCREMENT,
  `date_key` date NOT NULL,
  `date_nokey` date NOT NULL,
  `datetime_key` datetime NOT NULL,
  `int_nokey` int(11) NOT NULL,
  `time_key` time NOT NULL,
  `time_nokey` time NOT NULL,
  PRIMARY KEY (`pk`),
  KEY `date_key` (`date_key`),
  KEY `time_key` (`time_key`),
  KEY `datetime_key` (`datetime_key`)
);

CREATE TABLE `AA` (
  `pk` int(11) NOT NULL AUTO_INCREMENT,
  `int_nokey` int(11) NOT NULL,
  `time_key` time NOT NULL,
  KEY `time_key` (`time_key`),
  PRIMARY KEY (`pk`)
);

CREATE TABLE `B` (
  `date_nokey` date NOT NULL,
  `date_key` date NOT NULL,
  `time_key` time NOT NULL,
  `datetime_nokey` datetime NOT NULL,
  `varchar_key` varchar(1) NOT NULL,
  KEY `date_key` (`date_key`),
  KEY `time_key` (`time_key`),
  KEY `varchar_key` (`varchar_key`)
);

INSERT INTO `B` VALUES ('2003-07-28','2003-07-28','15:13:38','0000-00-00 00:00:00','f'),('0000-00-00','0000-00-00','00:05:48','2004-07-02 14:34:13','x');

CREATE TABLE `BB` (
  `pk` int(11) NOT NULL AUTO_INCREMENT,
  `int_nokey` int(11) NOT NULL,
  `date_key` date NOT NULL,
  `varchar_nokey` varchar(1) NOT NULL,
  `date_nokey` date NOT NULL,
  PRIMARY KEY (`pk`),
  KEY `date_key` (`date_key`)
);

INSERT INTO `BB` VALUES (10,8,'0000-00-00','i','0000-00-00'),(11,0,'2005-08-18','','2005-08-18');
# Test #1
SELECT table1 . `pk` AS field1 
  FROM 
    (BB AS table1 INNER JOIN 
      (AA AS table2 STRAIGHT_JOIN A AS table3 
        ON ( table3 . `date_key` = table2 . `pk` ))
       ON ( table3 . `datetime_key` = table2 . `int_nokey` ))
  WHERE  ( table3 . `date_key` <= 4 AND table2 . `pk` = table1 . `varchar_nokey`)
  GROUP BY field1 ;

SELECT table3 .`date_key` field1
  FROM
    B table1 LEFT JOIN B table3 JOIN
      (BB table6 JOIN A table7 ON table6 .`varchar_nokey`)
       ON table6 .`int_nokey` ON table6 .`date_key`
  WHERE  NOT ( table1 .`varchar_key`  AND table7 .`pk`) GROUP  BY field1;

# Test #2
SELECT table4 . `time_nokey` AS field1 FROM 
  (AA AS table1 CROSS JOIN 
    (AA AS table2 STRAIGHT_JOIN 
      (B AS table3 STRAIGHT_JOIN A AS table4 
       ON ( table4 . `date_key` = table3 . `time_key` ))
     ON ( table4 . `pk` = table3 . `date_nokey` ))
   ON ( table4 . `time_key` = table3 . `datetime_nokey` ))
  WHERE  ( table4 . `time_key` < table1 . `time_key` AND
            table1 . `int_nokey` != 'f')
  GROUP BY field1  ORDER BY field1 , field1;

SELECT table1 .`time_key` field2  FROM B table1  LEFT JOIN  BB JOIN A table5 ON table5 .`date_nokey`  ON table5 .`int_nokey` GROUP  BY field2;
--enable_warnings

drop table A,AA,B,BB;
--echo #end of test for bug#45266

--echo #
--echo # Bug#33546: Slowdown on re-evaluation of constant expressions.
--echo #
CREATE TABLE t1 (a INT);
INSERT INTO t1 VALUES (1), (2), (3), (4), (5), (6), (7), (8), (9), (10);
CREATE TABLE t2 (b INT);
INSERT INTO t2 VALUES (2);
SELECT * FROM t1 WHERE a = 1 + 1;
EXPLAIN EXTENDED SELECT * FROM t1 WHERE a = 1 + 1;
SELECT * FROM t1 HAVING a = 1 + 1;
EXPLAIN EXTENDED SELECT * FROM t1 HAVING a = 1 + 1;
SELECT * FROM t1, t2 WHERE a = b + (1 + 1);
EXPLAIN EXTENDED SELECT * FROM t1, t2 WHERE a = b + (1 + 1);
SELECT * FROM t2 LEFT JOIN t1 ON a = b + 1;
EXPLAIN EXTENDED SELECT * FROM t2 LEFT JOIN t1 ON a = b + 1;
EXPLAIN EXTENDED SELECT * FROM t1 WHERE a > UNIX_TIMESTAMP('2009-03-10 00:00:00');

delimiter |;
CREATE FUNCTION f1() RETURNS INT DETERMINISTIC
BEGIN
  SET @cnt := @cnt + 1;
  RETURN 1;
END;|
delimiter ;|

SET @cnt := 0;
SELECT * FROM t1 WHERE a = f1();
SELECT @cnt;
EXPLAIN EXTENDED SELECT * FROM t1 WHERE a = f1();
DROP TABLE t1, t2;
DROP FUNCTION f1;
--echo # End of bug#33546

--echo # 
--echo # BUG#48052: Valgrind warning - uninitialized value in init_read_record()
--echo # 

# Needed in 6.0 codebase
#--echo # Disable Index condition pushdown
#--replace_column 1 #
#SELECT @old_icp:=@@engine_condition_pushdown;
#SET SESSION engine_condition_pushdown = 'OFF';

CREATE TABLE t1 (
  pk int(11) NOT NULL,
  i int(11) DEFAULT NULL,
  v varchar(1) DEFAULT NULL,
  PRIMARY KEY (pk)
);

INSERT INTO t1 VALUES (2,7,'m');
INSERT INTO t1 VALUES (3,9,'m');

SELECT  v
FROM t1
WHERE NOT pk > 0  
HAVING v <= 't' 
ORDER BY pk;

# Needed in 6.0 codebase
#--echo # Restore old value for Index condition pushdown
#SET SESSION engine_condition_pushdown=@old_icp;

DROP TABLE t1;

--echo #
--echo # Bug#49489 Uninitialized cache led to a wrong result.
--echo #
CREATE TABLE t1(c1 DOUBLE(5,4));
INSERT INTO t1 VALUES (9.1234);
SELECT * FROM t1 WHERE c1 < 9.12345;
DROP TABLE t1;
--echo # End of test for bug#49489.


--echo #
--echo # Bug #49517: Inconsistent behavior while using 
--echo # NULLable BIGINT and INT columns in comparison
--echo #
CREATE TABLE t1(a BIGINT UNSIGNED NOT NULL, b BIGINT NULL, c INT NULL);
INSERT INTO t1 VALUES(105, NULL, NULL);
SELECT * FROM t1 WHERE b < 102;
SELECT * FROM t1 WHERE c < 102;
SELECT * FROM t1 WHERE 102 < b;
SELECT * FROM t1 WHERE 102 < c;
DROP TABLE t1;


--echo #
--echo # Bug #54459: Assertion failed: param.sort_length, 
--echo # file .\filesort.cc, line 149 (part II)
--echo #
CREATE TABLE t1(a ENUM('') NOT NULL);
INSERT INTO t1 VALUES (), (), ();
EXPLAIN SELECT 1 FROM t1 ORDER BY a COLLATE latin1_german2_ci;
SELECT 1 FROM t1 ORDER BY a COLLATE latin1_german2_ci;
DROP TABLE t1;

--echo #
--echo # Bug #702310: usage of 2 join buffers after ref access to an empty table 
--echo #

CREATE TABLE t1 (f1 int) ;
INSERT INTO t1 VALUES (9);

CREATE TABLE t2 (f1 int);
INSERT INTO t2 VALUES (3),(7),(18);
INSERT INTO t2 VALUES (3),(7),(18);
INSERT INTO t2 VALUES (3),(7),(18);
INSERT INTO t2 VALUES (3),(7),(18);

CREATE TABLE t3 (f1 int);
INSERT INTO t3 VALUES (17);

CREATE TABLE t4  (f1 int PRIMARY KEY, f2 varchar(1024)) ;

CREATE TABLE t5 (f1 int) ;
INSERT INTO t5 VALUES (20),(5);

CREATE TABLE t6(f1 int);
INSERT INTO t6 VALUES (9),(7);

SET SESSION join_buffer_size = 2176;

EXPLAIN
SELECT STRAIGHT_JOIN * FROM t2, (t1 LEFT JOIN (t3,t4) ON t1.f1 = t4.f1), t5, t6;
SELECT STRAIGHT_JOIN * FROM t2, (t1 LEFT JOIN (t3,t4) ON t1.f1 = t4.f1), t5, t6;

SET SESSION join_buffer_size = DEFAULT;

DROP TABLE t1,t2,t3,t4,t5,t6;

--echo #
--echo # Bug #698882: best equality substitution not applied to ref 
--echo #

CREATE TABLE t1 (a1 int NOT NULL, b1 char(10), INDEX idx (a1));
CREATE TABLE t2 (a2 int NOT NULL, b2 char(10), INDEX idx (a2));
CREATE TABLE t3 (a3 int NOT NULL, b3 char(10), INDEX idx (a3));
INSERT INTO t1 VALUES (2,'xx'), (1,'xxx'),  (11,'xxxxxxx');
INSERT INTO t2 VALUES
  (7,'yyyy'), (2,'y'), (3,'yyy'), (1,'yy'), (1,'yyyyy'),
  (3,'yy'),  (1,'y'), (4,'yyy'), (7,'y'),  (4,'yyyyy'), (7,'yyy'),
  (7,'yyyy'), (2,'yy'),  (3,'yyy'), (1,'yyyyyyyy'), (1,'yyyyy'),
  (3,'yy'), (1,'yyy'), (4,'yyy'), (7,'y'), (4,'yyyyy'), (7,'yyy');
INSERT INTO t3 VALUES
  (9,'zzzzzzz'), (2,'zzzzz'), (1,'z'), (9,'zz'), (1,'zz'), (5,'zzzzzzz'),
  (4,'zz'), (3,'z'), (5,'zzzzzz'), (3,'zz'), (4,'zzzz'), (3,'z'),
  (9,'zzzzzzzz'), (2,'zz'), (1,'zz'), (9,'zzz'), (1,'zzz'), (5,'zzzzzzzz'),
  (4,'zzz'), (3,'zz'), (5,'zzzzzzz'), (3,'zzz'), (4,'zzzzz'), (3,'zz'),
  (9,'zzzzzz'), (2,'zzzz'), (1,'zzz'), (9,'z'), (1,'z'), (5,'zzzzzz'),
  (4,'z'), (3,'zzz'), (5,'zzzzz'), (3,'z'), (4,'zzz'), (3,'zzzz'),
  (9,'zzzzz'), (2,'zzz'), (1,'zzzz'), (9,'zzz'), (1,'zzzz'), (5,'zzzzz'),
  (4,'zzz'), (3,'zzzz'), (5,'zzzz'), (3,'zzz'), (4,'zz'), (3,'zzzzz');

set @tmp= @@optimizer_switch;
SET SESSION optimizer_switch='index_condition_pushdown=off';

EXPLAIN SELECT * from t1,t2,t3 WHERE t3.a3=t1.a1 AND t2.a2=t1.a1;
EXPLAIN SELECT * FROM t1,t2,t3 WHERE t2.a2=t1.a1 AND t3.a3=t1.a1;
EXPLAIN SELECT * FROM t1,t2,t3 WHERE t2.a2=t1.a1 AND t3.a3=t2.a2;

--sorted_result
SELECT * from t1,t2,t3
  WHERE t3.a3=t1.a1 AND t2.a2=t1.a1 AND
        LENGTH(CONCAT(CONCAT(t1.b1,t2.b2),t3.b3)) <= 7;
--sorted_result
SELECT * FROM t1,t2,t3
  WHERE t2.a2=t1.a1 AND t3.a3=t1.a1 AND 
        LENGTH(CONCAT(CONCAT(t1.b1,t2.b2),t3.b3)) <= 7;
--sorted_result
SELECT * FROM t1,t2,t3
  WHERE t2.a2=t1.a1 AND t3.a3=t2.a2 AND
        LENGTH(CONCAT(CONCAT(t1.b1,t2.b2),t3.b3)) <= 7;

SET SESSION optimizer_switch=@tmp;

DROP TABLE t1,t2,t3;


--echo #
--echo # Bug #707555: crash with equality substitution in ref 
--echo #

CREATE TABLE t1 (f11 int, f12 int, PRIMARY KEY (f11), KEY (f12)) ;
INSERT INTO t1 VALUES (1,NULL), (8,NULL);

CREATE TABLE t2 (f21 int, f22 int, f23 int, KEY (f22)) ;
INSERT INTO t2 VALUES (1,NULL,3), (2,7,8);

CREATE TABLE t3 (f31 int, f32 int(11), PRIMARY KEY (f31), KEY (f32)) ;
INSERT INTO t3 VALUES (1,494862336);

CREATE TABLE t4 (f41 int, f42 int, PRIMARY KEY (f41), KEY (f42)) ;
INSERT INTO t4 VALUES (1,NULL), (8,NULL);

CREATE TABLE t5 (f51 int, PRIMARY KEY (f51)) ;
INSERT IGNORE INTO t5 VALUES (100);

CREATE TABLE t6 (f61 int, f62 int, KEY (f61)) ;
INSERT INTO t6 VALUES (NULL,1), (3,10);

CREATE TABLE t7 (f71 int, f72 int, KEY (f72)) ;
INSERT INTO t7 VALUES (1,NULL), (2,7);

EXPLAIN
SELECT t2.f23 FROM
  (t1 LEFT JOIN (t2 JOIN t3 ON t2.f22=t3.f32) ON t1.f11=t3.f31)
  LEFT JOIN
  (((t4 JOIN t5 ON t4.f42=t5.f51) LEFT JOIN t6 ON t6.f62>0) JOIN t7 ON t6.f61>0)
  ON t3.f31 = t6.f61
    WHERE t7.f71>0;

SELECT t2.f23 FROM
  (t1 LEFT JOIN (t2 JOIN t3 ON t2.f22=t3.f32) ON t1.f11=t3.f31)
  LEFT JOIN
  (((t4 JOIN t5 ON t4.f42=t5.f51) LEFT JOIN t6 ON t6.f62>0) JOIN t7 ON t6.f61>0)
  ON t3.f31 = t6.f61
    WHERE t7.f71>0;

DROP TABLE t1,t2,t3,t4,t5,t6,t7;
#
# Bug #780425: "sql_buffer_result=1 gives wrong result for GROUP BY with a
# constant expression"
#

CREATE TABLE t1(f1 int UNSIGNED) engine=myisam;
INSERT INTO t1 VALUES (3),(2),(1);
set sql_buffer_result=0;
SELECT f1 FROM t1 GROUP BY 1;
SELECT f1 FROM t1 GROUP BY '123' = 'abc';
SELECT 1 FROM t1 GROUP BY 1;
set sql_buffer_result=1;
SELECT f1 FROM t1 GROUP BY 1;
SELECT f1 FROM t1 GROUP BY '123' = 'abc';
SELECT 1 FROM t1 GROUP BY 1;
drop table t1;
set sql_buffer_result= 0;


--echo #
--echo # Bug #58422: Incorrect result when OUTER JOIN'ing 
--echo # with an empty table
--echo #

CREATE TABLE t_empty(pk INT PRIMARY KEY, i INT) ENGINE = MYISAM;
CREATE TABLE t1(pk INT PRIMARY KEY, i INT) ENGINE = MYISAM;
INSERT INTO t1 VALUES (1,1), (2,2), (3,3);
CREATE TABLE t2(pk INT PRIMARY KEY, i INT) ENGINE = MYISAM;
INSERT INTO t2 VALUES (1,1), (2,2), (3,3);

EXPLAIN
SELECT *
  FROM 
    t1
  LEFT OUTER JOIN
    (t2 INNER JOIN t_empty ON TRUE)
  ON t1.pk=t2.pk
  WHERE t2.pk <> 2;

SELECT *
  FROM 
    t1
  LEFT OUTER JOIN
    (t2 INNER JOIN t_empty ON TRUE)
  ON t1.pk=t2.pk
  WHERE t2.pk <> 2;


EXPLAIN
SELECT *
  FROM 
    t1
  LEFT OUTER JOIN
    (t2 CROSS JOIN t_empty)
  ON t1.pk=t2.pk
  WHERE t2.pk <> 2;

SELECT *
  FROM 
    t1
  LEFT OUTER JOIN
    (t2 CROSS JOIN t_empty)
  ON t1.pk=t2.pk
  WHERE t2.pk <> 2;


EXPLAIN
SELECT *
  FROM 
    t1
  LEFT OUTER JOIN
    (t2 INNER JOIN t_empty ON t_empty.i=t2.i)
  ON t1.pk=t2.pk
  WHERE t2.pk <> 2;

SELECT *
  FROM 
    t1
  LEFT OUTER JOIN
    (t2 INNER JOIN t_empty ON t_empty.i=t2.i)
  ON t1.pk=t2.pk
  WHERE t2.pk <> 2;



DROP TABLE t1,t2,t_empty;


--echo End of 5.1 tests

--echo #                    
--echo # BUG#776274: substitution of a single row table
--echo #                    

CREATE TABLE t1 (a int NOT NULL , b int);
INSERT INTO t1 VALUES (2,2);

SELECT * FROM t1 WHERE a = b;
EXPLAIN
SELECT * FROM t1 WHERE a = b;

DROP TABLE t1;

--echo #
--echo # Bug#54515: Crash in opt_range.cc::get_best_group_min_max on 
--echo #            SELECT from VIEW with GROUP BY
--echo #

CREATE TABLE t1 (
  col_int_key int DEFAULT NULL,
  KEY int_key (col_int_key)
) ;

INSERT INTO t1 VALUES (1),(2);

CREATE VIEW view_t1 AS 
  SELECT t1.col_int_key AS col_int_key
  FROM t1;

SELECT col_int_key FROM view_t1 GROUP BY col_int_key;

DROP VIEW view_t1;
DROP TABLE t1;

--echo # End of test BUG#54515

--echo #
--echo # Bug #57203 Assertion `field_length <= 255' failed.
--echo #

SELECT coalesce((avg(distinct (geomfromtext("point(25379 -22010)"))))) 
UNION ALL 
SELECT coalesce((avg(distinct (geomfromtext("point(25379 -22010)")))))
AS foo
;

CREATE table t1(a text);
INSERT INTO t1 VALUES (''), ('');
SELECT avg(distinct(t1.a)) FROM t1, t1 t2
GROUP BY t2.a ORDER BY t1.a;

DROP TABLE t1;

--echo # End of test BUG#57203

--echo #
--echo # lp:822760 Wrong result with view + invalid dates
--echo #
CREATE TABLE t1 (f1 date);
INSERT IGNORE INTO t1 VALUES ('0000-00-00');
CREATE OR REPLACE VIEW v1 AS SELECT * FROM t1;
SELECT * FROM t1 HAVING f1 = 'zz';
SELECT * FROM t1 HAVING f1 <= 'aa' ;
SELECT * FROM t1 HAVING f1 = 'zz' AND f1 <= 'aa' ;
SELECT * FROM t1 WHERE f1 = 'zz' AND f1 <= 'aa' ;
SELECT * FROM v1 HAVING f1 = 'zz' AND f1 <= 'aa' ;
DROP TABLE t1;
DROP VIEW v1;

--echo #
--echo # Bug#63020: Function "format"'s 'locale' argument is not considered
--echo #	     when creating a "view'
--echo #

CREATE TABLE t1 (f1 DECIMAL(10,2));
INSERT INTO t1 VALUES (11.67),(17865.3),(12345678.92);
CREATE VIEW view_t1 AS SELECT FORMAT(f1,1,'sk_SK') AS f1 FROM t1;
SHOW CREATE VIEW view_t1;
SELECT * FROM view_t1;
DROP TABLE t1;
DROP VIEW view_t1;
--echo # End of test  BUG#63020

SET optimizer_switch=@save_optimizer_switch;

--echo #
--echo # LP bug#994275 Assertion `real->type() == Item::FIELD_ITEM' failed
--echo # in add_not_null_conds(JOIN*) with JOIN, ZEROFILL column, PK
--echo #

CREATE TABLE t1 ( a INT(6) ZEROFILL );
INSERT INTO t1 VALUES (1),(2);

CREATE TABLE t2 ( b INT PRIMARY KEY );
INSERT INTO t2 VALUES (3),(4);
SELECT * FROM t1, t2 WHERE a=3 AND a=b;
drop table t1,t2;

--echo #
--echo # Bug mdev-4250: wrong transformation of WHERE condition with OR
--echo #

CREATE TABLE t1 (pk int PRIMARY KEY, a int);
INSERT INTO t1 VALUES (3,0), (2,0), (4,1), (5,0), (1,0);

SELECT * FROM t1 WHERE (1=2 OR t1.pk=2) AND t1.a <> 0;
EXPLAIN EXTENDED 
SELECT * FROM t1 WHERE (1=2 OR t1.pk=2) AND t1.a <> 0;

DROP TABLE t1;

SELECT * FROM mysql.time_zone 
WHERE ( NOT (Use_leap_seconds <= Use_leap_seconds AND Time_zone_id != 1) 
        AND Time_zone_id = Time_zone_id 
     OR Time_zone_id <> Time_zone_id ) 
  AND Use_leap_seconds <> 'N';

--echo #
--echo # Bug mdev-4274: result of simplification of OR badly merged
--echo #                into embedding AND  
--echo #

CREATE TABLE t1 (a int, b int, INDEX idx(b)) ENGINE=MyISAM;
INSERT INTO t1 VALUES (8,8);

CREATE TABLE t2 (c int, INDEX idx(c)) ENGINE=MyISAM;
INSERT INTO t2 VALUES (8), (9);

EXPLAIN EXTENDED
SELECT * FROM t1 INNER JOIN t2 ON ( c = a ) 
  WHERE 1 IS NULL OR b < 33 AND b = c;
SELECT * FROM t1 INNER JOIN t2 ON ( c = a ) 
  WHERE 1 IS NULL OR b < 33 AND b = c;

DROP TABLE t1,t2;

--echo #
--echo # Bug mdev-4413: another manifestations of bug mdev-4274
--echo #                (valgrind complains)
--echo #

CREATE TABLE t1 (a int, b int) ENGINE=MyISAM;
INSERT INTO t1 VALUES (7,1);

CREATE TABLE t2 (c int) ENGINE=MyISAM;
INSERT INTO t2 VALUES (0), (8);

SELECT * FROM t1, t2 
  WHERE c = a AND
        ( 0 OR ( b BETWEEN 45 AND 300 OR a > 45 AND a < 100 ) AND b = c );

DROP TABLE t1, t2;

<<<<<<< HEAD
--echo End of 5.3 tests
=======
--echo #
--echo # Bug mdev-4355: equalities from the result of simplification of OR
--echo #                are not propagated to lower AND levels
--echo #

CREATE TABLE t1 (a INT, b INT) ENGINE=MyISAM;
INSERT INTO t1 VALUES (1,101),(2,102),(3,103),(4,104),(5,11);

EXPLAIN EXTENDED
SELECT * FROM t1 WHERE (1 != 1 OR a = 5) AND (b != 1 OR a = 1);
SELECT * FROM t1 WHERE (1 != 1 OR a = 5) AND (b != 1 OR a = 1);

EXPLAIN EXTENDED
SELECT * FROM t1 WHERE (b != 1 OR a = 1) AND (1 != 1 OR a = 5);
SELECT * FROM t1 WHERE (b != 1 OR a = 1) AND (1 != 1 OR a = 5);

EXPLAIN EXTENDED
SELECT * FROM t1 WHERE (b != 1 OR a = 1) AND (a = 5 OR 1 != 1);
SELECT * FROM t1 WHERE (b != 1 OR a = 1) AND (a = 5 OR 1 != 1);

EXPLAIN EXTENDED
SELECT * FROM t1 WHERE (b = 1 OR a = 1) AND (b = 5 AND a = 5 OR 1 != 1);
SELECT * FROM t1 WHERE (b = 1 OR a = 1) AND (b = 5 AND a = 5 OR 1 != 1);

EXPLAIN EXTENDED
SELECT * FROM t1 WHERE (b = 1 OR a = 5) AND (b = 5 AND a = 5 OR 1 != 1);
SELECT * FROM t1 WHERE (b = 1 OR a = 5) AND (b = 5 AND a = 5 OR 1 != 1);

DROP TABLE t1;

--echo #
--echo # Bug mdev-4418: impossible multiple equality in OR formula 
--echo #                after row substitution
--echo #

CREATE TABLE t1 (a int, b varchar(1)) ENGINE=MyISAM;
INSERT INTO t1 VALUES (0,'j'), (8,'v');

CREATE TABLE t2 (c varchar(1), d varchar(1)) ENGINE=MyISAM;
INSERT INTO t2 VALUES ('k','k');

EXPLAIN EXTENDED
SELECT * FROM t1, t2 WHERE c=b AND (1=2 OR ((b='h' OR a=136) AND d=b));
SELECT * FROM t1, t2 WHERE c=b AND (1=2 OR ((b='h' OR a=136) AND d=b));

DROP TABLE t1,t2;

--echo End of 5.3 tests
>>>>>>> 25c15201
<|MERGE_RESOLUTION|>--- conflicted
+++ resolved
@@ -4516,9 +4516,6 @@
 
 DROP TABLE t1, t2;
 
-<<<<<<< HEAD
---echo End of 5.3 tests
-=======
 --echo #
 --echo # Bug mdev-4355: equalities from the result of simplification of OR
 --echo #                are not propagated to lower AND levels
@@ -4567,4 +4564,3 @@
 DROP TABLE t1,t2;
 
 --echo End of 5.3 tests
->>>>>>> 25c15201
