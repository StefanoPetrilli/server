--- conflicted
+++ resolved
@@ -227,33 +227,10 @@
   int filename_start = -1;
   int line_number_start = -1;
 
-<<<<<<< HEAD
-  len= my_snprintf(input, sizeof(input), "%p\n", ptr);
-=======
-  void *offset;
-
   poll_fds.fd = out[0];
   poll_fds.events = POLLIN | POLLRDBAND;
 
-  if (!dladdr(ptr, &info))
-    return 1;
-
-  if (strcmp(addr2line_binary, info.dli_fname))
-  {
-    /* We use dli_fname in case the path is longer than the length of our static
-       string. We don't want to allocate anything dynamicaly here as we are in
-       a "crashed" state. */
-    if (start_addr2line_fork(info.dli_fname))
-    {
-      addr2line_binary[0] = '\0';
-      return 2;
-    }
-    /* Save result for future comparisons. */
-    strnmov(addr2line_binary, info.dli_fname, sizeof(addr2line_binary));
-  }
-  offset = info.dli_fbase;
-  len= my_snprintf(input, sizeof(input), "%08x\n", (ulonglong)(ptr - offset));
->>>>>>> 80c951ce
+  len= my_snprintf(input, sizeof(input), "%p\n", ptr);
   if (write(in[1], input, len) <= 0)
   {
     if (!first_error++)
