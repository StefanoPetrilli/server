--- conflicted
+++ resolved
@@ -356,12 +356,6 @@
 #define DEFAULT_PROTO "http://"
 #endif
 
-<<<<<<< HEAD
-static MYSQL_SYSVAR_STR(server_uid, server_uid,
-       PLUGIN_VAR_READONLY | PLUGIN_VAR_NOCMDOPT,
-       "Automatically calculated server unique id hash", NULL, NULL, 0);
-=======
->>>>>>> 5fb07d94
 static MYSQL_SYSVAR_STR(user_info, user_info,
        PLUGIN_VAR_READONLY | PLUGIN_VAR_RQCMDARG,
        "User specified string that will be included in the feedback report",
