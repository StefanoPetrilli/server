#!/bin/sh
# Copyright (C) 2000-2006 MySQL AB
# 
# This program is free software; you can redistribute it and/or modify
# it under the terms of the GNU General Public License as published by
# the Free Software Foundation; version 2 of the License.
# 
# This program is distributed in the hope that it will be useful,
# but WITHOUT ANY WARRANTY; without even the implied warranty of
# MERCHANTABILITY or FITNESS FOR A PARTICULAR PURPOSE.  See the
# GNU General Public License for more details.
# 
# You should have received a copy of the GNU General Public License
# along with this program; if not, write to the Free Software
# Foundation, Inc., 51 Franklin St, Fifth Floor, Boston, MA  02110-1301  USA

##############################################################################
#
#  This is a script to create a TAR or ZIP binary distribution out of a
#  built source tree. The output file will be put at the top level of
#  the source tree, as "mysql-<vsn>....{tar.gz,zip}"
#
#  Note that the structure created by this script is slightly different from
#  what a normal "make install" would produce. No extra "mysql" sub directory
#  will be created, i.e. no "$prefix/include/mysql", "$prefix/lib/mysql" or
#  "$prefix/share/mysql".  This is because the build system explicitly calls
#  make with pkgdatadir=<datadir>, etc.
#
#  In GNU make/automake terms
#
#    "pkglibdir"     is set to the same as "libdir"
#    "pkgincludedir" is set to the same as "includedir"
#    "pkgdatadir"    is set to the same as "datadir"
#    "pkgplugindir"  is set to "$pkglibdir/plugin"
#    "pkgsuppdir"    is set to "@prefix@/support-files",
#                    normally the same as "datadir"
#
#  The temporary directory path given to "--tmp=<path>" has to be
#  absolute and with no spaces.
#
#  Note that for best result, the original "make" should be done with
#  the same arguments as used for "make install" below, especially the
#  'pkglibdir', as the RPATH should to be set correctly.
#
##############################################################################

##############################################################################
#
#  Read the command line arguments that control this script
#
##############################################################################

machine=@MACHINE_TYPE@
system=@SYSTEM_TYPE@
SOURCE=`pwd`
CP="cp -p"
MV="mv"

# There are platforms, notably OS X on Intel (x86 + x86_64),
# for which "uname" does not provide sufficient information.
# The value of CFLAGS as used during compilation is the most exact info
# we can get - after all, we care about _what_ we built, not _where_ we did it.
cflags="@CFLAGS@"

STRIP=1				# Option ignored
SILENT=0
PLATFORM=""
TMP=/tmp
NEW_NAME=""			# Final top directory and TAR package name
SUFFIX=""
SHORT_PRODUCT_TAG=""		# If don't want server suffix in package name
NDBCLUSTER=""			# Option ignored

for arg do
  case "$arg" in
    --tmp=*)    TMP=`echo "$arg" | sed -e "s;--tmp=;;"` ;;
    --suffix=*) SUFFIX=`echo "$arg" | sed -e "s;--suffix=;;"` ;;
    --short-product-tag=*) SHORT_PRODUCT_TAG=`echo "$arg" | sed -e "s;--short-product-tag=;;"` ;;
    --no-strip) STRIP=0 ;;
    --machine=*) machine=`echo "$arg" | sed -e "s;--machine=;;"` ;;
    --platform=*) PLATFORM=`echo "$arg" | sed -e "s;--platform=;;"` ;;
    --silent)   SILENT=1 ;;
    --with-ndbcluster) NDBCLUSTER=1 ;;
    *)
      echo "Unknown argument '$arg'"
      exit 1
      ;;
  esac
done

# ----------------------------------------------------------------------
# Adjust "system" output from "uname" to be more human readable
# ----------------------------------------------------------------------

if [ x"$PLATFORM" = x"" ] ; then
  # FIXME move this to the build tools
  # Remove vendor from $system
  system=`echo $system | sed -e 's/[a-z]*-\(.*\)/\1/g'`

  # Map OS names to "our" OS names (eg. darwin6.8 -> osx10.2)
  system=`echo $system | sed -e 's/darwin6.*/osx10.2/g'`
  system=`echo $system | sed -e 's/darwin7.*/osx10.3/g'`
  system=`echo $system | sed -e 's/darwin8.*/osx10.4/g'`
  system=`echo $system | sed -e 's/darwin9.*/osx10.5/g'`
  system=`echo $system | sed -e 's/\(aix4.3\).*/\1/g'`
  system=`echo $system | sed -e 's/\(aix5.1\).*/\1/g'`
  system=`echo $system | sed -e 's/\(aix5.2\).*/\1/g'`
  system=`echo $system | sed -e 's/\(aix5.3\).*/\1/g'`
  system=`echo $system | sed -e 's/osf5.1b/tru64/g'`
  system=`echo $system | sed -e 's/linux-gnu/linux/g'`
  system=`echo $system | sed -e 's/solaris2.\([0-9]*\)/solaris\1/g'`
  system=`echo $system | sed -e 's/sco3.2v\(.*\)/openserver\1/g'`
fi

# Get the "machine", which really is the CPU architecture (including the size).
# The precedence is:
# 1) use an explicit argument, if given;
# 2) use platform-specific fixes, if there are any (see bug#37808);
# 3) stay with the default (determined during "configure", using predefined macros).

if [ x"$MACHINE" != x"" ] ; then
  machine=$MACHINE
else
  case $system in
    osx* )
      # Extract "XYZ" from CFLAGS "... -arch XYZ ...", or empty!
      cflag_arch=`echo "$cflags" | sed -n -e 's=.* -arch \([^ ]*\) .*=\1=p'`
      case "$cflag_arch" in
        i386 )    case $system in
                    osx10.4 )  machine=i686 ;; # Used a different naming
                    * )        machine=x86 ;;
                  esac ;;
        x86_64 )  machine=x86_64 ;;
        ppc )     ;;  # No treatment needed with PPC
        ppc64 )   ;;
        * ) # No matching compiler flag? "--platform" is needed
            if [ x"$PLATFORM" != x"" ] ; then
              :  # See below: "$PLATFORM" will take precedence anyway
            elif [ "$system" = "osx10.3" -a -z "$cflag_arch" ] ; then
              :  # Special case of OS X 10.3, which is PPC-32 only and doesn't use "-arch"
            else
              echo "On system '$system' only specific '-arch' values are expected."
              echo "It is taken from the 'CFLAGS' whose value is:"
              echo "$cflags"
              echo "'-arch $cflag_arch' is unexpected, and no '--platform' was given: ABORT"
              exit 1
            fi ;;
      esac  # "$cflag_arch"
      ;;
  esac  # $system
fi

# Combine OS and CPU to the "platform". Again, an explicit argument takes precedence.
if [ x"$PLATFORM" != x"" ] ; then
  :  
else
  PLATFORM="$system-$machine"
fi

# Print the platform name for build logs
echo "PLATFORM NAME: $PLATFORM"

case $PLATFORM in
  *netware*) BASE_SYSTEM="netware" ;;
esac

# Change the distribution to a long descriptive name
# For the cluster product, concentrate on the second part
VERSION_NAME=@VERSION@
case $VERSION_NAME in
  *-ndb-* )  VERSION_NAME=`echo $VERSION_NAME | sed -e 's/[.0-9]*-ndb-//'` ;;
esac
if [ x"$SHORT_PRODUCT_TAG" != x"" ] ; then
  NEW_NAME=mysql-$SHORT_PRODUCT_TAG-$VERSION_NAME-$PLATFORM$SUFFIX
else
  NEW_NAME=mysql@MYSQL_SERVER_SUFFIX@-$VERSION_NAME-$PLATFORM$SUFFIX
fi

# ----------------------------------------------------------------------
# Define BASE, and remove the old BASE directory if any
# ----------------------------------------------------------------------
BASE=$TMP/my_dist$SUFFIX
if [ -d $BASE ] ; then
 rm -rf $BASE
fi

# ----------------------------------------------------------------------
# Find the TAR to use
# ----------------------------------------------------------------------

# This is needed to prefer GNU tar over platform tar because that can't
# always handle long filenames

PATH_DIRS=`echo $PATH | \
    sed -e 's/^:/. /' -e 's/:$/ ./' -e 's/::/ . /g' -e 's/:/ /g' `

which_1 ()
{
  for cmd
  do
    for d in $PATH_DIRS
    do
      for file in $d/$cmd
      do
        if [ -x $file -a ! -d $file ] ; then
          echo $file
          exit 0
        fi
      done
    done
  done
  exit 1
}

tar=`which_1 gnutar gtar`
if [ $? -ne 0 -o x"$tar" = x"" ] ; then
  tar=tar
fi


##############################################################################
#
#  Handle the Unix/Linux packaging using "make install"
#
##############################################################################

if [ x"$BASE_SYSTEM" != x"netware" ] ; then

  # ----------------------------------------------------------------------
  # Terminate on any base level error
  # ----------------------------------------------------------------------
  set -e

  # ----------------------------------------------------------------------
  # Really ugly, one script, "mysql_install_db", needs prefix set to ".",
  # i.e. makes access relative the current directory. This matches
  # the documentation, so better not change this. And for another script,
  # "mysql.server", we make some relative, others not.
  # ----------------------------------------------------------------------

  cd scripts
  rm -f mysql_install_db
  @MAKE@ mysql_install_db \
    prefix=. \
    bindir=./bin \
    sbindir=./bin \
    scriptdir=./bin \
    libexecdir=./bin \
    pkgdatadir=./share \
    localstatedir=./data
  cd ..

  cd support-files
  rm -f mysql.server
  @MAKE@ mysql.server \
    bindir=./bin \
    sbindir=./bin \
    scriptdir=./bin \
    libexecdir=./bin \
    pkgdatadir=@pkgdatadir@
  cd ..

  # ----------------------------------------------------------------------
  # Do a install that we later are to pack. Use the same paths as in
  # the build for the relevant directories.
  # ----------------------------------------------------------------------
  @MAKE@ DESTDIR=$BASE install \
    pkglibdir=@pkglibdir@ \
    pkgincludedir=@pkgincludedir@ \
    pkgdatadir=@pkgdatadir@ \
    pkgplugindir=@pkgplugindir@ \
    pkgsuppdir=@pkgsuppdir@ \
    mandir=@mandir@ \
    infodir=@infodir@

  # ----------------------------------------------------------------------
  # Rename top directory, and set DEST to the new directory
  # ----------------------------------------------------------------------
  mv $BASE@prefix@ $BASE/$NEW_NAME
  DEST=$BASE/$NEW_NAME

  # ----------------------------------------------------------------------
  # If we compiled with gcc, copy libgcc.a to the dist as libmygcc.a
  # ----------------------------------------------------------------------
  if [ x"@GXX@" = x"yes" ] ; then
    gcclib=`@CC@ @CFLAGS@ --print-libgcc-file 2>/dev/null` || true
    if [ -z "$gcclib" ] ; then
      echo "Warning: Compiler doesn't tell libgcc.a!"
    elif [ -f "$gcclib" ] ; then
      $CP $gcclib $DEST/lib/libmygcc.a
    else
      echo "Warning: Compiler result '$gcclib' not found / no file!"
    fi
  fi

  # FIXME let this script be in "bin/", where it is in the RPMs?
  # http://dev.mysql.com/doc/refman/5.1/en/mysql-install-db-problems.html
  mkdir $DEST/scripts
  mv $DEST/bin/mysql_install_db $DEST/scripts/

  # Note, no legacy "safe_mysqld" link to "mysqld_safe" in 5.1

  # Copy readme and license files
  cp README Docs/INSTALL-BINARY  $DEST/
  if [ -f COPYING -a -f EXCEPTIONS-CLIENT ] ; then
    cp COPYING EXCEPTIONS-CLIENT $DEST/
  elif [ -f LICENSE.mysql ] ; then
    cp LICENSE.mysql $DEST/
  else
    echo "ERROR: no license files found"
    exit 1
  fi

  # FIXME should be handled by make file, and to other dir
  mkdir -p $DEST/bin $DEST/support-files
  cp scripts/mysqlaccess.conf $DEST/bin/
  cp support-files/magic      $DEST/support-files/

  # Create empty data directories, set permission (FIXME why?)
  mkdir       $DEST/data $DEST/data/mysql $DEST/data/test
  chmod o-rwx $DEST/data $DEST/data/mysql $DEST/data/test

  # ----------------------------------------------------------------------
  # Create the result tar file
  # ----------------------------------------------------------------------

  echo "Using $tar to create archive"
  OPT=cvf
  if [ x$SILENT = x1 ] ; then
    OPT=cf
  fi

  echo "Creating and compressing archive"
  rm -f $NEW_NAME.tar.gz
  (cd $BASE ; $tar $OPT -  $NEW_NAME) | gzip -9 > $NEW_NAME.tar.gz
  echo "$NEW_NAME.tar.gz created"

  echo "Removing temporary directory"
  rm -rf $BASE
  exit 0
fi


##############################################################################
#
#  Handle the Netware case, until integrated above
#
##############################################################################

BS=".nlm"
MYSQL_SHARE=$BASE/share

mkdir $BASE $BASE/bin $BASE/docs \
 $BASE/include $BASE/lib $BASE/support-files $BASE/share $BASE/scripts \
 $BASE/mysql-test $BASE/mysql-test/t  $BASE/mysql-test/r \
 $BASE/mysql-test/include $BASE/mysql-test/std_data $BASE/mysql-test/lib \
 $BASE/mysql-test/suite

# Copy files if they exists, warn for those that don't.
# Note that when listing files to copy, we might list the file name
# twice, once in the directory location where it is built, and a
# second time in the ".libs" location. In the case the first one
# is a wrapper script, the second one will overwrite it with the
# binary file.
copyfileto()
{
  destdir=$1
  shift
  for i
  do
    if [ -f $i ] ; then
      $CP $i $destdir
    elif [ -d $i ] ; then
      echo "Warning: Will not copy directory \"$i\""
    else
      echo "Warning: Listed file not found   \"$i\""
    fi
  done
}

copyfileto $BASE/docs ChangeLog Docs/mysql.info

copyfileto $BASE COPYING COPYING.LIB README Docs/INSTALL-BINARY \
         EXCEPTIONS-CLIENT LICENSE.mysql

# Non platform-specific bin dir files:
BIN_FILES="extra/comp_err$BS extra/replace$BS extra/perror$BS \
  extra/resolveip$BS extra/my_print_defaults$BS \
  extra/resolve_stack_dump$BS extra/mysql_waitpid$BS \
  storage/myisam/myisamchk$BS storage/myisam/myisampack$BS \
  storage/myisam/myisamlog$BS storage/myisam/myisam_ftdump$BS \
  sql/mysqld$BS sql/mysqld-debug$BS \
  sql/mysql_tzinfo_to_sql$BS \
  server-tools/instance-manager/mysqlmanager$BS \
  client/mysql$BS client/mysqlshow$BS client/mysqladmin$BS \
  client/mysqlslap$BS \
  client/mysqldump$BS client/mysqlimport$BS \
  client/mysqltest$BS client/mysqlcheck$BS \
  client/mysqlbinlog$BS client/mysql_upgrade$BS \
  tests/mysql_client_test$BS \
  libmysqld/examples/mysql_client_test_embedded$BS \
  libmysqld/examples/mysqltest_embedded$BS \
  ";

# Platform-specific bin dir files:
BIN_FILES="$BIN_FILES \
    netware/mysqld_safe$BS netware/mysql_install_db$BS \
    netware/init_db.sql netware/test_db.sql \
    netware/mysqlhotcopy$BS netware/libmysql$BS netware/init_secure_db.sql \
    ";

copyfileto $BASE/bin $BIN_FILES

$CP netware/*.pl $BASE/scripts
$CP scripts/mysqlhotcopy $BASE/scripts/mysqlhotcopy.pl

copyfileto $BASE/lib \
  libmysql/.libs/libmysqlclient.a \
  libmysql/.libs/libmysqlclient.so* \
  libmysql/.libs/libmysqlclient.sl* \
  libmysql/.libs/libmysqlclient*.dylib \
  libmysql/libmysqlclient.* \
  libmysql_r/.libs/libmysqlclient_r.a \
  libmysql_r/.libs/libmysqlclient_r.so* \
  libmysql_r/.libs/libmysqlclient_r.sl* \
  libmysql_r/.libs/libmysqlclient_r*.dylib \
  libmysql_r/libmysqlclient_r.* \
  libmysqld/.libs/libmysqld.a \
  libmysqld/.libs/libmysqld.so* \
  libmysqld/.libs/libmysqld.sl* \
  libmysqld/.libs/libmysqld*.dylib \
  mysys/libmysys.a strings/libmystrings.a dbug/libdbug.a \
  libmysqld/libmysqld.a netware/libmysql.imp \
  zlib/.libs/libz.a

# convert the .a to .lib for NetWare
for i in $BASE/lib/*.a
do
  libname=`basename $i .a`
  $MV $i $BASE/lib/$libname.lib
done
rm -f $BASE/lib/*.la


copyfileto $BASE/include config.h include/*

rm -f $BASE/include/Makefile* $BASE/include/*.in $BASE/include/config-win.h

# In a NetWare binary package, these tools and their manuals are not useful
rm -f $BASE/man/man1/make_win_*

copyfileto $BASE/support-files support-files/*

copyfileto $BASE/share scripts/*.sql

$CP -r sql/share/* $MYSQL_SHARE
rm -f $MYSQL_SHARE/Makefile* $MYSQL_SHARE/*/*.OLD

copyfileto $BASE/mysql-test \
         mysql-test/mysql-test-run mysql-test/install_test_db \
         mysql-test/mysql-test-run.pl mysql-test/README \
         mysql-test/mysql-stress-test.pl \
         mysql-test/valgrind.supp \
         netware/mysql_test_run.nlm netware/install_test_db.ncf

$CP mysql-test/lib/*.pl  $BASE/mysql-test/lib
$CP mysql-test/t/*.def $BASE/mysql-test/t
$CP mysql-test/include/*.inc $BASE/mysql-test/include
$CP mysql-test/include/*.sql $BASE/mysql-test/include
$CP mysql-test/include/*.test $BASE/mysql-test/include
$CP mysql-test/t/*.def $BASE/mysql-test/t
<<<<<<< HEAD
$CP mysql-test/std_data/*.dat mysql-test/std_data/*.frm \
    mysql-test/std_data/*.MYD mysql-test/std_data/*.MYI \
    mysql-test/std_data/*.pem mysql-test/std_data/Moscow_leap \
    mysql-test/std_data/Index.xml \
    mysql-test/std_data/des_key_file mysql-test/std_data/*.*001 \
    mysql-test/std_data/*.cnf mysql-test/std_data/*.MY* \
    $BASE/mysql-test/std_data
$CP mysql-test/t/*.test mysql-test/t/*.imtest \
    mysql-test/t/*.disabled mysql-test/t/*.opt \
    mysql-test/t/*.slave-mi mysql-test/t/*.sh mysql-test/t/*.sql $BASE/mysql-test/t
=======
# Attention: when the wildcards expand to a line that is very long,
# it may exceed the command line length limit on some platform(s). Bug#54590
$CP mysql-test/t/*.test mysql-test/t/*.imtest $BASE/mysql-test/t
$CP mysql-test/t/*.disabled mysql-test/t/*.opt $BASE/mysql-test/t
$CP mysql-test/t/*.slave-mi mysql-test/t/*.sh mysql-test/t/*.sql $BASE/mysql-test/t
>>>>>>> 609e65ba
$CP mysql-test/r/*.result mysql-test/r/*.require \
    $BASE/mysql-test/r

# Copy the additional suites "as is", they are in flux
$tar cf - mysql-test/suite | ( cd $BASE ; $tar xf - )
# Clean up if we did this from a bk tree
if [ -d mysql-test/SCCS ] ; then
  find $BASE/mysql-test -name SCCS -print | xargs rm -rf
fi

rm -f $BASE/bin/Makefile* $BASE/bin/*.in $BASE/bin/*.sh \
    $BASE/bin/mysql_install_db $BASE/bin/make_binary_distribution \
    $BASE/bin/make_win_* \
    $BASE/bin/setsomevars $BASE/support-files/Makefile* \
    $BASE/support-files/*.sh

#
# Copy system dependent files
#
./scripts/fill_help_tables < ./Docs/manual.texi >> ./netware/init_db.sql

#
# Remove system dependent files
#
rm -f   $BASE/support-files/magic \
        $BASE/support-files/mysql.server \
        $BASE/support-files/mysql*.spec \
        $BASE/support-files/mysql-log-rotate \
        $BASE/support-files/binary-configure \
        $BASE/support-files/build-tags \
        $BASE/support-files/MySQL-shared-compat.spec \
        $BASE/INSTALL-BINARY

# Clean up if we did this from a bk tree
if [ -d $BASE/sql-bench/SCCS ] ; then
  find $BASE/share -name SCCS -print | xargs rm -rf
  find $BASE/sql-bench -name SCCS -print | xargs rm -rf
fi

BASE2=$TMP/$NEW_NAME
rm -rf $BASE2
mv $BASE $BASE2
BASE=$BASE2

#
# Create a zip file for NetWare users
#
rm -f $NEW_NAME.zip
(cd $TMP; zip -r "$SOURCE/$NEW_NAME.zip" $NEW_NAME)
echo "$NEW_NAME.zip created"

echo "Removing temporary directory"
rm -rf $BASE<|MERGE_RESOLUTION|>--- conflicted
+++ resolved
@@ -469,7 +469,6 @@
 $CP mysql-test/include/*.sql $BASE/mysql-test/include
 $CP mysql-test/include/*.test $BASE/mysql-test/include
 $CP mysql-test/t/*.def $BASE/mysql-test/t
-<<<<<<< HEAD
 $CP mysql-test/std_data/*.dat mysql-test/std_data/*.frm \
     mysql-test/std_data/*.MYD mysql-test/std_data/*.MYI \
     mysql-test/std_data/*.pem mysql-test/std_data/Moscow_leap \
@@ -477,16 +476,11 @@
     mysql-test/std_data/des_key_file mysql-test/std_data/*.*001 \
     mysql-test/std_data/*.cnf mysql-test/std_data/*.MY* \
     $BASE/mysql-test/std_data
-$CP mysql-test/t/*.test mysql-test/t/*.imtest \
-    mysql-test/t/*.disabled mysql-test/t/*.opt \
-    mysql-test/t/*.slave-mi mysql-test/t/*.sh mysql-test/t/*.sql $BASE/mysql-test/t
-=======
 # Attention: when the wildcards expand to a line that is very long,
 # it may exceed the command line length limit on some platform(s). Bug#54590
 $CP mysql-test/t/*.test mysql-test/t/*.imtest $BASE/mysql-test/t
 $CP mysql-test/t/*.disabled mysql-test/t/*.opt $BASE/mysql-test/t
 $CP mysql-test/t/*.slave-mi mysql-test/t/*.sh mysql-test/t/*.sql $BASE/mysql-test/t
->>>>>>> 609e65ba
 $CP mysql-test/r/*.result mysql-test/r/*.require \
     $BASE/mysql-test/r
 
