#!/bin/sh
# Copyright (C) 2000-2006 MySQL AB
# 
# This program is free software; you can redistribute it and/or modify
# it under the terms of the GNU General Public License as published by
# the Free Software Foundation; version 2 of the License.
# 
# This program is distributed in the hope that it will be useful,
# but WITHOUT ANY WARRANTY; without even the implied warranty of
# MERCHANTABILITY or FITNESS FOR A PARTICULAR PURPOSE.  See the
# GNU General Public License for more details.
# 
# You should have received a copy of the GNU General Public License
# along with this program; if not, write to the Free Software
# Foundation, Inc., 59 Temple Place, Suite 330, Boston, MA  02111-1307  USA

# This script reports various configuration settings that may be needed
# when using the MySQL client library.

which ()
{
  IFS="${IFS=   }"; save_ifs="$IFS"; IFS=':'
  for file
  do
    for dir in $PATH
    do
      if test -f $dir/$file
      then
        echo "$dir/$file"
        continue 2
      fi
    done
    echo "which: no $file in ($PATH)"
    exit 1
  done
  IFS="$save_ifs"
}

#
# If we can find the given directory relatively to where mysql_config is
# we should use this instead of the incompiled one.
# This is to ensure that this script also works with the binary MySQL
# version

fix_path ()
{
  var=$1
  shift
  for filename
  do
    path=$basedir/$filename
    if [ -d "$path" ] ;
    then
      eval "$var"=$path
      return
    fi
  done
}

get_full_path ()
{
  file=$1

  # if the file is a symlink, try to resolve it
  if [ -h $file ];
  then
    file=`ls -l $file | awk '{ print $NF }'`
  fi

  case $file in
    /*) echo "$file";;
    */*) tmp=`pwd`/$file; echo $tmp | sed -e 's;/\./;/;' ;;
    *) which $file ;;
  esac
}

me=`get_full_path $0`

basedir=`echo $me | sed -e 's;/bin/mysql_config;;'`

ldata='@localstatedir@'
execdir='@libexecdir@'
bindir='@bindir@'

# If installed, search for the compiled in directory first (might be "lib64")
pkglibdir='@pkglibdir@'
pkglibdir_rel=`echo $pkglibdir | sed -e "s;^$basedir/;;"`
fix_path pkglibdir $pkglibdir_rel lib/mysql lib

plugindir='@pkgplugindir@'
plugindir_rel=`echo $plugindir | sed -e "s;^$basedir/;;"`
fix_path plugindir $plugindir_rel lib/mysql/plugin lib/plugin

pkgincludedir='@pkgincludedir@'
fix_path pkgincludedir include/mysql include

version='@VERSION@'
socket='@MYSQL_UNIX_ADDR@'
ldflags='@LDFLAGS@'

if [ @MYSQL_TCP_PORT_DEFAULT@ -eq 0 ]; then
  port=0
else
  port=@MYSQL_TCP_PORT@
fi

# Create options 
# We intentionally add a space to the beginning and end of lib strings, simplifies replace later
libs=" $ldflags -L$pkglibdir -lmysqlclient @ZLIB_DEPS@ @NON_THREADED_LIBS@"
libs="$libs @openssl_libs@ @STATIC_NSS_FLAGS@ "
<<<<<<< HEAD
libs_r=" $ldflags -L$pkglibdir -lmysqlclient_r @ZLIB_DEPS@ @LIBS@ @openssl_libs@ "
=======
libs_r=" $ldflags -L$pkglibdir -lmysqlclient_r @ZLIB_DEPS@ @CLIENT_LIBS@ @openssl_libs@ "
>>>>>>> 32edab6b
embedded_libs=" $ldflags -L$pkglibdir -lmysqld @LIBDL@ @ZLIB_DEPS@ @LIBS@ @WRAPLIBS@ @openssl_libs@ "

if [ -r "$pkglibdir/libmygcc.a" ]; then
  # When linking against the static library with a different version of GCC
  # from what was used to compile the library, some symbols may not be defined
  # automatically.  We package the libmygcc.a from the build host, to provide
  # definitions for those.  Bugs 4921, 19561, 19817, 21158, etc.
  libs="$libs -lmygcc "
  libs_r="$libs_r -lmygcc "
  embedded_libs="$embedded_libs -lmygcc "
fi

cflags="-I$pkgincludedir @CFLAGS@ " #note: end space!
include="-I$pkgincludedir"

# Remove some options that a client doesn't have to care about
# FIXME until we have a --cxxflags, we need to remove -Xa
#       and -xstrconst to make --cflags usable for Sun Forte C++
# FIXME until we have a --cxxflags, we need to remove -AC99
#       to make --cflags usable for HP C++ (aCC)
for remove in DDBUG_OFF DSAFE_MUTEX DUNIV_MUST_NOT_INLINE DFORCE_INIT_OF_VARS \
              DEXTRA_DEBUG DHAVE_purify O 'O[0-9]' 'xO[0-9]' 'W[-A-Za-z]*' \
              'mtune=[-A-Za-z0-9]*' 'mcpu=[-A-Za-z0-9]*' 'march=[-A-Za-z0-9]*' \
              Xa xstrconst "xc99=none" AC99 \
              unroll2 ip mp restrict
do
  # The first option we might strip will always have a space before it because
  # we set -I$pkgincludedir as the first option
  cflags=`echo "$cflags"|sed -e "s/ -$remove  */ /g"` 
done
cflags=`echo "$cflags"|sed -e 's/ *\$//'` 

# Same for --libs(_r)
for remove in lmtmalloc static-libcxa i-static static-intel
do
  # We know the strings starts with a space
  libs=`echo "$libs"|sed -e "s/ -$remove  */ /g"` 
  libs_r=`echo "$libs_r"|sed -e "s/ -$remove  */ /g"` 
  embedded_libs=`echo "$embedded_libs"|sed -e "s/ -$remove  */ /g"` 
done

# Strip trailing and ending space if any, and '+' (FIXME why?)
libs=`echo "$libs" | sed -e 's;  \+; ;g' | sed -e 's;^ *;;' | sed -e 's; *\$;;'`
libs_r=`echo "$libs_r" | sed -e 's;  \+; ;g' | sed -e 's;^ *;;' | sed -e 's; *\$;;'`
embedded_libs=`echo "$embedded_libs" | sed -e 's;  \+; ;g' | sed -e 's;^ *;;' | sed -e 's; *\$;;'`

usage () {
        cat <<EOF
Usage: $0 [OPTIONS]
Options:
        --cflags         [$cflags]
        --include        [$include]
        --libs           [$libs]
        --libs_r         [$libs_r]
        --plugindir      [$plugindir]
        --socket         [$socket]
        --port           [$port]
        --version        [$version]
        --libmysqld-libs [$embedded_libs]
        --variable=VAR   VAR is one of:
                pkgincludedir [$pkgincludedir]
                pkglibdir     [$pkglibdir]
                plugindir     [$plugindir]
EOF
        exit 1
}

if test $# -le 0; then usage; fi

while test $# -gt 0; do
        case $1 in
        --cflags)  echo "$cflags" ;;
        --include) echo "$include" ;;
        --libs)    echo "$libs" ;;
        --libs_r)  echo "$libs_r" ;;
        --plugindir) echo "$plugindir" ;;
        --socket)  echo "$socket" ;;
        --port)    echo "$port" ;;
        --version) echo "$version" ;;
        --embedded-libs | --embedded | --libmysqld-libs) echo "$embedded_libs" ;;
        --variable=*)
          var=`echo "$1" | sed 's,^[^=]*=,,'`
          case "$var" in
            pkgincludedir) echo "$pkgincludedir" ;;
            pkglibdir) echo "$pkglibdir" ;;
            plugindir) echo "$plugindir" ;;
            *) usage ;;
          esac
          ;;
        *)         usage ;;
        esac

        shift
done

#echo "ldata: '"$ldata"'"
#echo "execdir: '"$execdir"'"
#echo "bindir: '"$bindir"'"
#echo "pkglibdir: '"$pkglibdir"'"
#echo "pkgincludedir: '"$pkgincludedir"'"
#echo "version: '"$version"'"
#echo "socket: '"$socket"'"
#echo "port: '"$port"'"
#echo "ldflags: '"$ldflags"'"
#echo "client_libs: '"$client_libs"'"

exit 0<|MERGE_RESOLUTION|>--- conflicted
+++ resolved
@@ -108,11 +108,7 @@
 # We intentionally add a space to the beginning and end of lib strings, simplifies replace later
 libs=" $ldflags -L$pkglibdir -lmysqlclient @ZLIB_DEPS@ @NON_THREADED_LIBS@"
 libs="$libs @openssl_libs@ @STATIC_NSS_FLAGS@ "
-<<<<<<< HEAD
-libs_r=" $ldflags -L$pkglibdir -lmysqlclient_r @ZLIB_DEPS@ @LIBS@ @openssl_libs@ "
-=======
 libs_r=" $ldflags -L$pkglibdir -lmysqlclient_r @ZLIB_DEPS@ @CLIENT_LIBS@ @openssl_libs@ "
->>>>>>> 32edab6b
 embedded_libs=" $ldflags -L$pkglibdir -lmysqld @LIBDL@ @ZLIB_DEPS@ @LIBS@ @WRAPLIBS@ @openssl_libs@ "
 
 if [ -r "$pkglibdir/libmygcc.a" ]; then
