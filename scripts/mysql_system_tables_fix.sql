-- Copyright (C) 2003, 2013 Oracle and/or its affiliates.
-- Copyright (C) 2010, 2023, MariaDB Corporation
--
-- This program is free software; you can redistribute it and/or modify
-- it under the terms of the GNU General Public License as published by
-- the Free Software Foundation; version 2 of the License.
--
-- This program is distributed in the hope that it will be useful,
-- but WITHOUT ANY WARRANTY; without even the implied warranty of
-- MERCHANTABILITY or FITNESS FOR A PARTICULAR PURPOSE.  See the
-- GNU General Public License for more details.
--
-- You should have received a copy of the GNU General Public License
-- along with this program; if not, write to the Free Software
-- Foundation, Inc., 51 Franklin St, Fifth Floor, Boston, MA 02110-1335  USA

# This part converts any old privilege tables to privilege tables suitable
# for current version of MariaDB

# You can safely ignore all 'Duplicate column' and 'Unknown column' errors
# because these just mean that your tables are already up to date.
# This script is safe to run even if your tables are already up to date!

# Warning message(s) produced for a statement can be printed by explicitly
# adding a 'SHOW WARNINGS' after the statement.

set sql_mode='';
set default_storage_engine=Aria;
set enforce_storage_engine=NULL;
set alter_algorithm='DEFAULT';
set use_stat_tables='NEVER';


--
-- Upgrade mysql.column_stats table early because its quite noisy otherwise
--

ALTER TABLE column_stats
  modify min_value varbinary(255) DEFAULT NULL,
  modify max_value varbinary(255) DEFAULT NULL,
  modify hist_type enum('SINGLE_PREC_HB','DOUBLE_PREC_HB','JSON_HB'),
  modify histogram longblob,
  ENGINE=Aria transactional=0;

set @have_innodb= (select count(engine) from information_schema.engines where engine='INNODB' and support != 'NO');

# MDEV-21873: 10.2 to 10.3 upgrade doesn't remove semi-sync reference from
# mysql.plugin table.
# As per suggested fix, check INFORMATION_SCHEMA.PLUGINS
# and if semisync plugins aren't there, delete them from mysql.plugin.
DELETE FROM mysql.plugin WHERE name="rpl_semi_sync_master" AND NOT EXISTS (SELECT * FROM INFORMATION_SCHEMA.PLUGINS WHERE PLUGIN_NAME="rpl_semi_sync_master");
DELETE FROM mysql.plugin WHERE name="rpl_semi_sync_slave" AND NOT EXISTS (SELECT * FROM INFORMATION_SCHEMA.PLUGINS WHERE PLUGIN_NAME="rpl_semi_sync_slave");

--
-- Ensure that all tables are of type Aria and transactional
--

ALTER TABLE user ENGINE=Aria transactional=1;
ALTER TABLE db ENGINE=Aria transactional=1;
ALTER TABLE func ENGINE=Aria transactional=1;
ALTER TABLE procs_priv ENGINE=Aria transactional=1;
ALTER TABLE tables_priv ENGINE=Aria transactional=1;
ALTER TABLE columns_priv ENGINE=Aria transactional=1;
ALTER TABLE roles_mapping ENGINE=Aria transactional=1;
ALTER TABLE plugin ENGINE=Aria transactional=1;
ALTER TABLE servers ENGINE=Aria transactional=1;
ALTER TABLE time_zone_name ENGINE=Aria transactional=1;
ALTER TABLE time_zone ENGINE=Aria transactional=1;
ALTER TABLE time_zone_transition ENGINE=Aria transactional=1;
ALTER TABLE time_zone_transition_type ENGINE=Aria transactional=1;
ALTER TABLE time_zone_leap_second ENGINE=Aria transactional=1;
ALTER TABLE proc ENGINE=Aria transactional=1;
ALTER TABLE event ENGINE=Aria transactional=1;
ALTER TABLE proxies_priv ENGINE=Aria transactional=1;

-- The following tables doesn't have to be transactional
ALTER TABLE help_topic ENGINE=Aria transactional=0;
ALTER TABLE help_category ENGINE=Aria transactional=0;
ALTER TABLE help_relation ENGINE=Aria transactional=0;
ALTER TABLE help_keyword ENGINE=Aria transactional=0;
ALTER TABLE table_stats ENGINE=Aria transactional=0;
ALTER TABLE index_stats ENGINE=Aria transactional=0;

ALTER TABLE user add File_priv enum('N','Y') COLLATE utf8mb3_general_ci DEFAULT 'N' NOT NULL;

# Detect whether or not we had the Grant_priv column
SET @hadGrantPriv:=0;
SELECT @hadGrantPriv:=1 FROM user WHERE Grant_priv IS NOT NULL;

ALTER TABLE user add Grant_priv enum('N','Y') COLLATE utf8mb3_general_ci DEFAULT 'N' NOT NULL,
                 add References_priv enum('N','Y') COLLATE utf8mb3_general_ci DEFAULT 'N' NOT NULL,
                 add Index_priv enum('N','Y') COLLATE utf8mb3_general_ci DEFAULT 'N' NOT NULL,
                 add Alter_priv enum('N','Y') COLLATE utf8mb3_general_ci DEFAULT 'N' NOT NULL;
ALTER TABLE db add Grant_priv enum('N','Y') COLLATE utf8mb3_general_ci DEFAULT 'N' NOT NULL,
               add References_priv enum('N','Y') COLLATE utf8mb3_general_ci DEFAULT 'N' NOT NULL,
               add Index_priv enum('N','Y') COLLATE utf8mb3_general_ci DEFAULT 'N' NOT NULL,
               add Alter_priv enum('N','Y') COLLATE utf8mb3_general_ci DEFAULT 'N' NOT NULL;

# Fix privileges for old tables
UPDATE user SET Grant_priv=File_priv,References_priv=Create_priv,Index_priv=Create_priv,Alter_priv=Create_priv WHERE @hadGrantPriv = 0;
UPDATE db SET References_priv=Create_priv,Index_priv=Create_priv,Alter_priv=Create_priv WHERE @hadGrantPriv = 0;
#
# The second alter changes ssl_type to new 4.0.2 format
# Adding columns needed by GRANT .. REQUIRE (openssl)

ALTER TABLE user
ADD ssl_type enum('','ANY','X509', 'SPECIFIED') DEFAULT '' NOT NULL,
ADD ssl_cipher BLOB NOT NULL,
ADD x509_issuer BLOB NOT NULL,
ADD x509_subject BLOB NOT NULL;
ALTER TABLE user MODIFY ssl_type enum('','ANY','X509', 'SPECIFIED') DEFAULT '' NOT NULL;

#
# tables_priv
#
ALTER TABLE tables_priv
  ADD KEY Grantor (Grantor);

ALTER TABLE tables_priv
  MODIFY Host char(255) NOT NULL default '',
  MODIFY Db char(64) NOT NULL default '',
  MODIFY User char(128) binary NOT NULL default '',
  MODIFY Table_name char(64) NOT NULL default '',
  MODIFY Grantor varchar(384) COLLATE utf8mb3_bin NOT NULL default '',
  ENGINE=Aria,
  CONVERT TO CHARACTER SET utf8mb3 COLLATE utf8mb3_bin;

ALTER TABLE tables_priv
  MODIFY Column_priv set('Select','Insert','Update','References')
    COLLATE utf8mb3_general_ci DEFAULT '' NOT NULL,
  MODIFY Table_priv set('Select','Insert','Update','Delete','Create',
                        'Drop','Grant','References','Index','Alter',
                        'Create View','Show view','Trigger','Delete versioning rows')
    COLLATE utf8mb3_general_ci DEFAULT '' NOT NULL,
  COMMENT='Table privileges';

#
# columns_priv
#
#
# Name change of Type -> Column_priv from MySQL 3.22.12
#
ALTER TABLE columns_priv
  CHANGE Type Column_priv set('Select','Insert','Update','References')
    COLLATE utf8mb3_general_ci DEFAULT '' NOT NULL;

ALTER TABLE columns_priv
  MODIFY Host char(255) NOT NULL default '',
  MODIFY Db char(64) NOT NULL default '',
  MODIFY User char(128) binary NOT NULL default '',
  MODIFY Table_name char(64) NOT NULL default '',
  MODIFY Column_name char(64) NOT NULL default '',
  ENGINE=Aria,
  CONVERT TO CHARACTER SET utf8mb3 COLLATE utf8mb3_bin,
  COMMENT='Column privileges';

ALTER TABLE columns_priv
  MODIFY Column_priv set('Select','Insert','Update','References')
    COLLATE utf8mb3_general_ci DEFAULT '' NOT NULL;

#
#  Add the new 'type' column to the func table.
#

ALTER TABLE func add type enum ('function','aggregate') COLLATE utf8mb3_general_ci NOT NULL;

#
#  Change the user,db and host tables to current format
#

# Detect whether we had Show_db_priv
SET @hadShowDbPriv:=0;
SELECT @hadShowDbPriv:=1 FROM user WHERE Show_db_priv IS NOT NULL;

ALTER TABLE user
ADD Show_db_priv enum('N','Y') COLLATE utf8mb3_general_ci DEFAULT 'N' NOT NULL AFTER Alter_priv,
ADD Super_priv enum('N','Y') COLLATE utf8mb3_general_ci DEFAULT 'N' NOT NULL AFTER Show_db_priv,
ADD Create_tmp_table_priv enum('N','Y') COLLATE utf8mb3_general_ci DEFAULT 'N' NOT NULL AFTER Super_priv,
ADD Lock_tables_priv enum('N','Y') COLLATE utf8mb3_general_ci DEFAULT 'N' NOT NULL AFTER Create_tmp_table_priv,
ADD Execute_priv enum('N','Y') COLLATE utf8mb3_general_ci DEFAULT 'N' NOT NULL AFTER Lock_tables_priv,
ADD Repl_slave_priv enum('N','Y') COLLATE utf8mb3_general_ci DEFAULT 'N' NOT NULL AFTER Execute_priv,
ADD Repl_client_priv enum('N','Y') COLLATE utf8mb3_general_ci DEFAULT 'N' NOT NULL AFTER Repl_slave_priv;

# Convert privileges so that users have similar privileges as before

UPDATE user SET Show_db_priv= Select_priv, Super_priv=Process_priv, Execute_priv=Process_priv, Create_tmp_table_priv='Y', Lock_tables_priv='Y', Repl_slave_priv=file_priv, Repl_client_priv=File_priv where user<>"" AND @hadShowDbPriv = 0;


#  Add fields that can be used to limit number of questions and connections
#  for some users.

ALTER TABLE user
ADD max_questions int(11) NOT NULL DEFAULT 0 AFTER x509_subject,
ADD max_updates   int(11) unsigned NOT NULL DEFAULT 0 AFTER max_questions,
ADD max_connections int(11) unsigned NOT NULL DEFAULT 0 AFTER max_updates;


#
#  Add Create_tmp_table_priv and Lock_tables_priv to db and host
#

ALTER TABLE db
ADD Create_tmp_table_priv enum('N','Y') COLLATE utf8mb3_general_ci DEFAULT 'N' NOT NULL,
ADD Lock_tables_priv enum('N','Y') COLLATE utf8mb3_general_ci DEFAULT 'N' NOT NULL;

alter table user change max_questions max_questions int(11) unsigned DEFAULT 0  NOT NULL;


alter table db comment='Database privileges';
alter table user comment='Users and global privileges';
alter table func comment='User defined functions';

# Convert all tables to UTF-8 with binary collation
# and reset all char columns to correct width
ALTER TABLE user
  MODIFY Host char(255) NOT NULL default '',
  MODIFY User char(128) binary NOT NULL default '',
  ENGINE=Aria, CONVERT TO CHARACTER SET utf8mb3 COLLATE utf8mb3_bin;

# In MySQL 5.7.6 the Password column is removed. Recreate it to preserve the number
# of columns MariaDB expects in the user table.
ALTER TABLE user
  ADD Password char(41) character set latin1 collate latin1_bin NOT NULL default '' AFTER User;

# In MySQL the Unix socket authentication plugin has a different name. Thus the
# references to it need to be renamed in the user table. Thanks to the WHERE
# clauses this applies only to MySQL->MariaDB upgrades and nothing else.
UPDATE user
  SET plugin='unix_socket' WHERE plugin='auth_socket';
DELETE FROM plugin
  WHERE name='auth_socket';

ALTER TABLE user
  MODIFY Password char(41) character set latin1 collate latin1_bin NOT NULL default '',
  MODIFY Select_priv enum('N','Y') COLLATE utf8mb3_general_ci DEFAULT 'N' NOT NULL,
  MODIFY Insert_priv enum('N','Y') COLLATE utf8mb3_general_ci DEFAULT 'N' NOT NULL,
  MODIFY Update_priv enum('N','Y') COLLATE utf8mb3_general_ci DEFAULT 'N' NOT NULL,
  MODIFY Delete_priv enum('N','Y') COLLATE utf8mb3_general_ci DEFAULT 'N' NOT NULL,
  MODIFY Create_priv enum('N','Y') COLLATE utf8mb3_general_ci DEFAULT 'N' NOT NULL,
  MODIFY Drop_priv enum('N','Y') COLLATE utf8mb3_general_ci DEFAULT 'N' NOT NULL,
  MODIFY Reload_priv enum('N','Y') COLLATE utf8mb3_general_ci DEFAULT 'N' NOT NULL,
  MODIFY Shutdown_priv enum('N','Y') COLLATE utf8mb3_general_ci DEFAULT 'N' NOT NULL,
  MODIFY Process_priv enum('N','Y') COLLATE utf8mb3_general_ci DEFAULT 'N' NOT NULL,
  MODIFY File_priv enum('N','Y') COLLATE utf8mb3_general_ci DEFAULT 'N' NOT NULL,
  MODIFY Grant_priv enum('N','Y') COLLATE utf8mb3_general_ci DEFAULT 'N' NOT NULL,
  MODIFY References_priv enum('N','Y') COLLATE utf8mb3_general_ci DEFAULT 'N' NOT NULL,
  MODIFY Index_priv enum('N','Y') COLLATE utf8mb3_general_ci DEFAULT 'N' NOT NULL,
  MODIFY Alter_priv enum('N','Y') COLLATE utf8mb3_general_ci DEFAULT 'N' NOT NULL,
  MODIFY Show_db_priv enum('N','Y') COLLATE utf8mb3_general_ci DEFAULT 'N' NOT NULL,
  MODIFY Super_priv enum('N','Y') COLLATE utf8mb3_general_ci DEFAULT 'N' NOT NULL,
  MODIFY Create_tmp_table_priv enum('N','Y') COLLATE utf8mb3_general_ci DEFAULT 'N' NOT NULL,
  MODIFY Lock_tables_priv enum('N','Y') COLLATE utf8mb3_general_ci DEFAULT 'N' NOT NULL,
  MODIFY Execute_priv enum('N','Y') COLLATE utf8mb3_general_ci DEFAULT 'N' NOT NULL,
  MODIFY Repl_slave_priv enum('N','Y') COLLATE utf8mb3_general_ci DEFAULT 'N' NOT NULL,
  MODIFY Repl_client_priv enum('N','Y') COLLATE utf8mb3_general_ci DEFAULT 'N' NOT NULL,
  MODIFY ssl_type enum('','ANY','X509', 'SPECIFIED') COLLATE utf8mb3_general_ci DEFAULT '' NOT NULL;

ALTER TABLE db
  MODIFY Host char(255) NOT NULL default '',
  MODIFY Db char(64) NOT NULL default '',
  MODIFY User char(128) binary NOT NULL default '',
  ENGINE=Aria, CONVERT TO CHARACTER SET utf8mb3 COLLATE utf8mb3_bin;
ALTER TABLE db
  MODIFY  Select_priv enum('N','Y') COLLATE utf8mb3_general_ci DEFAULT 'N' NOT NULL,
  MODIFY  Insert_priv enum('N','Y') COLLATE utf8mb3_general_ci DEFAULT 'N' NOT NULL,
  MODIFY  Update_priv enum('N','Y') COLLATE utf8mb3_general_ci DEFAULT 'N' NOT NULL,
  MODIFY  Delete_priv enum('N','Y') COLLATE utf8mb3_general_ci DEFAULT 'N' NOT NULL,
  MODIFY  Create_priv enum('N','Y') COLLATE utf8mb3_general_ci DEFAULT 'N' NOT NULL,
  MODIFY  Drop_priv enum('N','Y') COLLATE utf8mb3_general_ci DEFAULT 'N' NOT NULL,
  MODIFY  Grant_priv enum('N','Y') COLLATE utf8mb3_general_ci DEFAULT 'N' NOT NULL,
  MODIFY  References_priv enum('N','Y') COLLATE utf8mb3_general_ci DEFAULT 'N' NOT NULL,
  MODIFY  Index_priv enum('N','Y') COLLATE utf8mb3_general_ci DEFAULT 'N' NOT NULL,
  MODIFY  Alter_priv enum('N','Y') COLLATE utf8mb3_general_ci DEFAULT 'N' NOT NULL,
  MODIFY  Create_tmp_table_priv enum('N','Y') COLLATE utf8mb3_general_ci DEFAULT 'N' NOT NULL,
  MODIFY  Lock_tables_priv enum('N','Y') COLLATE utf8mb3_general_ci DEFAULT 'N' NOT NULL;


ALTER TABLE func
  ENGINE=Aria, CONVERT TO CHARACTER SET utf8mb3 COLLATE utf8mb3_bin;
ALTER TABLE func
  MODIFY type enum ('function','aggregate') COLLATE utf8mb3_general_ci NOT NULL;

#
# Modify log tables.
#

SET @old_log_state = @@global.general_log;
SET GLOBAL general_log = 'OFF';
ALTER TABLE general_log
  MODIFY event_time TIMESTAMP(6) NOT NULL DEFAULT CURRENT_TIMESTAMP ON UPDATE CURRENT_TIMESTAMP,
  MODIFY user_host MEDIUMTEXT NOT NULL,
  MODIFY server_id INTEGER UNSIGNED NOT NULL,
  MODIFY command_type VARCHAR(64) NOT NULL,
  MODIFY argument MEDIUMTEXT NOT NULL,
  MODIFY thread_id BIGINT(21) UNSIGNED NOT NULL;
SET GLOBAL general_log = @old_log_state;

SET @old_log_state = @@global.slow_query_log;
SET GLOBAL slow_query_log = 'OFF';
ALTER TABLE slow_log
  ADD COLUMN thread_id BIGINT(21) UNSIGNED NOT NULL AFTER sql_text;
ALTER TABLE slow_log
  ADD COLUMN rows_affected INTEGER NOT NULL AFTER thread_id;
ALTER TABLE slow_log
  MODIFY start_time TIMESTAMP(6) NOT NULL DEFAULT CURRENT_TIMESTAMP ON UPDATE CURRENT_TIMESTAMP,
  MODIFY user_host MEDIUMTEXT NOT NULL,
  MODIFY query_time TIME(6) NOT NULL,
  MODIFY lock_time TIME(6) NOT NULL,
  MODIFY rows_sent INTEGER NOT NULL,
  MODIFY rows_examined INTEGER NOT NULL,
  MODIFY db VARCHAR(512) NOT NULL,
  MODIFY last_insert_id INTEGER NOT NULL,
  MODIFY insert_id INTEGER NOT NULL,
  MODIFY server_id INTEGER UNSIGNED NOT NULL,
  MODIFY sql_text MEDIUMTEXT NOT NULL,
  MODIFY thread_id BIGINT(21) UNSIGNED NOT NULL;
SET GLOBAL slow_query_log = @old_log_state;

ALTER TABLE plugin
  MODIFY name varchar(64) COLLATE utf8mb3_general_ci NOT NULL DEFAULT '',
  MODIFY dl varchar(128) COLLATE utf8mb3_general_ci NOT NULL DEFAULT '',
  CONVERT TO CHARACTER SET utf8mb3 COLLATE utf8mb3_general_ci;

#
# Detect whether we had Create_view_priv
#
SET @hadCreateViewPriv:=0;
SELECT @hadCreateViewPriv:=1 FROM user WHERE Create_view_priv IS NOT NULL;

#
# Create VIEWs privileges (v5.0)
#
ALTER TABLE db ADD Create_view_priv enum('N','Y') COLLATE utf8mb3_general_ci DEFAULT 'N' NOT NULL AFTER Lock_tables_priv;
ALTER TABLE db MODIFY Create_view_priv enum('N','Y') COLLATE utf8mb3_general_ci DEFAULT 'N' NOT NULL AFTER Lock_tables_priv;


ALTER TABLE user ADD Create_view_priv enum('N','Y') COLLATE utf8mb3_general_ci DEFAULT 'N' NOT NULL AFTER Repl_client_priv;
ALTER TABLE user MODIFY Create_view_priv enum('N','Y') COLLATE utf8mb3_general_ci DEFAULT 'N' NOT NULL AFTER Repl_client_priv;

#
# Show VIEWs privileges (v5.0)
#
ALTER TABLE db ADD Show_view_priv enum('N','Y') COLLATE utf8mb3_general_ci DEFAULT 'N' NOT NULL AFTER Create_view_priv;
ALTER TABLE db MODIFY Show_view_priv enum('N','Y') COLLATE utf8mb3_general_ci DEFAULT 'N' NOT NULL AFTER Create_view_priv;

ALTER TABLE user ADD Show_view_priv enum('N','Y') COLLATE utf8mb3_general_ci DEFAULT 'N' NOT NULL AFTER Create_view_priv;
ALTER TABLE user MODIFY Show_view_priv enum('N','Y') COLLATE utf8mb3_general_ci DEFAULT 'N' NOT NULL AFTER Create_view_priv;

#
# Assign create/show view privileges to people who have create provileges
#
UPDATE user SET Create_view_priv=Create_priv, Show_view_priv=Create_priv where user<>"" AND @hadCreateViewPriv = 0;

#
#
#
SET @hadCreateRoutinePriv:=0;
SELECT @hadCreateRoutinePriv:=1 FROM user WHERE Create_routine_priv IS NOT NULL;

#
# Create PROCEDUREs privileges (v5.0)
#
ALTER TABLE db ADD Create_routine_priv enum('N','Y') COLLATE utf8mb3_general_ci DEFAULT 'N' NOT NULL AFTER Show_view_priv;
ALTER TABLE db MODIFY Create_routine_priv enum('N','Y') COLLATE utf8mb3_general_ci DEFAULT 'N' NOT NULL AFTER Show_view_priv;

ALTER TABLE user ADD Create_routine_priv enum('N','Y') COLLATE utf8mb3_general_ci DEFAULT 'N' NOT NULL AFTER Show_view_priv;
ALTER TABLE user MODIFY Create_routine_priv enum('N','Y') COLLATE utf8mb3_general_ci DEFAULT 'N' NOT NULL AFTER Show_view_priv;

#
# Alter PROCEDUREs privileges (v5.0)
#
ALTER TABLE db ADD Alter_routine_priv enum('N','Y') COLLATE utf8mb3_general_ci DEFAULT 'N' NOT NULL AFTER Create_routine_priv;
ALTER TABLE db MODIFY Alter_routine_priv enum('N','Y') COLLATE utf8mb3_general_ci DEFAULT 'N' NOT NULL AFTER Create_routine_priv;

ALTER TABLE user ADD Alter_routine_priv enum('N','Y') COLLATE utf8mb3_general_ci DEFAULT 'N' NOT NULL AFTER Create_routine_priv;
ALTER TABLE user MODIFY Alter_routine_priv enum('N','Y') COLLATE utf8mb3_general_ci DEFAULT 'N' NOT NULL AFTER Create_routine_priv;

ALTER TABLE db ADD Execute_priv enum('N','Y') COLLATE utf8mb3_general_ci DEFAULT 'N' NOT NULL AFTER Alter_routine_priv;
ALTER TABLE db MODIFY Execute_priv enum('N','Y') COLLATE utf8mb3_general_ci DEFAULT 'N' NOT NULL AFTER Alter_routine_priv;

#
# Assign create/alter routine privileges to people who have create privileges
#
UPDATE user SET Create_routine_priv=Create_priv, Alter_routine_priv=Alter_priv where user<>"" AND @hadCreateRoutinePriv = 0;
UPDATE db SET Create_routine_priv=Create_priv, Alter_routine_priv=Alter_priv, Execute_priv=Select_priv where user<>"" AND @hadCreateRoutinePriv = 0;

#
# Add max_user_connections resource limit
# this is signed in MariaDB so that if one sets it's to -1 then the user
# can't connect anymore.
#
ALTER TABLE user ADD max_user_connections int(11) DEFAULT '0' NOT NULL AFTER max_connections;
ALTER TABLE user MODIFY max_user_connections int(11) DEFAULT '0' NOT NULL AFTER max_connections;

#
# user.Create_user_priv
#

SET @hadCreateUserPriv:=0;
SELECT @hadCreateUserPriv:=1 FROM user WHERE Create_user_priv IS NOT NULL;

ALTER TABLE user ADD Create_user_priv enum('N','Y') COLLATE utf8mb3_general_ci DEFAULT 'N' NOT NULL AFTER Alter_routine_priv;
ALTER TABLE user MODIFY Create_user_priv enum('N','Y') COLLATE utf8mb3_general_ci DEFAULT 'N' NOT NULL AFTER Alter_routine_priv;
UPDATE user LEFT JOIN db USING (Host,User) SET Create_user_priv='Y'
  WHERE @hadCreateUserPriv = 0 AND
        (user.Grant_priv = 'Y' OR db.Grant_priv = 'Y');

#
# procs_priv
#

ALTER TABLE procs_priv
  ENGINE=Aria,
  CONVERT TO CHARACTER SET utf8mb3 COLLATE utf8mb3_bin;

ALTER TABLE procs_priv
  MODIFY Proc_priv set('Execute','Alter Routine','Grant')
    COLLATE utf8mb3_general_ci DEFAULT '' NOT NULL;

ALTER IGNORE TABLE procs_priv
  MODIFY Routine_name char(64)
    COLLATE utf8mb3_general_ci DEFAULT '' NOT NULL;

ALTER TABLE procs_priv
  ADD Routine_type enum('FUNCTION','PROCEDURE')
    COLLATE utf8mb3_general_ci NOT NULL AFTER Routine_name;

ALTER TABLE procs_priv
  MODIFY Timestamp timestamp NOT NULL DEFAULT CURRENT_TIMESTAMP ON UPDATE CURRENT_TIMESTAMP AFTER Proc_priv;

#
# proc
#

# Correct the name fields to not binary, and expand sql_data_access
ALTER TABLE proc MODIFY name char(64) DEFAULT '' NOT NULL,
                 MODIFY specific_name char(64) DEFAULT '' NOT NULL,
                 MODIFY sql_data_access
                        enum('CONTAINS_SQL',
                             'NO_SQL',
                             'READS_SQL_DATA',
                             'MODIFIES_SQL_DATA'
                            ) DEFAULT 'CONTAINS_SQL' NOT NULL,
                 MODIFY body longblob NOT NULL,
                 MODIFY returns longblob NOT NULL,
                 MODIFY sql_mode
                        set('REAL_AS_FLOAT',
                            'PIPES_AS_CONCAT',
                            'ANSI_QUOTES',
                            'IGNORE_SPACE',
                            'IGNORE_BAD_TABLE_OPTIONS',
                            'ONLY_FULL_GROUP_BY',
                            'NO_UNSIGNED_SUBTRACTION',
                            'NO_DIR_IN_CREATE',
                            'POSTGRESQL',
                            'ORACLE',
                            'MSSQL',
                            'DB2',
                            'MAXDB',
                            'NO_KEY_OPTIONS',
                            'NO_TABLE_OPTIONS',
                            'NO_FIELD_OPTIONS',
                            'MYSQL323',
                            'MYSQL40',
                            'ANSI',
                            'NO_AUTO_VALUE_ON_ZERO',
                            'NO_BACKSLASH_ESCAPES',
                            'STRICT_TRANS_TABLES',
                            'STRICT_ALL_TABLES',
                            'NO_ZERO_IN_DATE',
                            'NO_ZERO_DATE',
                            'INVALID_DATES',
                            'ERROR_FOR_DIVISION_BY_ZERO',
                            'TRADITIONAL',
                            'NO_AUTO_CREATE_USER',
                            'HIGH_NOT_PRECEDENCE',
                            'NO_ENGINE_SUBSTITUTION',
                            'PAD_CHAR_TO_FULL_LENGTH',
                            'EMPTY_STRING_IS_NULL',
                            'SIMULTANEOUS_ASSIGNMENT',
                            'TIME_ROUND_FRACTIONAL'
                            ) DEFAULT '' NOT NULL,
                 DEFAULT CHARACTER SET utf8mb3;

# Correct the character set and collation
# Reset some fields after the conversion
ALTER TABLE proc CONVERT TO CHARACTER SET utf8mb3,
                  MODIFY db char(64) binary DEFAULT '' NOT NULL,
                  MODIFY definer varchar(384) binary DEFAULT '' NOT NULL,
                  MODIFY comment text binary NOT NULL;

ALTER TABLE proc ADD character_set_client
                     char(32) collate utf8mb3_bin DEFAULT NULL
                     AFTER comment;
ALTER TABLE proc MODIFY character_set_client
                        char(32) collate utf8mb3_bin DEFAULT NULL;

ALTER TABLE proc MODIFY type enum('FUNCTION',
                                  'PROCEDURE',
                                  'PACKAGE',
                                  'PACKAGE BODY') NOT NULL;

ALTER TABLE procs_priv MODIFY Routine_type enum('FUNCTION',
                                                'PROCEDURE',
                                                'PACKAGE',
                                                'PACKAGE BODY') NOT NULL;

SELECT CASE WHEN COUNT(*) > 0 THEN 
CONCAT ("WARNING: NULL values of the 'character_set_client' column ('mysql.proc' table) have been updated with a default value (", @@character_set_client, "). Please verify if necessary.")
ELSE NULL 
END 
AS value FROM proc WHERE character_set_client IS NULL;

UPDATE proc SET character_set_client = @@character_set_client 
                     WHERE character_set_client IS NULL;

ALTER TABLE proc ADD collation_connection
<<<<<<< HEAD
                     char(64) collate utf8_bin DEFAULT NULL
                     AFTER character_set_client;
ALTER TABLE proc MODIFY collation_connection
                        char(64) collate utf8_bin DEFAULT NULL;
=======
                     char(32) collate utf8mb3_bin DEFAULT NULL
                     AFTER character_set_client;
ALTER TABLE proc MODIFY collation_connection
                        char(32) collate utf8mb3_bin DEFAULT NULL;
>>>>>>> eb6b521f

SELECT CASE WHEN COUNT(*) > 0 THEN 
CONCAT ("WARNING: NULL values of the 'collation_connection' column ('mysql.proc' table) have been updated with a default value (", @@collation_connection, "). Please verify if necessary.")
ELSE NULL 
END 
AS value FROM proc WHERE collation_connection IS NULL;

UPDATE proc SET collation_connection = @@collation_connection
                     WHERE collation_connection IS NULL;

ALTER TABLE proc ADD db_collation
<<<<<<< HEAD
                     char(64) collate utf8_bin DEFAULT NULL
                     AFTER collation_connection;
ALTER TABLE proc MODIFY db_collation
                        char(64) collate utf8_bin DEFAULT NULL;
=======
                     char(32) collate utf8mb3_bin DEFAULT NULL
                     AFTER collation_connection;
ALTER TABLE proc MODIFY db_collation
                        char(32) collate utf8mb3_bin DEFAULT NULL;
>>>>>>> eb6b521f

SELECT CASE WHEN COUNT(*) > 0 THEN 
CONCAT ("WARNING: NULL values of the 'db_collation' column ('mysql.proc' table) have been updated with default values. Please verify if necessary.")
ELSE NULL
END
AS value FROM proc WHERE db_collation IS NULL;

UPDATE proc AS p SET db_collation  = 
                     ( SELECT DEFAULT_COLLATION_NAME 
                       FROM INFORMATION_SCHEMA.SCHEMATA 
                       WHERE SCHEMA_NAME = p.db)
                     WHERE db_collation IS NULL;

ALTER TABLE proc ADD body_utf8 longblob DEFAULT NULL
                     AFTER db_collation;
ALTER TABLE proc MODIFY body_utf8 longblob DEFAULT NULL;

# Change comment from char(64) to text
ALTER TABLE proc MODIFY comment
                        text collate utf8mb3_bin NOT NULL;

# MDEV-7773: Stored Aggregate Functions
ALTER TABLE proc ADD aggregate enum('NONE', 'GROUP') DEFAULT 'NONE' NOT NULL
                     AFTER body_utf8;

# Update definer of Add/DropGeometryColumn procedures to 'mariadb.sys'
# To consider the scenarios in MDEV-23102, only update the definer when it's 'root'
UPDATE proc SET Definer = 'mariadb.sys@localhost' WHERE Definer = 'root@localhost' AND Name = 'AddGeometryColumn';
UPDATE proc SET Definer = 'mariadb.sys@localhost' WHERE Definer = 'root@localhost' AND Name = 'DropGeometryColumn';

#
# EVENT privilege
#
SET @hadEventPriv := 0;
SELECT @hadEventPriv :=1 FROM user WHERE Event_priv IS NOT NULL;

ALTER TABLE user ADD Event_priv enum('N','Y') character set utf8mb3 DEFAULT 'N' NOT NULL AFTER Create_user_priv;
ALTER TABLE user MODIFY Event_priv enum('N','Y') character set utf8mb3 DEFAULT 'N' NOT NULL AFTER Create_user_priv;

UPDATE user SET Event_priv=Super_priv WHERE @hadEventPriv = 0;

ALTER TABLE db ADD Event_priv enum('N','Y') character set utf8mb3 DEFAULT 'N' NOT NULL;
ALTER TABLE db MODIFY Event_priv enum('N','Y') character set utf8mb3 DEFAULT 'N' NOT NULL;

#
# EVENT table
#
ALTER TABLE event DROP PRIMARY KEY, ADD PRIMARY KEY(db, name);
# Add sql_mode column just in case.
ALTER TABLE event ADD sql_mode set ('IGNORE_BAD_TABLE_OPTIONS') AFTER on_completion;
# Update list of sql_mode values.
ALTER TABLE event MODIFY sql_mode
                        set('REAL_AS_FLOAT',
                            'PIPES_AS_CONCAT',
                            'ANSI_QUOTES',
                            'IGNORE_SPACE',
                            'IGNORE_BAD_TABLE_OPTIONS',
                            'ONLY_FULL_GROUP_BY',
                            'NO_UNSIGNED_SUBTRACTION',
                            'NO_DIR_IN_CREATE',
                            'POSTGRESQL',
                            'ORACLE',
                            'MSSQL',
                            'DB2',
                            'MAXDB',
                            'NO_KEY_OPTIONS',
                            'NO_TABLE_OPTIONS',
                            'NO_FIELD_OPTIONS',
                            'MYSQL323',
                            'MYSQL40',
                            'ANSI',
                            'NO_AUTO_VALUE_ON_ZERO',
                            'NO_BACKSLASH_ESCAPES',
                            'STRICT_TRANS_TABLES',
                            'STRICT_ALL_TABLES',
                            'NO_ZERO_IN_DATE',
                            'NO_ZERO_DATE',
                            'INVALID_DATES',
                            'ERROR_FOR_DIVISION_BY_ZERO',
                            'TRADITIONAL',
                            'NO_AUTO_CREATE_USER',
                            'HIGH_NOT_PRECEDENCE',
                            'NO_ENGINE_SUBSTITUTION',
                            'PAD_CHAR_TO_FULL_LENGTH',
                            'EMPTY_STRING_IS_NULL',
                            'SIMULTANEOUS_ASSIGNMENT',
                            'TIME_ROUND_FRACTIONAL'
                            ) DEFAULT '' NOT NULL AFTER on_completion;
ALTER TABLE event MODIFY name char(64) CHARACTER SET utf8mb3 NOT NULL default '';
ALTER TABLE event MODIFY db  CHAR(64) CHARACTER SET utf8mb3 COLLATE utf8mb3_bin NOT NULL DEFAULT '';
ALTER TABLE event MODIFY comment CHAR(64) CHARACTER SET utf8mb3 COLLATE utf8mb3_bin NOT NULL DEFAULT '';


ALTER TABLE event ADD COLUMN originator INT UNSIGNED NOT NULL AFTER comment;
ALTER TABLE event MODIFY COLUMN originator INT UNSIGNED NOT NULL;

ALTER TABLE event MODIFY COLUMN status ENUM('ENABLED','DISABLED','SLAVESIDE_DISABLED') NOT NULL default 'ENABLED';

ALTER TABLE event ADD COLUMN time_zone char(64) CHARACTER SET latin1
        NOT NULL DEFAULT 'SYSTEM' AFTER originator;

ALTER TABLE event ADD character_set_client
                      char(32) collate utf8mb3_bin DEFAULT NULL
                      AFTER time_zone;
ALTER TABLE event MODIFY character_set_client
                         char(32) collate utf8mb3_bin DEFAULT NULL;

ALTER TABLE event ADD collation_connection
<<<<<<< HEAD
                      char(64) collate utf8_bin DEFAULT NULL
                      AFTER character_set_client;
ALTER TABLE event MODIFY collation_connection
                         char(64) collate utf8_bin DEFAULT NULL;

ALTER TABLE event ADD db_collation
                      char(64) collate utf8_bin DEFAULT NULL
                      AFTER collation_connection;
ALTER TABLE event MODIFY db_collation
                         char(64) collate utf8_bin DEFAULT NULL;
=======
                      char(32) collate utf8mb3_bin DEFAULT NULL
                      AFTER character_set_client;
ALTER TABLE event MODIFY collation_connection
                         char(32) collate utf8mb3_bin DEFAULT NULL;

ALTER TABLE event ADD db_collation
                      char(32) collate utf8mb3_bin DEFAULT NULL
                      AFTER collation_connection;
ALTER TABLE event MODIFY db_collation
                         char(32) collate utf8mb3_bin DEFAULT NULL;
>>>>>>> eb6b521f

ALTER TABLE event ADD body_utf8 longblob DEFAULT NULL
                      AFTER db_collation;
ALTER TABLE event MODIFY body_utf8 longblob DEFAULT NULL;

alter table event MODIFY definer varchar(384) collate utf8mb3_bin NOT NULL DEFAULT '';

# Enable event scheduler if the event table was not up to date before.
set global event_scheduler=original;

#
# TRIGGER privilege
#

SET @hadTriggerPriv := 0;
SELECT @hadTriggerPriv :=1 FROM user WHERE Trigger_priv IS NOT NULL;

ALTER TABLE user ADD Trigger_priv enum('N','Y') COLLATE utf8mb3_general_ci DEFAULT 'N' NOT NULL AFTER Event_priv;
ALTER TABLE user MODIFY Trigger_priv enum('N','Y') COLLATE utf8mb3_general_ci DEFAULT 'N' NOT NULL AFTER Event_priv;

ALTER TABLE db ADD Trigger_priv enum('N','Y') COLLATE utf8mb3_general_ci DEFAULT 'N' NOT NULL;
ALTER TABLE db MODIFY Trigger_priv enum('N','Y') COLLATE utf8mb3_general_ci DEFAULT 'N' NOT NULL;

UPDATE user SET Trigger_priv=Super_priv WHERE @hadTriggerPriv = 0;

#
# user.Create_tablespace_priv
#

SET @hadCreateTablespacePriv := 0;
SELECT @hadCreateTablespacePriv :=1 FROM user WHERE Create_tablespace_priv IS NOT NULL;

ALTER TABLE user ADD Create_tablespace_priv enum('N','Y') COLLATE utf8mb3_general_ci DEFAULT 'N' NOT NULL AFTER Trigger_priv;
ALTER TABLE user MODIFY Create_tablespace_priv enum('N','Y') COLLATE utf8mb3_general_ci DEFAULT 'N' NOT NULL AFTER Trigger_priv;

UPDATE user SET Create_tablespace_priv = Super_priv WHERE @hadCreateTablespacePriv = 0;

#
# System versioning
#

ALTER TABLE user change Truncate_versioning_priv Delete_history_priv enum('N','Y') COLLATE utf8mb3_general_ci NOT NULL DEFAULT 'N';
ALTER TABLE db change Truncate_versioning_priv Delete_history_priv enum('N','Y') COLLATE utf8mb3_general_ci NOT NULL DEFAULT 'N';

SET @had_user_delete_history_priv := 0;
SELECT @had_user_delete_history_priv :=1 FROM user WHERE Delete_history_priv IS NOT NULL;

ALTER TABLE user add Delete_history_priv enum('N','Y') COLLATE utf8mb3_general_ci NOT NULL DEFAULT 'N' after Create_tablespace_priv;
ALTER TABLE user modify Delete_history_priv enum('N','Y') COLLATE utf8mb3_general_ci NOT NULL DEFAULT 'N';
ALTER TABLE db add Delete_history_priv enum('N','Y') COLLATE utf8mb3_general_ci NOT NULL DEFAULT 'N' after Trigger_priv;
ALTER TABLE db modify Delete_history_priv enum('N','Y') COLLATE utf8mb3_general_ci NOT NULL DEFAULT 'N';

UPDATE user SET Delete_history_priv = Super_priv WHERE @had_user_delete_history_priv = 0;

ALTER TABLE user ADD plugin char(64) CHARACTER SET latin1 DEFAULT '' NOT NULL AFTER max_user_connections,
                 ADD authentication_string TEXT NOT NULL AFTER plugin;
ALTER TABLE user CHANGE auth_string authentication_string TEXT NOT NULL;

<<<<<<< HEAD
ALTER TABLE user ADD password_expired ENUM('N', 'Y') COLLATE utf8_general_ci DEFAULT 'N' NOT NULL AFTER authentication_string;
ALTER TABLE user ADD password_last_changed timestamp NOT NULL DEFAULT CURRENT_TIMESTAMP after password_expired;
=======
ALTER TABLE user ADD password_expired ENUM('N', 'Y') COLLATE utf8mb3_general_ci DEFAULT 'N' NOT NULL AFTER authentication_string;
ALTER TABLE user ADD password_last_changed timestamp DEFAULT CURRENT_TIMESTAMP NOT NULL after password_expired;
>>>>>>> eb6b521f
ALTER TABLE user ADD password_lifetime smallint unsigned DEFAULT NULL after password_last_changed;
ALTER TABLE user ADD account_locked enum('N', 'Y') COLLATE utf8mb3_general_ci DEFAULT 'N' NOT NULL after password_lifetime;
ALTER TABLE user ADD is_role enum('N', 'Y') COLLATE utf8mb3_general_ci DEFAULT 'N' NOT NULL AFTER account_locked;
ALTER TABLE user ADD default_role char(128) binary DEFAULT '' NOT NULL AFTER is_role;
ALTER TABLE user ADD max_statement_time decimal(12,6) DEFAULT 0 NOT NULL AFTER default_role;

-- Somewhere above, we ran ALTER TABLE user .... CONVERT TO CHARACTER SET utf8mb3 COLLATE utf8mb3_bin.
-- we want password_expired column to have collation utf8mb3_general_ci.
-- Order columns correctly that were not ordered until MDEV-23201 (ff8ffef3e1915d7a9caa07d9461cd8d47c4baf98)

ALTER TABLE user MODIFY plugin char(64) CHARACTER SET latin1 DEFAULT '' NOT NULL AFTER max_user_connections,
                 MODIFY authentication_string TEXT NOT NULL AFTER plugin,
                 MODIFY password_expired ENUM('N', 'Y') COLLATE utf8mb3_general_ci DEFAULT 'N' NOT NULL AFTER authentication_string,
                 MODIFY is_role enum('N', 'Y') COLLATE utf8mb3_general_ci DEFAULT 'N' NOT NULL AFTER password_expired,
                 MODIFY default_role char(80) binary DEFAULT '' NOT NULL AFTER is_role,
                 MODIFY max_statement_time decimal(12,6) DEFAULT 0 NOT NULL AFTER default_role,
-- MDEV-24122 formerly mysql5.7 users may have the following columns password_last_changed,
-- password_lifetime and account_locked. Ensure they are beyond the end of the user columns
-- used by MariaDB. MariaDB-10.4 will use these in the creation of mysql.global_priv.
-- password_last_changed has a DEFAULT/ON UPDATE of CURRENT_TIMESTAMP to keep track of
-- time until 10.4 added.
                 MODIFY IF EXISTS password_last_changed timestamp NOT NULL DEFAULT CURRENT_TIMESTAMP ON UPDATE CURRENT_TIMESTAMP AFTER max_statement_time,
                 MODIFY IF EXISTS password_lifetime smallint unsigned DEFAULT NULL AFTER password_last_changed,
                 MODIFY IF EXISTS account_locked enum('N', 'Y') CHARACTER SET utf8mb3 DEFAULT 'N' NOT NULL after password_lifetime;

-- Checking for any duplicate hostname and username combination are exists.
-- If exits we will throw error.
DELIMITER //
BEGIN NOT ATOMIC
  SET @duplicate_hosts=(SELECT count(*) FROM mysql.user GROUP BY user, lower(host) HAVING count(*) > 1 LIMIT 1);
  IF @duplicate_hosts > 1 THEN
    SIGNAL SQLSTATE '45000'  SET MESSAGE_TEXT = 'Multiple accounts exist for @user_name, @host_name that differ only in Host lettercase; remove all except one of them';
  END IF;
END //
DELIMITER ;
-- Get warnings (if any)
SHOW WARNINGS;

# Convering the host name to lower case for existing users
UPDATE user SET host=LOWER( host ) WHERE LOWER( host ) <> host;

DELIMITER //
if @have_innodb then
  # fix bad data when upgrading from unfixed InnoDB (MDEV-13360)
  delete from innodb_index_stats where length(table_name) > 64;
  delete from innodb_table_stats where length(table_name) > 64;

  # update table_name and timestamp fields in the innodb stat tables
  alter table innodb_index_stats modify last_update timestamp not null default current_timestamp on update current_timestamp, modify table_name varchar(199);
  alter table innodb_table_stats modify last_update timestamp not null default current_timestamp on update current_timestamp, modify table_name varchar(199);

  alter table innodb_index_stats drop foreign key if exists innodb_index_stats_ibfk_1;
end if //
DELIMITER ;

# MDEV-4332 longer user names
alter table user         modify User         char(128)  binary not null default '';
alter table db           modify User         char(128)  binary not null default '';
alter table tables_priv  modify User         char(128)  binary not null default '';
alter table columns_priv modify User         char(128)  binary not null default '';
alter table procs_priv   modify User         char(128)  binary not null default '';
alter table proc         modify definer      varchar(384) collate utf8mb3_bin not null default '';
alter table proxies_priv modify User         char(128)  COLLATE utf8mb3_bin not null default '';
alter table proxies_priv modify Proxied_user char(128)  COLLATE utf8mb3_bin not null default '';
alter table proxies_priv modify Grantor      varchar(384) COLLATE utf8mb3_bin not null default '';
alter table servers      modify Username     char(128)                   not null default '';
alter table procs_priv   modify Grantor      varchar(384) COLLATE utf8mb3_bin not null default '';
alter table tables_priv  modify Grantor      varchar(384) COLLATE utf8mb3_bin not null default '';

# Activate the new, possible modified privilege tables
# This should not be needed, but gives us some extra testing that the above
# changes was correct

flush privileges;

--
-- Upgrade help tables
--

ALTER TABLE help_category MODIFY url TEXT NOT NULL;
ALTER TABLE help_topic MODIFY url TEXT NOT NULL;

DELIMITER //
IF 'BASE TABLE' = (select table_type from information_schema.tables where table_schema=database() and table_name='user') THEN
  CREATE TABLE IF NOT EXISTS global_priv (Host char(255) binary DEFAULT '', User char(128) binary DEFAULT '', Priv JSON NOT NULL DEFAULT '{}' CHECK(JSON_VALID(Priv)), PRIMARY KEY Host (Host,User)) engine=Aria transactional=1 CHARACTER SET utf8mb3 COLLATE utf8mb3_bin comment='Users and global privileges'
  SELECT Host, User, JSON_COMPACT(JSON_OBJECT('access',
                             1*('Y'=Select_priv)+
                             2*('Y'=Insert_priv)+
                             4*('Y'=Update_priv)+
                             8*('Y'=Delete_priv)+
                            16*('Y'=Create_priv)+
                            32*('Y'=Drop_priv)+
                            64*('Y'=Reload_priv)+
                           128*('Y'=Shutdown_priv)+
                           256*('Y'=Process_priv)+
                           512*('Y'=File_priv)+
                          1024*('Y'=Grant_priv)+
                          2048*('Y'=References_priv)+
                          4096*('Y'=Index_priv)+
                          8192*('Y'=Alter_priv)+
                         16384*('Y'=Show_db_priv)+
                         32768*('Y'=Super_priv)+
                         65536*('Y'=Create_tmp_table_priv)+
                        131072*('Y'=Lock_tables_priv)+
                        262144*('Y'=Execute_priv)+
                        524288*('Y'=Repl_slave_priv)+
                       1048576*('Y'=Repl_client_priv)+
                       2097152*('Y'=Create_view_priv)+
                       4194304*('Y'=Show_view_priv)+
                       8388608*('Y'=Create_routine_priv)+
                      16777216*('Y'=Alter_routine_priv)+
                      33554432*('Y'=Create_user_priv)+
                      67108864*('Y'=Event_priv)+
                     134217728*('Y'=Trigger_priv)+
                     268435456*('Y'=Create_tablespace_priv)+
                     536870912*('Y'=Delete_history_priv),
                    'ssl_type', ssl_type-1,
                    'ssl_cipher', ssl_cipher,
                    'x509_issuer', x509_issuer,
                    'x509_subject', x509_subject,
                    'max_questions', max_questions,
                    'max_updates', max_updates,
                    'max_connections', max_connections,
                    'max_user_connections', max_user_connections,
                    'max_statement_time', max_statement_time,
                    'plugin', if(plugin>'',plugin,if(length(password)=16,'mysql_old_password','mysql_native_password')),
                    'authentication_string', if(plugin>'' and authentication_string>'',authentication_string,password),
                    'password_last_changed', if(password_expired='Y', 0, if(password_last_changed, UNIX_TIMESTAMP(password_last_changed), UNIX_TIMESTAMP())),
                    'password_lifetime', ifnull(password_lifetime, -1),
                    'account_locked', 'Y'=account_locked,
                    'default_role', default_role,
                    'is_role', 'Y'=is_role)) as Priv
  FROM user;
  DROP TABLE user;
END IF//

IF 1 = (SELECT count(*) FROM information_schema.VIEWS WHERE TABLE_CATALOG = 'def' and TABLE_SCHEMA = 'mysql' and TABLE_NAME='user' and (DEFINER = 'root@localhost' or (DEFINER = 'mariadb.sys@localhost' and VIEW_DEFINITION LIKE "%'N' AS `password_expired`%"))) THEN
  DROP VIEW IF EXISTS mysql.user;
END IF//

DELIMITER ;

# MDEV-22683 - upgrade Host and Owner of servers
ALTER TABLE servers
  MODIFY Host varchar(2048) NOT NULL DEFAULT '',
  MODIFY Owner varchar(512) NOT NULL DEFAULT '';<|MERGE_RESOLUTION|>--- conflicted
+++ resolved
@@ -515,17 +515,10 @@
                      WHERE character_set_client IS NULL;
 
 ALTER TABLE proc ADD collation_connection
-<<<<<<< HEAD
-                     char(64) collate utf8_bin DEFAULT NULL
+                     char(64) collate utf8mb3_bin DEFAULT NULL
                      AFTER character_set_client;
 ALTER TABLE proc MODIFY collation_connection
-                        char(64) collate utf8_bin DEFAULT NULL;
-=======
-                     char(32) collate utf8mb3_bin DEFAULT NULL
-                     AFTER character_set_client;
-ALTER TABLE proc MODIFY collation_connection
-                        char(32) collate utf8mb3_bin DEFAULT NULL;
->>>>>>> eb6b521f
+                        char(64) collate utf8mb3_bin DEFAULT NULL;
 
 SELECT CASE WHEN COUNT(*) > 0 THEN 
 CONCAT ("WARNING: NULL values of the 'collation_connection' column ('mysql.proc' table) have been updated with a default value (", @@collation_connection, "). Please verify if necessary.")
@@ -537,17 +530,10 @@
                      WHERE collation_connection IS NULL;
 
 ALTER TABLE proc ADD db_collation
-<<<<<<< HEAD
-                     char(64) collate utf8_bin DEFAULT NULL
+                     char(64) collate utf8mb3_bin DEFAULT NULL
                      AFTER collation_connection;
 ALTER TABLE proc MODIFY db_collation
-                        char(64) collate utf8_bin DEFAULT NULL;
-=======
-                     char(32) collate utf8mb3_bin DEFAULT NULL
-                     AFTER collation_connection;
-ALTER TABLE proc MODIFY db_collation
-                        char(32) collate utf8mb3_bin DEFAULT NULL;
->>>>>>> eb6b521f
+                        char(64) collate utf8mb3_bin DEFAULT NULL;
 
 SELECT CASE WHEN COUNT(*) > 0 THEN 
 CONCAT ("WARNING: NULL values of the 'db_collation' column ('mysql.proc' table) have been updated with default values. Please verify if necessary.")
@@ -656,29 +642,16 @@
                          char(32) collate utf8mb3_bin DEFAULT NULL;
 
 ALTER TABLE event ADD collation_connection
-<<<<<<< HEAD
-                      char(64) collate utf8_bin DEFAULT NULL
+                      char(64) collate utf8mb3_bin DEFAULT NULL
                       AFTER character_set_client;
 ALTER TABLE event MODIFY collation_connection
-                         char(64) collate utf8_bin DEFAULT NULL;
+                         char(64) collate utf8mb3_bin DEFAULT NULL;
 
 ALTER TABLE event ADD db_collation
-                      char(64) collate utf8_bin DEFAULT NULL
+                      char(64) collate utf8mb3_bin DEFAULT NULL
                       AFTER collation_connection;
 ALTER TABLE event MODIFY db_collation
-                         char(64) collate utf8_bin DEFAULT NULL;
-=======
-                      char(32) collate utf8mb3_bin DEFAULT NULL
-                      AFTER character_set_client;
-ALTER TABLE event MODIFY collation_connection
-                         char(32) collate utf8mb3_bin DEFAULT NULL;
-
-ALTER TABLE event ADD db_collation
-                      char(32) collate utf8mb3_bin DEFAULT NULL
-                      AFTER collation_connection;
-ALTER TABLE event MODIFY db_collation
-                         char(32) collate utf8mb3_bin DEFAULT NULL;
->>>>>>> eb6b521f
+                         char(64) collate utf8mb3_bin DEFAULT NULL;
 
 ALTER TABLE event ADD body_utf8 longblob DEFAULT NULL
                       AFTER db_collation;
@@ -737,13 +710,8 @@
                  ADD authentication_string TEXT NOT NULL AFTER plugin;
 ALTER TABLE user CHANGE auth_string authentication_string TEXT NOT NULL;
 
-<<<<<<< HEAD
-ALTER TABLE user ADD password_expired ENUM('N', 'Y') COLLATE utf8_general_ci DEFAULT 'N' NOT NULL AFTER authentication_string;
+ALTER TABLE user ADD password_expired ENUM('N', 'Y') COLLATE utf8mb3_general_ci DEFAULT 'N' NOT NULL AFTER authentication_string;
 ALTER TABLE user ADD password_last_changed timestamp NOT NULL DEFAULT CURRENT_TIMESTAMP after password_expired;
-=======
-ALTER TABLE user ADD password_expired ENUM('N', 'Y') COLLATE utf8mb3_general_ci DEFAULT 'N' NOT NULL AFTER authentication_string;
-ALTER TABLE user ADD password_last_changed timestamp DEFAULT CURRENT_TIMESTAMP NOT NULL after password_expired;
->>>>>>> eb6b521f
 ALTER TABLE user ADD password_lifetime smallint unsigned DEFAULT NULL after password_last_changed;
 ALTER TABLE user ADD account_locked enum('N', 'Y') COLLATE utf8mb3_general_ci DEFAULT 'N' NOT NULL after password_lifetime;
 ALTER TABLE user ADD is_role enum('N', 'Y') COLLATE utf8mb3_general_ci DEFAULT 'N' NOT NULL AFTER account_locked;
