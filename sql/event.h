--- conflicted
+++ resolved
@@ -112,10 +112,6 @@
   enum enum_event_status status;
   sp_head *sphead;
   ulong sql_mode;
-<<<<<<< HEAD
-
-=======
->>>>>>> 203b37ef
   const uchar *body_begin;
 
   bool dropped;
