--- conflicted
+++ resolved
@@ -5127,18 +5127,15 @@
   void frm_pack_numeric_with_dec(uchar *buff) const;
   void frm_unpack_basic(const uchar *buff);
   bool frm_unpack_charset(TABLE_SHARE *share, const uchar *buff);
-<<<<<<< HEAD
   bool frm_unpack_numeric_with_dec(TABLE_SHARE *share, const uchar *buff);
   bool frm_unpack_temporal_with_dec(TABLE_SHARE *share, uint intlen,
                                     const uchar *buff);
   void set_length_and_dec(const Lex_length_and_dec_st &attr);
-=======
   CHARSET_INFO *explicit_or_derived_charset(const Column_derived_attributes
                                                   *derived_attr) const
   {
     return charset ? charset : derived_attr->charset();
   }
->>>>>>> 58780b5a
 };
 
 
