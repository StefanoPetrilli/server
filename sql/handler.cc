--- conflicted
+++ resolved
@@ -2106,14 +2106,9 @@
       Thanks to possibility of MDL deadlock rollback request can come even if
       transaction hasn't been started in any transactional storage engine.
     */
-<<<<<<< HEAD
-    if (thd->transaction_rollback_request)
+    if (thd->transaction_rollback_request &&
+        thd->transaction->xid_state.is_explicit_XA())
       thd->transaction->xid_state.set_error(thd->get_stmt_da()->sql_errno());
-=======
-    if (thd->transaction_rollback_request &&
-        thd->transaction.xid_state.is_explicit_XA())
-      thd->transaction.xid_state.set_error(thd->get_stmt_da()->sql_errno());
->>>>>>> c04a203a
 
     thd->has_waiter= false;
     thd->transaction->cleanup();
@@ -4222,15 +4217,12 @@
   case HA_ERR_TABLE_IN_FK_CHECK:
     textno= ER_TABLE_IN_FK_CHECK;
     break;
-<<<<<<< HEAD
   case HA_ERR_COMMIT_ERROR:
     textno= ER_ERROR_DURING_COMMIT;
     break;
-=======
   case HA_ERR_PARTITION_LIST:
     my_error(ER_VERS_NOT_ALLOWED, errflag, table->s->db.str, table->s->table_name.str);
     DBUG_VOID_RETURN;
->>>>>>> c04a203a
   default:
     {
       /* The error was "unknown" to this function.
