--- conflicted
+++ resolved
@@ -6515,29 +6515,17 @@
 
   if (m_sp->agg_type() == GROUP_AGGREGATE)
   {
-<<<<<<< HEAD
-    List<Item> list;
-    list.empty();
-    for (uint i=0; i < arg_count; i++)
-      list.push_back(*(args+i));
-
-=======
->>>>>>> fc124778
     Item_sum_sp *item_sp;
     Query_arena *arena, backup;
     arena= thd->activate_stmt_arena_if_needed(&backup);
 
     if (arg_count)
-<<<<<<< HEAD
-      item_sp= new (thd->mem_root) Item_sum_sp(thd, context, m_name, sp, list);
-=======
     {
       List<Item> list;
       for (uint i= 0; i < arg_count; i++)
         list.push_back(args[i]);
       item_sp= new (thd->mem_root) Item_sum_sp(thd, context, m_name, sp, list);
     }
->>>>>>> fc124778
     else
       item_sp= new (thd->mem_root) Item_sum_sp(thd, context, m_name, sp);
 
@@ -6551,10 +6539,6 @@
     if (err)
       DBUG_RETURN(TRUE);
 
-<<<<<<< HEAD
-    list.empty();
-=======
->>>>>>> fc124778
     DBUG_RETURN(FALSE);
   }
 
