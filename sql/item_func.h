--- conflicted
+++ resolved
@@ -87,15 +87,7 @@
                                            Type_handler_hybrid_field_type *th);
 public:
 
-<<<<<<< HEAD
-  table_map not_null_tables_cache;
-=======
-  // Print an error message for a builtin-schema qualified function call
-  static void wrong_param_count_error(const LEX_CSTRING &schema_name,
-                                      const LEX_CSTRING &func_name);
-
   table_map not_null_tables_cache= 0;
->>>>>>> 727b5493
 
   enum Functype { UNKNOWN_FUNC,EQ_FUNC,EQUAL_FUNC,NE_FUNC,LT_FUNC,LE_FUNC,
 		  GE_FUNC,GT_FUNC,FT_FUNC,
