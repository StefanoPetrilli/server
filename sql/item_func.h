/* Copyright (C) 2000 MySQL AB & MySQL Finland AB & TCX DataKonsult AB

   This program is free software; you can redistribute it and/or modify
   it under the terms of the GNU General Public License as published by
   the Free Software Foundation; either version 2 of the License, or
   (at your option) any later version.

   This program is distributed in the hope that it will be useful,
   but WITHOUT ANY WARRANTY; without even the implied warranty of
   MERCHANTABILITY or FITNESS FOR A PARTICULAR PURPOSE.  See the
   GNU General Public License for more details.

   You should have received a copy of the GNU General Public License
   along with this program; if not, write to the Free Software
   Foundation, Inc., 59 Temple Place, Suite 330, Boston, MA  02111-1307  USA */


/* Function items used by mysql */

#ifdef __GNUC__
#pragma interface			/* gcc class implementation */
#endif

#ifdef HAVE_IEEEFP_H
extern "C"				/* Bug in BSDI include file */
{
#include <ieeefp.h>
}
#endif

class Item_func :public Item_result_field
{
protected:
  Item **args, *tmp_arg[2];
  uint allowed_arg_cols;
public:
  uint arg_count;
  table_map used_tables_cache;
  bool const_item_cache;
  enum Functype { UNKNOWN_FUNC,EQ_FUNC,EQUAL_FUNC,NE_FUNC,LT_FUNC,LE_FUNC,
		  GE_FUNC,GT_FUNC,FT_FUNC,
		  LIKE_FUNC,NOTLIKE_FUNC,ISNULL_FUNC,ISNOTNULL_FUNC,
		  COND_AND_FUNC, COND_OR_FUNC, COND_XOR_FUNC, BETWEEN, IN_FUNC,
		  INTERVAL_FUNC,
		  SP_EQUALS_FUNC, SP_DISJOINT_FUNC,SP_INTERSECTS_FUNC,
		  SP_TOUCHES_FUNC,SP_CROSSES_FUNC,SP_WITHIN_FUNC,
		  SP_CONTAINS_FUNC,SP_OVERLAPS_FUNC,
		  SP_STARTPOINT,SP_ENDPOINT,SP_EXTERIORRING,
		  SP_POINTN,SP_GEOMETRYN,SP_INTERIORRINGN};
  enum optimize_type { OPTIMIZE_NONE,OPTIMIZE_KEY,OPTIMIZE_OP, OPTIMIZE_NULL };
  enum Type type() const { return FUNC_ITEM; }
  virtual enum Functype functype() const   { return UNKNOWN_FUNC; }
  Item_func(void):
    allowed_arg_cols(1), arg_count(0)
  {
    with_sum_func= 0;
  }
  Item_func(Item *a):
    allowed_arg_cols(1), arg_count(1)
  {
    args= tmp_arg;
    args[0]= a;
    with_sum_func= a->with_sum_func;
  }
  Item_func(Item *a,Item *b):
    allowed_arg_cols(1), arg_count(2)
  {
    args= tmp_arg;
    args[0]= a; args[1]= b;
    with_sum_func= a->with_sum_func || b->with_sum_func;
  }
  Item_func(Item *a,Item *b,Item *c):
    allowed_arg_cols(1)
  {
    arg_count= 0;
    if ((args= (Item**) sql_alloc(sizeof(Item*)*3)))
    {
      arg_count= 3;
      args[0]= a; args[1]= b; args[2]= c;
      with_sum_func= a->with_sum_func || b->with_sum_func || c->with_sum_func;
    }
  }
  Item_func(Item *a,Item *b,Item *c,Item *d):
    allowed_arg_cols(1)
  {
    arg_count= 0;
    if ((args= (Item**) sql_alloc(sizeof(Item*)*4)))
    {
      arg_count= 4;
      args[0]= a; args[1]= b; args[2]= c; args[3]= d;
      with_sum_func= a->with_sum_func || b->with_sum_func ||
	c->with_sum_func || d->with_sum_func;
    }
  }
  Item_func(Item *a,Item *b,Item *c,Item *d,Item* e):
    allowed_arg_cols(1)
  {
    arg_count= 5;
    if ((args= (Item**) sql_alloc(sizeof(Item*)*5)))
    {
      args[0]= a; args[1]= b; args[2]= c; args[3]= d; args[4]= e;
      with_sum_func= a->with_sum_func || b->with_sum_func ||
	c->with_sum_func || d->with_sum_func || e->with_sum_func ;
    }
  }
  Item_func(List<Item> &list);
  ~Item_func() {} /* Nothing to do; Items are freed automaticly */
  bool fix_fields(THD *,struct st_table_list *, Item **ref);
  table_map used_tables() const;
  void update_used_tables();
  bool eq(const Item *item, bool binary_cmp) const;
  virtual optimize_type select_optimize() const { return OPTIMIZE_NONE; }
  virtual bool have_rev_func() const { return 0; }
  virtual Item *key_item() const { return args[0]; }
  virtual const char *func_name() const { return "?"; }
  virtual bool const_item() const { return const_item_cache; }
  inline Item **arguments() const { return args; }
  inline uint argument_count() const { return arg_count; }
  inline void remove_arguments() { arg_count=0; }
  virtual void split_sum_func(Item **ref_pointer_array, List<Item> &fields);
  void print(String *str);
  void print_op(String *str);
  void fix_num_length_and_dec();
  inline bool get_arg0_date(TIME *ltime,bool fuzzy_date)
  {
    return (null_value=args[0]->get_date(ltime,fuzzy_date));
  }
  inline bool get_arg0_time(TIME *ltime)
  {
    return (null_value=args[0]->get_time(ltime));
  }
  bool is_null() { (void) val_int(); return null_value; }
  friend class udf_handler;
  Field *tmp_table_field() { return result_field; }
  Field *tmp_table_field(TABLE *t_arg);
  bool check_loop(uint id);
<<<<<<< HEAD
  void set_outer_resolving();
=======
  Item * get_tmp_table_item();
>>>>>>> d56e23f6
};


class Item_real_func :public Item_func
{
public:
  Item_real_func() :Item_func() {}
  Item_real_func(Item *a) :Item_func(a) {}
  Item_real_func(Item *a,Item *b) :Item_func(a,b) {}
  Item_real_func(List<Item> &list) :Item_func(list) {}
  String *val_str(String*str);
  longlong val_int() { return (longlong) val(); }
  enum Item_result result_type () const { return REAL_RESULT; }
  void fix_length_and_dec() { decimals=NOT_FIXED_DEC; max_length=float_length(decimals); }
};


class Item_num_func :public Item_func
{
 protected:
  Item_result hybrid_type;
public:
  Item_num_func(Item *a) :Item_func(a),hybrid_type(REAL_RESULT) {}
  Item_num_func(Item *a,Item *b) :Item_func(a,b),hybrid_type(REAL_RESULT) {}
  String *val_str(String*str);
  longlong val_int() { return (longlong) val(); }
  enum Item_result result_type () const { return hybrid_type; }
  void fix_length_and_dec() { fix_num_length_and_dec(); }
  bool is_null() { (void) val(); return null_value; }
};


class Item_num_op :public Item_func
{
 protected:
  Item_result hybrid_type;
 public:
  Item_num_op(Item *a,Item *b) :Item_func(a,b),hybrid_type(REAL_RESULT) {}
  String *val_str(String*str);
  void print(String *str) { print_op(str); }
  enum Item_result result_type () const { return hybrid_type; }
  void fix_length_and_dec() { fix_num_length_and_dec(); find_num_type(); }
  void find_num_type(void);
  bool is_null() { (void) val(); return null_value; }
};


class Item_int_func :public Item_func
{
public:
  Item_int_func() :Item_func() { max_length=21; }
  Item_int_func(Item *a) :Item_func(a) { max_length=21; }
  Item_int_func(Item *a,Item *b) :Item_func(a,b) { max_length=21; }
  Item_int_func(Item *a,Item *b,Item *c) :Item_func(a,b,c) { max_length=21; }
  Item_int_func(List<Item> &list) :Item_func(list) { max_length=21; }
  double val() { return (double) val_int(); }
  String *val_str(String*str);
  enum Item_result result_type () const { return INT_RESULT; }
  void fix_length_and_dec() {}
};


class Item_func_signed :public Item_int_func
{
public:
  Item_func_signed(Item *a) :Item_int_func(a) {}
  double val() { return args[0]->val(); }
  longlong val_int() { return args[0]->val_int(); }
  void fix_length_and_dec()
  { max_length=args[0]->max_length; unsigned_flag=0; }
};


class Item_func_unsigned :public Item_int_func
{
public:
  Item_func_unsigned(Item *a) :Item_int_func(a) {}
  double val() { return args[0]->val(); }
  longlong val_int() { return args[0]->val_int(); }
  void fix_length_and_dec()
  { max_length=args[0]->max_length; unsigned_flag=1; }
};


class Item_func_plus :public Item_num_op
{
public:
  Item_func_plus(Item *a,Item *b) :Item_num_op(a,b) {}
  const char *func_name() const { return "+"; }
  double val();
  longlong val_int();
};

class Item_func_minus :public Item_num_op
{
public:
  Item_func_minus(Item *a,Item *b) :Item_num_op(a,b) {}
  const char *func_name() const { return "-"; }
  double val();
  longlong val_int();
  void fix_length_and_dec();
};


class Item_func_mul :public Item_num_op
{
public:
  Item_func_mul(Item *a,Item *b) :Item_num_op(a,b) {}
  const char *func_name() const { return "*"; }
  double val();
  longlong val_int();
};


class Item_func_div :public Item_num_op
{
public:
  Item_func_div(Item *a,Item *b) :Item_num_op(a,b) {}
  double val();
  longlong val_int();
  const char *func_name() const { return "/"; }
  void fix_length_and_dec();
};


class Item_func_int_div :public Item_num_op
{
public:
  Item_func_int_div(Item *a,Item *b) :Item_num_op(a,b)
  { hybrid_type=INT_RESULT; }
  double val() { return (double) val_int(); }
  longlong val_int();
  const char *func_name() const { return "DIV"; }
  void fix_length_and_dec();
};


class Item_func_mod :public Item_num_op
{
public:
  Item_func_mod(Item *a,Item *b) :Item_num_op(a,b) {}
  double val();
  longlong val_int();
  const char *func_name() const { return "%"; }
  void fix_length_and_dec();
};


class Item_func_neg :public Item_num_func
{
public:
  Item_func_neg(Item *a) :Item_num_func(a) {}
  double val();
  longlong val_int();
  const char *func_name() const { return "-"; }
  void fix_length_and_dec();
};


class Item_func_abs :public Item_num_func
{
public:
  Item_func_abs(Item *a) :Item_num_func(a) {}
  const char *func_name() const { return "abs"; }
  double val();
  longlong val_int();
  enum Item_result result_type () const
  { return args[0]->result_type() == INT_RESULT ? INT_RESULT : REAL_RESULT; }
  void fix_length_and_dec();
};

// A class to handle logaritmic and trigometric functions

class Item_dec_func :public Item_real_func
{
 public:
  Item_dec_func(Item *a) :Item_real_func(a) {}
  Item_dec_func(Item *a,Item *b) :Item_real_func(a,b) {}
  void fix_length_and_dec()
  {
    decimals=6; max_length=float_length(decimals);
    maybe_null=1;
  }
  inline double fix_result(double value)
  {
#ifndef HAVE_FINITE
    return value;
#else
    if (finite(value) && value != POSTFIX_ERROR)
      return value;
    null_value=1;
    return 0.0;
#endif
  }
};

class Item_func_exp :public Item_dec_func
{
public:
  Item_func_exp(Item *a) :Item_dec_func(a) {}
  double val();
  const char *func_name() const { return "exp"; }
};


class Item_func_ln :public Item_dec_func
{
public:
  Item_func_ln(Item *a) :Item_dec_func(a) {}
  double val();
  const char *func_name() const { return "ln"; }
};


class Item_func_log :public Item_dec_func
{
public:
  Item_func_log(Item *a) :Item_dec_func(a) {}
  Item_func_log(Item *a,Item *b) :Item_dec_func(a,b) {}
  double val();
  const char *func_name() const { return "log"; }
};


class Item_func_log2 :public Item_dec_func
{
public:
  Item_func_log2(Item *a) :Item_dec_func(a) {}
  double val();
  const char *func_name() const { return "log2"; }
};


class Item_func_log10 :public Item_dec_func
{
public:
  Item_func_log10(Item *a) :Item_dec_func(a) {}
  double val();
  const char *func_name() const { return "log10"; }
};


class Item_func_sqrt :public Item_dec_func
{
public:
  Item_func_sqrt(Item *a) :Item_dec_func(a) {}
  double val();
  const char *func_name() const { return "sqrt"; }
};


class Item_func_pow :public Item_dec_func
{
public:
  Item_func_pow(Item *a,Item *b) :Item_dec_func(a,b) {}
  double val();
  const char *func_name() const { return "pow"; }
};


class Item_func_acos :public Item_dec_func
{
 public:
  Item_func_acos(Item *a) :Item_dec_func(a) {}
  double val();
  const char *func_name() const { return "acos"; }
};

class Item_func_asin :public Item_dec_func
{
 public:
  Item_func_asin(Item *a) :Item_dec_func(a) {}
  double val();
  const char *func_name() const { return "asin"; }
};

class Item_func_atan :public Item_dec_func
{
 public:
  Item_func_atan(Item *a) :Item_dec_func(a) {}
  Item_func_atan(Item *a,Item *b) :Item_dec_func(a,b) {}
  double val();
  const char *func_name() const { return "atan"; }
};

class Item_func_cos :public Item_dec_func
{
 public:
  Item_func_cos(Item *a) :Item_dec_func(a) {}
  double val();
  const char *func_name() const { return "cos"; }
};

class Item_func_sin :public Item_dec_func
{
 public:
  Item_func_sin(Item *a) :Item_dec_func(a) {}
  double val();
  const char *func_name() const { return "sin"; }
};

class Item_func_tan :public Item_dec_func
{
 public:
  Item_func_tan(Item *a) :Item_dec_func(a) {}
  double val();
  const char *func_name() const { return "tan"; }
};

class Item_func_integer :public Item_int_func
{
public:
  inline Item_func_integer(Item *a) :Item_int_func(a) {}
  void fix_length_and_dec();
};


class Item_func_ceiling :public Item_func_integer
{
  Item_func_ceiling();				/* Never called */
public:
  Item_func_ceiling(Item *a) :Item_func_integer(a) {}
  const char *func_name() const { return "ceiling"; }
  longlong val_int();
};

class Item_func_floor :public Item_func_integer
{
public:
  Item_func_floor(Item *a) :Item_func_integer(a) {}
  const char *func_name() const { return "floor"; }
  longlong val_int();
};

/* This handles round and truncate */

class Item_func_round :public Item_real_func
{
  bool truncate;
public:
  Item_func_round(Item *a,Item *b,bool trunc_arg)
    :Item_real_func(a,b),truncate(trunc_arg) {}
  const char *func_name() const { return truncate ? "truncate" : "round"; }
  double val();
  void fix_length_and_dec();
};


class Item_func_rand :public Item_real_func
{
  struct rand_struct *rand;
public:
  Item_func_rand(Item *a) :Item_real_func(a) {}
  Item_func_rand()	  :Item_real_func()  {}
  double val();
  const char *func_name() const { return "rand"; }
  bool const_item() const { return 0; }
  table_map used_tables() const { return RAND_TABLE_BIT; }
  void fix_length_and_dec();
};


class Item_func_sign :public Item_int_func
{
public:
  Item_func_sign(Item *a) :Item_int_func(a) {}
  const char *func_name() const { return "sign"; }
  longlong val_int();
};


class Item_func_units :public Item_real_func
{
  char *name;
  double mul,add;
 public:
  Item_func_units(char *name_arg,Item *a,double mul_arg,double add_arg)
    :Item_real_func(a),name(name_arg),mul(mul_arg),add(add_arg) {}
  double val();
  const char *func_name() const { return name; }
  void fix_length_and_dec() { decimals=NOT_FIXED_DEC; max_length=float_length(decimals); }
};


class Item_func_min_max :public Item_func
{
  Item_result cmp_type;
  String tmp_value;
  int cmp_sign;
public:
  Item_func_min_max(List<Item> &list,int cmp_sign_arg) :Item_func(list),
    cmp_sign(cmp_sign_arg) {}
  double val();
  longlong val_int();
  String *val_str(String *);
  void fix_length_and_dec();
  enum Item_result result_type () const { return cmp_type; }
};

class Item_func_min :public Item_func_min_max
{
public:
  Item_func_min(List<Item> &list) :Item_func_min_max(list,1) {}
  const char *func_name() const { return "least"; }
};

class Item_func_max :public Item_func_min_max
{
public:
  Item_func_max(List<Item> &list) :Item_func_min_max(list,-1) {}
  const char *func_name() const { return "greatest"; }
};

class Item_func_crc32 :public Item_int_func
{
  String value;
public:
  Item_func_crc32(Item *a) :Item_int_func(a) {}
  longlong val_int();
  const char *func_name() const { return "crc32"; }
  void fix_length_and_dec() { max_length=10; }
};


class Item_func_length :public Item_int_func
{
  String value;
public:
  Item_func_length(Item *a) :Item_int_func(a) {}
  longlong val_int();
  const char *func_name() const { return "length"; }
  void fix_length_and_dec() { max_length=10; }
};

class Item_func_bit_length :public Item_func_length
{
public:
  Item_func_bit_length(Item *a) :Item_func_length(a) {}
  longlong val_int() { return Item_func_length::val_int()*8; }
  const char *func_name() const { return "bit_length"; }
};

class Item_func_char_length :public Item_int_func
{
  String value;
public:
  Item_func_char_length(Item *a) :Item_int_func(a) {}
  longlong val_int();
  const char *func_name() const { return "char_length"; }
  void fix_length_and_dec() { max_length=10; }
};

class Item_func_locate :public Item_int_func
{
  String value1,value2;
public:
  Item_func_locate(Item *a,Item *b) :Item_int_func(a,b) {}
  Item_func_locate(Item *a,Item *b,Item *c) :Item_int_func(a,b,c) {}
  const char *func_name() const { return "locate"; }
  longlong val_int();
  void fix_length_and_dec() { maybe_null=0; max_length=11; }
};


class Item_func_field :public Item_int_func
{
  Item *item;
  String value,tmp;
public:
  Item_func_field(Item *a,List<Item> &list) :Item_int_func(list),item(a) {}
  ~Item_func_field() { delete item; }
  longlong val_int();
  bool fix_fields(THD *thd,struct st_table_list *tlist, Item **ref)
  {
    return (item->fix_fields(thd, tlist, &item) || item->check_cols(1) ||
	    Item_func::fix_fields(thd, tlist, ref));
  }
  void update_used_tables()
  {
    item->update_used_tables() ; Item_func::update_used_tables();
    used_tables_cache|= item->used_tables();
    const_item_cache&=  item->const_item();
  }
  const char *func_name() const { return "field"; }
  void fix_length_and_dec()
  {
    maybe_null=0; max_length=3;
    used_tables_cache|= item->used_tables();
    const_item_cache&=  item->const_item();
    with_sum_func= with_sum_func || item->with_sum_func;
  }
  bool check_loop(uint id)
  {
    DBUG_ENTER("Item_func_field::check_loop");
    if (Item_int_func::check_loop(id))
      DBUG_RETURN(1);
    DBUG_RETURN(item->check_loop(id));
  }
  void set_outer_resolving()
  {
    item->set_outer_resolving();
    Item_int_func::set_outer_resolving();
  }
};


class Item_func_ascii :public Item_int_func
{
  String value;
public:
  Item_func_ascii(Item *a) :Item_int_func(a) {}
  longlong val_int();
  const char *func_name() const { return "ascii"; }
  void fix_length_and_dec() { max_length=3; }
};

class Item_func_ord :public Item_int_func
{
  String value;
public:
  Item_func_ord(Item *a) :Item_int_func(a) {}
  longlong val_int();
  const char *func_name() const { return "ord"; }
};

class Item_func_find_in_set :public Item_int_func
{
  String value,value2;
  uint enum_value;
  ulonglong enum_bit;
public:
  Item_func_find_in_set(Item *a,Item *b) :Item_int_func(a,b),enum_value(0) {}
  longlong val_int();
  const char *func_name() const { return "find_in_set"; }
  void fix_length_and_dec();
};


class Item_func_bit_or :public Item_int_func
{
public:
  Item_func_bit_or(Item *a,Item *b) :Item_int_func(a,b) {}
  longlong val_int();
  const char *func_name() const { return "|"; }
  void fix_length_and_dec() { unsigned_flag=1; }
};

class Item_func_bit_and :public Item_int_func
{
public:
  Item_func_bit_and(Item *a,Item *b) :Item_int_func(a,b) {}
  longlong val_int();
  const char *func_name() const { return "&"; }
  void fix_length_and_dec() { unsigned_flag=1; }
};

class Item_func_bit_count :public Item_int_func
{
public:
  Item_func_bit_count(Item *a) :Item_int_func(a) {}
  longlong val_int();
  const char *func_name() const { return "bit_count"; }
  void fix_length_and_dec() { max_length=2; }
};

class Item_func_shift_left :public Item_int_func
{
public:
  Item_func_shift_left(Item *a,Item *b) :Item_int_func(a,b) {}
  longlong val_int();
  const char *func_name() const { return "<<"; }
  void fix_length_and_dec() { unsigned_flag=1; }
};

class Item_func_shift_right :public Item_int_func
{
public:
  Item_func_shift_right(Item *a,Item *b) :Item_int_func(a,b) {}
  longlong val_int();
  const char *func_name() const { return ">>"; }
};

class Item_func_bit_neg :public Item_int_func
{
public:
  Item_func_bit_neg(Item *a) :Item_int_func(a) {}
  longlong val_int();
  const char *func_name() const { return "~"; }
  void fix_length_and_dec() { unsigned_flag=1; }
};

class Item_func_set_last_insert_id :public Item_int_func
{
public:
  Item_func_set_last_insert_id(Item *a) :Item_int_func(a) {}
  longlong val_int();
  const char *func_name() const { return "last_insert_id"; }
  void fix_length_and_dec() { max_length=args[0]->max_length; }
};

class Item_func_benchmark :public Item_int_func
{
  ulong loop_count;
 public:
  Item_func_benchmark(ulong loop_count_arg,Item *expr)
    :Item_int_func(expr), loop_count(loop_count_arg)
  {}
  longlong val_int();
  const char *func_name() const { return "benchmark"; }
  void fix_length_and_dec() { max_length=1; maybe_null=0; }
};


#ifdef HAVE_DLOPEN

class Item_udf_func :public Item_func
{
 protected:
  udf_handler udf;

public:
  Item_udf_func(udf_func *udf_arg) :Item_func(), udf(udf_arg) {}
  Item_udf_func(udf_func *udf_arg, List<Item> &list)
    :Item_func(list), udf(udf_arg) {}
  ~Item_udf_func() {}
  const char *func_name() const { return udf.name(); }
  bool fix_fields(THD *thd, struct st_table_list *tables, Item **ref)
  {
    bool res= udf.fix_fields(thd, tables, this, arg_count, args);
    used_tables_cache= udf.used_tables_cache;
    const_item_cache= udf.const_item_cache;
    fixed= 1;
    return res;
  }
  Item_result result_type () const { return udf.result_type(); }
};


class Item_func_udf_float :public Item_udf_func
{
 public:
  Item_func_udf_float(udf_func *udf_arg) :Item_udf_func(udf_arg) {}
  Item_func_udf_float(udf_func *udf_arg, List<Item> &list)
    :Item_udf_func(udf_arg,list) {}
  ~Item_func_udf_float() {}
  longlong val_int() { return (longlong) Item_func_udf_float::val(); }
  double val();
  String *val_str(String *str);
  void fix_length_and_dec() { fix_num_length_and_dec(); }
};


class Item_func_udf_int :public Item_udf_func
{
public:
  Item_func_udf_int(udf_func *udf_arg) :Item_udf_func(udf_arg) {}
  Item_func_udf_int(udf_func *udf_arg, List<Item> &list)
    :Item_udf_func(udf_arg,list) {}
  ~Item_func_udf_int() {}
  longlong val_int();
  double val() { return (double) Item_func_udf_int::val_int(); }
  String *val_str(String *str);
  enum Item_result result_type () const { return INT_RESULT; }
  void fix_length_and_dec() { decimals=0; max_length=21; }
};


class Item_func_udf_str :public Item_udf_func
{
public:
  Item_func_udf_str(udf_func *udf_arg) :Item_udf_func(udf_arg) {}
  Item_func_udf_str(udf_func *udf_arg, List<Item> &list)
    :Item_udf_func(udf_arg,list) {}
  ~Item_func_udf_str() {}
  String *val_str(String *);
  double val()
  {
    int err;
    String *res;  res=val_str(&str_value);
    return res ? my_strntod(res->charset(),(char*) res->ptr(),res->length(),0,&err) : 0.0;
  }
  longlong val_int()
  {
    int err;
    String *res;  res=val_str(&str_value);
    return res ? my_strntoll(res->charset(),res->ptr(),res->length(),10,(char**) 0,&err) : (longlong) 0;
  }
  enum Item_result result_type () const { return STRING_RESULT; }
  void fix_length_and_dec();
};

#else /* Dummy functions to get sql_yacc.cc compiled */

class Item_func_udf_float :public Item_real_func
{
 public:
  Item_func_udf_float(udf_func *udf_arg) :Item_real_func() {}
  Item_func_udf_float(udf_func *udf_arg, List<Item> &list) :Item_real_func(list) {}
  ~Item_func_udf_float() {}
  double val() { return 0.0; }
};


class Item_func_udf_int :public Item_int_func
{
public:
  Item_func_udf_int(udf_func *udf_arg) :Item_int_func() {}
  Item_func_udf_int(udf_func *udf_arg, List<Item> &list) :Item_int_func(list) {}
  ~Item_func_udf_int() {}
  longlong val_int() { return 0; }
};


class Item_func_udf_str :public Item_func
{
public:
  Item_func_udf_str(udf_func *udf_arg) :Item_func() {}
  Item_func_udf_str(udf_func *udf_arg, List<Item> &list)  :Item_func(list) {}
  ~Item_func_udf_str() {}
  String *val_str(String *) { null_value=1; return 0; }
  double val() { null_value=1; return 0.0; }
  longlong val_int() { null_value=1; return 0; }
  enum Item_result result_type () const { return STRING_RESULT; }
  void fix_length_and_dec() { maybe_null=1; max_length=0; }
};

#endif /* HAVE_DLOPEN */

/*
** User level locks
*/

class ULL;
void item_user_lock_init(void);
void item_user_lock_release(ULL *ull);
void item_user_lock_free(void);

class Item_func_get_lock :public Item_int_func
{
  String value;
 public:
  Item_func_get_lock(Item *a,Item *b) :Item_int_func(a,b) {}
  longlong val_int();
  const char *func_name() const { return "get_lock"; }
  void fix_length_and_dec() { max_length=1; maybe_null=1;}
};

class Item_func_release_lock :public Item_int_func
{
  String value;
 public:
  Item_func_release_lock(Item *a) :Item_int_func(a) {}
  longlong val_int();
  const char *func_name() const { return "release_lock"; }
  void fix_length_and_dec() { max_length=1; maybe_null=1;}
};

/* replication functions */

class Item_master_pos_wait :public Item_int_func
{
  String value;
 public:
  Item_master_pos_wait(Item *a,Item *b) :Item_int_func(a,b) {}
  longlong val_int();
  const char *func_name() const { return "master_pos_wait"; }
  void fix_length_and_dec() { max_length=1; maybe_null=1;}
};


/* Handling of user definiable variables */

class user_var_entry;

class Item_func_set_user_var :public Item_func
{
  enum Item_result cached_result_type;
  LEX_STRING name;
  user_var_entry *entry;

public:
  Item_func_set_user_var(LEX_STRING a,Item *b)
    :Item_func(b), cached_result_type(INT_RESULT), name(a)
  {}
  double val();
  longlong val_int();
  String *val_str(String *str);
  void update_hash(void *ptr, uint length, enum Item_result type, CHARSET_INFO *cs);
  bool update();
  enum Item_result result_type () const { return cached_result_type; }
  bool fix_fields(THD *thd, struct st_table_list *tables, Item **ref);
  void fix_length_and_dec();
  void print(String *str);
  const char *func_name() const { return "set_user_var"; }
};


class Item_func_get_user_var :public Item_func
{
  LEX_STRING name;
  user_var_entry *var_entry;

public:
  Item_func_get_user_var(LEX_STRING a):
    Item_func(), name(a) {}
  user_var_entry *get_entry();
  double val();
  longlong val_int();
  String *val_str(String* str);
  void fix_length_and_dec();
  void print(String *str);
  enum Item_result result_type() const;
  /*
    We must always return variables as strings to guard against selects of type
    select @t1:=1,@t1,@t:="hello",@t from foo where (@t1:= t2.b)
  */
  enum_field_types field_type() const  { return MYSQL_TYPE_STRING; }
  const char *func_name() const { return "get_user_var"; }
  bool const_item() const;
  table_map used_tables() const
  { return const_item() ? 0 : RAND_TABLE_BIT; }
  bool eq(const Item *item, bool binary_cmp) const;
};


class Item_func_inet_aton : public Item_int_func
{
public:
   Item_func_inet_aton(Item *a) :Item_int_func(a) {}
   longlong val_int();
   const char *func_name() const { return "inet_aton"; }
   void fix_length_and_dec() { decimals = 0; max_length = 21; maybe_null=1;}
};


/* for fulltext search */
#include <ft_global.h>

class Item_func_match :public Item_real_func
{
public:
  List<Item> fields;
  String value;
  TABLE *table;
  Item_func_match *master;
  FT_INFO * ft_handler;
  Item *concat;
  byte *record;
  uint key, mode;
  bool join_key;

  Item_func_match(List<Item> &a, Item *b): Item_real_func(b),
       fields(a), table(0), master(0), ft_handler(0),
       concat(0), key(0), join_key(0)
  {}
  ~Item_func_match()
  {
    if (!master && ft_handler)
    {
      ft_handler->please->close_search(ft_handler);
      ft_handler=0;
      if (join_key)
	table->file->ft_handler=0;
      table->fulltext_searched=0;
    }
    if (concat)
      delete concat;
  }
  enum Functype functype() const { return FT_FUNC; }
  void update_used_tables() {}
  bool fix_fields(THD *thd, struct st_table_list *tlist, Item **ref);
  bool eq(const Item *, bool binary_cmp) const;
  longlong val_int() { return val()!=0.0; }
  double val();

  bool fix_index();
  void init_search(bool no_order);
  bool check_loop(uint id);
  void set_outer_resolving();
};


class Item_func_dimension :public Item_int_func
{
  String value;
public:
  Item_func_dimension(Item *a) :Item_int_func(a) {}
  longlong val_int();
  const char *func_name() const { return "dimension"; }
  void fix_length_and_dec() { max_length=10; }
};


class Item_func_x :public Item_real_func
{
  String value;
public:
  Item_func_x(Item *a) :Item_real_func(a) {}
  double val();
  const char *func_name() const { return "x"; }
};


class Item_func_y :public Item_real_func
{
  String value;
public:
  Item_func_y(Item *a) :Item_real_func(a) {}
  double val();
  const char *func_name() const { return "y"; }
};


class Item_func_numgeometries :public Item_int_func
{
  String value;
public:
  Item_func_numgeometries(Item *a) :Item_int_func(a) {}
  longlong val_int();
  const char *func_name() const { return "numgeometries"; }
  void fix_length_and_dec() { max_length=10; }
};


class Item_func_numinteriorring :public Item_int_func
{
  String value;
public:
  Item_func_numinteriorring(Item *a) :Item_int_func(a) {}
  longlong val_int();
  const char *func_name() const { return "numinteriorring"; }
  void fix_length_and_dec() { max_length=10; }
};


class Item_func_numpoints :public Item_int_func
{
  String value;
public:
  Item_func_numpoints(Item *a) :Item_int_func(a) {}
  longlong val_int();
  const char *func_name() const { return "numpoints"; }
  void fix_length_and_dec() { max_length=10; }
};


class Item_func_area :public Item_real_func
{
  String value;
public:
  Item_func_area(Item *a) :Item_real_func(a) {}
  double val();
  const char *func_name() const { return "area"; }
};


class Item_func_glength :public Item_real_func
{
  String value;
public:
  Item_func_glength(Item *a) :Item_real_func(a) {}
  double val();
  const char *func_name() const { return "glength"; }
};


class Item_func_match_nl :public Item_func_match
{
public:
  Item_func_match_nl(List<Item> &a, Item *b)
    :Item_func_match(a,b)
  { mode=FT_NL; }
  const char *func_name() const { return "match_nl"; }
};


class Item_func_match_bool :public Item_func_match
{
public:
  Item_func_match_bool(List<Item> &a, Item *b)
    :Item_func_match(a,b)
  { mode=FT_BOOL; }
  const char *func_name() const { return "match_bool"; }
};


class Item_func_bit_xor : public Item_int_func
{
public:
  Item_func_bit_xor(Item *a,Item *b) :Item_int_func(a,b) {}
  longlong val_int();
  const char *func_name() const { return "^"; }
  void fix_length_xor_dec() { unsigned_flag=1; }
};

class Item_func_is_free_lock :public Item_int_func
{
  String value;
public:
  Item_func_is_free_lock(Item *a) :Item_int_func(a) {}
  longlong val_int();
  const char *func_name() const { return "check_lock"; }
  void fix_length_and_dec() { decimals=0; max_length=1; maybe_null=1;}
};

/* For type casts */

enum Item_cast
{
  ITEM_CAST_BINARY, ITEM_CAST_SIGNED_INT, ITEM_CAST_UNSIGNED_INT,
  ITEM_CAST_DATE, ITEM_CAST_TIME, ITEM_CAST_DATETIME, ITEM_CAST_CHAR
};<|MERGE_RESOLUTION|>--- conflicted
+++ resolved
@@ -134,11 +134,8 @@
   Field *tmp_table_field() { return result_field; }
   Field *tmp_table_field(TABLE *t_arg);
   bool check_loop(uint id);
-<<<<<<< HEAD
   void set_outer_resolving();
-=======
   Item * get_tmp_table_item();
->>>>>>> d56e23f6
 };
 
 
