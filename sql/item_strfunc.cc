/*
   Copyright (c) 2000, 2017, Oracle and/or its affiliates.
   Copyright (c) 2009, 2020, MariaDB Corporation.

   This program is free software; you can redistribute it and/or modify
   it under the terms of the GNU General Public License as published by
   the Free Software Foundation; version 2 of the License.

   This program is distributed in the hope that it will be useful,
   but WITHOUT ANY WARRANTY; without even the implied warranty of
   MERCHANTABILITY or FITNESS FOR A PARTICULAR PURPOSE.  See the
   GNU General Public License for more details.

   You should have received a copy of the GNU General Public License
   along with this program; if not, write to the Free Software
   Foundation, Inc., 51 Franklin St, Fifth Floor, Boston, MA 02110-1335  USA
*/

/**
  @file

  @brief
  This file defines all string functions

  @warning
    Some string functions don't always put and end-null on a String.
    (This shouldn't be needed)
*/

#ifdef USE_PRAGMA_IMPLEMENTATION
#pragma implementation				// gcc: Class implementation
#endif

#include "mariadb.h"                          // HAVE_*

#include "sql_priv.h"
/*
  It is necessary to include set_var.h instead of item.h because there
  are dependencies on include order for set_var.h and item.h. This
  will be resolved later.
*/
#include "sql_class.h"                          // set_var.h: THD
#include "set_var.h"
#include "sql_base.h"
#include "sql_time.h"
#include "sql_acl.h"                            // SUPER_ACL
#include "des_key_file.h"       // st_des_keyschedule, st_des_keyblock
#include "password.h"           // my_make_scrambled_password,
                                // my_make_scrambled_password_323
#include <m_ctype.h>
#include <my_md5.h>
C_MODE_START
#include "../mysys/my_static.h"			// For soundex_map
C_MODE_END
#include "sql_show.h"                           // append_identifier
#include <sql_repl.h>
#include "sql_statistics.h"

size_t username_char_length= 80;


class Repeat_count
{
  ulonglong m_count;
public:
  Repeat_count(Item *item)
   :m_count(0)
  {
    Longlong_hybrid nr= item->to_longlong_hybrid();
    if (!item->null_value && !nr.neg())
    {
      // Assume that the maximum length of a String is < INT_MAX32
      m_count= (ulonglong) nr.value();
      if (m_count > (ulonglong) INT_MAX32)
        m_count= (ulonglong) INT_MAX32;
    }
  }
  ulonglong count() const { return m_count; }
};


/*
  For the Items which have only val_str_ascii() method
  and don't have their own "native" val_str(),
  we provide a "wrapper" method to convert from ASCII
  to Item character set when it's necessary.
  Conversion happens only in case of "tricky" Item character set (e.g. UCS2).
  Normally conversion does not happen, and val_str_ascii() is immediately
  returned instead.

  No matter if conversion is needed or not needed,
  the result is always returned in "str" (see MDEV-10306 why).

  @param [OUT] str          - Store the result here
  @param [IN]  ascii_buffer - Use this temporary buffer to call val_str_ascii()
*/
String *Item_func::val_str_from_val_str_ascii(String *str, String *ascii_buffer)
{
  DBUG_ASSERT(fixed == 1);

  if (!(collation.collation->state & MY_CS_NONASCII))
  {
    String *res= val_str_ascii(str);
    if (res)
      res->set_charset(collation.collation);
    return res;
  }
  
  DBUG_ASSERT(str != ascii_buffer);
  
  uint errors;
  String *res= val_str_ascii(ascii_buffer);
  if (!res)
    return 0;
  
  if ((null_value= str->copy(res->ptr(), res->length(),
                             &my_charset_latin1, collation.collation,
                             &errors)))
    return 0;
  
  return str;
}


bool Item_str_func::fix_fields(THD *thd, Item **ref)
{
  bool res= Item_func::fix_fields(thd, ref);
  /*
    In Item_str_func::check_well_formed_result() we may set null_value
    flag on the same condition as in test() below.
  */
  maybe_null= maybe_null || thd->is_strict_mode();
  return res;
}


my_decimal *Item_str_func::val_decimal(my_decimal *decimal_value)
{
  DBUG_ASSERT(fixed == 1);
  StringBuffer<64> tmp;
  String *res= val_str(&tmp);
  return res ? decimal_from_string_with_check(decimal_value, res) : 0;
}


double Item_str_func::val_real()
{
  DBUG_ASSERT(fixed == 1);
  StringBuffer<64> tmp;
  String *res= val_str(&tmp);
  return res ? double_from_string_with_check(res) : 0.0;
}


longlong Item_str_func::val_int()
{
  DBUG_ASSERT(fixed == 1);
  StringBuffer<22> tmp;
  String *res= val_str(&tmp);
  return res ? longlong_from_string_with_check(res) : 0;
}


String *Item_func_md5::val_str_ascii(String *str)
{
  DBUG_ASSERT(fixed == 1);
  String * sptr= args[0]->val_str(str);
  if (sptr)
  {
    uchar digest[16];

    null_value=0;
    compute_md5_hash(digest, (const char *) sptr->ptr(), sptr->length());
    if (str->alloc(32))				// Ensure that memory is free
    {
      null_value=1;
      return 0;
    }
    array_to_hex((char *) str->ptr(), digest, 16);
    str->set_charset(&my_charset_numeric);
    str->length((uint) 32);
    return str;
  }
  null_value=1;
  return 0;
}


String *Item_func_sha::val_str_ascii(String *str)
{
  DBUG_ASSERT(fixed == 1);
  String * sptr= args[0]->val_str(str);
  if (sptr)  /* If we got value different from NULL */
  {
    /* Temporary buffer to store 160bit digest */
    uint8 digest[MY_SHA1_HASH_SIZE];
    my_sha1(digest, (const char *) sptr->ptr(), sptr->length());
    /* Ensure that memory is free and we got result */
    if (!str->alloc(MY_SHA1_HASH_SIZE*2))
    {
      array_to_hex((char *) str->ptr(), digest, MY_SHA1_HASH_SIZE);
      str->set_charset(&my_charset_numeric);
      str->length((uint)  MY_SHA1_HASH_SIZE*2);
      null_value=0;
      return str;
    }
  }
  null_value=1;
  return 0;
}

bool Item_func_sha::fix_length_and_dec()
{
  // size of hex representation of hash
  fix_length_and_charset(MY_SHA1_HASH_SIZE * 2, default_charset());
  return FALSE;
}

String *Item_func_sha2::val_str_ascii(String *str)
{
  DBUG_ASSERT(fixed == 1);
  unsigned char digest_buf[512/8]; // enough for SHA512
  String *input_string;
  const char *input_ptr;
  size_t input_len;

  input_string= args[0]->val_str(str);
  str->set_charset(&my_charset_bin);

  if (input_string == NULL)
  {
    null_value= TRUE;
    return (String *) NULL;
  }

  null_value= args[0]->null_value;
  if (null_value)
    return (String *) NULL;

  input_ptr= input_string->ptr();
  input_len= input_string->length();

  longlong digest_length= args[1]->val_int();
  switch (digest_length) {
  case 512:
    my_sha512(digest_buf, input_ptr, input_len);
    break;
  case 384:
    my_sha384(digest_buf, input_ptr, input_len);
    break;
  case 224:
    my_sha224(digest_buf, input_ptr, input_len);
    break;
  case 0: // SHA-256 is the default
    digest_length= 256;
    /* fall through */
  case 256:
    my_sha256(digest_buf, input_ptr, input_len);
    break;
  default:
    if (!args[1]->const_item())
    {
      THD *thd= current_thd;
      push_warning_printf(thd,
                          Sql_condition::WARN_LEVEL_WARN,
                          ER_WRONG_PARAMETERS_TO_NATIVE_FCT,
                          ER_THD(thd, ER_WRONG_PARAMETERS_TO_NATIVE_FCT),
                          "sha2");
    }
    null_value= TRUE;
    return NULL;
  }
  digest_length/= 8; /* bits to bytes */

  /* 
    Since we're subverting the usual String methods, we must make sure that
    the destination has space for the bytes we're about to write.
  */
  str->realloc((uint) digest_length*2 + 1); /* Each byte as two nybbles */

  /* Convert the large number to a string-hex representation. */
  array_to_hex((char *) str->ptr(), digest_buf, (uint)digest_length);

  /* We poked raw bytes in.  We must inform the the String of its length. */
  str->length((uint) digest_length*2); /* Each byte as two nybbles */

  null_value= FALSE;
  return str;
}


bool Item_func_sha2::fix_length_and_dec()
{
  maybe_null= 1;
  max_length = 0;

  int sha_variant= (int)(args[1]->const_item() ? args[1]->val_int() : 512);

  switch (sha_variant) {
  case 0: // SHA-256 is the default
    sha_variant= 256;
    /* fall through */
  case 512:
  case 384:
  case 256:
  case 224:
    fix_length_and_charset(sha_variant/8 * 2, default_charset());
    break;
  default:
    THD *thd= current_thd;
    push_warning_printf(thd,
                        Sql_condition::WARN_LEVEL_WARN,
                        ER_WRONG_PARAMETERS_TO_NATIVE_FCT,
                        ER_THD(thd, ER_WRONG_PARAMETERS_TO_NATIVE_FCT),
                        "sha2");
  }
  return FALSE;
}

/* Implementation of AES encryption routines */
void Item_aes_crypt::create_key(String *user_key, uchar *real_key)
{
  uchar *real_key_end= real_key + AES_KEY_LENGTH / 8;
  uchar *ptr;
  const char *sptr= user_key->ptr();
  const char *key_end= sptr + user_key->length();

  bzero(real_key, AES_KEY_LENGTH / 8);

  for (ptr= real_key; sptr < key_end; ptr++, sptr++)
  {
    if (ptr == real_key_end)
      ptr= real_key;
    *ptr ^= (uchar) *sptr;
  }
}


String *Item_aes_crypt::val_str(String *str2)
{
  DBUG_ASSERT(fixed == 1);
  StringBuffer<80> user_key_buf;
  String *sptr= args[0]->val_str(&tmp_value);
  String *user_key=  args[1]->val_str(&user_key_buf);
  uint32 aes_length;

  if (sptr && user_key) // we need both arguments to be not NULL
  {
    null_value=0;
    aes_length=my_aes_get_size(MY_AES_ECB, sptr->length());

    if (!str2->alloc(aes_length))		// Ensure that memory is free
    {
      uchar rkey[AES_KEY_LENGTH / 8];
      create_key(user_key, rkey);

      if (!my_aes_crypt(MY_AES_ECB, what, (uchar*)sptr->ptr(), sptr->length(),
                 (uchar*)str2->ptr(), &aes_length,
                 rkey, AES_KEY_LENGTH / 8, 0, 0))
      {
        str2->length((uint) aes_length);
        DBUG_ASSERT(collation.collation == &my_charset_bin);
        str2->set_charset(&my_charset_bin);
        return str2;
      }
    }
  }
  null_value=1;
  return 0;
}

bool Item_func_aes_encrypt::fix_length_and_dec()
{
  max_length=my_aes_get_size(MY_AES_ECB, args[0]->max_length);
  what= ENCRYPTION_FLAG_ENCRYPT;
  return FALSE;
}



bool Item_func_aes_decrypt::fix_length_and_dec()
{
  max_length=args[0]->max_length;
  maybe_null= 1;
  what= ENCRYPTION_FLAG_DECRYPT;
  return FALSE;
}


bool Item_func_to_base64::fix_length_and_dec()
{
  maybe_null= args[0]->maybe_null;
  collation.set(default_charset(), DERIVATION_COERCIBLE, MY_REPERTOIRE_ASCII);
  if (args[0]->max_length > (uint) my_base64_encode_max_arg_length())
  {
    maybe_null= 1;
    fix_char_length_ulonglong((ulonglong) my_base64_encode_max_arg_length());
  }
  else
  {
    int length= my_base64_needed_encoded_length((int) args[0]->max_length);
    DBUG_ASSERT(length > 0);
    fix_char_length_ulonglong((ulonglong) length - 1);
  }
  return FALSE;
}


String *Item_func_to_base64::val_str_ascii(String *str)
{
  String *res= args[0]->val_str(&tmp_value);
  bool too_long= false;
  int length;
  if (!res ||
      res->length() > (uint) my_base64_encode_max_arg_length() ||
      (too_long=
       ((uint) (length= my_base64_needed_encoded_length((int) res->length())) >
        current_thd->variables.max_allowed_packet)) ||
      str->alloc((uint) length))
  {
    null_value= 1; // NULL input, too long input, or OOM.
    if (too_long)
    {
      THD *thd= current_thd;
      push_warning_printf(thd, Sql_condition::WARN_LEVEL_WARN,
                          ER_WARN_ALLOWED_PACKET_OVERFLOWED,
                          ER_THD(thd, ER_WARN_ALLOWED_PACKET_OVERFLOWED),
                          func_name(),
                          thd->variables.max_allowed_packet);
    }
    return 0;
  }
  my_base64_encode(res->ptr(), (int) res->length(), (char*) str->ptr());
  DBUG_ASSERT(length > 0);
  str->length((uint) length - 1); // Without trailing '\0'
  null_value= 0;
  return str;
}


bool Item_func_from_base64::fix_length_and_dec()
{
  if (args[0]->max_length > (uint) my_base64_decode_max_arg_length())
  {
    fix_char_length_ulonglong((ulonglong) my_base64_decode_max_arg_length());
  }
  else
  {
    int length= my_base64_needed_decoded_length((int) args[0]->max_length);
    fix_char_length_ulonglong((ulonglong) length);
  }
  maybe_null= 1; // Can be NULL, e.g. in case of badly formed input string
  return FALSE;
}


String *Item_func_from_base64::val_str(String *str)
{
  String *res= args[0]->val_str_ascii(&tmp_value);
  int length;
  const char *end_ptr;

  if (!res)
    goto err;

  if (res->length() > (uint) my_base64_decode_max_arg_length() ||
      ((uint) (length= my_base64_needed_decoded_length((int) res->length())) >
       current_thd->variables.max_allowed_packet))
  {
    THD *thd= current_thd;
    push_warning_printf(thd, Sql_condition::WARN_LEVEL_WARN,
                        ER_WARN_ALLOWED_PACKET_OVERFLOWED,
                        ER_THD(thd, ER_WARN_ALLOWED_PACKET_OVERFLOWED),
                        func_name(),
                        thd->variables.max_allowed_packet);
    goto err;
  }

  if (str->alloc((uint) length))
    goto err;

  if ((length= my_base64_decode(res->ptr(), (int) res->length(),
                                (char *) str->ptr(), &end_ptr, 0)) < 0 ||
      end_ptr < res->ptr() + res->length())
  {
    THD *thd= current_thd;
    push_warning_printf(thd, Sql_condition::WARN_LEVEL_WARN,
                        ER_BAD_BASE64_DATA, ER_THD(thd, ER_BAD_BASE64_DATA),
                        (int) (end_ptr - res->ptr()));
    goto err;
  }

  str->length((uint) length);
  null_value= 0;
  return str;
err:
  null_value= 1; // NULL input, too long input, OOM, or badly formed input
  return 0;
}
///////////////////////////////////////////////////////////////////////////////


const char *histogram_types[] =
           {"SINGLE_PREC_HB", "DOUBLE_PREC_HB", 0};
static TYPELIB histogram_types_typelib=
  { array_elements(histogram_types),
    "histogram_types",
    histogram_types, NULL};
const char *representation_by_type[]= {"%.3f", "%.5f"};

String *Item_func_decode_histogram::val_str(String *str)
{
  DBUG_ASSERT(fixed == 1);
  char buff[STRING_BUFFER_USUAL_SIZE];
  String *res, tmp(buff, sizeof(buff), &my_charset_bin);
  int type;

  tmp.length(0);
  if (!(res= args[0]->val_str(&tmp)) ||
      (type= find_type(res->c_ptr_safe(),
                       &histogram_types_typelib, MYF(0))) <= 0)
  {
    null_value= 1;
    return 0;
  }
  type--;

  tmp.length(0);
  if (!(res= args[1]->val_str(&tmp)))
  {
    null_value= 1;
    return 0;
  }
  if (type == DOUBLE_PREC_HB && res->length() % 2 != 0)
    res->length(res->length() - 1); // one byte is unused

  double prev= 0.0;
  uint i;
  str->length(0);
  char numbuf[32];
  const uchar *p= (uchar*)res->c_ptr_safe();
  for (i= 0; i < res->length(); i++)
  {
    double val;
    switch (type)
    {
    case SINGLE_PREC_HB:
      val= p[i] / ((double)((1 << 8) - 1));
      break;
    case DOUBLE_PREC_HB:
      val= uint2korr(p + i) / ((double)((1 << 16) - 1));
      i++;
      break;
    default:
      val= 0;
      DBUG_ASSERT(0);
    }
    /* show delta with previous value */
    size_t size= my_snprintf(numbuf, sizeof(numbuf),
                          representation_by_type[type], val - prev);
    str->append(numbuf, size);
    str->append(",");
    prev= val;
  }
  /* show delta with max */
  size_t size= my_snprintf(numbuf, sizeof(numbuf),
                        representation_by_type[type], 1.0 - prev);
  str->append(numbuf, size);

  null_value=0;
  return str;
}


///////////////////////////////////////////////////////////////////////////////

/*
  Realloc the result buffer.
  NOTE: We should be prudent in the initial allocation unit -- the
  size of the arguments is a function of data distribution, which
  can be any. Instead of overcommitting at the first row, we grow
  the allocated amount by the factor of 2. This ensures that no
  more than 25% of memory will be overcommitted on average.

  @param IN/OUT str    - the result string
  @param IN     length - new total space required in "str"
  @retval       false  - on success
  @retval       true   - on error
*/

bool Item_func_concat::realloc_result(String *str, uint length) const
{
  if (str->alloced_length() >= length)
    return false; // Alloced space is big enough, nothing to do.

  if (str->alloced_length() == 0)
    return str->alloc(length);

  /*
    Item_func_concat::val_str() makes sure the result length does not grow
    higher than max_allowed_packet. So "length" is limited to 1G here.
    We can't say anything about the current value of str->alloced_length(),
    as str was initially set by args[0]->val_str(str).
    So multiplication by 2 can overflow, if args[0] for some reasons
    did not limit the result to max_alloced_packet. But it's not harmful,
    "str" will be reallocated exactly to "length" bytes in case of overflow.
  */
  uint new_length= MY_MAX(str->alloced_length() * 2, length);
  return str->realloc(new_length);
}


/**
  Concatenate args with the following premises:
  If only one arg (which is ok), return value of arg;
*/

String *Item_func_concat::val_str(String *str)
{
  DBUG_ASSERT(fixed == 1);
  THD *thd= current_thd;
  String *res;

  null_value=0;
  if (!(res= args[0]->val_str(str)))
    goto null;

  if (res != str)
    str->copy_or_move(res->ptr(), res->length(), res->charset());

  for (uint i= 1 ; i < arg_count ; i++)
  {
    if (!(res= args[i]->val_str(&tmp_value)) ||
        append_value(thd, str, res))
      goto null;
  }

  str->set_charset(collation.collation);
  return str;

null:
  null_value= true;
  return 0;
}


String *Item_func_concat_operator_oracle::val_str(String *str)
{
  DBUG_ASSERT(fixed == 1);
  THD *thd= current_thd;
  String *res= NULL;
  uint i;

  null_value=0;
  // Search first non null argument
  for (i= 0; i < arg_count; i++)
  {
    if ((res= args[i]->val_str(str)))
      break;
  }
  if (!res)
    goto null;

  if (res != str)
    str->copy(res->ptr(), res->length(), res->charset());

  for (i++ ; i < arg_count ; i++)
  {
    if (!(res= args[i]->val_str(&tmp_value)) || res->length() == 0)
     continue;
    if (append_value(thd, str, res))
      goto null;
  }

  str->set_charset(collation.collation);
  return str;

null:
  null_value= true;
  return 0;
}


bool Item_func_concat::append_value(THD *thd, String *res, const String *app)
{
  uint concat_len;
  if ((concat_len= res->length() + app->length()) >
      thd->variables.max_allowed_packet)
  {
    push_warning_printf(thd, Sql_condition::WARN_LEVEL_WARN,
                        ER_WARN_ALLOWED_PACKET_OVERFLOWED,
                        ER(ER_WARN_ALLOWED_PACKET_OVERFLOWED), func_name(),
                        thd->variables.max_allowed_packet);
    return true;
  }
  DBUG_ASSERT(!res->uses_buffer_owned_by(app));
  DBUG_ASSERT(!app->uses_buffer_owned_by(res));
  return realloc_result(res, concat_len) || res->append(*app);
}


bool Item_func_concat::fix_length_and_dec()
{
  ulonglong char_length= 0;

  if (agg_arg_charsets_for_string_result(collation, args, arg_count))
    return TRUE;

  for (uint i=0 ; i < arg_count ; i++)
    char_length+= args[i]->max_char_length();

  fix_char_length_ulonglong(char_length);
  return FALSE;
}

/**
  @details
  Function des_encrypt() by tonu@spam.ee & monty
  Works only if compiled with OpenSSL library support.
  @return
    A binary string where first character is CHAR(128 | key-number).
    If one uses a string key key_number is 127.
    Encryption result is longer than original by formula:
  @code new_length= org_length + (8-(org_length % 8))+1 @endcode
*/

String *Item_func_des_encrypt::val_str(String *str)
{
  DBUG_ASSERT(fixed == 1);
#if defined(HAVE_OPENSSL) && !defined(EMBEDDED_LIBRARY)
  uint code= ER_WRONG_PARAMETERS_TO_PROCEDURE;
  DES_cblock ivec;
  struct st_des_keyblock keyblock;
  struct st_des_keyschedule keyschedule;
  const char *append_str="********";
  uint key_number, res_length, tail;
  String *res= args[0]->val_str(&tmp_value);

  if ((null_value= args[0]->null_value))
    return 0;                                   // ENCRYPT(NULL) == NULL
  if ((res_length=res->length()) == 0)
    return make_empty_result();
  if (arg_count == 1)
  {
    /* Protect against someone doing FLUSH DES_KEY_FILE */
    mysql_mutex_lock(&LOCK_des_key_file);
    keyschedule= des_keyschedule[key_number=des_default_key];
    mysql_mutex_unlock(&LOCK_des_key_file);
  }
  else if (args[1]->result_type() == INT_RESULT)
  {
    key_number= (uint) args[1]->val_int();
    if (key_number > 9)
      goto error;
    mysql_mutex_lock(&LOCK_des_key_file);
    keyschedule= des_keyschedule[key_number];
    mysql_mutex_unlock(&LOCK_des_key_file);
  }
  else
  {
    String *keystr= args[1]->val_str(str);
    if (!keystr)
      goto error;
    key_number=127;				// User key string

    /* We make good 24-byte (168 bit) key from given plaintext key with MD5 */
    bzero((char*) &ivec,sizeof(ivec));
    if (!EVP_BytesToKey(EVP_des_ede3_cbc(),EVP_md5(),NULL,
		   (uchar*) keystr->ptr(), (int) keystr->length(),
		   1, (uchar*) &keyblock,ivec))
      goto error;
    DES_set_key_unchecked(&keyblock.key1,&keyschedule.ks1);
    DES_set_key_unchecked(&keyblock.key2,&keyschedule.ks2);
    DES_set_key_unchecked(&keyblock.key3,&keyschedule.ks3);
  }

  /*
     The problem: DES algorithm requires original data to be in 8-bytes
     chunks. Missing bytes get filled with '*'s and result of encryption
     can be up to 8 bytes longer than original string. When decrypted,
     we do not know the size of original string :(
     We add one byte with value 0x1..0x8 as the last byte of the padded
     string marking change of string length.
  */

  tail= 8 - (res_length % 8);                   // 1..8 marking extra length
  res_length+=tail;
  if (tmp_arg.realloc(res_length))
    goto error;
  tmp_arg.length(0);
  tmp_arg.append(res->ptr(), res->length());
  code= ER_OUT_OF_RESOURCES;
  if (tmp_arg.append(append_str, tail) || str->alloc(res_length+1))
    goto error;
  tmp_arg[res_length-1]=tail;                   // save extra length
  str->realloc(res_length+1);
  str->length(res_length+1);
  str->set_charset(&my_charset_bin);
  (*str)[0]=(char) (128 | key_number);
  // Real encryption
  bzero((char*) &ivec,sizeof(ivec));
  DES_ede3_cbc_encrypt((const uchar*) (tmp_arg.ptr()),
		       (uchar*) (str->ptr()+1),
		       res_length,
		       &keyschedule.ks1,
		       &keyschedule.ks2,
		       &keyschedule.ks3,
		       &ivec, TRUE);
  return str;

error:
  THD *thd= current_thd;
  push_warning_printf(thd,Sql_condition::WARN_LEVEL_WARN,
                      code, ER_THD(thd, code),
                      "des_encrypt");
#else
  THD *thd= current_thd;
  push_warning_printf(thd, Sql_condition::WARN_LEVEL_WARN,
                      ER_FEATURE_DISABLED, ER_THD(thd, ER_FEATURE_DISABLED),
                      "des_encrypt", "--with-ssl");
#endif /* defined(HAVE_OPENSSL) && !defined(EMBEDDED_LIBRARY) */
  null_value=1;
  return 0;
}


String *Item_func_des_decrypt::val_str(String *str)
{
  DBUG_ASSERT(fixed == 1);
#if defined(HAVE_OPENSSL) && !defined(EMBEDDED_LIBRARY)
  uint code= ER_WRONG_PARAMETERS_TO_PROCEDURE;
  DES_cblock ivec;
  struct st_des_keyblock keyblock;
  struct st_des_keyschedule keyschedule;
  String *res= args[0]->val_str(&tmp_value);
  uint length,tail;

  if ((null_value= args[0]->null_value))
    return 0;
  length= res->length();
  if (length < 9 || (length % 8) != 1 || !((*res)[0] & 128))
    return res;				// Skip decryption if not encrypted

  if (arg_count == 1)			// If automatic uncompression
  {
    uint key_number=(uint) (*res)[0] & 127;
    // Check if automatic key and that we have privilege to uncompress using it
    if (!(current_thd->security_ctx->master_access & SUPER_ACL) ||
        key_number > 9)
      goto error;

    mysql_mutex_lock(&LOCK_des_key_file);
    keyschedule= des_keyschedule[key_number];
    mysql_mutex_unlock(&LOCK_des_key_file);
  }
  else
  {
    // We make good 24-byte (168 bit) key from given plaintext key with MD5
    String *keystr= args[1]->val_str(str);
    if (!keystr)
      goto error;

    bzero((char*) &ivec,sizeof(ivec));
    if (!EVP_BytesToKey(EVP_des_ede3_cbc(),EVP_md5(),NULL,
		   (uchar*) keystr->ptr(),(int) keystr->length(),
		   1,(uchar*) &keyblock,ivec))
      goto error;
    // Here we set all 64-bit keys (56 effective) one by one
    DES_set_key_unchecked(&keyblock.key1,&keyschedule.ks1);
    DES_set_key_unchecked(&keyblock.key2,&keyschedule.ks2);
    DES_set_key_unchecked(&keyblock.key3,&keyschedule.ks3);
  }
  code= ER_OUT_OF_RESOURCES;
  if (str->alloc(length-1))
    goto error;

  bzero((char*) &ivec,sizeof(ivec));
  DES_ede3_cbc_encrypt((const uchar*) res->ptr()+1,
		       (uchar*) (str->ptr()),
		       length-1,
		       &keyschedule.ks1,
		       &keyschedule.ks2,
		       &keyschedule.ks3,
		       &ivec, FALSE);
  /* Restore old length of key */
  if ((tail=(uint) (uchar) (*str)[length-2]) > 8)
    goto wrong_key;				     // Wrong key
  str->length(length-1-tail);
  str->set_charset(&my_charset_bin);
  return str;

error:
  {
    THD *thd= current_thd;
    push_warning_printf(thd, Sql_condition::WARN_LEVEL_WARN,
                        code, ER_THD(thd, code),
                        "des_decrypt");
  }
wrong_key:
#else
  {
    THD *thd= current_thd;
    push_warning_printf(thd, Sql_condition::WARN_LEVEL_WARN,
                        ER_FEATURE_DISABLED, ER_THD(thd, ER_FEATURE_DISABLED),
                        "des_decrypt", "--with-ssl");
  }
#endif /* defined(HAVE_OPENSSL) && !defined(EMBEDDED_LIBRARY) */
  null_value=1;
  return 0;
}


/**
  concat with separator. First arg is the separator
  concat_ws takes at least two arguments.
*/

String *Item_func_concat_ws::val_str(String *str)
{
  DBUG_ASSERT(fixed == 1);
  char tmp_str_buff[10];
  String tmp_sep_str(tmp_str_buff, sizeof(tmp_str_buff),default_charset_info),
         *sep_str, *res, *res2,*use_as_buff;
  uint i;
  bool is_const= 0;
  THD *thd= 0;

  null_value=0;
  if (!(sep_str= args[0]->val_str(&tmp_sep_str)))
    goto null;

  use_as_buff= &tmp_value;
  str->length(0);				// QQ; Should be removed
  res=str;                                      // If 0 arg_count

  // Skip until non-null argument is found.
  // If not, return the empty string
  for (i=1; i < arg_count; i++)
    if ((res= args[i]->val_str(str)))
    {
      is_const= args[i]->const_item();
      break;
    }

  if (i ==  arg_count)
    return make_empty_result();

  for (i++; i < arg_count ; i++)
  {
    if (!(res2= args[i]->val_str(use_as_buff)))
      continue;					// Skip NULL

    if (!thd)
      thd= current_thd;
    if (res->length() + sep_str->length() + res2->length() >
	thd->variables.max_allowed_packet)
    {
      push_warning_printf(thd, Sql_condition::WARN_LEVEL_WARN,
			  ER_WARN_ALLOWED_PACKET_OVERFLOWED,
			  ER_THD(thd, ER_WARN_ALLOWED_PACKET_OVERFLOWED),
                          func_name(),
			  thd->variables.max_allowed_packet);
      goto null;
    }
    if (!is_const && res->alloced_length() >=
	res->length() + sep_str->length() + res2->length())
    {						// Use old buffer
      res->append(*sep_str);			// res->length() > 0 always
      res->append(*res2);
    }
    else if (str->alloced_length() >=
	     res->length() + sep_str->length() + res2->length())
    {
      /* We have room in str;  We can't get any errors here */
      if (str->ptr() == res2->ptr())
      {						// This is quite uncommon!
	str->replace(0,0,*sep_str);
	str->replace(0,0,*res);
      }
      else
      {
	str->copy(*res);
	str->append(*sep_str);
	str->append(*res2);
      }
      res=str;
      use_as_buff= &tmp_value;
    }
    else if (res == &tmp_value)
    {
      if (res->append(*sep_str) || res->append(*res2))
	goto null; // Must be a blob
    }
    else if (res2 == &tmp_value)
    {						// This can happen only 1 time
      if (tmp_value.replace(0,0,*sep_str) || tmp_value.replace(0,0,*res))
	goto null;
      res= &tmp_value;
      use_as_buff=str;				// Put next arg here
    }
    else if (tmp_value.is_alloced() && res2->ptr() >= tmp_value.ptr() &&
	     res2->ptr() < tmp_value.ptr() + tmp_value.alloced_length())
    {
      /*
	This happens really seldom:
	In this case res2 is sub string of tmp_value.  We will
	now work in place in tmp_value to set it to res | sep_str | res2
      */
      /* Chop the last characters in tmp_value that isn't in res2 */
      tmp_value.length((uint32) (res2->ptr() - tmp_value.ptr()) +
		       res2->length());
      /* Place res2 at start of tmp_value, remove chars before res2 */
      if (tmp_value.replace(0,(uint32) (res2->ptr() - tmp_value.ptr()),
			    *res) ||
	  tmp_value.replace(res->length(),0, *sep_str))
	goto null;
      res= &tmp_value;
      use_as_buff=str;			// Put next arg here
    }
    else
    {						// Two big const strings
      /*
        NOTE: We should be prudent in the initial allocation unit -- the
        size of the arguments is a function of data distribution, which can
        be any. Instead of overcommitting at the first row, we grow the
        allocated amount by the factor of 2. This ensures that no more than
        25% of memory will be overcommitted on average.
      */

      uint concat_len= res->length() + sep_str->length() + res2->length();

      if (tmp_value.alloced_length() < concat_len)
      {
        if (tmp_value.alloced_length() == 0)
        {
          if (tmp_value.alloc(concat_len))
            goto null;
        }
        else
        {
          uint new_len = MY_MAX(tmp_value.alloced_length() * 2, concat_len);

          if (tmp_value.realloc(new_len))
            goto null;
        }
      }

      if (tmp_value.copy(*res) ||
	  tmp_value.append(*sep_str) ||
	  tmp_value.append(*res2))
	goto null;
      res= &tmp_value;
      use_as_buff=str;
    }
  }
  res->set_charset(collation.collation);
  return res;

null:
  null_value=1;
  return 0;
}


bool Item_func_concat_ws::fix_length_and_dec()
{
  ulonglong char_length;

  if (agg_arg_charsets_for_string_result(collation, args, arg_count))
    return TRUE;

  /*
     arg_count cannot be less than 2,
     it is done on parser level in sql_yacc.yy
     so, (arg_count - 2) is safe here.
  */
  char_length= (ulonglong) args[0]->max_char_length() * (arg_count - 2);
  for (uint i=1 ; i < arg_count ; i++)
    char_length+= args[i]->max_char_length();

  fix_char_length_ulonglong(char_length);
  return FALSE;
}


String *Item_func_reverse::val_str(String *str)
{
  DBUG_ASSERT(fixed == 1);
  String *res= args[0]->val_str(&tmp_value);
  const char *ptr, *end;
  char *tmp;

  if ((null_value=args[0]->null_value))
    return 0;
  /* An empty string is a special case as the string pointer may be null */
  if (!res->length())
    return make_empty_result();
  if (str->alloced_length() < res->length() &&
      str->realloc(res->length()))
  {
    null_value= 1;
    return 0;
  }
  str->length(res->length());
  str->set_charset(res->charset());
  ptr= res->ptr();
  end= res->end();
  tmp= (char *) str->end();
#ifdef USE_MB
  if (use_mb(res->charset()))
  {
    uint32 l;
    while (ptr < end)
    {
      if ((l= my_ismbchar(res->charset(),ptr,end)))
      {
        tmp-= l;
        DBUG_ASSERT(tmp >= str->ptr());
        memcpy(tmp,ptr,l);
        ptr+= l;
      }
      else
        *--tmp= *ptr++;
    }
  }
  else
#endif /* USE_MB */
  {
    while (ptr < end)
      *--tmp= *ptr++;
  }
  return str;
}


bool Item_func_reverse::fix_length_and_dec()
{
  if (agg_arg_charsets_for_string_result(collation, args, 1))
    return TRUE;
  DBUG_ASSERT(collation.collation != NULL);
  fix_char_length(args[0]->max_char_length());
  return FALSE;
}

/**
  Replace all occurrences of string2 in string1 with string3.

  Don't reallocate val_str() if not needed.

  @todo
    Fix that this works with binary strings when using USE_MB 
*/

String *Item_func_replace::val_str_internal(String *str,
                                            String *empty_string_for_null)
{
  DBUG_ASSERT(fixed == 1);
  String *res,*res2,*res3;
  int offset;
  uint from_length,to_length;
  bool alloced=0;
#ifdef USE_MB
  const char *ptr,*end,*strend,*search,*search_end;
  uint32 l;
  bool binary_cmp;
#endif
  THD *thd= 0;

  null_value=0;
  res=args[0]->val_str(str);
  if (args[0]->null_value)
    goto null;
  res2=args[1]->val_str(&tmp_value);
  if (args[1]->null_value)
  {
    if (!empty_string_for_null)
      goto null;
    res2= empty_string_for_null;
  }
  res->set_charset(collation.collation);

#ifdef USE_MB
  binary_cmp = ((res->charset()->state & MY_CS_BINSORT) || !use_mb(res->charset()));
#endif

  if (res2->length() == 0)
    return res;
#ifndef USE_MB
  if ((offset=res->strstr(*res2)) < 0)
    return res;
#else
  offset=0;
  if (binary_cmp && (offset=res->strstr(*res2)) < 0)
    return res;
#endif
  if (!(res3=args[2]->val_str(&tmp_value2)))
  {
    if (!empty_string_for_null)
      goto null;
    res3= empty_string_for_null;
  }
  from_length= res2->length();
  to_length=   res3->length();

#ifdef USE_MB
  if (!binary_cmp)
  {
    search=res2->ptr();
    search_end=search+from_length;
redo:
    DBUG_ASSERT(res->ptr() || !offset);
    ptr=res->ptr()+offset;
    strend=res->ptr()+res->length();
    /*
      In some cases val_str() can return empty string
      with ptr() == NULL and length() == 0.
      Let's check strend to avoid overflow.
    */
    end= strend ? strend - from_length + 1 : NULL;
    while (ptr < end)
    {
      if (*ptr == *search)
      {
        char *i,*j;
        i=(char*) ptr+1; j=(char*) search+1;
        while (j != search_end)
          if (*i++ != *j++) goto skip;
        offset= (int) (ptr-res->ptr());

        if (!thd)
          thd= current_thd;

        if (res->length()-from_length + to_length >
            thd->variables.max_allowed_packet)
        {
          push_warning_printf(thd, Sql_condition::WARN_LEVEL_WARN,
                              ER_WARN_ALLOWED_PACKET_OVERFLOWED,
                              ER_THD(thd, ER_WARN_ALLOWED_PACKET_OVERFLOWED),
                              func_name(),
                              thd->variables.max_allowed_packet);

          goto null;
        }
        if (!alloced)
        {
          alloced=1;
          res=copy_if_not_alloced(str,res,res->length()+to_length);
        }
        res->replace((uint) offset,from_length,*res3);
        offset+=(int) to_length;
        goto redo;
      }
  skip:
      if ((l=my_ismbchar(res->charset(), ptr,strend))) ptr+=l;
      else ++ptr;
    }
  }
  else
#endif /* USE_MB */
  {
    thd= current_thd;
    do
    {
      if (res->length()-from_length + to_length >
	  thd->variables.max_allowed_packet)
      {
	push_warning_printf(thd, Sql_condition::WARN_LEVEL_WARN,
			    ER_WARN_ALLOWED_PACKET_OVERFLOWED,
			    ER_THD(thd, ER_WARN_ALLOWED_PACKET_OVERFLOWED),
                            func_name(),
			    thd->variables.max_allowed_packet);
        goto null;
      }
      if (!alloced)
      {
        alloced=1;
        res=copy_if_not_alloced(str,res,res->length()+to_length);
      }
      res->replace((uint) offset,from_length,*res3);
      offset+=(int) to_length;
    }
    while ((offset=res->strstr(*res2,(uint) offset)) >= 0);
  }
  if (empty_string_for_null && !res->length())
    goto null;

  return res;

null:
  null_value=1;
  return 0;
}


bool Item_func_replace::fix_length_and_dec()
{
  ulonglong char_length= (ulonglong) args[0]->max_char_length();
  int diff=(int) (args[2]->max_char_length() - args[1]->max_char_length());
  if (diff > 0 && args[1]->max_char_length())
  {						// Calculate of maxreplaces
    ulonglong max_substrs= char_length / args[1]->max_char_length();
    char_length+= max_substrs * (uint) diff;
  }

  if (agg_arg_charsets_for_string_result_with_comparison(collation, args, 3))
    return TRUE;
  fix_char_length_ulonglong(char_length);
  return FALSE;
}


/*********************************************************************/
bool Item_func_regexp_replace::fix_fields(THD *thd, Item **ref)
{
  re.set_recursion_limit(thd);
  return Item_str_func::fix_fields(thd, ref);
}


bool Item_func_regexp_replace::fix_length_and_dec()
{
  if (agg_arg_charsets_for_string_result_with_comparison(collation, args, 3))
    return TRUE;
  max_length= MAX_BLOB_WIDTH;
  re.init(collation.collation, 0);
  re.fix_owner(this, args[0], args[1]);
  return FALSE;
}


/*
  Traverse through the replacement string and append to "str".
  Sub-pattern references \0 .. \9 are recognized, which are replaced
  to the chunks of the source string.
*/
bool Item_func_regexp_replace::append_replacement(String *str,
                                                  const LEX_CSTRING *source,
                                                  const LEX_CSTRING *replace)
{
  const char *beg= replace->str;
  const char *end= beg + replace->length;
  CHARSET_INFO *cs= re.library_charset();

  for ( ; ; )
  {
    my_wc_t wc;
    int cnv, n;

    if ((cnv= cs->cset->mb_wc(cs, &wc, (const uchar *) beg,
                                       (const uchar *) end)) < 1)
      break; /* End of line */
    beg+= cnv;

    if (wc != '\\')
    {
      if (str->append(beg - cnv, cnv, cs))
        return true;
      continue;
    }

    if ((cnv= cs->cset->mb_wc(cs, &wc, (const uchar *) beg,
                                       (const uchar *) end)) < 1)
      break; /* End of line */
    beg+= cnv;

    if ((n= ((int) wc) - '0') >= 0 && n <= 9)
    {
      if (n < re.nsubpatterns())
      {
        /* A valid sub-pattern reference found */
        int pbeg= re.subpattern_start(n), plength= re.subpattern_end(n) - pbeg;
        if (str->append(source->str + pbeg, plength, cs))
          return true;
      }
    }
    else
    {
      /*
         A non-digit character following after '\'.
         Just add the character itself.
       */
      if (str->append(beg - cnv, cnv, cs))
        return false;
    }
  }
  return false;
}


String *Item_func_regexp_replace::val_str(String *str)
{
  DBUG_ASSERT(fixed == 1);
  char buff0[MAX_FIELD_WIDTH];
  char buff2[MAX_FIELD_WIDTH];
  String tmp0(buff0,sizeof(buff0),&my_charset_bin);
  String tmp2(buff2,sizeof(buff2),&my_charset_bin);
  String *source= args[0]->val_str(&tmp0);
  String *replace= args[2]->val_str(&tmp2);
  LEX_CSTRING src, rpl;
  int startoffset= 0;

  if ((null_value= (args[0]->null_value || args[2]->null_value ||
                    re.recompile(args[1]))))
    return (String *) 0;

  if (!(source= re.convert_if_needed(source, &re.subject_converter)) ||
      !(replace= re.convert_if_needed(replace, &re.replace_converter)))
    goto err;

  src= source->lex_cstring();
  rpl= replace->lex_cstring();

  str->length(0);
  str->set_charset(collation.collation);

  for ( ; ; ) // Iterate through all matches
  {

    if (re.exec(src.str, src.length, startoffset))
      goto err;

    if (!re.match() || re.subpattern_length(0) == 0)
    {
      /* 
        No match or an empty match.
        Append the rest of the source string
        starting from startoffset until the end of the source.
      */
      if (str->append(src.str + startoffset, src.length - startoffset, re.library_charset()))
        goto err;
      return str;
    }

    /*
      Append prefix, the part before the matching pattern.
      starting from startoffset until the next match
    */
    if (str->append(src.str + startoffset, re.subpattern_start(0) - startoffset, re.library_charset()))
      goto err;

    // Append replacement
    if (append_replacement(str, &src, &rpl))
      goto err;

    // Set the new start point as the end of previous match
    startoffset= re.subpattern_end(0);
  }
  return str;

err:
  null_value= true;
  return (String *) 0;
}


bool Item_func_regexp_substr::fix_fields(THD *thd, Item **ref)
{
  re.set_recursion_limit(thd);
  return Item_str_func::fix_fields(thd, ref);
}


bool Item_func_regexp_substr::fix_length_and_dec()
{
  if (agg_arg_charsets_for_string_result_with_comparison(collation, args, 2))
    return TRUE;
  fix_char_length(args[0]->max_char_length());
  re.init(collation.collation, 0);
  re.fix_owner(this, args[0], args[1]);
  return FALSE;
}


String *Item_func_regexp_substr::val_str(String *str)
{
  DBUG_ASSERT(fixed == 1);
  char buff0[MAX_FIELD_WIDTH];
  String tmp0(buff0,sizeof(buff0),&my_charset_bin);
  String *source= args[0]->val_str(&tmp0);

  if ((null_value= (args[0]->null_value || re.recompile(args[1]))))
    return (String *) 0;

  if (!(source= re.convert_if_needed(source, &re.subject_converter)))
    goto err;

  str->length(0);
  str->set_charset(collation.collation);

  if (re.exec(source->ptr(), source->length(), 0))
    goto err;

  if (!re.match())
    return str;

  if (str->append(source->ptr() + re.subpattern_start(0),
                  re.subpattern_end(0) - re.subpattern_start(0),
                  re.library_charset()))
    goto err;

  return str;

err:
  null_value= true;
  return (String *) 0;
}


/************************************************************************/


String *Item_func_insert::val_str(String *str)
{
  DBUG_ASSERT(fixed == 1);
  String *res,*res2;
  longlong start, length;  /* must be longlong to avoid truncation */

  null_value=0;
  res=args[0]->val_str(str);
  res2=args[3]->val_str(&tmp_value);
  start= args[1]->val_int() - 1;
  length= args[2]->val_int();

  if (args[0]->null_value || args[1]->null_value || args[2]->null_value ||
      args[3]->null_value)
    goto null; /* purecov: inspected */

  if ((start < 0) || (start > res->length()))
    return res;                                 // Wrong param; skip insert
  if ((length < 0) || (length > res->length()))
    length= res->length();

  /*
    There is one exception not handled (intentionally) by the character set
    aggregation code. If one string is strong side and is binary, and
    another one is weak side and is a multi-byte character string,
    then we need to operate on the second string in terms on bytes when
    calling ::numchars() and ::charpos(), rather than in terms of characters.
    Lets substitute its character set to binary.
  */
  if (collation.collation == &my_charset_bin)
  {
    res->set_charset(&my_charset_bin);
    res2->set_charset(&my_charset_bin);
  }

  /* start and length are now sufficiently valid to pass to charpos function */
   start= res->charpos((int) start);
   length= res->charpos((int) length, (uint32) start);

  /* Re-testing with corrected params */
  if (start + 1 > res->length()) // remember, start = args[1].val_int() - 1
    return res; /* purecov: inspected */        // Wrong param; skip insert
  if (length > res->length() - start)
    length= res->length() - start;

  {
    THD *thd= current_thd;
    if ((ulonglong) (res->length() - length + res2->length()) >
        (ulonglong) thd->variables.max_allowed_packet)
    {
      push_warning_printf(thd, Sql_condition::WARN_LEVEL_WARN,
                          ER_WARN_ALLOWED_PACKET_OVERFLOWED,
                          ER_THD(thd, ER_WARN_ALLOWED_PACKET_OVERFLOWED),
                          func_name(), thd->variables.max_allowed_packet);
      goto null;
    }
  }
  res=copy_if_not_alloced(str,res,res->length());
  res->replace((uint32) start,(uint32) length,*res2);
  return res;
null:
  null_value=1;
  return 0;
}


bool Item_func_insert::fix_length_and_dec()
{
  ulonglong char_length;

  // Handle character set for args[0] and args[3].
  if (agg_arg_charsets_for_string_result(collation, args, 2, 3))
    return TRUE;
  char_length= ((ulonglong) args[0]->max_char_length() +
                (ulonglong) args[3]->max_char_length());
  fix_char_length_ulonglong(char_length);
  return FALSE;
}


String *Item_str_conv::val_str(String *str)
{
  DBUG_ASSERT(fixed == 1);
  String *res;
  size_t alloced_length, len;

  if ((null_value= (!(res= args[0]->val_str(&tmp_value)) ||
                    str->alloc((alloced_length= res->length() * multiply)))))
    return 0;

  len= converter(collation.collation, (char*) res->ptr(), res->length(),
                                      (char*) str->ptr(), alloced_length);
  DBUG_ASSERT(len <= alloced_length);
  str->set_charset(collation.collation);
  str->length(len);
  return str;
}


bool Item_func_lcase::fix_length_and_dec()
{
  if (agg_arg_charsets_for_string_result(collation, args, 1))
    return TRUE;
  DBUG_ASSERT(collation.collation != NULL);
  multiply= collation.collation->casedn_multiply;
  converter= collation.collation->cset->casedn;
  fix_char_length_ulonglong((ulonglong) args[0]->max_char_length() * multiply);
  return FALSE;
}

bool Item_func_ucase::fix_length_and_dec()
{
  if (agg_arg_charsets_for_string_result(collation, args, 1))
    return TRUE;
  DBUG_ASSERT(collation.collation != NULL);
  multiply= collation.collation->caseup_multiply;
  converter= collation.collation->cset->caseup;
  fix_char_length_ulonglong((ulonglong) args[0]->max_char_length() * multiply);
  return FALSE;
}


String *Item_func_left::val_str(String *str)
{
  DBUG_ASSERT(fixed == 1);
  String *res= args[0]->val_str(str);

  /* must be longlong to avoid truncation */
  longlong length= args[1]->val_int();
  uint char_pos;

  if ((null_value=(args[0]->null_value || args[1]->null_value)))
    return 0;

  /* if "unsigned_flag" is set, we have a *huge* positive number. */
  if ((length <= 0) && (!args[1]->unsigned_flag))
    return make_empty_result();
  if ((res->length() <= (ulonglong) length) ||
      (res->length() <= (char_pos= res->charpos((int) length))))
    return res;

  tmp_value.set(*res, 0, char_pos);
  return &tmp_value;
}


void Item_str_func::left_right_max_length()
{
  uint32 char_length= args[0]->max_char_length();
  if (args[1]->const_item() && !args[1]->is_expensive())
  {
    Repeat_count tmp(args[1]);
    set_if_smaller(char_length, (uint) tmp.count());
  }
  fix_char_length(char_length);
}


bool Item_func_left::fix_length_and_dec()
{
  if (agg_arg_charsets_for_string_result(collation, args, 1))
    return TRUE;
  DBUG_ASSERT(collation.collation != NULL);
  left_right_max_length();
  return FALSE;
}


String *Item_func_right::val_str(String *str)
{
  DBUG_ASSERT(fixed == 1);
  String *res= args[0]->val_str(str);
  /* must be longlong to avoid truncation */
  longlong length= args[1]->val_int();

  if ((null_value=(args[0]->null_value || args[1]->null_value)))
    return 0; /* purecov: inspected */

  /* if "unsigned_flag" is set, we have a *huge* positive number. */
  if ((length <= 0) && (!args[1]->unsigned_flag))
    return make_empty_result(); /* purecov: inspected */

  if (res->length() <= (ulonglong) length)
    return res; /* purecov: inspected */

  uint start=res->numchars();
  if (start <= (uint) length)
    return res;
  start=res->charpos(start - (uint) length);
  tmp_value.set(*res,start,res->length()-start);
  return &tmp_value;
}


bool Item_func_right::fix_length_and_dec()
{
  if (agg_arg_charsets_for_string_result(collation, args, 1))
    return TRUE;
  DBUG_ASSERT(collation.collation != NULL);
  left_right_max_length();
  return FALSE;
}


String *Item_func_substr::val_str(String *str)
{
  DBUG_ASSERT(fixed == 1);
  String *res  = args[0]->val_str(str);
  /* must be longlong to avoid truncation */
  longlong start= get_position();
  /* Assumes that the maximum length of a String is < INT_MAX32. */
  /* Limit so that code sees out-of-bound value properly. */
  longlong length= arg_count == 3 ? args[2]->val_int() : INT_MAX32;
  longlong tmp_length;

  if ((null_value=(args[0]->null_value || args[1]->null_value ||
		   (arg_count == 3 && args[2]->null_value))))
    return 0; /* purecov: inspected */

  /* Negative or zero length, will return empty string. */
  if ((arg_count == 3) && (length <= 0) && 
      (length == 0 || !args[2]->unsigned_flag))
    return make_empty_result();

  /* Assumes that the maximum length of a String is < INT_MAX32. */
  /* Set here so that rest of code sees out-of-bound value as such. */
  if ((length <= 0) || (length > INT_MAX32))
    length= INT_MAX32;

  /* if "unsigned_flag" is set, we have a *huge* positive number. */
  /* Assumes that the maximum length of a String is < INT_MAX32. */
  if ((!args[1]->unsigned_flag && (start < INT_MIN32 || start > INT_MAX32)) ||
      (args[1]->unsigned_flag && ((ulonglong) start > INT_MAX32)))
    return make_empty_result();

  start= ((start < 0) ? res->numchars() + start : start - 1);
  start= res->charpos((int) start);
  if ((start < 0) || ((uint) start + 1 > res->length()))
    return make_empty_result();

  length= res->charpos((int) length, (uint32) start);
  tmp_length= res->length() - start;
  length= MY_MIN(length, tmp_length);

  if (!start && (longlong) res->length() == length)
    return res;
  tmp_value.set(*res, (uint32) start, (uint32) length);
  return &tmp_value;
}


bool Item_func_substr::fix_length_and_dec()
{
  max_length=args[0]->max_length;

  if (agg_arg_charsets_for_string_result(collation, args, 1))
    return TRUE;
  DBUG_ASSERT(collation.collation != NULL);
  if (args[1]->const_item())
  {
    int32 start= (int32) get_position();
    if (args[1]->null_value)
      max_length= 0;
    else if (start < 0)
      max_length= ((uint)(-start) > max_length) ? 0 : (uint)(-start);
    else
      max_length-= MY_MIN((uint)(start - 1), max_length);
  }
  if (arg_count == 3 && args[2]->const_item())
  {
    int32 length= (int32) args[2]->val_int();
    if (args[2]->null_value || length <= 0)
      max_length=0; /* purecov: inspected */
    else
      set_if_smaller(max_length,(uint) length);
  }
  max_length*= collation.collation->mbmaxlen;
  return FALSE;
}


bool Item_func_substr_index::fix_length_and_dec()
{
  if (agg_arg_charsets_for_string_result_with_comparison(collation, args, 2))
    return TRUE;
  fix_char_length(args[0]->max_char_length());
  return FALSE;
}


String *Item_func_substr_index::val_str(String *str)
{
  DBUG_ASSERT(fixed == 1);
  char buff[MAX_FIELD_WIDTH];
  String tmp(buff,sizeof(buff),system_charset_info);
  String *res= args[0]->val_str(&tmp_value);
  String *delimiter= args[1]->val_str(&tmp);
  int32 count= (int32) args[2]->val_int();
  uint offset;

  if (args[0]->null_value || args[1]->null_value || args[2]->null_value)
  {					// string and/or delim are null
    null_value=1;
    return 0;
  }
  null_value=0;
  uint delimiter_length= delimiter->length();
  if (!res->length() || !delimiter_length || !count)
    return make_empty_result();		// Wrong parameters

  res->set_charset(collation.collation);

#ifdef USE_MB
  if (use_mb(res->charset()))
  {
    const char *ptr= res->ptr();
    const char *strend= ptr+res->length();
    const char *end= strend-delimiter_length+1;
    const char *search= delimiter->ptr();
    const char *search_end= search+delimiter_length;
    int32 n=0,c=count,pass;
    uint32 l;
    for (pass=(count>0);pass<2;++pass)
    {
      while (ptr < end)
      {
        if (*ptr == *search)
        {
	  char *i,*j;
	  i=(char*) ptr+1; j=(char*) search+1;
	  while (j != search_end)
	    if (*i++ != *j++) goto skip;
	  if (pass==0) ++n;
	  else if (!--c) break;
	  ptr+= delimiter_length;
	  continue;
	}
    skip:
        if ((l=my_ismbchar(res->charset(), ptr,strend))) ptr+=l;
        else ++ptr;
      } /* either not found or got total number when count<0 */
      if (pass == 0) /* count<0 */
      {
        c+=n+1;
        if (c<=0)
        {
          str->copy(res->ptr(), res->length(), collation.collation);
          return str; // not found, return the original string
        }
        ptr=res->ptr();
      }
      else
      {
        if (c)
        {
          str->copy(res->ptr(), res->length(), collation.collation);
          return str; // not found, return the original string
        }
        if (count>0) /* return left part */
        {
          str->copy(res->ptr(), (uint32) (ptr-res->ptr()), collation.collation);
          return str;
        }
        else /* return right part */
        {
          ptr+= delimiter_length;
          str->copy(res->ptr() + (ptr-res->ptr()), (uint32) (strend - ptr),
                    collation.collation);
          return str;
        }
      }
    }
  }
  else
#endif /* USE_MB */
  {
    if (count > 0)
    {					// start counting from the beginning
      for (offset=0; ; offset+= delimiter_length)
      {
        if ((int) (offset= res->strstr(*delimiter, offset)) < 0)
        {
          str->copy(res->ptr(), res->length(), collation.collation);
          return str; // not found, return the original string
        }
        if (!--count)
        {
          str->copy(res->ptr(), offset, collation.collation);
          return str;
        }
      }
    }
    else
    {
      /*
        Negative index, start counting at the end
      */
      for (offset=res->length(); offset ;)
      {
        /* 
          this call will result in finding the position pointing to one 
          address space less than where the found substring is located
          in res
        */
        if ((int) (offset= res->strrstr(*delimiter, offset)) < 0)
        {
          str->copy(res->ptr(), res->length(), collation.collation);
          return str; // not found, return the original string
        }
        /*
          At this point, we've searched for the substring
          the number of times as supplied by the index value
        */
        if (!++count)
        {
          offset+= delimiter_length;
          str->copy(res->ptr() + offset, res->length() - offset,
                    collation.collation);
          return str;
        }
      }
      if (count)
      {
        str->copy(res->ptr(), res->length(), collation.collation);
        return str; // not found, return the original string
      }
    }
  }
  DBUG_ASSERT(0);
  return NULL;
}

/*
** The trim functions are extension to ANSI SQL because they trim substrings
** They ltrim() and rtrim() functions are optimized for 1 byte strings
** They also return the original string if possible, else they return
** a substring that points at the original string.
*/


String *Item_func_ltrim::val_str(String *str)
{
  DBUG_ASSERT(fixed == 1);
  char buff[MAX_FIELD_WIDTH], *ptr, *end;
  String tmp(buff,sizeof(buff),system_charset_info);
  String *res, *remove_str;
  uint UNINIT_VAR(remove_length);

  res= args[0]->val_str(str);
  if ((null_value=args[0]->null_value))
    return 0;
  remove_str= &remove;                          /* Default value. */
  if (arg_count == 2)
  {
    remove_str= args[1]->val_str(&tmp);
    if ((null_value= args[1]->null_value))
      return 0;
  }

  if ((remove_length= remove_str->length()) == 0 ||
      remove_length > res->length())
    return non_trimmed_value(res);

  ptr= (char*) res->ptr();
  end= ptr+res->length();
  if (remove_length == 1)
  {
    char chr=(*remove_str)[0];
    while (ptr != end && *ptr == chr)
      ptr++;
  }
  else
  {
    const char *r_ptr=remove_str->ptr();
    end-=remove_length;
    while (ptr <= end && !memcmp(ptr, r_ptr, remove_length))
      ptr+=remove_length;
    end+=remove_length;
  }
  if (ptr == res->ptr())
    return non_trimmed_value(res);
  return trimmed_value(res, (uint32) (ptr - res->ptr()), (uint32) (end - ptr));
}


String *Item_func_rtrim::val_str(String *str)
{
  DBUG_ASSERT(fixed == 1);
  char buff[MAX_FIELD_WIDTH], *ptr, *end;
  String tmp(buff, sizeof(buff), system_charset_info);
  String *res, *remove_str;
  uint UNINIT_VAR(remove_length);

  res= args[0]->val_str(str);
  if ((null_value=args[0]->null_value))
    return 0;
  remove_str= &remove;                          /* Default value. */
  if (arg_count == 2)
  {
    remove_str= args[1]->val_str(&tmp);
    if ((null_value= args[1]->null_value))
      return 0;
  }

  if ((remove_length= remove_str->length()) == 0 ||
      remove_length > res->length())
    return non_trimmed_value(res);

  ptr= (char*) res->ptr();
  end= ptr+res->length();
#ifdef USE_MB
  char *p=ptr;
  uint32 l;
#endif
  if (remove_length == 1)
  {
    char chr=(*remove_str)[0];
#ifdef USE_MB
    if (use_mb(collation.collation))
    {
      while (ptr < end)
      {
	if ((l= my_ismbchar(collation.collation, ptr, end))) ptr+= l, p=ptr;
	else ++ptr;
      }
      ptr=p;
    }
#endif
    while (ptr != end  && end[-1] == chr)
      end--;
  }
  else
  {
    const char *r_ptr=remove_str->ptr();
#ifdef USE_MB
    if (use_mb(collation.collation))
    {
  loop:
      while (ptr + remove_length < end)
      {
	if ((l= my_ismbchar(collation.collation, ptr, end))) ptr+= l;
	else ++ptr;
      }
      if (ptr + remove_length == end && !memcmp(ptr,r_ptr,remove_length))
      {
	end-=remove_length;
	ptr=p;
	goto loop;
      }
    }
    else
#endif /* USE_MB */
    {
      while (ptr + remove_length <= end &&
	     !memcmp(end-remove_length, r_ptr, remove_length))
	end-=remove_length;
    }
  }
  if (end == res->ptr()+res->length())
    return non_trimmed_value(res);
  return trimmed_value(res, 0, (uint32) (end - res->ptr()));
}


String *Item_func_trim::val_str(String *str)
{
  DBUG_ASSERT(fixed == 1);
  char buff[MAX_FIELD_WIDTH], *ptr, *end;
  const char *r_ptr;
  String tmp(buff, sizeof(buff), system_charset_info);
  String *res, *remove_str;
  uint UNINIT_VAR(remove_length);

  res= args[0]->val_str(str);
  if ((null_value=args[0]->null_value))
    return 0;
  remove_str= &remove;                          /* Default value. */
  if (arg_count == 2)
  {
    remove_str= args[1]->val_str(&tmp);
    if ((null_value= args[1]->null_value))
      return 0;
  }

  if ((remove_length= remove_str->length()) == 0 ||
      remove_length > res->length())
    return non_trimmed_value(res);

  ptr= (char*) res->ptr();
  end= ptr+res->length();
  r_ptr= remove_str->ptr();
  while (ptr+remove_length <= end && !memcmp(ptr,r_ptr,remove_length))
    ptr+=remove_length;
#ifdef USE_MB
  if (use_mb(collation.collation))
  {
    char *p=ptr;
    uint32 l;
 loop:
    while (ptr + remove_length < end)
    {
      if ((l= my_ismbchar(collation.collation, ptr, end)))
        ptr+= l;
      else
        ++ptr;
    }
    if (ptr + remove_length == end && !memcmp(ptr,r_ptr,remove_length))
    {
      end-=remove_length;
      ptr=p;
      goto loop;
    }
    ptr=p;
  }
  else
#endif /* USE_MB */
  {
    while (ptr + remove_length <= end &&
	   !memcmp(end-remove_length,r_ptr,remove_length))
      end-=remove_length;
  }
  if (ptr == res->ptr() && end == ptr+res->length())
    return non_trimmed_value(res);
  return trimmed_value(res, (uint32) (ptr - res->ptr()), (uint32) (end - ptr));
}

bool Item_func_trim::fix_length_and_dec()
{
  if (arg_count == 1)
  {
    if (agg_arg_charsets_for_string_result(collation, args, 1))
      return TRUE;
    DBUG_ASSERT(collation.collation != NULL);
    remove.set_charset(collation.collation);
    remove.set_ascii(" ",1);
  }
  else
  {
    // Handle character set for args[1] and args[0].
    // Note that we pass args[1] as the first item, and args[0] as the second.
    if (agg_arg_charsets_for_string_result_with_comparison(collation,
                                                           &args[1], 2, -1))
      return TRUE;
  }
  fix_char_length(args[0]->max_char_length());
  return FALSE;
}

void Item_func_trim::print(String *str, enum_query_type query_type)
{
  if (arg_count == 1)
  {
    Item_func::print(str, query_type);
    return;
  }
  str->append(Item_func_trim::func_name());
  str->append(func_name_ext());
  str->append('(');
  str->append(mode_name());
  str->append(' ');
  args[1]->print(str, query_type);
  str->append(STRING_WITH_LEN(" from "));
  args[0]->print(str, query_type);
  str->append(')');
}


/*
  RTRIM(expr)
  TRIM(TRAILING ' ' FROM expr)
  remove argument's soft dependency on PAD_CHAR_TO_FULL_LENGTH:
*/
Sql_mode_dependency Item_func_trim::value_depends_on_sql_mode() const
{
  DBUG_ASSERT(fixed);
  if (arg_count == 1) // RTRIM(expr)
    return (args[0]->value_depends_on_sql_mode() &
            Sql_mode_dependency(~0, ~MODE_PAD_CHAR_TO_FULL_LENGTH)).
           soft_to_hard();
  // TRIM(... FROM expr)
  DBUG_ASSERT(arg_count == 2);
  if (!args[1]->value_depends_on_sql_mode_const_item())
    return Item_func::value_depends_on_sql_mode();
  StringBuffer<64> trimstrbuf;
  String *trimstr= args[1]->val_str(&trimstrbuf);
  if (!trimstr)
    return Sql_mode_dependency();                  // will return NULL
  if (trimstr->length() == 0)
    return Item_func::value_depends_on_sql_mode(); // will trim nothing
  if (trimstr->lengthsp() != 0)
    return Item_func::value_depends_on_sql_mode(); // will trim not only spaces
  if (trimstr->length() > trimstr->charset()->mbminlen ||
      trimstr->numchars() > 1)
    return Item_func::value_depends_on_sql_mode(); // more than one space
  // TRIM(TRAILING ' ' FROM expr)
  return ((args[0]->value_depends_on_sql_mode() |
           args[1]->value_depends_on_sql_mode()) &
          Sql_mode_dependency(~0, ~MODE_PAD_CHAR_TO_FULL_LENGTH)).
         soft_to_hard();
}


/* Item_func_password */

bool Item_func_password::fix_fields(THD *thd, Item **ref)
{
  if (deflt)
    alg= (thd->variables.old_passwords ? OLD : NEW);
  return Item_str_ascii_func::fix_fields(thd, ref);
}

String *Item_func_password::val_str_ascii(String *str)
{
  DBUG_ASSERT(fixed == 1);
  String *res= args[0]->val_str(str); 
  switch (alg){
  case NEW:
    if (args[0]->null_value || res->length() == 0)
      return make_empty_result();
    my_make_scrambled_password(tmp_value, res->ptr(), res->length());
    str->set(tmp_value, SCRAMBLED_PASSWORD_CHAR_LENGTH, &my_charset_latin1);
    break;
  case OLD:
    if ((null_value=args[0]->null_value))
      return 0;
    if (res->length() == 0)
      return make_empty_result();
    my_make_scrambled_password_323(tmp_value, res->ptr(), res->length());
    str->set(tmp_value, SCRAMBLED_PASSWORD_CHAR_LENGTH_323, &my_charset_latin1);
    break;
  default:
    DBUG_ASSERT(0);
  }
  return str;
}

char *Item_func_password::alloc(THD *thd, const char *password,
                                size_t pass_len, enum PW_Alg al)
{
  char *buff= (char *) thd->alloc((al==NEW)?
                                  SCRAMBLED_PASSWORD_CHAR_LENGTH + 1:
                                  SCRAMBLED_PASSWORD_CHAR_LENGTH_323 + 1);
  if (!buff)
    return NULL;

  switch (al) {
  case NEW:
    my_make_scrambled_password(buff, password, pass_len);
    break;
  case OLD:
    my_make_scrambled_password_323(buff, password, pass_len);
    break;
  default:
    DBUG_ASSERT(0);
  }
  return buff;
}



#define bin_to_ascii(c) ((c)>=38?((c)-38+'a'):(c)>=12?((c)-12+'A'):(c)+'.')

String *Item_func_encrypt::val_str(String *str)
{
  DBUG_ASSERT(fixed == 1);
<<<<<<< HEAD
#ifdef HAVE_CRYPT
  String *res  =args[0]->val_str(str);
=======

#ifdef HAVE_CRYPT
  String *res  =args[0]->val_str(str);

>>>>>>> e2b50213
  char salt[3],*salt_ptr;
  if ((null_value=args[0]->null_value))
    return 0;
  if (res->length() == 0)
    return make_empty_result();
  if (arg_count == 1)
  {					// generate random salt
    time_t timestamp=current_thd->query_start();
    salt[0] = bin_to_ascii( (ulong) timestamp & 0x3f);
    salt[1] = bin_to_ascii(( (ulong) timestamp >> 5) & 0x3f);
    salt[2] = 0;
    salt_ptr=salt;
  }
  else
  {					// obtain salt from the first two bytes
    String *salt_str=args[1]->val_str(&tmp_value);
    if ((null_value= (args[1]->null_value || salt_str->length() < 2)))
      return 0;
    salt_ptr= salt_str->c_ptr_safe();
  }
  mysql_mutex_lock(&LOCK_crypt);
  char *tmp= crypt(res->c_ptr_safe(),salt_ptr);
  if (!tmp)
  {
    mysql_mutex_unlock(&LOCK_crypt);
    null_value= 1;
    return 0;
  }
  str->set(tmp, (uint) strlen(tmp), &my_charset_bin);
  str->copy();
  mysql_mutex_unlock(&LOCK_crypt);
  return str;
#else
  null_value=1;
  return 0;
#endif	/* HAVE_CRYPT */
}

bool Item_func_encode::seed()
{
  char buf[80];
  ulong rand_nr[2];
  String *key, tmp(buf, sizeof(buf), system_charset_info);

  if (!(key= args[1]->val_str(&tmp)))
    return TRUE;

  hash_password(rand_nr, key->ptr(), key->length());
  sql_crypt.init(rand_nr);

  return FALSE;
}

bool Item_func_encode::fix_length_and_dec()
{
  max_length=args[0]->max_length;
  maybe_null=args[0]->maybe_null || args[1]->maybe_null;
  collation.set(&my_charset_bin);
  /* Precompute the seed state if the item is constant. */
  seeded= args[1]->const_item() &&
          (args[1]->result_type() == STRING_RESULT) && !seed();
  return FALSE;
}

String *Item_func_encode::val_str(String *str)
{
  String *res;
  DBUG_ASSERT(fixed == 1);

  if (!(res=args[0]->val_str(str)))
  {
    null_value= 1;
    return NULL;
  }

  if (!seeded && seed())
  {
    null_value= 1;
    return NULL;
  }

  null_value= 0;
  res= copy_if_not_alloced(str, res, res->length());
  crypto_transform(res);
  sql_crypt.reinit();

  return res;
}

void Item_func_encode::crypto_transform(String *res)
{
  sql_crypt.encode((char*) res->ptr(),res->length());
  res->set_charset(&my_charset_bin);
}

void Item_func_decode::crypto_transform(String *res)
{
  sql_crypt.decode((char*) res->ptr(),res->length());
}


String *Item_func_database::val_str(String *str)
{
  DBUG_ASSERT(fixed == 1);
  THD *thd= current_thd;
  if (thd->db.str == NULL)
  {
    null_value= 1;
    return 0;
  }
  else
    str->copy(thd->db.str, thd->db.length, system_charset_info);
  null_value= 0;
  return str;
}


String *Item_func_sqlerrm::val_str(String *str)
{
  DBUG_ASSERT(fixed);
  DBUG_ASSERT(!null_value);
  Diagnostics_area::Sql_condition_iterator it=
    current_thd->get_stmt_da()->sql_conditions();
  const Sql_condition *err;
  if ((err= it++))
  {
    str->copy(err->get_message_text(), err->get_message_octet_length(),
              system_charset_info);
    return str;
  }
  str->copy(STRING_WITH_LEN("normal, successful completion"),
            system_charset_info);
  return str;
}


/**
  @note USER() is replicated correctly if binlog_format=ROW or (as of
  BUG#28086) binlog_format=MIXED, but is incorrectly replicated to ''
  if binlog_format=STATEMENT.
*/
bool Item_func_user::init(const char *user, const char *host)
{
  DBUG_ASSERT(fixed == 1);

  // For system threads (e.g. replication SQL thread) user may be empty
  if (user)
  {
    CHARSET_INFO *cs= str_value.charset();
    size_t res_length= (strlen(user)+strlen(host)+2) * cs->mbmaxlen;

    if (str_value.alloc((uint) res_length))
    {
      null_value=1;
      return TRUE;
    }

    res_length=cs->cset->snprintf(cs, (char*)str_value.ptr(), (uint) res_length,
                                  "%s@%s", user, host);
    str_value.length((uint) res_length);
    str_value.mark_as_const();
  }
  return FALSE;
}


Item *Item_func_sysconst::safe_charset_converter(THD *thd, CHARSET_INFO *tocs)
{
  /*
   During view or prepared statement creation, the item should not
   make use of const_charset_converter as it would imply substitution
   with constant items which is not correct. Functions can have different
   values during view creation and view execution based on context.

   Return the identical item during view creation and prepare.
  */
  if (thd->lex->is_ps_or_view_context_analysis())
    return this;
  return const_charset_converter(thd, tocs, true, fully_qualified_func_name());
}

bool Item_func_sysconst::const_item() const
{
  if (current_thd->lex->is_ps_or_view_context_analysis())
    return false;
  return true;
}

bool Item_func_user::fix_fields(THD *thd, Item **ref)
{
  return (Item_func_sysconst::fix_fields(thd, ref) ||
          init(thd->main_security_ctx.user,
               thd->main_security_ctx.host_or_ip));
}


bool Item_func_current_user::fix_fields(THD *thd, Item **ref)
{
  if (Item_func_sysconst::fix_fields(thd, ref))
    return TRUE;

  Security_context *ctx= context && context->security_ctx
                          ? context->security_ctx : thd->security_ctx;
  return init(ctx->priv_user, ctx->priv_host);
}

bool Item_func_current_role::fix_fields(THD *thd, Item **ref)
{
  if (Item_func_sysconst::fix_fields(thd, ref))
    return 1;

  Security_context *ctx= context && context->security_ctx
                          ? context->security_ctx : thd->security_ctx;
  if (ctx->priv_role[0])
  {
    if (str_value.copy(ctx->priv_role, strlen(ctx->priv_role),
                       system_charset_info))
      return 1;
    str_value.mark_as_const();
    null_value= maybe_null= 0;
    return 0;
  }
  null_value= maybe_null= 1;
  return 0;
}

bool Item_func_soundex::fix_length_and_dec()
{
  uint32 char_length= args[0]->max_char_length();
  if (agg_arg_charsets_for_string_result(collation, args, 1))
    return TRUE;
  DBUG_ASSERT(collation.collation != NULL);
  set_if_bigger(char_length, 4);
  fix_char_length(char_length);
  return FALSE;
}


/**
  If alpha, map input letter to soundex code.
  If not alpha and remove_garbage is set then skip to next char
  else return 0
*/

static int soundex_toupper(int ch)
{
  return (ch >= 'a' && ch <= 'z') ? ch - 'a' + 'A' : ch;
}


static char get_scode(int wc)
{
  int ch= soundex_toupper(wc);
  if (ch < 'A' || ch > 'Z')
  {
					// Thread extended alfa (country spec)
    return '0';				// as vokal
  }
  return(soundex_map[ch-'A']);
}


static bool my_uni_isalpha(int wc)
{
  /*
    Return true for all Basic Latin letters: a..z A..Z.
    Return true for all Unicode characters with code higher than U+00C0:
    - characters between 'z' and U+00C0 are controls and punctuations.
    - "U+00C0 LATIN CAPITAL LETTER A WITH GRAVE" is the first letter after 'z'.
  */
  return (wc >= 'a' && wc <= 'z') ||
         (wc >= 'A' && wc <= 'Z') ||
         (wc >= 0xC0);
}


String *Item_func_soundex::val_str(String *str)
{
  DBUG_ASSERT(fixed == 1);
  String *res= args[0]->val_str(&tmp_value);
  char last_ch,ch;
  CHARSET_INFO *cs= collation.collation;
  my_wc_t wc;
  uint nchars;
  int rc;

  if ((null_value= args[0]->null_value))
    return 0; /* purecov: inspected */

  if (str->alloc(MY_MAX(res->length(), 4 * cs->mbminlen)))
    return &tmp_value; /* purecov: inspected */
  str->set_charset(collation.collation);
  char *to= (char *) str->ptr();
  char *to_end= to + str->alloced_length();
  char *from= (char *) res->ptr(), *end= from + res->length();
  
  for ( ; ; ) /* Skip pre-space */
  {
    if ((rc= cs->cset->mb_wc(cs, &wc, (uchar*) from, (uchar*) end)) <= 0)
      return make_empty_result(); /* EOL or invalid byte sequence */
    
    if (rc == 1 && cs->ctype)
    {
      /* Single byte letter found */
      if (my_isalpha(cs, *from))
      {
        last_ch= get_scode(*from);       // Code of the first letter
        *to++= soundex_toupper(*from++); // Copy first letter
        break;
      }
      from++;
    }
    else
    {
      from+= rc;
      if (my_uni_isalpha(wc))
      {
        /* Multibyte letter found */
        wc= soundex_toupper(wc);
        last_ch= get_scode(wc);     // Code of the first letter
        if ((rc= cs->cset->wc_mb(cs, wc, (uchar*) to, (uchar*) to_end)) <= 0)
        {
          /* Extra safety - should not really happen */
          DBUG_ASSERT(false);
          return make_empty_result();
        }
        to+= rc;
        break;
      }
    }
  }
  
  /*
     last_ch is now set to the first 'double-letter' check.
     loop on input letters until end of input
  */
  for (nchars= 1 ; ; )
  {
    if ((rc= cs->cset->mb_wc(cs, &wc, (uchar*) from, (uchar*) end)) <= 0)
      break; /* EOL or invalid byte sequence */

    if (rc == 1 && cs->ctype)
    {
      if (!my_isalpha(cs, *from++))
        continue;
    }
    else
    {
      from+= rc;
      if (!my_uni_isalpha(wc))
        continue;
    }
    
    ch= get_scode(wc);
    if ((ch != '0') && (ch != last_ch)) // if not skipped or double
    {
      // letter, copy to output
      if ((rc= cs->cset->wc_mb(cs, (my_wc_t) ch,
                               (uchar*) to, (uchar*) to_end)) <= 0)
      {
        // Extra safety - should not really happen
        DBUG_ASSERT(false);
        break;
      }
      to+= rc;
      nchars++;
      last_ch= ch;  // save code of last input letter
    }               // for next double-letter check
  }
  
  /* Pad up to 4 characters with DIGIT ZERO, if the string is shorter */
  if (nchars < 4) 
  {
    uint nbytes= (4 - nchars) * cs->mbminlen;
    cs->cset->fill(cs, to, nbytes, '0');
    to+= nbytes;
  }

  str->length((uint) (to - str->ptr()));
  return str;
}


/**
  Change a number to format '3,333,333,333.000'.

  This should be 'internationalized' sometimes.
*/

const int FORMAT_MAX_DECIMALS= 30;


bool Item_func_format::fix_length_and_dec()
{
  uint32 char_length= args[0]->max_char_length();
  uint32 max_sep_count= (char_length / 3) + (decimals ? 1 : 0) + /*sign*/1;
  collation.set(default_charset());
  fix_char_length(char_length + max_sep_count + decimals);
  if (arg_count == 3)
    locale= args[2]->basic_const_item() ? args[2]->locale_from_val_str() : NULL;
  else
    locale= &my_locale_en_US; /* Two arguments */
  return FALSE;
}


/**
  @todo
  This needs to be fixed for multi-byte character set where numbers
  are stored in more than one byte
*/

String *Item_func_format::val_str_ascii(String *str)
{
  uint32 str_length;
  /* Number of decimal digits */
  int dec;
  /* Number of characters used to represent the decimals, including '.' */
  uint32 dec_length;
  const MY_LOCALE *lc;
  DBUG_ASSERT(fixed == 1);

  dec= (int) args[1]->val_int();
  if (args[1]->null_value)
  {
    null_value=1;
    return NULL;
  }

  lc= locale ? locale : args[2]->locale_from_val_str();

  dec= set_zone(dec, 0, FORMAT_MAX_DECIMALS);
  dec_length= dec ? dec+1 : 0;
  null_value=0;

  if (args[0]->result_type() == DECIMAL_RESULT ||
      args[0]->result_type() == INT_RESULT)
  {
    my_decimal dec_val, rnd_dec, *res;
    res= args[0]->val_decimal(&dec_val);
    if ((null_value=args[0]->null_value))
      return 0; /* purecov: inspected */
    my_decimal_round(E_DEC_FATAL_ERROR, res, dec, false, &rnd_dec);
    my_decimal2string(E_DEC_FATAL_ERROR, &rnd_dec, 0, 0, 0, str);
    str_length= str->length();
  }
  else
  {
    double nr= args[0]->val_real();
    if ((null_value=args[0]->null_value))
      return 0; /* purecov: inspected */
    nr= my_double_round(nr, (longlong) dec, FALSE, FALSE);
    str->set_real(nr, dec, &my_charset_numeric);
    if (!std::isfinite(nr))
      return str;
    str_length=str->length();
  }
  /* We need this test to handle 'nan' and short values */
  if (lc->grouping[0] > 0 &&
      str_length >= dec_length + 1 + lc->grouping[0])
  {
    /* We need space for ',' between each group of digits as well. */
    char buf[2 * FLOATING_POINT_BUFFER];
    int count;
    const char *grouping= lc->grouping;
    char sign_length= *str->ptr() == '-' ? 1 : 0;
    const char *src= str->ptr() + str_length - dec_length - 1;
    const char *src_begin= str->ptr() + sign_length;
    char *dst= buf + sizeof(buf);
    
    /* Put the fractional part */
    if (dec)
    {
      dst-= (dec + 1);
      *dst= lc->decimal_point;
      memcpy(dst + 1, src + 2, dec);
    }
    
    /* Put the integer part with grouping */
    for (count= *grouping; src >= src_begin; count--)
    {
      /*
        When *grouping==0x80 (which means "end of grouping")
        count will be initialized to -1 and
        we'll never get into this "if" anymore.
      */
      if (count == 0)
      {
        *--dst= lc->thousand_sep;
        if (grouping[1])
          grouping++;
        count= *grouping;
      }
      DBUG_ASSERT(dst > buf);
      *--dst= *src--;
    }
    
    if (sign_length) /* Put '-' */
      *--dst= *str->ptr();
    
    /* Put the rest of the integer part without grouping */
    str->copy(dst, buf + sizeof(buf) - dst, &my_charset_latin1);
  }
  else if (dec_length && lc->decimal_point != '.')
  {
    /*
      For short values without thousands (<1000)
      replace decimal point to localized value.
    */
    DBUG_ASSERT(dec_length <= str_length);
    ((char*) str->ptr())[str_length - dec_length]= lc->decimal_point;
  }
  return str;
}


bool Item_func_elt::fix_length_and_dec()
{
  uint32 char_length= 0;
  decimals=0;

  if (agg_arg_charsets_for_string_result(collation, args + 1, arg_count - 1))
    return TRUE;

  for (uint i= 1 ; i < arg_count ; i++)
  {
    set_if_bigger(char_length, args[i]->max_char_length());
    set_if_bigger(decimals,args[i]->decimals);
  }
  fix_char_length(char_length);
  maybe_null=1;					// NULL if wrong first arg
  return FALSE;
}


double Item_func_elt::val_real()
{
  DBUG_ASSERT(fixed == 1);
  uint tmp;
  null_value=1;
  if ((tmp=(uint) args[0]->val_int()) == 0 || tmp >= arg_count)
    return 0.0;
  double result= args[tmp]->val_real();
  null_value= args[tmp]->null_value;
  return result;
}


longlong Item_func_elt::val_int()
{
  DBUG_ASSERT(fixed == 1);
  uint tmp;
  null_value=1;
  if ((tmp=(uint) args[0]->val_int()) == 0 || tmp >= arg_count)
    return 0;

  longlong result= args[tmp]->val_int();
  null_value= args[tmp]->null_value;
  return result;
}


String *Item_func_elt::val_str(String *str)
{
  DBUG_ASSERT(fixed == 1);
  uint tmp;
  null_value=1;
  if ((tmp=(uint) args[0]->val_int()) == 0 || tmp >= arg_count)
    return NULL;

  String *result= args[tmp]->val_str(str);
  if (result)
    result->set_charset(collation.collation);
  null_value= args[tmp]->null_value;
  return result;
}


bool Item_func_make_set::fix_length_and_dec()
{
  uint32 char_length= arg_count - 2; /* Separators */

  if (agg_arg_charsets_for_string_result(collation, args + 1, arg_count - 1))
    return TRUE;
  
  for (uint i=1 ; i < arg_count ; i++)
    char_length+= args[i]->max_char_length();
  fix_char_length(char_length);
  return FALSE;
}


String *Item_func_make_set::val_str(String *str)
{
  DBUG_ASSERT(fixed == 1);
  ulonglong bits;
  bool first_found=0;
  Item **ptr=args+1;
  String *result= make_empty_result();

  bits=args[0]->val_int();
  if ((null_value=args[0]->null_value))
    return NULL;

  if (arg_count < 65)
    bits &= ((ulonglong) 1 << (arg_count-1))-1;

  for (; bits; bits >>= 1, ptr++)
  {
    if (bits & 1)
    {
      String *res= (*ptr)->val_str(str);
      if (res)					// Skip nulls
      {
	if (!first_found)
	{					// First argument
	  first_found=1;
	  if (res != str)
	    result=res;				// Use original string
	  else
	  {
	    if (tmp_str.copy(*res))		// Don't use 'str'
              return make_empty_result();
	    result= &tmp_str;
	  }
	}
	else
	{
	  if (result != &tmp_str)
	  {					// Copy data to tmp_str
	    if (tmp_str.alloc(result->length()+res->length()+1) ||
		tmp_str.copy(*result))
              return make_empty_result();
	    result= &tmp_str;
	  }
	  if (tmp_str.append(STRING_WITH_LEN(","), &my_charset_bin) || tmp_str.append(*res))
            return make_empty_result();
	}
      }
    }
  }
  return result;
}


void Item_func_char::print(String *str, enum_query_type query_type)
{
  str->append(Item_func_char::func_name());
  str->append('(');
  print_args(str, 0, query_type);
  if (collation.collation != &my_charset_bin)
  {
    str->append(STRING_WITH_LEN(" using "));
    str->append(collation.collation->csname);
  }
  str->append(')');
}


String *Item_func_char::val_str(String *str)
{
  DBUG_ASSERT(fixed == 1);
  str->length(0);
  str->set_charset(collation.collation);
  for (uint i=0 ; i < arg_count ; i++)
  {
    int32 num=(int32) args[i]->val_int();
    if (!args[i]->null_value)
      append_char(str, num);
  }
  str->realloc(str->length());			// Add end 0 (for Purify)
  return check_well_formed_result(str);
}


void Item_func_char::append_char(String *str, int32 num)
{
  char tmp[4];
  if (num & 0xFF000000L)
  {
    mi_int4store(tmp, num);
    str->append(tmp, 4, &my_charset_bin);
  }
  else if (num & 0xFF0000L)
  {
    mi_int3store(tmp, num);
    str->append(tmp, 3, &my_charset_bin);
  }
  else if (num & 0xFF00L)
  {
    mi_int2store(tmp, num);
    str->append(tmp, 2, &my_charset_bin);
  }
  else
  {
    tmp[0]= (char) num;
    str->append(tmp, 1, &my_charset_bin);
  }
}


String *Item_func_chr::val_str(String *str)
{
  DBUG_ASSERT(fixed == 1);
  str->length(0);
  str->set_charset(collation.collation);
  int32 num=(int32) args[0]->val_int();
  if (!args[0]->null_value)
    append_char(str, num);
  else
  {
    null_value= 1;
    return 0;
  }
  str->realloc(str->length());			// Add end 0 (for Purify)
  return check_well_formed_result(str);
}


inline String* alloc_buffer(String *res,String *str,String *tmp_value,
			    ulong length)
{
  if (res->alloced_length() < length)
  {
    if (str->alloced_length() >= length)
    {
      (void) str->copy(*res);
      str->length(length);
      return str;
    }
    if (tmp_value->alloc(length))
      return 0;
    (void) tmp_value->copy(*res);
    tmp_value->length(length);
    return tmp_value;
  }
  res->length(length);
  return res;
}


bool Item_func_repeat::fix_length_and_dec()
{
  if (agg_arg_charsets_for_string_result(collation, args, 1))
    return TRUE;
  DBUG_ASSERT(collation.collation != NULL);
  if (args[1]->const_item() && !args[1]->is_expensive())
  {
    Repeat_count tmp(args[1]);
    ulonglong char_length= (ulonglong) args[0]->max_char_length() * tmp.count();
    fix_char_length_ulonglong(char_length);
    return false;
  }
  max_length= MAX_BLOB_WIDTH;
  maybe_null= true;
  return false;
}

/**
  Item_func_repeat::str is carefully written to avoid reallocs
  as much as possible at the cost of a local buffer
*/

String *Item_func_repeat::val_str(String *str)
{
  DBUG_ASSERT(fixed == 1);
  uint length,tot_length;
  char *to;
  /* must be longlong to avoid truncation */
  longlong count= args[1]->val_int();
  String *res= args[0]->val_str(str);

  if (args[0]->null_value || args[1]->null_value)
    goto err;				// string and/or delim are null
  null_value= 0;

  if (count <= 0 && (count == 0 || !args[1]->unsigned_flag))
    return make_empty_result();

  /* Assumes that the maximum length of a String is < INT_MAX32. */
  /* Bounds check on count:  If this is triggered, we will error. */
  if ((ulonglong) count > INT_MAX32)
    count= INT_MAX32;
  if (count == 1)			// To avoid reallocs
    return res;
  length=res->length();

  // Safe length check
  {
    THD *thd= current_thd;
    if (length > thd->variables.max_allowed_packet / (uint) count)
    {
      push_warning_printf(thd, Sql_condition::WARN_LEVEL_WARN,
                          ER_WARN_ALLOWED_PACKET_OVERFLOWED,
                          ER_THD(thd, ER_WARN_ALLOWED_PACKET_OVERFLOWED),
                          func_name(), thd->variables.max_allowed_packet);
      goto err;
    }
  }
  tot_length= length*(uint) count;
  if (!(res= alloc_buffer(res,str,&tmp_value,tot_length)))
    goto err;

  to=(char*) res->ptr()+length;
  while (--count)
  {
    memcpy(to,res->ptr(),length);
    to+=length;
  }
  return (res);

err:
  null_value=1;
  return 0;
}


bool Item_func_space::fix_length_and_dec()
{
  collation.set(default_charset(), DERIVATION_COERCIBLE, MY_REPERTOIRE_ASCII);
  if (args[0]->const_item() && !args[0]->is_expensive())
  {
    fix_char_length_ulonglong(Repeat_count(args[0]).count());
    return false;
  }
  max_length= MAX_BLOB_WIDTH;
  maybe_null= true;
  return false;
}


String *Item_func_space::val_str(String *str)
{
  uint tot_length;
  longlong count= args[0]->val_int();
  CHARSET_INFO *cs= collation.collation;

  if (args[0]->null_value)
    goto err;				// string and/or delim are null
  null_value= 0;

  if (count <= 0 && (count == 0 || !args[0]->unsigned_flag))
    return make_empty_result();
  /*
   Assumes that the maximum length of a String is < INT_MAX32.
   Bounds check on count:  If this is triggered, we will error.
  */
  if ((ulonglong) count > INT_MAX32)
    count= INT_MAX32;

  // Safe length check
  tot_length= (uint) count * cs->mbminlen;
  {
    THD *thd= current_thd;
    if (tot_length > thd->variables.max_allowed_packet)
    {
      push_warning_printf(thd, Sql_condition::WARN_LEVEL_WARN,
                          ER_WARN_ALLOWED_PACKET_OVERFLOWED,
                          ER_THD(thd, ER_WARN_ALLOWED_PACKET_OVERFLOWED),
                          func_name(),
                          thd->variables.max_allowed_packet);
      goto err;
    }
  }
  if (str->alloc(tot_length))
    goto err;
  str->length(tot_length);
  str->set_charset(cs);
  cs->cset->fill(cs, (char*) str->ptr(), tot_length, ' ');
  return str;

err:
  null_value= 1;
  return 0;
}


bool Item_func_binlog_gtid_pos::fix_length_and_dec()
{
  collation.set(system_charset_info);
  max_length= MAX_BLOB_WIDTH;
  maybe_null= 1;
  return FALSE;
}


String *Item_func_binlog_gtid_pos::val_str(String *str)
{
  DBUG_ASSERT(fixed == 1);
#ifndef HAVE_REPLICATION
  null_value= 0;
  str->copy("", 0, system_charset_info);
  return str;
#else
  String name_str, *name;
  longlong pos;

  if (args[0]->null_value || args[1]->null_value)
    goto err;

  name= args[0]->val_str(&name_str);
  pos= args[1]->val_int();

  if (pos < 0 || pos > UINT_MAX32)
    goto err;

  if (gtid_state_from_binlog_pos(name->c_ptr_safe(), (uint32)pos, str))
    goto err;
  null_value= 0;
  return str;

err:
  null_value= 1;
  return NULL;
#endif  /* !HAVE_REPLICATION */
}


static String *default_pad_str(String *pad_str, CHARSET_INFO *collation)
{
  pad_str->set_charset(collation);
  pad_str->length(0);
  pad_str->append(" ", 1);
  return pad_str;
}

bool Item_func_pad::fix_length_and_dec()
{
  if (arg_count == 3)
  {
    String *str;
    if (!args[2]->basic_const_item() || !(str= args[2]->val_str(&pad_str)) || !str->length())
      maybe_null= true;
    // Handle character set for args[0] and args[2].
    if (agg_arg_charsets_for_string_result(collation, &args[0], 2, 2))
      return TRUE;
  }
  else
  {
    if (agg_arg_charsets_for_string_result(collation, &args[0], 1, 1))
      return TRUE;
    default_pad_str(&pad_str, collation.collation);
  }

  DBUG_ASSERT(collation.collation->mbmaxlen > 0);
  if (args[1]->const_item() && !args[1]->is_expensive())
  {
    fix_char_length_ulonglong(Repeat_count(args[1]).count());
    return false;
  }
  max_length= MAX_BLOB_WIDTH;
  maybe_null= true;
  return false;
}


/*
  PAD(expr,length,' ')
  removes argument's soft dependency on PAD_CHAR_TO_FULL_LENGTH if the result
  is longer than the argument's maximim possible length.
*/
Sql_mode_dependency Item_func_rpad::value_depends_on_sql_mode() const
{
  DBUG_ASSERT(fixed);
  DBUG_ASSERT(arg_count >= 2);
  if (!args[1]->value_depends_on_sql_mode_const_item() ||
          (arg_count == 3 && !args[2]->value_depends_on_sql_mode_const_item()))
    return Item_func::value_depends_on_sql_mode();
  Longlong_hybrid len= args[1]->to_longlong_hybrid();
  if (args[1]->null_value || len.neg())
    return Sql_mode_dependency();                  // will return NULL
  if (len.abs() > 0 && len.abs() < args[0]->max_char_length())
    return Item_func::value_depends_on_sql_mode();
  StringBuffer<64> padstrbuf;
  String *padstr= arg_count == 3 ? args[2]->val_str(&padstrbuf) :
                               default_pad_str(&padstrbuf, collation.collation);
  if (!padstr || !padstr->length())
    return Sql_mode_dependency();                  // will return NULL
  if (padstr->lengthsp() != 0)
    return Item_func::value_depends_on_sql_mode(); // will pad not only spaces
  // RPAD(expr, length, ' ')  -- with a long enough length
  return ((args[0]->value_depends_on_sql_mode() |
           args[1]->value_depends_on_sql_mode()) &
          Sql_mode_dependency(~0, ~MODE_PAD_CHAR_TO_FULL_LENGTH)).
         soft_to_hard();
}



String *Item_func_rpad::val_str(String *str)
{
  DBUG_ASSERT(fixed == 1);
  uint32 res_byte_length,res_char_length,pad_char_length,pad_byte_length;
  char *to;
  const char *ptr_pad;
  /* must be longlong to avoid truncation */
  longlong count= args[1]->val_int();
  longlong byte_count;
  String *res= args[0]->val_str(str);
  String *rpad= arg_count == 2 ? &pad_str : args[2]->val_str(&pad_str);

  if (!res || args[1]->null_value || !rpad || 
      ((count < 0) && !args[1]->unsigned_flag))
    goto err;

  null_value=0;

  if (count == 0)
    return make_empty_result();

  /* Assumes that the maximum length of a String is < INT_MAX32. */
  /* Set here so that rest of code sees out-of-bound value as such. */
  if ((ulonglong) count > INT_MAX32)
    count= INT_MAX32;
  /*
    There is one exception not handled (intentionally) by the character set
    aggregation code. If one string is strong side and is binary, and
    another one is weak side and is a multi-byte character string,
    then we need to operate on the second string in terms on bytes when
    calling ::numchars() and ::charpos(), rather than in terms of characters.
    Lets substitute its character set to binary.
  */
  if (collation.collation == &my_charset_bin)
  {
    res->set_charset(&my_charset_bin);
    rpad->set_charset(&my_charset_bin);
  }

  if (count <= (res_char_length= res->numchars()))
  {						// String to pad is big enough
    res->length(res->charpos((int) count));	// Shorten result if longer
    return (res);
  }

  byte_count= count * collation.collation->mbmaxlen;
  {
    THD *thd= current_thd;
    if ((ulonglong) byte_count > thd->variables.max_allowed_packet)
    {
      push_warning_printf(thd, Sql_condition::WARN_LEVEL_WARN,
                          ER_WARN_ALLOWED_PACKET_OVERFLOWED,
                          ER_THD(thd, ER_WARN_ALLOWED_PACKET_OVERFLOWED),
                          func_name(), thd->variables.max_allowed_packet);
      goto err;
    }
  }

  if (arg_count == 3)
  {
    if (args[2]->null_value || !(pad_char_length= rpad->numchars()))
      goto err;
  }
  else
    pad_char_length= 1; // Implicit space

  res_byte_length= res->length();	/* Must be done before alloc_buffer */
  if (!(res= alloc_buffer(res,str,&tmp_value, (ulong) byte_count)))
    goto err;

  to= (char*) res->ptr()+res_byte_length;
  ptr_pad=rpad->ptr();
  pad_byte_length= rpad->length();
  count-= res_char_length;
  for ( ; (uint32) count > pad_char_length; count-= pad_char_length)
  {
    memcpy(to,ptr_pad,pad_byte_length);
    to+= pad_byte_length;
  }
  if (count)
  {
    pad_byte_length= rpad->charpos((int) count);
    memcpy(to,ptr_pad,(size_t) pad_byte_length);
    to+= pad_byte_length;
  }
  res->length((uint) (to- (char*) res->ptr()));
  return (res);

 err:
  null_value=1;
  return 0;
}


String *Item_func_lpad::val_str(String *str)
{
  DBUG_ASSERT(fixed == 1);
  uint32 res_char_length,pad_char_length;
  /* must be longlong to avoid truncation */
  longlong count= args[1]->val_int();
  longlong byte_count;
  String *res= args[0]->val_str(&tmp_value);
  String *pad= arg_count == 2 ? &pad_str : args[2]->val_str(&pad_str);

  if (!res || args[1]->null_value || !pad ||  
      ((count < 0) && !args[1]->unsigned_flag))
    goto err;  

  null_value=0;

  if (count == 0)
    return make_empty_result();

  /* Assumes that the maximum length of a String is < INT_MAX32. */
  /* Set here so that rest of code sees out-of-bound value as such. */
  if ((ulonglong) count > INT_MAX32)
    count= INT_MAX32;

  /*
    There is one exception not handled (intentionally) by the character set
    aggregation code. If one string is strong side and is binary, and
    another one is weak side and is a multi-byte character string,
    then we need to operate on the second string in terms on bytes when
    calling ::numchars() and ::charpos(), rather than in terms of characters.
    Lets substitute its character set to binary.
  */
  if (collation.collation == &my_charset_bin)
  {
    res->set_charset(&my_charset_bin);
    pad->set_charset(&my_charset_bin);
  }

  res_char_length= res->numchars();

  if (count <= res_char_length)
  {
    res->length(res->charpos((int) count));
    return res;
  }
  
  byte_count= count * collation.collation->mbmaxlen;
  
  {
    THD *thd= current_thd;
    if ((ulonglong) byte_count > thd->variables.max_allowed_packet)
    {
      push_warning_printf(thd, Sql_condition::WARN_LEVEL_WARN,
                          ER_WARN_ALLOWED_PACKET_OVERFLOWED,
                          ER_THD(thd, ER_WARN_ALLOWED_PACKET_OVERFLOWED),
                          func_name(), thd->variables.max_allowed_packet);
      goto err;
    }
  }

  if (str->alloc((uint32) byte_count))
    goto err;

  if (arg_count == 3)
  {
    if (args[2]->null_value || !(pad_char_length= pad->numchars()))
      goto err;
  }
  else
    pad_char_length= 1; // Implicit space
  
  str->length(0);
  str->set_charset(collation.collation);
  count-= res_char_length;
  while (count >= pad_char_length)
  {
    str->append(*pad);
    count-= pad_char_length;
  }
  if (count > 0)
    str->append(pad->ptr(), pad->charpos((int) count), collation.collation);

  str->append(*res);
  null_value= 0;
  return str;

err:
  null_value= 1;
  return 0;
}


String *Item_func_conv::val_str(String *str)
{
  DBUG_ASSERT(fixed == 1);
  String *res= args[0]->val_str(str);
  char *endptr,ans[65],*ptr;
  longlong dec;
  int from_base= (int) args[1]->val_int();
  int to_base= (int) args[2]->val_int();
  int err;

  // Note that abs(INT_MIN) is undefined.
  if (args[0]->null_value || args[1]->null_value || args[2]->null_value ||
      from_base == INT_MIN || to_base == INT_MIN ||
      abs(to_base) > 36 || abs(to_base) < 2 ||
      abs(from_base) > 36 || abs(from_base) < 2 || !(res->length()))
  {
    null_value= 1;
    return NULL;
  }
  null_value= 0;
  unsigned_flag= !(from_base < 0);

  if (args[0]->field_type() == MYSQL_TYPE_BIT) 
  {
    /* 
     Special case: The string representation of BIT doesn't resemble the
     decimal representation, so we shouldn't change it to string and then to
     decimal. 
    */
    dec= args[0]->val_int();
  }
  else
  {
    if (from_base < 0)
      dec= my_strntoll(res->charset(), res->ptr(), res->length(),
                       -from_base, &endptr, &err);
    else
      dec= (longlong) my_strntoull(res->charset(), res->ptr(), res->length(),
                                   from_base, &endptr, &err);
  }

  if (!(ptr= longlong2str(dec, ans, to_base)) ||
      str->copy(ans, (uint32) (ptr - ans), default_charset()))
  {
    null_value= 1;
    return NULL;
  }
  return str;
}


String *Item_func_conv_charset::val_str(String *str)
{
  DBUG_ASSERT(fixed == 1);
  if (use_cached_value)
    return null_value ? 0 : &str_value;
  String *arg= args[0]->val_str(&tmp_value);
  String_copier_for_item copier(current_thd);
  return ((null_value= args[0]->null_value ||
                       copier.copy_with_warn(collation.collation, str,
                                             arg->charset(), arg->ptr(),
                                             arg->length(), arg->length()))) ?
    0 : str;
}

bool Item_func_conv_charset::fix_length_and_dec()
{
  DBUG_ASSERT(collation.derivation == DERIVATION_IMPLICIT);
  fix_char_length(args[0]->max_char_length());
  return FALSE;
}

void Item_func_conv_charset::print(String *str, enum_query_type query_type)
{
  str->append(STRING_WITH_LEN("convert("));
  args[0]->print(str, query_type);
  str->append(STRING_WITH_LEN(" using "));
  str->append(collation.collation->csname);
  str->append(')');
}

String *Item_func_set_collation::val_str(String *str)
{
  DBUG_ASSERT(fixed == 1);
  str=args[0]->val_str(str);
  if ((null_value=args[0]->null_value))
    return 0;
  str->set_charset(collation.collation);
  return str;
}

bool Item_func_set_collation::fix_length_and_dec()
{
  if (!my_charset_same(args[0]->collation.collation, m_set_collation))
  {
    my_error(ER_COLLATION_CHARSET_MISMATCH, MYF(0),
             m_set_collation->name, args[0]->collation.collation->csname);
    return TRUE;
  }
  collation.set(m_set_collation, DERIVATION_EXPLICIT,
                args[0]->collation.repertoire);
  max_length= args[0]->max_length;
  return FALSE;
}


bool Item_func_set_collation::eq(const Item *item, bool binary_cmp) const
{
  return Item_func::eq(item, binary_cmp) &&
         collation.collation == item->collation.collation;
}


void Item_func_set_collation::print(String *str, enum_query_type query_type)
{
  args[0]->print_parenthesised(str, query_type, precedence());
  str->append(STRING_WITH_LEN(" collate "));
  str->append(m_set_collation->name);
}

String *Item_func_charset::val_str(String *str)
{
  DBUG_ASSERT(fixed == 1);
  uint dummy_errors;

  CHARSET_INFO *cs= args[0]->charset_for_protocol(); 
  null_value= 0;
  str->copy(cs->csname, (uint) strlen(cs->csname),
	    &my_charset_latin1, collation.collation, &dummy_errors);
  return str;
}

String *Item_func_collation::val_str(String *str)
{
  DBUG_ASSERT(fixed == 1);
  uint dummy_errors;
  CHARSET_INFO *cs= args[0]->charset_for_protocol(); 

  null_value= 0;
  str->copy(cs->name, (uint) strlen(cs->name),
	    &my_charset_latin1, collation.collation, &dummy_errors);
  return str;
}


bool Item_func_weight_string::fix_length_and_dec()
{
  CHARSET_INFO *cs= args[0]->collation.collation;
  collation.set(&my_charset_bin, args[0]->collation.derivation);
  flags= my_strxfrm_flag_normalize(flags, cs->levels_for_order);
  /* 
    Use result_length if it was given explicitly in constructor,
    otherwise calculate max_length using argument's max_length
    and "nweights".
  */
  if (!(max_length= result_length))
  {
    size_t char_length;
    char_length= ((cs->state & MY_CS_STRNXFRM_BAD_NWEIGHTS) || !nweights) ?
                 args[0]->max_char_length() : nweights * cs->levels_for_order;
    max_length= (uint32)cs->coll->strnxfrmlen(cs, char_length * cs->mbmaxlen);
  }
  maybe_null= 1;
  return FALSE;
}


/* Return a weight_string according to collation */
String *Item_func_weight_string::val_str(String *str)
{
  String *res;
  CHARSET_INFO *cs= args[0]->collation.collation;
  size_t tmp_length, frm_length;
  DBUG_ASSERT(fixed == 1);

  if (args[0]->result_type() != STRING_RESULT ||
      !(res= args[0]->val_str(&tmp_value)))
    goto nl;
  
  /*
    Use result_length if it was given in constructor
    explicitly, otherwise calculate result length
    from argument and "nweights".
  */
  if (!(tmp_length= result_length))
  {
    size_t char_length;
    if (cs->state & MY_CS_STRNXFRM_BAD_NWEIGHTS)
    {
      /*
        latin2_czech_cs and cp1250_czech_cs do not support
        the "nweights" limit in strnxfrm(). Use the full length.
      */
      char_length= res->length();
    }
    else
    {
      /*
        If we don't need to pad the result with spaces, then it should be
        OK to calculate character length of the argument approximately:
        "res->length() / cs->mbminlen" can return a number that is 
        bigger than the real number of characters in the string, so
        we'll allocate a little bit more memory but avoid calling
        the slow res->numchars().
        In case if we do need to pad with spaces, we call res->numchars()
        to know the true number of characters.
      */
      if (!(char_length= nweights))
        char_length= (flags & MY_STRXFRM_PAD_WITH_SPACE) ?
                      res->numchars() : (res->length() / cs->mbminlen);
    }
    tmp_length= cs->coll->strnxfrmlen(cs, char_length * cs->mbmaxlen);
  }

  {
    THD *thd= current_thd;
    if (tmp_length > current_thd->variables.max_allowed_packet)
    {
      push_warning_printf(thd, Sql_condition::WARN_LEVEL_WARN,
                          ER_WARN_ALLOWED_PACKET_OVERFLOWED,
                          ER_THD(thd, ER_WARN_ALLOWED_PACKET_OVERFLOWED),
                          func_name(),
                          thd->variables.max_allowed_packet);
      goto nl;
    }
  }

  if (str->alloc(tmp_length))
    goto nl;

  frm_length= cs->coll->strnxfrm(cs,
                                 (uchar *) str->ptr(), tmp_length,
                                 nweights ? nweights : (uint)tmp_length,
                                 (const uchar *) res->ptr(), res->length(),
                                 flags);
  DBUG_ASSERT(frm_length <= tmp_length);

  str->length(frm_length);
  null_value= 0;
  return str;

nl:
  null_value= 1;
  return 0;
}


void Item_func_weight_string::print(String *str, enum_query_type query_type)
{
  str->append(func_name());
  str->append('(');
  args[0]->print(str, query_type);
  str->append(',');
  str->append_ulonglong(result_length);
  str->append(',');
  str->append_ulonglong(nweights);
  str->append(',');
  str->append_ulonglong(flags);
  str->append(')');
}


String *Item_func_hex::val_str_ascii_from_val_real(String *str)
{
  ulonglong dec;
  double val= args[0]->val_real();
  if ((null_value= args[0]->null_value))
    return 0;
  if ((val <= (double) LONGLONG_MIN) ||
      (val >= (double) (ulonglong) ULONGLONG_MAX))
    dec= ~(longlong) 0;
  else
    dec= (ulonglong) (val + (val > 0 ? 0.5 : -0.5));
  return str->set_hex(dec) ? make_empty_result() : str;
}


String *Item_func_hex::val_str_ascii_from_val_str(String *str)
{
  DBUG_ASSERT(&tmp_value != str);
  String *res= args[0]->val_str(&tmp_value);
  DBUG_ASSERT(res != str);
  if ((null_value= (res == NULL)))
    return NULL;
  return str->set_hex(res->ptr(), res->length()) ? make_empty_result() : str;
}


String *Item_func_hex::val_str_ascii_from_val_int(String *str)
{
  ulonglong dec= (ulonglong) args[0]->val_int();
  if ((null_value= args[0]->null_value))
    return 0;
  return str->set_hex(dec) ? make_empty_result() : str;
}


  /** Convert given hex string to a binary string. */

String *Item_func_unhex::val_str(String *str)
{
  const char *from, *end;
  char *to;
  String *res;
  uint length;
  DBUG_ASSERT(fixed == 1);

  res= args[0]->val_str(&tmp_value);
  if (!res || str->alloc(length= (1+res->length())/2))
  {
    null_value=1;
    return 0;
  }

  from= res->ptr();
  null_value= 0;
  str->length(length);
  to= (char*) str->ptr();
  if (res->length() % 2)
  {
    int hex_char;
    *to++= hex_char= hexchar_to_int(*from++);
    if ((null_value= (hex_char == -1)))
      return 0;
  }
  for (end=res->ptr()+res->length(); from < end ; from+=2, to++)
  {
    int hex_char;
    *to= (hex_char= hexchar_to_int(from[0])) << 4;
    if ((null_value= (hex_char == -1)))
      return 0;
    *to|= hex_char= hexchar_to_int(from[1]);
    if ((null_value= (hex_char == -1)))
      return 0;
  }
  return str;
}


#ifndef DBUG_OFF
String *Item_func_like_range::val_str(String *str)
{
  DBUG_ASSERT(fixed == 1);
  longlong nbytes= args[1]->val_int();
  String *res= args[0]->val_str(str);
  size_t min_len, max_len;
  CHARSET_INFO *cs= collation.collation;

  if (!res || args[0]->null_value || args[1]->null_value ||
      nbytes < 0 || nbytes > MAX_BLOB_WIDTH ||
      min_str.alloc((size_t)nbytes) || max_str.alloc((size_t)nbytes))
    goto err;
  null_value=0;

  if (cs->coll->like_range(cs, res->ptr(), res->length(),
                           '\\', '_', '%', (size_t)nbytes,
                           (char*) min_str.ptr(), (char*) max_str.ptr(),
                           &min_len, &max_len))
    goto err;

  min_str.set_charset(collation.collation);
  max_str.set_charset(collation.collation);
  min_str.length(min_len);
  max_str.length(max_len);

  return is_min ? &min_str : &max_str;

err:
  null_value= 1;
  return 0;
}
#endif


void Item_func_binary::print(String *str, enum_query_type query_type)
{
  str->append(STRING_WITH_LEN("cast("));
  args[0]->print(str, query_type);
  str->append(STRING_WITH_LEN(" as binary)"));
}


#include <my_dir.h>				// For my_stat

String *Item_load_file::val_str(String *str)
{
  DBUG_ASSERT(fixed == 1);
  String *file_name;
  File file;
  MY_STAT stat_info;
  char path[FN_REFLEN];
  DBUG_ENTER("load_file");

  if (!(file_name= args[0]->val_str(str))
#ifndef NO_EMBEDDED_ACCESS_CHECKS
      || !(current_thd->security_ctx->master_access & FILE_ACL)
#endif
      )
    goto err;

  (void) fn_format(path, file_name->c_ptr_safe(), mysql_real_data_home, "",
		   MY_RELATIVE_PATH | MY_UNPACK_FILENAME);

  /* Read only allowed from within dir specified by secure_file_priv */
  if (!is_secure_file_path(path))
    goto err;

  if (!mysql_file_stat(key_file_loadfile, path, &stat_info, MYF(0)))
    goto err;

  if (!(stat_info.st_mode & S_IROTH))
  {
    /* my_error(ER_TEXTFILE_NOT_READABLE, MYF(0), file_name->c_ptr()); */
    goto err;
  }

  {
    THD *thd= current_thd;
    if (stat_info.st_size > (long) thd->variables.max_allowed_packet)
    {
      push_warning_printf(thd, Sql_condition::WARN_LEVEL_WARN,
                          ER_WARN_ALLOWED_PACKET_OVERFLOWED,
                          ER_THD(thd, ER_WARN_ALLOWED_PACKET_OVERFLOWED),
                          func_name(), thd->variables.max_allowed_packet);
      goto err;
    }
  }
  if (tmp_value.alloc((size_t)stat_info.st_size))
    goto err;
  if ((file= mysql_file_open(key_file_loadfile,
                             file_name->ptr(), O_RDONLY, MYF(0))) < 0)
    goto err;
  if (mysql_file_read(file, (uchar*) tmp_value.ptr(), (size_t)stat_info.st_size,
                      MYF(MY_NABP)))
  {
    mysql_file_close(file, MYF(0));
    goto err;
  }
  tmp_value.length((uint32)stat_info.st_size);
  mysql_file_close(file, MYF(0));
  null_value = 0;
  DBUG_RETURN(&tmp_value);

err:
  null_value = 1;
  DBUG_RETURN(0);
}


String* Item_func_export_set::val_str(String* str)
{
  DBUG_ASSERT(fixed == 1);
  String yes_buf, no_buf, sep_buf;
  const ulonglong the_set = (ulonglong) args[0]->val_int();
  const String *yes= args[1]->val_str(&yes_buf);
  const String *no= args[2]->val_str(&no_buf);
  const String *sep= NULL;

  uint num_set_values = 64;
  str->length(0);
  str->set_charset(collation.collation);

  /* Check if some argument is a NULL value */
  if (args[0]->null_value || args[1]->null_value || args[2]->null_value)
  {
    null_value= true;
    return NULL;
  }
  /*
    Arg count can only be 3, 4 or 5 here. This is guaranteed from the
    grammar for EXPORT_SET()
  */
  switch(arg_count) {
  case 5:
    num_set_values = (uint) args[4]->val_int();
    if (num_set_values > 64)
      num_set_values=64;
    if (args[4]->null_value)
    {
      null_value= true;
      return NULL;
    }
    /* Fall through */
  case 4:
    if (!(sep = args[3]->val_str(&sep_buf)))	// Only true if NULL
    {
      null_value= true;
      return NULL;
    }
    break;
  case 3:
    {
      /* errors is not checked - assume "," can always be converted */
      uint errors;
      sep_buf.copy(STRING_WITH_LEN(","), &my_charset_bin,
                   collation.collation, &errors);
      sep = &sep_buf;
    }
    break;
  default:
    DBUG_ASSERT(0); // cannot happen
  }
  null_value= false;

  THD *thd= current_thd;
  const ulong max_allowed_packet= thd->variables.max_allowed_packet;
  const uint num_separators= num_set_values > 0 ? num_set_values - 1 : 0;
  const ulonglong max_total_length=
    num_set_values * MY_MAX(yes->length(), no->length()) +
    num_separators * sep->length();

  if (unlikely(max_total_length > max_allowed_packet))
  {
    push_warning_printf(thd, Sql_condition::WARN_LEVEL_WARN,
                        ER_WARN_ALLOWED_PACKET_OVERFLOWED,
                        ER_THD(thd, ER_WARN_ALLOWED_PACKET_OVERFLOWED),
                        func_name(), max_allowed_packet);
    null_value= true;
    return NULL;
  }

  uint ix;
  ulonglong mask;
  for (ix= 0, mask=0x1; ix < num_set_values; ++ix, mask = (mask << 1))
  {
    if (the_set & mask)
      str->append(*yes);
    else
      str->append(*no);
    if (ix != num_separators)
      str->append(*sep);
  }
  return str;
}

bool Item_func_export_set::fix_length_and_dec()
{
  uint32 length= MY_MAX(args[1]->max_char_length(), args[2]->max_char_length());
  uint32 sep_length= (arg_count > 3 ? args[3]->max_char_length() : 1);

  if (agg_arg_charsets_for_string_result(collation,
                                         args + 1, MY_MIN(4, arg_count) - 1))
    return TRUE;
  fix_char_length(length * 64 + sep_length * 63);
  return FALSE;
}


#define get_esc_bit(mask, num) (1 & (*((mask) + ((num) >> 3))) >> ((num) & 7))

/**
  QUOTE() function returns argument string in single quotes suitable for
  using in a SQL statement.

  Adds a \\ before all characters that needs to be escaped in a SQL string.
  We also escape '^Z' (END-OF-FILE in windows) to avoid problems when
  running commands from a file in windows.

  This function is very useful when you want to generate SQL statements.

  @note
    QUOTE(NULL) returns the string 'NULL' (4 letters, without quotes).

  @retval
    str	   Quoted string
  @retval
    NULL	   Out of memory.
*/

String *Item_func_quote::val_str(String *str)
{
  DBUG_ASSERT(fixed == 1);
  /*
    Bit mask that has 1 for set for the position of the following characters:
    0, \, ' and ^Z
  */

  static uchar escmask[32]=
  {
    0x01, 0x00, 0x00, 0x04, 0x80, 0x00, 0x00, 0x00,
    0x00, 0x00, 0x00, 0x10, 0x00, 0x00, 0x00, 0x00,
    0x00, 0x00, 0x00, 0x00, 0x00, 0x00, 0x00, 0x00,
    0x00, 0x00, 0x00, 0x00, 0x00, 0x00, 0x00, 0x00
  };

  ulong max_allowed_packet= current_thd->variables.max_allowed_packet;
  char *from, *to, *end, *start;
  String *arg= args[0]->val_str(&tmp_value);
  uint arg_length, new_length;
  if (!arg)					// Null argument
  {
    /* Return the string 'NULL' */
    str->copy(STRING_WITH_LEN("NULL"), collation.collation);
    null_value= 0;
    return str;
  }

  arg_length= arg->length();

  if (collation.collation->mbmaxlen == 1)
  {
    new_length= arg_length + 2; /* for beginning and ending ' signs */
    for (from= (char*) arg->ptr(), end= from + arg_length; from < end; from++)
      new_length+= get_esc_bit(escmask, (uchar) *from);
    if (new_length > max_allowed_packet)
      goto toolong;
  }
  else
  {
    new_length= (arg_length * 2) +  /* For string characters */
                (2 * collation.collation->mbmaxlen); /* For quotes */
    set_if_smaller(new_length, max_allowed_packet);
  }

  if (str->alloc(new_length))
    goto null;

  if (collation.collation->mbmaxlen > 1)
  {
    CHARSET_INFO *cs= collation.collation;
    int mblen;
    uchar *to_end;
    to= (char*) str->ptr();
    to_end= (uchar*) to + new_length;

    /* Put leading quote */
    if ((mblen= cs->cset->wc_mb(cs, '\'', (uchar *) to, to_end)) <= 0)
      goto toolong;
    to+= mblen;

    for (start= (char*) arg->ptr(), end= start + arg_length; start < end; )
    {
      my_wc_t wc;
      bool escape;
      if ((mblen= cs->cset->mb_wc(cs, &wc, (uchar*) start, (uchar*) end)) <= 0)
        goto null;
      start+= mblen;
      switch (wc) {
        case 0:      escape= 1; wc= '0'; break;
        case '\032': escape= 1; wc= 'Z'; break;
        case '\'':   escape= 1; break;
        case '\\':   escape= 1; break;
        default:     escape= 0; break;
      }
      if (escape)
      {
        if ((mblen= cs->cset->wc_mb(cs, '\\', (uchar*) to, to_end)) <= 0)
          goto toolong;
        to+= mblen;
      }
      if ((mblen= cs->cset->wc_mb(cs, wc, (uchar*) to, to_end)) <= 0)
        goto toolong;
      to+= mblen;
    }

    /* Put trailing quote */
    if ((mblen= cs->cset->wc_mb(cs, '\'', (uchar *) to, to_end)) <= 0)
      goto toolong;
    to+= mblen;
    new_length= (uint)(to - str->ptr());
    goto ret;
  }

  /*
    We replace characters from the end to the beginning
  */
  to= (char*) str->ptr() + new_length - 1;
  *to--= '\'';
  for (start= (char*) arg->ptr(),end= start + arg_length; end-- != start; to--)
  {
    /*
      We can't use the bitmask here as we want to replace \O and ^Z with 0
      and Z
    */
    switch (*end)  {
    case 0:
      *to--= '0';
      *to=   '\\';
      break;
    case '\032':
      *to--= 'Z';
      *to=   '\\';
      break;
    case '\'':
    case '\\':
      *to--= *end;
      *to=   '\\';
      break;
    default:
      *to= *end;
      break;
    }
  }
  *to= '\'';

ret:
  str->length(new_length);
  str->set_charset(collation.collation);
  null_value= 0;
  return str;

toolong:
  push_warning_printf(current_thd, Sql_condition::WARN_LEVEL_WARN,
                      ER_WARN_ALLOWED_PACKET_OVERFLOWED,
                      ER_THD(current_thd, ER_WARN_ALLOWED_PACKET_OVERFLOWED),
                      func_name(), max_allowed_packet);
null:
  null_value= 1;
  return 0;
}

longlong Item_func_uncompressed_length::val_int()
{
  DBUG_ASSERT(fixed == 1);
  String *res= args[0]->val_str(&value);
  if (!res)
  {
    null_value=1;
    return 0; /* purecov: inspected */
  }
  null_value=0;
  if (res->is_empty()) return 0;

  /*
    If length is <= 4 bytes, data is corrupt. This is the best we can do
    to detect garbage input without decompressing it.
  */
  if (res->length() <= 4)
  {
    THD *thd= current_thd;
    push_warning_printf(thd, Sql_condition::WARN_LEVEL_WARN,
                        ER_ZLIB_Z_DATA_ERROR,
                        ER_THD(thd, ER_ZLIB_Z_DATA_ERROR));
    null_value= 1;
    return 0;
  }

 /*
    res->ptr() using is safe because we have tested that string is at least
    5 bytes long.
    res->c_ptr() is not used because:
      - we do not need \0 terminated string to get first 4 bytes
      - c_ptr() tests simbol after string end (uninitialized memory) which
        confuse valgrind
  */
  return uint4korr(res->ptr()) & 0x3FFFFFFF;
}

longlong Item_func_crc32::val_int()
{
  DBUG_ASSERT(fixed == 1);
  String *res=args[0]->val_str(&value);
  if (!res)
  {
    null_value=1;
    return 0; /* purecov: inspected */
  }
  null_value=0;
  return (longlong) my_checksum(0L, (uchar*)res->ptr(), res->length());
}

#ifdef HAVE_COMPRESS
#include "zlib.h"

String *Item_func_compress::val_str(String *str)
{
  int err= Z_OK, code;
  size_t new_size;
  String *res;
  Byte *body;
  char *tmp, *last_char;
  DBUG_ASSERT(fixed == 1);

  if (!(res= args[0]->val_str(&tmp_value)))
  {
    null_value= 1;
    return 0;
  }
  null_value= 0;
  if (res->is_empty()) return res;

  /*
    Citation from zlib.h (comment for compress function):

    Compresses the source buffer into the destination buffer.  sourceLen is
    the byte length of the source buffer. Upon entry, destLen is the total
    size of the destination buffer, which must be at least 0.1% larger than
    sourceLen plus 12 bytes.
    We assume here that the buffer can't grow more than .25 %.
  */
  new_size= res->length() + res->length() / 5 + 12;

  // Check new_size overflow: new_size <= res->length()
  if (((uint32) (new_size+5) <= res->length()) || 
      str->realloc((uint32) new_size + 4 + 1))
  {
    null_value= 1;
    return 0;
  }

  body= ((Byte*)str->ptr()) + 4;

  // As far as we have checked res->is_empty() we can use ptr()
  if ((err= my_compress_buffer(body, &new_size, (const uchar *)res->ptr(),
                               res->length())) != Z_OK)
  {
    THD *thd= current_thd;
    code= err==Z_MEM_ERROR ? ER_ZLIB_Z_MEM_ERROR : ER_ZLIB_Z_BUF_ERROR;
    push_warning(thd, Sql_condition::WARN_LEVEL_WARN, code,
                 ER_THD(thd, code));
    null_value= 1;
    return 0;
  }

  tmp= (char*) str->ptr(); // int4store is a macro; avoid side effects
  int4store(tmp, res->length() & 0x3FFFFFFF);

  /* This is to ensure that things works for CHAR fields, which trim ' ': */
  last_char= ((char*)body)+new_size-1;
  if (*last_char == ' ')
  {
    *++last_char= '.';
    new_size++;
  }

  str->length((uint32)new_size + 4);
  return str;
}


String *Item_func_uncompress::val_str(String *str)
{
  DBUG_ASSERT(fixed == 1);
  String *res= args[0]->val_str(&tmp_value);
  ulong new_size;
  int err;
  uint code;

  if (!res)
    goto err;
  null_value= 0;
  if (res->is_empty())
    return res;

  /* If length is less than 4 bytes, data is corrupt */
  if (res->length() <= 4)
  {
    THD *thd= current_thd;
    push_warning_printf(thd, Sql_condition::WARN_LEVEL_WARN,
			ER_ZLIB_Z_DATA_ERROR,
			ER_THD(thd, ER_ZLIB_Z_DATA_ERROR));
    goto err;
  }

  /* Size of uncompressed data is stored as first 4 bytes of field */
  new_size= uint4korr(res->ptr()) & 0x3FFFFFFF;
  if (new_size > current_thd->variables.max_allowed_packet)
  {
    THD *thd= current_thd;
    push_warning_printf(thd,Sql_condition::WARN_LEVEL_WARN,
			ER_TOO_BIG_FOR_UNCOMPRESS,
			ER_THD(thd, ER_TOO_BIG_FOR_UNCOMPRESS),
                        static_cast<int>(thd->variables.
                                         max_allowed_packet));
    goto err;
  }
  if (str->realloc((uint32)new_size))
    goto err;

  if ((err= uncompress((Byte*)str->ptr(), &new_size,
		       ((const Bytef*)res->ptr())+4,res->length()-4)) == Z_OK)
  {
    str->length((uint32) new_size);
    return str;
  }

  code= ((err == Z_BUF_ERROR) ? ER_ZLIB_Z_BUF_ERROR :
	 ((err == Z_MEM_ERROR) ? ER_ZLIB_Z_MEM_ERROR : ER_ZLIB_Z_DATA_ERROR));
  {
    THD *thd= current_thd;
    push_warning(thd, Sql_condition::WARN_LEVEL_WARN, code, ER_THD(thd, code));
  }

err:
  null_value= 1;
  return 0;
}
#endif


String *Item_func_uuid::val_str(String *str)
{
  DBUG_ASSERT(fixed == 1);
  uchar guid[MY_UUID_SIZE];

  str->realloc(MY_UUID_STRING_LENGTH+1);
  str->length(MY_UUID_STRING_LENGTH);
  str->set_charset(system_charset_info);
  my_uuid(guid);
  my_uuid2str(guid, (char *)str->ptr());

  return str;
}


Item_func_dyncol_create::Item_func_dyncol_create(THD *thd, List<Item> &args,
                                                 DYNCALL_CREATE_DEF *dfs):
  Item_str_func(thd, args), defs(dfs), vals(0), keys_num(NULL), keys_str(NULL),
  names(FALSE), force_names(FALSE)
{
  DBUG_ASSERT((args.elements & 0x1) == 0); // even number of arguments
}


bool Item_func_dyncol_create::fix_fields(THD *thd, Item **ref)
{
  uint i;
  bool res= Item_func::fix_fields(thd, ref); // no need Item_str_func here
  if (!res)
  {
    vals= (DYNAMIC_COLUMN_VALUE *) alloc_root(thd->mem_root,
                                              sizeof(DYNAMIC_COLUMN_VALUE) *
                                              (arg_count / 2));
    for (i= 0;
         i + 1 < arg_count && args[i]->result_type() == INT_RESULT;
         i+= 2)
      ;
    if (i + 1 < arg_count)
    {
      names= TRUE;
    }

    keys_num= (uint *) alloc_root(thd->mem_root,
                               (sizeof(LEX_STRING) > sizeof(uint) ?
                                sizeof(LEX_STRING) :
                                sizeof(uint)) *
                               (arg_count / 2));
    keys_str= (LEX_STRING *) keys_num;
    status_var_increment(thd->status_var.feature_dynamic_columns);
  }
  return res || vals == 0 || keys_num == 0;
}


bool Item_func_dyncol_create::fix_length_and_dec()
{
  max_length= MAX_BLOB_WIDTH;
  maybe_null= TRUE;
  collation.set(&my_charset_bin);
  decimals= 0;
  return FALSE;
}

bool Item_func_dyncol_create::prepare_arguments(THD *thd, bool force_names_arg)
{
  char buff[STRING_BUFFER_USUAL_SIZE];
  String *res, tmp(buff, sizeof(buff), &my_charset_bin);
  uint column_count= (arg_count / 2);
  uint i;
  my_decimal dtmp, *dres;
  force_names= force_names_arg;

  if (!(names || force_names))
  {
    for (i= 0; i < column_count; i++)
    {
      uint valpos= i * 2 + 1;
      DYNAMIC_COLUMN_TYPE type= defs[i].type;
      if (type == DYN_COL_NULL)
        switch (args[valpos]->field_type())
        {
        case MYSQL_TYPE_VARCHAR:
        case MYSQL_TYPE_ENUM:
        case MYSQL_TYPE_SET:
        case MYSQL_TYPE_TINY_BLOB:
        case MYSQL_TYPE_MEDIUM_BLOB:
        case MYSQL_TYPE_LONG_BLOB:
        case MYSQL_TYPE_BLOB:
        case MYSQL_TYPE_VAR_STRING:
        case MYSQL_TYPE_STRING:
        case MYSQL_TYPE_GEOMETRY:
          type= DYN_COL_STRING;
          break;
        default:
          break;
        }

      if (type == DYN_COL_STRING &&
          args[valpos]->type() == Item::FUNC_ITEM &&
          ((Item_func *)args[valpos])->functype() == DYNCOL_FUNC)
      {
        force_names= 1;
        break;
      }
    }
  }

  /* get values */
  for (i= 0; i < column_count; i++)
  {
    uint valpos= i * 2 + 1;
    DYNAMIC_COLUMN_TYPE type= defs[i].type;
    if (type == DYN_COL_NULL) // auto detect
    {
      /*
        We don't have a default here to ensure we get a warning if
        one adds a new not handled MYSQL_TYPE_...
      */
      switch (args[valpos]->field_type()) {
      case MYSQL_TYPE_DECIMAL:
      case MYSQL_TYPE_NEWDECIMAL:
        type= DYN_COL_DECIMAL;
        break;
      case MYSQL_TYPE_TINY:
      case MYSQL_TYPE_SHORT:
      case MYSQL_TYPE_LONG:
      case MYSQL_TYPE_LONGLONG:
      case MYSQL_TYPE_INT24:
      case MYSQL_TYPE_YEAR:
      case MYSQL_TYPE_BIT:
        type= args[valpos]->unsigned_flag ? DYN_COL_UINT : DYN_COL_INT;
        break;
      case MYSQL_TYPE_FLOAT:
      case MYSQL_TYPE_DOUBLE:
        type= DYN_COL_DOUBLE;
        break;
      case MYSQL_TYPE_NULL:
        type= DYN_COL_NULL;
        break;
      case MYSQL_TYPE_TIMESTAMP:
      case MYSQL_TYPE_TIMESTAMP2:
      case MYSQL_TYPE_DATETIME:
      case MYSQL_TYPE_DATETIME2:
        type= DYN_COL_DATETIME;
	break;
      case MYSQL_TYPE_DATE:
      case MYSQL_TYPE_NEWDATE:
        type= DYN_COL_DATE;
        break;
      case MYSQL_TYPE_TIME:
      case MYSQL_TYPE_TIME2:
        type= DYN_COL_TIME;
        break;
      case MYSQL_TYPE_VARCHAR:
      case MYSQL_TYPE_ENUM:
      case MYSQL_TYPE_SET:
      case MYSQL_TYPE_TINY_BLOB:
      case MYSQL_TYPE_MEDIUM_BLOB:
      case MYSQL_TYPE_LONG_BLOB:
      case MYSQL_TYPE_BLOB:
      case MYSQL_TYPE_VAR_STRING:
      case MYSQL_TYPE_STRING:
      case MYSQL_TYPE_GEOMETRY:
        type= DYN_COL_STRING;
        break;
      case MYSQL_TYPE_VARCHAR_COMPRESSED:
      case MYSQL_TYPE_BLOB_COMPRESSED:
        DBUG_ASSERT(0);
      }
    }
    if (type == DYN_COL_STRING &&
        args[valpos]->type() == Item::FUNC_ITEM &&
        ((Item_func *)args[valpos])->functype() == DYNCOL_FUNC)
    {
      DBUG_ASSERT(names || force_names);
      type= DYN_COL_DYNCOL;
    }
    if (names || force_names)
    {
      res= args[i * 2]->val_str(&tmp);
      if (res)
      {
        // guaranty UTF-8 string for names
        if (my_charset_same(res->charset(), DYNCOL_UTF))
        {
          keys_str[i].length= res->length();
          keys_str[i].str= thd->strmake(res->ptr(), res->length());
        }
        else
        {
          uint strlen= res->length() * DYNCOL_UTF->mbmaxlen + 1;
          uint dummy_errors;
          if (char *str= (char *) thd->alloc(strlen))
          {
            keys_str[i].length=
              copy_and_convert(str, strlen, DYNCOL_UTF,
                               res->ptr(), res->length(), res->charset(),
                               &dummy_errors);
              keys_str[i].str= str;
          }
          else
            keys_str[i].length= 0;

        }
      }
      else
      {
        keys_str[i].length= 0;
        keys_str[i].str= NULL;
      }
    }
    else
      keys_num[i]= (uint) args[i * 2]->val_int();
    if (args[i * 2]->null_value)
    {
      /* to make cleanup possible */
      for (; i < column_count; i++)
        vals[i].type= DYN_COL_NULL;
      return 1;
    }
    vals[i].type= type;
    switch (type) {
    case DYN_COL_NULL:
      DBUG_ASSERT(args[valpos]->field_type() == MYSQL_TYPE_NULL);
      break;
    case DYN_COL_INT:
      vals[i].x.long_value= args[valpos]->val_int();
      break;
    case DYN_COL_UINT:
      vals[i].x.ulong_value= args[valpos]->val_int();
      break;
    case DYN_COL_DOUBLE:
      vals[i].x.double_value= args[valpos]->val_real();
      break;
    case DYN_COL_DYNCOL:
    case DYN_COL_STRING:
      res= args[valpos]->val_str(&tmp);
      if (res && defs[i].cs)
        res->set_charset(defs[i].cs);
      if (res &&
          (vals[i].x.string.value.str= thd->strmake(res->ptr(), res->length())))
      {
	vals[i].x.string.value.length= res->length();
	vals[i].x.string.charset= res->charset();
      }
      else
      {
        args[valpos]->null_value= 1;            // In case of out of memory
        vals[i].x.string.value.str= NULL;
        vals[i].x.string.value.length= 0;         // just to be safe
      }
      break;
    case DYN_COL_DECIMAL:
      if ((dres= args[valpos]->val_decimal(&dtmp)))
      {
	mariadb_dyncol_prepare_decimal(&vals[i]);
        DBUG_ASSERT(vals[i].x.decimal.value.len == dres->len);
        vals[i].x.decimal.value.intg= dres->intg;
        vals[i].x.decimal.value.frac= dres->frac;
        vals[i].x.decimal.value.sign= dres->sign();
        memcpy(vals[i].x.decimal.buffer, dres->buf,
               sizeof(vals[i].x.decimal.buffer));
      }
      else
      {
	mariadb_dyncol_prepare_decimal(&vals[i]); // just to be safe
        DBUG_ASSERT(args[valpos]->null_value);
      }
      break;
    case DYN_COL_DATETIME:
    case DYN_COL_DATE:
      args[valpos]->get_date(&vals[i].x.time_value,
                             sql_mode_for_dates(thd));
      break;
    case DYN_COL_TIME:
      args[valpos]->get_time(&vals[i].x.time_value);
      break;
    default:
      DBUG_ASSERT(0);
      vals[i].type= DYN_COL_NULL;
    }
    if (vals[i].type != DYN_COL_NULL && args[valpos]->null_value)
    {
      vals[i].type= DYN_COL_NULL;
    }
  }
  return FALSE;
}


String *Item_func_dyncol_create::val_str(String *str)
{
  DYNAMIC_COLUMN col;
  String *res;
  uint column_count= (arg_count / 2);
  enum enum_dyncol_func_result rc;
  DBUG_ASSERT((arg_count & 0x1) == 0); // even number of arguments

  /* FIXME: add thd argument to Item::val_str() */
  if (prepare_arguments(current_thd, FALSE))
  {
    res= NULL;
    null_value= 1;
  }
  else
  {
    if ((rc= ((names || force_names) ?
              mariadb_dyncol_create_many_named(&col, column_count, keys_str,
                                               vals, TRUE) :
              mariadb_dyncol_create_many_num(&col, column_count, keys_num,
                                             vals, TRUE))))
    {
      dynamic_column_error_message(rc);
      mariadb_dyncol_free(&col);
      res= NULL;
      null_value= TRUE;
    }
    else
    {
      /* Move result from DYNAMIC_COLUMN to str_value */
      char *ptr;
      size_t length, alloc_length;
      dynstr_reassociate(&col, &ptr, &length, &alloc_length);
      str_value.reset(ptr, length, alloc_length, &my_charset_bin);
      res= &str_value;
      null_value= FALSE;
    }
  }

  return res;
}

void Item_func_dyncol_create::print_arguments(String *str,
                                              enum_query_type query_type)
{
  uint i;
  uint column_count= (arg_count / 2);
  for (i= 0; i < column_count; i++)
  {
    args[i*2]->print(str, query_type);
    str->append(',');
    args[i*2 + 1]->print(str, query_type);
    switch (defs[i].type) {
    case DYN_COL_NULL: // automatic type => write nothing
      break;
    case DYN_COL_INT:
      str->append(STRING_WITH_LEN(" AS int"));
      break;
    case DYN_COL_UINT:
      str->append(STRING_WITH_LEN(" AS unsigned int"));
      break;
    case DYN_COL_DOUBLE:
      str->append(STRING_WITH_LEN(" AS double"));
      break;
    case DYN_COL_DYNCOL:
    case DYN_COL_STRING:
      str->append(STRING_WITH_LEN(" AS char"));
      if (defs[i].cs)
      {
        str->append(STRING_WITH_LEN(" charset "));
        str->append(defs[i].cs->csname);
        str->append(' ');
      }
      break;
    case DYN_COL_DECIMAL:
      str->append(STRING_WITH_LEN(" AS decimal"));
      break;
    case DYN_COL_DATETIME:
      str->append(STRING_WITH_LEN(" AS datetime"));
      break;
    case DYN_COL_DATE:
      str->append(STRING_WITH_LEN(" AS date"));
      break;
    case DYN_COL_TIME:
      str->append(STRING_WITH_LEN(" AS time"));
      break;
    }
    if (i < column_count - 1)
      str->append(',');
  }
}


void Item_func_dyncol_create::print(String *str,
                                    enum_query_type query_type)
{
  DBUG_ASSERT((arg_count & 0x1) == 0); // even number of arguments
  str->append(STRING_WITH_LEN("column_create("));
  print_arguments(str, query_type);
  str->append(')');
}

String *Item_func_dyncol_json::val_str(String *str)
{
  DYNAMIC_STRING json, col;
  String *res;
  enum enum_dyncol_func_result rc;

  res= args[0]->val_str(str);
  if (args[0]->null_value)
    goto null;

  col.str= (char *)res->ptr();
  col.length= res->length();
  if ((rc= mariadb_dyncol_json(&col, &json)))
  {
    dynamic_column_error_message(rc);
    goto null;
  }
  bzero(&col, sizeof(col));
  {
    /* Move result from DYNAMIC_COLUMN to str */
    char *ptr;
    size_t length, alloc_length;
    dynstr_reassociate(&json, &ptr, &length, &alloc_length);
    str->reset(ptr, length, alloc_length, DYNCOL_UTF);
    null_value= FALSE;
  }
  str->set_charset(DYNCOL_UTF);
  return str;

null:
  bzero(&col, sizeof(col));
  null_value= TRUE;
  return NULL;
}

String *Item_func_dyncol_add::val_str(String *str)
{
  DYNAMIC_COLUMN col;
  String *res;
  uint column_count=  (arg_count / 2);
  enum enum_dyncol_func_result rc;
  DBUG_ASSERT((arg_count & 0x1) == 1); // odd number of arguments

  /* We store the packed data last */
  res= args[arg_count - 1]->val_str(str);
  if (args[arg_count - 1]->null_value ||
      init_dynamic_string(&col, NULL, res->length() + STRING_BUFFER_USUAL_SIZE,
                          STRING_BUFFER_USUAL_SIZE))
    goto null;

  col.length= res->length();
  memcpy(col.str, res->ptr(), col.length);

  /* FIXME: add thd argument to Item::val_str() */
  if (prepare_arguments(current_thd, mariadb_dyncol_has_names(&col)))
    goto null;

  if ((rc= ((names || force_names) ?
            mariadb_dyncol_update_many_named(&col, column_count,
                                             keys_str, vals) :
            mariadb_dyncol_update_many_num(&col, column_count,
                                           keys_num, vals))))
  {
    dynamic_column_error_message(rc);
    mariadb_dyncol_free(&col);
    goto null;
  }

  {
    /* Move result from DYNAMIC_COLUMN to str */
    char *ptr;
    size_t length, alloc_length;
    dynstr_reassociate(&col, &ptr, &length, &alloc_length);
    str->reset(ptr, length, alloc_length, &my_charset_bin);
    null_value= FALSE;
  }

  return str;

null:
  null_value= TRUE;
  return NULL;
}


void Item_func_dyncol_add::print(String *str,
                                 enum_query_type query_type)
{
  DBUG_ASSERT((arg_count & 0x1) == 1); // odd number of arguments
  str->append(STRING_WITH_LEN("column_add("));
  args[arg_count - 1]->print(str, query_type);
  str->append(',');
  print_arguments(str, query_type);
  str->append(')');
}


/**
  Get value for a column stored in a dynamic column

  @notes
  This function ensures that null_value is set correctly
*/

bool Item_dyncol_get::get_dyn_value(THD *thd, DYNAMIC_COLUMN_VALUE *val,
                                    String *tmp)
{
  DYNAMIC_COLUMN dyn_str;
  String *res;
  longlong num= 0;
  LEX_STRING buf, *name= NULL;
  char nmstrbuf[11];
  String nmbuf(nmstrbuf, sizeof(nmstrbuf), system_charset_info);
  enum enum_dyncol_func_result rc;

  if (args[1]->result_type() == INT_RESULT)
    num= args[1]->val_int();
  else
  {
    String *nm= args[1]->val_str(&nmbuf);
    if (!nm || args[1]->null_value)
    {
      null_value= 1;
      return 1;
    }

    if (my_charset_same(nm->charset(), DYNCOL_UTF))
    {
      buf.str= (char *) nm->ptr();
      buf.length= nm->length();
    }
    else
    {
      uint strlen= nm->length() * DYNCOL_UTF->mbmaxlen + 1;
      uint dummy_errors;
      buf.str= (char *) thd->alloc(strlen);
      if (buf.str)
      {
        buf.length=
          copy_and_convert(buf.str, strlen, DYNCOL_UTF,
                           nm->ptr(), nm->length(), nm->charset(),
                           &dummy_errors);
      }
      else
        buf.length= 0;
    }
    name= &buf;
  }


  if (args[1]->null_value || num < 0 || num > INT_MAX)
  {
    null_value= 1;
    return 1;
  }

  res= args[0]->val_str(tmp);
  if (args[0]->null_value)
  {
    null_value= 1;
    return 1;
  }

  dyn_str.str=   (char*) res->ptr();
  dyn_str.length= res->length();
  if ((rc= ((name == NULL) ?
            mariadb_dyncol_get_num(&dyn_str, (uint) num, val) :
            mariadb_dyncol_get_named(&dyn_str, name, val))))
  {
    dynamic_column_error_message(rc);
    null_value= 1;
    return 1;
  }

  null_value= 0;
  return 0;                                     // ok
}


String *Item_dyncol_get::val_str(String *str_result)
{
  DYNAMIC_COLUMN_VALUE val;
  char buff[STRING_BUFFER_USUAL_SIZE];
  String tmp(buff, sizeof(buff), &my_charset_bin);

  if (get_dyn_value(current_thd, &val, &tmp))
    return NULL;

  switch (val.type) {
  case DYN_COL_NULL:
    goto null;
  case DYN_COL_INT:
  case DYN_COL_UINT:
    str_result->set_int(val.x.long_value, MY_TEST(val.type == DYN_COL_UINT),
                       &my_charset_latin1);
    break;
  case DYN_COL_DOUBLE:
    str_result->set_real(val.x.double_value, NOT_FIXED_DEC, &my_charset_latin1);
    break;
  case DYN_COL_DYNCOL:
  case DYN_COL_STRING:
    if ((char*) tmp.ptr() <= val.x.string.value.str &&
        (char*) tmp.ptr() + tmp.length() >= val.x.string.value.str)
    {
      /* value is allocated in tmp buffer; We have to make a copy */
      str_result->copy(val.x.string.value.str, val.x.string.value.length,
                      val.x.string.charset);
    }
    else
    {
      /*
        It's safe to use the current value because it's either pointing
        into a field or in a buffer for another item and this buffer
        is not going to be deleted during expression evaluation
      */
      str_result->set(val.x.string.value.str, val.x.string.value.length,
                      val.x.string.charset);
    }
    break;
  case DYN_COL_DECIMAL:
  {
    int res;
    int length= decimal_string_size(&val.x.decimal.value);
    if (str_result->alloc(length))
      goto null;
    if ((res= decimal2string(&val.x.decimal.value, (char*) str_result->ptr(),
                             &length, 0, 0, ' ')) != E_DEC_OK)
    {
      char buff[40];
      int len= sizeof(buff);
      DBUG_ASSERT(length < (int)sizeof(buff));
      decimal2string(&val.x.decimal.value, buff, &len, 0, 0, ' ');
      decimal_operation_results(res, buff, "CHAR");
    }
    str_result->set_charset(&my_charset_latin1);
    str_result->length(length);
    break;
  }
  case DYN_COL_DATETIME:
  case DYN_COL_DATE:
  case DYN_COL_TIME:
  {
    int length;
    /*
      We use AUTO_SEC_PART_DIGITS here to ensure that we do not loose
      any microseconds from the data. This is safe to do as we are
      asked to return the time argument as a string.
    */
    if (str_result->alloc(MAX_DATE_STRING_REP_LENGTH) ||
        !(length= my_TIME_to_str(&val.x.time_value, (char*) str_result->ptr(),
                                 AUTO_SEC_PART_DIGITS)))
      goto null;
    str_result->set_charset(&my_charset_latin1);
    str_result->length(length);
    break;
  }
  }
  return str_result;

null:
  null_value= TRUE;
  return 0;
}


longlong Item_dyncol_get::val_int()
{
  THD *thd= current_thd;
  DYNAMIC_COLUMN_VALUE val;
  char buff[STRING_BUFFER_USUAL_SIZE];
  String tmp(buff, sizeof(buff), &my_charset_bin);

  if (get_dyn_value(thd, &val, &tmp))
    return 0;

  switch (val.type) {
  case DYN_COL_DYNCOL:
  case DYN_COL_NULL:
    goto null;
  case DYN_COL_UINT:
    unsigned_flag= 1;            // Make it possible for caller to detect sign
    return val.x.long_value;
  case DYN_COL_INT:
    unsigned_flag= 0;            // Make it possible for caller to detect sign
    return val.x.long_value;
  case DYN_COL_DOUBLE:
    return Converter_double_to_longlong_with_warn(thd, val.x.double_value,
                                                  unsigned_flag).result();
  case DYN_COL_STRING:
  {
    int error;
    longlong num;
    char *end= val.x.string.value.str + val.x.string.value.length, *org_end= end;

    num= my_strtoll10(val.x.string.value.str, &end, &error);
    if (unlikely(end != org_end || error > 0))
    {
      push_warning_printf(thd, Sql_condition::WARN_LEVEL_WARN,
                          ER_BAD_DATA,
                          ER_THD(thd, ER_BAD_DATA),
                          ErrConvString(val.x.string.value.str,
                                        val.x.string.value.length,
                                        val.x.string.charset).ptr(),
                          unsigned_flag ? "UNSIGNED INT" : "INT");
    }
    unsigned_flag= error >= 0;
    return num;
  }
  case DYN_COL_DECIMAL:
  {
    longlong num;
    my_decimal2int(E_DEC_FATAL_ERROR, &val.x.decimal.value, unsigned_flag,
                   &num);
    return num;
  }
  case DYN_COL_DATETIME:
  case DYN_COL_DATE:
  case DYN_COL_TIME:
    unsigned_flag= !val.x.time_value.neg;
    if (unsigned_flag)
      return TIME_to_ulonglong(&val.x.time_value);
    else
      return -(longlong)TIME_to_ulonglong(&val.x.time_value);
  }

null:
  null_value= TRUE;
  return 0;
}


double Item_dyncol_get::val_real()
{
  THD *thd= current_thd;
  DYNAMIC_COLUMN_VALUE val;
  char buff[STRING_BUFFER_USUAL_SIZE];
  String tmp(buff, sizeof(buff), &my_charset_bin);

  if (get_dyn_value(thd, &val, &tmp))
    return 0.0;

  switch (val.type) {
  case DYN_COL_DYNCOL:
  case DYN_COL_NULL:
    goto null;
  case DYN_COL_UINT:
    return ulonglong2double(val.x.ulong_value);
  case DYN_COL_INT:
    return (double) val.x.long_value;
  case DYN_COL_DOUBLE:
    return (double) val.x.double_value;
  case DYN_COL_STRING:
  {
    int error;
    char *end;
    double res= my_strntod(val.x.string.charset, (char*) val.x.string.value.str,
                           val.x.string.value.length, &end, &error);

    if (end != (char*) val.x.string.value.str + val.x.string.value.length ||
        error)
    {
      push_warning_printf(thd, Sql_condition::WARN_LEVEL_WARN,
                          ER_BAD_DATA,
                          ER_THD(thd, ER_BAD_DATA),
                          ErrConvString(val.x.string.value.str,
                                        val.x.string.value.length,
                                        val.x.string.charset).ptr(),
                          "DOUBLE");
    }
    return res;
  }
  case DYN_COL_DECIMAL:
  {
    double res;
    /* This will always succeed */
    decimal2double(&val.x.decimal.value, &res);
    return res;
  }
  case DYN_COL_DATETIME:
  case DYN_COL_DATE:
  case DYN_COL_TIME:
    return TIME_to_double(&val.x.time_value);
  }

null:
  null_value= TRUE;
  return 0.0;
}


my_decimal *Item_dyncol_get::val_decimal(my_decimal *decimal_value)
{
  THD *thd= current_thd;
  DYNAMIC_COLUMN_VALUE val;
  char buff[STRING_BUFFER_USUAL_SIZE];
  String tmp(buff, sizeof(buff), &my_charset_bin);

  if (get_dyn_value(thd, &val, &tmp))
    return NULL;

  switch (val.type) {
  case DYN_COL_DYNCOL:
  case DYN_COL_NULL:
    goto null;
  case DYN_COL_UINT:
    int2my_decimal(E_DEC_FATAL_ERROR, val.x.long_value, TRUE, decimal_value);
    break;
  case DYN_COL_INT:
    int2my_decimal(E_DEC_FATAL_ERROR, val.x.long_value, FALSE, decimal_value);
    break;
  case DYN_COL_DOUBLE:
    double2my_decimal(E_DEC_FATAL_ERROR, val.x.double_value, decimal_value);
    break;
  case DYN_COL_STRING:
  {
    const char *end;
    int rc;
    rc= str2my_decimal(0, val.x.string.value.str, val.x.string.value.length,
                       val.x.string.charset, decimal_value, &end);
    if (rc != E_DEC_OK ||
        end != val.x.string.value.str + val.x.string.value.length)
    {
      push_warning_printf(thd, Sql_condition::WARN_LEVEL_WARN,
                          ER_BAD_DATA,
                          ER_THD(thd, ER_BAD_DATA),
                          ErrConvString(val.x.string.value.str,
                                        val.x.string.value.length,
                                        val.x.string.charset).ptr(),
                          "DECIMAL");
    }
    break;
  }
  case DYN_COL_DECIMAL:
    decimal2my_decimal(&val.x.decimal.value, decimal_value);
    break;
  case DYN_COL_DATETIME:
  case DYN_COL_DATE:
  case DYN_COL_TIME:
    decimal_value= TIME_to_my_decimal(&val.x.time_value, decimal_value);
    break;
  }
  return decimal_value;

null:
  null_value= TRUE;
  return 0;
}


bool Item_dyncol_get::get_date(MYSQL_TIME *ltime, ulonglong fuzzy_date)
{
  DYNAMIC_COLUMN_VALUE val;
  char buff[STRING_BUFFER_USUAL_SIZE];
  String tmp(buff, sizeof(buff), &my_charset_bin);
  bool signed_value= 0;

  if (get_dyn_value(current_thd, &val, &tmp))
    return 1;                                   // Error

  switch (val.type) {
  case DYN_COL_DYNCOL:
  case DYN_COL_NULL:
    goto null;
  case DYN_COL_INT:
    signed_value= 1;                                  // For error message
    /* fall through */
  case DYN_COL_UINT:
    if (signed_value || val.x.ulong_value <= LONGLONG_MAX)
    {
      longlong llval = (longlong)val.x.ulong_value;
      bool neg = llval < 0;
      if (int_to_datetime_with_warn(neg, (ulonglong)(neg ? -llval :
                                                llval),
                                    ltime, fuzzy_date, 0, 0 /* TODO */))
        goto null;
      return 0;
    }
    /* let double_to_datetime_with_warn() issue the warning message */
    val.x.double_value= static_cast<double>(ULONGLONG_MAX);
    /* fall through */
  case DYN_COL_DOUBLE:
    if (double_to_datetime_with_warn(val.x.double_value, ltime, fuzzy_date,
                                     0, 0 /* TODO */))
      goto null;
    return 0;
  case DYN_COL_DECIMAL:
    if (decimal_to_datetime_with_warn((my_decimal*)&val.x.decimal.value, ltime,
                                      fuzzy_date, 0, 0 /* TODO */))
      goto null;
    return 0;
  case DYN_COL_STRING:
    if (str_to_datetime_with_warn(&my_charset_numeric,
                                  val.x.string.value.str,
                                  val.x.string.value.length,
                                  ltime, fuzzy_date))
      goto null;
    return 0;
  case DYN_COL_DATETIME:
  case DYN_COL_DATE:
  case DYN_COL_TIME:
    *ltime= val.x.time_value;
    return 0;
  }

null:
  null_value= TRUE;
  return 1;
}

void Item_dyncol_get::print(String *str, enum_query_type query_type)
{
  /*
    Parent cast doesn't exist yet, only print dynamic column name. This happens
    when called from create_func_cast() / wrong_precision_error().
  */
  if (!str->length())
  {
    args[1]->print(str, query_type);
    return;
  }

  /* see create_func_dyncol_get */
  DBUG_ASSERT(str->length() >= 5);
  DBUG_ASSERT(strncmp(str->ptr() + str->length() - 5, "cast(", 5) == 0);

  str->length(str->length() - 5);    // removing "cast("
  str->append(STRING_WITH_LEN("column_get("));
  args[0]->print(str, query_type);
  str->append(',');
  args[1]->print(str, query_type);
  /* let the parent cast item add " as <type>)" */
}


String *Item_func_dyncol_list::val_str(String *str)
{
  uint i;
  enum enum_dyncol_func_result rc;
  LEX_STRING *names= 0;
  uint count;
  DYNAMIC_COLUMN col;
  String *res= args[0]->val_str(str);

  if (args[0]->null_value)
    goto null;
  col.length= res->length();
  /* We do not change the string, so could do this trick */
  col.str= (char *)res->ptr();
  if ((rc= mariadb_dyncol_list_named(&col, &count, &names)))
  {
    bzero(&col, sizeof(col));
    dynamic_column_error_message(rc);
    goto null;
  }
  bzero(&col, sizeof(col));

  /*
    We estimate average name length as 10
  */
  if (str->alloc(count * 13))
    goto null;

  str->length(0);
  for (i= 0; i < count; i++)
  {
    append_identifier(current_thd, str, names[i].str, names[i].length);
    if (i < count - 1)
      str->qs_append(',');
  }
  null_value= FALSE;
  if (names)
    my_free(names);
  str->set_charset(DYNCOL_UTF);
  return str;

null:
  null_value= TRUE;
  if (names)
    my_free(names);
  return NULL;
}

Item_temptable_rowid::Item_temptable_rowid(TABLE *table_arg)
  : Item_str_func(table_arg->in_use), table(table_arg)
{
  max_length= table->file->ref_length;
}

bool Item_temptable_rowid::fix_length_and_dec()
{
  used_tables_cache= table->map;
  const_item_cache= false;
  return FALSE;
}

String *Item_temptable_rowid::val_str(String *str)
{
  if (!((null_value= table->null_row)))
    table->file->position(table->record[0]);
  str_value.set((char*)(table->file->ref), max_length, &my_charset_bin);
  return &str_value;
}<|MERGE_RESOLUTION|>--- conflicted
+++ resolved
@@ -2274,15 +2274,10 @@
 String *Item_func_encrypt::val_str(String *str)
 {
   DBUG_ASSERT(fixed == 1);
-<<<<<<< HEAD
+
 #ifdef HAVE_CRYPT
   String *res  =args[0]->val_str(str);
-=======
-
-#ifdef HAVE_CRYPT
-  String *res  =args[0]->val_str(str);
-
->>>>>>> e2b50213
+
   char salt[3],*salt_ptr;
   if ((null_value=args[0]->null_value))
     return 0;
