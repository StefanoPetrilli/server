#ifndef ITEM_TIMEFUNC_INCLUDED
#define ITEM_TIMEFUNC_INCLUDED
/* Copyright (c) 2000, 2011, Oracle and/or its affiliates.
   Copyright (c) 2009-2011, Monty Program Ab

   This program is free software; you can redistribute it and/or modify
   it under the terms of the GNU General Public License as published by
   the Free Software Foundation; version 2 of the License.

   This program is distributed in the hope that it will be useful,
   but WITHOUT ANY WARRANTY; without even the implied warranty of
   MERCHANTABILITY or FITNESS FOR A PARTICULAR PURPOSE.  See the
   GNU General Public License for more details.

   You should have received a copy of the GNU General Public License
   along with this program; if not, write to the Free Software
   Foundation, Inc., 51 Franklin Street, Fifth Floor, Boston, MA  02110-1335  USA */


/* Function items used by mysql */

#ifdef USE_PRAGMA_INTERFACE
#pragma interface			/* gcc class implementation */
#endif

class MY_LOCALE;


bool get_interval_value(THD *thd, Item *args,
                        interval_type int_type, INTERVAL *interval);


class Item_long_func_date_field: public Item_long_func
{
  bool check_arguments() const
  { return args[0]->check_type_can_return_date(func_name()); }
public:
  Item_long_func_date_field(THD *thd, Item *a)
   :Item_long_func(thd, a) { }
};


class Item_long_func_time_field: public Item_long_func
{
  bool check_arguments() const
  { return args[0]->check_type_can_return_time(func_name()); }
public:
  Item_long_func_time_field(THD *thd, Item *a)
   :Item_long_func(thd, a) { }
};


class Item_func_period_add :public Item_long_func
{
  bool check_arguments() const
  { return check_argument_types_can_return_int(0, 2); }
public:
  Item_func_period_add(THD *thd, Item *a, Item *b): Item_long_func(thd, a, b) {}
  longlong val_int();
  const char *func_name() const { return "period_add"; }
  bool fix_length_and_dec()
  {
    max_length=6*MY_CHARSET_BIN_MB_MAXLEN;
    return FALSE;
  }
  Item *get_copy(THD *thd)
  { return get_item_copy<Item_func_period_add>(thd, this); }
};


class Item_func_period_diff :public Item_long_func
{
  bool check_arguments() const
  { return check_argument_types_can_return_int(0, 2); }
public:
  Item_func_period_diff(THD *thd, Item *a, Item *b): Item_long_func(thd, a, b) {}
  longlong val_int();
  const char *func_name() const { return "period_diff"; }
  bool fix_length_and_dec()
  {
    decimals=0;
    max_length=6*MY_CHARSET_BIN_MB_MAXLEN;
    return FALSE;
  }
  Item *get_copy(THD *thd)
  { return get_item_copy<Item_func_period_diff>(thd, this); }
};


class Item_func_to_days :public Item_long_func_date_field
{
public:
  Item_func_to_days(THD *thd, Item *a): Item_long_func_date_field(thd, a) {}
  longlong val_int();
  const char *func_name() const { return "to_days"; }
  bool fix_length_and_dec()
  {
    decimals=0; 
    max_length=6*MY_CHARSET_BIN_MB_MAXLEN;
    maybe_null=1;
    return FALSE;
  }
  enum_monotonicity_info get_monotonicity_info() const;
  longlong val_int_endpoint(bool left_endp, bool *incl_endp);
  bool check_partition_func_processor(void *int_arg) {return FALSE;}
  bool check_vcol_func_processor(void *arg) { return FALSE;}
  bool check_valid_arguments_processor(void *int_arg)
  {
    return !has_date_args();
  }
  Item *get_copy(THD *thd)
  { return get_item_copy<Item_func_to_days>(thd, this); }
};


class Item_func_to_seconds :public Item_longlong_func
{
  bool check_arguments() const
  { return check_argument_types_can_return_date(0, arg_count); }
public:
  Item_func_to_seconds(THD *thd, Item *a): Item_longlong_func(thd, a) {}
  longlong val_int();
  const char *func_name() const { return "to_seconds"; }
  bool fix_length_and_dec()
  {
    decimals=0; 
    fix_char_length(12);
    maybe_null= 1;
    return FALSE;
  }
  enum_monotonicity_info get_monotonicity_info() const;
  longlong val_int_endpoint(bool left_endp, bool *incl_endp);
  bool check_partition_func_processor(void *bool_arg) { return FALSE;}

  /* Only meaningful with date part and optional time part */
  bool check_valid_arguments_processor(void *int_arg)
  {
    return !has_date_args();
  }
  Item *get_copy(THD *thd)
  { return get_item_copy<Item_func_to_seconds>(thd, this); }
};


class Item_func_dayofmonth :public Item_long_func_date_field
{
public:
  Item_func_dayofmonth(THD *thd, Item *a): Item_long_func_date_field(thd, a) {}
  longlong val_int();
  const char *func_name() const { return "dayofmonth"; }
  bool fix_length_and_dec()
  {
    decimals=0; 
    max_length=2*MY_CHARSET_BIN_MB_MAXLEN;
    maybe_null=1;
    return FALSE;
  }
  bool check_partition_func_processor(void *int_arg) {return FALSE;}
  bool check_vcol_func_processor(void *arg) { return FALSE;}
  bool check_valid_arguments_processor(void *int_arg)
  {
    return !has_date_args();
  }
  Item *get_copy(THD *thd)
  { return get_item_copy<Item_func_dayofmonth>(thd, this); }
};


class Item_func_month :public Item_long_func
{
public:
  Item_func_month(THD *thd, Item *a): Item_long_func(thd, a)
  { }
  longlong val_int();
<<<<<<< HEAD
  double val_real()
  { DBUG_ASSERT(fixed == 1); return (double) Item_func_month::val_int(); }
  String *val_str(String *str)
  {
    longlong nr= val_int();
    if (null_value)
      return 0;
    str->set(nr, collation.collation);
    return str;
  }
  bool get_date(THD *thd, MYSQL_TIME *ltime, date_mode_t fuzzydate)
  {
    return get_date_from_int(thd, ltime, fuzzydate);
  }
=======
>>>>>>> ee9a19fb
  const char *func_name() const { return "month"; }
  bool fix_length_and_dec()
  {
    decimals= 0;
    fix_char_length(2);
    maybe_null=1;
    return FALSE;
  }
  bool check_partition_func_processor(void *int_arg) {return FALSE;}
  bool check_vcol_func_processor(void *arg) { return FALSE;}
  bool check_valid_arguments_processor(void *int_arg)
  {
    return !has_date_args();
  }
  Item *get_copy(THD *thd)
  { return get_item_copy<Item_func_month>(thd, this); }
};


class Item_func_monthname :public Item_str_func
{
  MY_LOCALE *locale;
public:
  Item_func_monthname(THD *thd, Item *a): Item_str_func(thd, a) {}
  const char *func_name() const { return "monthname"; }
  String *val_str(String *str);
  bool fix_length_and_dec();
  bool check_partition_func_processor(void *int_arg) {return TRUE;}
  bool check_valid_arguments_processor(void *int_arg)
  {
    return !has_date_args();
  }
  bool check_vcol_func_processor(void *arg)
  {
    return mark_unsupported_function(func_name(), "()", arg, VCOL_SESSION_FUNC);
  }
  Item *get_copy(THD *thd)
  { return get_item_copy<Item_func_monthname>(thd, this); }
};


class Item_func_dayofyear :public Item_long_func_date_field
{
public:
  Item_func_dayofyear(THD *thd, Item *a): Item_long_func_date_field(thd, a) {}
  longlong val_int();
  const char *func_name() const { return "dayofyear"; }
  bool fix_length_and_dec()
  {
    decimals= 0;
    fix_char_length(3);
    maybe_null=1;
    return FALSE;
  }
  bool check_partition_func_processor(void *int_arg) {return FALSE;}
  bool check_vcol_func_processor(void *arg) { return FALSE;}
  bool check_valid_arguments_processor(void *int_arg)
  {
    return !has_date_args();
  }
  Item *get_copy(THD *thd)
  { return get_item_copy<Item_func_dayofyear>(thd, this); }
};


class Item_func_hour :public Item_long_func_time_field
{
public:
  Item_func_hour(THD *thd, Item *a): Item_long_func_time_field(thd, a) {}
  longlong val_int();
  const char *func_name() const { return "hour"; }
  bool fix_length_and_dec()
  {
    decimals=0;
    max_length=2*MY_CHARSET_BIN_MB_MAXLEN;
    maybe_null=1;
    return FALSE;
  }
  bool check_partition_func_processor(void *int_arg) {return FALSE;}
  bool check_vcol_func_processor(void *arg) { return FALSE;}
  bool check_valid_arguments_processor(void *int_arg)
  {
    return !has_time_args();
  }
  Item *get_copy(THD *thd)
  { return get_item_copy<Item_func_hour>(thd, this); }
};


class Item_func_minute :public Item_long_func_time_field
{
public:
  Item_func_minute(THD *thd, Item *a): Item_long_func_time_field(thd, a) {}
  longlong val_int();
  const char *func_name() const { return "minute"; }
  bool fix_length_and_dec()
  {
    decimals=0;
    max_length=2*MY_CHARSET_BIN_MB_MAXLEN;
    maybe_null=1;
    return FALSE;
  }
  bool check_partition_func_processor(void *int_arg) {return FALSE;}
  bool check_vcol_func_processor(void *arg) { return FALSE;}
  bool check_valid_arguments_processor(void *int_arg)
  {
    return !has_time_args();
  }
  Item *get_copy(THD *thd)
  { return get_item_copy<Item_func_minute>(thd, this); }
};


class Item_func_quarter :public Item_long_func_date_field
{
public:
  Item_func_quarter(THD *thd, Item *a): Item_long_func_date_field(thd, a) {}
  longlong val_int();
  const char *func_name() const { return "quarter"; }
  bool fix_length_and_dec()
  {
     decimals=0;
     max_length=1*MY_CHARSET_BIN_MB_MAXLEN;
     maybe_null=1;
     return FALSE;
  }
  bool check_partition_func_processor(void *int_arg) {return FALSE;}
  bool check_vcol_func_processor(void *arg) { return FALSE;}
  bool check_valid_arguments_processor(void *int_arg)
  {
    return !has_date_args();
  }
  Item *get_copy(THD *thd)
  { return get_item_copy<Item_func_quarter>(thd, this); }
};


class Item_func_second :public Item_long_func_time_field
{
public:
  Item_func_second(THD *thd, Item *a): Item_long_func_time_field(thd, a) {}
  longlong val_int();
  const char *func_name() const { return "second"; }
  bool fix_length_and_dec()
  {
    decimals=0;
    max_length=2*MY_CHARSET_BIN_MB_MAXLEN;
    maybe_null=1;
    return FALSE;
  }
  bool check_partition_func_processor(void *int_arg) {return FALSE;}
  bool check_vcol_func_processor(void *arg) { return FALSE;}
  bool check_valid_arguments_processor(void *int_arg)
  {
    return !has_time_args();
  }
  Item *get_copy(THD *thd)
  { return get_item_copy<Item_func_second>(thd, this); }
};


class Item_func_week :public Item_long_func
{
  bool check_arguments() const
  {
    return args[0]->check_type_can_return_date(func_name()) ||
           (arg_count > 1 && args[1]->check_type_can_return_int(func_name()));
  }
public:
  Item_func_week(THD *thd, Item *a): Item_long_func(thd, a) {}
  Item_func_week(THD *thd, Item *a, Item *b): Item_long_func(thd, a, b) {}
  longlong val_int();
  const char *func_name() const { return "week"; }
  bool fix_length_and_dec()
  {
    decimals=0;
    max_length=2*MY_CHARSET_BIN_MB_MAXLEN;
    maybe_null=1;
    return FALSE;
  }
  bool check_vcol_func_processor(void *arg)
  {
    if (arg_count == 2)
      return FALSE;
    return mark_unsupported_function(func_name(), "()", arg, VCOL_SESSION_FUNC);
  }
  bool check_valid_arguments_processor(void *int_arg)
  {
    return arg_count == 2;
  }
  Item *get_copy(THD *thd)
  { return get_item_copy<Item_func_week>(thd, this); }
};

class Item_func_yearweek :public Item_long_func
{
  bool check_arguments() const
  {
    return args[0]->check_type_can_return_date(func_name()) ||
           args[1]->check_type_can_return_int(func_name());
  }
public:
  Item_func_yearweek(THD *thd, Item *a, Item *b)
   :Item_long_func(thd, a, b) {}
  longlong val_int();
  const char *func_name() const { return "yearweek"; }
  bool fix_length_and_dec()
  {
    decimals=0;
    max_length=6*MY_CHARSET_BIN_MB_MAXLEN;
    maybe_null=1;
    return FALSE;
  }
  bool check_partition_func_processor(void *int_arg) {return FALSE;}
  bool check_vcol_func_processor(void *arg) { return FALSE;}
  bool check_valid_arguments_processor(void *int_arg)
  {
    return !has_date_args();
  }
  Item *get_copy(THD *thd)
  { return get_item_copy<Item_func_yearweek>(thd, this); }
};


class Item_func_year :public Item_long_func_date_field
{
public:
  Item_func_year(THD *thd, Item *a): Item_long_func_date_field(thd, a) {}
  longlong val_int();
  const char *func_name() const { return "year"; }
  enum_monotonicity_info get_monotonicity_info() const;
  longlong val_int_endpoint(bool left_endp, bool *incl_endp);
  bool fix_length_and_dec()
  {
    decimals=0;
    max_length=4*MY_CHARSET_BIN_MB_MAXLEN;
    maybe_null=1;
    return FALSE;
  }
  bool check_partition_func_processor(void *int_arg) {return FALSE;}
  bool check_vcol_func_processor(void *arg) { return FALSE;}
  bool check_valid_arguments_processor(void *int_arg)
  {
    return !has_date_args();
  }
  Item *get_copy(THD *thd)
  { return get_item_copy<Item_func_year>(thd, this); }
};


class Item_func_weekday :public Item_func
{
  bool odbc_type;
public:
  Item_func_weekday(THD *thd, Item *a, bool type_arg):
    Item_func(thd, a), odbc_type(type_arg) { collation.set_numeric(); }
  longlong val_int();
  double val_real() { DBUG_ASSERT(fixed == 1); return (double) val_int(); }
  String *val_str(String *str)
  {
    DBUG_ASSERT(fixed == 1);
    str->set(val_int(), &my_charset_bin);
    return null_value ? 0 : str;
  }
  const char *func_name() const
  {
     return (odbc_type ? "dayofweek" : "weekday");
  }
  bool get_date(THD *thd, MYSQL_TIME *ltime, date_mode_t fuzzydate)
  {
    return type_handler()->Item_get_date_with_warn(thd, this, ltime, fuzzydate);
  }
  const Type_handler *type_handler() const { return &type_handler_long; }
  bool fix_length_and_dec()
  {
    decimals= 0;
    fix_char_length(1);
    maybe_null=1;
    return FALSE;
  }
  bool check_partition_func_processor(void *int_arg) {return FALSE;}
  bool check_vcol_func_processor(void *arg) { return FALSE;}
  bool check_valid_arguments_processor(void *int_arg)
  {
    return !has_date_args();
  }
  Item *get_copy(THD *thd)
  { return get_item_copy<Item_func_weekday>(thd, this); }
};

class Item_func_dayname :public Item_func_weekday
{
  MY_LOCALE *locale;
 public:
  Item_func_dayname(THD *thd, Item *a): Item_func_weekday(thd, a, 0) {}
  const char *func_name() const { return "dayname"; }
  String *val_str(String *str);
  const Type_handler *type_handler() const { return &type_handler_varchar; }
  bool fix_length_and_dec();
  bool check_partition_func_processor(void *int_arg) {return TRUE;}
  bool check_vcol_func_processor(void *arg)
  {
    return mark_unsupported_function(func_name(), "()", arg, VCOL_SESSION_FUNC);
  }
};


class Item_func_seconds_hybrid: public Item_func_numhybrid
{
public:
  Item_func_seconds_hybrid(THD *thd): Item_func_numhybrid(thd) {}
  Item_func_seconds_hybrid(THD *thd, Item *a): Item_func_numhybrid(thd, a) {}
  void fix_length_and_dec_generic(uint dec)
  {
    DBUG_ASSERT(dec <= TIME_SECOND_PART_DIGITS);
    decimals= dec;
    max_length=17 + (decimals ? decimals + 1 : 0);
    maybe_null= true;
    if (decimals)
      set_handler(&type_handler_newdecimal);
    else
      set_handler(type_handler_long_or_longlong());
  }
  double real_op() { DBUG_ASSERT(0); return 0; }
  String *str_op(String *str) { DBUG_ASSERT(0); return 0; }
  bool date_op(THD *thd, MYSQL_TIME *ltime, date_mode_t fuzzydate)
  {
    DBUG_ASSERT(0);
    return true;
  }
};


class Item_func_unix_timestamp :public Item_func_seconds_hybrid
{
  bool get_timestamp_value(my_time_t *seconds, ulong *second_part);
public:
  Item_func_unix_timestamp(THD *thd): Item_func_seconds_hybrid(thd) {}
  Item_func_unix_timestamp(THD *thd, Item *a):
    Item_func_seconds_hybrid(thd, a) {}
  const char *func_name() const { return "unix_timestamp"; }
  enum_monotonicity_info get_monotonicity_info() const;
  longlong val_int_endpoint(bool left_endp, bool *incl_endp);
  bool check_partition_func_processor(void *int_arg) {return FALSE;}
  /*
    UNIX_TIMESTAMP() depends on the current timezone
    (and thus may not be used as a partitioning function)
    when its argument is NOT of the TIMESTAMP type.
  */
  bool check_valid_arguments_processor(void *int_arg)
  {
    return !has_timestamp_args();
  }
  bool check_vcol_func_processor(void *arg)
  {
    if (arg_count)
      return FALSE;
    return mark_unsupported_function(func_name(), "()", arg, VCOL_TIME_FUNC);
  }
  bool fix_length_and_dec()
  {
    fix_length_and_dec_generic(arg_count ?
                               args[0]->datetime_precision(current_thd) : 0);
    return FALSE;
  }
  longlong int_op();
  my_decimal *decimal_op(my_decimal* buf);
  Item *get_copy(THD *thd)
  { return get_item_copy<Item_func_unix_timestamp>(thd, this); }
};


class Item_func_time_to_sec :public Item_func_seconds_hybrid
{
public:
  Item_func_time_to_sec(THD *thd, Item *item):
    Item_func_seconds_hybrid(thd, item) {}
  const char *func_name() const { return "time_to_sec"; }
  bool check_partition_func_processor(void *int_arg) {return FALSE;}
  bool check_vcol_func_processor(void *arg) { return FALSE;}
  bool check_valid_arguments_processor(void *int_arg)
  {
    return !has_time_args();
  }
  bool fix_length_and_dec()
  {
    fix_length_and_dec_generic(args[0]->time_precision(current_thd));
    return FALSE;
  }
  longlong int_op();
  my_decimal *decimal_op(my_decimal* buf);
  Item *get_copy(THD *thd)
  { return get_item_copy<Item_func_time_to_sec>(thd, this); }
};


class Item_datefunc :public Item_func
{
public:
  Item_datefunc(THD *thd): Item_func(thd) { }
  Item_datefunc(THD *thd, Item *a): Item_func(thd, a) { }
  Item_datefunc(THD *thd, Item *a, Item *b): Item_func(thd, a, b) { }
  const Type_handler *type_handler() const { return &type_handler_newdate; }
  longlong val_int() { return Date(this).to_longlong(); }
  double val_real() { return Date(this).to_double(); }
  String *val_str(String *to) { return Date(this).to_string(to); }
  my_decimal *val_decimal(my_decimal *to) { return Date(this).to_decimal(to); }
  bool fix_length_and_dec()
  {
    fix_attributes_date();
    maybe_null= (arg_count > 0);
    return FALSE;
  }
};


class Item_timefunc :public Item_func
{
public:
  Item_timefunc(THD *thd): Item_func(thd) {}
  Item_timefunc(THD *thd, Item *a): Item_func(thd, a) {}
  Item_timefunc(THD *thd, Item *a, Item *b): Item_func(thd, a, b) {}
  Item_timefunc(THD *thd, Item *a, Item *b, Item *c): Item_func(thd, a, b ,c) {}
  const Type_handler *type_handler() const { return &type_handler_time2; }
  longlong val_int() { return Time(this).to_longlong(); }
  double val_real() { return Time(this).to_double(); }
  String *val_str(String *to) { return Time(this).to_string(to, decimals); }
  my_decimal *val_decimal(my_decimal *to) { return Time(this).to_decimal(to); }
};


class Item_datetimefunc :public Item_func
{
public:
  Item_datetimefunc(THD *thd): Item_func(thd) {}
  Item_datetimefunc(THD *thd, Item *a): Item_func(thd, a) {}
  Item_datetimefunc(THD *thd, Item *a, Item *b): Item_func(thd, a, b) {}
  Item_datetimefunc(THD *thd, Item *a, Item *b, Item *c):
    Item_func(thd, a, b ,c) {}
  const Type_handler *type_handler() const { return &type_handler_datetime2; }
  longlong val_int() { return Datetime(this).to_longlong(); }
  double val_real() { return Datetime(this).to_double(); }
  String *val_str(String *to) { return Datetime(this).to_string(to, decimals); }
  my_decimal *val_decimal(my_decimal *to) { return Datetime(this).to_decimal(to); }
};


/* Abstract CURTIME function. Children should define what time zone is used */

class Item_func_curtime :public Item_timefunc
{
  MYSQL_TIME ltime;
  query_id_t last_query_id;
public:
  Item_func_curtime(THD *thd, uint dec): Item_timefunc(thd), last_query_id(0)
  { decimals= dec; }
  bool fix_fields(THD *, Item **);
  bool fix_length_and_dec() { fix_attributes_time(decimals); return FALSE; }
  bool get_date(THD *thd, MYSQL_TIME *res, date_mode_t fuzzydate);
  /* 
    Abstract method that defines which time zone is used for conversion.
    Converts time current time in my_time_t representation to broken-down
    MYSQL_TIME representation using UTC-SYSTEM or per-thread time zone.
  */
  virtual void store_now_in_TIME(THD *thd, MYSQL_TIME *now_time)=0;
  bool check_vcol_func_processor(void *arg)
  {
    return mark_unsupported_function(func_name(), "()", arg, VCOL_TIME_FUNC);
  }
  void print(String *str, enum_query_type query_type);
};


class Item_func_curtime_local :public Item_func_curtime
{
public:
  Item_func_curtime_local(THD *thd, uint dec): Item_func_curtime(thd, dec) {}
  const char *func_name() const { return "curtime"; }
  virtual void store_now_in_TIME(THD *thd, MYSQL_TIME *now_time);
  Item *get_copy(THD *thd)
  { return get_item_copy<Item_func_curtime_local>(thd, this); }
};


class Item_func_curtime_utc :public Item_func_curtime
{
public:
  Item_func_curtime_utc(THD *thd, uint dec): Item_func_curtime(thd, dec) {}
  const char *func_name() const { return "utc_time"; }
  virtual void store_now_in_TIME(THD *thd, MYSQL_TIME *now_time);
  Item *get_copy(THD *thd)
  { return get_item_copy<Item_func_curtime_utc>(thd, this); }
};


/* Abstract CURDATE function. See also Item_func_curtime. */

class Item_func_curdate :public Item_datefunc
{
  query_id_t last_query_id;
  MYSQL_TIME ltime;
public:
  Item_func_curdate(THD *thd): Item_datefunc(thd), last_query_id(0) {}
  bool get_date(THD *thd, MYSQL_TIME *res, date_mode_t fuzzydate);
  virtual void store_now_in_TIME(THD *thd, MYSQL_TIME *now_time)=0;
  bool check_vcol_func_processor(void *arg)
  {
    return mark_unsupported_function(func_name(), "()", arg, VCOL_TIME_FUNC);
  }
};


class Item_func_curdate_local :public Item_func_curdate
{
public:
  Item_func_curdate_local(THD *thd): Item_func_curdate(thd) {}
  const char *func_name() const { return "curdate"; }
  void store_now_in_TIME(THD *thd, MYSQL_TIME *now_time);
  Item *get_copy(THD *thd)
  { return get_item_copy<Item_func_curdate_local>(thd, this); }
};


class Item_func_curdate_utc :public Item_func_curdate
{
public:
  Item_func_curdate_utc(THD *thd): Item_func_curdate(thd) {}
  const char *func_name() const { return "utc_date"; }
  void store_now_in_TIME(THD* thd, MYSQL_TIME *now_time);
  Item *get_copy(THD *thd)
  { return get_item_copy<Item_func_curdate_utc>(thd, this); }
};


/* Abstract CURRENT_TIMESTAMP function. See also Item_func_curtime */

class Item_func_now :public Item_datetimefunc
{
  MYSQL_TIME ltime;
  query_id_t last_query_id;
public:
  Item_func_now(THD *thd, uint dec): Item_datetimefunc(thd), last_query_id(0)
  { decimals= dec; }
  bool fix_fields(THD *, Item **);
  bool fix_length_and_dec()
  { fix_attributes_datetime(decimals); return FALSE;}
  bool get_date(THD *thd, MYSQL_TIME *res, date_mode_t fuzzydate);
  virtual void store_now_in_TIME(THD *thd, MYSQL_TIME *now_time)=0;
  bool check_vcol_func_processor(void *arg)
  {
    /*
      NOW is safe for replication as slaves will run with same time as
      master
    */
    return mark_unsupported_function(func_name(), "()", arg, VCOL_TIME_FUNC);
  }
  void print(String *str, enum_query_type query_type);
};


class Item_func_now_local :public Item_func_now
{
public:
  Item_func_now_local(THD *thd, uint dec): Item_func_now(thd, dec) {}
  const char *func_name() const { return "current_timestamp"; }
  int save_in_field(Field *field, bool no_conversions);
  virtual void store_now_in_TIME(THD *thd, MYSQL_TIME *now_time);
  virtual enum Functype functype() const { return NOW_FUNC; }
  Item *get_copy(THD *thd)
  { return get_item_copy<Item_func_now_local>(thd, this); }
};


class Item_func_now_utc :public Item_func_now
{
public:
  Item_func_now_utc(THD *thd, uint dec): Item_func_now(thd, dec) {}
  const char *func_name() const { return "utc_timestamp"; }
  virtual void store_now_in_TIME(THD *thd, MYSQL_TIME *now_time);
  virtual enum Functype functype() const { return NOW_UTC_FUNC; }
  virtual bool check_vcol_func_processor(void *arg)
  {
    return mark_unsupported_function(func_name(), "()", arg,
                                     VCOL_TIME_FUNC | VCOL_NON_DETERMINISTIC);
  }
  Item *get_copy(THD *thd)
  { return get_item_copy<Item_func_now_utc>(thd, this); }
};


/*
  This is like NOW(), but always uses the real current time, not the
  query_start(). This matches the Oracle behavior.
*/
class Item_func_sysdate_local :public Item_func_now
{
public:
  Item_func_sysdate_local(THD *thd, uint dec): Item_func_now(thd, dec) {}
  bool const_item() const { return 0; }
  const char *func_name() const { return "sysdate"; }
  void store_now_in_TIME(THD *thd, MYSQL_TIME *now_time);
  bool get_date(THD *thd, MYSQL_TIME *res, date_mode_t fuzzydate);
  table_map used_tables() const { return RAND_TABLE_BIT; }
  bool check_vcol_func_processor(void *arg)
  {
    return mark_unsupported_function(func_name(), "()", arg,
                                     VCOL_TIME_FUNC | VCOL_NON_DETERMINISTIC);
  }
  virtual enum Functype functype() const { return SYSDATE_FUNC; }
  Item *get_copy(THD *thd)
  { return get_item_copy<Item_func_sysdate_local>(thd, this); }
};


class Item_func_from_days :public Item_datefunc
{
  bool check_arguments() const
  { return args[0]->check_type_can_return_int(func_name()); }
public:
  Item_func_from_days(THD *thd, Item *a): Item_datefunc(thd, a) {}
  const char *func_name() const { return "from_days"; }
  bool get_date(THD *thd, MYSQL_TIME *res, date_mode_t fuzzydate);
  bool check_partition_func_processor(void *int_arg) {return FALSE;}
  bool check_vcol_func_processor(void *arg) { return FALSE;}
  bool check_valid_arguments_processor(void *int_arg)
  {
    return has_date_args() || has_time_args();
  }
  Item *get_copy(THD *thd)
  { return get_item_copy<Item_func_from_days>(thd, this); }
};


class Item_func_date_format :public Item_str_func
{
  bool check_arguments() const
  {
    return args[0]->check_type_can_return_date(func_name()) ||
           check_argument_types_can_return_text(1, arg_count);
  }
  const MY_LOCALE *locale;
  int fixed_length;
  String value;
protected:
  bool is_time_format;
public:
  Item_func_date_format(THD *thd, Item *a, Item *b):
    Item_str_func(thd, a, b), locale(0), is_time_format(false) {}
  Item_func_date_format(THD *thd, Item *a, Item *b, Item *c):
    Item_str_func(thd, a, b, c), locale(0), is_time_format(false) {}
  String *val_str(String *str);
  const char *func_name() const { return "date_format"; }
  bool fix_length_and_dec();
  uint format_length(const String *format);
  bool eq(const Item *item, bool binary_cmp) const;
  bool check_vcol_func_processor(void *arg)
  {
    if (arg_count > 2)
      return false;
    return mark_unsupported_function(func_name(), "()", arg, VCOL_SESSION_FUNC);
  }
  Item *get_copy(THD *thd)
  { return get_item_copy<Item_func_date_format>(thd, this); }
};

class Item_func_time_format: public Item_func_date_format
{
public:
  Item_func_time_format(THD *thd, Item *a, Item *b):
    Item_func_date_format(thd, a, b) { is_time_format= true; }
  const char *func_name() const { return "time_format"; }
  bool check_vcol_func_processor(void *arg) { return false; }
  Item *get_copy(THD *thd)
  { return get_item_copy<Item_func_time_format>(thd, this); }
};


class Item_func_from_unixtime :public Item_datetimefunc
{
  bool check_arguments() const
  { return args[0]->check_type_can_return_decimal(func_name()); }
  Time_zone *tz;
 public:
  Item_func_from_unixtime(THD *thd, Item *a): Item_datetimefunc(thd, a) {}
  const char *func_name() const { return "from_unixtime"; }
  bool fix_length_and_dec();
  bool get_date(THD *thd, MYSQL_TIME *res, date_mode_t fuzzydate);
  Item *get_copy(THD *thd)
  { return get_item_copy<Item_func_from_unixtime>(thd, this); }
};


/* 
  We need Time_zone class declaration for storing pointers in
  Item_func_convert_tz.
*/
class Time_zone;

/*
  This class represents CONVERT_TZ() function.
  The important fact about this function that it is handled in special way.
  When such function is met in expression time_zone system tables are added
  to global list of tables to open, so later those already opened and locked
  tables can be used during this function calculation for loading time zone
  descriptions.
*/
class Item_func_convert_tz :public Item_datetimefunc
{
  bool check_arguments() const
  {
    return args[0]->check_type_can_return_date(func_name()) ||
           check_argument_types_can_return_text(1, arg_count);
  }
  /*
    If time zone parameters are constants we are caching objects that
    represent them (we use separate from_tz_cached/to_tz_cached members
    to indicate this fact, since NULL is legal value for from_tz/to_tz
    members.
  */
  bool from_tz_cached, to_tz_cached;
  Time_zone *from_tz, *to_tz;
 public:
  Item_func_convert_tz(THD *thd, Item *a, Item *b, Item *c):
    Item_datetimefunc(thd, a, b, c), from_tz_cached(0), to_tz_cached(0) {}
  const char *func_name() const { return "convert_tz"; }
  bool fix_length_and_dec()
  {
    fix_attributes_datetime(args[0]->datetime_precision(current_thd));
    maybe_null= true;
    return FALSE;
  }
  bool get_date(THD *thd, MYSQL_TIME *res, date_mode_t fuzzydate);
  void cleanup();
  Item *get_copy(THD *thd)
  { return get_item_copy<Item_func_convert_tz>(thd, this); }
};


class Item_func_sec_to_time :public Item_timefunc
{
  bool check_arguments() const
  { return args[0]->check_type_can_return_decimal(func_name()); }
public:
  Item_func_sec_to_time(THD *thd, Item *item): Item_timefunc(thd, item) {}
  bool get_date(THD *thd, MYSQL_TIME *res, date_mode_t fuzzydate);
  bool fix_length_and_dec()
  {
    fix_attributes_time(args[0]->decimals);
    maybe_null= true;
    return FALSE;
  }
  const char *func_name() const { return "sec_to_time"; }
  Item *get_copy(THD *thd)
  { return get_item_copy<Item_func_sec_to_time>(thd, this); }
};


class Item_date_add_interval :public Item_handled_func
{
public:
  const interval_type int_type; // keep it public
  const bool date_sub_interval; // keep it public
  Item_date_add_interval(THD *thd, Item *a, Item *b, interval_type type_arg,
                         bool neg_arg):
    Item_handled_func(thd, a, b), int_type(type_arg),
    date_sub_interval(neg_arg) {}
  const char *func_name() const { return "date_add_interval"; }
  bool fix_length_and_dec();
  bool eq(const Item *item, bool binary_cmp) const;
  void print(String *str, enum_query_type query_type);
  enum precedence precedence() const { return ADDINTERVAL_PRECEDENCE; }
  bool need_parentheses_in_default() { return true; }
  Item *get_copy(THD *thd)
  { return get_item_copy<Item_date_add_interval>(thd, this); }
};


class Item_extract :public Item_int_func,
                    public Type_handler_hybrid_field_type
{
  date_mode_t m_date_mode;
  const Type_handler_int_result *handler_by_length(uint32 length,
                                                   uint32 threashold)
  {
    if (length >= threashold)
      return &type_handler_longlong;
    return &type_handler_long;
  }
  void set_date_length(uint32 length)
  {
    /*
      Although DATE components (e.g. YEAR, YEAR_MONTH, QUARTER, MONTH, WEEK)
      cannot have a sign, we should probably still add +1,
      because all around the code we assume that max_length is sign inclusive.
      Another options is to set unsigned_flag to "true".
    */
    set_handler(handler_by_length(max_length= length, 10)); // QQ: see above
    m_date_mode= date_mode_t(0);
  }
  void set_day_length(uint32 length)
  {
    /*
      Units starting with DAY can be negative:
        EXTRACT(DAY FROM '-24:00:00') -> -1
    */
    set_handler(handler_by_length(max_length= length + 1/*sign*/, 11));
    m_date_mode= Temporal::Options(TIME_INTERVAL_DAY, current_thd);
  }
  void set_time_length(uint32 length)
  {
    set_handler(handler_by_length(max_length= length + 1/*sign*/, 11));
    m_date_mode= Temporal::Options(TIME_INTERVAL_hhmmssff, current_thd);
  }
 public:
  const interval_type int_type; // keep it public
  Item_extract(THD *thd, interval_type type_arg, Item *a):
    Item_int_func(thd, a),
    Type_handler_hybrid_field_type(&type_handler_longlong),
    m_date_mode(date_mode_t(0)),
    int_type(type_arg)
  { }
  const Type_handler *type_handler() const
  {
    return Type_handler_hybrid_field_type::type_handler();
  }
  longlong val_int();
  enum Functype functype() const { return EXTRACT_FUNC; }
  const char *func_name() const { return "extract"; }
  bool fix_length_and_dec();
  bool eq(const Item *item, bool binary_cmp) const;
  void print(String *str, enum_query_type query_type);
  bool check_partition_func_processor(void *int_arg) {return FALSE;}
  bool check_vcol_func_processor(void *arg)
  {
    if (int_type != INTERVAL_WEEK)
      return FALSE;
    return mark_unsupported_function(func_name(), "()", arg, VCOL_SESSION_FUNC);
  }
  bool check_valid_arguments_processor(void *int_arg)
  {
    switch (int_type) {
    case INTERVAL_YEAR:
    case INTERVAL_YEAR_MONTH:
    case INTERVAL_QUARTER:
    case INTERVAL_MONTH:
    /* case INTERVAL_WEEK: Not allowed as partitioning function, bug#57071 */
    case INTERVAL_DAY:
      return !has_date_args();
    case INTERVAL_DAY_HOUR:
    case INTERVAL_DAY_MINUTE:
    case INTERVAL_DAY_SECOND:
    case INTERVAL_DAY_MICROSECOND:
      return !has_datetime_args();
    case INTERVAL_HOUR:
    case INTERVAL_HOUR_MINUTE:
    case INTERVAL_HOUR_SECOND:
    case INTERVAL_MINUTE:
    case INTERVAL_MINUTE_SECOND:
    case INTERVAL_SECOND:
    case INTERVAL_MICROSECOND:
    case INTERVAL_HOUR_MICROSECOND:
    case INTERVAL_MINUTE_MICROSECOND:
    case INTERVAL_SECOND_MICROSECOND:
      return !has_time_args();
    default:
      /*
        INTERVAL_LAST is only an end marker,
        INTERVAL_WEEK depends on default_week_format which is a session
        variable and cannot be used for partitioning. See bug#57071.
      */
      break;
    }
    return true;
  }
  Item *get_copy(THD *thd)
  { return get_item_copy<Item_extract>(thd, this); }
};


class Item_char_typecast :public Item_str_func
{
  uint cast_length;
  CHARSET_INFO *cast_cs, *from_cs;
  bool charset_conversion;
  String tmp_value;
  bool m_suppress_warning_to_error_escalation;
  bool has_explicit_length() const { return cast_length != ~0U; }
  String *reuse(String *src, size_t length);
  String *copy(String *src, CHARSET_INFO *cs);
  uint adjusted_length_with_warn(uint length);
  void check_truncation_with_warn(String *src, size_t dstlen);
  void fix_length_and_dec_internal(CHARSET_INFO *fromcs);
public:
  // Methods used by ColumnStore
  uint get_cast_length() const { return cast_length; }
public:
  Item_char_typecast(THD *thd, Item *a, uint length_arg, CHARSET_INFO *cs_arg):
    Item_str_func(thd, a), cast_length(length_arg), cast_cs(cs_arg),
    m_suppress_warning_to_error_escalation(false) {}
  enum Functype functype() const { return CHAR_TYPECAST_FUNC; }
  bool eq(const Item *item, bool binary_cmp) const;
  const char *func_name() const { return "cast_as_char"; }
  CHARSET_INFO *cast_charset() const { return cast_cs; }
  String *val_str(String *a);
  void fix_length_and_dec_generic();
  void fix_length_and_dec_numeric();
  void fix_length_and_dec_str()
  {
    fix_length_and_dec_generic();
    m_suppress_warning_to_error_escalation= true;
  }
  bool fix_length_and_dec()
  {
    return args[0]->type_handler()->Item_char_typecast_fix_length_and_dec(this);
  }
  void print(String *str, enum_query_type query_type);
  bool need_parentheses_in_default() { return true; }
  Item *get_copy(THD *thd)
  { return get_item_copy<Item_char_typecast>(thd, this); }
};


class Item_interval_DDhhmmssff_typecast :public Item_char_typecast
{
  uint m_fsp;
public:
  Item_interval_DDhhmmssff_typecast(THD *thd, Item *a, uint fsp)
   :Item_char_typecast(thd, a,Interval_DDhhmmssff::max_char_length(fsp),
                       &my_charset_latin1),
    m_fsp(fsp)
  { }
  String *val_str(String *to)
  {
    Interval_DDhhmmssff it(current_thd, args[0], m_fsp);
    null_value= !it.is_valid_interval_DDhhmmssff();
    return it.to_string(to, m_fsp);
  }
};


class Item_date_typecast :public Item_datefunc
{
public:
  Item_date_typecast(THD *thd, Item *a): Item_datefunc(thd, a) {}
  const char *func_name() const { return "cast_as_date"; }
  void print(String *str, enum_query_type query_type)
  {
    print_cast_temporal(str, query_type);
  }
  bool get_date(THD *thd, MYSQL_TIME *ltime, date_mode_t fuzzydate);
  bool fix_length_and_dec()
  {
    return args[0]->type_handler()->Item_date_typecast_fix_length_and_dec(this);
  }
  Item *get_copy(THD *thd)
  { return get_item_copy<Item_date_typecast>(thd, this); }
};


class Item_time_typecast :public Item_timefunc
{
public:
  Item_time_typecast(THD *thd, Item *a, uint dec_arg):
    Item_timefunc(thd, a) { decimals= dec_arg; }
  const char *func_name() const { return "cast_as_time"; }
  void print(String *str, enum_query_type query_type)
  {
    print_cast_temporal(str, query_type);
  }
  bool get_date(THD *thd, MYSQL_TIME *ltime, date_mode_t fuzzydate);
  bool fix_length_and_dec()
  {
    return args[0]->type_handler()->
           Item_time_typecast_fix_length_and_dec(this);
  }
  Sql_mode_dependency value_depends_on_sql_mode() const;
  Item *get_copy(THD *thd)
  { return get_item_copy<Item_time_typecast>(thd, this); }
};


class Item_datetime_typecast :public Item_datetimefunc
{
public:
  Item_datetime_typecast(THD *thd, Item *a, uint dec_arg):
    Item_datetimefunc(thd, a) { decimals= dec_arg; }
  const char *func_name() const { return "cast_as_datetime"; }
  void print(String *str, enum_query_type query_type)
  {
    print_cast_temporal(str, query_type);
  }
  bool get_date(THD *thd, MYSQL_TIME *ltime, date_mode_t fuzzydate);
  bool fix_length_and_dec()
  {
    return args[0]->type_handler()->
           Item_datetime_typecast_fix_length_and_dec(this);
  }
  Sql_mode_dependency value_depends_on_sql_mode() const;
  Item *get_copy(THD *thd)
  { return get_item_copy<Item_datetime_typecast>(thd, this); }
};


class Item_func_makedate :public Item_datefunc
{
  bool check_arguments() const
  { return check_argument_types_can_return_int(0, arg_count); }
public:
  Item_func_makedate(THD *thd, Item *a, Item *b):
    Item_datefunc(thd, a, b) {}
  const char *func_name() const { return "makedate"; }
  bool get_date(THD *thd, MYSQL_TIME *ltime, date_mode_t fuzzydate);
  Item *get_copy(THD *thd)
  { return get_item_copy<Item_func_makedate>(thd, this); }
};


class Item_func_timestamp :public Item_datetimefunc
{
  bool check_arguments() const
  {
    return args[0]->check_type_can_return_date(func_name()) ||
           args[1]->check_type_can_return_time(func_name());
  }
public:
  Item_func_timestamp(THD *thd, Item *a, Item *b)
   :Item_datetimefunc(thd, a, b)
  { }
  const char *func_name() const { return "timestamp"; }
  bool fix_length_and_dec()
  {
    THD *thd= current_thd;
    uint dec0= args[0]->datetime_precision(thd);
    uint dec1= Interval_DDhhmmssff::fsp(thd, args[1]);
    fix_attributes_datetime(MY_MAX(dec0, dec1));
    maybe_null= true;
    return false;
  }
  bool get_date(THD *thd, MYSQL_TIME *ltime, date_mode_t fuzzydate)
  {
    Datetime dt(thd, args[0], Datetime::Options(TIME_CONV_NONE, thd));
    if (!dt.is_valid_datetime())
      return null_value= true;
    Interval_DDhhmmssff it(thd, args[1]);
    if (!it.is_valid_interval_DDhhmmssff())
      return null_value= true;
    return (null_value= Sec6_add(dt.get_mysql_time(), it.get_mysql_time(), 1).
                           to_datetime(ltime));
  }
  Item *get_copy(THD *thd)
  { return get_item_copy<Item_func_timestamp>(thd, this); }
};


/**
  ADDTIME(t,a) and SUBTIME(t,a) are time functions that calculate a
  time/datetime value

  t: time_or_datetime_expression
  a: time_expression

  Result: Time value or datetime value
*/

class Item_func_add_time :public Item_handled_func
{
  int sign;
public:
  // Methods used by ColumnStore
  int get_sign() const { return sign; }
public:
  Item_func_add_time(THD *thd, Item *a, Item *b, bool neg_arg)
   :Item_handled_func(thd, a, b), sign(neg_arg ? -1 : 1)
  { }
  bool fix_length_and_dec();
  const char *func_name() const { return sign > 0 ? "addtime" : "subtime"; }
  Item *get_copy(THD *thd)
  { return get_item_copy<Item_func_add_time>(thd, this); }
};


class Item_func_timediff :public Item_timefunc
{
  bool check_arguments() const
  { return check_argument_types_can_return_time(0, arg_count); }
public:
  Item_func_timediff(THD *thd, Item *a, Item *b): Item_timefunc(thd, a, b) {}
  const char *func_name() const { return "timediff"; }
  bool fix_length_and_dec()
  {
    THD *thd= current_thd;
    uint dec= MY_MAX(args[0]->time_precision(thd),
                     args[1]->time_precision(thd));
    fix_attributes_time(dec);
    maybe_null= true;
    return FALSE;
  }
  bool get_date(THD *thd, MYSQL_TIME *ltime, date_mode_t fuzzydate);
  Item *get_copy(THD *thd)
  { return get_item_copy<Item_func_timediff>(thd, this); }
};

class Item_func_maketime :public Item_timefunc
{
  bool check_arguments() const
  {
    return check_argument_types_can_return_int(0, 2) ||
           args[2]->check_type_can_return_decimal(func_name());
  }
public:
  Item_func_maketime(THD *thd, Item *a, Item *b, Item *c):
    Item_timefunc(thd, a, b, c)
  {}
  bool fix_length_and_dec()
  {
    fix_attributes_time(args[2]->decimals);
    maybe_null= true;
    return FALSE;
  }
  const char *func_name() const { return "maketime"; }
  bool get_date(THD *thd, MYSQL_TIME *ltime, date_mode_t fuzzydate);
  Item *get_copy(THD *thd)
  { return get_item_copy<Item_func_maketime>(thd, this); }
};


class Item_func_microsecond :public Item_long_func_time_field
{
public:
  Item_func_microsecond(THD *thd, Item *a): Item_long_func_time_field(thd, a) {}
  longlong val_int();
  const char *func_name() const { return "microsecond"; }
  bool fix_length_and_dec()
  {
    decimals=0;
    maybe_null=1;
    fix_char_length(6);
    return FALSE;
  }
  bool check_partition_func_processor(void *int_arg) {return FALSE;}
  bool check_vcol_func_processor(void *arg) { return FALSE;}
  bool check_valid_arguments_processor(void *int_arg)
  {
    return !has_time_args();
  }
  Item *get_copy(THD *thd)
  { return get_item_copy<Item_func_microsecond>(thd, this); }
};


class Item_func_timestamp_diff :public Item_longlong_func
{
  bool check_arguments() const
  { return check_argument_types_can_return_date(0, arg_count); }
  const interval_type int_type;
public:
  // Methods used by ColumnStore
  interval_type get_int_type() const { return int_type; };
public:
  Item_func_timestamp_diff(THD *thd, Item *a, Item *b, interval_type type_arg):
    Item_longlong_func(thd, a, b), int_type(type_arg) {}
  const char *func_name() const { return "timestampdiff"; }
  longlong val_int();
  bool fix_length_and_dec()
  {
    decimals=0;
    maybe_null=1;
    return FALSE;
  }
  virtual void print(String *str, enum_query_type query_type);
  Item *get_copy(THD *thd)
  { return get_item_copy<Item_func_timestamp_diff>(thd, this); }
};


enum date_time_format
{
  USA_FORMAT, JIS_FORMAT, ISO_FORMAT, EUR_FORMAT, INTERNAL_FORMAT
};

class Item_func_get_format :public Item_str_ascii_func
{
public:
  const timestamp_type type; // keep it public
  Item_func_get_format(THD *thd, timestamp_type type_arg, Item *a):
    Item_str_ascii_func(thd, a), type(type_arg)
  {}
  String *val_str_ascii(String *str);
  const char *func_name() const { return "get_format"; }
  bool fix_length_and_dec()
  {
    maybe_null= 1;
    decimals=0;
    fix_length_and_charset(17, default_charset());
    return FALSE;
  }
  virtual void print(String *str, enum_query_type query_type);
  Item *get_copy(THD *thd)
  { return get_item_copy<Item_func_get_format>(thd, this); }
};


class Item_func_str_to_date :public Item_handled_func
{
  bool const_item;
  String subject_converter;
  String format_converter;
  CHARSET_INFO *internal_charset;
public:
  Item_func_str_to_date(THD *thd, Item *a, Item *b):
    Item_handled_func(thd, a, b), const_item(false),
    internal_charset(NULL)
  {}
  bool get_date_common(THD *thd, MYSQL_TIME *ltime, date_mode_t fuzzydate,
                       timestamp_type);
  const char *func_name() const { return "str_to_date"; }
  bool fix_length_and_dec();
  Item *get_copy(THD *thd)
  { return get_item_copy<Item_func_str_to_date>(thd, this); }
};


class Item_func_last_day :public Item_datefunc
{
  bool check_arguments() const
  { return args[0]->check_type_can_return_date(func_name()); }
public:
  Item_func_last_day(THD *thd, Item *a): Item_datefunc(thd, a) {}
  const char *func_name() const { return "last_day"; }
  bool get_date(THD *thd, MYSQL_TIME *res, date_mode_t fuzzydate);
  Item *get_copy(THD *thd)
  { return get_item_copy<Item_func_last_day>(thd, this); }
};


/*****************************************************************************/

class Func_handler_date_add_interval
{
protected:
  static uint interval_dec(const Item *item, interval_type int_type)
  {
    if (int_type == INTERVAL_MICROSECOND ||
        (int_type >= INTERVAL_DAY_MICROSECOND &&
         int_type <= INTERVAL_SECOND_MICROSECOND))
      return TIME_SECOND_PART_DIGITS;
    if (int_type == INTERVAL_SECOND && item->decimals > 0)
      return MY_MIN(item->decimals, TIME_SECOND_PART_DIGITS);
    return 0;
  }
  interval_type int_type(const Item_handled_func *item) const
  {
    return static_cast<const Item_date_add_interval*>(item)->int_type;
  }
  bool sub(const Item_handled_func *item) const
  {
    return static_cast<const Item_date_add_interval*>(item)->date_sub_interval;
  }
  bool add(THD *thd, Item *item, interval_type type, bool sub, MYSQL_TIME *to) const
  {
    INTERVAL interval;
    if (get_interval_value(thd, item, type, &interval))
      return true;
    if (sub)
      interval.neg = !interval.neg;
    return date_add_interval(thd, to, type, interval);
  }
};


class Func_handler_date_add_interval_datetime:
        public Item_handled_func::Handler_datetime,
        public Func_handler_date_add_interval
{
public:
  bool fix_length_and_dec(Item_handled_func *item) const
  {
    uint dec= MY_MAX(item->arguments()[0]->datetime_precision(current_thd),
                     interval_dec(item->arguments()[1], int_type(item)));
    item->fix_attributes_datetime(dec);
    return false;
  }
  bool get_date(THD *thd, Item_handled_func *item,
                MYSQL_TIME *to, date_mode_t fuzzy) const
  {
    Datetime::Options opt(TIME_CONV_NONE, thd);
    Datetime dt(thd, item->arguments()[0], opt);
    if (!dt.is_valid_datetime() ||
         dt.check_date_with_warn(thd, TIME_NO_ZERO_DATE | TIME_NO_ZERO_IN_DATE))
      return (item->null_value= true);
    dt.copy_to_mysql_time(to);
    return (item->null_value= add(thd, item->arguments()[1],
                                  int_type(item), sub(item), to));
  }
};


class Func_handler_date_add_interval_datetime_arg0_time:
        public Func_handler_date_add_interval_datetime
{
public:
  bool get_date(THD *thd, Item_handled_func *item,
                MYSQL_TIME *to, date_mode_t fuzzy) const;
};


class Func_handler_date_add_interval_date:
        public Item_handled_func::Handler_date,
        public Func_handler_date_add_interval
{
public:
  bool get_date(THD *thd, Item_handled_func *item,
                MYSQL_TIME *to, date_mode_t fuzzy) const
  {
    /*
      The first argument is known to be of the DATE data type (not DATETIME).
      We don't need rounding here.
    */
    Date d(thd, item->arguments()[0], TIME_CONV_NONE);
    if (!d.is_valid_date() ||
         d.check_date_with_warn(thd, TIME_NO_ZERO_DATE | TIME_NO_ZERO_IN_DATE))
      return (item->null_value= true);
    d.copy_to_mysql_time(to);
    return (item->null_value= add(thd, item->arguments()[1],
                                  int_type(item), sub(item), to));
  }
};


class Func_handler_date_add_interval_time:
        public Item_handled_func::Handler_time,
        public Func_handler_date_add_interval
{
public:
  bool fix_length_and_dec(Item_handled_func *item) const
  {
    uint dec= MY_MAX(item->arguments()[0]->time_precision(current_thd),
                     interval_dec(item->arguments()[1], int_type(item)));
    item->fix_attributes_time(dec);
    return false;
  }
  bool get_date(THD *thd, Item_handled_func *item,
                MYSQL_TIME *to, date_mode_t fuzzy) const
  {
    Time t(thd, item->arguments()[0]);
    if (!t.is_valid_time())
      return (item->null_value= true);
    t.copy_to_mysql_time(to);
    return (item->null_value= add(thd, item->arguments()[1],
                                  int_type(item), sub(item), to));
  }
};


class Func_handler_date_add_interval_string:
        public Item_handled_func::Handler_temporal_string,
        public Func_handler_date_add_interval
{
public:
  bool fix_length_and_dec(Item_handled_func *item) const
  {
    uint dec= MY_MAX(item->arguments()[0]->datetime_precision(current_thd),
                     interval_dec(item->arguments()[1], int_type(item)));
    item->collation.set(item->default_charset(),
                        DERIVATION_COERCIBLE, MY_REPERTOIRE_ASCII);
    item->fix_char_length_temporal_not_fixed_dec(MAX_DATETIME_WIDTH, dec);
    return false;
  }
  bool get_date(THD *thd, Item_handled_func *item,
                MYSQL_TIME *to, date_mode_t fuzzy) const
  {
    if (item->arguments()[0]->
          get_date(thd, to, Datetime::Options(TIME_CONV_NONE, thd)) ||
        (to->time_type != MYSQL_TIMESTAMP_TIME &&
         check_date_with_warn(thd, to, TIME_NO_ZEROS, MYSQL_TIMESTAMP_ERROR)))
      return (item->null_value= true);
    return (item->null_value= add(thd, item->arguments()[1],
                                  int_type(item), sub(item), to));
  }
};


class Func_handler_sign
{
protected:
  int m_sign;
  Func_handler_sign(int sign) :m_sign(sign) { }
};


class Func_handler_add_time_datetime:
        public Item_handled_func::Handler_datetime,
        public Func_handler_sign
{
public:
  Func_handler_add_time_datetime(int sign)
   :Func_handler_sign(sign)
  { }
  bool fix_length_and_dec(Item_handled_func *item) const
  {
    THD *thd= current_thd;
    uint dec0= item->arguments()[0]->datetime_precision(thd);
    uint dec1= Interval_DDhhmmssff::fsp(thd, item->arguments()[1]);
    item->fix_attributes_datetime(MY_MAX(dec0, dec1));
    return false;
  }
  bool get_date(THD *thd, Item_handled_func *item,
                MYSQL_TIME *to, date_mode_t fuzzy) const
  {
    DBUG_ASSERT(item->is_fixed());
    Datetime::Options opt(TIME_CONV_NONE, thd);
    Datetime dt(thd, item->arguments()[0], opt);
    if (!dt.is_valid_datetime())
      return item->null_value= true;
    Interval_DDhhmmssff it(thd, item->arguments()[1]);
    if (!it.is_valid_interval_DDhhmmssff())
      return item->null_value= true;
    return (item->null_value= (Sec6_add(dt.get_mysql_time(),
                                        it.get_mysql_time(), m_sign).
                                to_datetime(to)));
  }
};


class Func_handler_add_time_time:
        public Item_handled_func::Handler_time,
        public Func_handler_sign
{
public:
  Func_handler_add_time_time(int sign)
   :Func_handler_sign(sign)
  { }
  bool fix_length_and_dec(Item_handled_func *item) const
  {
    THD *thd= current_thd;
    uint dec0= item->arguments()[0]->time_precision(thd);
    uint dec1= Interval_DDhhmmssff::fsp(thd, item->arguments()[1]);
    item->fix_attributes_time(MY_MAX(dec0, dec1));
    return false;
  }
  bool get_date(THD *thd, Item_handled_func *item,
                MYSQL_TIME *to, date_mode_t fuzzy) const
  {
    DBUG_ASSERT(item->is_fixed());
    Time t(thd, item->arguments()[0]);
    if (!t.is_valid_time())
      return item->null_value= true;
    Interval_DDhhmmssff i(thd, item->arguments()[1]);
    if (!i.is_valid_interval_DDhhmmssff())
      return item->null_value= true;
    return (item->null_value= (Sec6_add(t.get_mysql_time(),
                                        i.get_mysql_time(), m_sign).
                                 to_time(thd, to, item->decimals)));
  }
};


class Func_handler_add_time_string:
        public Item_handled_func::Handler_temporal_string,
        public Func_handler_sign
{
public:
  Func_handler_add_time_string(int sign)
   :Func_handler_sign(sign)
  { }
  bool fix_length_and_dec(Item_handled_func *item) const
  {
    uint dec0= item->arguments()[0]->decimals;
    uint dec1= Interval_DDhhmmssff::fsp(current_thd, item->arguments()[1]);
    uint dec= MY_MAX(dec0, dec1);
    item->collation.set(item->default_charset(),
                        DERIVATION_COERCIBLE, MY_REPERTOIRE_ASCII);
    item->fix_char_length_temporal_not_fixed_dec(MAX_DATETIME_WIDTH, dec);
    return false;
  }
  bool get_date(THD *thd, Item_handled_func *item,
                MYSQL_TIME *to, date_mode_t fuzzy) const
  {
    DBUG_ASSERT(item->is_fixed());
    // Detect a proper timestamp type based on the argument values
    Temporal_hybrid l_time1(thd, item->arguments()[0],
                            Temporal::Options(TIME_TIME_ONLY, thd));
    if (!l_time1.is_valid_temporal())
      return (item->null_value= true);
    Interval_DDhhmmssff l_time2(thd, item->arguments()[1]);
    if (!l_time2.is_valid_interval_DDhhmmssff())
      return (item->null_value= true);
    Sec6_add add(l_time1.get_mysql_time(), l_time2.get_mysql_time(), m_sign);
    return (item->null_value= (l_time1.get_mysql_time()->time_type ==
                                 MYSQL_TIMESTAMP_TIME ?
                               add.to_time(thd, to, item->decimals) :
                               add.to_datetime(to)));
  }
};


class Func_handler_str_to_date_datetime_sec:
        public Item_handled_func::Handler_datetime
{
public:
  bool fix_length_and_dec(Item_handled_func *item) const
  {
    item->fix_attributes_datetime(0);
    return false;
  }
  bool get_date(THD *thd, Item_handled_func *item,
                MYSQL_TIME *to, date_mode_t fuzzy) const
  {
    return static_cast<Item_func_str_to_date*>(item)->
             get_date_common(thd, to, fuzzy, MYSQL_TIMESTAMP_DATETIME);
  }
};


class Func_handler_str_to_date_datetime_usec:
        public Item_handled_func::Handler_datetime
{
public:
  bool fix_length_and_dec(Item_handled_func *item) const
  {
    item->fix_attributes_datetime(TIME_SECOND_PART_DIGITS);
    return false;
  }
  bool get_date(THD *thd, Item_handled_func *item,
                MYSQL_TIME *to, date_mode_t fuzzy) const
  {
    return static_cast<Item_func_str_to_date*>(item)->
             get_date_common(thd, to, fuzzy, MYSQL_TIMESTAMP_DATETIME);
  }
};


class Func_handler_str_to_date_date: public Item_handled_func::Handler_date
{
public:
  bool get_date(THD *thd, Item_handled_func *item,
                MYSQL_TIME *to, date_mode_t fuzzy) const
  {
    return static_cast<Item_func_str_to_date*>(item)->
             get_date_common(thd, to, fuzzy, MYSQL_TIMESTAMP_DATE);
  }
};


class Func_handler_str_to_date_time: public Item_handled_func::Handler_time
{
public:
  bool get_date(THD *thd, Item_handled_func *item,
                MYSQL_TIME *to, date_mode_t fuzzy) const
  {
    if (static_cast<Item_func_str_to_date*>(item)->
         get_date_common(thd, to, fuzzy, MYSQL_TIMESTAMP_TIME))
      return true;
    if (to->day)
    {
      /*
        Day part for time type can be nonzero value and so
        we should add hours from day part to hour part to
        keep valid time value.
      */
      to->hour+= to->day * 24;
      to->day= 0;
    }
    return false;
  }
};


class Func_handler_str_to_date_time_sec: public Func_handler_str_to_date_time
{
public:
  bool fix_length_and_dec(Item_handled_func *item) const
  {
    item->fix_attributes_time(0);
    return false;
  }
};


class Func_handler_str_to_date_time_usec: public Func_handler_str_to_date_time
{
public:
  bool fix_length_and_dec(Item_handled_func *item) const
  {
    item->fix_attributes_time(TIME_SECOND_PART_DIGITS);
    return false;
  }
};


#endif /* ITEM_TIMEFUNC_INCLUDED */<|MERGE_RESOLUTION|>--- conflicted
+++ resolved
@@ -172,23 +172,6 @@
   Item_func_month(THD *thd, Item *a): Item_long_func(thd, a)
   { }
   longlong val_int();
-<<<<<<< HEAD
-  double val_real()
-  { DBUG_ASSERT(fixed == 1); return (double) Item_func_month::val_int(); }
-  String *val_str(String *str)
-  {
-    longlong nr= val_int();
-    if (null_value)
-      return 0;
-    str->set(nr, collation.collation);
-    return str;
-  }
-  bool get_date(THD *thd, MYSQL_TIME *ltime, date_mode_t fuzzydate)
-  {
-    return get_date_from_int(thd, ltime, fuzzydate);
-  }
-=======
->>>>>>> ee9a19fb
   const char *func_name() const { return "month"; }
   bool fix_length_and_dec()
   {
