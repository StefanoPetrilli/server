/* Copyright (c) 2005, 2019, Oracle and/or its affiliates.
   Copyright (c) 2009, 2021, MariaDB

   This program is free software; you can redistribute it and/or modify
   it under the terms of the GNU General Public License as published by
   the Free Software Foundation; version 2 of the License.

   This program is distributed in the hope that it will be useful,
   but WITHOUT ANY WARRANTY; without even the implied warranty of
   MERCHANTABILITY or FITNESS FOR A PARTICULAR PURPOSE.  See the
   GNU General Public License for more details.

   You should have received a copy of the GNU General Public License
   along with this program; if not, write to the Free Software
   Foundation, Inc., 51 Franklin St, Fifth Floor, Boston, MA  02110-1335  USA */

#include "mariadb.h"
#include "sql_priv.h"
/*
  It is necessary to include set_var.h instead of item.h because there
  are dependencies on include order for set_var.h and item.h. This
  will be resolved later.
*/
#include "sql_class.h"                          // set_var.h: THD
#include "set_var.h"
#include "my_xml.h"
#include "sp_pcontext.h"
#include "sql_class.h"                          // THD

/*
  TODO: future development directions:
  1. add nodeset_to_nodeset_comparator
  2. add lacking functions:
       - name()
       - lang()
       - string()
       - id()
       - translate()
       - local-name()
       - starts-with()
       - namespace-uri()
       - substring-after()
       - normalize-space()
       - substring-before()
  3. add lacking axis:
       - following-sibling
       - following, 
       - preceding-sibling 
       - preceding
*/


/* Structure to store a parsed XML tree */
typedef struct my_xml_node_st
{
  uint level;                 /* level in XML tree, 0 means root node   */
  enum my_xml_node_type type; /* node type: node, or attribute, or text */
  uint parent;                /* link to the parent                     */
  const char *beg;            /* beginning of the name or text          */
  const char *end;            /* end of the name or text                */
  const char *tagend;         /* where this tag ends                    */
} MY_XML_NODE;


/* Lexical analyzer token */
typedef struct my_xpath_lex_st
{
  int        term;  /* token type, see MY_XPATH_LEX_XXXXX below */
  const char *beg;  /* beginnign of the token                   */
  const char *end;  /* end of the token                         */
} MY_XPATH_LEX;


/* XPath function creator */
typedef struct my_xpath_function_names_st
{
  const char *name;  /* function name           */
  size_t length;     /* function name length    */
  size_t minargs;    /* min number of arguments */
  size_t maxargs;    /* max number of arguments */
  Item *(*create)(struct my_xpath_st *xpath, Item **args, uint nargs);
} MY_XPATH_FUNC;


/* XPath query parser */
typedef struct my_xpath_st
{
  THD *thd;
  int debug;
  MY_XPATH_LEX query;    /* Whole query                               */
  MY_XPATH_LEX lasttok;  /* last scanned token                        */
  MY_XPATH_LEX prevtok;  /* previous scanned token                    */
  int axis;              /* last scanned axis                         */
  int extra;             /* last scanned "extra", context dependent   */
  MY_XPATH_FUNC *func;   /* last scanned function creator             */
  Item *item;            /* current expression                        */
  Item *context;         /* last scanned context                      */
  Item *rootelement;     /* The root element                          */
  Native *context_cache; /* last context provider                     */
  String *pxml;          /* Parsed XML, an array of MY_XML_NODE       */
  CHARSET_INFO *cs;      /* character set/collation string comparison */
  int error;
} MY_XPATH;


static Type_handler_long_blob type_handler_xpath_nodeset;


/*
  Common features of the functions returning a node set.
*/
class Item_nodeset_func :public Item_str_func
{
protected:
  NativeNodesetBuffer tmp_native_value, tmp2_native_value;
  MY_XPATH_FLT *fltbeg, *fltend;
  MY_XML_NODE *nodebeg, *nodeend;
  uint numnodes;
public:
  String *pxml;
  NativeNodesetBuffer context_cache;
  Item_nodeset_func(THD *thd, String *pxml_arg):
    Item_str_func(thd), pxml(pxml_arg) {}
  Item_nodeset_func(THD *thd, Item *a, String *pxml_arg):
    Item_str_func(thd, a), pxml(pxml_arg) {}
  Item_nodeset_func(THD *thd, Item *a, Item *b, String *pxml_arg):
    Item_str_func(thd, a, b), pxml(pxml_arg) {}
  Item_nodeset_func(THD *thd, Item *a, Item *b, Item *c, String *pxml_arg):
    Item_str_func(thd, a, b, c), pxml(pxml_arg) {}
  void prepare_nodes()
  {
    nodebeg= (MY_XML_NODE*) pxml->ptr();
    nodeend= (MY_XML_NODE*) (pxml->ptr() + pxml->length());
    numnodes= (uint)(nodeend - nodebeg);
  }
  void prepare(THD *thd, Native *nodeset)
  {
    prepare_nodes();
    args[0]->val_native(thd, &tmp_native_value);
    fltbeg= (MY_XPATH_FLT*) tmp_native_value.ptr();
    fltend= (MY_XPATH_FLT*) tmp_native_value.end();
    nodeset->length(0);
  }
  const Type_handler *type_handler() const override
  {
    return &type_handler_xpath_nodeset;
  }
  const Type_handler *fixed_type_handler() const override
  {
    return &type_handler_xpath_nodeset;
  }
  Field *create_tmp_field_ex(MEM_ROOT *root, TABLE *table, Tmp_field_src *src,
                             const Tmp_field_param *param) override
  {
    DBUG_ASSERT(0);
    return NULL;
  }
  String *val_str(String *str) override
  {
    prepare_nodes();
    val_native(current_thd, &tmp2_native_value);
    fltbeg= (MY_XPATH_FLT*) tmp2_native_value.ptr();
    fltend= (MY_XPATH_FLT*) tmp2_native_value.end();
    String active;
    active.alloc(numnodes);
    bzero((char*) active.ptr(), numnodes);
    for (MY_XPATH_FLT *flt= fltbeg; flt < fltend; flt++)
    {
      MY_XML_NODE *node;
      uint j;
      for (j=0, node= nodebeg ; j < numnodes; j++, node++)
      {
        if (node->type == MY_XML_NODE_TEXT &&
            node->parent == flt->num)
          active[j]= 1;
      }
    }

    str->length(0);
    str->set_charset(collation.collation);
    for (uint i=0 ; i < numnodes; i++)
    {
      if(active[i])
      {
        if (str->length())
          str->append(" ", 1, &my_charset_latin1);
        str->append(nodebeg[i].beg, nodebeg[i].end - nodebeg[i].beg);
      }
    }
    return str;
  }
  bool fix_length_and_dec() override
  {
    max_length= MAX_BLOB_WIDTH;
    collation.collation= pxml->charset();
    // To avoid premature evaluation, mark all nodeset functions as non-const.
    used_tables_cache= RAND_TABLE_BIT;
    const_item_cache= false;
    return FALSE;
  }
<<<<<<< HEAD
  LEX_CSTRING func_name_cstring() const override
  {
    return { STRING_WITH_LEN("nodeset") };
  }
=======
  const char *func_name() const override { return "nodeset"; }
>>>>>>> d9dd673f
  bool check_vcol_func_processor(void *arg) override
  {
    return mark_unsupported_function(func_name(), arg, VCOL_IMPOSSIBLE);
  }

};


/* Returns an XML root */
class Item_nodeset_func_rootelement :public Item_nodeset_func
{
public:
  Item_nodeset_func_rootelement(THD *thd, String *pxml):
    Item_nodeset_func(thd, pxml) {}
<<<<<<< HEAD
  LEX_CSTRING func_name_cstring() const override
  {
    return { STRING_WITH_LEN("xpath_rootelement") };
  }
=======
  const char *func_name() const override { return "xpath_rootelement"; }
>>>>>>> d9dd673f
  bool val_native(THD *thd, Native *nodeset) override;
  Item *get_copy(THD *thd) override
  { return get_item_copy<Item_nodeset_func_rootelement>(thd, this); }
};


/* Returns a Union of two node sets */
class Item_nodeset_func_union :public Item_nodeset_func
{
public:
  Item_nodeset_func_union(THD *thd, Item *a, Item *b, String *pxml):
    Item_nodeset_func(thd, a, b, pxml) {}
<<<<<<< HEAD
  LEX_CSTRING func_name_cstring() const override
  {
    return { STRING_WITH_LEN("xpath_union") };
  }
=======
  const char *func_name() const override { return "xpath_union"; }
>>>>>>> d9dd673f
  bool val_native(THD *thd, Native *nodeset) override;
  Item *get_copy(THD *thd) override
  { return get_item_copy<Item_nodeset_func_union>(thd, this); }
};


/* Makes one step towards the given axis */
class Item_nodeset_func_axisbyname :public Item_nodeset_func
{
  const char *node_name;
  uint node_namelen;
public:
  Item_nodeset_func_axisbyname(THD *thd, Item *a, const char *n_arg, uint l_arg,
                               String *pxml):
    Item_nodeset_func(thd, a, pxml), node_name(n_arg), node_namelen(l_arg) { }
<<<<<<< HEAD
  LEX_CSTRING func_name_cstring() const override
  {
    return { STRING_WITH_LEN("xpath_axisbyname") };
  }
=======
  const char *func_name() const override { return "xpath_axisbyname"; }
>>>>>>> d9dd673f
  bool validname(MY_XML_NODE *n)
  {
    if (node_name[0] == '*')
      return 1;
    return (node_namelen == (uint) (n->end - n->beg)) &&
            !memcmp(node_name, n->beg, node_namelen);
  }
};


/* Returns self */
class Item_nodeset_func_selfbyname: public Item_nodeset_func_axisbyname
{
public:
  Item_nodeset_func_selfbyname(THD *thd, Item *a, const char *n_arg, uint l_arg,
                               String *pxml):
    Item_nodeset_func_axisbyname(thd, a, n_arg, l_arg, pxml) {}
<<<<<<< HEAD
  LEX_CSTRING func_name_cstring() const override
  {
    return { STRING_WITH_LEN("xpath_selfbyname") };
  }
=======
  const char *func_name() const override { return "xpath_selfbyname"; }
>>>>>>> d9dd673f
  bool val_native(THD *thd, Native *nodeset) override;
  Item *get_copy(THD *thd) override
  { return get_item_copy<Item_nodeset_func_selfbyname>(thd, this); }
};


/* Returns children */
class Item_nodeset_func_childbyname: public Item_nodeset_func_axisbyname
{
public:
  Item_nodeset_func_childbyname(THD *thd, Item *a, const char *n_arg, uint l_arg,
                                String *pxml): 
    Item_nodeset_func_axisbyname(thd, a, n_arg, l_arg, pxml) {}
<<<<<<< HEAD
  LEX_CSTRING func_name_cstring() const override
  {
    return { STRING_WITH_LEN("xpath_childbyname") };
  }
=======
  const char *func_name() const override { return "xpath_childbyname"; }
>>>>>>> d9dd673f
  bool val_native(THD *thd, Native *nodeset) override;
  Item *get_copy(THD *thd) override
  { return get_item_copy<Item_nodeset_func_childbyname>(thd, this); }
};


/* Returns descendants */
class Item_nodeset_func_descendantbyname: public Item_nodeset_func_axisbyname
{
  bool need_self;
public:
  Item_nodeset_func_descendantbyname(THD *thd, Item *a, const char *n_arg, uint l_arg,
                                     String *pxml, bool need_self_arg):
    Item_nodeset_func_axisbyname(thd, a, n_arg, l_arg, pxml),
      need_self(need_self_arg) {}
<<<<<<< HEAD
  LEX_CSTRING func_name_cstring() const override
  {
    return { STRING_WITH_LEN("xpath_descendantbyname") };
  }
=======
  const char *func_name() const override { return "xpath_descendantbyname"; }
>>>>>>> d9dd673f
  bool val_native(THD *thd, Native *nodeset) override;
  Item *get_copy(THD *thd) override
  { return get_item_copy<Item_nodeset_func_descendantbyname>(thd, this); }
};


/* Returns ancestors */
class Item_nodeset_func_ancestorbyname: public Item_nodeset_func_axisbyname
{
  bool need_self;
public:
  Item_nodeset_func_ancestorbyname(THD *thd, Item *a, const char *n_arg, uint l_arg,
                                   String *pxml, bool need_self_arg):
    Item_nodeset_func_axisbyname(thd, a, n_arg, l_arg, pxml),
      need_self(need_self_arg) {}
<<<<<<< HEAD
  LEX_CSTRING func_name_cstring() const override
  {
    return { STRING_WITH_LEN("xpath_ancestorbyname") };
  }
=======
  const char *func_name() const override { return "xpath_ancestorbyname"; }
>>>>>>> d9dd673f
  bool val_native(THD *thd, Native *nodeset) override;
  Item *get_copy(THD *thd) override
  { return get_item_copy<Item_nodeset_func_ancestorbyname>(thd, this); }
};


/* Returns parents */
class Item_nodeset_func_parentbyname: public Item_nodeset_func_axisbyname
{
public:
  Item_nodeset_func_parentbyname(THD *thd, Item *a, const char *n_arg, uint l_arg,
                                 String *pxml):
    Item_nodeset_func_axisbyname(thd, a, n_arg, l_arg, pxml) {}
<<<<<<< HEAD

  LEX_CSTRING func_name_cstring() const override
  {
    return { STRING_WITH_LEN("xpath_parentbyname") };
  }
=======
  const char *func_name() const override { return "xpath_parentbyname"; }
>>>>>>> d9dd673f
  bool val_native(THD *thd, Native *nodeset) override;
  Item *get_copy(THD *thd) override
  { return get_item_copy<Item_nodeset_func_parentbyname>(thd, this); }
};


/* Returns attributes */
class Item_nodeset_func_attributebyname: public Item_nodeset_func_axisbyname
{
public:
  Item_nodeset_func_attributebyname(THD *thd, Item *a, const char *n_arg,
                                    uint l_arg, String *pxml):
    Item_nodeset_func_axisbyname(thd, a, n_arg, l_arg, pxml) {}
<<<<<<< HEAD
  LEX_CSTRING func_name_cstring() const override
  {
    return { STRING_WITH_LEN("xpath_attributebyname") };
  }
=======
  const char *func_name() const override { return "xpath_attributebyname"; }
>>>>>>> d9dd673f
  bool val_native(THD *thd, Native *nodeset) override;
  Item *get_copy(THD *thd) override
  { return get_item_copy<Item_nodeset_func_attributebyname>(thd, this); }
};


/*
  Condition iterator: goes through all nodes in the current
  context and checks a condition, returning those nodes
  giving TRUE condition result.
*/
class Item_nodeset_func_predicate :public Item_nodeset_func
{
public:
  Item_nodeset_func_predicate(THD *thd, Item *a, Item *b, String *pxml):
    Item_nodeset_func(thd, a, b, pxml) {}
<<<<<<< HEAD
  LEX_CSTRING func_name_cstring() const override
  {
    return { STRING_WITH_LEN("xpath_predicate") };
  }
=======
  const char *func_name() const override { return "xpath_predicate"; }
>>>>>>> d9dd673f
  bool val_native(THD *thd, Native *nodeset) override;
  Item *get_copy(THD *thd) override
  { return get_item_copy<Item_nodeset_func_predicate>(thd, this); }
};


/* Selects nodes with a given position in context */
class Item_nodeset_func_elementbyindex :public Item_nodeset_func
{
public:
  Item_nodeset_func_elementbyindex(THD *thd, Item *a, Item *b, String *pxml):
    Item_nodeset_func(thd, a, b, pxml) { }
<<<<<<< HEAD
  LEX_CSTRING func_name_cstring() const override
  {
    return { STRING_WITH_LEN("xpath_elementbyindex") };
  }
=======
  const char *func_name() const override { return "xpath_elementbyindex"; }
>>>>>>> d9dd673f
  bool val_native(THD *thd, Native *nodeset) override;
  Item *get_copy(THD *thd) override
  { return get_item_copy<Item_nodeset_func_elementbyindex>(thd, this); }
};


/*
  Converts its argument into a boolean value.
  * a number is true if it is non-zero
  * a node-set is true if and only if it is non-empty
  * a string is true if and only if its length is non-zero
*/
class Item_xpath_cast_bool :public Item_bool_func
{
  String *pxml;
  NativeNodesetBuffer tmp_native_value;
public:
  Item_xpath_cast_bool(THD *thd, Item *a, String *pxml_arg):
    Item_bool_func(thd, a), pxml(pxml_arg) {}
<<<<<<< HEAD
  LEX_CSTRING func_name_cstring() const override
  {
    return { STRING_WITH_LEN("xpath_cast_bool") };
  }
=======
  const char *func_name() const override { return "xpath_cast_bool"; }
>>>>>>> d9dd673f
  longlong val_int() override
  {
    if (args[0]->fixed_type_handler() == &type_handler_xpath_nodeset)
    {
      args[0]->val_native(current_thd, &tmp_native_value);
      return tmp_native_value.elements() == 1 ? 1 : 0;
    }
    return args[0]->val_real() ? 1 : 0;
  }
  Item *get_copy(THD *thd) override
  { return get_item_copy<Item_xpath_cast_bool>(thd, this); }
};


/*
  Converts its argument into a number
*/
class Item_xpath_cast_number :public Item_real_func
{
public:
  Item_xpath_cast_number(THD *thd, Item *a): Item_real_func(thd, a) {}
<<<<<<< HEAD
  LEX_CSTRING func_name_cstring() const override
  {
    return { STRING_WITH_LEN("xpath_cast_number") };
  }
=======
  const char *func_name() const override { return "xpath_cast_number"; }
>>>>>>> d9dd673f
  double val_real() override { return args[0]->val_real(); }
  Item *get_copy(THD *thd) override
  { return get_item_copy<Item_xpath_cast_number>(thd, this); }
};


/*
  Context cache, for predicate
*/
class Item_nodeset_context_cache :public Item_nodeset_func
{
public:
  Native *native_cache;
  Item_nodeset_context_cache(THD *thd, Native *native_arg, String *pxml):
    Item_nodeset_func(thd, pxml), native_cache(native_arg) { }
<<<<<<< HEAD
  bool val_native(THD *, Native *nodeset) override
  {
    return nodeset->copy(*native_cache);
  }
  bool fix_length_and_dec() override
  { max_length= MAX_BLOB_WIDTH; return FALSE; }
=======
  bool val_native(THD *thd, Native *nodeset) override
  {
    return nodeset->copy(*native_cache);
  }
  bool fix_length_and_dec() override { max_length= MAX_BLOB_WIDTH;; return FALSE;  }
>>>>>>> d9dd673f
  Item *get_copy(THD *thd) override
  { return get_item_copy<Item_nodeset_context_cache>(thd, this); }
};


class Item_func_xpath_position :public Item_long_func
{
  String *pxml;
  NativeNodesetBuffer tmp_native_value;
public:
  Item_func_xpath_position(THD *thd, Item *a, String *p):
    Item_long_func(thd, a), pxml(p) {}
<<<<<<< HEAD
  LEX_CSTRING func_name_cstring() const override
  {
    return { STRING_WITH_LEN("xpath_position") };
  }
=======
  const char *func_name() const override { return "xpath_position"; }
>>>>>>> d9dd673f
  bool fix_length_and_dec() override { max_length=10; return FALSE; }
  longlong val_int() override
  {
    args[0]->val_native(current_thd, &tmp_native_value);
    if (tmp_native_value.elements() == 1)
      return tmp_native_value.element(0).pos + 1;
    return 0;
  }
  Item *get_copy(THD *thd) override
  { return get_item_copy<Item_func_xpath_position>(thd, this); }
};


class Item_func_xpath_count :public Item_long_func
{
  String *pxml;
  NativeNodesetBuffer tmp_native_value;
public:
  Item_func_xpath_count(THD *thd, Item *a, String *p):
    Item_long_func(thd, a), pxml(p) {}
<<<<<<< HEAD
  LEX_CSTRING func_name_cstring() const override
  {
    return { STRING_WITH_LEN("xpath_count") };
  }
=======
  const char *func_name() const override { return "xpath_count"; }
>>>>>>> d9dd673f
  bool fix_length_and_dec() override { max_length=10; return FALSE; }
  longlong val_int() override
  {
    uint predicate_supplied_context_size;
    args[0]->val_native(current_thd, &tmp_native_value);
    if (tmp_native_value.elements() == 1 &&
        (predicate_supplied_context_size= tmp_native_value.element(0).size))
      return predicate_supplied_context_size;
    return tmp_native_value.elements();
  }
  Item *get_copy(THD *thd) override
  { return get_item_copy<Item_func_xpath_count>(thd, this); }
};


class Item_func_xpath_sum :public Item_real_func
{
  String *pxml;
  NativeNodesetBuffer tmp_native_value;
public:
  Item_func_xpath_sum(THD *thd, Item *a, String *p):
    Item_real_func(thd, a), pxml(p) {}

<<<<<<< HEAD
  LEX_CSTRING func_name_cstring() const override
  {
    return { STRING_WITH_LEN("xpath_sum") };
  }
=======
  const char *func_name() const override { return "xpath_sum"; }
>>>>>>> d9dd673f
  double val_real() override
  {
    double sum= 0;
    args[0]->val_native(current_thd, &tmp_native_value);
    MY_XPATH_FLT *fltbeg= (MY_XPATH_FLT*) tmp_native_value.ptr();
    MY_XPATH_FLT *fltend= (MY_XPATH_FLT*) tmp_native_value.end();
    uint numnodes= pxml->length() / sizeof(MY_XML_NODE);
    MY_XML_NODE *nodebeg= (MY_XML_NODE*) pxml->ptr();
  
    for (MY_XPATH_FLT *flt= fltbeg; flt < fltend; flt++)
    {
      MY_XML_NODE *self= &nodebeg[flt->num];
      for (uint j= flt->num + 1; j < numnodes; j++)
      {
        MY_XML_NODE *node= &nodebeg[j];
        if (node->level <= self->level)
          break;
        if ((node->parent == flt->num) &&
            (node->type == MY_XML_NODE_TEXT))
        {
          char *end;
          int err;
          double add= collation.collation->strntod((char*) node->beg,
                                                   node->end - node->beg, &end, &err);
          if (!err)
            sum+= add;
        }
      }
    }
    return sum;
  }
  Item *get_copy(THD *thd) override
  { return get_item_copy<Item_func_xpath_sum>(thd, this); }
};


/**
  A string whose value may be changed during execution.
*/
class Item_string_xml_non_const: public Item_string
{
public:
  Item_string_xml_non_const(THD *thd, const char *str, uint length,
                            CHARSET_INFO *cs):
    Item_string(thd, str, length, cs)
  { }
  bool const_item() const override { return false ; }
  bool basic_const_item() const override { return false; }
  void set_value(const char *str, uint length, CHARSET_INFO *cs)
  {
    str_value.set(str, length, cs);
  }
  Item *safe_charset_converter(THD *thd, CHARSET_INFO *tocs) override
  {
    /*
      Item_string::safe_charset_converter() does not accept non-constants.
      Note, conversion is not really needed here anyway.
    */
    return this;
  }
};


class Item_nodeset_to_const_comparator :public Item_bool_func
{
  String *pxml;
  NativeNodesetBuffer tmp_nodeset;
public:
  Item_nodeset_to_const_comparator(THD *thd, Item *nodeset, Item *cmpfunc,
                                   String *p):
    Item_bool_func(thd, nodeset, cmpfunc), pxml(p) {}
<<<<<<< HEAD
  LEX_CSTRING func_name_cstring() const override
  {
    return { STRING_WITH_LEN("xpath_nodeset_to_const_comparator") };
  }
=======
  const char *func_name() const override { return "xpath_nodeset_to_const_comparator"; }
>>>>>>> d9dd673f
  bool check_vcol_func_processor(void *arg) override
  {
    return mark_unsupported_function(func_name(), arg, VCOL_IMPOSSIBLE);
  }
  Field *create_tmp_field_ex(MEM_ROOT *root, TABLE *table, Tmp_field_src *src,
                             const Tmp_field_param *param) override
  {
    DBUG_ASSERT(0);
    return NULL;
  }
  longlong val_int() override
  {
    Item_func *comp= (Item_func*)args[1];
    Item_string_xml_non_const *fake=
      (Item_string_xml_non_const*)(comp->arguments()[0]);
    args[0]->val_native(current_thd, &tmp_nodeset);
    MY_XPATH_FLT *fltbeg= (MY_XPATH_FLT*) tmp_nodeset.ptr();
    MY_XPATH_FLT *fltend= (MY_XPATH_FLT*) tmp_nodeset.end();
    MY_XML_NODE *nodebeg= (MY_XML_NODE*) pxml->ptr();
    uint numnodes= pxml->length() / sizeof(MY_XML_NODE);

    for (MY_XPATH_FLT *flt= fltbeg; flt < fltend; flt++)
    {
      MY_XML_NODE *self= &nodebeg[flt->num];
      for (uint j= flt->num + 1; j < numnodes; j++)
      {
        MY_XML_NODE *node= &nodebeg[j];
        if (node->level <= self->level)
          break;
        if ((node->parent == flt->num) &&
            (node->type == MY_XML_NODE_TEXT))
        {
          fake->set_value(node->beg, (uint)(node->end - node->beg),
                          collation.collation);
          if (args[1]->val_int())
            return 1;
        }
      }
    }
    return 0;
  }
  Item *get_copy(THD *thd) override
  { return get_item_copy<Item_nodeset_to_const_comparator>(thd, this); }
};


bool Item_nodeset_func_rootelement::val_native(THD *thd, Native *nodeset)
{
  nodeset->length(0);
  return MY_XPATH_FLT(0, 0).append_to(nodeset);
}


bool Item_nodeset_func_union::val_native(THD *thd, Native *nodeset)
{
  uint num_nodes= pxml->length() / sizeof(MY_XML_NODE);
  NativeNodesetBuffer set0, set1;
  args[0]->val_native(thd, &set0);
  args[1]->val_native(thd, &set1);
  String both_str;
  both_str.alloc(num_nodes);
  char *both= (char*) both_str.ptr();
  bzero((void*)both, num_nodes);
  MY_XPATH_FLT *flt;

  fltbeg= (MY_XPATH_FLT*) set0.ptr();
  fltend= (MY_XPATH_FLT*) set0.end();
  for (flt= fltbeg; flt < fltend; flt++)
    both[flt->num]= 1;

  fltbeg= (MY_XPATH_FLT*) set1.ptr();
  fltend= (MY_XPATH_FLT*) set1.end();
  for (flt= fltbeg; flt < fltend; flt++)
    both[flt->num]= 1;

  nodeset->length(0);
  for (uint i= 0, pos= 0; i < num_nodes; i++)
  {
    if (both[i])
     MY_XPATH_FLT(i, pos++).append_to(nodeset);
  }
  return false;
}


bool Item_nodeset_func_selfbyname::val_native(THD *thd, Native *nodeset)
{
  prepare(thd, nodeset);
  for (MY_XPATH_FLT *flt= fltbeg; flt < fltend; flt++)
  {
    uint pos= 0;
    MY_XML_NODE *self= &nodebeg[flt->num];
    if (validname(self))
      MY_XPATH_FLT(flt->num, pos++).append_to(nodeset);
  }
  return false;
}


bool Item_nodeset_func_childbyname::val_native(THD *thd, Native *nodeset)
{
  prepare(thd, nodeset);
  for (MY_XPATH_FLT *flt= fltbeg; flt < fltend; flt++)
  {
    MY_XML_NODE *self= &nodebeg[flt->num];
    for (uint pos= 0, j= flt->num + 1 ; j < numnodes; j++)
    {
      MY_XML_NODE *node= &nodebeg[j];
      if (node->level <= self->level)
        break;
      if ((node->parent == flt->num) &&
          (node->type == MY_XML_NODE_TAG) &&
          validname(node))
        MY_XPATH_FLT(j, pos++).append_to(nodeset);
    }
  }
  return false;
}


bool Item_nodeset_func_descendantbyname::val_native(THD *thd, Native *nodeset)
{
  prepare(thd, nodeset);
  for (MY_XPATH_FLT *flt= fltbeg; flt < fltend; flt++)
  {
    uint pos= 0;
    MY_XML_NODE *self= &nodebeg[flt->num];
    if (need_self && validname(self))
      MY_XPATH_FLT(flt->num, pos++).append_to(nodeset);
    for (uint j= flt->num + 1 ; j < numnodes ; j++)
    {
      MY_XML_NODE *node= &nodebeg[j];
      if (node->level <= self->level)
        break;
      if ((node->type == MY_XML_NODE_TAG) && validname(node))
        MY_XPATH_FLT(j, pos++).append_to(nodeset);
    }
  }
  return false;
}


bool Item_nodeset_func_ancestorbyname::val_native(THD *thd, Native *nodeset)
{
  char *active;
  String active_str;
  prepare(thd, nodeset);
  active_str.alloc(numnodes);
  active= (char*) active_str.ptr();
  bzero((void*)active, numnodes);
  uint pos= 0;

  for (MY_XPATH_FLT *flt= fltbeg; flt < fltend; flt++)
  {
    /*
       Go to the root and add all nodes on the way.
       Don't add the root if context is the root itelf
    */
    MY_XML_NODE *self= &nodebeg[flt->num];
    if (need_self && validname(self))
    {
      active[flt->num]= 1;
      pos++;
    }

    for (uint j= self->parent; nodebeg[j].parent != j; j= nodebeg[j].parent)
    {
      if (flt->num && validname(&nodebeg[j]))
      {
        active[j]= 1;
        pos++;
      }
    }
  }

  for (uint j= 0; j < numnodes ; j++)
  {
    if (active[j])
      MY_XPATH_FLT(j, --pos).append_to(nodeset);
  }
  return false;
}


bool Item_nodeset_func_parentbyname::val_native(THD *thd, Native *nodeset)
{
  char *active;
  String active_str;
  prepare(thd, nodeset);
  active_str.alloc(numnodes);
  active= (char*) active_str.ptr();
  bzero((void*)active, numnodes);
  for (MY_XPATH_FLT *flt= fltbeg; flt < fltend; flt++)
  {
    uint j= nodebeg[flt->num].parent;
    if (flt->num && validname(&nodebeg[j]))
        active[j]= 1;
  }
  for (uint j= 0, pos= 0; j < numnodes ; j++)
  {
    if (active[j])
      MY_XPATH_FLT(j, pos++).append_to(nodeset);
  }
  return false;
}


bool Item_nodeset_func_attributebyname::val_native(THD *thd, Native *nodeset)
{
  prepare(thd, nodeset);
  for (MY_XPATH_FLT *flt= fltbeg; flt < fltend; flt++)
  {
    MY_XML_NODE *self= &nodebeg[flt->num];
    for (uint pos=0, j= flt->num + 1 ; j < numnodes; j++)
    {
      MY_XML_NODE *node= &nodebeg[j];
      if (node->level <= self->level)
        break;
      if ((node->parent == flt->num) &&
         (node->type == MY_XML_NODE_ATTR) &&
          validname(node))
        MY_XPATH_FLT(j, pos++).append_to(nodeset);
    }
  }
  return false;
}


bool Item_nodeset_func_predicate::val_native(THD *thd, Native *str)
{
  Item_nodeset_func *nodeset_func= (Item_nodeset_func*) args[0];
  uint pos= 0, size;
  prepare(thd, str);
  size= (uint)(fltend - fltbeg);
  for (MY_XPATH_FLT *flt= fltbeg; flt < fltend; flt++)
  {
    nodeset_func->context_cache.length(0);
    MY_XPATH_FLT(flt->num, flt->pos, size).
      append_to(&nodeset_func->context_cache);
    if (args[1]->val_int())
      MY_XPATH_FLT(flt->num, pos++).append_to(str);
  }
  return false;
}


bool Item_nodeset_func_elementbyindex::val_native(THD *thd, Native *nodeset)
{
  Item_nodeset_func *nodeset_func= (Item_nodeset_func*) args[0];
  prepare(thd, nodeset);
  MY_XPATH_FLT *flt;
  uint pos, size= (uint)(fltend - fltbeg);
  for (pos= 0, flt= fltbeg; flt < fltend; flt++)
  {
    nodeset_func->context_cache.length(0);
    MY_XPATH_FLT(flt->num, flt->pos, size).
      append_to(&nodeset_func->context_cache);
    int index= (int) (args[1]->val_int()) - 1;
    if (index >= 0 &&
        (flt->pos == (uint) index ||
         (args[1]->type_handler()->is_bool_type())))
      MY_XPATH_FLT(flt->num, pos++).append_to(nodeset);
  }
  return false;
}


/*
  If item is a node set, then casts it to boolean,
  otherwise returns the item itself.
*/
static Item* nodeset2bool(MY_XPATH *xpath, Item *item)
{
  if (item->fixed_type_handler() == &type_handler_xpath_nodeset)
    return new (xpath->thd->mem_root)
      Item_xpath_cast_bool(xpath->thd, item, xpath->pxml);
  return item;
}


/*
  XPath lexical tokens
*/
#define MY_XPATH_LEX_DIGITS   'd'
#define MY_XPATH_LEX_IDENT    'i'
#define MY_XPATH_LEX_STRING   's'
#define MY_XPATH_LEX_SLASH    '/'
#define MY_XPATH_LEX_LB       '['
#define MY_XPATH_LEX_RB       ']'
#define MY_XPATH_LEX_LP       '('
#define MY_XPATH_LEX_RP       ')'
#define MY_XPATH_LEX_EQ       '='
#define MY_XPATH_LEX_LESS     '<'
#define MY_XPATH_LEX_GREATER  '>'
#define MY_XPATH_LEX_AT       '@'
#define MY_XPATH_LEX_COLON    ':'
#define MY_XPATH_LEX_ASTERISK '*'
#define MY_XPATH_LEX_DOT      '.'
#define MY_XPATH_LEX_VLINE    '|'
#define MY_XPATH_LEX_MINUS    '-'
#define MY_XPATH_LEX_PLUS     '+'
#define MY_XPATH_LEX_EXCL     '!'
#define MY_XPATH_LEX_COMMA    ','
#define MY_XPATH_LEX_DOLLAR   '$'
#define MY_XPATH_LEX_ERROR    'A'
#define MY_XPATH_LEX_EOF      'B'
#define MY_XPATH_LEX_AND      'C'
#define MY_XPATH_LEX_OR       'D'
#define MY_XPATH_LEX_DIV      'E'
#define MY_XPATH_LEX_MOD      'F'
#define MY_XPATH_LEX_FUNC     'G'
#define MY_XPATH_LEX_NODETYPE 'H'
#define MY_XPATH_LEX_AXIS     'I'
#define MY_XPATH_LEX_LE       'J'
#define MY_XPATH_LEX_GE       'K'


/*
  XPath axis type
*/
#define MY_XPATH_AXIS_ANCESTOR            0
#define MY_XPATH_AXIS_ANCESTOR_OR_SELF    1
#define MY_XPATH_AXIS_ATTRIBUTE           2
#define MY_XPATH_AXIS_CHILD               3
#define MY_XPATH_AXIS_DESCENDANT          4
#define MY_XPATH_AXIS_DESCENDANT_OR_SELF  5
#define MY_XPATH_AXIS_FOLLOWING           6
#define MY_XPATH_AXIS_FOLLOWING_SIBLING   7
#define MY_XPATH_AXIS_NAMESPACE           8
#define MY_XPATH_AXIS_PARENT              9
#define MY_XPATH_AXIS_PRECEDING          10
#define MY_XPATH_AXIS_PRECEDING_SIBLING  11
#define MY_XPATH_AXIS_SELF               12


/*
  Create scalar comparator

  SYNOPSYS
    Create a comparator function for scalar arguments,
    for the given arguments and operation.

  RETURN
    The newly created item.
*/
static Item *eq_func(THD *thd, int oper, Item *a, Item *b)
{
  MEM_ROOT *mem_root= thd->mem_root;
  switch (oper)
  {
    case '=': return new (mem_root) Item_func_eq(thd, a, b);
    case '!': return new (mem_root) Item_func_ne(thd, a, b);
    case MY_XPATH_LEX_GE: return new (mem_root) Item_func_ge(thd, a, b);
    case MY_XPATH_LEX_LE: return new (mem_root) Item_func_le(thd, a, b);
    case MY_XPATH_LEX_GREATER: return new (mem_root) Item_func_gt(thd, a, b);
    case MY_XPATH_LEX_LESS: return new (mem_root) Item_func_lt(thd, a, b);
  }
  return 0;
}


/*
  Create scalar comparator

  SYNOPSYS
    Create a comparator function for scalar arguments,
    for the given arguments and reverse operation, e.g.

    A > B  is converted into  B < A

  RETURN
    The newly created item.
*/
static Item *eq_func_reverse(THD *thd, int oper, Item *a, Item *b)
{
  MEM_ROOT *mem_root= thd->mem_root;
  switch (oper)
  {
    case '=': return new (mem_root) Item_func_eq(thd, a, b);
    case '!': return new (mem_root) Item_func_ne(thd, a, b);
    case MY_XPATH_LEX_GE: return new (mem_root) Item_func_le(thd, a, b);
    case MY_XPATH_LEX_LE: return new (mem_root) Item_func_ge(thd, a, b);
    case MY_XPATH_LEX_GREATER: return new (mem_root) Item_func_lt(thd, a, b);
    case MY_XPATH_LEX_LESS: return new (mem_root) Item_func_gt(thd, a, b);
  }
  return 0;
}


/*
  Create a comparator

  SYNOPSYS
    Create a comparator for scalar or non-scalar arguments,
    for the given arguments and operation.

  RETURN
    The newly created item.
*/
static Item *create_comparator(MY_XPATH *xpath,
                               int oper, MY_XPATH_LEX *context,
                               Item *a, Item *b)
{
  if (a->fixed_type_handler() != &type_handler_xpath_nodeset &&
      b->fixed_type_handler() != &type_handler_xpath_nodeset)
  {
    return eq_func(xpath->thd, oper, a, b); // two scalar arguments
  }
  else if (a->fixed_type_handler() == &type_handler_xpath_nodeset &&
           b->fixed_type_handler() == &type_handler_xpath_nodeset)
  {
    uint len= (uint)(xpath->query.end - context->beg);
    if (len <= 32)
      my_printf_error(ER_UNKNOWN_ERROR,
                      "XPATH error: "
                      "comparison of two nodesets is not supported: '%.*s'",
                      MYF(0), len, context->beg);
    else
      my_printf_error(ER_UNKNOWN_ERROR,
                      "XPATH error: "
                      "comparison of two nodesets is not supported: '%.32T'",
                      MYF(0), context->beg);

    return 0; // TODO: Comparison of two nodesets
  }
  else
  {
    /*
     Compare a node set to a scalar value.
     We just create a fake Item_string_xml_non_const() argument,
     which will be filled to the partular value
     in a loop through all of the nodes in the node set.
    */

    THD *thd= xpath->thd;
    Item_string *fake= (new (thd->mem_root)
                        Item_string_xml_non_const(thd, "", 0, xpath->cs));
    Item_nodeset_func *nodeset;
    Item *scalar, *comp;
    if (a->fixed_type_handler() == &type_handler_xpath_nodeset)
    {
      nodeset= (Item_nodeset_func*) a;
      scalar= b;
      comp= eq_func(thd, oper, (Item*)fake, scalar);
    }
    else
    {
      nodeset= (Item_nodeset_func*) b;
      scalar= a;
      comp= eq_func_reverse(thd, oper, fake, scalar);
    }
    return (new (thd->mem_root)
            Item_nodeset_to_const_comparator(thd, nodeset, comp, xpath->pxml));
  }
}


/*
  Create a step

  SYNOPSYS
    Create a step function for the given argument and axis.

  RETURN
    The newly created item.
*/
static Item* nametestfunc(MY_XPATH *xpath,
                          int type, Item *arg, const char *beg, uint len)
{
  THD *thd= xpath->thd;
  MEM_ROOT *mem_root= thd->mem_root;

  DBUG_ASSERT(arg != 0);
  DBUG_ASSERT(arg->fixed_type_handler() == &type_handler_xpath_nodeset);
  DBUG_ASSERT(beg != 0);
  DBUG_ASSERT(len > 0);

  Item *res;
  switch (type)
  {
  case MY_XPATH_AXIS_ANCESTOR:
    res= new (mem_root) Item_nodeset_func_ancestorbyname(thd, arg, beg, len,
                                              xpath->pxml, 0);
    break;
  case MY_XPATH_AXIS_ANCESTOR_OR_SELF:
    res= new (mem_root) Item_nodeset_func_ancestorbyname(thd, arg, beg, len,
                                              xpath->pxml, 1);
    break;
  case MY_XPATH_AXIS_PARENT:
    res= new (mem_root) Item_nodeset_func_parentbyname(thd, arg, beg, len,
                                            xpath->pxml);
    break;
  case MY_XPATH_AXIS_DESCENDANT:
    res= new (mem_root) Item_nodeset_func_descendantbyname(thd, arg, beg, len,
                                                xpath->pxml, 0);
    break;
  case MY_XPATH_AXIS_DESCENDANT_OR_SELF:
    res= new (mem_root) Item_nodeset_func_descendantbyname(thd, arg, beg, len,
                                                xpath->pxml, 1);
    break;
  case MY_XPATH_AXIS_ATTRIBUTE:
    res= new (mem_root) Item_nodeset_func_attributebyname(thd, arg, beg, len,
                                               xpath->pxml);
    break;
  case MY_XPATH_AXIS_SELF:
    res= new (mem_root) Item_nodeset_func_selfbyname(thd, arg, beg, len,
                                          xpath->pxml);
    break;
  default:
    res= new (mem_root) Item_nodeset_func_childbyname(thd, arg, beg, len,
                                           xpath->pxml);
  }
  return res;
}


/*
  Tokens consisting of one character, for faster lexical analyzer.
*/
static char simpletok[128]=
{
  0,0,0,0,0,0,0,0,0,0,0,0,0,0,0,0,0,0,0,0,0,0,0,0,0,0,0,0,0,0,0,0,
/*
    ! " # $ % & ' ( ) * + , - . / 0 1 2 3 4 5 6 7 8 9 : ; < = > ?
  @ A B C D E F G H I J K L M N O P Q R S T U V W X Y Z [ \ ] ^ _
  ` a b c d e f g h i j k l m n o p q r s t u v w x y z { | } ~ \200
*/
  0,1,0,0,1,0,0,0,1,1,1,1,1,1,1,1,0,0,0,0,0,0,0,0,0,0,1,0,1,1,1,0,
  1,0,0,0,0,0,0,0,0,0,0,0,0,0,0,0,0,0,0,0,0,0,0,0,0,0,0,1,0,1,0,0,
  0,0,0,0,0,0,0,0,0,0,0,0,0,0,0,0,0,0,0,0,0,0,0,0,0,0,0,0,1,0,0,0  
};


/*
  XPath keywords
*/
struct my_xpath_keyword_names_st
{
  int tok;
  const char *name;
  size_t length;
  int extra;
};


static struct my_xpath_keyword_names_st my_keyword_names[] =
{
  {MY_XPATH_LEX_AND     , "and"                    ,  3, 0 },
  {MY_XPATH_LEX_OR      , "or"                     ,  2, 0 },
  {MY_XPATH_LEX_DIV     , "div"                    ,  3, 0 },
  {MY_XPATH_LEX_MOD     , "mod"                    ,  3, 0 },
  {0,NULL,0,0}
};  


static struct my_xpath_keyword_names_st my_axis_names[]=
{
  {MY_XPATH_LEX_AXIS,"ancestor"          , 8,MY_XPATH_AXIS_ANCESTOR          },
  {MY_XPATH_LEX_AXIS,"ancestor-or-self"  ,16,MY_XPATH_AXIS_ANCESTOR_OR_SELF  },
  {MY_XPATH_LEX_AXIS,"attribute"         , 9,MY_XPATH_AXIS_ATTRIBUTE         },
  {MY_XPATH_LEX_AXIS,"child"             , 5,MY_XPATH_AXIS_CHILD             },
  {MY_XPATH_LEX_AXIS,"descendant"        ,10,MY_XPATH_AXIS_DESCENDANT        },
  {MY_XPATH_LEX_AXIS,"descendant-or-self",18,MY_XPATH_AXIS_DESCENDANT_OR_SELF},
  {MY_XPATH_LEX_AXIS,"following"         , 9,MY_XPATH_AXIS_FOLLOWING         },
  {MY_XPATH_LEX_AXIS,"following-sibling" ,17,MY_XPATH_AXIS_FOLLOWING_SIBLING },
  {MY_XPATH_LEX_AXIS,"namespace"         , 9,MY_XPATH_AXIS_NAMESPACE         },
  {MY_XPATH_LEX_AXIS,"parent"            , 6,MY_XPATH_AXIS_PARENT            },
  {MY_XPATH_LEX_AXIS,"preceding"         , 9,MY_XPATH_AXIS_PRECEDING         },
  {MY_XPATH_LEX_AXIS,"preceding-sibling" ,17,MY_XPATH_AXIS_PRECEDING_SIBLING },
  {MY_XPATH_LEX_AXIS,"self"              , 4,MY_XPATH_AXIS_SELF              },
  {0,NULL,0,0}
};


static struct my_xpath_keyword_names_st my_nodetype_names[]=
{
  {MY_XPATH_LEX_NODETYPE, "comment"                ,  7, 0 },
  {MY_XPATH_LEX_NODETYPE, "text"                   ,  4, 0 },
  {MY_XPATH_LEX_NODETYPE, "processing-instruction" ,  22,0 },
  {MY_XPATH_LEX_NODETYPE, "node"                   ,  4, 0 },
  {0,NULL,0,0}
};


/*
  Lookup a keyword

  SYNOPSYS
    Check that the last scanned identifier is a keyword.

  RETURN
    - Token type, on lookup success.
    - MY_XPATH_LEX_IDENT, on lookup failure.
*/
static int
my_xpath_keyword(MY_XPATH *x,
                 struct my_xpath_keyword_names_st *keyword_names,
                 const char *beg, const char *end)
{
  struct my_xpath_keyword_names_st *k;
  size_t length= end-beg;
  for (k= keyword_names; k->name; k++)
  {
    if (length == k->length && !strncasecmp(beg, k->name, length))
    {
      x->extra= k->extra;
      return k->tok;
    }
  }
  return MY_XPATH_LEX_IDENT;
}


/*
  Functions to create an item, a-la those in item_create.cc
*/

static Item *create_func_true(MY_XPATH *xpath, Item **args, uint nargs)
{
  return (Item*) &Item_true;
}


static Item *create_func_false(MY_XPATH *xpath, Item **args, uint nargs)
{
  return (Item*) &Item_false;
}


static Item *create_func_not(MY_XPATH *xpath, Item **args, uint nargs)
{
  return new (xpath->thd->mem_root)
    Item_func_not(xpath->thd, nodeset2bool(xpath, args[0]));
}


static Item *create_func_ceiling(MY_XPATH *xpath, Item **args, uint nargs)
{
  return new (xpath->thd->mem_root) Item_func_ceiling(xpath->thd, args[0]);
}


static Item *create_func_floor(MY_XPATH *xpath, Item **args, uint nargs)
{
  return new (xpath->thd->mem_root) Item_func_floor(xpath->thd, args[0]);
}


static Item *create_func_bool(MY_XPATH *xpath, Item **args, uint nargs)
{
  return new (xpath->thd->mem_root)
    Item_xpath_cast_bool(xpath->thd, args[0], xpath->pxml);
}


static Item *create_func_number(MY_XPATH *xpath, Item **args, uint nargs)
{
  return new (xpath->thd->mem_root)
    Item_xpath_cast_number(xpath->thd, args[0]);
}


static Item *create_func_string_length(MY_XPATH *xpath, Item **args,
                                       uint nargs)
{
  Item *arg= nargs ? args[0] : xpath->context;
  return arg ? new (xpath->thd->mem_root)
    Item_func_char_length(xpath->thd, arg) : 0;
}


static Item *create_func_round(MY_XPATH *xpath, Item **args, uint nargs)
{
  return new (xpath->thd->mem_root)
    Item_func_round(xpath->thd, args[0],
                    new (xpath->thd->mem_root)
                    Item_int(xpath->thd, (char *) "0", 0, 1), 0);
}


static Item *create_func_last(MY_XPATH *xpath, Item **args, uint nargs)
{
  return (xpath->context ?
          new (xpath->thd->mem_root)
          Item_func_xpath_count(xpath->thd, xpath->context, xpath->pxml) :
          NULL);
}


static Item *create_func_position(MY_XPATH *xpath, Item **args, uint nargs)
{
  return (xpath->context ?
          new (xpath->thd->mem_root)
          Item_func_xpath_position(xpath->thd, xpath->context, xpath->pxml) :
          NULL);
}


static Item *create_func_contains(MY_XPATH *xpath, Item **args, uint nargs)
{
  return (new (xpath->thd->mem_root)
          Item_xpath_cast_bool(xpath->thd,
                               new (xpath->thd->mem_root)
                               Item_func_locate(xpath->thd, args[0], args[1]),
                               xpath->pxml));
}


static Item *create_func_concat(MY_XPATH *xpath, Item **args, uint nargs)
{
  return new (xpath->thd->mem_root)
    Item_func_concat(xpath->thd, args[0], args[1]);
}


static Item *create_func_substr(MY_XPATH *xpath, Item **args, uint nargs)
{
  THD *thd= xpath->thd;
  if (nargs == 2)
    return new (thd->mem_root) Item_func_substr(thd, args[0], args[1]);
  return new (thd->mem_root) Item_func_substr(thd, args[0], args[1], args[2]);
}


static Item *create_func_count(MY_XPATH *xpath, Item **args, uint nargs)
{
  if (args[0]->fixed_type_handler() != &type_handler_xpath_nodeset)
    return 0;
  return new (xpath->thd->mem_root) Item_func_xpath_count(xpath->thd, args[0], xpath->pxml);
}


static Item *create_func_sum(MY_XPATH *xpath, Item **args, uint nargs)
{
  if (args[0]->fixed_type_handler() != &type_handler_xpath_nodeset)
    return 0;
  return new (xpath->thd->mem_root)
    Item_func_xpath_sum(xpath->thd, args[0], xpath->pxml);
}


/*
  Functions names. Separate lists for names with
  lengths 3,4,5 and 6 for faster lookups.
*/
static MY_XPATH_FUNC my_func_names3[]=
{
  {"sum", 3, 1 , 1  , create_func_sum},
  {"not", 3, 1 , 1  , create_func_not},
  {0    , 0, 0 , 0, 0}
};


static MY_XPATH_FUNC my_func_names4[]=
{
  {"last", 4, 0, 0, create_func_last},
  {"true", 4, 0, 0, create_func_true},
  {"name", 4, 0, 1, 0},
  {"lang", 4, 1, 1, 0},
  {0     , 0, 0, 0, 0}
};


static MY_XPATH_FUNC my_func_names5[]=
{
  {"count", 5, 1, 1, create_func_count},
  {"false", 5, 0, 0, create_func_false},
  {"floor", 5, 1, 1, create_func_floor},
  {"round", 5, 1, 1, create_func_round},
  {0      , 0, 0, 0, 0}
};


static MY_XPATH_FUNC my_func_names6[]=
{
  {"concat", 6, 2, 255, create_func_concat},
  {"number", 6, 0, 1  , create_func_number},
  {"string", 6, 0, 1  , 0},
  {0       , 0, 0, 0  , 0}
};


/* Other functions, with name longer than 6, all together */
static MY_XPATH_FUNC my_func_names[] =
{
  {"id"               , 2  ,  1 , 1  , 0},
  {"boolean"          , 7  ,  1 , 1  , create_func_bool},
  {"ceiling"          , 7  ,  1 , 1  , create_func_ceiling},
  {"position"         , 8  ,  0 , 0  , create_func_position},
  {"contains"         , 8  ,  2 , 2  , create_func_contains},
  {"substring"        , 9  ,  2 , 3  , create_func_substr},
  {"translate"        , 9  ,  3 , 3  , 0},

  {"local-name"       , 10 ,  0 , 1  , 0},
  {"starts-with"      , 11 ,  2 , 2  , 0},
  {"namespace-uri"    , 13 ,  0 , 1  , 0},
  {"string-length"    , 13 ,  0 , 1  , create_func_string_length},
  {"substring-after"  , 15 ,  2 , 2  , 0},
  {"normalize-space"  , 15 ,  0 , 1  , 0},
  {"substring-before" , 16 ,  2 , 2  , 0},

  {NULL,0,0,0,0}
};


/*
  Lookup a function by name

  SYNOPSYS
    Lookup a function by its name.

  RETURN
    Pointer to a MY_XPATH_FUNC variable on success.
    0 - on failure.

*/
MY_XPATH_FUNC *
my_xpath_function(const char *beg, const char *end)
{
  MY_XPATH_FUNC *k, *function_names;
  uint length= (uint)(end-beg);
  switch (length)
  {
    case 1: return 0;
    case 3: function_names= my_func_names3; break;
    case 4: function_names= my_func_names4; break;
    case 5: function_names= my_func_names5; break;
    case 6: function_names= my_func_names6; break;
    default: function_names= my_func_names;
  }
  for (k= function_names; k->name; k++)
    if (k->create && length == k->length && !strncasecmp(beg, k->name, length))
      return k;
  return NULL;
}


/* Initialize a lex analyzer token */
static void
my_xpath_lex_init(MY_XPATH_LEX *lex,
                  const char *str, const char *strend)
{
  lex->beg= str;
  lex->end= strend;
}


/* Initialize an XPath query parser */
static void
my_xpath_init(MY_XPATH *xpath)
{
  bzero((void*)xpath, sizeof(xpath[0]));
}


static int
my_xdigit(int c)
{
  return ((c) >= '0' && (c) <= '9');
}


/*
  Scan the next token

  SYNOPSYS
    Scan the next token from the input.
    lex->term is set to the scanned token type.
    lex->beg and lex->end are set to the beginning
    and to the end of the token.
  RETURN
    N/A
*/
static void
my_xpath_lex_scan(MY_XPATH *xpath,
                  MY_XPATH_LEX *lex, const char *beg, const char *end)
{
  int ch, ctype, length;
  for ( ; beg < end && *beg == ' ' ; beg++) ; // skip leading spaces
  lex->beg= beg;
  
  if (beg >= end)
  {
    lex->end= beg;
    lex->term= MY_XPATH_LEX_EOF; // end of line reached
    return;
  }

  // Check ident, or a function call, or a keyword
  if ((length= xpath->cs->ctype(&ctype,
                                (const uchar*) beg,
                                (const uchar*) end)) > 0 &&
      ((ctype & (_MY_L | _MY_U)) || *beg == '_'))
  {
    // scan until the end of the identifier
    for (beg+= length; 
         (length= xpath->cs->ctype(&ctype,
                                   (const uchar*) beg,
                                   (const uchar*) end)) > 0 &&
         ((ctype & (_MY_L | _MY_U | _MY_NMR)) ||
          *beg == '_' || *beg == '-' || *beg == '.') ;
         beg+= length) /* no op */;
    lex->end= beg;

    if (beg < end)
    {
      if (*beg == '(')
      {
        /*
         check if a function call, e.g.: count(/a/b)
         or a nodetype test,       e.g.: /a/b/text()
        */
        if ((xpath->func= my_xpath_function(lex->beg, beg)))
          lex->term= MY_XPATH_LEX_FUNC;
        else
          lex->term= my_xpath_keyword(xpath, my_nodetype_names,
                                      lex->beg, beg);
        return;
      }
      // check if an axis specifier, e.g.: /a/b/child::*
      else if (*beg == ':' && beg + 1 < end && beg[1] == ':')
      {
        lex->term= my_xpath_keyword(xpath, my_axis_names,
                                    lex->beg, beg);
        return;
      }
    }
    // check if a keyword
    lex->term= my_xpath_keyword(xpath, my_keyword_names,
                                lex->beg, beg);
    return;
  }


  ch= *beg++;
  
  if (ch > 0 && ch < 128 && simpletok[ch])
  {
    // a token consisting of one character found
    lex->end= beg;
    lex->term= ch;
    return;
  }


  if (my_xdigit(ch)) // a sequence of digits
  {
    for ( ; beg < end && my_xdigit(*beg) ; beg++) ;
    lex->end= beg;
    lex->term= MY_XPATH_LEX_DIGITS;
    return;
  }

  if (ch == '"' || ch == '\'')  // a string: either '...' or "..."
  {
    for ( ; beg < end && *beg != ch ; beg++) ;
    if (beg < end)
    {
      lex->end= beg+1;
      lex->term= MY_XPATH_LEX_STRING;
      return;
    } 
    else
    {
      // unexpected end-of-line, without closing quot sign
      lex->end= end;
      lex->term= MY_XPATH_LEX_ERROR;
      return;
    }
  }

  lex->end= beg;
  lex->term= MY_XPATH_LEX_ERROR; // unknown character
  return;
}


/*
  Scan the given token

  SYNOPSYS
    Scan the given token and rotate lasttok to prevtok on success.

  RETURN
    1 - success
    0 - failure
*/
static int
my_xpath_parse_term(MY_XPATH *xpath, int term)
{
  if (xpath->lasttok.term == term && !xpath->error)
  {
    xpath->prevtok= xpath->lasttok;
    my_xpath_lex_scan(xpath, &xpath->lasttok,
                      xpath->lasttok.end, xpath->query.end);
    return 1;
  }
  return 0;
}


/*
  Scan AxisName

  SYNOPSYS
    Scan an axis name and store the scanned axis type into xpath->axis.

  RETURN
    1 - success
    0 - failure
*/
static int my_xpath_parse_AxisName(MY_XPATH *xpath)
{
  int rc= my_xpath_parse_term(xpath, MY_XPATH_LEX_AXIS);
  xpath->axis= xpath->extra;
  return rc;
}


/*********************************************
** Grammar rules, according to http://www.w3.org/TR/xpath
** Implemented using recursive descendant method.
** All the following grammar processing functions accept
** a single "xpath" argument and return 1 on success and 0 on error.
** They also modify "xpath" argument by creating new items.
*/

/* [9]  PredicateExpr ::= Expr */
#define my_xpath_parse_PredicateExpr(x) my_xpath_parse_Expr((x))

/* [14] Expr ::= OrExpr */
#define my_xpath_parse_Expr(x) my_xpath_parse_OrExpr((x))

static int my_xpath_parse_LocationPath(MY_XPATH *xpath);
static int my_xpath_parse_AbsoluteLocationPath(MY_XPATH *xpath);
static int my_xpath_parse_RelativeLocationPath(MY_XPATH *xpath);
static int my_xpath_parse_AbbreviatedStep(MY_XPATH *xpath);
static int my_xpath_parse_Step(MY_XPATH *xpath);
static int my_xpath_parse_AxisSpecifier(MY_XPATH *xpath);
static int my_xpath_parse_NodeTest(MY_XPATH *xpath);
static int my_xpath_parse_AbbreviatedAxisSpecifier(MY_XPATH *xpath);
static int my_xpath_parse_NameTest(MY_XPATH *xpath);
static int my_xpath_parse_FunctionCall(MY_XPATH *xpath);
static int my_xpath_parse_Number(MY_XPATH *xpath);
static int my_xpath_parse_FilterExpr(MY_XPATH *xpath);
static int my_xpath_parse_PathExpr(MY_XPATH *xpath);
static int my_xpath_parse_OrExpr(MY_XPATH *xpath);
static int my_xpath_parse_UnaryExpr(MY_XPATH *xpath);
static int my_xpath_parse_MultiplicativeExpr(MY_XPATH *xpath);
static int my_xpath_parse_AdditiveExpr(MY_XPATH *xpath);
static int my_xpath_parse_RelationalExpr(MY_XPATH *xpath);
static int my_xpath_parse_AndExpr(MY_XPATH *xpath);
static int my_xpath_parse_EqualityExpr(MY_XPATH *xpath);
static int my_xpath_parse_VariableReference(MY_XPATH *xpath);


/*
  Scan LocationPath

  SYNOPSYS

    [1] LocationPath ::=   RelativeLocationPath
                         | AbsoluteLocationPath

  RETURN
    1 - success
    0 - failure
*/
static int my_xpath_parse_LocationPath(MY_XPATH *xpath)
{
  Item *context= xpath->context;

  if (!xpath->context)
    xpath->context= xpath->rootelement;
  int rc= my_xpath_parse_RelativeLocationPath(xpath) || 
          my_xpath_parse_AbsoluteLocationPath(xpath);

  xpath->item= xpath->context;
  xpath->context= context;
  return rc;
}


/*
  Scan Absolute Location Path

  SYNOPSYS

    [2]     AbsoluteLocationPath ::=   '/' RelativeLocationPath?	
                                     | AbbreviatedAbsoluteLocationPath
    [10]    AbbreviatedAbsoluteLocationPath ::=  '//' RelativeLocationPath

    We combine these two rules into one rule for better performance:

    [2,10]  AbsoluteLocationPath ::=  '/'   RelativeLocationPath?
                                     | '//' RelativeLocationPath

  RETURN
    1 - success
    0 - failure
*/
static int my_xpath_parse_AbsoluteLocationPath(MY_XPATH *xpath)
{
  if (!my_xpath_parse_term(xpath, MY_XPATH_LEX_SLASH))
    return 0;

  xpath->context= xpath->rootelement;

  if (my_xpath_parse_term(xpath, MY_XPATH_LEX_SLASH))
  {
    xpath->context= new (xpath->thd->mem_root)
      Item_nodeset_func_descendantbyname(xpath->thd,
                                         xpath->context,
                                         "*", 1,
                                         xpath->pxml, 1);
    return my_xpath_parse_RelativeLocationPath(xpath);
  }

  my_xpath_parse_RelativeLocationPath(xpath);
 
  return (xpath->error == 0);
}


/*
  Scan Relative Location Path

  SYNOPSYS

    For better performance we combine these two rules 

    [3] RelativeLocationPath ::=   Step
                                 | RelativeLocationPath '/' Step
                                 | AbbreviatedRelativeLocationPath
    [11] AbbreviatedRelativeLocationPath ::=  RelativeLocationPath '//' Step


    Into this one:

    [3-11] RelativeLocationPath ::=   Step
                                    | RelativeLocationPath '/'  Step
                                    | RelativeLocationPath '//' Step
  RETURN
    1 - success
    0 - failure
*/
static int my_xpath_parse_RelativeLocationPath(MY_XPATH *xpath)
{
  if (!my_xpath_parse_Step(xpath))
    return 0;
  while (my_xpath_parse_term(xpath, MY_XPATH_LEX_SLASH))
  {
    if (my_xpath_parse_term(xpath, MY_XPATH_LEX_SLASH))
      xpath->context= new (xpath->thd->mem_root)
        Item_nodeset_func_descendantbyname(xpath->thd,
                                           xpath->context,
                                           "*", 1,
                                           xpath->pxml, 1);
    if (!my_xpath_parse_Step(xpath))
    {
      xpath->error= 1;
      return 0;
    }
  }
  return 1;
}


/*
  Scan non-abbreviated or abbreviated Step

  SYNOPSYS

  [4] Step ::=   AxisSpecifier NodeTest Predicate*
               | AbbreviatedStep
  [8] Predicate ::= '[' PredicateExpr ']'

  RETURN
    1 - success
    0 - failure
*/
static int 
my_xpath_parse_AxisSpecifier_NodeTest_opt_Predicate_list(MY_XPATH *xpath)
{
  if (!my_xpath_parse_AxisSpecifier(xpath))
    return 0;
 
  if (!my_xpath_parse_NodeTest(xpath))
    return 0;

  while (my_xpath_parse_term(xpath, MY_XPATH_LEX_LB))
  {
    Item *prev_context= xpath->context;
    Native *context_cache;
    context_cache= &((Item_nodeset_func*)xpath->context)->context_cache;
    xpath->context= new (xpath->thd->mem_root)
      Item_nodeset_context_cache(xpath->thd, context_cache, xpath->pxml);
    xpath->context_cache= context_cache;

    if(!my_xpath_parse_PredicateExpr(xpath))
    {
      xpath->error= 1;
      return 0;
    }

    if (!my_xpath_parse_term(xpath, MY_XPATH_LEX_RB))
    {
      xpath->error= 1;
      return 0;
    }

    xpath->item= nodeset2bool(xpath, xpath->item);

    const Type_handler *fh;
    if ((fh= xpath->item->fixed_type_handler()) && fh->is_bool_type())
    {
      xpath->context= new (xpath->thd->mem_root)
        Item_nodeset_func_predicate(xpath->thd, prev_context,
                                    xpath->item,
                                    xpath->pxml);
    }
    else
    {
      xpath->context= new (xpath->thd->mem_root)
        Item_nodeset_func_elementbyindex(xpath->thd,
                                         prev_context,
                                         xpath->item,
                                         xpath->pxml);
    }
  }
  return 1;
}


static int my_xpath_parse_Step(MY_XPATH *xpath)
{
  return
    my_xpath_parse_AxisSpecifier_NodeTest_opt_Predicate_list(xpath) ||
    my_xpath_parse_AbbreviatedStep(xpath);
}


/*
  Scan Abbreviated Axis Specifier

  SYNOPSYS
  [5] AxisSpecifier ::=  AxisName '::' 
                         | AbbreviatedAxisSpecifier

  RETURN
    1 - success
    0 - failure
*/
static int my_xpath_parse_AbbreviatedAxisSpecifier(MY_XPATH *xpath)
{
  if (my_xpath_parse_term(xpath, MY_XPATH_LEX_AT))
    xpath->axis= MY_XPATH_AXIS_ATTRIBUTE;
  else
    xpath->axis= MY_XPATH_AXIS_CHILD;
  return 1;
}


/*
  Scan non-abbreviated axis specifier

  SYNOPSYS

  RETURN
    1 - success
    0 - failure
*/
static int my_xpath_parse_AxisName_colon_colon(MY_XPATH *xpath)
{
  return my_xpath_parse_AxisName(xpath) &&
         my_xpath_parse_term(xpath, MY_XPATH_LEX_COLON) &&
         my_xpath_parse_term(xpath, MY_XPATH_LEX_COLON);
}


/*
  Scan Abbreviated AxisSpecifier

  SYNOPSYS
    [13] AbbreviatedAxisSpecifier  ::=  '@'?

  RETURN
    1 - success
    0 - failure
*/
static int my_xpath_parse_AxisSpecifier(MY_XPATH *xpath)
{
  return my_xpath_parse_AxisName_colon_colon(xpath) ||
         my_xpath_parse_AbbreviatedAxisSpecifier(xpath);
}


/*
  Scan NodeType followed by parens

  SYNOPSYS

  RETURN
    1 - success
    0 - failure
*/
static int my_xpath_parse_NodeTest_lp_rp(MY_XPATH *xpath)
{
  return my_xpath_parse_term(xpath, MY_XPATH_LEX_NODETYPE) &&
         my_xpath_parse_term(xpath, MY_XPATH_LEX_LP) &&
         my_xpath_parse_term(xpath, MY_XPATH_LEX_RP);
}


/*
  Scan NodeTest

  SYNOPSYS

  [7] NodeTest ::=   NameTest
                   | NodeType '(' ')'
                   | 'processing-instruction' '(' Literal ')'
  RETURN
    1 - success
    0 - failure
*/
static int my_xpath_parse_NodeTest(MY_XPATH *xpath)
{
  return my_xpath_parse_NameTest(xpath) ||
         my_xpath_parse_NodeTest_lp_rp(xpath);
}


/*
  Scan Abbreviated Step

  SYNOPSYS

  [12] AbbreviatedStep  ::= '.'	| '..'

  RETURN
    1 - success
    0 - failure
*/
static int my_xpath_parse_AbbreviatedStep(MY_XPATH *xpath)
{
  if (!my_xpath_parse_term(xpath, MY_XPATH_LEX_DOT))
    return 0;
  if (my_xpath_parse_term(xpath, MY_XPATH_LEX_DOT))
    xpath->context= new (xpath->thd->mem_root)
      Item_nodeset_func_parentbyname(xpath->thd,
                                     xpath->context, "*",
                                     1, xpath->pxml);
  return 1;
}


/*
  Scan Primary Expression

  SYNOPSYS

  [15] PrimaryExpr ::= VariableReference	
                       | '(' Expr ')'	
                       | Literal	
                       | Number	
                       | FunctionCall
  RETURN
    1 - success
    0 - failure
*/
static int my_xpath_parse_lp_Expr_rp(MY_XPATH *xpath)
{
  return my_xpath_parse_term(xpath, MY_XPATH_LEX_LP) &&
         my_xpath_parse_Expr(xpath) &&
         my_xpath_parse_term(xpath, MY_XPATH_LEX_RP);
}
static int my_xpath_parse_PrimaryExpr_literal(MY_XPATH *xpath)
{
  if (!my_xpath_parse_term(xpath, MY_XPATH_LEX_STRING))
    return 0;
  xpath->item= new (xpath->thd->mem_root)
    Item_string(xpath->thd, xpath->prevtok.beg + 1,
                (uint)(xpath->prevtok.end - xpath->prevtok.beg - 2),
                xpath->cs);
  return 1;
}
static int my_xpath_parse_PrimaryExpr(MY_XPATH *xpath)
{
  return 
      my_xpath_parse_lp_Expr_rp(xpath)          ||
      my_xpath_parse_VariableReference(xpath)   ||
      my_xpath_parse_PrimaryExpr_literal(xpath) ||
      my_xpath_parse_Number(xpath)              ||
      my_xpath_parse_FunctionCall(xpath);
}


/*
  Scan Function Call

  SYNOPSYS
    [16] FunctionCall ::= FunctionName '(' ( Argument ( ',' Argument )* )? ')'
    [17] Argument      ::= Expr

  RETURN
    1 - success
    0 - failure

*/
static int my_xpath_parse_FunctionCall(MY_XPATH *xpath)
{
  Item *args[256];
  uint nargs;

  if (!my_xpath_parse_term(xpath, MY_XPATH_LEX_FUNC))
    return 0;

  MY_XPATH_FUNC *func= xpath->func;

  if (!my_xpath_parse_term(xpath, MY_XPATH_LEX_LP))
    return 0;

  for (nargs= 0 ; nargs < func->maxargs; )
  {
    if (!my_xpath_parse_Expr(xpath))
    {
      if (nargs < func->minargs)
        return 0;
      goto right_paren;
    }
    args[nargs++]= xpath->item;
    if (!my_xpath_parse_term(xpath, MY_XPATH_LEX_COMMA))
    {
      if (nargs < func->minargs)
        return 0;
      else
        break;
    }
  }

right_paren:
  if (!my_xpath_parse_term(xpath, MY_XPATH_LEX_RP))
    return 0;

  return ((xpath->item= func->create(xpath, args, nargs))) ? 1 : 0;
}


/*
  Scan Union Expression

  SYNOPSYS
    [18] UnionExpr ::=   PathExpr	
                       | UnionExpr '|' PathExpr

  RETURN
    1 - success
    0 - failure
*/
static int my_xpath_parse_UnionExpr(MY_XPATH *xpath)
{
  if (!my_xpath_parse_PathExpr(xpath))
    return 0;
 
  while (my_xpath_parse_term(xpath, MY_XPATH_LEX_VLINE))
  {
    Item *prev= xpath->item;
    if (prev->fixed_type_handler() != &type_handler_xpath_nodeset)
      return 0;
    
    if (!my_xpath_parse_PathExpr(xpath)
        || xpath->item->fixed_type_handler() != &type_handler_xpath_nodeset)
    {
      xpath->error= 1;
      return 0;
    }
    xpath->item= new (xpath->thd->mem_root)
      Item_nodeset_func_union(xpath->thd, prev, xpath->item,
                              xpath->pxml);
  }
  return 1;
}


/*
  Scan Path Expression

  SYNOPSYS

  [19] PathExpr ::=   LocationPath
                    | FilterExpr
                    | FilterExpr '/' RelativeLocationPath
                    | FilterExpr '//' RelativeLocationPath
  RETURN
    1 - success
    0 - failure
*/
static int
my_xpath_parse_FilterExpr_opt_slashes_RelativeLocationPath(MY_XPATH *xpath)
{
  Item *context= xpath->context;
  int rc;

  if (!my_xpath_parse_FilterExpr(xpath))
    return 0;

  if (!my_xpath_parse_term(xpath, MY_XPATH_LEX_SLASH))
    return 1;

  if (xpath->item->fixed_type_handler() != &type_handler_xpath_nodeset)
  {
    xpath->lasttok= xpath->prevtok;
    xpath->error= 1;
    return 0;
  }

  /*
    The context for the next relative path is the nodeset
    returned by FilterExpr
  */
  xpath->context= xpath->item;

  /* treat double slash (//) as /descendant-or-self::node()/ */
  if (my_xpath_parse_term(xpath, MY_XPATH_LEX_SLASH))
    xpath->context= new (xpath->thd->mem_root)
      Item_nodeset_func_descendantbyname(xpath->thd,
                                         xpath->context,
                                         "*", 1,
                                         xpath->pxml, 1);
  rc= my_xpath_parse_RelativeLocationPath(xpath);

  /* push back the context and restore the item */
  xpath->item= xpath->context;
  xpath->context= context;
  return rc;
}
static int my_xpath_parse_PathExpr(MY_XPATH *xpath)
{
  return my_xpath_parse_LocationPath(xpath) || 
         my_xpath_parse_FilterExpr_opt_slashes_RelativeLocationPath(xpath);
}



/*
  Scan Filter Expression

  SYNOPSYS
    [20]  FilterExpr ::=   PrimaryExpr	
                         | FilterExpr Predicate

    or in other words:

    [20]  FilterExpr ::=   PrimaryExpr Predicate*

  RETURN
    1 - success
    0 - failure

*/
static int my_xpath_parse_FilterExpr(MY_XPATH *xpath)
{
  return my_xpath_parse_PrimaryExpr(xpath);
}


/*
  Scan Or Expression

  SYNOPSYS
    [21] OrExpr ::=   AndExpr
                    | OrExpr 'or' AndExpr

  RETURN
    1 - success
    0 - failure
*/
static int my_xpath_parse_OrExpr(MY_XPATH *xpath)
{
  if (!my_xpath_parse_AndExpr(xpath))
    return 0;

  while (my_xpath_parse_term(xpath, MY_XPATH_LEX_OR))
  {
    Item *prev= xpath->item;
    if (!my_xpath_parse_AndExpr(xpath))
    {
      xpath->error= 1;
      return 0;
    }
    xpath->item= new (xpath->thd->mem_root)
      Item_cond_or(xpath->thd, nodeset2bool(xpath, prev),
                   nodeset2bool(xpath, xpath->item));
  }
  return 1;
}


/*
  Scan And Expression

  SYNOPSYS
    [22] AndExpr ::=   EqualityExpr	
                     | AndExpr 'and' EqualityExpr

  RETURN
    1 - success
    0 - failure
*/
static int my_xpath_parse_AndExpr(MY_XPATH *xpath)
{
  if (!my_xpath_parse_EqualityExpr(xpath))
    return 0;

  while (my_xpath_parse_term(xpath, MY_XPATH_LEX_AND))
  {
    Item *prev= xpath->item;
    if (!my_xpath_parse_EqualityExpr(xpath))
    {
      xpath->error= 1;
      return 0;
    }

    xpath->item= new (xpath->thd->mem_root)
      Item_cond_and(xpath->thd, nodeset2bool(xpath, prev),
                    nodeset2bool(xpath, xpath->item));
  }
  return 1;
}


/*
  Scan Equality Expression

  SYNOPSYS
    [23] EqualityExpr ::=   RelationalExpr
                          | EqualityExpr '=' RelationalExpr
                          | EqualityExpr '!=' RelationalExpr
    or in other words:

    [23] EqualityExpr ::= RelationalExpr ( EqualityOperator EqualityExpr )*

  RETURN
    1 - success
    0 - failure
*/
static int my_xpath_parse_ne(MY_XPATH *xpath)
{ 
  MY_XPATH_LEX prevtok= xpath->prevtok;
  if (!my_xpath_parse_term(xpath, MY_XPATH_LEX_EXCL))
    return 0;
  if (!my_xpath_parse_term(xpath, MY_XPATH_LEX_EQ))
  {
    /* Unget the exclamation mark */
    xpath->lasttok= xpath->prevtok;
    xpath->prevtok= prevtok;
    return 0;
  }
  return 1;
}
static int my_xpath_parse_EqualityOperator(MY_XPATH *xpath)
{
  if (my_xpath_parse_ne(xpath))
  {
    xpath->extra= '!';
    return 1;
  }
  if (my_xpath_parse_term(xpath, MY_XPATH_LEX_EQ))
  {
    xpath->extra= '=';
    return 1;
  }
  return 0;
}
static int my_xpath_parse_EqualityExpr(MY_XPATH *xpath)
{
  MY_XPATH_LEX operator_context;
  if (!my_xpath_parse_RelationalExpr(xpath))
    return 0;

  operator_context= xpath->lasttok;
  while (my_xpath_parse_EqualityOperator(xpath))
  {
    Item *prev= xpath->item;
    int oper= xpath->extra;
    if (!my_xpath_parse_RelationalExpr(xpath))
    {
      xpath->error= 1;
      return 0;
    }

    if (!(xpath->item= create_comparator(xpath, oper, &operator_context,
                                         prev, xpath->item)))
      return 0;

    operator_context= xpath->lasttok;
  }
  return 1;
}


/*
  Scan Relational Expression

  SYNOPSYS

    [24] RelationalExpr ::=   AdditiveExpr
                            | RelationalExpr '<' AdditiveExpr
                            | RelationalExpr '>' AdditiveExpr
                            | RelationalExpr '<=' AdditiveExpr
                            | RelationalExpr '>=' AdditiveExpr
  or in other words:

    [24] RelationalExpr ::= AdditiveExpr (RelationalOperator RelationalExpr)*

  RETURN
    1 - success
    0 - failure
*/
static int my_xpath_parse_RelationalOperator(MY_XPATH *xpath)
{
  if (my_xpath_parse_term(xpath, MY_XPATH_LEX_LESS))
  {
    xpath->extra= my_xpath_parse_term(xpath, MY_XPATH_LEX_EQ) ? 
                  MY_XPATH_LEX_LE : MY_XPATH_LEX_LESS;
    return 1;
  }
  else if (my_xpath_parse_term(xpath, MY_XPATH_LEX_GREATER))
  {
    xpath->extra= my_xpath_parse_term(xpath, MY_XPATH_LEX_EQ) ?
                  MY_XPATH_LEX_GE : MY_XPATH_LEX_GREATER;
    return 1;
  }
  return 0;
}
static int my_xpath_parse_RelationalExpr(MY_XPATH *xpath)
{
  MY_XPATH_LEX operator_context;
  if (!my_xpath_parse_AdditiveExpr(xpath))
    return 0;
  operator_context= xpath->lasttok;
  while (my_xpath_parse_RelationalOperator(xpath))
  {
    Item *prev= xpath->item;
    int oper= xpath->extra;

    if (!my_xpath_parse_AdditiveExpr(xpath))
    {
      xpath->error= 1;
      return 0;
    }

    if (!(xpath->item= create_comparator(xpath, oper, &operator_context,
                                         prev, xpath->item)))
      return 0;
    operator_context= xpath->lasttok;
  }
  return 1;
}


/*
  Scan Additive Expression

  SYNOPSYS

    [25] AdditiveExpr ::=   MultiplicativeExpr	
                          | AdditiveExpr '+' MultiplicativeExpr	
                          | AdditiveExpr '-' MultiplicativeExpr
  RETURN
    1 - success
    0 - failure
*/
static int my_xpath_parse_AdditiveOperator(MY_XPATH *xpath)
{
 return my_xpath_parse_term(xpath, MY_XPATH_LEX_PLUS) ||
        my_xpath_parse_term(xpath, MY_XPATH_LEX_MINUS);
}
static int my_xpath_parse_AdditiveExpr(MY_XPATH *xpath)
{
  if (!my_xpath_parse_MultiplicativeExpr(xpath))
    return 0;

  while (my_xpath_parse_AdditiveOperator(xpath))
  {
    int oper= xpath->prevtok.term;
    Item *prev= xpath->item;
    THD *thd= xpath->thd;

    if (!my_xpath_parse_MultiplicativeExpr(xpath))
    {
      xpath->error= 1;
      return 0;
    }

    if (oper == MY_XPATH_LEX_PLUS)
      xpath->item= new (thd->mem_root)
        Item_func_plus(thd, prev, xpath->item);
    else
      xpath->item= new (thd->mem_root)
        Item_func_minus(thd, prev, xpath->item);
  };
  return 1;
}


/*
  Scan Multiplicative Expression

  SYNOPSYS

    [26] MultiplicativeExpr ::=   UnaryExpr	
                                | MultiplicativeExpr MultiplyOperator UnaryExpr	
                                | MultiplicativeExpr 'div' UnaryExpr	
                                | MultiplicativeExpr 'mod' UnaryExpr
    or in other words:  
  
    [26]  MultiplicativeExpr ::= UnaryExpr (MulOper MultiplicativeExpr)*
  
  RETURN
    1 - success
    0 - failure
*/
static int my_xpath_parse_MultiplicativeOperator(MY_XPATH *xpath)
{
  return
      my_xpath_parse_term(xpath, MY_XPATH_LEX_ASTERISK) ||
      my_xpath_parse_term(xpath, MY_XPATH_LEX_DIV)      ||
      my_xpath_parse_term(xpath, MY_XPATH_LEX_MOD);
}
static int my_xpath_parse_MultiplicativeExpr(MY_XPATH *xpath)
{
  if (!my_xpath_parse_UnaryExpr(xpath))
    return 0;

  THD *thd= xpath->thd;
  while (my_xpath_parse_MultiplicativeOperator(xpath))
  {
    int oper= xpath->prevtok.term;
    Item *prev= xpath->item;
    if (!my_xpath_parse_UnaryExpr(xpath))
    {
      xpath->error= 1;
      return 0;
    }
    switch (oper)
    {
      case MY_XPATH_LEX_ASTERISK:
        xpath->item= new (thd->mem_root) Item_func_mul(thd, prev, xpath->item);
        break;
      case MY_XPATH_LEX_DIV:
        xpath->item= new (thd->mem_root) Item_func_int_div(thd, prev, xpath->item);
        break;
      case MY_XPATH_LEX_MOD:
        xpath->item= new (thd->mem_root) Item_func_mod(thd, prev, xpath->item);
        break;
    }
  }
  return 1;
}


/*
  Scan Unary Expression

  SYNOPSYS

    [27] UnaryExpr ::=   UnionExpr	
                       | '-' UnaryExpr
  RETURN
    1 - success
    0 - failure
*/
static int my_xpath_parse_UnaryExpr(MY_XPATH *xpath)
{
  if (!my_xpath_parse_term(xpath, MY_XPATH_LEX_MINUS))
    return my_xpath_parse_UnionExpr(xpath);
  if (!my_xpath_parse_UnaryExpr(xpath))
    return 0;
  xpath->item= new (xpath->thd->mem_root)
    Item_func_neg(xpath->thd, xpath->item);
  return 1;
}


/**
  A helper class to make a null-terminated string from XPath fragments.
  The string is allocated on the THD memory root.
*/
class XPath_cstring_null_terminated: public LEX_CSTRING
{
public:
  XPath_cstring_null_terminated(THD *thd, const char *str, size_t length)
  {
    if (thd->make_lex_string(this, str, length))
      static_cast<LEX_CSTRING>(*this)= empty_clex_str;
  }
};


/*
  Scan Number

  SYNOPSYS

    [30] Number ::= Digits ('.' Digits?)? | '.' Digits)

  or in other words:

    [30] Number ::= Digits
                    | Digits '.'
                    | Digits '.' Digits
                    | '.' Digits

  Note: the last rule is not supported yet,
  as it is in conflict with abbreviated step.
  1 + .123    does not work,
  1 + 0.123   does.
  Perhaps it is better to move this code into lex analyzer.

  RETURN
    1 - success
    0 - failure
*/
static int my_xpath_parse_Number(MY_XPATH *xpath)
{
  const char *beg;
  THD *thd;
  if (!my_xpath_parse_term(xpath, MY_XPATH_LEX_DIGITS))
    return 0;
  beg= xpath->prevtok.beg;
  thd= xpath->thd;
  if (!my_xpath_parse_term(xpath, MY_XPATH_LEX_DOT))
  {
    XPath_cstring_null_terminated nr(thd, beg, xpath->prevtok.end - beg);
    xpath->item= new (thd->mem_root) Item_int(thd, nr.str, (uint) nr.length);
  }
  else
  {
    my_xpath_parse_term(xpath, MY_XPATH_LEX_DIGITS);
    XPath_cstring_null_terminated nr(thd, beg, xpath->prevtok.end - beg);
    xpath->item= new (thd->mem_root) Item_float(thd, nr.str, (uint) nr.length);
  }
  return 1;
}


/*
  Scan NCName.
  
  SYNOPSYS
    
    The keywords AND, OR, MOD, DIV are valid identitiers
    when they are in identifier context:
    
    SELECT
    ExtractValue('<and><or><mod><div>VALUE</div></mod></or></and>',
                 '/and/or/mod/div')
    ->  VALUE
    
  RETURN
    1 - success
    0 - failure
*/

static int
my_xpath_parse_NCName(MY_XPATH *xpath)
{
  return
    my_xpath_parse_term(xpath, MY_XPATH_LEX_IDENT) ||
    my_xpath_parse_term(xpath, MY_XPATH_LEX_AND)   ||
    my_xpath_parse_term(xpath, MY_XPATH_LEX_OR)    ||
    my_xpath_parse_term(xpath, MY_XPATH_LEX_MOD)   ||
    my_xpath_parse_term(xpath, MY_XPATH_LEX_DIV) ? 1 : 0;
}


/*
  QName grammar can be found in a separate document
  http://www.w3.org/TR/REC-xml-names/#NT-QName

  [6] 	QName     ::= (Prefix ':')? LocalPart
  [7] 	Prefix    ::= NCName
  [8] 	LocalPart ::= NCName
*/

static int
my_xpath_parse_QName(MY_XPATH *xpath)
{
  const char *beg;
  if (!my_xpath_parse_NCName(xpath))
    return 0;
  beg= xpath->prevtok.beg;
  if (!my_xpath_parse_term(xpath, MY_XPATH_LEX_COLON))
    return 1; /* Non qualified name */
  if (!my_xpath_parse_NCName(xpath))
    return 0;
  xpath->prevtok.beg= beg;
  return 1;
}


/**
  Scan Variable reference

  @details Implements parsing of two syntax structures:

    1. Standard XPath syntax [36], for SP variables:

      VariableReference ::= '$' QName     

      Finds a SP variable with the given name.
      If outside of a SP context, or variable with
      the given name doesn't exists, then error is returned.

    2. Non-standard syntax - MySQL extension for user variables:

      VariableReference ::= '$' '@' QName

    Item, corresponding to the variable, is returned
    in xpath->item in both cases.

  @param  xpath pointer to XPath structure

  @return Operation status
    @retval 1 Success
    @retval 0 Failure
*/

static int
my_xpath_parse_VariableReference(MY_XPATH *xpath)
{
  LEX_CSTRING name;
  THD *thd= xpath->thd;
  if (!my_xpath_parse_term(xpath, MY_XPATH_LEX_DOLLAR))
    return 0;
  const char *dollar_pos= xpath->prevtok.beg;
  if (!dollar_pos)
    return 0;
  int user_var= my_xpath_parse_term(xpath, MY_XPATH_LEX_AT);
  if (!((user_var &&
         my_xpath_parse_term(xpath, MY_XPATH_LEX_IDENT))) &&
      !my_xpath_parse_term(xpath, MY_XPATH_LEX_IDENT))
    return 0;

  name.length= xpath->prevtok.end - xpath->prevtok.beg;
  name.str= (char*) xpath->prevtok.beg;

  if (user_var)
    xpath->item= new (thd->mem_root) Item_func_get_user_var(thd, &name);
  else
  {
    sp_variable *spv;
    const Sp_rcontext_handler *rh;
    LEX *lex;
    /*
      We call lex->find_variable() rather than thd->lex->spcont->find_variable()
      to make sure package body variables are properly supported.
    */
    if ((lex= thd->lex) &&
        (spv= lex->find_variable(&name, &rh)))
    {
      Item_splocal *splocal= new (thd->mem_root)
        Item_splocal(thd, rh, &name, spv->offset, spv->type_handler(), 0);
#ifdef DBUG_ASSERT_EXISTS
      if (splocal)
        splocal->m_sp= lex->sphead;
#endif
      xpath->item= (Item*) splocal;
    }
    else
    {
      xpath->item= NULL;
      DBUG_ASSERT(xpath->query.end > dollar_pos);
      uint len= (uint)(xpath->query.end - dollar_pos);
      if (len <= 32)
        my_printf_error(ER_UNKNOWN_ERROR, "Unknown XPATH variable at: '%.*s'",
                        MYF(0), len, dollar_pos);
      else
        my_printf_error(ER_UNKNOWN_ERROR, "Unknown XPATH variable at: '%.32T'",
                        MYF(0), dollar_pos);
    }
  }
  return xpath->item ? 1 : 0;
}


/*
  Scan Name Test

  SYNOPSYS

    [37] NameTest ::=  '*'
                      | NCName ':' '*'
                      | QName
  RETURN
    1 - success
    0 - failure
*/
static int
my_xpath_parse_NodeTest_QName(MY_XPATH *xpath)
{
  if (!my_xpath_parse_QName(xpath))
    return 0;
  DBUG_ASSERT(xpath->context);
  uint len= (uint)(xpath->prevtok.end - xpath->prevtok.beg);
  xpath->context= nametestfunc(xpath, xpath->axis, xpath->context,
                               xpath->prevtok.beg, len);
  return 1;
}
static int
my_xpath_parse_NodeTest_asterisk(MY_XPATH *xpath)
{
  if (!my_xpath_parse_term(xpath, MY_XPATH_LEX_ASTERISK))
    return 0;
  DBUG_ASSERT(xpath->context);
  xpath->context= nametestfunc(xpath, xpath->axis, xpath->context, "*", 1);
  return 1;
}
static int
my_xpath_parse_NameTest(MY_XPATH *xpath)
{
  return my_xpath_parse_NodeTest_asterisk(xpath) ||
         my_xpath_parse_NodeTest_QName(xpath);
}


/*
  Scan an XPath expression

  SYNOPSYS
    Scan xpath expression.
    The expression is returned in xpath->expr. 

  RETURN
    1 - success
    0 - failure
*/
static int
my_xpath_parse(MY_XPATH *xpath, const char *str, const char *strend)
{
  my_xpath_lex_init(&xpath->query, str, strend);
  my_xpath_lex_init(&xpath->prevtok, str, strend);
  my_xpath_lex_scan(xpath, &xpath->lasttok, str, strend);

  xpath->rootelement= new (xpath->thd->mem_root)
    Item_nodeset_func_rootelement(xpath->thd,
                                  xpath->pxml);

  return (my_xpath_parse_Expr(xpath) &&
          my_xpath_parse_term(xpath, MY_XPATH_LEX_EOF));
}


bool Item_xml_str_func::fix_length_and_dec()
{
  max_length= MAX_BLOB_WIDTH;
  return agg_arg_charsets_for_comparison(collation, args, arg_count);
}


bool Item_xml_str_func::fix_fields(THD *thd, Item **ref)
{
  String *xp;
  MY_XPATH xpath;
  int rc;

  if (Item_str_func::fix_fields(thd, ref))
    return true;
  
  status_var_increment(current_thd->status_var.feature_xml);

  nodeset_func= 0;


  if (collation.collation->mbminlen > 1)
  {
    /* UCS2 is not supported */
    my_printf_error(ER_UNKNOWN_ERROR,
                    "Character set '%s' is not supported by XPATH",
                    MYF(0), collation.collation->cs_name.str);
    return true;
  }

  if (!args[1]->const_item())
  {
    my_printf_error(ER_UNKNOWN_ERROR,
                    "Only constant XPATH queries are supported", MYF(0));
    return true;
  }

  /*
    Get the XPath query text from args[1] and cache it in m_xpath_query.
    Its fragments will be referenced by items created during my_xpath_parse(),
    e.g. by Item_nodeset_func_axisbyname::node_name.
  */
  if (!(xp= args[1]->val_str(&m_xpath_query)) ||
      (xp != &m_xpath_query && m_xpath_query.copy(*xp)))
    return false; // Will return NULL
  my_xpath_init(&xpath);
  xpath.thd= thd;
  xpath.cs= collation.collation;
  xpath.debug= 0;
  xpath.pxml= xml.parsed();
  xml.set_charset(collation.collation);

  rc= my_xpath_parse(&xpath, xp->ptr(), xp->ptr() + xp->length());

  if (!rc)
  {
    uint clen= (uint)(xpath.query.end - xpath.lasttok.beg);
    if (clen <= 32)
      my_printf_error(ER_UNKNOWN_ERROR, "XPATH syntax error: '%.*s'",
                      MYF(0), clen, xpath.lasttok.beg);
    else
      my_printf_error(ER_UNKNOWN_ERROR, "XPATH syntax error: '%.32T'",
                      MYF(0), xpath.lasttok.beg);

    return true;
  }

  /*
     Parsing XML is a heavy operation, so if the first argument is constant,
     then parse XML only one time and cache the parsed representation
     together with raw text representation.

     Note, we cannot cache the entire function result even if
     the first and the second arguments are constants, because
     the XPath expression may have user and SP variable references,
     so the function result can vary between executions.
  */
  if ((args[0]->const_item() && get_xml(&xml, true)) ||
      !(nodeset_func= xpath.item))
    return false; // Will return NULL

  return nodeset_func->fix_fields(thd, &nodeset_func);
}


#define MAX_LEVEL 256
typedef struct 
{
  uint level;
  String *pxml;         // parsed XML
  uint pos[MAX_LEVEL];  // Tag position stack
  uint parent;          // Offset of the parent of the current node
} MY_XML_USER_DATA;


static bool
append_node(String *str, MY_XML_NODE *node)
{
  /*
   If "str" doesn't have space for a new node,
   it will allocate two times more space that it has had so far.
   (2*len+512) is a heuristic value,
   which gave the best performance during tests.
   The ideas behind this formula are:
   - It allows to have a very small number of reallocs:
     about 10 reallocs on a 1Mb-long XML value.
   - At the same time, it avoids excessive memory use.
  */
  if (str->reserve(sizeof(MY_XML_NODE), 2 * str->length() + 512))
    return TRUE;
  str->q_append((const char*) node, sizeof(MY_XML_NODE));
  return FALSE;
}


/*
  Process tag beginning

  SYNOPSYS

    A call-back function executed when XML parser
    is entering a tag or an attribute.
    Appends the new node into data->pxml.
    Increments data->level.

  RETURN
    Currently only MY_XML_OK
*/
extern "C" int xml_enter(MY_XML_PARSER *st,const char *attr, size_t len);

int xml_enter(MY_XML_PARSER *st,const char *attr, size_t len)
{
  MY_XML_USER_DATA *data= (MY_XML_USER_DATA*)st->user_data;
  uint numnodes= data->pxml->length() / sizeof(MY_XML_NODE);
  MY_XML_NODE node;

  node.parent= data->parent; // Set parent for the new node to old parent
  data->parent= numnodes;    // Remember current node as new parent
  DBUG_ASSERT(data->level < MAX_LEVEL);
  data->pos[data->level]= numnodes;
  if (data->level < MAX_LEVEL - 1)
    node.level= data->level++;
  else
    return MY_XML_ERROR;
  node.type= st->current_node_type; // TAG or ATTR
  node.beg= attr;
  node.end= attr + len;
  return append_node(data->pxml, &node) ? MY_XML_ERROR : MY_XML_OK;
}


/*
  Process text node

  SYNOPSYS

    A call-back function executed when XML parser
    is entering into a tag or an attribute textual value.
    The value is appended into data->pxml.

  RETURN
    Currently only MY_XML_OK
*/
extern "C" int xml_value(MY_XML_PARSER *st,const char *attr, size_t len);

int xml_value(MY_XML_PARSER *st,const char *attr, size_t len)
{
  MY_XML_USER_DATA *data= (MY_XML_USER_DATA*)st->user_data;
  MY_XML_NODE node;
  
  node.parent= data->parent; // Set parent for the new text node to old parent
  node.level= data->level;
  node.type= MY_XML_NODE_TEXT;
  node.beg= attr;
  node.end= attr + len;
  return append_node(data->pxml, &node) ? MY_XML_ERROR : MY_XML_OK;
}


/*
  Leave a tag or an attribute

  SYNOPSYS

    A call-back function executed when XML parser
    is leaving a tag or an attribute.
    Decrements data->level.

  RETURN
    Currently only MY_XML_OK
*/
extern "C" int xml_leave(MY_XML_PARSER *st,const char *attr, size_t len);

int xml_leave(MY_XML_PARSER *st,const char *attr, size_t len)
{
  MY_XML_USER_DATA *data= (MY_XML_USER_DATA*)st->user_data;
  DBUG_ASSERT(data->level > 0);
  data->level--;

  MY_XML_NODE *nodes= (MY_XML_NODE*) data->pxml->ptr();
  data->parent= nodes[data->parent].parent;
  nodes+= data->pos[data->level];
  nodes->tagend= st->cur;

  return MY_XML_OK;
}


/*
  Parse raw XML

  SYNOPSYS

  RETURN
    false on success
    true on error
*/
bool Item_xml_str_func::XML::parse()
{
  MY_XML_PARSER p;
  MY_XML_USER_DATA user_data;
  int rc;

  m_parsed_buf.length(0);

  /* Prepare XML parser */
  my_xml_parser_create(&p);
  p.flags= MY_XML_FLAG_RELATIVE_NAMES | MY_XML_FLAG_SKIP_TEXT_NORMALIZATION;
  user_data.level= 0;
  user_data.pxml= &m_parsed_buf;
  user_data.parent= 0;
  my_xml_set_enter_handler(&p, xml_enter);
  my_xml_set_value_handler(&p, xml_value);
  my_xml_set_leave_handler(&p, xml_leave);
  my_xml_set_user_data(&p, (void*) &user_data);

  /* Add root node */
  p.current_node_type= MY_XML_NODE_TAG;
  xml_enter(&p, m_raw_ptr->ptr(), 0);

  /* Execute XML parser */
  if ((rc= my_xml_parse(&p, m_raw_ptr->ptr(), m_raw_ptr->length())) != MY_XML_OK)
  {
    THD *thd= current_thd;
    char buf[128];
    my_snprintf(buf, sizeof(buf)-1, "parse error at line %d pos %lu: %s",
                my_xml_error_lineno(&p) + 1,
                (ulong) my_xml_error_pos(&p) + 1,
                my_xml_error_string(&p));
    push_warning_printf(thd, Sql_condition::WARN_LEVEL_WARN,
                        ER_WRONG_VALUE,
                        ER_THD(thd, ER_WRONG_VALUE), "XML", buf);
    m_raw_ptr= (String *) 0;
  }
  my_xml_parser_free(&p);

  return rc != MY_XML_OK;
}


/*
  Parse the raw XML from the given source,
  optionally cache the raw XML,
  remember the pointer to the raw XML.
*/
bool Item_xml_str_func::XML::parse(String *raw_xml, bool cache)
{
  m_raw_ptr= raw_xml;
  if (cache)
  {
    m_cached= true;
    if (m_raw_ptr != &m_raw_buf && m_raw_buf.copy(*m_raw_ptr))
    {
      m_raw_ptr= (String *) 0;
      return true;
    }
    m_raw_ptr= &m_raw_buf;
  }
  return parse();
}


const MY_XML_NODE *Item_xml_str_func::XML::node(uint idx)
{
  const MY_XML_NODE *nodebeg= (MY_XML_NODE*) m_parsed_buf.ptr();
  DBUG_ASSERT(idx < m_parsed_buf.length() / sizeof (MY_XML_NODE));
  return nodebeg + idx;
}


String *Item_func_xml_extractvalue::val_str(String *str)
{
  String *res;
  null_value= 0;
  if (!nodeset_func || get_xml(&xml) ||
      !(res= nodeset_func->val_str(str)))
  {
    null_value= 1;
    return 0;
  }
  return res;  
}


bool Item_func_xml_update::collect_result(String *str,
                                          const MY_XML_NODE *cut,
                                          const String *replace)
{
  uint offs= cut->type == MY_XML_NODE_TAG ? 1 : 0;
  const char *end= cut->tagend + offs;
  str->length(0);
  str->set_charset(collation.collation);
  return
    /* Put the XML part preceding the replaced piece */
    str->append(xml.raw()->ptr(), cut->beg - xml.raw()->ptr() - offs) ||
    /* Put the replacement */
    str->append(replace->ptr(), replace->length()) ||
    /* Put the XML part following the replaced piece */
    str->append(end, xml.raw()->ptr() + xml.raw()->length() - end);
}


String *Item_func_xml_update::val_str(String *str)
{
  String *rep;

  null_value= 0;
  if (!nodeset_func || get_xml(&xml) ||
      !(rep= args[2]->val_str(&tmp_value3)) ||
      nodeset_func->type_handler() != &type_handler_xpath_nodeset ||
      nodeset_func->val_native(current_thd, &tmp_native_value2))
  {
    null_value= 1;
    return 0;
  }

  MY_XPATH_FLT *fltbeg= (MY_XPATH_FLT*) tmp_native_value2.ptr();
  MY_XPATH_FLT *fltend= (MY_XPATH_FLT*) tmp_native_value2.end();

  /* Allow replacing of one tag only */
  if (fltend - fltbeg != 1)
  {
    /* TODO: perhaps add a warning that more than one tag selected */
    return xml.raw();
  }

  const MY_XML_NODE *nodebeg= xml.node(fltbeg->num);

  if (!nodebeg->level)
  {
    /*
      Root element, without NameTest:
      UpdateXML(xml, '/', 'replacement');
      Just return the replacement string.
    */
    return rep;
  }

  return collect_result(str, nodebeg, rep) ? (String *) NULL : str;
}<|MERGE_RESOLUTION|>--- conflicted
+++ resolved
@@ -198,14 +198,10 @@
     const_item_cache= false;
     return FALSE;
   }
-<<<<<<< HEAD
   LEX_CSTRING func_name_cstring() const override
   {
     return { STRING_WITH_LEN("nodeset") };
   }
-=======
-  const char *func_name() const override { return "nodeset"; }
->>>>>>> d9dd673f
   bool check_vcol_func_processor(void *arg) override
   {
     return mark_unsupported_function(func_name(), arg, VCOL_IMPOSSIBLE);
@@ -220,14 +216,10 @@
 public:
   Item_nodeset_func_rootelement(THD *thd, String *pxml):
     Item_nodeset_func(thd, pxml) {}
-<<<<<<< HEAD
   LEX_CSTRING func_name_cstring() const override
   {
     return { STRING_WITH_LEN("xpath_rootelement") };
   }
-=======
-  const char *func_name() const override { return "xpath_rootelement"; }
->>>>>>> d9dd673f
   bool val_native(THD *thd, Native *nodeset) override;
   Item *get_copy(THD *thd) override
   { return get_item_copy<Item_nodeset_func_rootelement>(thd, this); }
@@ -240,14 +232,10 @@
 public:
   Item_nodeset_func_union(THD *thd, Item *a, Item *b, String *pxml):
     Item_nodeset_func(thd, a, b, pxml) {}
-<<<<<<< HEAD
   LEX_CSTRING func_name_cstring() const override
   {
     return { STRING_WITH_LEN("xpath_union") };
   }
-=======
-  const char *func_name() const override { return "xpath_union"; }
->>>>>>> d9dd673f
   bool val_native(THD *thd, Native *nodeset) override;
   Item *get_copy(THD *thd) override
   { return get_item_copy<Item_nodeset_func_union>(thd, this); }
@@ -263,14 +251,10 @@
   Item_nodeset_func_axisbyname(THD *thd, Item *a, const char *n_arg, uint l_arg,
                                String *pxml):
     Item_nodeset_func(thd, a, pxml), node_name(n_arg), node_namelen(l_arg) { }
-<<<<<<< HEAD
   LEX_CSTRING func_name_cstring() const override
   {
     return { STRING_WITH_LEN("xpath_axisbyname") };
   }
-=======
-  const char *func_name() const override { return "xpath_axisbyname"; }
->>>>>>> d9dd673f
   bool validname(MY_XML_NODE *n)
   {
     if (node_name[0] == '*')
@@ -288,14 +272,10 @@
   Item_nodeset_func_selfbyname(THD *thd, Item *a, const char *n_arg, uint l_arg,
                                String *pxml):
     Item_nodeset_func_axisbyname(thd, a, n_arg, l_arg, pxml) {}
-<<<<<<< HEAD
   LEX_CSTRING func_name_cstring() const override
   {
     return { STRING_WITH_LEN("xpath_selfbyname") };
   }
-=======
-  const char *func_name() const override { return "xpath_selfbyname"; }
->>>>>>> d9dd673f
   bool val_native(THD *thd, Native *nodeset) override;
   Item *get_copy(THD *thd) override
   { return get_item_copy<Item_nodeset_func_selfbyname>(thd, this); }
@@ -309,14 +289,10 @@
   Item_nodeset_func_childbyname(THD *thd, Item *a, const char *n_arg, uint l_arg,
                                 String *pxml): 
     Item_nodeset_func_axisbyname(thd, a, n_arg, l_arg, pxml) {}
-<<<<<<< HEAD
   LEX_CSTRING func_name_cstring() const override
   {
     return { STRING_WITH_LEN("xpath_childbyname") };
   }
-=======
-  const char *func_name() const override { return "xpath_childbyname"; }
->>>>>>> d9dd673f
   bool val_native(THD *thd, Native *nodeset) override;
   Item *get_copy(THD *thd) override
   { return get_item_copy<Item_nodeset_func_childbyname>(thd, this); }
@@ -332,14 +308,10 @@
                                      String *pxml, bool need_self_arg):
     Item_nodeset_func_axisbyname(thd, a, n_arg, l_arg, pxml),
       need_self(need_self_arg) {}
-<<<<<<< HEAD
   LEX_CSTRING func_name_cstring() const override
   {
     return { STRING_WITH_LEN("xpath_descendantbyname") };
   }
-=======
-  const char *func_name() const override { return "xpath_descendantbyname"; }
->>>>>>> d9dd673f
   bool val_native(THD *thd, Native *nodeset) override;
   Item *get_copy(THD *thd) override
   { return get_item_copy<Item_nodeset_func_descendantbyname>(thd, this); }
@@ -355,14 +327,10 @@
                                    String *pxml, bool need_self_arg):
     Item_nodeset_func_axisbyname(thd, a, n_arg, l_arg, pxml),
       need_self(need_self_arg) {}
-<<<<<<< HEAD
   LEX_CSTRING func_name_cstring() const override
   {
     return { STRING_WITH_LEN("xpath_ancestorbyname") };
   }
-=======
-  const char *func_name() const override { return "xpath_ancestorbyname"; }
->>>>>>> d9dd673f
   bool val_native(THD *thd, Native *nodeset) override;
   Item *get_copy(THD *thd) override
   { return get_item_copy<Item_nodeset_func_ancestorbyname>(thd, this); }
@@ -376,15 +344,11 @@
   Item_nodeset_func_parentbyname(THD *thd, Item *a, const char *n_arg, uint l_arg,
                                  String *pxml):
     Item_nodeset_func_axisbyname(thd, a, n_arg, l_arg, pxml) {}
-<<<<<<< HEAD
 
   LEX_CSTRING func_name_cstring() const override
   {
     return { STRING_WITH_LEN("xpath_parentbyname") };
   }
-=======
-  const char *func_name() const override { return "xpath_parentbyname"; }
->>>>>>> d9dd673f
   bool val_native(THD *thd, Native *nodeset) override;
   Item *get_copy(THD *thd) override
   { return get_item_copy<Item_nodeset_func_parentbyname>(thd, this); }
@@ -398,14 +362,10 @@
   Item_nodeset_func_attributebyname(THD *thd, Item *a, const char *n_arg,
                                     uint l_arg, String *pxml):
     Item_nodeset_func_axisbyname(thd, a, n_arg, l_arg, pxml) {}
-<<<<<<< HEAD
   LEX_CSTRING func_name_cstring() const override
   {
     return { STRING_WITH_LEN("xpath_attributebyname") };
   }
-=======
-  const char *func_name() const override { return "xpath_attributebyname"; }
->>>>>>> d9dd673f
   bool val_native(THD *thd, Native *nodeset) override;
   Item *get_copy(THD *thd) override
   { return get_item_copy<Item_nodeset_func_attributebyname>(thd, this); }
@@ -422,14 +382,10 @@
 public:
   Item_nodeset_func_predicate(THD *thd, Item *a, Item *b, String *pxml):
     Item_nodeset_func(thd, a, b, pxml) {}
-<<<<<<< HEAD
   LEX_CSTRING func_name_cstring() const override
   {
     return { STRING_WITH_LEN("xpath_predicate") };
   }
-=======
-  const char *func_name() const override { return "xpath_predicate"; }
->>>>>>> d9dd673f
   bool val_native(THD *thd, Native *nodeset) override;
   Item *get_copy(THD *thd) override
   { return get_item_copy<Item_nodeset_func_predicate>(thd, this); }
@@ -442,14 +398,10 @@
 public:
   Item_nodeset_func_elementbyindex(THD *thd, Item *a, Item *b, String *pxml):
     Item_nodeset_func(thd, a, b, pxml) { }
-<<<<<<< HEAD
   LEX_CSTRING func_name_cstring() const override
   {
     return { STRING_WITH_LEN("xpath_elementbyindex") };
   }
-=======
-  const char *func_name() const override { return "xpath_elementbyindex"; }
->>>>>>> d9dd673f
   bool val_native(THD *thd, Native *nodeset) override;
   Item *get_copy(THD *thd) override
   { return get_item_copy<Item_nodeset_func_elementbyindex>(thd, this); }
@@ -469,14 +421,10 @@
 public:
   Item_xpath_cast_bool(THD *thd, Item *a, String *pxml_arg):
     Item_bool_func(thd, a), pxml(pxml_arg) {}
-<<<<<<< HEAD
   LEX_CSTRING func_name_cstring() const override
   {
     return { STRING_WITH_LEN("xpath_cast_bool") };
   }
-=======
-  const char *func_name() const override { return "xpath_cast_bool"; }
->>>>>>> d9dd673f
   longlong val_int() override
   {
     if (args[0]->fixed_type_handler() == &type_handler_xpath_nodeset)
@@ -498,14 +446,10 @@
 {
 public:
   Item_xpath_cast_number(THD *thd, Item *a): Item_real_func(thd, a) {}
-<<<<<<< HEAD
   LEX_CSTRING func_name_cstring() const override
   {
     return { STRING_WITH_LEN("xpath_cast_number") };
   }
-=======
-  const char *func_name() const override { return "xpath_cast_number"; }
->>>>>>> d9dd673f
   double val_real() override { return args[0]->val_real(); }
   Item *get_copy(THD *thd) override
   { return get_item_copy<Item_xpath_cast_number>(thd, this); }
@@ -521,20 +465,12 @@
   Native *native_cache;
   Item_nodeset_context_cache(THD *thd, Native *native_arg, String *pxml):
     Item_nodeset_func(thd, pxml), native_cache(native_arg) { }
-<<<<<<< HEAD
   bool val_native(THD *, Native *nodeset) override
   {
     return nodeset->copy(*native_cache);
   }
   bool fix_length_and_dec() override
   { max_length= MAX_BLOB_WIDTH; return FALSE; }
-=======
-  bool val_native(THD *thd, Native *nodeset) override
-  {
-    return nodeset->copy(*native_cache);
-  }
-  bool fix_length_and_dec() override { max_length= MAX_BLOB_WIDTH;; return FALSE;  }
->>>>>>> d9dd673f
   Item *get_copy(THD *thd) override
   { return get_item_copy<Item_nodeset_context_cache>(thd, this); }
 };
@@ -547,14 +483,10 @@
 public:
   Item_func_xpath_position(THD *thd, Item *a, String *p):
     Item_long_func(thd, a), pxml(p) {}
-<<<<<<< HEAD
   LEX_CSTRING func_name_cstring() const override
   {
     return { STRING_WITH_LEN("xpath_position") };
   }
-=======
-  const char *func_name() const override { return "xpath_position"; }
->>>>>>> d9dd673f
   bool fix_length_and_dec() override { max_length=10; return FALSE; }
   longlong val_int() override
   {
@@ -575,14 +507,10 @@
 public:
   Item_func_xpath_count(THD *thd, Item *a, String *p):
     Item_long_func(thd, a), pxml(p) {}
-<<<<<<< HEAD
   LEX_CSTRING func_name_cstring() const override
   {
     return { STRING_WITH_LEN("xpath_count") };
   }
-=======
-  const char *func_name() const override { return "xpath_count"; }
->>>>>>> d9dd673f
   bool fix_length_and_dec() override { max_length=10; return FALSE; }
   longlong val_int() override
   {
@@ -606,14 +534,10 @@
   Item_func_xpath_sum(THD *thd, Item *a, String *p):
     Item_real_func(thd, a), pxml(p) {}
 
-<<<<<<< HEAD
   LEX_CSTRING func_name_cstring() const override
   {
     return { STRING_WITH_LEN("xpath_sum") };
   }
-=======
-  const char *func_name() const override { return "xpath_sum"; }
->>>>>>> d9dd673f
   double val_real() override
   {
     double sum= 0;
@@ -685,14 +609,10 @@
   Item_nodeset_to_const_comparator(THD *thd, Item *nodeset, Item *cmpfunc,
                                    String *p):
     Item_bool_func(thd, nodeset, cmpfunc), pxml(p) {}
-<<<<<<< HEAD
   LEX_CSTRING func_name_cstring() const override
   {
     return { STRING_WITH_LEN("xpath_nodeset_to_const_comparator") };
   }
-=======
-  const char *func_name() const override { return "xpath_nodeset_to_const_comparator"; }
->>>>>>> d9dd673f
   bool check_vcol_func_processor(void *arg) override
   {
     return mark_unsupported_function(func_name(), arg, VCOL_IMPOSSIBLE);
