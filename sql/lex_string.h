/*
   Copyright (c) 2018, MariaDB Corporation.

   This program is free software; you can redistribute it and/or modify
   it under the terms of the GNU General Public License as published by
   the Free Software Foundation; version 2 of the License.

   This program is distributed in the hope that it will be useful,
   but WITHOUT ANY WARRANTY; without even the implied warranty of
   MERCHANTABILITY or FITNESS FOR A PARTICULAR PURPOSE.  See the
   GNU General Public License for more details.

   You should have received a copy of the GNU General Public License
   along with this program; if not, write to the Free Software
   Foundation, Inc., 51 Franklin St, Fifth Floor, Boston, MA 02110-1301  USA */


#ifndef LEX_STRING_INCLUDED
#define LEX_STRING_INCLUDED


typedef struct st_mysql_const_lex_string LEX_CSTRING;


class Lex_cstring : public LEX_CSTRING
{
  public:
  Lex_cstring()
  {
    str= NULL;
    length= 0;
  }
  Lex_cstring(const LEX_CSTRING &str)
  {
    LEX_CSTRING::operator=(str);
  }
  Lex_cstring(const char *_str, size_t _len)
  {
    str= _str;
    length= _len;
  }
  Lex_cstring(const char *start, const char *end)
  {
    DBUG_ASSERT(start <= end);
    str= start;
    length= end - start;
  }
  void set(const char *_str, size_t _len)
  {
    str= _str;
    length= _len;
  }
<<<<<<< HEAD
  /*
    Return the "n" leftmost bytes if this[0] is longer than "n" bytes,
    or return this[0] itself otherwise.
  */
  Lex_cstring left(size_t n) const
  {
    return Lex_cstring(str, MY_MIN(length, n));
  }
  /*
    If this[0] is shorter than "pos" bytes, then return an empty string.
    Otherwise, return a substring of this[0] starting from
    the byte position "pos" until the end.
  */
  Lex_cstring substr(size_t pos) const
  {
    return length <= pos ? Lex_cstring(str + length, (size_t) 0) :
                           Lex_cstring(str + pos, length - pos);
  }
  // Check if a prefix of this[0] is equal to "rhs".
  bool starts_with(const LEX_CSTRING &rhs) const
  {
    DBUG_ASSERT(str);
    DBUG_ASSERT(rhs.str);
    return length >= rhs.length && !memcmp(str, rhs.str, rhs.length);
  }
=======

  /*
    Trim left white spaces.
    Assumes that there are no multi-bytes characters
    that can be considered white-space.
  */
  Lex_cstring ltrim_whitespace(CHARSET_INFO *cs) const
  {
    DBUG_ASSERT(cs->mbminlen == 1);
    Lex_cstring str= *this;
    while (str.length > 0 && my_isspace(cs, str.str[0]))
    {
      str.length--;
      str.str++;
    }
    return str;
  }

  /*
    Trim right white spaces.
    Assumes that there are no multi-bytes characters
    that can be considered white-space.
    Also, assumes that the character set supports backward space parsing.
  */
  Lex_cstring rtrim_whitespace(CHARSET_INFO *cs) const
  {
    DBUG_ASSERT(cs->mbminlen == 1);
    Lex_cstring str= *this;
    while (str.length > 0 && my_isspace(cs, str.str[str.length - 1]))
    {
      str.length --;
    }
    return str;
  }

  /*
    Trim all spaces.
  */
  Lex_cstring trim_whitespace(CHARSET_INFO *cs) const
  {
    return ltrim_whitespace(cs).rtrim_whitespace(cs);
  }

  /*
    Trim all spaces and return the length of the leading space sequence.
  */
  Lex_cstring trim_whitespace(CHARSET_INFO *cs, size_t *prefix_length) const
  {
    Lex_cstring tmp= Lex_cstring(*this).ltrim_whitespace(cs);
    if (prefix_length)
      *prefix_length= tmp.str - str;
    return tmp.rtrim_whitespace(cs);
  }

>>>>>>> eece7f13
};


class Lex_cstring_strlen: public Lex_cstring
{
public:
  Lex_cstring_strlen(const char *from)
   :Lex_cstring(from, from ? strlen(from) : 0)
  { }
};


/* Functions to compare if two lex strings are equal */

static inline bool lex_string_cmp(CHARSET_INFO *charset, const LEX_CSTRING *a,
                                  const LEX_CSTRING *b)
{
  return my_strcasecmp(charset, a->str, b->str);
}

/*
  Compare to LEX_CSTRING's and return 0 if equal
*/

static inline bool cmp(const LEX_CSTRING *a, const LEX_CSTRING *b)
{
  return a->length != b->length ||
    (a->length && memcmp(a->str, b->str, a->length));
}
static inline bool cmp(const LEX_CSTRING a, const LEX_CSTRING b)
{
  return a.length != b.length || (a.length && memcmp(a.str, b.str, a.length));
}

/*
  Compare if two LEX_CSTRING are equal. Assumption is that
  character set is ASCII (like for plugin names)
*/

static inline bool lex_string_eq(const LEX_CSTRING *a, const LEX_CSTRING *b)
{
  if (a->length != b->length)
    return 0;                                   /* Different */
  return strcasecmp(a->str, b->str) == 0;
}

/*
  To be used when calling lex_string_eq with STRING_WITH_LEN() as second
  argument
*/

static inline bool lex_string_eq(const LEX_CSTRING *a, const char *b, size_t b_length)
{
  if (a->length != b_length)
    return 0;                                   /* Different */
  return strcasecmp(a->str, b) == 0;
}

#endif /* LEX_STRING_INCLUDED */<|MERGE_RESOLUTION|>--- conflicted
+++ resolved
@@ -50,33 +50,6 @@
     str= _str;
     length= _len;
   }
-<<<<<<< HEAD
-  /*
-    Return the "n" leftmost bytes if this[0] is longer than "n" bytes,
-    or return this[0] itself otherwise.
-  */
-  Lex_cstring left(size_t n) const
-  {
-    return Lex_cstring(str, MY_MIN(length, n));
-  }
-  /*
-    If this[0] is shorter than "pos" bytes, then return an empty string.
-    Otherwise, return a substring of this[0] starting from
-    the byte position "pos" until the end.
-  */
-  Lex_cstring substr(size_t pos) const
-  {
-    return length <= pos ? Lex_cstring(str + length, (size_t) 0) :
-                           Lex_cstring(str + pos, length - pos);
-  }
-  // Check if a prefix of this[0] is equal to "rhs".
-  bool starts_with(const LEX_CSTRING &rhs) const
-  {
-    DBUG_ASSERT(str);
-    DBUG_ASSERT(rhs.str);
-    return length >= rhs.length && !memcmp(str, rhs.str, rhs.length);
-  }
-=======
 
   /*
     Trim left white spaces.
@@ -131,7 +104,31 @@
     return tmp.rtrim_whitespace(cs);
   }
 
->>>>>>> eece7f13
+  /*
+    Return the "n" leftmost bytes if this[0] is longer than "n" bytes,
+    or return this[0] itself otherwise.
+  */
+  Lex_cstring left(size_t n) const
+  {
+    return Lex_cstring(str, MY_MIN(length, n));
+  }
+  /*
+    If this[0] is shorter than "pos" bytes, then return an empty string.
+    Otherwise, return a substring of this[0] starting from
+    the byte position "pos" until the end.
+  */
+  Lex_cstring substr(size_t pos) const
+  {
+    return length <= pos ? Lex_cstring(str + length, (size_t) 0) :
+                           Lex_cstring(str + pos, length - pos);
+  }
+  // Check if a prefix of this[0] is equal to "rhs".
+  bool starts_with(const LEX_CSTRING &rhs) const
+  {
+    DBUG_ASSERT(str);
+    DBUG_ASSERT(rhs.str);
+    return length >= rhs.length && !memcmp(str, rhs.str, rhs.length);
+  }
 };
 
 
