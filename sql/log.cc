/* Copyright 2000-2008 MySQL AB, 2008 Sun Microsystems, Inc.

   This program is free software; you can redistribute it and/or modify
   it under the terms of the GNU General Public License as published by
   the Free Software Foundation; version 2 of the License.

   This program is distributed in the hope that it will be useful,
   but WITHOUT ANY WARRANTY; without even the implied warranty of
   MERCHANTABILITY or FITNESS FOR A PARTICULAR PURPOSE.  See the
   GNU General Public License for more details.

   You should have received a copy of the GNU General Public License
   along with this program; if not, write to the Free Software
   Foundation, Inc., 59 Temple Place, Suite 330, Boston, MA  02111-1307  USA */


/**
  @file

  @brief
  logging of commands

  @todo
    Abort logging when we get an error in reading or writing log files
*/

#include "mysql_priv.h"
#include "sql_repl.h"
#include "rpl_filter.h"
#include "rpl_rli.h"

#include <my_dir.h>
#include <stdarg.h>
#include <m_ctype.h>				// For test_if_number

#ifdef __NT__
#include "message.h"
#endif

#include <mysql/plugin.h>
#include "rpl_handler.h"

/* max size of the log message */
#define MAX_LOG_BUFFER_SIZE 1024
#define MAX_USER_HOST_SIZE 512
#define MAX_TIME_SIZE 32
#define MY_OFF_T_UNDEF (~(my_off_t)0UL)

#define FLAGSTR(V,F) ((V)&(F)?#F" ":"")

LOGGER logger;

MYSQL_BIN_LOG mysql_bin_log(&sync_binlog_period);

static bool test_if_number(const char *str,
			   ulong *res, bool allow_wildcards);
static int binlog_init(void *p);
static int binlog_close_connection(handlerton *hton, THD *thd);
static int binlog_savepoint_set(handlerton *hton, THD *thd, void *sv);
static int binlog_savepoint_rollback(handlerton *hton, THD *thd, void *sv);
static int binlog_commit(handlerton *hton, THD *thd, bool all);
static int binlog_rollback(handlerton *hton, THD *thd, bool all);
static int binlog_prepare(handlerton *hton, THD *thd, bool all);

/**
  Silence all errors and warnings reported when performing a write
  to a log table.
  Errors and warnings are not reported to the client or SQL exception
  handlers, so that the presence of logging does not interfere and affect
  the logic of an application.
*/
class Silence_log_table_errors : public Internal_error_handler
{
  char m_message[MYSQL_ERRMSG_SIZE];
public:
  Silence_log_table_errors()
  {
    m_message[0]= '\0';
  }

  virtual ~Silence_log_table_errors() {}

  virtual bool handle_error(uint sql_errno, const char *message,
                            MYSQL_ERROR::enum_warning_level level,
                            THD *thd);
  const char *message() const { return m_message; }
};

bool
Silence_log_table_errors::handle_error(uint /* sql_errno */,
                                       const char *message_arg,
                                       MYSQL_ERROR::enum_warning_level /* level */,
                                       THD * /* thd */)
{
  strmake(m_message, message_arg, sizeof(m_message)-1);
  return TRUE;
}


sql_print_message_func sql_print_message_handlers[3] =
{
  sql_print_information,
  sql_print_warning,
  sql_print_error
};


char *make_default_log_name(char *buff,const char* log_ext)
{
  strmake(buff, pidfile_name, FN_REFLEN-5);
  return fn_format(buff, buff, mysql_data_home, log_ext,
                   MYF(MY_UNPACK_FILENAME|MY_REPLACE_EXT));
}

/*
  Helper class to hold a mutex for the duration of the
  block.

  Eliminates the need for explicit unlocking of mutexes on, e.g.,
  error returns.  On passing a null pointer, the sentry will not do
  anything.
 */
class Mutex_sentry
{
public:
  Mutex_sentry(pthread_mutex_t *mutex)
    : m_mutex(mutex)
  {
    if (m_mutex)
      pthread_mutex_lock(mutex);
  }

  ~Mutex_sentry()
  {
    if (m_mutex)
      pthread_mutex_unlock(m_mutex);
#ifndef DBUG_OFF
    m_mutex= 0;
#endif
  }

private:
  pthread_mutex_t *m_mutex;

  // It's not allowed to copy this object in any way
  Mutex_sentry(Mutex_sentry const&);
  void operator=(Mutex_sentry const&);
};

/*
  Helper class to store binary log transaction data.
*/
class binlog_trx_data {
public:
  binlog_trx_data()
    : at_least_one_stmt(0), incident(FALSE), m_pending(0),
    before_stmt_pos(MY_OFF_T_UNDEF)
  {
    trans_log.end_of_file= max_binlog_cache_size;
  }

  ~binlog_trx_data()
  {
    DBUG_ASSERT(pending() == NULL);
    close_cached_file(&trans_log);
  }

  my_off_t position() const {
    return my_b_tell(&trans_log);
  }

  bool empty() const
  {
    return pending() == NULL && my_b_tell(&trans_log) == 0;
  }

  /*
    Truncate the transaction cache to a certain position. This
    includes deleting the pending event.
   */
  void truncate(my_off_t pos)
  {
    DBUG_PRINT("info", ("truncating to position %lu", (ulong) pos));
    DBUG_PRINT("info", ("before_stmt_pos=%lu", (ulong) pos));
    delete pending();
    set_pending(0);
    reinit_io_cache(&trans_log, WRITE_CACHE, pos, 0, 0);
    trans_log.end_of_file= max_binlog_cache_size;
    if (pos < before_stmt_pos)
      before_stmt_pos= MY_OFF_T_UNDEF;

    /*
      The only valid positions that can be truncated to are at the
      beginning of a statement. We are relying on this fact to be able
      to set the at_least_one_stmt flag correctly. In other word, if
      we are truncating to the beginning of the transaction cache,
      there will be no statements in the cache, otherwhise, we will
      have at least one statement in the transaction cache.
     */
    at_least_one_stmt= (pos > 0);
  }

  /*
    Reset the entire contents of the transaction cache, emptying it
    completely.
   */
  void reset() {
    if (!empty())
      truncate(0);
    before_stmt_pos= MY_OFF_T_UNDEF;
    incident= FALSE;
    trans_log.end_of_file= max_binlog_cache_size;
    DBUG_ASSERT(empty());
  }

  Rows_log_event *pending() const
  {
    return m_pending;
  }

  void set_pending(Rows_log_event *const pending)
  {
    m_pending= pending;
  }

  IO_CACHE trans_log;                         // The transaction cache

  void set_incident(void)
  {
    incident= TRUE;
  }
  
  bool has_incident(void)
  {
    return(incident);
  }

  /**
    Boolean that is true if there is at least one statement in the
    transaction cache.
  */
  bool at_least_one_stmt;
  bool incident;

private:
  /*
    Pending binrows event. This event is the event where the rows are
    currently written.
   */
  Rows_log_event *m_pending;

public:
  /*
    Binlog position before the start of the current statement.
  */
  my_off_t before_stmt_pos;
};

handlerton *binlog_hton;

bool LOGGER::is_log_table_enabled(uint log_table_type)
{
  switch (log_table_type) {
  case QUERY_LOG_SLOW:
    return (table_log_handler != NULL) && opt_slow_log;
  case QUERY_LOG_GENERAL:
    return (table_log_handler != NULL) && opt_log ;
  default:
    DBUG_ASSERT(0);
    return FALSE;                             /* make compiler happy */
  }
}


/* Check if a given table is opened log table */
int check_if_log_table(uint db_len, const char *db, uint table_name_len,
                       const char *table_name, uint check_if_opened)
{
  if (db_len == 5 &&
      !(lower_case_table_names ?
        my_strcasecmp(system_charset_info, db, "mysql") :
        strcmp(db, "mysql")))
  {
    if (table_name_len == 11 && !(lower_case_table_names ?
                                  my_strcasecmp(system_charset_info,
                                                table_name, "general_log") :
                                  strcmp(table_name, "general_log")))
    {
      if (!check_if_opened || logger.is_log_table_enabled(QUERY_LOG_GENERAL))
        return QUERY_LOG_GENERAL;
      return 0;
    }

    if (table_name_len == 8 && !(lower_case_table_names ?
      my_strcasecmp(system_charset_info, table_name, "slow_log") :
      strcmp(table_name, "slow_log")))
    {
      if (!check_if_opened || logger.is_log_table_enabled(QUERY_LOG_SLOW))
        return QUERY_LOG_SLOW;
      return 0;
    }
  }
  return 0;
}


Log_to_csv_event_handler::Log_to_csv_event_handler()
{
}


Log_to_csv_event_handler::~Log_to_csv_event_handler()
{
}


void Log_to_csv_event_handler::cleanup()
{
  logger.is_log_tables_initialized= FALSE;
}

/* log event handlers */

/**
  Log command to the general log table

  Log given command to the general log table.

  @param  event_time        command start timestamp
  @param  user_host         the pointer to the string with user@host info
  @param  user_host_len     length of the user_host string. this is computed
                            once and passed to all general log event handlers
  @param  thread_id         Id of the thread, issued a query
  @param  command_type      the type of the command being logged
  @param  command_type_len  the length of the string above
  @param  sql_text          the very text of the query being executed
  @param  sql_text_len      the length of sql_text string


  @return This function attempts to never call my_error(). This is
  necessary, because general logging happens already after a statement
  status has been sent to the client, so the client can not see the
  error anyway. Besides, the error is not related to the statement
  being executed and is internal, and thus should be handled
  internally (@todo: how?).
  If a write to the table has failed, the function attempts to
  write to a short error message to the file. The failure is also
  indicated in the return value. 

  @retval  FALSE   OK
  @retval  TRUE    error occured
*/

bool Log_to_csv_event_handler::
  log_general(THD *thd, time_t event_time, const char *user_host,
              uint user_host_len, int thread_id,
              const char *command_type, uint command_type_len,
              const char *sql_text, uint sql_text_len,
              CHARSET_INFO *client_cs)
{
  TABLE_LIST table_list;
  TABLE *table;
  bool result= TRUE;
  bool need_close= FALSE;
  bool need_pop= FALSE;
  bool need_rnd_end= FALSE;
  uint field_index;
  Silence_log_table_errors error_handler;
  Open_tables_state open_tables_backup;
  ulonglong save_thd_options;
  bool save_time_zone_used;

  /*
    CSV uses TIME_to_timestamp() internally if table needs to be repaired
    which will set thd->time_zone_used
  */
  save_time_zone_used= thd->time_zone_used;

  save_thd_options= thd->options;
  thd->options&= ~OPTION_BIN_LOG;

  bzero(& table_list, sizeof(TABLE_LIST));
  table_list.alias= table_list.table_name= GENERAL_LOG_NAME.str;
  table_list.table_name_length= GENERAL_LOG_NAME.length;

  table_list.lock_type= TL_WRITE_CONCURRENT_INSERT;

  table_list.db= MYSQL_SCHEMA_NAME.str;
  table_list.db_length= MYSQL_SCHEMA_NAME.length;

  /*
    1) open_performance_schema_table generates an error of the
    table can not be opened or is corrupted.
    2) "INSERT INTO general_log" can generate warning sometimes.

    Suppress these warnings and errors, they can't be dealt with
    properly anyway.

    QQ: this problem needs to be studied in more detail.
    Comment this 2 lines and run "cast.test" to see what's happening.
  */
  thd->push_internal_handler(& error_handler);
  need_pop= TRUE;

  if (!(table= open_performance_schema_table(thd, & table_list,
                                             & open_tables_backup)))
    goto err;

  need_close= TRUE;

  if (table->file->extra(HA_EXTRA_MARK_AS_LOG_TABLE) ||
      table->file->ha_rnd_init(0))
    goto err;

  need_rnd_end= TRUE;

  /* Honor next number columns if present */
  table->next_number_field= table->found_next_number_field;

  /*
    NOTE: we do not call restore_record() here, as all fields are
    filled by the Logger (=> no need to load default ones).
  */

  /*
    We do not set a value for table->field[0], as it will use
    default value (which is CURRENT_TIMESTAMP).
  */

  /* check that all columns exist */
  if (table->s->fields < 6)
    goto err;

  DBUG_ASSERT(table->field[0]->type() == MYSQL_TYPE_TIMESTAMP);

  ((Field_timestamp*) table->field[0])->store_timestamp((my_time_t)
                                                        event_time);

  /* do a write */
  if (table->field[1]->store(user_host, user_host_len, client_cs) ||
      table->field[2]->store((longlong) thread_id, TRUE) ||
      table->field[3]->store((longlong) server_id, TRUE) ||
      table->field[4]->store(command_type, command_type_len, client_cs))
    goto err;

  /*
    A positive return value in store() means truncation.
    Still logging a message in the log in this case.
  */
  table->field[5]->flags|= FIELDFLAG_HEX_ESCAPE;
  if (table->field[5]->store(sql_text, sql_text_len, client_cs) < 0)
    goto err;

  /* mark all fields as not null */
  table->field[1]->set_notnull();
  table->field[2]->set_notnull();
  table->field[3]->set_notnull();
  table->field[4]->set_notnull();
  table->field[5]->set_notnull();

  /* Set any extra columns to their default values */
  for (field_index= 6 ; field_index < table->s->fields ; field_index++)
  {
    table->field[field_index]->set_default();
  }

  /* log table entries are not replicated */
  if (table->file->ha_write_row(table->record[0]))
    goto err;

  result= FALSE;

err:
  if (result && !thd->killed)
    sql_print_error("Failed to write to mysql.general_log: %s",
                    error_handler.message());

  if (need_rnd_end)
  {
    table->file->ha_rnd_end();
    table->file->ha_release_auto_increment();
  }
  if (need_pop)
    thd->pop_internal_handler();
  if (need_close)
    close_performance_schema_table(thd, & open_tables_backup);

  thd->options= save_thd_options;
  thd->time_zone_used= save_time_zone_used;
  return result;
}


/*
  Log a query to the slow log table

  SYNOPSIS
    log_slow()
    thd               THD of the query
    current_time      current timestamp
    query_start_arg   command start timestamp
    user_host         the pointer to the string with user@host info
    user_host_len     length of the user_host string. this is computed once
                      and passed to all general log event handlers
    query_time        Amount of time the query took to execute (in microseconds)
    lock_time         Amount of time the query was locked (in microseconds)
    is_command        The flag, which determines, whether the sql_text is a
                      query or an administrator command (these are treated
                      differently by the old logging routines)
    sql_text          the very text of the query or administrator command
                      processed
    sql_text_len      the length of sql_text string

  DESCRIPTION

   Log a query to the slow log table

  RETURN
    FALSE - OK
    TRUE - error occured
*/

bool Log_to_csv_event_handler::
  log_slow(THD *thd, time_t current_time, time_t query_start_arg,
           const char *user_host, uint user_host_len,
           ulonglong query_utime, ulonglong lock_utime, bool is_command,
           const char *sql_text, uint sql_text_len)
{
  TABLE_LIST table_list;
  TABLE *table;
  bool result= TRUE;
  bool need_close= FALSE;
  bool need_rnd_end= FALSE;
  Silence_log_table_errors error_handler;
  Open_tables_state open_tables_backup;
  CHARSET_INFO *client_cs= thd->variables.character_set_client;
  bool save_time_zone_used;
  DBUG_ENTER("Log_to_csv_event_handler::log_slow");

  thd->push_internal_handler(& error_handler);
  /*
    CSV uses TIME_to_timestamp() internally if table needs to be repaired
    which will set thd->time_zone_used
  */
  save_time_zone_used= thd->time_zone_used;

  bzero(& table_list, sizeof(TABLE_LIST));
  table_list.alias= table_list.table_name= SLOW_LOG_NAME.str;
  table_list.table_name_length= SLOW_LOG_NAME.length;

  table_list.lock_type= TL_WRITE_CONCURRENT_INSERT;

  table_list.db= MYSQL_SCHEMA_NAME.str;
  table_list.db_length= MYSQL_SCHEMA_NAME.length;

  if (!(table= open_performance_schema_table(thd, & table_list,
                                             & open_tables_backup)))
    goto err;

  need_close= TRUE;

  if (table->file->extra(HA_EXTRA_MARK_AS_LOG_TABLE) ||
      table->file->ha_rnd_init(0))
    goto err;

  need_rnd_end= TRUE;

  /* Honor next number columns if present */
  table->next_number_field= table->found_next_number_field;

  restore_record(table, s->default_values);    // Get empty record

  /* check that all columns exist */
  if (table->s->fields < 11)
    goto err;

  /* store the time and user values */
  DBUG_ASSERT(table->field[0]->type() == MYSQL_TYPE_TIMESTAMP);
  ((Field_timestamp*) table->field[0])->store_timestamp((my_time_t)
                                                        current_time);
  if (table->field[1]->store(user_host, user_host_len, client_cs))
    goto err;

  if (query_start_arg)
  {
    longlong query_time= (longlong) (query_utime/1000000);
    longlong lock_time=  (longlong) (lock_utime/1000000);
    /*
      A TIME field can not hold the full longlong range; query_time or
      lock_time may be truncated without warning here, if greater than
      839 hours (~35 days)
    */
    MYSQL_TIME t;
    t.neg= 0;

    /* fill in query_time field */
    calc_time_from_sec(&t, (long) min(query_time, (longlong) TIME_MAX_VALUE_SECONDS), 0);
    if (table->field[2]->store_time(&t, MYSQL_TIMESTAMP_TIME))
      goto err;
    /* lock_time */
    calc_time_from_sec(&t, (long) min(lock_time, (longlong) TIME_MAX_VALUE_SECONDS), 0);
    if (table->field[3]->store_time(&t, MYSQL_TIMESTAMP_TIME))
      goto err;
    /* rows_sent */
    if (table->field[4]->store((longlong) thd->sent_row_count, TRUE))
      goto err;
    /* rows_examined */
    if (table->field[5]->store((longlong) thd->examined_row_count, TRUE))
      goto err;
  }
  else
  {
    table->field[2]->set_null();
    table->field[3]->set_null();
    table->field[4]->set_null();
    table->field[5]->set_null();
  }
  /* fill database field */
  if (thd->db)
  {
    if (table->field[6]->store(thd->db, thd->db_length, client_cs))
      goto err;
    table->field[6]->set_notnull();
  }

  if (thd->stmt_depends_on_first_successful_insert_id_in_prev_stmt)
  {
    if (table->
        field[7]->store((longlong)
                        thd->first_successful_insert_id_in_prev_stmt_for_binlog,
                        TRUE))
      goto err;
    table->field[7]->set_notnull();
  }

  /*
    Set value if we do an insert on autoincrement column. Note that for
    some engines (those for which get_auto_increment() does not leave a
    table lock until the statement ends), this is just the first value and
    the next ones used may not be contiguous to it.
  */
  if (thd->auto_inc_intervals_in_cur_stmt_for_binlog.nb_elements() > 0)
  {
    if (table->
        field[8]->store((longlong)
          thd->auto_inc_intervals_in_cur_stmt_for_binlog.minimum(), TRUE))
      goto err;
    table->field[8]->set_notnull();
  }

  if (table->field[9]->store((longlong) server_id, TRUE))
    goto err;
  table->field[9]->set_notnull();

  /*
    Column sql_text.
    A positive return value in store() means truncation.
    Still logging a message in the log in this case.
  */
  if (table->field[10]->store(sql_text, sql_text_len, client_cs) < 0)
    goto err;

  /* log table entries are not replicated */
  if (table->file->ha_write_row(table->record[0]))
    goto err;

  result= FALSE;

err:
  thd->pop_internal_handler();

  if (result && !thd->killed)
    sql_print_error("Failed to write to mysql.slow_log: %s",
                    error_handler.message());

  if (need_rnd_end)
  {
    table->file->ha_rnd_end();
    table->file->ha_release_auto_increment();
  }
  if (need_close)
    close_performance_schema_table(thd, & open_tables_backup);
  thd->time_zone_used= save_time_zone_used;
  DBUG_RETURN(result);
}

int Log_to_csv_event_handler::
  activate_log(THD *thd, uint log_table_type)
{
  TABLE_LIST table_list;
  TABLE *table;
  int result;
  Open_tables_state open_tables_backup;

  DBUG_ENTER("Log_to_csv_event_handler::activate_log");

  bzero(& table_list, sizeof(TABLE_LIST));

  if (log_table_type == QUERY_LOG_GENERAL)
  {
    table_list.alias= table_list.table_name= GENERAL_LOG_NAME.str;
    table_list.table_name_length= GENERAL_LOG_NAME.length;
  }
  else
  {
    DBUG_ASSERT(log_table_type == QUERY_LOG_SLOW);
    table_list.alias= table_list.table_name= SLOW_LOG_NAME.str;
    table_list.table_name_length= SLOW_LOG_NAME.length;
  }

  table_list.lock_type= TL_WRITE_CONCURRENT_INSERT;

  table_list.db= MYSQL_SCHEMA_NAME.str;
  table_list.db_length= MYSQL_SCHEMA_NAME.length;

  table= open_performance_schema_table(thd, & table_list,
                                       & open_tables_backup);
  if (table)
  {
    result= 0;
    close_performance_schema_table(thd, & open_tables_backup);
  }
  else
    result= 1;

  DBUG_RETURN(result);
}

bool Log_to_csv_event_handler::
  log_error(enum loglevel level, const char *format, va_list args)
{
  /* No log table is implemented */
  DBUG_ASSERT(0);
  return FALSE;
}

bool Log_to_file_event_handler::
  log_error(enum loglevel level, const char *format,
            va_list args)
{
  return vprint_msg_to_log(level, format, args);
}

void Log_to_file_event_handler::init_pthread_objects()
{
  mysql_log.init_pthread_objects();
  mysql_slow_log.init_pthread_objects();
}


/** Wrapper around MYSQL_LOG::write() for slow log. */

bool Log_to_file_event_handler::
  log_slow(THD *thd, time_t current_time, time_t query_start_arg,
           const char *user_host, uint user_host_len,
           ulonglong query_utime, ulonglong lock_utime, bool is_command,
           const char *sql_text, uint sql_text_len)
{
  Silence_log_table_errors error_handler;
  thd->push_internal_handler(&error_handler);
  bool retval= mysql_slow_log.write(thd, current_time, query_start_arg,
                                    user_host, user_host_len,
                                    query_utime, lock_utime, is_command,
                                    sql_text, sql_text_len);
  thd->pop_internal_handler();
  return retval;
}


/**
   Wrapper around MYSQL_LOG::write() for general log. We need it since we
   want all log event handlers to have the same signature.
*/

bool Log_to_file_event_handler::
  log_general(THD *thd, time_t event_time, const char *user_host,
              uint user_host_len, int thread_id,
              const char *command_type, uint command_type_len,
              const char *sql_text, uint sql_text_len,
              CHARSET_INFO *client_cs)
{
  Silence_log_table_errors error_handler;
  thd->push_internal_handler(&error_handler);
  bool retval= mysql_log.write(event_time, user_host, user_host_len,
                               thread_id, command_type, command_type_len,
                               sql_text, sql_text_len);
  thd->pop_internal_handler();
  return retval;
}


bool Log_to_file_event_handler::init()
{
  if (!is_initialized)
  {
    if (opt_slow_log)
      mysql_slow_log.open_slow_log(sys_var_slow_log_path.value);

    if (opt_log)
      mysql_log.open_query_log(sys_var_general_log_path.value);

    is_initialized= TRUE;
  }

  return FALSE;
}


void Log_to_file_event_handler::cleanup()
{
  mysql_log.cleanup();
  mysql_slow_log.cleanup();
}

void Log_to_file_event_handler::flush()
{
  /* reopen log files */
  if (opt_log)
    mysql_log.reopen_file();
  if (opt_slow_log)
    mysql_slow_log.reopen_file();
}

/*
  Log error with all enabled log event handlers

  SYNOPSIS
    error_log_print()

    level             The level of the error significance: NOTE,
                      WARNING or ERROR.
    format            format string for the error message
    args              list of arguments for the format string

  RETURN
    FALSE - OK
    TRUE - error occured
*/

bool LOGGER::error_log_print(enum loglevel level, const char *format,
                             va_list args)
{
  bool error= FALSE;
  Log_event_handler **current_handler;

  /* currently we don't need locking here as there is no error_log table */
  for (current_handler= error_log_handler_list ; *current_handler ;)
    error= (*current_handler++)->log_error(level, format, args) || error;

  return error;
}


void LOGGER::cleanup_base()
{
  DBUG_ASSERT(inited == 1);
  rwlock_destroy(&LOCK_logger);
  if (table_log_handler)
  {
    table_log_handler->cleanup();
    delete table_log_handler;
    table_log_handler= NULL;
  }
  if (file_log_handler)
    file_log_handler->cleanup();
}


void LOGGER::cleanup_end()
{
  DBUG_ASSERT(inited == 1);
  if (file_log_handler)
  {
    delete file_log_handler;
    file_log_handler=NULL;
  }
  inited= 0;
}


/**
  Perform basic log initialization: create file-based log handler and
  init error log.
*/
void LOGGER::init_base()
{
  DBUG_ASSERT(inited == 0);
  inited= 1;

  /*
    Here we create file log handler. We don't do it for the table log handler
    here as it cannot be created so early. The reason is THD initialization,
    which depends on the system variables (parsed later).
  */
  if (!file_log_handler)
    file_log_handler= new Log_to_file_event_handler;

  /* by default we use traditional error log */
  init_error_log(LOG_FILE);

  file_log_handler->init_pthread_objects();
  my_rwlock_init(&LOCK_logger, NULL);
}


void LOGGER::init_log_tables()
{
  if (!table_log_handler)
    table_log_handler= new Log_to_csv_event_handler;

  if (!is_log_tables_initialized &&
      !table_log_handler->init() && !file_log_handler->init())
    is_log_tables_initialized= TRUE;
}


bool LOGGER::flush_logs(THD *thd)
{
  int rc= 0;

  /*
    Now we lock logger, as nobody should be able to use logging routines while
    log tables are closed
  */
  logger.lock_exclusive();

  /* reopen log files */
  file_log_handler->flush();

  /* end of log flush */
  logger.unlock();
  return rc;
}


/*
  Log slow query with all enabled log event handlers

  SYNOPSIS
    slow_log_print()

    thd                 THD of the query being logged
    query               The query being logged
    query_length        The length of the query string
    current_utime       Current time in microseconds (from undefined start)

  RETURN
    FALSE   OK
    TRUE    error occured
*/

bool LOGGER::slow_log_print(THD *thd, const char *query, uint query_length,
                            ulonglong current_utime)

{
  bool error= FALSE;
  Log_event_handler **current_handler;
  bool is_command= FALSE;
  char user_host_buff[MAX_USER_HOST_SIZE + 1];
  Security_context *sctx= thd->security_ctx;
  uint user_host_len= 0;
  ulonglong query_utime, lock_utime;

  DBUG_ASSERT(thd->enable_slow_log);
  /*
    Print the message to the buffer if we have slow log enabled
  */

  if (*slow_log_handler_list)
  {
    time_t current_time;

    /* do not log slow queries from replication threads */
    if (thd->slave_thread && !opt_log_slow_slave_statements)
      return 0;

    lock_shared();
    if (!opt_slow_log)
    {
      unlock();
      return 0;
    }

    /* fill in user_host value: the format is "%s[%s] @ %s [%s]" */
    user_host_len= (strxnmov(user_host_buff, MAX_USER_HOST_SIZE,
                             sctx->priv_user ? sctx->priv_user : "", "[",
                             sctx->user ? sctx->user : "", "] @ ",
                             sctx->host ? sctx->host : "", " [",
                             sctx->ip ? sctx->ip : "", "]", NullS) -
                    user_host_buff);

    current_time= my_time_possible_from_micro(current_utime);
    if (thd->start_utime)
    {
      query_utime= (current_utime - thd->start_utime);
      lock_utime=  (thd->utime_after_lock - thd->start_utime);
    }
    else
    {
      query_utime= lock_utime= 0;
    }

    if (!query)
    {
      is_command= TRUE;
      query= command_name[thd->command].str;
      query_length= command_name[thd->command].length;
    }

    for (current_handler= slow_log_handler_list; *current_handler ;)
      error= (*current_handler++)->log_slow(thd, current_time, thd->start_time,
                                            user_host_buff, user_host_len,
                                            query_utime, lock_utime, is_command,
                                            query, query_length) || error;

    unlock();
  }
  return error;
}

bool LOGGER::general_log_write(THD *thd, enum enum_server_command command,
                               const char *query, uint query_length)
{
  bool error= FALSE;
  Log_event_handler **current_handler= general_log_handler_list;
  char user_host_buff[MAX_USER_HOST_SIZE + 1];
  Security_context *sctx= thd->security_ctx;
  ulong id;
  uint user_host_len= 0;
  time_t current_time;

  if (thd)
    id= thd->thread_id;                 /* Normal thread */
  else
    id= 0;                              /* Log from connect handler */

  lock_shared();
  if (!opt_log)
  {
    unlock();
    return 0;
  }
  user_host_len= strxnmov(user_host_buff, MAX_USER_HOST_SIZE,
                          sctx->priv_user ? sctx->priv_user : "", "[",
                          sctx->user ? sctx->user : "", "] @ ",
                          sctx->host ? sctx->host : "", " [",
                          sctx->ip ? sctx->ip : "", "]", NullS) -
                                                          user_host_buff;

  current_time= my_time(0);
  while (*current_handler)
    error|= (*current_handler++)->
      log_general(thd, current_time, user_host_buff,
                  user_host_len, id,
                  command_name[(uint) command].str,
                  command_name[(uint) command].length,
                  query, query_length,
                  thd->variables.character_set_client) || error;
  unlock();

  return error;
}

bool LOGGER::general_log_print(THD *thd, enum enum_server_command command,
                               const char *format, va_list args)
{
  uint message_buff_len= 0;
  char message_buff[MAX_LOG_BUFFER_SIZE];

  /* prepare message */
  if (format)
    message_buff_len= my_vsnprintf(message_buff, sizeof(message_buff),
                                   format, args);
  else
    message_buff[0]= '\0';

  return general_log_write(thd, command, message_buff, message_buff_len);
}

void LOGGER::init_error_log(uint error_log_printer)
{
  if (error_log_printer & LOG_NONE)
  {
    error_log_handler_list[0]= 0;
    return;
  }

  switch (error_log_printer) {
  case LOG_FILE:
    error_log_handler_list[0]= file_log_handler;
    error_log_handler_list[1]= 0;
    break;
    /* these two are disabled for now */
  case LOG_TABLE:
    DBUG_ASSERT(0);
    break;
  case LOG_TABLE|LOG_FILE:
    DBUG_ASSERT(0);
    break;
  }
}

void LOGGER::init_slow_log(uint slow_log_printer)
{
  if (slow_log_printer & LOG_NONE)
  {
    slow_log_handler_list[0]= 0;
    return;
  }

  switch (slow_log_printer) {
  case LOG_FILE:
    slow_log_handler_list[0]= file_log_handler;
    slow_log_handler_list[1]= 0;
    break;
  case LOG_TABLE:
    slow_log_handler_list[0]= table_log_handler;
    slow_log_handler_list[1]= 0;
    break;
  case LOG_TABLE|LOG_FILE:
    slow_log_handler_list[0]= file_log_handler;
    slow_log_handler_list[1]= table_log_handler;
    slow_log_handler_list[2]= 0;
    break;
  }
}

void LOGGER::init_general_log(uint general_log_printer)
{
  if (general_log_printer & LOG_NONE)
  {
    general_log_handler_list[0]= 0;
    return;
  }

  switch (general_log_printer) {
  case LOG_FILE:
    general_log_handler_list[0]= file_log_handler;
    general_log_handler_list[1]= 0;
    break;
  case LOG_TABLE:
    general_log_handler_list[0]= table_log_handler;
    general_log_handler_list[1]= 0;
    break;
  case LOG_TABLE|LOG_FILE:
    general_log_handler_list[0]= file_log_handler;
    general_log_handler_list[1]= table_log_handler;
    general_log_handler_list[2]= 0;
    break;
  }
}


bool LOGGER::activate_log_handler(THD* thd, uint log_type)
{
  MYSQL_QUERY_LOG *file_log;
  bool res= FALSE;
  lock_exclusive();
  switch (log_type) {
  case QUERY_LOG_SLOW:
    if (!opt_slow_log)
    {
      file_log= file_log_handler->get_mysql_slow_log();

      file_log->open_slow_log(sys_var_slow_log_path.value);
      if (table_log_handler->activate_log(thd, QUERY_LOG_SLOW))
      {
        /* Error printed by open table in activate_log() */
        res= TRUE;
        file_log->close(0);
      }
      else
      {
        init_slow_log(log_output_options);
        opt_slow_log= TRUE;
      }
    }
    break;
  case QUERY_LOG_GENERAL:
    if (!opt_log)
    {
      file_log= file_log_handler->get_mysql_log();

      file_log->open_query_log(sys_var_general_log_path.value);
      if (table_log_handler->activate_log(thd, QUERY_LOG_GENERAL))
      {
        /* Error printed by open table in activate_log() */
        res= TRUE;
        file_log->close(0);
      }
      else
      {
        init_general_log(log_output_options);
        opt_log= TRUE;
      }
    }
    break;
  default:
    DBUG_ASSERT(0);
  }
  unlock();
  return res;
}


void LOGGER::deactivate_log_handler(THD *thd, uint log_type)
{
  my_bool *tmp_opt= 0;
  MYSQL_LOG *file_log;

  switch (log_type) {
  case QUERY_LOG_SLOW:
    tmp_opt= &opt_slow_log;
    file_log= file_log_handler->get_mysql_slow_log();
    break;
  case QUERY_LOG_GENERAL:
    tmp_opt= &opt_log;
    file_log= file_log_handler->get_mysql_log();
    break;
  default:
    assert(0);                                  // Impossible
  }

  if (!(*tmp_opt))
    return;

  lock_exclusive();
  file_log->close(0);
  *tmp_opt= FALSE;
  unlock();
}


/* the parameters are unused for the log tables */
bool Log_to_csv_event_handler::init()
{
  return 0;
}

int LOGGER::set_handlers(uint error_log_printer,
                         uint slow_log_printer,
                         uint general_log_printer)
{
  /* error log table is not supported yet */
  DBUG_ASSERT(error_log_printer < LOG_TABLE);

  lock_exclusive();

  if ((slow_log_printer & LOG_TABLE || general_log_printer & LOG_TABLE) &&
      !is_log_tables_initialized)
  {
    slow_log_printer= (slow_log_printer & ~LOG_TABLE) | LOG_FILE;
    general_log_printer= (general_log_printer & ~LOG_TABLE) | LOG_FILE;

    sql_print_error("Failed to initialize log tables. "
                    "Falling back to the old-fashioned logs");
  }

  init_error_log(error_log_printer);
  init_slow_log(slow_log_printer);
  init_general_log(general_log_printer);

  unlock();

  return 0;
}

/** 
    This function checks if a transactional talbe was updated by the
    current statement.

    @param thd The client thread that executed the current statement.
    @return
      @c true if a transactional table was updated, @false otherwise.
*/
static bool stmt_has_updated_trans_table(THD *thd)
{
  Ha_trx_info *ha_info;

  for (ha_info= thd->transaction.stmt.ha_list; ha_info; ha_info= ha_info->next())
  {
    if (ha_info->is_trx_read_write() && ha_info->ht() != binlog_hton)
      return (TRUE);
  }
  return (FALSE);
}

 /*
  Save position of binary log transaction cache.

  SYNPOSIS
    binlog_trans_log_savepos()

    thd      The thread to take the binlog data from
    pos      Pointer to variable where the position will be stored

  DESCRIPTION

    Save the current position in the binary log transaction cache into
    the variable pointed to by 'pos'
 */

static void
binlog_trans_log_savepos(THD *thd, my_off_t *pos)
{
  DBUG_ENTER("binlog_trans_log_savepos");
  DBUG_ASSERT(pos != NULL);
  if (thd_get_ha_data(thd, binlog_hton) == NULL)
    thd->binlog_setup_trx_data();
  binlog_trx_data *const trx_data=
    (binlog_trx_data*) thd_get_ha_data(thd, binlog_hton);
  DBUG_ASSERT(mysql_bin_log.is_open());
  *pos= trx_data->position();
  DBUG_PRINT("return", ("*pos: %lu", (ulong) *pos));
  DBUG_VOID_RETURN;
}


/*
  Truncate the binary log transaction cache.

  SYNPOSIS
    binlog_trans_log_truncate()

    thd      The thread to take the binlog data from
    pos      Position to truncate to

  DESCRIPTION

    Truncate the binary log to the given position. Will not change
    anything else.

 */
static void
binlog_trans_log_truncate(THD *thd, my_off_t pos)
{
  DBUG_ENTER("binlog_trans_log_truncate");
  DBUG_PRINT("enter", ("pos: %lu", (ulong) pos));

  DBUG_ASSERT(thd_get_ha_data(thd, binlog_hton) != NULL);
  /* Only true if binlog_trans_log_savepos() wasn't called before */
  DBUG_ASSERT(pos != ~(my_off_t) 0);

  binlog_trx_data *const trx_data=
    (binlog_trx_data*) thd_get_ha_data(thd, binlog_hton);
  trx_data->truncate(pos);
  DBUG_VOID_RETURN;
}


/*
  this function is mostly a placeholder.
  conceptually, binlog initialization (now mostly done in MYSQL_BIN_LOG::open)
  should be moved here.
*/

int binlog_init(void *p)
{
  binlog_hton= (handlerton *)p;
  binlog_hton->state=opt_bin_log ? SHOW_OPTION_YES : SHOW_OPTION_NO;
  binlog_hton->db_type=DB_TYPE_BINLOG;
  binlog_hton->savepoint_offset= sizeof(my_off_t);
  binlog_hton->close_connection= binlog_close_connection;
  binlog_hton->savepoint_set= binlog_savepoint_set;
  binlog_hton->savepoint_rollback= binlog_savepoint_rollback;
  binlog_hton->commit= binlog_commit;
  binlog_hton->rollback= binlog_rollback;
  binlog_hton->prepare= binlog_prepare;
  binlog_hton->flags= HTON_NOT_USER_SELECTABLE | HTON_HIDDEN;
  return 0;
}

static int binlog_close_connection(handlerton *hton, THD *thd)
{
  binlog_trx_data *const trx_data=
    (binlog_trx_data*) thd_get_ha_data(thd, binlog_hton);
  DBUG_ASSERT(trx_data->empty());
  thd_set_ha_data(thd, binlog_hton, NULL);
  trx_data->~binlog_trx_data();
  my_free((uchar*)trx_data, MYF(0));
  return 0;
}

/*
  End a transaction.

  SYNOPSIS
    binlog_end_trans()

    thd      The thread whose transaction should be ended
    trx_data Pointer to the transaction data to use
    end_ev   The end event to use, or NULL
    all      True if the entire transaction should be ended, false if
             only the statement transaction should be ended.

  DESCRIPTION

    End the currently open transaction. The transaction can be either
    a real transaction (if 'all' is true) or a statement transaction
    (if 'all' is false).

    If 'end_ev' is NULL, the transaction is a rollback of only
    transactional tables, so the transaction cache will be truncated
    to either just before the last opened statement transaction (if
    'all' is false), or reset completely (if 'all' is true).
 */
static int
binlog_end_trans(THD *thd, binlog_trx_data *trx_data,
                 Log_event *end_ev, bool all)
{
  DBUG_ENTER("binlog_end_trans");
  int error=0;
  IO_CACHE *trans_log= &trx_data->trans_log;
  DBUG_PRINT("enter", ("transaction: %s  end_ev: 0x%lx",
                       all ? "all" : "stmt", (long) end_ev));
  DBUG_PRINT("info", ("thd->options={ %s%s}",
                      FLAGSTR(thd->options, OPTION_NOT_AUTOCOMMIT),
                      FLAGSTR(thd->options, OPTION_BEGIN)));

  /*
    NULL denotes ROLLBACK with nothing to replicate: i.e., rollback of
    only transactional tables.  If the transaction contain changes to
    any non-transactiona tables, we need write the transaction and log
    a ROLLBACK last.
  */
  if (end_ev != NULL)
  {
    if (thd->binlog_flush_pending_rows_event(TRUE))
      DBUG_RETURN(1);
    /*
      Doing a commit or a rollback including non-transactional tables,
      i.e., ending a transaction where we might write the transaction
      cache to the binary log.

      We can always end the statement when ending a transaction since
      transactions are not allowed inside stored functions.  If they
      were, we would have to ensure that we're not ending a statement
      inside a stored function.
     */
    error= mysql_bin_log.write(thd, &trx_data->trans_log, end_ev,
                               trx_data->has_incident());
    trx_data->reset();

    /*
      We need to step the table map version after writing the
      transaction cache to disk.
    */
    mysql_bin_log.update_table_map_version();
    statistic_increment(binlog_cache_use, &LOCK_status);
    if (trans_log->disk_writes != 0)
    {
      statistic_increment(binlog_cache_disk_use, &LOCK_status);
      trans_log->disk_writes= 0;
    }
  }
  else
  {
    /*
      If rolling back an entire transaction or a single statement not
      inside a transaction, we reset the transaction cache.

      If rolling back a statement in a transaction, we truncate the
      transaction cache to remove the statement.
     */
    thd->binlog_remove_pending_rows_event(TRUE);
    if (all || !(thd->options & (OPTION_BEGIN | OPTION_NOT_AUTOCOMMIT)))
    {
      if (trx_data->has_incident())
        mysql_bin_log.write_incident(thd, TRUE);
      trx_data->reset();
    }
    else                                        // ...statement
      trx_data->truncate(trx_data->before_stmt_pos);

    /*
      We need to step the table map version on a rollback to ensure
      that a new table map event is generated instead of the one that
      was written to the thrown-away transaction cache.
    */
    mysql_bin_log.update_table_map_version();
  }

  DBUG_ASSERT(thd->binlog_get_pending_rows_event() == NULL);
  DBUG_RETURN(error);
}

static int binlog_prepare(handlerton *hton, THD *thd, bool all)
{
  /*
    do nothing.
    just pretend we can do 2pc, so that MySQL won't
    switch to 1pc.
    real work will be done in MYSQL_BIN_LOG::log_xid()
  */
  return 0;
}

/**
  This function is called once after each statement.

  It has the responsibility to flush the transaction cache to the
  binlog file on commits.

  @param hton  The binlog handlerton.
  @param thd   The client thread that executes the transaction.
  @param all   This is @c true if this is a real transaction commit, and
               @false otherwise.

  @see handlerton::commit
*/
static int binlog_commit(handlerton *hton, THD *thd, bool all)
{
  int error= 0;
  DBUG_ENTER("binlog_commit");
  binlog_trx_data *const trx_data=
    (binlog_trx_data*) thd_get_ha_data(thd, binlog_hton);

  if (trx_data->empty())
  {
    // we're here because trans_log was flushed in MYSQL_BIN_LOG::log_xid()
    trx_data->reset();
    DBUG_RETURN(0);
  }

  /*
    We commit the transaction if:

     - We are not in a transaction and committing a statement, or

     - We are in a transaction and a full transaction is committed

    Otherwise, we accumulate the statement
  */
  ulonglong const in_transaction=
    thd->options & (OPTION_NOT_AUTOCOMMIT | OPTION_BEGIN);
  DBUG_PRINT("debug",
             ("all: %d, empty: %s, in_transaction: %s, all.modified_non_trans_table: %s, stmt.modified_non_trans_table: %s",
              all,
              YESNO(trx_data->empty()),
              YESNO(in_transaction),
              YESNO(thd->transaction.all.modified_non_trans_table),
              YESNO(thd->transaction.stmt.modified_non_trans_table)));
  if (!in_transaction || all)
  {
    Query_log_event qev(thd, STRING_WITH_LEN("COMMIT"), TRUE, TRUE, 0);
    error= binlog_end_trans(thd, trx_data, &qev, all);
    goto end;
  }

end:
  if (!all)
    trx_data->before_stmt_pos = MY_OFF_T_UNDEF; // part of the stmt commit
  DBUG_RETURN(error);
}

/**
  This function is called when a transaction involving a transactional
  table is rolled back.

  It has the responsibility to flush the transaction cache to the
  binlog file. However, if the transaction does not involve
  non-transactional tables, nothing needs to be logged.

  @param hton  The binlog handlerton.
  @param thd   The client thread that executes the transaction.
  @param all   This is @c true if this is a real transaction rollback, and
               @false otherwise.

  @see handlerton::rollback
*/
static int binlog_rollback(handlerton *hton, THD *thd, bool all)
{
  DBUG_ENTER("binlog_rollback");
  int error=0;
  binlog_trx_data *const trx_data=
    (binlog_trx_data*) thd_get_ha_data(thd, binlog_hton);

  if (trx_data->empty()) {
    trx_data->reset();
    DBUG_RETURN(0);
  }

  DBUG_PRINT("debug", ("all: %s, all.modified_non_trans_table: %s, stmt.modified_non_trans_table: %s",
                       YESNO(all),
                       YESNO(thd->transaction.all.modified_non_trans_table),
                       YESNO(thd->transaction.stmt.modified_non_trans_table)));
  if (mysql_bin_log.check_write_error(thd))
  {
    /*
      "all == true" means that a "rollback statement" triggered the error and
      this function was called. However, this must not happen as a rollback
      is written directly to the binary log. And in auto-commit mode, a single
      statement that is rolled back has the flag all == false.
    */
    DBUG_ASSERT(!all);
    /*
      We reach this point if either only transactional tables were modified or
      the effect of a statement that did not get into the binlog needs to be
      rolled back. In the latter case, if a statement changed non-transactional
      tables or had the OPTION_KEEP_LOG associated, we write an incident event
      to the binlog in order to stop slaves and notify users that some changes
      on the master did not get into the binlog and slaves will be inconsistent.
      On the other hand, if a statement is transactional, we just safely roll it
      back.
    */
    if ((thd->transaction.stmt.modified_non_trans_table ||
        (thd->options & OPTION_KEEP_LOG)) &&
        mysql_bin_log.check_write_error(thd))
      trx_data->set_incident();
    error= binlog_end_trans(thd, trx_data, 0, all);
  }
  else
  {
   /*
      We flush the cache with a rollback, wrapped in a beging/rollback if:
        . aborting a transcation that modified a non-transactional table or;
        . aborting a statement that modified both transactional and
          non-transctional tables but which is not in the boundaries of any
          transaction;
        . the OPTION_KEEP_LOG is activate.
    */
    if ((all && thd->transaction.all.modified_non_trans_table) ||
        (!all && thd->transaction.stmt.modified_non_trans_table &&
         !(thd->options & (OPTION_BEGIN | OPTION_NOT_AUTOCOMMIT))) ||
        ((thd->options & OPTION_KEEP_LOG)))
    {
      Query_log_event qev(thd, STRING_WITH_LEN("ROLLBACK"), TRUE, TRUE, 0);
      error= binlog_end_trans(thd, trx_data, &qev, all);
    }
    /*
      Otherwise, we simply truncate the cache as there is no change on
      non-transactional tables as follows.
    */
    else if ((all && !thd->transaction.all.modified_non_trans_table) ||
          (!all && !thd->transaction.stmt.modified_non_trans_table))
      error= binlog_end_trans(thd, trx_data, 0, all);
  }
  if (!all)
    trx_data->before_stmt_pos = MY_OFF_T_UNDEF; // part of the stmt rollback
  DBUG_RETURN(error);
}

void MYSQL_BIN_LOG::set_write_error(THD *thd)
{
  DBUG_ENTER("MYSQL_BIN_LOG::set_write_error");

  write_error= 1;

  if (check_write_error(thd))
    DBUG_VOID_RETURN;

  if (my_errno == EFBIG)
    my_message(ER_TRANS_CACHE_FULL, ER(ER_TRANS_CACHE_FULL), MYF(MY_WME));
  else
    my_error(ER_ERROR_ON_WRITE, MYF(MY_WME), name, errno);

  DBUG_VOID_RETURN;
}

bool MYSQL_BIN_LOG::check_write_error(THD *thd)
{
  DBUG_ENTER("MYSQL_BIN_LOG::check_write_error");

  bool checked= FALSE;

  if (!thd->is_error())
    DBUG_RETURN(checked);

  switch (thd->main_da.sql_errno())
  {
    case ER_TRANS_CACHE_FULL:
    case ER_ERROR_ON_WRITE:
    case ER_BINLOG_LOGGING_IMPOSSIBLE:
      checked= TRUE;
    break;
  }

  DBUG_RETURN(checked);
}

/**
  @note
  How do we handle this (unlikely but legal) case:
  @verbatim
    [transaction] + [update to non-trans table] + [rollback to savepoint] ?
  @endverbatim
  The problem occurs when a savepoint is before the update to the
  non-transactional table. Then when there's a rollback to the savepoint, if we
  simply truncate the binlog cache, we lose the part of the binlog cache where
  the update is. If we want to not lose it, we need to write the SAVEPOINT
  command and the ROLLBACK TO SAVEPOINT command to the binlog cache. The latter
  is easy: it's just write at the end of the binlog cache, but the former
  should be *inserted* to the place where the user called SAVEPOINT. The
  solution is that when the user calls SAVEPOINT, we write it to the binlog
  cache (so no need to later insert it). As transactions are never intermixed
  in the binary log (i.e. they are serialized), we won't have conflicts with
  savepoint names when using mysqlbinlog or in the slave SQL thread.
  Then when ROLLBACK TO SAVEPOINT is called, if we updated some
  non-transactional table, we don't truncate the binlog cache but instead write
  ROLLBACK TO SAVEPOINT to it; otherwise we truncate the binlog cache (which
  will chop the SAVEPOINT command from the binlog cache, which is good as in
  that case there is no need to have it in the binlog).
*/

static int binlog_savepoint_set(handlerton *hton, THD *thd, void *sv)
{
  DBUG_ENTER("binlog_savepoint_set");

  binlog_trans_log_savepos(thd, (my_off_t*) sv);
  /* Write it to the binary log */

  int errcode= query_error_code(thd, thd->killed == THD::NOT_KILLED);
  int const error=
    thd->binlog_query(THD::STMT_QUERY_TYPE,
                      thd->query, thd->query_length, TRUE, FALSE, errcode);
  DBUG_RETURN(error);
}

static int binlog_savepoint_rollback(handlerton *hton, THD *thd, void *sv)
{
  DBUG_ENTER("binlog_savepoint_rollback");

  /*
    Write ROLLBACK TO SAVEPOINT to the binlog cache if we have updated some
    non-transactional table. Otherwise, truncate the binlog cache starting
    from the SAVEPOINT command.
  */
  if (unlikely(thd->transaction.all.modified_non_trans_table || 
               (thd->options & OPTION_KEEP_LOG)))
  {
    int errcode= query_error_code(thd, thd->killed == THD::NOT_KILLED);
    int error=
      thd->binlog_query(THD::STMT_QUERY_TYPE,
                        thd->query, thd->query_length, TRUE, FALSE, errcode);
    DBUG_RETURN(error);
  }
  binlog_trans_log_truncate(thd, *(my_off_t*)sv);
  DBUG_RETURN(0);
}


int check_binlog_magic(IO_CACHE* log, const char** errmsg)
{
  char magic[4];
  DBUG_ASSERT(my_b_tell(log) == 0);

  if (my_b_read(log, (uchar*) magic, sizeof(magic)))
  {
    *errmsg = "I/O error reading the header from the binary log";
    sql_print_error("%s, errno=%d, io cache code=%d", *errmsg, my_errno,
		    log->error);
    return 1;
  }
  if (memcmp(magic, BINLOG_MAGIC, sizeof(magic)))
  {
    *errmsg = "Binlog has bad magic number;  It's not a binary log file that can be used by this version of MySQL";
    return 1;
  }
  return 0;
}


File open_binlog(IO_CACHE *log, const char *log_file_name, const char **errmsg)
{
  File file;
  DBUG_ENTER("open_binlog");

  if ((file = my_open(log_file_name, O_RDONLY | O_BINARY | O_SHARE, 
                      MYF(MY_WME))) < 0)
  {
    sql_print_error("Failed to open log (file '%s', errno %d)",
                    log_file_name, my_errno);
    *errmsg = "Could not open log file";
    goto err;
  }
  if (init_io_cache(log, file, IO_SIZE*2, READ_CACHE, 0, 0,
                    MYF(MY_WME|MY_DONT_CHECK_FILESIZE)))
  {
    sql_print_error("Failed to create a cache on log (file '%s')",
                    log_file_name);
    *errmsg = "Could not open log file";
    goto err;
  }
  if (check_binlog_magic(log,errmsg))
    goto err;
  DBUG_RETURN(file);

err:
  if (file >= 0)
  {
    my_close(file,MYF(0));
    end_io_cache(log);
  }
  DBUG_RETURN(-1);
}

#ifdef __NT__
static int eventSource = 0;

static void setup_windows_event_source()
{
  HKEY    hRegKey= NULL;
  DWORD   dwError= 0;
  TCHAR   szPath[MAX_PATH];
  DWORD dwTypes;

  if (eventSource)               // Ensure that we are only called once
    return;
  eventSource= 1;

  // Create the event source registry key
  dwError= RegCreateKey(HKEY_LOCAL_MACHINE,
                          "SYSTEM\\CurrentControlSet\\Services\\EventLog\\Application\\MySQL", 
                          &hRegKey);

  /* Name of the PE module that contains the message resource */
  GetModuleFileName(NULL, szPath, MAX_PATH);

  /* Register EventMessageFile */
  dwError = RegSetValueEx(hRegKey, "EventMessageFile", 0, REG_EXPAND_SZ,
                          (PBYTE) szPath, (DWORD) (strlen(szPath) + 1));

  /* Register supported event types */
  dwTypes= (EVENTLOG_ERROR_TYPE | EVENTLOG_WARNING_TYPE |
            EVENTLOG_INFORMATION_TYPE);
  dwError= RegSetValueEx(hRegKey, "TypesSupported", 0, REG_DWORD,
                         (LPBYTE) &dwTypes, sizeof dwTypes);

  RegCloseKey(hRegKey);
}

#endif /* __NT__ */


/**
  Find a unique filename for 'filename.#'.

  Set '#' to the number next to the maximum found in the most
  recent log file extension.

  This function will return nonzero if: (i) the generated name
  exceeds FN_REFLEN; (ii) if the number of extensions is exhausted;
  or (iii) some other error happened while examining the filesystem.

  @return
    nonzero if not possible to get unique filename.
*/

static int find_uniq_filename(char *name)
{
  uint                  i;
  char                  buff[FN_REFLEN], ext_buf[FN_REFLEN];
  struct st_my_dir     *dir_info;
  reg1 struct fileinfo *file_info;
  ulong                 max_found= 0, next= 0, number= 0;
  size_t		buf_length, length;
  char			*start, *end;
  int                   error= 0;
  DBUG_ENTER("find_uniq_filename");

  length= dirname_part(buff, name, &buf_length);
  start=  name + length;
  end=    strend(start);

  *end='.';
  length= (size_t) (end - start + 1);

  if (!(dir_info= my_dir(buff,MYF(MY_DONT_SORT))))
  {						// This shouldn't happen
    strmov(end,".1");				// use name+1
    DBUG_RETURN(1);
  }
  file_info= dir_info->dir_entry;
  for (i= dir_info->number_off_files ; i-- ; file_info++)
  {
    if (bcmp((uchar*) file_info->name, (uchar*) start, length) == 0 &&
	test_if_number(file_info->name+length, &number,0))
    {
      set_if_bigger(max_found,(ulong) number);
    }
  }
  my_dirend(dir_info);

  /* check if reached the maximum possible extension number */
  if ((max_found == MAX_LOG_UNIQUE_FN_EXT))
  {
    sql_print_error("Log filename extension number exhausted: %06lu. \
Please fix this by archiving old logs and \
updating the index files.", max_found);
    error= 1;
    goto end;
  }

  next= max_found + 1;
  sprintf(ext_buf, "%06lu", next);
  *end++='.';

  /* 
    Check if the generated extension size + the file name exceeds the
    buffer size used. If one did not check this, then the filename might be
    truncated, resulting in error.
   */
  if (((strlen(ext_buf) + (end - name)) >= FN_REFLEN))
  {
    sql_print_error("Log filename too large: %s%s (%lu). \
Please fix this by archiving old logs and updating the \
index files.", name, ext_buf, (strlen(ext_buf) + (end - name)));
    error= 1;
    goto end;
  }

  sprintf(end, "%06lu", next);

  /* print warning if reaching the end of available extensions. */
  if ((next > (MAX_LOG_UNIQUE_FN_EXT - LOG_WARN_UNIQUE_FN_EXT_LEFT)))
    sql_print_warning("Next log extension: %lu. \
Remaining log filename extensions: %lu. \
Please consider archiving some logs.", next, (MAX_LOG_UNIQUE_FN_EXT - next));

end:
  DBUG_RETURN(error);
}


void MYSQL_LOG::init(enum_log_type log_type_arg,
                     enum cache_type io_cache_type_arg)
{
  DBUG_ENTER("MYSQL_LOG::init");
  log_type= log_type_arg;
  io_cache_type= io_cache_type_arg;
  DBUG_PRINT("info",("log_type: %d", log_type));
  DBUG_VOID_RETURN;
}


/*
  Open a (new) log file.

  SYNOPSIS
    open()

    log_name            The name of the log to open
    log_type_arg        The type of the log. E.g. LOG_NORMAL
    new_name            The new name for the logfile. This is only needed
                        when the method is used to open the binlog file.
    io_cache_type_arg   The type of the IO_CACHE to use for this log file

  DESCRIPTION
    Open the logfile, init IO_CACHE and write startup messages
    (in case of general and slow query logs).

  RETURN VALUES
    0   ok
    1   error
*/

bool MYSQL_LOG::open(const char *log_name, enum_log_type log_type_arg,
                     const char *new_name, enum cache_type io_cache_type_arg)
{
  char buff[FN_REFLEN];
  File file= -1;
  int open_flags= O_CREAT | O_BINARY;
  DBUG_ENTER("MYSQL_LOG::open");
  DBUG_PRINT("enter", ("log_type: %d", (int) log_type_arg));

  write_error= 0;

  init(log_type_arg, io_cache_type_arg);

  if (!(name= my_strdup(log_name, MYF(MY_WME))))
  {
    name= (char *)log_name; // for the error message
    goto err;
  }

  if (new_name)
    strmov(log_file_name, new_name);
  else if (generate_new_name(log_file_name, name))
    goto err;

  if (io_cache_type == SEQ_READ_APPEND)
    open_flags |= O_RDWR | O_APPEND;
  else
    open_flags |= O_WRONLY | (log_type == LOG_BIN ? 0 : O_APPEND);

  db[0]= 0;

  if ((file= my_open(log_file_name, open_flags,
                     MYF(MY_WME | ME_WAITTANG))) < 0 ||
      init_io_cache(&log_file, file, IO_SIZE, io_cache_type,
                    my_tell(file, MYF(MY_WME)), 0,
                    MYF(MY_WME | MY_NABP |
                        ((log_type == LOG_BIN) ? MY_WAIT_IF_FULL : 0))))
    goto err;

  if (log_type == LOG_NORMAL)
  {
    char *end;
    int len=my_snprintf(buff, sizeof(buff), "%s, Version: %s (%s). "
#ifdef EMBEDDED_LIBRARY
                        "embedded library\n",
                        my_progname, server_version, MYSQL_COMPILATION_COMMENT
#elif __NT__
			"started with:\nTCP Port: %d, Named Pipe: %s\n",
                        my_progname, server_version, MYSQL_COMPILATION_COMMENT,
                        mysqld_port, mysqld_unix_port
#else
			"started with:\nTcp port: %d  Unix socket: %s\n",
                        my_progname, server_version, MYSQL_COMPILATION_COMMENT,
                        mysqld_port, mysqld_unix_port
#endif
                       );
    end= strnmov(buff + len, "Time                 Id Command    Argument\n",
                 sizeof(buff) - len);
    if (my_b_write(&log_file, (uchar*) buff, (uint) (end-buff)) ||
	flush_io_cache(&log_file))
      goto err;
  }

  log_state= LOG_OPENED;
  DBUG_RETURN(0);

err:
  sql_print_error("Could not use %s for logging (error %d). \
Turning logging off for the whole duration of the MySQL server process. \
To turn it on again: fix the cause, \
shutdown the MySQL server and restart it.", name, errno);
  if (file >= 0)
    my_close(file, MYF(0));
  end_io_cache(&log_file);
  safeFree(name);
  log_state= LOG_CLOSED;
  DBUG_RETURN(1);
}

MYSQL_LOG::MYSQL_LOG()
  : name(0), write_error(FALSE), inited(FALSE), log_type(LOG_UNKNOWN),
    log_state(LOG_CLOSED)
{
  /*
    We don't want to initialize LOCK_Log here as such initialization depends on
    safe_mutex (when using safe_mutex) which depends on MY_INIT(), which is
    called only in main(). Doing initialization here would make it happen
    before main().
  */
  bzero((char*) &log_file, sizeof(log_file));
}

void MYSQL_LOG::init_pthread_objects()
{
  DBUG_ASSERT(inited == 0);
  inited= 1;
  (void) pthread_mutex_init(&LOCK_log, MY_MUTEX_INIT_SLOW);
}

/*
  Close the log file

  SYNOPSIS
    close()
    exiting     Bitmask. For the slow and general logs the only used bit is
                LOG_CLOSE_TO_BE_OPENED. This is used if we intend to call
                open at once after close.

  NOTES
    One can do an open on the object at once after doing a close.
    The internal structures are not freed until cleanup() is called
*/

void MYSQL_LOG::close(uint exiting)
{					// One can't set log_type here!
  DBUG_ENTER("MYSQL_LOG::close");
  DBUG_PRINT("enter",("exiting: %d", (int) exiting));
  if (log_state == LOG_OPENED)
  {
    end_io_cache(&log_file);

    if (my_sync(log_file.file, MYF(MY_WME)) && ! write_error)
    {
      write_error= 1;
      sql_print_error(ER(ER_ERROR_ON_WRITE), name, errno);
    }

    if (my_close(log_file.file, MYF(MY_WME)) && ! write_error)
    {
      write_error= 1;
      sql_print_error(ER(ER_ERROR_ON_WRITE), name, errno);
    }
  }

  log_state= (exiting & LOG_CLOSE_TO_BE_OPENED) ? LOG_TO_BE_OPENED : LOG_CLOSED;
  safeFree(name);
  DBUG_VOID_RETURN;
}

/** This is called only once. */

void MYSQL_LOG::cleanup()
{
  DBUG_ENTER("cleanup");
  if (inited)
  {
    inited= 0;
    (void) pthread_mutex_destroy(&LOCK_log);
    close(0);
  }
  DBUG_VOID_RETURN;
}


int MYSQL_LOG::generate_new_name(char *new_name, const char *log_name)
{
  fn_format(new_name, log_name, mysql_data_home, "", 4);
  if (log_type == LOG_BIN)
  {
    if (!fn_ext(log_name)[0])
    {
      if (find_uniq_filename(new_name))
      {
        /* 
          This should be treated as error once propagation of error further
          up in the stack gets proper handling.
        */
        push_warning_printf(current_thd, MYSQL_ERROR::WARN_LEVEL_WARN, 
                            ER_NO_UNIQUE_LOGFILE, ER(ER_NO_UNIQUE_LOGFILE),
                            log_name);
	sql_print_error(ER(ER_NO_UNIQUE_LOGFILE), log_name);
	return 1;
      }
    }
  }
  return 0;
}


/*
  Reopen the log file

  SYNOPSIS
    reopen_file()

  DESCRIPTION
    Reopen the log file. The method is used during FLUSH LOGS
    and locks LOCK_log mutex
*/


void MYSQL_QUERY_LOG::reopen_file()
{
  char *save_name;

  DBUG_ENTER("MYSQL_LOG::reopen_file");
  if (!is_open())
  {
    DBUG_PRINT("info",("log is closed"));
    DBUG_VOID_RETURN;
  }

  pthread_mutex_lock(&LOCK_log);

  save_name= name;
  name= 0;				// Don't free name
  close(LOG_CLOSE_TO_BE_OPENED);

  /*
     Note that at this point, log_state != LOG_CLOSED (important for is_open()).
  */

  open(save_name, log_type, 0, io_cache_type);
  my_free(save_name, MYF(0));

  pthread_mutex_unlock(&LOCK_log);

  DBUG_VOID_RETURN;
}


/*
  Write a command to traditional general log file

  SYNOPSIS
    write()

    event_time        command start timestamp
    user_host         the pointer to the string with user@host info
    user_host_len     length of the user_host string. this is computed once
                      and passed to all general log  event handlers
    thread_id         Id of the thread, issued a query
    command_type      the type of the command being logged
    command_type_len  the length of the string above
    sql_text          the very text of the query being executed
    sql_text_len      the length of sql_text string

  DESCRIPTION

   Log given command to to normal (not rotable) log file

  RETURN
    FASE - OK
    TRUE - error occured
*/

bool MYSQL_QUERY_LOG::write(time_t event_time, const char *user_host,
                            uint user_host_len, int thread_id,
                            const char *command_type, uint command_type_len,
                            const char *sql_text, uint sql_text_len)
{
  char buff[32];
  uint length= 0;
  char local_time_buff[MAX_TIME_SIZE];
  struct tm start;
  uint time_buff_len= 0;

  (void) pthread_mutex_lock(&LOCK_log);

  /* Test if someone closed between the is_open test and lock */
  if (is_open())
  {
    /* for testing output of timestamp and thread id */
    DBUG_EXECUTE_IF("reset_log_last_time", last_time= 0;);

    /* Note that my_b_write() assumes it knows the length for this */
      if (event_time != last_time)
      {
        last_time= event_time;

        localtime_r(&event_time, &start);

        time_buff_len= my_snprintf(local_time_buff, MAX_TIME_SIZE,
                                   "%02d%02d%02d %2d:%02d:%02d\t",
                                   start.tm_year % 100, start.tm_mon + 1,
                                   start.tm_mday, start.tm_hour,
                                   start.tm_min, start.tm_sec);

        if (my_b_write(&log_file, (uchar*) local_time_buff, time_buff_len))
          goto err;
      }
      else
        if (my_b_write(&log_file, (uchar*) "\t\t" ,2) < 0)
          goto err;

      /* command_type, thread_id */
      length= my_snprintf(buff, 32, "%5ld ", (long) thread_id);

    if (my_b_write(&log_file, (uchar*) buff, length))
      goto err;

    if (my_b_write(&log_file, (uchar*) command_type, command_type_len))
      goto err;

    if (my_b_write(&log_file, (uchar*) "\t", 1))
      goto err;

    /* sql_text */
    if (my_b_write(&log_file, (uchar*) sql_text, sql_text_len))
      goto err;

    if (my_b_write(&log_file, (uchar*) "\n", 1) ||
        flush_io_cache(&log_file))
      goto err;
  }

  (void) pthread_mutex_unlock(&LOCK_log);
  return FALSE;
err:

  if (!write_error)
  {
    write_error= 1;
    sql_print_error(ER(ER_ERROR_ON_WRITE), name, errno);
  }
  (void) pthread_mutex_unlock(&LOCK_log);
  return TRUE;
}


/*
  Log a query to the traditional slow log file

  SYNOPSIS
    write()

    thd               THD of the query
    current_time      current timestamp
    query_start_arg   command start timestamp
    user_host         the pointer to the string with user@host info
    user_host_len     length of the user_host string. this is computed once
                      and passed to all general log event handlers
    query_utime       Amount of time the query took to execute (in microseconds)
    lock_utime        Amount of time the query was locked (in microseconds)
    is_command        The flag, which determines, whether the sql_text is a
                      query or an administrator command.
    sql_text          the very text of the query or administrator command
                      processed
    sql_text_len      the length of sql_text string

  DESCRIPTION

   Log a query to the slow log file.

  RETURN
    FALSE - OK
    TRUE - error occured
*/

bool MYSQL_QUERY_LOG::write(THD *thd, time_t current_time,
                            time_t query_start_arg, const char *user_host,
                            uint user_host_len, ulonglong query_utime,
                            ulonglong lock_utime, bool is_command,
                            const char *sql_text, uint sql_text_len)
{
  bool error= 0;
  DBUG_ENTER("MYSQL_QUERY_LOG::write");

  (void) pthread_mutex_lock(&LOCK_log);

  if (!is_open())
  {
    (void) pthread_mutex_unlock(&LOCK_log);
    DBUG_RETURN(0);
  }

  if (is_open())
  {						// Safety agains reopen
    int tmp_errno= 0;
    char buff[80], *end;
    char query_time_buff[22+7], lock_time_buff[22+7];
    uint buff_len;
    end= buff;

    if (!(specialflag & SPECIAL_SHORT_LOG_FORMAT))
    {
      if (current_time != last_time)
      {
        last_time= current_time;
        struct tm start;
        localtime_r(&current_time, &start);

        buff_len= my_snprintf(buff, sizeof buff,
                              "# Time: %02d%02d%02d %2d:%02d:%02d\n",
                              start.tm_year % 100, start.tm_mon + 1,
                              start.tm_mday, start.tm_hour,
                              start.tm_min, start.tm_sec);

        /* Note that my_b_write() assumes it knows the length for this */
        if (my_b_write(&log_file, (uchar*) buff, buff_len))
          tmp_errno= errno;
      }
      const uchar uh[]= "# User@Host: ";
      if (my_b_write(&log_file, uh, sizeof(uh) - 1))
        tmp_errno= errno;
      if (my_b_write(&log_file, (uchar*) user_host, user_host_len))
        tmp_errno= errno;
      if (my_b_write(&log_file, (uchar*) "\n", 1))
        tmp_errno= errno;
    }
    /* For slow query log */
    sprintf(query_time_buff, "%.6f", ulonglong2double(query_utime)/1000000.0);
    sprintf(lock_time_buff,  "%.6f", ulonglong2double(lock_utime)/1000000.0);
    if (my_b_printf(&log_file,
                    "# Query_time: %s  Lock_time: %s"
                    " Rows_sent: %lu  Rows_examined: %lu\n",
                    query_time_buff, lock_time_buff,
                    (ulong) thd->sent_row_count,
                    (ulong) thd->examined_row_count) == (uint) -1)
      tmp_errno= errno;
    if (thd->db && strcmp(thd->db, db))
    {						// Database changed
      if (my_b_printf(&log_file,"use %s;\n",thd->db) == (uint) -1)
        tmp_errno= errno;
      strmov(db,thd->db);
    }
    if (thd->stmt_depends_on_first_successful_insert_id_in_prev_stmt)
    {
      end=strmov(end, ",last_insert_id=");
      end=longlong10_to_str((longlong)
                            thd->first_successful_insert_id_in_prev_stmt_for_binlog,
                            end, -10);
    }
    // Save value if we do an insert.
    if (thd->auto_inc_intervals_in_cur_stmt_for_binlog.nb_elements() > 0)
    {
      if (!(specialflag & SPECIAL_SHORT_LOG_FORMAT))
      {
        end=strmov(end,",insert_id=");
        end=longlong10_to_str((longlong)
                              thd->auto_inc_intervals_in_cur_stmt_for_binlog.minimum(),
                              end, -10);
      }
    }

    /*
      This info used to show up randomly, depending on whether the query
      checked the query start time or not. now we always write current
      timestamp to the slow log
    */
    end= strmov(end, ",timestamp=");
    end= int10_to_str((long) current_time, end, 10);

    if (end != buff)
    {
      *end++=';';
      *end='\n';
      if (my_b_write(&log_file, (uchar*) "SET ", 4) ||
          my_b_write(&log_file, (uchar*) buff + 1, (uint) (end-buff)))
        tmp_errno= errno;
    }
    if (is_command)
    {
      end= strxmov(buff, "# administrator command: ", NullS);
      buff_len= (ulong) (end - buff);
      my_b_write(&log_file, (uchar*) buff, buff_len);
    }
    if (my_b_write(&log_file, (uchar*) sql_text, sql_text_len) ||
        my_b_write(&log_file, (uchar*) ";\n",2) ||
        flush_io_cache(&log_file))
      tmp_errno= errno;
    if (tmp_errno)
    {
      error= 1;
      if (! write_error)
      {
        write_error= 1;
        sql_print_error(ER(ER_ERROR_ON_WRITE), name, error);
      }
    }
  }
  (void) pthread_mutex_unlock(&LOCK_log);
  DBUG_RETURN(error);
}


/**
  @todo
  The following should be using fn_format();  We just need to
  first change fn_format() to cut the file name if it's too long.
*/
const char *MYSQL_LOG::generate_name(const char *log_name,
                                      const char *suffix,
                                      bool strip_ext, char *buff)
{
  if (!log_name || !log_name[0])
  {
    strmake(buff, pidfile_name, FN_REFLEN - strlen(suffix) - 1);
    return (const char *)
      fn_format(buff, buff, "", suffix, MYF(MY_REPLACE_EXT|MY_REPLACE_DIR));
  }
  // get rid of extension if the log is binary to avoid problems
  if (strip_ext)
  {
    char *p= fn_ext(log_name);
    uint length= (uint) (p - log_name);
    strmake(buff, log_name, min(length, FN_REFLEN));
    return (const char*)buff;
  }
  return log_name;
}



MYSQL_BIN_LOG::MYSQL_BIN_LOG(uint *sync_period)
  :bytes_written(0), prepared_xids(0), file_id(1), open_count(1),
   need_start_event(TRUE), m_table_map_version(0),
   sync_period_ptr(sync_period),
   is_relay_log(0), signal_cnt(0),
   description_event_for_exec(0), description_event_for_queue(0)
{
  /*
    We don't want to initialize locks here as such initialization depends on
    safe_mutex (when using safe_mutex) which depends on MY_INIT(), which is
    called only in main(). Doing initialization here would make it happen
    before main().
  */
  index_file_name[0] = 0;
  bzero((char*) &index_file, sizeof(index_file));
  bzero((char*) &purge_temp, sizeof(purge_temp));
}

/* this is called only once */

void MYSQL_BIN_LOG::cleanup()
{
  DBUG_ENTER("cleanup");
  if (inited)
  {
    inited= 0;
    close(LOG_CLOSE_INDEX|LOG_CLOSE_STOP_EVENT);
    delete description_event_for_queue;
    delete description_event_for_exec;
    (void) pthread_mutex_destroy(&LOCK_log);
    (void) pthread_mutex_destroy(&LOCK_index);
    (void) pthread_cond_destroy(&update_cond);
  }
  DBUG_VOID_RETURN;
}


/* Init binlog-specific vars */
void MYSQL_BIN_LOG::init(bool no_auto_events_arg, ulong max_size_arg)
{
  DBUG_ENTER("MYSQL_BIN_LOG::init");
  no_auto_events= no_auto_events_arg;
  max_size= max_size_arg;
  DBUG_PRINT("info",("max_size: %lu", max_size));
  DBUG_VOID_RETURN;
}


void MYSQL_BIN_LOG::init_pthread_objects()
{
  DBUG_ASSERT(inited == 0);
  inited= 1;
  (void) pthread_mutex_init(&LOCK_log, MY_MUTEX_INIT_SLOW);
  (void) pthread_mutex_init(&LOCK_index, MY_MUTEX_INIT_SLOW);
  (void) pthread_cond_init(&update_cond, 0);
}


bool MYSQL_BIN_LOG::open_index_file(const char *index_file_name_arg,
                                const char *log_name)
{
  File index_file_nr= -1;
  DBUG_ASSERT(!my_b_inited(&index_file));

  /*
    First open of this class instance
    Create an index file that will hold all file names uses for logging.
    Add new entries to the end of it.
  */
  myf opt= MY_UNPACK_FILENAME;
  if (!index_file_name_arg)
  {
    index_file_name_arg= log_name;    // Use same basename for index file
    opt= MY_UNPACK_FILENAME | MY_REPLACE_EXT;
  }
  fn_format(index_file_name, index_file_name_arg, mysql_data_home,
            ".index", opt);
  if ((index_file_nr= my_open(index_file_name,
                              O_RDWR | O_CREAT | O_BINARY ,
                              MYF(MY_WME))) < 0 ||
       my_sync(index_file_nr, MYF(MY_WME)) ||
       init_io_cache(&index_file, index_file_nr,
                     IO_SIZE, WRITE_CACHE,
                     my_seek(index_file_nr,0L,MY_SEEK_END,MYF(0)),
			0, MYF(MY_WME | MY_WAIT_IF_FULL)))
  {
    /*
      TODO: all operations creating/deleting the index file or a log, should
      call my_sync_dir() or my_sync_dir_by_file() to be durable.
      TODO: file creation should be done with my_create() not my_open().
    */
    if (index_file_nr >= 0)
      my_close(index_file_nr,MYF(0));
    return TRUE;
  }
  return FALSE;
}


/**
  Open a (new) binlog file.

  - Open the log file and the index file. Register the new
  file name in it
  - When calling this when the file is in use, you must have a locks
  on LOCK_log and LOCK_index.

  @retval
    0	ok
  @retval
    1	error
*/

bool MYSQL_BIN_LOG::open(const char *log_name,
                         enum_log_type log_type_arg,
                         const char *new_name,
                         enum cache_type io_cache_type_arg,
                         bool no_auto_events_arg,
                         ulong max_size_arg,
                         bool null_created_arg)
{
  File file= -1;
  DBUG_ENTER("MYSQL_BIN_LOG::open");
  DBUG_PRINT("enter",("log_type: %d",(int) log_type_arg));

  write_error=0;

  /* open the main log file */
  if (MYSQL_LOG::open(log_name, log_type_arg, new_name, io_cache_type_arg))
    DBUG_RETURN(1);                            /* all warnings issued */

  init(no_auto_events_arg, max_size_arg);

  open_count++;

  DBUG_ASSERT(log_type == LOG_BIN);

  {
    bool write_file_name_to_index_file=0;

    if (!my_b_filelength(&log_file))
    {
      /*
	The binary log file was empty (probably newly created)
	This is the normal case and happens when the user doesn't specify
	an extension for the binary log files.
	In this case we write a standard header to it.
      */
      if (my_b_safe_write(&log_file, (uchar*) BINLOG_MAGIC,
			  BIN_LOG_HEADER_SIZE))
        goto err;
      bytes_written+= BIN_LOG_HEADER_SIZE;
      write_file_name_to_index_file= 1;
    }

    DBUG_ASSERT(my_b_inited(&index_file) != 0);
    reinit_io_cache(&index_file, WRITE_CACHE,
                    my_b_filelength(&index_file), 0, 0);
    if (need_start_event && !no_auto_events)
    {
      /*
        In 4.x we set need_start_event=0 here, but in 5.0 we want a Start event
        even if this is not the very first binlog.
      */
      Format_description_log_event s(BINLOG_VERSION);
      /*
        don't set LOG_EVENT_BINLOG_IN_USE_F for SEQ_READ_APPEND io_cache
        as we won't be able to reset it later
      */
      if (io_cache_type == WRITE_CACHE)
        s.flags|= LOG_EVENT_BINLOG_IN_USE_F;
      if (!s.is_valid())
        goto err;
      s.dont_set_created= null_created_arg;
      if (s.write(&log_file))
        goto err;
      bytes_written+= s.data_written;
    }
    if (description_event_for_queue &&
        description_event_for_queue->binlog_version>=4)
    {
      /*
        This is a relay log written to by the I/O slave thread.
        Write the event so that others can later know the format of this relay
        log.
        Note that this event is very close to the original event from the
        master (it has binlog version of the master, event types of the
        master), so this is suitable to parse the next relay log's event. It
        has been produced by
        Format_description_log_event::Format_description_log_event(char* buf,).
        Why don't we want to write the description_event_for_queue if this
        event is for format<4 (3.23 or 4.x): this is because in that case, the
        description_event_for_queue describes the data received from the
        master, but not the data written to the relay log (*conversion*),
        which is in format 4 (slave's).
      */
      /*
        Set 'created' to 0, so that in next relay logs this event does not
        trigger cleaning actions on the slave in
        Format_description_log_event::apply_event_impl().
      */
      description_event_for_queue->created= 0;
      /* Don't set log_pos in event header */
      description_event_for_queue->set_artificial_event();

      if (description_event_for_queue->write(&log_file))
        goto err;
      bytes_written+= description_event_for_queue->data_written;
    }
    if (flush_io_cache(&log_file) ||
        my_sync(log_file.file, MYF(MY_WME)))
      goto err;

    if (write_file_name_to_index_file)
    {
      /*
        As this is a new log file, we write the file name to the index
        file. As every time we write to the index file, we sync it.
      */
      if (my_b_write(&index_file, (uchar*) log_file_name,
		     strlen(log_file_name)) ||
	  my_b_write(&index_file, (uchar*) "\n", 1) ||
	  flush_io_cache(&index_file) ||
          my_sync(index_file.file, MYF(MY_WME)))
	goto err;
    }
  }
  log_state= LOG_OPENED;

  DBUG_RETURN(0);

err:
  sql_print_error("Could not use %s for logging (error %d). \
Turning logging off for the whole duration of the MySQL server process. \
To turn it on again: fix the cause, \
shutdown the MySQL server and restart it.", name, errno);
  if (file >= 0)
    my_close(file,MYF(0));
  end_io_cache(&log_file);
  end_io_cache(&index_file);
  safeFree(name);
  log_state= LOG_CLOSED;
  DBUG_RETURN(1);
}


int MYSQL_BIN_LOG::get_current_log(LOG_INFO* linfo)
{
  pthread_mutex_lock(&LOCK_log);
  int ret = raw_get_current_log(linfo);
  pthread_mutex_unlock(&LOCK_log);
  return ret;
}

int MYSQL_BIN_LOG::raw_get_current_log(LOG_INFO* linfo)
{
  strmake(linfo->log_file_name, log_file_name, sizeof(linfo->log_file_name)-1);
  linfo->pos = my_b_tell(&log_file);
  return 0;
}

/**
  Move all data up in a file in an filename index file.

    We do the copy outside of the IO_CACHE as the cache buffers would just
    make things slower and more complicated.
    In most cases the copy loop should only do one read.

  @param index_file			File to move
  @param offset			Move everything from here to beginning

  @note
    File will be truncated to be 'offset' shorter or filled up with newlines

  @retval
    0	ok
*/

#ifdef HAVE_REPLICATION

static bool copy_up_file_and_fill(IO_CACHE *index_file, my_off_t offset)
{
  int bytes_read;
  my_off_t init_offset= offset;
  File file= index_file->file;
  uchar io_buf[IO_SIZE*2];
  DBUG_ENTER("copy_up_file_and_fill");

  for (;; offset+= bytes_read)
  {
    (void) my_seek(file, offset, MY_SEEK_SET, MYF(0));
    if ((bytes_read= (int) my_read(file, io_buf, sizeof(io_buf), MYF(MY_WME)))
	< 0)
      goto err;
    if (!bytes_read)
      break;					// end of file
    (void) my_seek(file, offset-init_offset, MY_SEEK_SET, MYF(0));
    if (my_write(file, io_buf, bytes_read, MYF(MY_WME | MY_NABP)))
      goto err;
  }
  /* The following will either truncate the file or fill the end with \n' */
  if (my_chsize(file, offset - init_offset, '\n', MYF(MY_WME)) ||
      my_sync(file, MYF(MY_WME)))
    goto err;

  /* Reset data in old index cache */
  reinit_io_cache(index_file, READ_CACHE, (my_off_t) 0, 0, 1);
  DBUG_RETURN(0);

err:
  DBUG_RETURN(1);
}

#endif /* HAVE_REPLICATION */

/**
  Find the position in the log-index-file for the given log name.

  @param linfo		Store here the found log file name and position to
                       the NEXT log file name in the index file.
  @param log_name	Filename to find in the index file.
                       Is a null pointer if we want to read the first entry
  @param need_lock	Set this to 1 if the parent doesn't already have a
                       lock on LOCK_index

  @note
    On systems without the truncate function the file will end with one or
    more empty lines.  These will be ignored when reading the file.

  @retval
    0			ok
  @retval
    LOG_INFO_EOF	        End of log-index-file found
  @retval
    LOG_INFO_IO		Got IO error while reading file
*/

int MYSQL_BIN_LOG::find_log_pos(LOG_INFO *linfo, const char *log_name,
			    bool need_lock)
{
  int error= 0;
  char *fname= linfo->log_file_name;
  uint log_name_len= log_name ? (uint) strlen(log_name) : 0;
  DBUG_ENTER("find_log_pos");
  DBUG_PRINT("enter",("log_name: %s", log_name ? log_name : "NULL"));

  /*
    Mutex needed because we need to make sure the file pointer does not
    move from under our feet
  */
  if (need_lock)
    pthread_mutex_lock(&LOCK_index);
  safe_mutex_assert_owner(&LOCK_index);

  /* As the file is flushed, we can't get an error here */
  (void) reinit_io_cache(&index_file, READ_CACHE, (my_off_t) 0, 0, 0);

  for (;;)
  {
    uint length;
    my_off_t offset= my_b_tell(&index_file);
    /* If we get 0 or 1 characters, this is the end of the file */

    if ((length= my_b_gets(&index_file, fname, FN_REFLEN)) <= 1)
    {
      /* Did not find the given entry; Return not found or error */
      error= !index_file.error ? LOG_INFO_EOF : LOG_INFO_IO;
      break;
    }

    // if the log entry matches, null string matching anything
    if (!log_name ||
	(log_name_len == length-1 && fname[log_name_len] == '\n' &&
	 !memcmp(fname, log_name, log_name_len)))
    {
      DBUG_PRINT("info",("Found log file entry"));
      fname[length-1]=0;			// remove last \n
      linfo->index_file_start_offset= offset;
      linfo->index_file_offset = my_b_tell(&index_file);
      break;
    }
  }

  if (need_lock)
    pthread_mutex_unlock(&LOCK_index);
  DBUG_RETURN(error);
}


/**
  Find the position in the log-index-file for the given log name.

  @param
    linfo		Store here the next log file name and position to
			the file name after that.
  @param
    need_lock		Set this to 1 if the parent doesn't already have a
			lock on LOCK_index

  @note
    - Before calling this function, one has to call find_log_pos()
    to set up 'linfo'
    - Mutex needed because we need to make sure the file pointer does not move
    from under our feet

  @retval
    0			ok
  @retval
    LOG_INFO_EOF	        End of log-index-file found
  @retval
    LOG_INFO_IO		Got IO error while reading file
*/

int MYSQL_BIN_LOG::find_next_log(LOG_INFO* linfo, bool need_lock)
{
  int error= 0;
  uint length;
  char *fname= linfo->log_file_name;

  if (need_lock)
    pthread_mutex_lock(&LOCK_index);
  safe_mutex_assert_owner(&LOCK_index);

  /* As the file is flushed, we can't get an error here */
  (void) reinit_io_cache(&index_file, READ_CACHE, linfo->index_file_offset, 0,
			 0);

  linfo->index_file_start_offset= linfo->index_file_offset;
  if ((length=my_b_gets(&index_file, fname, FN_REFLEN)) <= 1)
  {
    error = !index_file.error ? LOG_INFO_EOF : LOG_INFO_IO;
    goto err;
  }
  fname[length-1]=0;				// kill \n
  linfo->index_file_offset = my_b_tell(&index_file);

err:
  if (need_lock)
    pthread_mutex_unlock(&LOCK_index);
  return error;
}


/**
  Delete all logs refered to in the index file.
  Start writing to a new log file.

  The new index file will only contain this file.

  @param thd		Thread

  @note
    If not called from slave thread, write start event to new log

  @retval
    0	ok
  @retval
    1   error
*/

bool MYSQL_BIN_LOG::reset_logs(THD* thd)
{
  LOG_INFO linfo;
  bool error=0;
  const char* save_name;
  DBUG_ENTER("reset_logs");

  ha_reset_logs(thd);
  /*
    We need to get both locks to be sure that no one is trying to
    write to the index log file.
  */
  pthread_mutex_lock(&LOCK_log);
  pthread_mutex_lock(&LOCK_index);

  /*
    The following mutex is needed to ensure that no threads call
    'delete thd' as we would then risk missing a 'rollback' from this
    thread. If the transaction involved MyISAM tables, it should go
    into binlog even on rollback.
  */
  VOID(pthread_mutex_lock(&LOCK_thread_count));

  /* Save variables so that we can reopen the log */
  save_name=name;
  name=0;					// Protect against free
  close(LOG_CLOSE_TO_BE_OPENED);

  /* First delete all old log files */

  if (find_log_pos(&linfo, NullS, 0))
  {
    error=1;
    goto err;
  }

  for (;;)
  {
    if ((error= my_delete_allow_opened(linfo.log_file_name, MYF(0))) != 0)
    {
      if (my_errno == ENOENT) 
      {
        push_warning_printf(current_thd, MYSQL_ERROR::WARN_LEVEL_WARN,
                            ER_LOG_PURGE_NO_FILE, ER(ER_LOG_PURGE_NO_FILE),
                            linfo.log_file_name);
        sql_print_information("Failed to delete file '%s'",
                              linfo.log_file_name);
        my_errno= 0;
        error= 0;
      }
      else
      {
        push_warning_printf(current_thd, MYSQL_ERROR::WARN_LEVEL_ERROR,
                            ER_BINLOG_PURGE_FATAL_ERR,
                            "a problem with deleting %s; "
                            "consider examining correspondence "
                            "of your binlog index file "
                            "to the actual binlog files",
                            linfo.log_file_name);
        error= 1;
        goto err;
      }
    }
    if (find_next_log(&linfo, 0))
      break;
  }

  /* Start logging with a new file */
  close(LOG_CLOSE_INDEX);
  if ((error= my_delete_allow_opened(index_file_name, MYF(0))))	// Reset (open will update)
  {
    if (my_errno == ENOENT) 
    {
      push_warning_printf(current_thd, MYSQL_ERROR::WARN_LEVEL_WARN,
                          ER_LOG_PURGE_NO_FILE, ER(ER_LOG_PURGE_NO_FILE),
                          index_file_name);
      sql_print_information("Failed to delete file '%s'",
                            index_file_name);
      my_errno= 0;
      error= 0;
    }
    else
    {
      push_warning_printf(current_thd, MYSQL_ERROR::WARN_LEVEL_ERROR,
                          ER_BINLOG_PURGE_FATAL_ERR,
                          "a problem with deleting %s; "
                          "consider examining correspondence "
                          "of your binlog index file "
                          "to the actual binlog files",
                          index_file_name);
      error= 1;
      goto err;
    }
  }
  if (!thd->slave_thread)
    need_start_event=1;
  if (!open_index_file(index_file_name, 0))
    open(save_name, log_type, 0, io_cache_type, no_auto_events, max_size, 0);
  my_free((uchar*) save_name, MYF(0));

err:
  VOID(pthread_mutex_unlock(&LOCK_thread_count));
  pthread_mutex_unlock(&LOCK_index);
  pthread_mutex_unlock(&LOCK_log);
  DBUG_RETURN(error);
}


/**
  Delete relay log files prior to rli->group_relay_log_name
  (i.e. all logs which are not involved in a non-finished group
  (transaction)), remove them from the index file and start on next
  relay log.

  IMPLEMENTATION
  - Protects index file with LOCK_index
  - Delete relevant relay log files
  - Copy all file names after these ones to the front of the index file
  - If the OS has truncate, truncate the file, else fill it with \n'
  - Read the next file name from the index file and store in rli->linfo

  @param rli	       Relay log information
  @param included     If false, all relay logs that are strictly before
                      rli->group_relay_log_name are deleted ; if true, the
                      latter is deleted too (i.e. all relay logs
                      read by the SQL slave thread are deleted).

  @note
    - This is only called from the slave-execute thread when it has read
    all commands from a relay log and want to switch to a new relay log.
    - When this happens, we can be in an active transaction as
    a transaction can span over two relay logs
    (although it is always written as a single block to the master's binary
    log, hence cannot span over two master's binary logs).

  @retval
    0			ok
  @retval
    LOG_INFO_EOF	        End of log-index-file found
  @retval
    LOG_INFO_SEEK	Could not allocate IO cache
  @retval
    LOG_INFO_IO		Got IO error while reading file
*/

#ifdef HAVE_REPLICATION

int MYSQL_BIN_LOG::purge_first_log(Relay_log_info* rli, bool included)
{
  int error;
  char *to_purge_if_included= NULL;
  DBUG_ENTER("purge_first_log");

  DBUG_ASSERT(is_open());
  DBUG_ASSERT(rli->slave_running == 1);
  DBUG_ASSERT(!strcmp(rli->linfo.log_file_name,rli->event_relay_log_name));

  pthread_mutex_lock(&LOCK_index);
  to_purge_if_included= my_strdup(rli->group_relay_log_name, MYF(0));

  /*
    Read the next log file name from the index file and pass it back to
    the caller.
  */
  if((error=find_log_pos(&rli->linfo, rli->event_relay_log_name, 0)) || 
     (error=find_next_log(&rli->linfo, 0)))
  {
    char buff[22];
    sql_print_error("next log error: %d  offset: %s  log: %s included: %d",
                    error,
                    llstr(rli->linfo.index_file_offset,buff),
                    rli->event_relay_log_name,
                    included);
    goto err;
  }

  /*
    Reset rli's coordinates to the current log.
  */
  rli->event_relay_log_pos= BIN_LOG_HEADER_SIZE;
  strmake(rli->event_relay_log_name,rli->linfo.log_file_name,
	  sizeof(rli->event_relay_log_name)-1);

  /*
    If we removed the rli->group_relay_log_name file,
    we must update the rli->group* coordinates, otherwise do not touch it as the
    group's execution is not finished (e.g. COMMIT not executed)
  */
  if (included)
  {
    rli->group_relay_log_pos = BIN_LOG_HEADER_SIZE;
    strmake(rli->group_relay_log_name,rli->linfo.log_file_name,
            sizeof(rli->group_relay_log_name)-1);
    rli->notify_group_relay_log_name_update();
  }

  /* Store where we are in the new file for the execution thread */
  flush_relay_log_info(rli);

  DBUG_EXECUTE_IF("crash_before_purge_logs", abort(););

  pthread_mutex_lock(&rli->log_space_lock);
  rli->relay_log.purge_logs(to_purge_if_included, included,
                            0, 0, &rli->log_space_total);
  // Tell the I/O thread to take the relay_log_space_limit into account
  rli->ignore_log_space_limit= 0;
  pthread_mutex_unlock(&rli->log_space_lock);

  /*
    Ok to broadcast after the critical region as there is no risk of
    the mutex being destroyed by this thread later - this helps save
    context switches
  */
  pthread_cond_broadcast(&rli->log_space_cond);

  /*
   * Need to update the log pos because purge logs has been called 
   * after fetching initially the log pos at the begining of the method.
   */
  if((error=find_log_pos(&rli->linfo, rli->event_relay_log_name, 0)))
  {
    char buff[22];
    sql_print_error("next log error: %d  offset: %s  log: %s included: %d",
                    error,
                    llstr(rli->linfo.index_file_offset,buff),
                    rli->group_relay_log_name,
                    included);
    goto err;
  }

  /* If included was passed, rli->linfo should be the first entry. */
  DBUG_ASSERT(!included || rli->linfo.index_file_start_offset == 0);

err:
  my_free(to_purge_if_included, MYF(0));
  pthread_mutex_unlock(&LOCK_index);
  DBUG_RETURN(error);
}

/**
  Update log index_file.
*/

int MYSQL_BIN_LOG::update_log_index(LOG_INFO* log_info, bool need_update_threads)
{
  if (copy_up_file_and_fill(&index_file, log_info->index_file_start_offset))
    return LOG_INFO_IO;

  // now update offsets in index file for running threads
  if (need_update_threads)
    adjust_linfo_offsets(log_info->index_file_start_offset);
  return 0;
}

/**
  Remove all logs before the given log from disk and from the index file.

  @param to_log	      Delete all log file name before this file.
  @param included            If true, to_log is deleted too.
  @param need_mutex
  @param need_update_threads If we want to update the log coordinates of
                             all threads. False for relay logs, true otherwise.
  @param freed_log_space     If not null, decrement this variable of
                             the amount of log space freed

  @note
    If any of the logs before the deleted one is in use,
    only purge logs up to this one.

  @retval
    0			ok
  @retval
    LOG_INFO_EOF		to_log not found
    LOG_INFO_EMFILE             too many files opened
    LOG_INFO_FATAL              if any other than ENOENT error from
                                my_stat() or my_delete()
*/

int MYSQL_BIN_LOG::purge_logs(const char *to_log, 
                          bool included,
                          bool need_mutex, 
                          bool need_update_threads, 
                          ulonglong *decrease_log_space)
{
  int error;
  bool exit_loop= 0;
  LOG_INFO log_info;
  THD *thd= current_thd;
  DBUG_ENTER("purge_logs");
  DBUG_PRINT("info",("to_log= %s",to_log));

  if (need_mutex)
    pthread_mutex_lock(&LOCK_index);
  if ((error=find_log_pos(&log_info, to_log, 0 /*no mutex*/))) 
  {
    sql_print_error("MYSQL_LOG::purge_logs was called with file %s not "
                    "listed in the index.", to_log);
    goto err;
  }

  /*
    For crash recovery reasons the index needs to be updated before
    any files are deleted. Move files to be deleted into a temp file
    to be processed after the index is updated.
  */
  if (!my_b_inited(&purge_temp))
  {
    if ((error=open_cached_file(&purge_temp, mysql_tmpdir, TEMP_PREFIX,
                                DISK_BUFFER_SIZE, MYF(MY_WME))))
    {
      sql_print_error("MYSQL_LOG::purge_logs failed to open purge_temp");
      goto err;
    }
  }
  else
  {
    if ((error=reinit_io_cache(&purge_temp, WRITE_CACHE, 0, 0, 1)))
    {
      sql_print_error("MYSQL_LOG::purge_logs failed to reinit purge_temp "
                      "for write");
      goto err;
    }
  }

  /*
    File name exists in index file; delete until we find this file
    or a file that is used.
  */
  if ((error=find_log_pos(&log_info, NullS, 0 /*no mutex*/)))
    goto err;
  while ((strcmp(to_log,log_info.log_file_name) || (exit_loop=included)) &&
         !log_in_use(log_info.log_file_name))
  {
    if ((error=my_b_write(&purge_temp, (const uchar*)log_info.log_file_name,
                          strlen(log_info.log_file_name))) ||
        (error=my_b_write(&purge_temp, (const uchar*)"\n", 1)))
    {
      sql_print_error("MYSQL_LOG::purge_logs failed to copy %s to purge_temp",
                      log_info.log_file_name);
      goto err;
    }

    if (find_next_log(&log_info, 0) || exit_loop)
      break;
 }

  /* We know how many files to delete. Update index file. */
  if ((error=update_log_index(&log_info, need_update_threads)))
  {
    sql_print_error("MSYQL_LOG::purge_logs failed to update the index file");
    goto err;
  }

  DBUG_EXECUTE_IF("crash_after_update_index", abort(););

  /* Switch purge_temp for read. */
  if ((error=reinit_io_cache(&purge_temp, READ_CACHE, 0, 0, 0)))
  {
    sql_print_error("MSYQL_LOG::purge_logs failed to reinit purge_temp "
                    "for read");
    goto err;
  }

  /* Read each entry from purge_temp and delete the file. */
  for (;;)
  {
    uint length;

    if ((length=my_b_gets(&purge_temp, log_info.log_file_name,
                          FN_REFLEN)) <= 1)
    {
      if (purge_temp.error)
      {
        error= purge_temp.error;
        sql_print_error("MSYQL_LOG::purge_logs error %d reading from "
                        "purge_temp", error);
        goto err;
      }

      /* Reached EOF */
      break;
    }

    /* Get rid of the trailing '\n' */
    log_info.log_file_name[length-1]= 0;

    ha_binlog_index_purge_file(current_thd, log_info.log_file_name);

    MY_STAT s;
    if (!my_stat(log_info.log_file_name, &s, MYF(0)))
    {
      if (my_errno == ENOENT) 
      {
        /*
          It's not fatal if we can't stat a log file that does not exist;
          If we could not stat, we won't delete.
        */
        if (thd)
        {
          push_warning_printf(thd, MYSQL_ERROR::WARN_LEVEL_WARN,
                              ER_LOG_PURGE_NO_FILE, ER(ER_LOG_PURGE_NO_FILE),
                              log_info.log_file_name);
        }
        sql_print_information("Failed to execute my_stat on file '%s'",
			      log_info.log_file_name);
        my_errno= 0;
      }
      else
      {
        /*
          Other than ENOENT are fatal
        */
        if (thd)
        {
          push_warning_printf(thd, MYSQL_ERROR::WARN_LEVEL_ERROR,
                              ER_BINLOG_PURGE_FATAL_ERR,
                              "a problem with getting info on being purged %s; "
                              "consider examining correspondence "
                              "of your binlog index file "
                              "to the actual binlog files",
                              log_info.log_file_name);
        }
        else
        {
          sql_print_information("Failed to delete log file '%s'; "
                                "consider examining correspondence "
                                "of your binlog index file "
                                "to the actual binlog files",
                                log_info.log_file_name);
        }
        error= LOG_INFO_FATAL;
        goto err;
      }
    }
    else
    {
      DBUG_PRINT("info",("purging %s",log_info.log_file_name));
      if (!my_delete(log_info.log_file_name, MYF(0)))
      {
        if (decrease_log_space)
          *decrease_log_space-= s.st_size;
      }
      else
      {
        if (my_errno == ENOENT) 
        {
          if (thd)
          {
            push_warning_printf(thd, MYSQL_ERROR::WARN_LEVEL_WARN,
                                ER_LOG_PURGE_NO_FILE, ER(ER_LOG_PURGE_NO_FILE),
                                log_info.log_file_name);
          }
          sql_print_information("Failed to delete file '%s'",
                                log_info.log_file_name);
          my_errno= 0;
        }
        else
        {
          if (thd)
          {
            push_warning_printf(thd, MYSQL_ERROR::WARN_LEVEL_ERROR,
                                ER_BINLOG_PURGE_FATAL_ERR,
                                "a problem with deleting %s; "
                                "consider examining correspondence "
                                "of your binlog index file "
                                "to the actual binlog files",
                                log_info.log_file_name);
          }
          else
          {
            sql_print_information("Failed to delete file '%s'; "
                                  "consider examining correspondence "
                                  "of your binlog index file "
                                  "to the actual binlog files",
                                  log_info.log_file_name);
          }
          if (my_errno == EMFILE)
          {
            DBUG_PRINT("info",
                       ("my_errno: %d, set ret = LOG_INFO_EMFILE", my_errno));
            error= LOG_INFO_EMFILE;
            goto err;
          }
          error= LOG_INFO_FATAL;
          goto err;
        }
      }
    }
  }

err:
  close_cached_file(&purge_temp);
  if (need_mutex)
    pthread_mutex_unlock(&LOCK_index);
  DBUG_RETURN(error);
}

/**
  Remove all logs before the given file date from disk and from the
  index file.

  @param thd		Thread pointer
  @param purge_time	Delete all log files before given date.

  @note
    If any of the logs before the deleted one is in use,
    only purge logs up to this one.

  @retval
    0				ok
  @retval
    LOG_INFO_PURGE_NO_ROTATE	Binary file that can't be rotated
    LOG_INFO_FATAL              if any other than ENOENT error from
                                my_stat() or my_delete()
*/

int MYSQL_BIN_LOG::purge_logs_before_date(time_t purge_time)
{
  int error;
  char to_log[FN_REFLEN];
  LOG_INFO log_info;
  MY_STAT stat_area;
  THD *thd= current_thd;
  
  DBUG_ENTER("purge_logs_before_date");

  pthread_mutex_lock(&LOCK_index);
  to_log[0]= 0;

  if ((error=find_log_pos(&log_info, NullS, 0 /*no mutex*/)))
    goto err;

  while (strcmp(log_file_name, log_info.log_file_name) &&
	 !log_in_use(log_info.log_file_name))
  {
    if (!my_stat(log_info.log_file_name, &stat_area, MYF(0)))
    {
      if (my_errno == ENOENT) 
      {
        /*
          It's not fatal if we can't stat a log file that does not exist.
        */
        if (thd)
        {
          push_warning_printf(thd, MYSQL_ERROR::WARN_LEVEL_WARN,
                              ER_LOG_PURGE_NO_FILE, ER(ER_LOG_PURGE_NO_FILE),
                              log_info.log_file_name);
        }
        sql_print_information("Failed to execute my_stat on file '%s'",
                              log_info.log_file_name);
        my_errno= 0;
      }
      else
      {
        /*
          Other than ENOENT are fatal
        */
        if (thd)
        {
          push_warning_printf(thd, MYSQL_ERROR::WARN_LEVEL_ERROR,
                              ER_BINLOG_PURGE_FATAL_ERR,
                              "a problem with getting info on being purged %s; "
                              "consider examining correspondence "
                              "of your binlog index file "
                              "to the actual binlog files",
                              log_info.log_file_name);
        }
        else
        {
          sql_print_information("Failed to delete log file '%s'",
                                log_info.log_file_name);
        }
        error= LOG_INFO_FATAL;
        goto err;
      }
    }
    else
    {
      if (stat_area.st_mtime < purge_time) 
        strmake(to_log, 
                log_info.log_file_name, 
                sizeof(log_info.log_file_name));
      else
        break;
    }
    if (find_next_log(&log_info, 0))
      break;
  }

  error= (to_log[0] ? purge_logs(to_log, 1, 0, 1, (ulonglong *) 0) : 0);

err:
  pthread_mutex_unlock(&LOCK_index);
  DBUG_RETURN(error);
}
#endif /* HAVE_REPLICATION */


/**
  Create a new log file name.

  @param buf		buf of at least FN_REFLEN where new name is stored

  @note
    If file name will be longer then FN_REFLEN it will be truncated
*/

void MYSQL_BIN_LOG::make_log_name(char* buf, const char* log_ident)
{
  uint dir_len = dirname_length(log_file_name); 
  if (dir_len >= FN_REFLEN)
    dir_len=FN_REFLEN-1;
  strnmov(buf, log_file_name, dir_len);
  strmake(buf+dir_len, log_ident, FN_REFLEN - dir_len -1);
}


/**
  Check if we are writing/reading to the given log file.
*/

bool MYSQL_BIN_LOG::is_active(const char *log_file_name_arg)
{
  return !strcmp(log_file_name, log_file_name_arg);
}


/*
  Wrappers around new_file_impl to avoid using argument
  to control locking. The argument 1) less readable 2) breaks
  incapsulation 3) allows external access to the class without
  a lock (which is not possible with private new_file_without_locking
  method).
*/

void MYSQL_BIN_LOG::new_file()
{
  new_file_impl(1);
}


void MYSQL_BIN_LOG::new_file_without_locking()
{
  new_file_impl(0);
}


/**
  Start writing to a new log file or reopen the old file.

  @param need_lock		Set to 1 if caller has not locked LOCK_log

  @note
    The new file name is stored last in the index file
*/

void MYSQL_BIN_LOG::new_file_impl(bool need_lock)
{
  char new_name[FN_REFLEN], *new_name_ptr, *old_name;

  DBUG_ENTER("MYSQL_BIN_LOG::new_file_impl");
  if (!is_open())
  {
    DBUG_PRINT("info",("log is closed"));
    DBUG_VOID_RETURN;
  }

  if (need_lock)
    pthread_mutex_lock(&LOCK_log);
  pthread_mutex_lock(&LOCK_index);

  safe_mutex_assert_owner(&LOCK_log);
  safe_mutex_assert_owner(&LOCK_index);

  /*
    if binlog is used as tc log, be sure all xids are "unlogged",
    so that on recover we only need to scan one - latest - binlog file
    for prepared xids. As this is expected to be a rare event,
    simple wait strategy is enough. We're locking LOCK_log to be sure no
    new Xid_log_event's are added to the log (and prepared_xids is not
    increased), and waiting on COND_prep_xids for late threads to
    catch up.
  */
  if (prepared_xids)
  {
    tc_log_page_waits++;
    pthread_mutex_lock(&LOCK_prep_xids);
    while (prepared_xids) {
      DBUG_PRINT("info", ("prepared_xids=%lu", prepared_xids));
      pthread_cond_wait(&COND_prep_xids, &LOCK_prep_xids);
    }
    pthread_mutex_unlock(&LOCK_prep_xids);
  }

  /* Reuse old name if not binlog and not update log */
  new_name_ptr= name;

  /*
    If user hasn't specified an extension, generate a new log name
    We have to do this here and not in open as we want to store the
    new file name in the current binary log file.
  */
  if (generate_new_name(new_name, name))
    goto end;
  new_name_ptr=new_name;

  if (log_type == LOG_BIN)
  {
    if (!no_auto_events)
    {
      /*
        We log the whole file name for log file as the user may decide
        to change base names at some point.
      */
      Rotate_log_event r(new_name+dirname_length(new_name),
                         0, LOG_EVENT_OFFSET, is_relay_log ? Rotate_log_event::RELAY_LOG : 0);
      r.write(&log_file);
      bytes_written += r.data_written;
    }
    /*
      Update needs to be signalled even if there is no rotate event
      log rotation should give the waiting thread a signal to
      discover EOF and move on to the next log.
    */
    signal_update();
  }
  old_name=name;
  name=0;				// Don't free name
  close(LOG_CLOSE_TO_BE_OPENED);

  /*
     Note that at this point, log_state != LOG_CLOSED (important for is_open()).
  */

  /*
     new_file() is only used for rotation (in FLUSH LOGS or because size >
     max_binlog_size or max_relay_log_size).
     If this is a binary log, the Format_description_log_event at the beginning of
     the new file should have created=0 (to distinguish with the
     Format_description_log_event written at server startup, which should
     trigger temp tables deletion on slaves.
  */

  open(old_name, log_type, new_name_ptr,
       io_cache_type, no_auto_events, max_size, 1);
  my_free(old_name,MYF(0));

end:
  if (need_lock)
    pthread_mutex_unlock(&LOCK_log);
  pthread_mutex_unlock(&LOCK_index);

  DBUG_VOID_RETURN;
}


bool MYSQL_BIN_LOG::append(Log_event* ev)
{
  bool error = 0;
  pthread_mutex_lock(&LOCK_log);
  DBUG_ENTER("MYSQL_BIN_LOG::append");

  DBUG_ASSERT(log_file.type == SEQ_READ_APPEND);
  /*
    Log_event::write() is smart enough to use my_b_write() or
    my_b_append() depending on the kind of cache we have.
  */
  if (ev->write(&log_file))
  {
    error=1;
    goto err;
  }
  bytes_written+= ev->data_written;
  DBUG_PRINT("info",("max_size: %lu",max_size));
  if (flush_and_sync(0))
    goto err;
  if ((uint) my_b_append_tell(&log_file) > max_size)
    new_file_without_locking();

err:
  pthread_mutex_unlock(&LOCK_log);
  signal_update();				// Safe as we don't call close
  DBUG_RETURN(error);
}


bool MYSQL_BIN_LOG::appendv(const char* buf, uint len,...)
{
  bool error= 0;
  DBUG_ENTER("MYSQL_BIN_LOG::appendv");
  va_list(args);
  va_start(args,len);

  DBUG_ASSERT(log_file.type == SEQ_READ_APPEND);

  safe_mutex_assert_owner(&LOCK_log);
  do
  {
    if (my_b_append(&log_file,(uchar*) buf,len))
    {
      error= 1;
      goto err;
    }
    bytes_written += len;
  } while ((buf=va_arg(args,const char*)) && (len=va_arg(args,uint)));
  DBUG_PRINT("info",("max_size: %lu",max_size));
  if (flush_and_sync(0))
    goto err;
  if ((uint) my_b_append_tell(&log_file) > max_size)
    new_file_without_locking();

err:
  if (!error)
    signal_update();
  DBUG_RETURN(error);
}

<<<<<<< HEAD
=======

>>>>>>> d8724a45
bool MYSQL_BIN_LOG::flush_and_sync(bool *synced)
{
  int err=0, fd=log_file.file;
  if (synced)
    *synced= 0;
  safe_mutex_assert_owner(&LOCK_log);
  if (flush_io_cache(&log_file))
    return 1;
  uint sync_period= get_sync_period();
  if (sync_period && ++sync_counter >= sync_period)
  {
    sync_counter= 0;
    err=my_sync(fd, MYF(MY_WME));
    if (synced)
      *synced= 1;
  }
  return err;
}

void MYSQL_BIN_LOG::start_union_events(THD *thd, query_id_t query_id_param)
{
  DBUG_ASSERT(!thd->binlog_evt_union.do_union);
  thd->binlog_evt_union.do_union= TRUE;
  thd->binlog_evt_union.unioned_events= FALSE;
  thd->binlog_evt_union.unioned_events_trans= FALSE;
  thd->binlog_evt_union.first_query_id= query_id_param;
}

void MYSQL_BIN_LOG::stop_union_events(THD *thd)
{
  DBUG_ASSERT(thd->binlog_evt_union.do_union);
  thd->binlog_evt_union.do_union= FALSE;
}

bool MYSQL_BIN_LOG::is_query_in_union(THD *thd, query_id_t query_id_param)
{
  return (thd->binlog_evt_union.do_union && 
          query_id_param >= thd->binlog_evt_union.first_query_id);
}


/*
  These functions are placed in this file since they need access to
  binlog_hton, which has internal linkage.
*/

int THD::binlog_setup_trx_data()
{
  DBUG_ENTER("THD::binlog_setup_trx_data");
  binlog_trx_data *trx_data=
    (binlog_trx_data*) thd_get_ha_data(this, binlog_hton);

  if (trx_data)
    DBUG_RETURN(0);                             // Already set up

  trx_data= (binlog_trx_data*) my_malloc(sizeof(binlog_trx_data), MYF(MY_ZEROFILL));
  if (!trx_data ||
      open_cached_file(&trx_data->trans_log, mysql_tmpdir,
                       LOG_PREFIX, binlog_cache_size, MYF(MY_WME)))
  {
    my_free((uchar*)trx_data, MYF(MY_ALLOW_ZERO_PTR));
    DBUG_RETURN(1);                      // Didn't manage to set it up
  }
  thd_set_ha_data(this, binlog_hton, trx_data);

  trx_data= new (thd_get_ha_data(this, binlog_hton)) binlog_trx_data;

  DBUG_RETURN(0);
}

/*
  Function to start a statement and optionally a transaction for the
  binary log.

  SYNOPSIS
    binlog_start_trans_and_stmt()

  DESCRIPTION

    This function does three things:
    - Start a transaction if not in autocommit mode or if a BEGIN
      statement has been seen.

    - Start a statement transaction to allow us to truncate the binary
      log.

    - Save the currrent binlog position so that we can roll back the
      statement by truncating the transaction log.

      We only update the saved position if the old one was undefined,
      the reason is that there are some cases (e.g., for CREATE-SELECT)
      where the position is saved twice (e.g., both in
      select_create::prepare() and THD::binlog_write_table_map()) , but
      we should use the first. This means that calls to this function
      can be used to start the statement before the first table map
      event, to include some extra events.
 */

void
THD::binlog_start_trans_and_stmt()
{
  binlog_trx_data *trx_data= (binlog_trx_data*) thd_get_ha_data(this, binlog_hton);
  DBUG_ENTER("binlog_start_trans_and_stmt");
  DBUG_PRINT("enter", ("trx_data: 0x%lx  trx_data->before_stmt_pos: %lu",
                       (long) trx_data,
                       (trx_data ? (ulong) trx_data->before_stmt_pos :
                        (ulong) 0)));

  if (trx_data == NULL ||
      trx_data->before_stmt_pos == MY_OFF_T_UNDEF)
  {
    this->binlog_set_stmt_begin();
    if (options & (OPTION_NOT_AUTOCOMMIT | OPTION_BEGIN))
      trans_register_ha(this, TRUE, binlog_hton);
    trans_register_ha(this, FALSE, binlog_hton);
    /*
      Mark statement transaction as read/write. We never start
      a binary log transaction and keep it read-only,
      therefore it's best to mark the transaction read/write just
      at the same time we start it.
      Not necessary to mark the normal transaction read/write
      since the statement-level flag will be propagated automatically
      inside ha_commit_trans.
    */
    ha_data[binlog_hton->slot].ha_info[0].set_trx_read_write();
  }
  DBUG_VOID_RETURN;
}

void THD::binlog_set_stmt_begin() {
  binlog_trx_data *trx_data=
    (binlog_trx_data*) thd_get_ha_data(this, binlog_hton);

  /*
    The call to binlog_trans_log_savepos() might create the trx_data
    structure, if it didn't exist before, so we save the position
    into an auto variable and then write it into the transaction
    data for the binary log (i.e., trx_data).
  */
  my_off_t pos= 0;
  binlog_trans_log_savepos(this, &pos);
  trx_data= (binlog_trx_data*) thd_get_ha_data(this, binlog_hton);
  trx_data->before_stmt_pos= pos;
}


/*
  Write a table map to the binary log.
 */

int THD::binlog_write_table_map(TABLE *table, bool is_trans)
{
  int error;
  DBUG_ENTER("THD::binlog_write_table_map");
  DBUG_PRINT("enter", ("table: 0x%lx  (%s: #%lu)",
                       (long) table, table->s->table_name.str,
                       table->s->table_map_id));

  /* Pre-conditions */
  DBUG_ASSERT(current_stmt_binlog_row_based && mysql_bin_log.is_open());
  DBUG_ASSERT(table->s->table_map_id != ULONG_MAX);

  Table_map_log_event::flag_set const
    flags= Table_map_log_event::TM_NO_FLAGS;

  Table_map_log_event
    the_event(this, table, table->s->table_map_id, is_trans, flags);

  if (is_trans && binlog_table_maps == 0)
    binlog_start_trans_and_stmt();

  if ((error= mysql_bin_log.write(&the_event)))
    DBUG_RETURN(error);

  binlog_table_maps++;
  table->s->table_map_version= mysql_bin_log.table_map_version();
  DBUG_RETURN(0);
}

Rows_log_event*
THD::binlog_get_pending_rows_event() const
{
  binlog_trx_data *const trx_data=
    (binlog_trx_data*) thd_get_ha_data(this, binlog_hton);
  /*
    This is less than ideal, but here's the story: If there is no
    trx_data, prepare_pending_rows_event() has never been called
    (since the trx_data is set up there). In that case, we just return
    NULL.
   */
  return trx_data ? trx_data->pending() : NULL;
}

void
THD::binlog_set_pending_rows_event(Rows_log_event* ev)
{
  if (thd_get_ha_data(this, binlog_hton) == NULL)
    binlog_setup_trx_data();

  binlog_trx_data *const trx_data=
    (binlog_trx_data*) thd_get_ha_data(this, binlog_hton);

  DBUG_ASSERT(trx_data);
  trx_data->set_pending(ev);
}


/**
  Remove the pending rows event, discarding any outstanding rows.

  If there is no pending rows event available, this is effectively a
  no-op.
 */
int
MYSQL_BIN_LOG::remove_pending_rows_event(THD *thd)
{
  DBUG_ENTER("MYSQL_BIN_LOG::remove_pending_rows_event");

  binlog_trx_data *const trx_data=
    (binlog_trx_data*) thd_get_ha_data(thd, binlog_hton);

  DBUG_ASSERT(trx_data);

  if (Rows_log_event* pending= trx_data->pending())
  {
    delete pending;
    trx_data->set_pending(NULL);
  }

  DBUG_RETURN(0);
}

/*
  Moves the last bunch of rows from the pending Rows event to the binlog
  (either cached binlog if transaction, or disk binlog). Sets a new pending
  event.
*/
int
MYSQL_BIN_LOG::flush_and_set_pending_rows_event(THD *thd,
                                                Rows_log_event* event)
{
  DBUG_ENTER("MYSQL_BIN_LOG::flush_and_set_pending_rows_event(event)");
  DBUG_ASSERT(mysql_bin_log.is_open());
  DBUG_PRINT("enter", ("event: 0x%lx", (long) event));

  int error= 0;

  binlog_trx_data *const trx_data=
    (binlog_trx_data*) thd_get_ha_data(thd, binlog_hton);

  DBUG_ASSERT(trx_data);

  DBUG_PRINT("info", ("trx_data->pending(): 0x%lx", (long) trx_data->pending()));

  if (Rows_log_event* pending= trx_data->pending())
  {
    IO_CACHE *file= &log_file;

    /*
      Decide if we should write to the log file directly or to the
      transaction log.
    */
    if (pending->get_cache_stmt() || my_b_tell(&trx_data->trans_log))
      file= &trx_data->trans_log;

    /*
      If we are writing to the log file directly, we could avoid
      locking the log. This does not work since we need to step the
      m_table_map_version below, and that change has to be protected
      by the LOCK_log mutex.
    */
    pthread_mutex_lock(&LOCK_log);

    /*
      Write pending event to log file or transaction cache
    */
    if (pending->write(file))
    {
      pthread_mutex_unlock(&LOCK_log);
      set_write_error(thd);
      DBUG_RETURN(1);
    }

    /*
      We step the table map version if we are writing an event
      representing the end of a statement.  We do this regardless of
      wheather we write to the transaction cache or to directly to the
      file.

      In an ideal world, we could avoid stepping the table map version
      if we were writing to a transaction cache, since we could then
      reuse the table map that was written earlier in the transaction
      cache.  This does not work since STMT_END_F implies closing all
      table mappings on the slave side.

      TODO: Find a solution so that table maps does not have to be
      written several times within a transaction.
     */
    if (pending->get_flags(Rows_log_event::STMT_END_F))
      ++m_table_map_version;

    delete pending;

    if (file == &log_file)
    {
      error= flush_and_sync(0);
      if (!error)
      {
        signal_update();
        rotate_and_purge(RP_LOCK_LOG_IS_ALREADY_LOCKED);
      }
    }

    pthread_mutex_unlock(&LOCK_log);
  }

  thd->binlog_set_pending_rows_event(event);

  DBUG_RETURN(error);
}

/**
  Write an event to the binary log.
*/

bool MYSQL_BIN_LOG::write(Log_event *event_info)
{
  THD *thd= event_info->thd;
  bool error= 1;
  DBUG_ENTER("MYSQL_BIN_LOG::write(Log_event *)");

  if (thd->binlog_evt_union.do_union)
  {
    /*
      In Stored function; Remember that function call caused an update.
      We will log the function call to the binary log on function exit
    */
    thd->binlog_evt_union.unioned_events= TRUE;
    thd->binlog_evt_union.unioned_events_trans |= event_info->cache_stmt;
    DBUG_RETURN(0);
  }

  /*
    Flush the pending rows event to the transaction cache or to the
    log file.  Since this function potentially aquire the LOCK_log
    mutex, we do this before aquiring the LOCK_log mutex in this
    function.

    We only end the statement if we are in a top-level statement.  If
    we are inside a stored function, we do not end the statement since
    this will close all tables on the slave.
  */
  bool const end_stmt=
    thd->prelocked_mode && thd->lex->requires_prelocking();
  if (thd->binlog_flush_pending_rows_event(end_stmt))
    DBUG_RETURN(error);

  pthread_mutex_lock(&LOCK_log);

  /*
     In most cases this is only called if 'is_open()' is true; in fact this is
     mostly called if is_open() *was* true a few instructions before, but it
     could have changed since.
  */
  if (likely(is_open()))
  {
    IO_CACHE *file= &log_file;
#ifdef HAVE_REPLICATION
    /*
      In the future we need to add to the following if tests like
      "do the involved tables match (to be implemented)
      binlog_[wild_]{do|ignore}_table?" (WL#1049)"
    */
    const char *local_db= event_info->get_db();
    if ((thd && !(thd->options & OPTION_BIN_LOG)) ||
	(!binlog_filter->db_ok(local_db)))
    {
      VOID(pthread_mutex_unlock(&LOCK_log));
      DBUG_RETURN(0);
    }
#endif /* HAVE_REPLICATION */

#if defined(USING_TRANSACTIONS) 
    /*
      Should we write to the binlog cache or to the binlog on disk?
      Write to the binlog cache if:
      - it is already not empty (meaning we're in a transaction; note that the
     present event could be about a non-transactional table, but still we need
     to write to the binlog cache in that case to handle updates to mixed
     trans/non-trans table types the best possible in binlogging)
      - or if the event asks for it (cache_stmt == TRUE).
    */
    if (opt_using_transactions && thd)
    {
      if (thd->binlog_setup_trx_data())
        goto err;

      binlog_trx_data *const trx_data=
        (binlog_trx_data*) thd_get_ha_data(thd, binlog_hton);
      IO_CACHE *trans_log= &trx_data->trans_log;
      my_off_t trans_log_pos= my_b_tell(trans_log);
      if (event_info->get_cache_stmt() || trans_log_pos != 0 ||
          stmt_has_updated_trans_table(thd))
      {
        DBUG_PRINT("info", ("Using trans_log: cache: %d, trans_log_pos: %lu",
                            event_info->get_cache_stmt(),
                            (ulong) trans_log_pos));
        thd->binlog_start_trans_and_stmt();
        file= trans_log;
      }
      /*
        TODO as Mats suggested, for all the cases above where we write to
        trans_log, it sounds unnecessary to lock LOCK_log. We should rather
        test first if we want to write to trans_log, and if not, lock
        LOCK_log.
      */
    }
#endif /* USING_TRANSACTIONS */
    DBUG_PRINT("info",("event type: %d",event_info->get_type_code()));

    /*
      No check for auto events flag here - this write method should
      never be called if auto-events are enabled
    */

    /*
      1. Write first log events which describe the 'run environment'
      of the SQL command
    */

    /*
      If row-based binlogging, Insert_id, Rand and other kind of "setting
      context" events are not needed.
    */
    if (thd)
    {
      if (!thd->current_stmt_binlog_row_based)
      {
        if (thd->stmt_depends_on_first_successful_insert_id_in_prev_stmt)
        {
          Intvar_log_event e(thd,(uchar) LAST_INSERT_ID_EVENT,
                             thd->first_successful_insert_id_in_prev_stmt_for_binlog);
          if (e.write(file))
            goto err;
        }
        if (thd->auto_inc_intervals_in_cur_stmt_for_binlog.nb_elements() > 0)
        {
          DBUG_PRINT("info",("number of auto_inc intervals: %u",
                             thd->auto_inc_intervals_in_cur_stmt_for_binlog.
                             nb_elements()));
          Intvar_log_event e(thd, (uchar) INSERT_ID_EVENT,
                             thd->auto_inc_intervals_in_cur_stmt_for_binlog.
                             minimum());
          if (e.write(file))
            goto err;
        }
        if (thd->rand_used)
        {
          Rand_log_event e(thd,thd->rand_saved_seed1,thd->rand_saved_seed2);
          if (e.write(file))
            goto err;
        }
        if (thd->user_var_events.elements)
        {
          for (uint i= 0; i < thd->user_var_events.elements; i++)
          {
            BINLOG_USER_VAR_EVENT *user_var_event;
            get_dynamic(&thd->user_var_events,(uchar*) &user_var_event, i);
            User_var_log_event e(thd, user_var_event->user_var_event->name.str,
                                 user_var_event->user_var_event->name.length,
                                 user_var_event->value,
                                 user_var_event->length,
                                 user_var_event->type,
                                 user_var_event->charset_number);
            if (e.write(file))
              goto err;
          }
        }
      }
    }

    /*
       Write the SQL command
     */

    if (event_info->write(file) || 
        DBUG_EVALUATE_IF("injecting_fault_writing", 1, 0))
      goto err;

    if (file == &log_file) // we are writing to the real log (disk)
    {
<<<<<<< HEAD
      bool synced;
=======
      bool synced= 0;
>>>>>>> d8724a45
      if (flush_and_sync(&synced))
	goto err;

      if (RUN_HOOK(binlog_storage, after_flush,
                   (thd, log_file_name, file->pos_in_file, synced))) {
        sql_print_error("Failed to run 'after_flush' hooks");
        goto err;
      }

      signal_update();
      rotate_and_purge(RP_LOCK_LOG_IS_ALREADY_LOCKED);
    }
    error=0;

err:
    if (error)
      set_write_error(thd);
  }

  if (event_info->flags & LOG_EVENT_UPDATE_TABLE_MAP_VERSION_F)
    ++m_table_map_version;

  pthread_mutex_unlock(&LOCK_log);
  DBUG_RETURN(error);
}


int error_log_print(enum loglevel level, const char *format,
                    va_list args)
{
  return logger.error_log_print(level, format, args);
}


bool slow_log_print(THD *thd, const char *query, uint query_length,
                    ulonglong current_utime)
{
  return logger.slow_log_print(thd, query, query_length, current_utime);
}


bool LOGGER::log_command(THD *thd, enum enum_server_command command)
{
#ifndef NO_EMBEDDED_ACCESS_CHECKS
  Security_context *sctx= thd->security_ctx;
#endif
  /*
    Log command if we have at least one log event handler enabled and want
    to log this king of commands
  */
  if (*general_log_handler_list && (what_to_log & (1L << (uint) command)))
  {
    if ((thd->options & OPTION_LOG_OFF)
#ifndef NO_EMBEDDED_ACCESS_CHECKS
         && (sctx->master_access & SUPER_ACL)
#endif
       )
    {
      /* No logging */
      return FALSE;
    }

    return TRUE;
  }

  return FALSE;
}


bool general_log_print(THD *thd, enum enum_server_command command,
                       const char *format, ...)
{
  va_list args;
  uint error= 0;

  /* Print the message to the buffer if we want to log this king of commands */
  if (! logger.log_command(thd, command))
    return FALSE;

  va_start(args, format);
  error= logger.general_log_print(thd, command, format, args);
  va_end(args);

  return error;
}

bool general_log_write(THD *thd, enum enum_server_command command,
                       const char *query, uint query_length)
{
  /* Write the message to the log if we want to log this king of commands */
  if (logger.log_command(thd, command))
    return logger.general_log_write(thd, command, query, query_length);

  return FALSE;
}

void MYSQL_BIN_LOG::rotate_and_purge(uint flags)
{
  if (!(flags & RP_LOCK_LOG_IS_ALREADY_LOCKED))
    pthread_mutex_lock(&LOCK_log);
  if ((flags & RP_FORCE_ROTATE) ||
      (my_b_tell(&log_file) >= (my_off_t) max_size))
  {
    new_file_without_locking();
#ifdef HAVE_REPLICATION
    if (expire_logs_days)
    {
      time_t purge_time= my_time(0) - expire_logs_days*24*60*60;
      if (purge_time >= 0)
        purge_logs_before_date(purge_time);
    }
#endif
  }
  if (!(flags & RP_LOCK_LOG_IS_ALREADY_LOCKED))
    pthread_mutex_unlock(&LOCK_log);
}

uint MYSQL_BIN_LOG::next_file_id()
{
  uint res;
  pthread_mutex_lock(&LOCK_log);
  res = file_id++;
  pthread_mutex_unlock(&LOCK_log);
  return res;
}


/*
  Write the contents of a cache to the binary log.

  SYNOPSIS
    write_cache()
    cache    Cache to write to the binary log
    lock_log True if the LOCK_log mutex should be aquired, false otherwise
    sync_log True if the log should be flushed and sync:ed

  DESCRIPTION
    Write the contents of the cache to the binary log. The cache will
    be reset as a READ_CACHE to be able to read the contents from it.
 */

int MYSQL_BIN_LOG::write_cache(IO_CACHE *cache, bool lock_log, bool sync_log)
{
  Mutex_sentry sentry(lock_log ? &LOCK_log : NULL);

  if (reinit_io_cache(cache, READ_CACHE, 0, 0, 0))
    return ER_ERROR_ON_WRITE;
  uint length= my_b_bytes_in_cache(cache), group, carry, hdr_offs;
  long val;
  uchar header[LOG_EVENT_HEADER_LEN];

  /*
    The events in the buffer have incorrect end_log_pos data
    (relative to beginning of group rather than absolute),
    so we'll recalculate them in situ so the binlog is always
    correct, even in the middle of a group. This is possible
    because we now know the start position of the group (the
    offset of this cache in the log, if you will); all we need
    to do is to find all event-headers, and add the position of
    the group to the end_log_pos of each event.  This is pretty
    straight forward, except that we read the cache in segments,
    so an event-header might end up on the cache-border and get
    split.
  */

  group= (uint)my_b_tell(&log_file);
  hdr_offs= carry= 0;

  do
  {

    /*
      if we only got a partial header in the last iteration,
      get the other half now and process a full header.
    */
    if (unlikely(carry > 0))
    {
      DBUG_ASSERT(carry < LOG_EVENT_HEADER_LEN);

      /* assemble both halves */
      memcpy(&header[carry], (char *)cache->read_pos, LOG_EVENT_HEADER_LEN - carry);

      /* fix end_log_pos */
      val= uint4korr(&header[LOG_POS_OFFSET]) + group;
      int4store(&header[LOG_POS_OFFSET], val);

      /* write the first half of the split header */
      if (my_b_write(&log_file, header, carry))
        return ER_ERROR_ON_WRITE;

      /*
        copy fixed second half of header to cache so the correct
        version will be written later.
      */
      memcpy((char *)cache->read_pos, &header[carry], LOG_EVENT_HEADER_LEN - carry);

      /* next event header at ... */
      hdr_offs = uint4korr(&header[EVENT_LEN_OFFSET]) - carry;

      carry= 0;
    }

    /* if there is anything to write, process it. */

    if (likely(length > 0))
    {
      /*
        process all event-headers in this (partial) cache.
        if next header is beyond current read-buffer,
        we'll get it later (though not necessarily in the
        very next iteration, just "eventually").
      */

      while (hdr_offs < length)
      {
        /*
          partial header only? save what we can get, process once
          we get the rest.
        */

        if (hdr_offs + LOG_EVENT_HEADER_LEN > length)
        {
          carry= length - hdr_offs;
          memcpy(header, (char *)cache->read_pos + hdr_offs, carry);
          length= hdr_offs;
        }
        else
        {
          /* we've got a full event-header, and it came in one piece */

          uchar *log_pos= (uchar *)cache->read_pos + hdr_offs + LOG_POS_OFFSET;

          /* fix end_log_pos */
          val= uint4korr(log_pos) + group;
          int4store(log_pos, val);

          /* next event header at ... */
          log_pos= (uchar *)cache->read_pos + hdr_offs + EVENT_LEN_OFFSET;
          hdr_offs += uint4korr(log_pos);

        }
      }

      /*
        Adjust hdr_offs. Note that it may still point beyond the segment
        read in the next iteration; if the current event is very long,
        it may take a couple of read-iterations (and subsequent adjustments
        of hdr_offs) for it to point into the then-current segment.
        If we have a split header (!carry), hdr_offs will be set at the
        beginning of the next iteration, overwriting the value we set here:
      */
      hdr_offs -= length;
    }

    /* Write data to the binary log file */
    if (my_b_write(&log_file, cache->read_pos, length))
      return ER_ERROR_ON_WRITE;
    cache->read_pos=cache->read_end;		// Mark buffer used up
  } while ((length= my_b_fill(cache)));

  DBUG_ASSERT(carry == 0);

  if (sync_log)
<<<<<<< HEAD
    return flush_and_sync(0);
=======
    flush_and_sync(0);
>>>>>>> d8724a45

  return 0;                                     // All OK
}

/*
  Helper function to get the error code of the query to be binlogged.
 */
int query_error_code(THD *thd, bool not_killed)
{
  int error;
  
  if (not_killed)
  {
    error= thd->is_error() ? thd->main_da.sql_errno() : 0;

    /* thd->main_da.sql_errno() might be ER_SERVER_SHUTDOWN or
       ER_QUERY_INTERRUPTED, So here we need to make sure that error
       is not set to these errors when specified not_killed by the
       caller.
    */
    if (error == ER_SERVER_SHUTDOWN || error == ER_QUERY_INTERRUPTED)
      error= 0;
  }
  else
  {
    /* killed status for DELAYED INSERT thread should never be used */
    DBUG_ASSERT(!(thd->system_thread & SYSTEM_THREAD_DELAYED_INSERT));
    error= thd->killed_errno();
  }

  return error;
}

bool MYSQL_BIN_LOG::write_incident(THD *thd, bool lock)
{
  uint error= 0;
  DBUG_ENTER("MYSQL_BIN_LOG::write_incident");
  LEX_STRING const write_error_msg=
    { C_STRING_WITH_LEN("error writing to the binary log") };
  Incident incident= INCIDENT_LOST_EVENTS;
  Incident_log_event ev(thd, incident, write_error_msg);
  if (lock)
    pthread_mutex_lock(&LOCK_log);
  ev.write(&log_file);
  if (lock)
  {
<<<<<<< HEAD
    bool synced;
    if (!error && !(error= flush_and_sync(&synced)))
=======
    if (!error && !(error= flush_and_sync(0)))
>>>>>>> d8724a45
    {
      signal_update();
      rotate_and_purge(RP_LOCK_LOG_IS_ALREADY_LOCKED);
    }
    pthread_mutex_unlock(&LOCK_log);
  }
  DBUG_RETURN(error);
}

/**
  Write a cached log entry to the binary log.
  - To support transaction over replication, we wrap the transaction
  with BEGIN/COMMIT or BEGIN/ROLLBACK in the binary log.
  We want to write a BEGIN/ROLLBACK block when a non-transactional table
  was updated in a transaction which was rolled back. This is to ensure
  that the same updates are run on the slave.

  @param thd
  @param cache		The cache to copy to the binlog
  @param commit_event   The commit event to print after writing the
                        contents of the cache.
  @param incident       Defines if an incident event should be created to
                        notify that some non-transactional changes did
                        not get into the binlog.

  @note
    We only come here if there is something in the cache.
  @note
    The thing in the cache is always a complete transaction.
  @note
    'cache' needs to be reinitialized after this functions returns.
*/

bool MYSQL_BIN_LOG::write(THD *thd, IO_CACHE *cache, Log_event *commit_event,
                          bool incident)
{
  DBUG_ENTER("MYSQL_BIN_LOG::write(THD *, IO_CACHE *, Log_event *)");
  VOID(pthread_mutex_lock(&LOCK_log));

  /* NULL would represent nothing to replicate after ROLLBACK */
  DBUG_ASSERT(commit_event != NULL);

  DBUG_ASSERT(is_open());
  if (likely(is_open()))                       // Should always be true
  {
    /*
      We only bother to write to the binary log if there is anything
      to write.
     */
    if (my_b_tell(cache) > 0)
    {
      /*
        Log "BEGIN" at the beginning of every transaction.  Here, a
        transaction is either a BEGIN..COMMIT block or a single
        statement in autocommit mode.
      */
      Query_log_event qinfo(thd, STRING_WITH_LEN("BEGIN"), TRUE, TRUE, 0);

      /*
        Now this Query_log_event has artificial log_pos 0. It must be
        adjusted to reflect the real position in the log. Not doing it
        would confuse the slave: it would prevent this one from
        knowing where he is in the master's binlog, which would result
        in wrong positions being shown to the user, MASTER_POS_WAIT
        undue waiting etc.
      */
      if (qinfo.write(&log_file))
        goto err;

      DBUG_EXECUTE_IF("crash_before_writing_xid",
                      {
                        if ((write_error= write_cache(cache, false, true)))
                          DBUG_PRINT("info", ("error writing binlog cache: %d",
                                               write_error));
                        DBUG_PRINT("info", ("crashing before writing xid"));
                        abort();
                      });

      if ((write_error= write_cache(cache, false, false)))
        goto err;

      if (commit_event && commit_event->write(&log_file))
        goto err;

      if (incident && write_incident(thd, FALSE))
        goto err;

<<<<<<< HEAD
      bool synced;
=======
      bool synced= 0;
>>>>>>> d8724a45
      if (flush_and_sync(&synced))
        goto err;
      DBUG_EXECUTE_IF("half_binlogged_transaction", abort(););
      if (cache->error)				// Error on read
      {
        sql_print_error(ER(ER_ERROR_ON_READ), cache->file_name, errno);
        write_error=1;				// Don't give more errors
        goto err;
      }

      if (RUN_HOOK(binlog_storage, after_flush,
                   (thd, log_file_name, log_file.pos_in_file, synced)))
      {
        sql_print_error("Failed to run 'after_flush' hooks");
        write_error=1;
        goto err;
      }

      signal_update();
    }

    /*
      if commit_event is Xid_log_event, increase the number of
      prepared_xids (it's decreasd in ::unlog()). Binlog cannot be rotated
      if there're prepared xids in it - see the comment in new_file() for
      an explanation.
      If the commit_event is not Xid_log_event (then it's a Query_log_event)
      rotate binlog, if necessary.
    */
    if (commit_event && commit_event->get_type_code() == XID_EVENT)
    {
      pthread_mutex_lock(&LOCK_prep_xids);
      prepared_xids++;
      pthread_mutex_unlock(&LOCK_prep_xids);
    }
    else
      rotate_and_purge(RP_LOCK_LOG_IS_ALREADY_LOCKED);
  }
  VOID(pthread_mutex_unlock(&LOCK_log));

  DBUG_RETURN(0);

err:
  if (!write_error)
  {
    write_error= 1;
    sql_print_error(ER(ER_ERROR_ON_WRITE), name, errno);
  }
  VOID(pthread_mutex_unlock(&LOCK_log));
  DBUG_RETURN(1);
}


/**
  Wait until we get a signal that the relay log has been updated.

  @param thd		Thread variable

  @note
    One must have a lock on LOCK_log before calling this function.
    This lock will be released before return! That's required by
    THD::enter_cond() (see NOTES in sql_class.h).
*/

void MYSQL_BIN_LOG::wait_for_update_relay_log(THD* thd)
{
  const char *old_msg;
  DBUG_ENTER("wait_for_update_relay_log");

  old_msg= thd->enter_cond(&update_cond, &LOCK_log,
                           "Slave has read all relay log; " 
                           "waiting for the slave I/O "
                           "thread to update it" );
  pthread_cond_wait(&update_cond, &LOCK_log);
  thd->exit_cond(old_msg);
  DBUG_VOID_RETURN;
}

/**
  Wait until we get a signal that the binary log has been updated.
  Applies to master only.
     
  NOTES
  @param[in] thd        a THD struct
  @param[in] timeout    a pointer to a timespec;
                        NULL means to wait w/o timeout.
  @retval    0          if got signalled on update
  @retval    non-0      if wait timeout elapsed
  @note
    LOCK_log must be taken before calling this function.
    LOCK_log is being released while the thread is waiting.
    LOCK_log is released by the caller.
*/

int MYSQL_BIN_LOG::wait_for_update_bin_log(THD* thd,
                                           const struct timespec *timeout)
{
  int ret= 0;
  const char* old_msg = thd->proc_info;
  DBUG_ENTER("wait_for_update_bin_log");
  old_msg= thd->enter_cond(&update_cond, &LOCK_log,
                           "Master has sent all binlog to slave; "
                           "waiting for binlog to be updated");
  if (!timeout)
    pthread_cond_wait(&update_cond, &LOCK_log);
  else
    ret= pthread_cond_timedwait(&update_cond, &LOCK_log,
                                const_cast<struct timespec *>(timeout));
  DBUG_RETURN(ret);
}


/**
  Close the log file.

  @param exiting     Bitmask for one or more of the following bits:
          - LOG_CLOSE_INDEX : if we should close the index file
          - LOG_CLOSE_TO_BE_OPENED : if we intend to call open
                                     at once after close.
          - LOG_CLOSE_STOP_EVENT : write a 'stop' event to the log

  @note
    One can do an open on the object at once after doing a close.
    The internal structures are not freed until cleanup() is called
*/

void MYSQL_BIN_LOG::close(uint exiting)
{					// One can't set log_type here!
  DBUG_ENTER("MYSQL_BIN_LOG::close");
  DBUG_PRINT("enter",("exiting: %d", (int) exiting));
  if (log_state == LOG_OPENED)
  {
#ifdef HAVE_REPLICATION
    if (log_type == LOG_BIN && !no_auto_events &&
	(exiting & LOG_CLOSE_STOP_EVENT))
    {
      Stop_log_event s;
      s.write(&log_file);
      bytes_written+= s.data_written;
      signal_update();
    }
#endif /* HAVE_REPLICATION */

    /* don't pwrite in a file opened with O_APPEND - it doesn't work */
    if (log_file.type == WRITE_CACHE && log_type == LOG_BIN)
    {
      my_off_t offset= BIN_LOG_HEADER_SIZE + FLAGS_OFFSET;
      my_off_t org_position= my_tell(log_file.file, MYF(0));
      uchar flags= 0;            // clearing LOG_EVENT_BINLOG_IN_USE_F
      my_pwrite(log_file.file, &flags, 1, offset, MYF(0));
      /*
        Restore position so that anything we have in the IO_cache is written
        to the correct position.
        We need the seek here, as my_pwrite() is not guaranteed to keep the
        original position on system that doesn't support pwrite().
      */
      my_seek(log_file.file, org_position, MY_SEEK_SET, MYF(0));
    }

    /* this will cleanup IO_CACHE, sync and close the file */
    MYSQL_LOG::close(exiting);
  }

  /*
    The following test is needed even if is_open() is not set, as we may have
    called a not complete close earlier and the index file is still open.
  */

  if ((exiting & LOG_CLOSE_INDEX) && my_b_inited(&index_file))
  {
    end_io_cache(&index_file);
    if (my_close(index_file.file, MYF(0)) < 0 && ! write_error)
    {
      write_error= 1;
      sql_print_error(ER(ER_ERROR_ON_WRITE), index_file_name, errno);
    }
  }
  log_state= (exiting & LOG_CLOSE_TO_BE_OPENED) ? LOG_TO_BE_OPENED : LOG_CLOSED;
  safeFree(name);
  DBUG_VOID_RETURN;
}


void MYSQL_BIN_LOG::set_max_size(ulong max_size_arg)
{
  /*
    We need to take locks, otherwise this may happen:
    new_file() is called, calls open(old_max_size), then before open() starts,
    set_max_size() sets max_size to max_size_arg, then open() starts and
    uses the old_max_size argument, so max_size_arg has been overwritten and
    it's like if the SET command was never run.
  */
  DBUG_ENTER("MYSQL_BIN_LOG::set_max_size");
  pthread_mutex_lock(&LOCK_log);
  if (is_open())
    max_size= max_size_arg;
  pthread_mutex_unlock(&LOCK_log);
  DBUG_VOID_RETURN;
}


/**
  Check if a string is a valid number.

  @param str			String to test
  @param res			Store value here
  @param allow_wildcards	Set to 1 if we should ignore '%' and '_'

  @note
    For the moment the allow_wildcards argument is not used
    Should be move to some other file.

  @retval
    1	String is a number
  @retval
    0	String is not a number
*/

static bool test_if_number(register const char *str,
			   ulong *res, bool allow_wildcards)
{
  reg2 int flag;
  const char *start;
  DBUG_ENTER("test_if_number");

  flag=0; start=str;
  while (*str++ == ' ') ;
  if (*--str == '-' || *str == '+')
    str++;
  while (my_isdigit(files_charset_info,*str) ||
	 (allow_wildcards && (*str == wild_many || *str == wild_one)))
  {
    flag=1;
    str++;
  }
  if (*str == '.')
  {
    for (str++ ;
	 my_isdigit(files_charset_info,*str) ||
	   (allow_wildcards && (*str == wild_many || *str == wild_one)) ;
	 str++, flag=1) ;
  }
  if (*str != 0 || flag == 0)
    DBUG_RETURN(0);
  if (res)
    *res=atol(start);
  DBUG_RETURN(1);			/* Number ok */
} /* test_if_number */


void sql_perror(const char *message)
{
#ifdef HAVE_STRERROR
  sql_print_error("%s: %s",message, strerror(errno));
#else
  perror(message);
#endif
}


bool flush_error_log()
{
  bool result=0;
  if (opt_error_log)
  {
    char err_renamed[FN_REFLEN], *end;
    end= strmake(err_renamed,log_error_file,FN_REFLEN-4);
    strmov(end, "-old");
    VOID(pthread_mutex_lock(&LOCK_error_log));
#ifdef __WIN__
    char err_temp[FN_REFLEN+4];
    /*
     On Windows is necessary a temporary file for to rename
     the current error file.
    */
    strxmov(err_temp, err_renamed,"-tmp",NullS);
    (void) my_delete(err_temp, MYF(0)); 
    if (freopen(err_temp,"a+",stdout))
    {
      int fd;
      size_t bytes;
      uchar buf[IO_SIZE];

      freopen(err_temp,"a+",stderr);
      setbuf(stderr, NULL);
      (void) my_delete(err_renamed, MYF(0));
      my_rename(log_error_file,err_renamed,MYF(0));
      if (freopen(log_error_file,"a+",stdout))
      {
        freopen(log_error_file,"a+",stderr);
        setbuf(stderr, NULL);
      }

      if ((fd = my_open(err_temp, O_RDONLY, MYF(0))) >= 0)
      {
        while ((bytes= my_read(fd, buf, IO_SIZE, MYF(0))) &&
               bytes != MY_FILE_ERROR)
          my_fwrite(stderr, buf, bytes, MYF(0));
        my_close(fd, MYF(0));
      }
      (void) my_delete(err_temp, MYF(0)); 
    }
    else
     result= 1;
#else
   my_rename(log_error_file,err_renamed,MYF(0));
   if (freopen(log_error_file,"a+",stdout))
   {
     FILE *reopen;
     reopen= freopen(log_error_file,"a+",stderr);
     setbuf(stderr, NULL);
   }
   else
     result= 1;
#endif
    VOID(pthread_mutex_unlock(&LOCK_error_log));
  }
   return result;
}

void MYSQL_BIN_LOG::signal_update()
{
  DBUG_ENTER("MYSQL_BIN_LOG::signal_update");
  signal_cnt++;
  pthread_cond_broadcast(&update_cond);
  DBUG_VOID_RETURN;
}

#ifdef __NT__
static void print_buffer_to_nt_eventlog(enum loglevel level, char *buff,
                                        size_t length, size_t buffLen)
{
  HANDLE event;
  char   *buffptr= buff;
  DBUG_ENTER("print_buffer_to_nt_eventlog");

  /* Add ending CR/LF's to string, overwrite last chars if necessary */
  strmov(buffptr+min(length, buffLen-5), "\r\n\r\n");

  setup_windows_event_source();
  if ((event= RegisterEventSource(NULL,"MySQL")))
  {
    switch (level) {
      case ERROR_LEVEL:
        ReportEvent(event, EVENTLOG_ERROR_TYPE, 0, MSG_DEFAULT, NULL, 1, 0,
                    (LPCSTR*)&buffptr, NULL);
        break;
      case WARNING_LEVEL:
        ReportEvent(event, EVENTLOG_WARNING_TYPE, 0, MSG_DEFAULT, NULL, 1, 0,
                    (LPCSTR*) &buffptr, NULL);
        break;
      case INFORMATION_LEVEL:
        ReportEvent(event, EVENTLOG_INFORMATION_TYPE, 0, MSG_DEFAULT, NULL, 1,
                    0, (LPCSTR*) &buffptr, NULL);
        break;
    }
    DeregisterEventSource(event);
  }

  DBUG_VOID_RETURN;
}
#endif /* __NT__ */


/**
  Prints a printf style message to the error log and, under NT, to the
  Windows event log.

  This function prints the message into a buffer and then sends that buffer
  to other functions to write that message to other logging sources.

  @param event_type          Type of event to write (Error, Warning, or Info)
  @param format              Printf style format of message
  @param args                va_list list of arguments for the message

  @returns
    The function always returns 0. The return value is present in the
    signature to be compatible with other logging routines, which could
    return an error (e.g. logging to the log tables)
*/

#ifndef EMBEDDED_LIBRARY
static void print_buffer_to_file(enum loglevel level, const char *buffer)
{
  time_t skr;
  struct tm tm_tmp;
  struct tm *start;
  DBUG_ENTER("print_buffer_to_file");
  DBUG_PRINT("enter",("buffer: %s", buffer));

  VOID(pthread_mutex_lock(&LOCK_error_log));

  skr= my_time(0);
  localtime_r(&skr, &tm_tmp);
  start=&tm_tmp;

  fprintf(stderr, "%02d%02d%02d %2d:%02d:%02d [%s] %s\n",
          start->tm_year % 100,
          start->tm_mon+1,
          start->tm_mday,
          start->tm_hour,
          start->tm_min,
          start->tm_sec,
          (level == ERROR_LEVEL ? "ERROR" : level == WARNING_LEVEL ?
           "Warning" : "Note"),
          buffer);

  fflush(stderr);

  VOID(pthread_mutex_unlock(&LOCK_error_log));
  DBUG_VOID_RETURN;
}


int vprint_msg_to_log(enum loglevel level, const char *format, va_list args)
{
  char   buff[1024];
  size_t length;
  DBUG_ENTER("vprint_msg_to_log");

  length= my_vsnprintf(buff, sizeof(buff), format, args);
  print_buffer_to_file(level, buff);

#ifdef __NT__
  print_buffer_to_nt_eventlog(level, buff, length, sizeof(buff));
#endif

  DBUG_RETURN(0);
}
#endif /*EMBEDDED_LIBRARY*/


void sql_print_error(const char *format, ...) 
{
  va_list args;
  DBUG_ENTER("sql_print_error");

  va_start(args, format);
  error_log_print(ERROR_LEVEL, format, args);
  va_end(args);

  DBUG_VOID_RETURN;
}


void sql_print_warning(const char *format, ...) 
{
  va_list args;
  DBUG_ENTER("sql_print_warning");

  va_start(args, format);
  error_log_print(WARNING_LEVEL, format, args);
  va_end(args);

  DBUG_VOID_RETURN;
}


void sql_print_information(const char *format, ...) 
{
  va_list args;
  DBUG_ENTER("sql_print_information");

  va_start(args, format);
  error_log_print(INFORMATION_LEVEL, format, args);
  va_end(args);

  DBUG_VOID_RETURN;
}


/********* transaction coordinator log for 2pc - mmap() based solution *******/

/*
  the log consists of a file, mmapped to a memory.
  file is divided on pages of tc_log_page_size size.
  (usable size of the first page is smaller because of log header)
  there's PAGE control structure for each page
  each page (or rather PAGE control structure) can be in one of three
  states - active, syncing, pool.
  there could be only one page in active or syncing states,
  but many in pool - pool is fifo queue.
  usual lifecycle of a page is pool->active->syncing->pool
  "active" page - is a page where new xid's are logged.
  the page stays active as long as syncing slot is taken.
  "syncing" page is being synced to disk. no new xid can be added to it.
  when the sync is done the page is moved to a pool and an active page
  becomes "syncing".

  the result of such an architecture is a natural "commit grouping" -
  If commits are coming faster than the system can sync, they do not
  stall. Instead, all commit that came since the last sync are
  logged to the same page, and they all are synced with the next -
  one - sync. Thus, thought individual commits are delayed, throughput
  is not decreasing.

  when a xid is added to an active page, the thread of this xid waits
  for a page's condition until the page is synced. when syncing slot
  becomes vacant one of these waiters is awaken to take care of syncing.
  it syncs the page and signals all waiters that the page is synced.
  PAGE::waiters is used to count these waiters, and a page may never
  become active again until waiters==0 (that is all waiters from the
  previous sync have noticed the sync was completed)

  note, that the page becomes "dirty" and has to be synced only when a
  new xid is added into it. Removing a xid from a page does not make it
  dirty - we don't sync removals to disk.
*/

ulong tc_log_page_waits= 0;

#ifdef HAVE_MMAP

#define TC_LOG_HEADER_SIZE (sizeof(tc_log_magic)+1)

static const char tc_log_magic[]={(char) 254, 0x23, 0x05, 0x74};

ulong opt_tc_log_size= TC_LOG_MIN_SIZE;
ulong tc_log_max_pages_used=0, tc_log_page_size=0, tc_log_cur_pages_used=0;

int TC_LOG_MMAP::open(const char *opt_name)
{
  uint i;
  bool crashed=FALSE;
  PAGE *pg;

  DBUG_ASSERT(total_ha_2pc > 1);
  DBUG_ASSERT(opt_name && opt_name[0]);

  tc_log_page_size= my_getpagesize();
  DBUG_ASSERT(TC_LOG_PAGE_SIZE % tc_log_page_size == 0);

  fn_format(logname,opt_name,mysql_data_home,"",MY_UNPACK_FILENAME);
  if ((fd= my_open(logname, O_RDWR, MYF(0))) < 0)
  {
    if (my_errno != ENOENT)
      goto err;
    if (using_heuristic_recover())
      return 1;
    if ((fd= my_create(logname, CREATE_MODE, O_RDWR, MYF(MY_WME))) < 0)
      goto err;
    inited=1;
    file_length= opt_tc_log_size;
    if (my_chsize(fd, file_length, 0, MYF(MY_WME)))
      goto err;
  }
  else
  {
    inited= 1;
    crashed= TRUE;
    sql_print_information("Recovering after a crash using %s", opt_name);
    if (tc_heuristic_recover)
    {
      sql_print_error("Cannot perform automatic crash recovery when "
                      "--tc-heuristic-recover is used");
      goto err;
    }
    file_length= my_seek(fd, 0L, MY_SEEK_END, MYF(MY_WME+MY_FAE));
    if (file_length == MY_FILEPOS_ERROR || file_length % tc_log_page_size)
      goto err;
  }

  data= (uchar *)my_mmap(0, (size_t)file_length, PROT_READ|PROT_WRITE,
                        MAP_NOSYNC|MAP_SHARED, fd, 0);
  if (data == MAP_FAILED)
  {
    my_errno=errno;
    goto err;
  }
  inited=2;

  npages=(uint)file_length/tc_log_page_size;
  DBUG_ASSERT(npages >= 3);             // to guarantee non-empty pool
  if (!(pages=(PAGE *)my_malloc(npages*sizeof(PAGE), MYF(MY_WME|MY_ZEROFILL))))
    goto err;
  inited=3;
  for (pg=pages, i=0; i < npages; i++, pg++)
  {
    pg->next=pg+1;
    pg->waiters=0;
    pg->state=POOL;
    pthread_mutex_init(&pg->lock, MY_MUTEX_INIT_FAST);
    pthread_cond_init (&pg->cond, 0);
    pg->start=(my_xid *)(data + i*tc_log_page_size);
    pg->end=(my_xid *)(pg->start + tc_log_page_size);
    pg->size=pg->free=tc_log_page_size/sizeof(my_xid);
  }
  pages[0].size=pages[0].free=
                (tc_log_page_size-TC_LOG_HEADER_SIZE)/sizeof(my_xid);
  pages[0].start=pages[0].end-pages[0].size;
  pages[npages-1].next=0;
  inited=4;

  if (crashed && recover())
      goto err;

  memcpy(data, tc_log_magic, sizeof(tc_log_magic));
  data[sizeof(tc_log_magic)]= (uchar)total_ha_2pc;
  my_msync(fd, data, tc_log_page_size, MS_SYNC);
  inited=5;

  pthread_mutex_init(&LOCK_sync,    MY_MUTEX_INIT_FAST);
  pthread_mutex_init(&LOCK_active,  MY_MUTEX_INIT_FAST);
  pthread_mutex_init(&LOCK_pool,    MY_MUTEX_INIT_FAST);
  pthread_cond_init(&COND_active, 0);
  pthread_cond_init(&COND_pool, 0);

  inited=6;

  syncing= 0;
  active=pages;
  pool=pages+1;
  pool_last=pages+npages-1;

  return 0;

err:
  close();
  return 1;
}

/**
  there is no active page, let's got one from the pool.

  Two strategies here:
    -# take the first from the pool
    -# if there're waiters - take the one with the most free space.

  @todo
    TODO page merging. try to allocate adjacent page first,
    so that they can be flushed both in one sync
*/

void TC_LOG_MMAP::get_active_from_pool()
{
  PAGE **p, **best_p=0;
  int best_free;

  if (syncing)
    pthread_mutex_lock(&LOCK_pool);

  do
  {
    best_p= p= &pool;
    if ((*p)->waiters == 0) // can the first page be used ?
      break;                // yes - take it.

    best_free=0;            // no - trying second strategy
    for (p=&(*p)->next; *p; p=&(*p)->next)
    {
      if ((*p)->waiters == 0 && (*p)->free > best_free)
      {
        best_free=(*p)->free;
        best_p=p;
      }
    }
  }
  while ((*best_p == 0 || best_free == 0) && overflow());

  active=*best_p;
  if (active->free == active->size) // we've chosen an empty page
  {
    tc_log_cur_pages_used++;
    set_if_bigger(tc_log_max_pages_used, tc_log_cur_pages_used);
  }

  if ((*best_p)->next)              // unlink the page from the pool
    *best_p=(*best_p)->next;
  else
    pool_last=*best_p;

  if (syncing)
    pthread_mutex_unlock(&LOCK_pool);
}

/**
  @todo
  perhaps, increase log size ?
*/
int TC_LOG_MMAP::overflow()
{
  /*
    simple overflow handling - just wait
    TODO perhaps, increase log size ?
    let's check the behaviour of tc_log_page_waits first
  */
  tc_log_page_waits++;
  pthread_cond_wait(&COND_pool, &LOCK_pool);
  return 1; // always return 1
}

/**
  Record that transaction XID is committed on the persistent storage.

    This function is called in the middle of two-phase commit:
    First all resources prepare the transaction, then tc_log->log() is called,
    then all resources commit the transaction, then tc_log->unlog() is called.

    All access to active page is serialized but it's not a problem, as
    we're assuming that fsync() will be a main bottleneck.
    That is, parallelizing writes to log pages we'll decrease number of
    threads waiting for a page, but then all these threads will be waiting
    for a fsync() anyway

   If tc_log == MYSQL_LOG then tc_log writes transaction to binlog and
   records XID in a special Xid_log_event.
   If tc_log = TC_LOG_MMAP then xid is written in a special memory-mapped
   log.

  @retval
    0  - error
  @retval
    \# - otherwise, "cookie", a number that will be passed as an argument
    to unlog() call. tc_log can define it any way it wants,
    and use for whatever purposes. TC_LOG_MMAP sets it
    to the position in memory where xid was logged to.
*/

int TC_LOG_MMAP::log_xid(THD *thd, my_xid xid)
{
  int err;
  PAGE *p;
  ulong cookie;

  pthread_mutex_lock(&LOCK_active);

  /*
    if active page is full - just wait...
    frankly speaking, active->free here accessed outside of mutex
    protection, but it's safe, because it only means we may miss an
    unlog() for the active page, and we're not waiting for it here -
    unlog() does not signal COND_active.
  */
  while (unlikely(active && active->free == 0))
    pthread_cond_wait(&COND_active, &LOCK_active);

  /* no active page ? take one from the pool */
  if (active == 0)
    get_active_from_pool();

  p=active;
  pthread_mutex_lock(&p->lock);

  /* searching for an empty slot */
  while (*p->ptr)
  {
    p->ptr++;
    DBUG_ASSERT(p->ptr < p->end);               // because p->free > 0
  }

  /* found! store xid there and mark the page dirty */
  cookie= (ulong)((uchar *)p->ptr - data);      // can never be zero
  *p->ptr++= xid;
  p->free--;
  p->state= DIRTY;

  /* to sync or not to sync - this is the question */
  pthread_mutex_unlock(&LOCK_active);
  pthread_mutex_lock(&LOCK_sync);
  pthread_mutex_unlock(&p->lock);

  if (syncing)
  {                                          // somebody's syncing. let's wait
    p->waiters++;
    /*
      note - it must be while (), not do ... while () here
      as p->state may be not DIRTY when we come here
    */
    while (p->state == DIRTY && syncing)
      pthread_cond_wait(&p->cond, &LOCK_sync);
    p->waiters--;
    err= p->state == ERROR;
    if (p->state != DIRTY)                   // page was synced
    {
      if (p->waiters == 0)
        pthread_cond_signal(&COND_pool);     // in case somebody's waiting
      pthread_mutex_unlock(&LOCK_sync);
      goto done;                             // we're done
    }
  }                                          // page was not synced! do it now
  DBUG_ASSERT(active == p && syncing == 0);
  pthread_mutex_lock(&LOCK_active);
  syncing=p;                                 // place is vacant - take it
  active=0;                                  // page is not active anymore
  pthread_cond_broadcast(&COND_active);      // in case somebody's waiting
  pthread_mutex_unlock(&LOCK_active);
  pthread_mutex_unlock(&LOCK_sync);
  err= sync();

done:
  return err ? 0 : cookie;
}

int TC_LOG_MMAP::sync()
{
  int err;

  DBUG_ASSERT(syncing != active);

  /*
    sit down and relax - this can take a while...
    note - no locks are held at this point
  */
  err= my_msync(fd, syncing->start, 1, MS_SYNC);

  /* page is synced. let's move it to the pool */
  pthread_mutex_lock(&LOCK_pool);
  pool_last->next=syncing;
  pool_last=syncing;
  syncing->next=0;
  syncing->state= err ? ERROR : POOL;
  pthread_cond_broadcast(&syncing->cond);    // signal "sync done"
  pthread_cond_signal(&COND_pool);           // in case somebody's waiting
  pthread_mutex_unlock(&LOCK_pool);

  /* marking 'syncing' slot free */
  pthread_mutex_lock(&LOCK_sync);
  syncing=0;
  pthread_cond_signal(&active->cond);        // wake up a new syncer
  pthread_mutex_unlock(&LOCK_sync);
  return err;
}

/**
  erase xid from the page, update page free space counters/pointers.
  cookie points directly to the memory where xid was logged.
*/

void TC_LOG_MMAP::unlog(ulong cookie, my_xid xid)
{
  PAGE *p=pages+(cookie/tc_log_page_size);
  my_xid *x=(my_xid *)(data+cookie);

  DBUG_ASSERT(*x == xid);
  DBUG_ASSERT(x >= p->start && x < p->end);
  *x=0;

  pthread_mutex_lock(&p->lock);
  p->free++;
  DBUG_ASSERT(p->free <= p->size);
  set_if_smaller(p->ptr, x);
  if (p->free == p->size)               // the page is completely empty
    statistic_decrement(tc_log_cur_pages_used, &LOCK_status);
  if (p->waiters == 0)                 // the page is in pool and ready to rock
    pthread_cond_signal(&COND_pool);   // ping ... for overflow()
  pthread_mutex_unlock(&p->lock);
}

void TC_LOG_MMAP::close()
{
  uint i;
  switch (inited) {
  case 6:
    pthread_mutex_destroy(&LOCK_sync);
    pthread_mutex_destroy(&LOCK_active);
    pthread_mutex_destroy(&LOCK_pool);
    pthread_cond_destroy(&COND_pool);
  case 5:
    data[0]='A'; // garble the first (signature) byte, in case my_delete fails
  case 4:
    for (i=0; i < npages; i++)
    {
      if (pages[i].ptr == 0)
        break;
      pthread_mutex_destroy(&pages[i].lock);
      pthread_cond_destroy(&pages[i].cond);
    }
  case 3:
    my_free((uchar*)pages, MYF(0));
  case 2:
    my_munmap((char*)data, (size_t)file_length);
  case 1:
    my_close(fd, MYF(0));
  }
  if (inited>=5) // cannot do in the switch because of Windows
    my_delete(logname, MYF(MY_WME));
  inited=0;
}

int TC_LOG_MMAP::recover()
{
  HASH xids;
  PAGE *p=pages, *end_p=pages+npages;

  if (memcmp(data, tc_log_magic, sizeof(tc_log_magic)))
  {
    sql_print_error("Bad magic header in tc log");
    goto err1;
  }

  /*
    the first byte after magic signature is set to current
    number of storage engines on startup
  */
  if (data[sizeof(tc_log_magic)] != total_ha_2pc)
  {
    sql_print_error("Recovery failed! You must enable "
                    "exactly %d storage engines that support "
                    "two-phase commit protocol",
                    data[sizeof(tc_log_magic)]);
    goto err1;
  }

  if (hash_init(&xids, &my_charset_bin, tc_log_page_size/3, 0,
                sizeof(my_xid), 0, 0, MYF(0)))
    goto err1;

  for ( ; p < end_p ; p++)
  {
    for (my_xid *x=p->start; x < p->end; x++)
      if (*x && my_hash_insert(&xids, (uchar *)x))
        goto err2; // OOM
  }

  if (ha_recover(&xids))
    goto err2;

  hash_free(&xids);
  bzero(data, (size_t)file_length);
  return 0;

err2:
  hash_free(&xids);
err1:
  sql_print_error("Crash recovery failed. Either correct the problem "
                  "(if it's, for example, out of memory error) and restart, "
                  "or delete tc log and start mysqld with "
                  "--tc-heuristic-recover={commit|rollback}");
  return 1;
}
#endif

TC_LOG *tc_log;
TC_LOG_DUMMY tc_log_dummy;
TC_LOG_MMAP  tc_log_mmap;

/**
  Perform heuristic recovery, if --tc-heuristic-recover was used.

  @note
    no matter whether heuristic recovery was successful or not
    mysqld must exit. So, return value is the same in both cases.

  @retval
    0	no heuristic recovery was requested
  @retval
    1   heuristic recovery was performed
*/

int TC_LOG::using_heuristic_recover()
{
  if (!tc_heuristic_recover)
    return 0;

  sql_print_information("Heuristic crash recovery mode");
  if (ha_recover(0))
    sql_print_error("Heuristic crash recovery failed");
  sql_print_information("Please restart mysqld without --tc-heuristic-recover");
  return 1;
}

/****** transaction coordinator log for 2pc - binlog() based solution ******/
#define TC_LOG_BINLOG MYSQL_BIN_LOG

/**
  @todo
  keep in-memory list of prepared transactions
  (add to list in log(), remove on unlog())
  and copy it to the new binlog if rotated
  but let's check the behaviour of tc_log_page_waits first!
*/

int TC_LOG_BINLOG::open(const char *opt_name)
{
  LOG_INFO log_info;
  int      error= 1;

  DBUG_ASSERT(total_ha_2pc > 1);
  DBUG_ASSERT(opt_name && opt_name[0]);

  pthread_mutex_init(&LOCK_prep_xids, MY_MUTEX_INIT_FAST);
  pthread_cond_init (&COND_prep_xids, 0);

  if (!my_b_inited(&index_file))
  {
    /* There was a failure to open the index file, can't open the binlog */
    cleanup();
    return 1;
  }

  if (using_heuristic_recover())
  {
    /* generate a new binlog to mask a corrupted one */
    open(opt_name, LOG_BIN, 0, WRITE_CACHE, 0, max_binlog_size, 0);
    cleanup();
    return 1;
  }

  if ((error= find_log_pos(&log_info, NullS, 1)))
  {
    if (error != LOG_INFO_EOF)
      sql_print_error("find_log_pos() failed (error: %d)", error);
    else
      error= 0;
    goto err;
  }

  {
    const char *errmsg;
    IO_CACHE    log;
    File        file;
    Log_event  *ev=0;
    Format_description_log_event fdle(BINLOG_VERSION);
    char        log_name[FN_REFLEN];

    if (! fdle.is_valid())
      goto err;

    do
    {
      strmake(log_name, log_info.log_file_name, sizeof(log_name)-1);
    } while (!(error= find_next_log(&log_info, 1)));

    if (error !=  LOG_INFO_EOF)
    {
      sql_print_error("find_log_pos() failed (error: %d)", error);
      goto err;
    }

    if ((file= open_binlog(&log, log_name, &errmsg)) < 0)
    {
      sql_print_error("%s", errmsg);
      goto err;
    }

    if ((ev= Log_event::read_log_event(&log, 0, &fdle)) &&
        ev->get_type_code() == FORMAT_DESCRIPTION_EVENT &&
        ev->flags & LOG_EVENT_BINLOG_IN_USE_F)
    {
      sql_print_information("Recovering after a crash using %s", opt_name);
      error= recover(&log, (Format_description_log_event *)ev);
    }
    else
      error=0;

    delete ev;
    end_io_cache(&log);
    my_close(file, MYF(MY_WME));

    if (error)
      goto err;
  }

err:
  return error;
}

/** This is called on shutdown, after ha_panic. */
void TC_LOG_BINLOG::close()
{
  DBUG_ASSERT(prepared_xids==0);
  pthread_mutex_destroy(&LOCK_prep_xids);
  pthread_cond_destroy (&COND_prep_xids);
}

/**
  @todo
  group commit

  @retval
    0    error
  @retval
    1    success
*/
int TC_LOG_BINLOG::log_xid(THD *thd, my_xid xid)
{
  DBUG_ENTER("TC_LOG_BINLOG::log");
  Xid_log_event xle(thd, xid);
  binlog_trx_data *trx_data=
    (binlog_trx_data*) thd_get_ha_data(thd, binlog_hton);
  /*
    We always commit the entire transaction when writing an XID. Also
    note that the return value is inverted.
   */
  DBUG_RETURN(!binlog_end_trans(thd, trx_data, &xle, TRUE));
}

void TC_LOG_BINLOG::unlog(ulong cookie, my_xid xid)
{
  pthread_mutex_lock(&LOCK_prep_xids);
  DBUG_ASSERT(prepared_xids > 0);
  if (--prepared_xids == 0) {
    DBUG_PRINT("info", ("prepared_xids=%lu", prepared_xids));
    pthread_cond_signal(&COND_prep_xids);
  }
  pthread_mutex_unlock(&LOCK_prep_xids);
  rotate_and_purge(0);     // as ::write() did not rotate
}

int TC_LOG_BINLOG::recover(IO_CACHE *log, Format_description_log_event *fdle)
{
  Log_event  *ev;
  HASH xids;
  MEM_ROOT mem_root;

  if (! fdle->is_valid() ||
      hash_init(&xids, &my_charset_bin, TC_LOG_PAGE_SIZE/3, 0,
                sizeof(my_xid), 0, 0, MYF(0)))
    goto err1;

  init_alloc_root(&mem_root, TC_LOG_PAGE_SIZE, TC_LOG_PAGE_SIZE);

  fdle->flags&= ~LOG_EVENT_BINLOG_IN_USE_F; // abort on the first error

  while ((ev= Log_event::read_log_event(log,0,fdle)) && ev->is_valid())
  {
    if (ev->get_type_code() == XID_EVENT)
    {
      Xid_log_event *xev=(Xid_log_event *)ev;
      uchar *x= (uchar *) memdup_root(&mem_root, (uchar*) &xev->xid,
                                      sizeof(xev->xid));
      if (! x)
        goto err2;
      my_hash_insert(&xids, x);
    }
    delete ev;
  }

  if (ha_recover(&xids))
    goto err2;

  free_root(&mem_root, MYF(0));
  hash_free(&xids);
  return 0;

err2:
  free_root(&mem_root, MYF(0));
  hash_free(&xids);
err1:
  sql_print_error("Crash recovery failed. Either correct the problem "
                  "(if it's, for example, out of memory error) and restart, "
                  "or delete (or rename) binary log and start mysqld with "
                  "--tc-heuristic-recover={commit|rollback}");
  return 1;
}


#ifdef INNODB_COMPATIBILITY_HOOKS
/**
  Get the file name of the MySQL binlog.
  @return the name of the binlog file
*/
extern "C"
const char* mysql_bin_log_file_name(void)
{
  return mysql_bin_log.get_log_fname();
}
/**
  Get the current position of the MySQL binlog.
  @return byte offset from the beginning of the binlog
*/
extern "C"
ulonglong mysql_bin_log_file_pos(void)
{
  return (ulonglong) mysql_bin_log.get_log_file()->pos_in_file;
}
#endif /* INNODB_COMPATIBILITY_HOOKS */


struct st_mysql_storage_engine binlog_storage_engine=
{ MYSQL_HANDLERTON_INTERFACE_VERSION };

mysql_declare_plugin(binlog)
{
  MYSQL_STORAGE_ENGINE_PLUGIN,
  &binlog_storage_engine,
  "binlog",
  "MySQL AB",
  "This is a pseudo storage engine to represent the binlog in a transaction",
  PLUGIN_LICENSE_GPL,
  binlog_init, /* Plugin Init */
  NULL, /* Plugin Deinit */
  0x0100 /* 1.0 */,
  NULL,                       /* status variables                */
  NULL,                       /* system variables                */
  NULL                        /* config options                  */
}
mysql_declare_plugin_end;<|MERGE_RESOLUTION|>--- conflicted
+++ resolved
@@ -3735,10 +3735,6 @@
   DBUG_RETURN(error);
 }
 
-<<<<<<< HEAD
-=======
-
->>>>>>> d8724a45
 bool MYSQL_BIN_LOG::flush_and_sync(bool *synced)
 {
   int err=0, fd=log_file.file;
@@ -4230,11 +4226,7 @@
 
     if (file == &log_file) // we are writing to the real log (disk)
     {
-<<<<<<< HEAD
-      bool synced;
-=======
       bool synced= 0;
->>>>>>> d8724a45
       if (flush_and_sync(&synced))
 	goto err;
 
@@ -4498,11 +4490,7 @@
   DBUG_ASSERT(carry == 0);
 
   if (sync_log)
-<<<<<<< HEAD
     return flush_and_sync(0);
-=======
-    flush_and_sync(0);
->>>>>>> d8724a45
 
   return 0;                                     // All OK
 }
@@ -4549,12 +4537,7 @@
   ev.write(&log_file);
   if (lock)
   {
-<<<<<<< HEAD
-    bool synced;
-    if (!error && !(error= flush_and_sync(&synced)))
-=======
     if (!error && !(error= flush_and_sync(0)))
->>>>>>> d8724a45
     {
       signal_update();
       rotate_and_purge(RP_LOCK_LOG_IS_ALREADY_LOCKED);
@@ -4642,11 +4625,7 @@
       if (incident && write_incident(thd, FALSE))
         goto err;
 
-<<<<<<< HEAD
-      bool synced;
-=======
       bool synced= 0;
->>>>>>> d8724a45
       if (flush_and_sync(&synced))
         goto err;
       DBUG_EXECUTE_IF("half_binlogged_transaction", abort(););
