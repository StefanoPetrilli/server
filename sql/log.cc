--- conflicted
+++ resolved
@@ -82,7 +82,6 @@
  */
 class Mutex_sentry
 {
-<<<<<<< HEAD
 public:
   Mutex_sentry(pthread_mutex_t *mutex)
     : m_mutex(mutex)
@@ -90,14 +89,6 @@
     if (m_mutex)
       pthread_mutex_lock(mutex);
   }
-=======
-  IO_CACHE *trans_log= (IO_CACHE*)thd->ha_data[binlog_hton.slot];
-  DBUG_ASSERT(!my_b_tell(trans_log));
-  close_cached_file(trans_log);
-  my_free((gptr)trans_log, MYF(0));
-  return 0;
-}
->>>>>>> 8d035c57
 
   ~Mutex_sentry()
   {
@@ -157,7 +148,6 @@
       before_stmt_pos= MY_OFF_T_UNDEF;
   }
 
-<<<<<<< HEAD
   /*
     Reset the entire contents of the transaction cache, emptying it
     completely.
@@ -168,14 +158,6 @@
     before_stmt_pos= MY_OFF_T_UNDEF;
     trans_log.end_of_file= max_binlog_cache_size;
   }
-=======
-static int binlog_commit(THD *thd, bool all)
-{
-  IO_CACHE *trans_log= (IO_CACHE*)thd->ha_data[binlog_hton.slot];
-  DBUG_ENTER("binlog_commit");
-  DBUG_ASSERT(
-     (all || !(thd->options & (OPTION_NOT_AUTOCOMMIT | OPTION_BEGIN))));
->>>>>>> 8d035c57
 
   Rows_log_event *pending() const
   {
@@ -191,21 +173,12 @@
 
 private:
   /*
-<<<<<<< HEAD
     Pending binrows event. This event is the event where the rows are
     currently written.
    */
   Rows_log_event *m_pending;
 
 public:
-=======
-    First assert is guaranteed - see trans_register_ha() call below.
-    The second must be true. If it is not, we're registering
-    unnecessary, doing extra work. The cause should be found and eliminated
-  */
-  DBUG_ASSERT(all || !(thd->options & (OPTION_NOT_AUTOCOMMIT | OPTION_BEGIN)));
-  DBUG_ASSERT(my_b_tell(trans_log));
->>>>>>> 8d035c57
   /*
     Binlog position before the start of the current statement.
   */
@@ -244,16 +217,8 @@
 /*
   Open log table of a given type (general or slow log)
 
-<<<<<<< HEAD
   SYNOPSIS
     open_log_table()
-=======
-static int binlog_savepoint_set(THD *thd, void *sv)
-{
-  IO_CACHE *trans_log= (IO_CACHE*)thd->ha_data[binlog_hton.slot];
-  DBUG_ENTER("binlog_savepoint_set");
-  DBUG_ASSERT(my_b_tell(trans_log));
->>>>>>> 8d035c57
 
     log_table_type   type of the log table to open: QUERY_LOG_GENERAL
                      or QUERY_LOG_SLOW
@@ -273,7 +238,6 @@
 
 bool Log_to_csv_event_handler::open_log_table(uint log_table_type)
 {
-<<<<<<< HEAD
   THD *log_thd, *curr= current_thd;
   TABLE_LIST *table;
   bool error= FALSE;
@@ -298,11 +262,6 @@
   default:
     assert(0);                                  // Impossible
   }
-=======
-  IO_CACHE *trans_log= (IO_CACHE*)thd->ha_data[binlog_hton.slot];
-  DBUG_ENTER("binlog_savepoint_rollback");
-  DBUG_ASSERT(my_b_tell(trans_log));
->>>>>>> 8d035c57
 
   /*
     This way we check that appropriate log thd was created ok during
@@ -1486,7 +1445,7 @@
 {
   binlog_trx_data *const trx_data=
     (binlog_trx_data*) thd->ha_data[binlog_hton->slot];
-  DBUG_ASSERT(mysql_bin_log.is_open() && trx_data->empty());
+  DBUG_ASSERT(trx_data->empty());
   thd->ha_data[binlog_hton->slot]= 0;
   trx_data->~binlog_trx_data();
   my_free((uchar*)trx_data, MYF(0));
@@ -1611,7 +1570,6 @@
   DBUG_ENTER("binlog_commit");
   binlog_trx_data *const trx_data=
     (binlog_trx_data*) thd->ha_data[binlog_hton->slot];
-  DBUG_ASSERT(mysql_bin_log.is_open());
 
   if (trx_data->empty())
   {
@@ -1639,7 +1597,6 @@
   int error=0;
   binlog_trx_data *const trx_data=
     (binlog_trx_data*) thd->ha_data[binlog_hton->slot];
-  DBUG_ASSERT(mysql_bin_log.is_open());
 
   if (trx_data->empty()) {
     trx_data->reset();
@@ -1700,7 +1657,6 @@
 static int binlog_savepoint_rollback(handlerton *hton, THD *thd, void *sv)
 {
   DBUG_ENTER("binlog_savepoint_rollback");
-  DBUG_ASSERT(mysql_bin_log.is_open());
 
   /*
     Write ROLLBACK TO SAVEPOINT to the binlog cache if we have updated some
