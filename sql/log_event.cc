/*
   Copyright (c) 2000, 2018, Oracle and/or its affiliates.
   Copyright (c) 2009, 2022, MariaDB

   This program is free software; you can redistribute it and/or modify
   it under the terms of the GNU General Public License as published by
   the Free Software Foundation; version 2 of the License.

   This program is distributed in the hope that it will be useful,
   but WITHOUT ANY WARRANTY; without even the implied warranty of
   MERCHANTABILITY or FITNESS FOR A PARTICULAR PURPOSE.  See the
   GNU General Public License for more details.

   You should have received a copy of the GNU General Public License
   along with this program; if not, write to the Free Software
   Foundation, Inc., 51 Franklin St, Fifth Floor, Boston, MA 02110-1335  USA */


#include "mariadb.h"
#include "sql_priv.h"
#include "handler.h"
#ifndef MYSQL_CLIENT
#include "unireg.h"
#include "log_event.h"
#include "sql_base.h"                           // close_thread_tables
#include "sql_cache.h"                       // QUERY_CACHE_FLAGS_SIZE
#include "sql_locale.h" // MY_LOCALE, my_locale_by_number, my_locale_en_US
#include "key.h"        // key_copy
#include "lock.h"       // mysql_unlock_tables
#include "sql_parse.h"  // mysql_test_parse_for_slave
#include "tztime.h"     // struct Time_zone
#include "sql_load.h"   // mysql_load
#include "sql_db.h"     // load_db_opt_by_name
#include "slave.h"
#include "rpl_rli.h"
#include "rpl_mi.h"
#include "rpl_filter.h"
#include "rpl_record.h"
#include "transaction.h"
#include <my_dir.h>
#include "sql_show.h"    // append_identifier
#include <mysql/psi/mysql_statement.h>
#include <strfunc.h>
#include "compat56.h"
#include "sql_insert.h"
#ifdef WITH_WSREP
#include "wsrep_mysqld.h"
#endif /* WITH_WSREP */
#else
#include "mysqld_error.h"
#endif /* MYSQL_CLIENT */

#include <my_bitmap.h>
#include "rpl_utility.h"
#include "rpl_constants.h"
#include "sql_digest.h"
#include "zlib.h"
#include "myisampack.h"
#include <algorithm>

#define my_b_write_string(A, B) my_b_write((A), (uchar*)(B), (uint) (sizeof(B) - 1))

#ifndef _AIX
PSI_memory_key key_memory_log_event;
#endif
PSI_memory_key key_memory_Incident_log_event_message;
PSI_memory_key key_memory_Rows_query_log_event_rows_query;

/**
  BINLOG_CHECKSUM variable.
*/
const char *binlog_checksum_type_names[]= {
  "NONE",
  "CRC32",
  NullS
};

unsigned int binlog_checksum_type_length[]= {
  sizeof("NONE") - 1,
  sizeof("CRC32") - 1,
  0
};

TYPELIB binlog_checksum_typelib=
{
  array_elements(binlog_checksum_type_names) - 1, "",
  binlog_checksum_type_names,
  binlog_checksum_type_length
};


#define FLAGSTR(V,F) ((V)&(F)?#F" ":"")

/*
  Size of buffer for printing a double in format %.<PREC>g

  optional '-' + optional zero + '.'  + PREC digits + 'e' + sign +
  exponent digits + '\0'
*/
#define FMT_G_BUFSIZE(PREC) (3 + (PREC) + 5 + 1)

/* 
   replication event checksum is introduced in the following "checksum-home" version.
   The checksum-aware servers extract FD's version to decide whether the FD event
   carries checksum info.

   TODO: correct the constant when it has been determined 
   (which main tree to push and when) 
*/
const Version checksum_version_split_mysql(5, 6, 1);
const Version checksum_version_split_mariadb(5, 3, 0);

// First MySQL version with fraction seconds
const Version fsp_version_split_mysql(5, 6, 0);

/*
  Cache that will automatically be written to a dedicated file on
  destruction.

  DESCRIPTION

 */
class Write_on_release_cache
{
public:
  enum flag
  {
    FLUSH_F
  };

  typedef unsigned short flag_set;

  /*
    Constructor.

    SYNOPSIS
      Write_on_release_cache
      cache  Pointer to cache to use
      file   File to write cache to upon destruction
      flags  Flags for the cache

    DESCRIPTION
      Cache common parameters and ensure common flush_data() code
      on successful copy of the cache, the cache will be reinited as a
      WRITE_CACHE.

      Currently, a pointer to the cache is provided in the
      constructor, but it would be possible to create a subclass
      holding the IO_CACHE itself.
   */
  Write_on_release_cache(IO_CACHE *cache, FILE *file, flag_set flags= 0, Log_event *ev= NULL)
    : m_cache(cache), m_file(file), m_flags(flags), m_ev(ev)
  {
    reinit_io_cache(m_cache, WRITE_CACHE, 0L, FALSE, TRUE);
  }

  ~Write_on_release_cache() = default;

  bool flush_data()
  {
#ifdef MYSQL_CLIENT
    if (m_ev == NULL)
    {
      if (copy_event_cache_to_file_and_reinit(m_cache, m_file))
        return 1;
      if ((m_flags & FLUSH_F) && fflush(m_file))
        return 1;
    }
    else // if m_ev<>NULL, then storing the output in output_buf
    {
      LEX_STRING tmp_str;
      bool res;
      if (copy_event_cache_to_string_and_reinit(m_cache, &tmp_str))
        return 1;
      /* use 2 argument append as tmp_str is not \0 terminated */
      res= m_ev->output_buf.append(tmp_str.str, tmp_str.length);
      my_free(tmp_str.str);
      return res ? res : 0;
    }
#else /* MySQL_SERVER */
    if (copy_event_cache_to_file_and_reinit(m_cache, m_file))
      return 1;
    if ((m_flags & FLUSH_F) && fflush(m_file))
      return 1;
#endif
    return 0;
  }

  /*
    Return a pointer to the internal IO_CACHE.

    SYNOPSIS
      operator&()

    DESCRIPTION

      Function to return a pointer to the internal cache, so that the
      object can be treated as a IO_CACHE and used with the my_b_*
      IO_CACHE functions

    RETURN VALUE
      A pointer to the internal IO_CACHE.
   */
  IO_CACHE *operator&()
  {
    return m_cache;
  }

private:
  // Hidden, to prevent usage.
  Write_on_release_cache(Write_on_release_cache const&);

  IO_CACHE *m_cache;
  FILE *m_file;
  flag_set m_flags;
  Log_event *m_ev; // Used for Flashback
};

#ifndef DBUG_OFF
#define DBUG_DUMP_EVENT_BUF(B,L)                                         \
  do {                                                                   \
    const uchar *_buf=(uchar*)(B);                                       \
    size_t _len=(L);                                                     \
    if (_len >= LOG_EVENT_MINIMAL_HEADER_LEN)                            \
    {                                                                    \
      DBUG_PRINT("data", ("header: timestamp:%u type:%u server_id:%u len:%u log_pos:%u flags:%u",  \
                          uint4korr(_buf), _buf[EVENT_TYPE_OFFSET],      \
                          uint4korr(_buf+SERVER_ID_OFFSET),              \
                          uint4korr(_buf+EVENT_LEN_OFFSET),              \
                          uint4korr(_buf+LOG_POS_OFFSET),                \
                          uint4korr(_buf+FLAGS_OFFSET)));                \
      DBUG_DUMP("data", _buf+LOG_EVENT_MINIMAL_HEADER_LEN,               \
                _len-LOG_EVENT_MINIMAL_HEADER_LEN);                      \
    }                                                                    \
    else                                                                 \
      DBUG_DUMP("data", _buf, _len);                                     \
  } while(0)
#else
#define DBUG_DUMP_EVENT_BUF(B,L) do { } while(0)
#endif

/*
  read_str()
*/

static inline bool read_str(const uchar **buf, const uchar *buf_end,
                            const char **str, uint8 *len)
{
  if (*buf + ((uint) **buf) >= buf_end)
    return 1;
  *len= (uint8) **buf;
  *str= (char*) (*buf)+1;
  (*buf)+= (uint) *len+1;
  return 0;
}


/**
  Transforms a string into "" or its expression in X'HHHH' form.
*/

char *str_to_hex(char *to, const char *from, size_t len)
{
  if (len)
  {
    *to++= 'X';
    *to++= '\'';
    to= octet2hex(to, from, len);
    *to++= '\'';
    *to= '\0';
  }
  else
    to= strmov(to, "\"\"");
  return to;                               // pointer to end 0 of 'to'
}

#define BINLOG_COMPRESSED_HEADER_LEN 1
#define BINLOG_COMPRESSED_ORIGINAL_LENGTH_MAX_BYTES 4
/**
  Compressed Record
    Record Header: 1 Byte
             7 Bit: Always 1, mean compressed;
           4-6 Bit: Compressed algorithm - Always 0, means zlib
                    It maybe support other compression algorithm in the future.
           0-3 Bit: Bytes of "Record Original Length"
    Record Original Length: 1-4 Bytes
    Compressed Buf:
*/

/**
  Get the length of compress content.
*/

uint32 binlog_get_compress_len(uint32 len)
{
    /* 5 for the begin content, 1 reserved for a '\0'*/
    return ALIGN_SIZE((BINLOG_COMPRESSED_HEADER_LEN + BINLOG_COMPRESSED_ORIGINAL_LENGTH_MAX_BYTES) 
                        + compressBound(len) + 1);
}

/**
   Compress buf from 'src' to 'dst'.

   Note: 1) Then the caller should guarantee the length of 'dst', which
      can be got by binlog_get_uncompress_len, is enough to hold
      the content uncompressed.
         2) The 'comlen' should stored the length of 'dst', and it will
      be set as the size of compressed content after return.

   return zero if successful, others otherwise.
*/
int binlog_buf_compress(const uchar *src, uchar *dst, uint32 len, uint32 *comlen)
{
  uchar lenlen;
  if (len & 0xFF000000)
  {
    dst[1]= uchar(len >> 24);
    dst[2]= uchar(len >> 16);
    dst[3]= uchar(len >> 8);
    dst[4]= uchar(len);
    lenlen= 4;
  }
  else if (len & 0x00FF0000)
  {
    dst[1]= uchar(len >> 16);
    dst[2]= uchar(len >> 8);
    dst[3]= uchar(len);
    lenlen= 3;
  }
  else if (len & 0x0000FF00)
  {
    dst[1]= uchar(len >> 8);
    dst[2]= uchar(len);
    lenlen= 2;
  }
  else 
  {
    dst[1]= uchar(len);
    lenlen= 1;
  }
  dst[0]= 0x80 | (lenlen & 0x07);

  uLongf tmplen= (uLongf)*comlen - BINLOG_COMPRESSED_HEADER_LEN - lenlen - 1;
  if (compress((Bytef *)dst + BINLOG_COMPRESSED_HEADER_LEN + lenlen, &tmplen,
               (const Bytef *)src, (uLongf)len) != Z_OK)
  {
    return 1;
  }
  *comlen= (uint32)tmplen + BINLOG_COMPRESSED_HEADER_LEN + lenlen;
  return 0;
}

/**
   Convert a query_compressed_log_event to query_log_event
   from 'src' to 'dst', the size after compression stored in 'newlen'.

   @Note:
      1) The caller should call my_free to release 'dst' if *is_malloc is
         returned as true.
      2) If *is_malloc is retuened as false, then 'dst' reuses the passed-in
         'buf'.

   return zero if successful, non-zero otherwise.
*/

int
query_event_uncompress(const Format_description_log_event *description_event,
                       bool contain_checksum, const uchar *src, ulong src_len,
                       uchar* buf, ulong buf_size, bool* is_malloc, uchar **dst,
                       ulong *newlen)
{
  ulong len= uint4korr(src + EVENT_LEN_OFFSET);
  const uchar *tmp= src;
  const uchar *end= src + len;
  uchar *new_dst;

  // bad event
  if (src_len < len)
    return 1;

  DBUG_ASSERT((uchar)src[EVENT_TYPE_OFFSET] == QUERY_COMPRESSED_EVENT);

  uint8 common_header_len= description_event->common_header_len;
  uint8 post_header_len=
    description_event->post_header_len[QUERY_COMPRESSED_EVENT-1];

  *is_malloc= false;

  tmp+= common_header_len;
  // bad event
  if (end <= tmp)
    return 1;

  uint db_len= (uint)tmp[Q_DB_LEN_OFFSET];
  uint16 status_vars_len= uint2korr(tmp + Q_STATUS_VARS_LEN_OFFSET);

  tmp+= post_header_len + status_vars_len + db_len + 1;
  // bad event
  if (end <= tmp)
    return 1;

  int32 comp_len= (int32)(len - (tmp - src) -
                          (contain_checksum ? BINLOG_CHECKSUM_LEN : 0));
  uint32 un_len=  binlog_get_uncompress_len(tmp);

  // bad event 
  if (comp_len < 0 || un_len == 0)
    return 1;

  *newlen= (ulong)(tmp - src) + un_len;
  if (contain_checksum)
    *newlen+= BINLOG_CHECKSUM_LEN;
  
  uint32 alloc_size= (uint32)ALIGN_SIZE(*newlen);
  
  if (alloc_size <= buf_size) 
    new_dst= buf;
  else 
  {
    new_dst= (uchar *) my_malloc(PSI_INSTRUMENT_ME, alloc_size, MYF(MY_WME));
    if (!new_dst)
      return 1;
    *is_malloc= true;
  }

  /* copy the head*/
  memcpy(new_dst, src , tmp - src);
  if (binlog_buf_uncompress(tmp, new_dst + (tmp - src), comp_len, &un_len))
  {
    if (*is_malloc)
    {
      *is_malloc= false;
      my_free(new_dst);
    }
    return 1;
  }

  new_dst[EVENT_TYPE_OFFSET]= QUERY_EVENT;
  int4store(new_dst + EVENT_LEN_OFFSET, *newlen);
  if (contain_checksum)
  {
    ulong clear_len= *newlen - BINLOG_CHECKSUM_LEN;
    int4store(new_dst + clear_len,
              my_checksum(0L, (uchar *)new_dst, clear_len));
  }
  *dst= new_dst;
  return 0;
}

int
row_log_event_uncompress(const Format_description_log_event *description_event,
                         bool contain_checksum, const uchar *src, ulong src_len,
                         uchar* buf, ulong buf_size, bool* is_malloc,
                         uchar **dst, ulong *newlen)
{
  Log_event_type type= (Log_event_type)(uchar)src[EVENT_TYPE_OFFSET];
  ulong len= uint4korr(src + EVENT_LEN_OFFSET);
  const uchar *tmp= src;
  uchar *new_dst= NULL;
  const uchar *end= tmp + len;

  if (src_len < len)
    return 1;                                   // bad event

  DBUG_ASSERT(LOG_EVENT_IS_ROW_COMPRESSED(type));

  uint8 common_header_len= description_event->common_header_len;
  uint8 post_header_len= description_event->post_header_len[type-1];

  tmp+= common_header_len + ROWS_HEADER_LEN_V1;
  if (post_header_len == ROWS_HEADER_LEN_V2)
  {
    /*
      Have variable length header, check length,
      which includes length bytes
    */

    if (end - tmp <= 2)
      return 1;                                 // bad event

    uint16 var_header_len= uint2korr(tmp);
    DBUG_ASSERT(var_header_len >= 2);

    /* skip over var-len header, extracting 'chunks' */
    tmp+= var_header_len;

    /* get the uncompressed event type */
    type=
      (Log_event_type)(type - WRITE_ROWS_COMPRESSED_EVENT + WRITE_ROWS_EVENT);
  }
  else 
  {
    /* get the uncompressed event type */
    type= (Log_event_type)
      (type - WRITE_ROWS_COMPRESSED_EVENT_V1 + WRITE_ROWS_EVENT_V1);
  }

  if (end <= tmp)
    return 1;                                   //bad event

  ulong m_width= net_field_length((uchar **)&tmp);
  tmp+= (m_width + 7) / 8;

  if (type == UPDATE_ROWS_EVENT_V1 || type == UPDATE_ROWS_EVENT)
  {
    tmp+= (m_width + 7) / 8;
  }

  if (end <= tmp)
    return 1;                                   //bad event

  uint32 un_len= binlog_get_uncompress_len(tmp);
  if (un_len == 0)
    return 1;                                   //bad event

  int32 comp_len= (int32)(len - (tmp - src) -
                          (contain_checksum ? BINLOG_CHECKSUM_LEN : 0));
  if (comp_len <=0)
    return 1;                                   //bad event

  *newlen= ulong(tmp - src) + un_len;
  if (contain_checksum)
    *newlen+= BINLOG_CHECKSUM_LEN;

  size_t alloc_size= ALIGN_SIZE(*newlen);
  
  *is_malloc= false;
  if (alloc_size <= buf_size) 
  {
    new_dst= buf;
  }
  else
  {
    new_dst= (uchar*) my_malloc(PSI_INSTRUMENT_ME, alloc_size, MYF(MY_WME));
    if (!new_dst)
      return 1;
    *is_malloc= true;
  }

  /* Copy the head. */
  memcpy(new_dst, src , tmp - src);
  /* Uncompress the body. */
  if (binlog_buf_uncompress(tmp, new_dst + (tmp - src),
                            comp_len, &un_len))
  {
    if (*is_malloc)
      my_free(new_dst);
    return 1;
  }

  new_dst[EVENT_TYPE_OFFSET]= type;
  int4store(new_dst + EVENT_LEN_OFFSET, *newlen);
  if (contain_checksum)
  {
    ulong clear_len= *newlen - BINLOG_CHECKSUM_LEN;
    int4store(new_dst + clear_len,
              my_checksum(0L, (uchar *)new_dst, clear_len));
  }
  *dst= new_dst;
  return 0;
}

/**
  Get the length of uncompress content.
  return 0 means error.
*/

uint32 binlog_get_uncompress_len(const uchar *buf)
{
  uint32 len, lenlen;

  if ((buf == NULL) || ((buf[0] & 0xe0) != 0x80))
    return 0;

  lenlen= buf[0] & 0x07;

  buf++;
  /* Length is stored in high byte first order, like myisam keys */
  switch(lenlen) {
  case 1:
    len= buf[0];
    break;
  case 2:
    len= mi_uint2korr(buf);
    break;
  case 3:
    len= mi_uint3korr(buf);
    break;
  case 4:
    len= mi_uint4korr(buf);
    break;
  default:
    DBUG_ASSERT(lenlen >= 1 && lenlen <= 4);
    len= 0;
    break;
  }
  return len;
}

/**
   Uncompress the content in 'src' with length of 'len' to 'dst'.

   Note: 1) Then the caller should guarantee the length of 'dst' (which
      can be got by statement_get_uncompress_len) is enough to hold
      the content uncompressed.
         2) The 'newlen' should stored the length of 'dst', and it will
      be set as the size of uncompressed content after return.

   return zero if successful, others otherwise.
*/
int binlog_buf_uncompress(const uchar *src, uchar *dst, uint32 len,
                          uint32 *newlen)
{
  if ((src[0] & 0x80) == 0)
    return 1;

  uint32 lenlen= src[0] & 0x07;
  uLongf buflen= *newlen;                       // zlib type

  uint32 alg= (src[0] & 0x70) >> 4;
  switch(alg) {
  case 0:
    // zlib
    if (uncompress((Bytef *)dst, &buflen,
      (const Bytef*)src + 1 + lenlen, len - 1 - lenlen) != Z_OK)
      return 1;
    break;
  default:
    //TODO
    //bad algorithm
    return 1;
  }

  DBUG_ASSERT(*newlen == (uint32)buflen);
  *newlen= (uint32)buflen;
  return 0;
}


/**************************************************************************
	Log_event methods (= the parent class of all events)
**************************************************************************/

/**
  @return
  returns the human readable name of the event's type
*/

const char* Log_event::get_type_str(Log_event_type type)
{
  switch(type) {
  case START_EVENT_V3:  return "Start_v3";
  case STOP_EVENT:   return "Stop";
  case QUERY_EVENT:  return "Query";
  case ROTATE_EVENT: return "Rotate";
  case INTVAR_EVENT: return "Intvar";
  case LOAD_EVENT:   return "Load";
  case NEW_LOAD_EVENT:   return "New_load";
  case SLAVE_EVENT:  return "Slave";
  case CREATE_FILE_EVENT: return "Create_file";
  case APPEND_BLOCK_EVENT: return "Append_block";
  case DELETE_FILE_EVENT: return "Delete_file";
  case EXEC_LOAD_EVENT: return "Exec_load";
  case RAND_EVENT: return "RAND";
  case XID_EVENT: return "Xid";
  case USER_VAR_EVENT: return "User var";
  case FORMAT_DESCRIPTION_EVENT: return "Format_desc";
  case TABLE_MAP_EVENT: return "Table_map";
  case PRE_GA_WRITE_ROWS_EVENT: return "Write_rows_event_old";
  case PRE_GA_UPDATE_ROWS_EVENT: return "Update_rows_event_old";
  case PRE_GA_DELETE_ROWS_EVENT: return "Delete_rows_event_old";
  case WRITE_ROWS_EVENT_V1: return "Write_rows_v1";
  case UPDATE_ROWS_EVENT_V1: return "Update_rows_v1";
  case DELETE_ROWS_EVENT_V1: return "Delete_rows_v1";
  case WRITE_ROWS_EVENT: return "Write_rows";
  case UPDATE_ROWS_EVENT: return "Update_rows";
  case DELETE_ROWS_EVENT: return "Delete_rows";
  case BEGIN_LOAD_QUERY_EVENT: return "Begin_load_query";
  case EXECUTE_LOAD_QUERY_EVENT: return "Execute_load_query";
  case INCIDENT_EVENT: return "Incident";
  case ANNOTATE_ROWS_EVENT: return "Annotate_rows";
  case BINLOG_CHECKPOINT_EVENT: return "Binlog_checkpoint";
  case GTID_EVENT: return "Gtid";
  case GTID_LIST_EVENT: return "Gtid_list";
  case START_ENCRYPTION_EVENT: return "Start_encryption";

  /* The following is only for mysqlbinlog */
  case IGNORABLE_LOG_EVENT: return "Ignorable log event";
  case ROWS_QUERY_LOG_EVENT: return "MySQL Rows_query";
  case GTID_LOG_EVENT: return "MySQL Gtid";
  case ANONYMOUS_GTID_LOG_EVENT: return "MySQL Anonymous_Gtid";
  case PREVIOUS_GTIDS_LOG_EVENT: return "MySQL Previous_gtids";
  case HEARTBEAT_LOG_EVENT: return "Heartbeat";
  case TRANSACTION_CONTEXT_EVENT: return "Transaction_context";
  case VIEW_CHANGE_EVENT: return "View_change";
  case XA_PREPARE_LOG_EVENT: return "XA_prepare";
  case QUERY_COMPRESSED_EVENT: return "Query_compressed";
  case WRITE_ROWS_COMPRESSED_EVENT: return "Write_rows_compressed";
  case UPDATE_ROWS_COMPRESSED_EVENT: return "Update_rows_compressed";
  case DELETE_ROWS_COMPRESSED_EVENT: return "Delete_rows_compressed";
  case WRITE_ROWS_COMPRESSED_EVENT_V1: return "Write_rows_compressed_v1";
  case UPDATE_ROWS_COMPRESSED_EVENT_V1: return "Update_rows_compressed_v1";
  case DELETE_ROWS_COMPRESSED_EVENT_V1: return "Delete_rows_compressed_v1";

  default: return "Unknown";				/* impossible */
  }
}

const char* Log_event::get_type_str()
{
  return get_type_str(get_type_code());
}


/*
  Log_event::Log_event()
*/

Log_event::Log_event(const uchar *buf,
                     const Format_description_log_event* description_event)
  :temp_buf(0), exec_time(0), cache_type(Log_event::EVENT_INVALID_CACHE),
    checksum_alg(BINLOG_CHECKSUM_ALG_UNDEF)
{
#ifndef MYSQL_CLIENT
  thd= 0;
#endif
  when= uint4korr(buf);
  when_sec_part= ~0UL;
  server_id= uint4korr(buf + SERVER_ID_OFFSET);
  data_written= uint4korr(buf + EVENT_LEN_OFFSET);
  if (description_event->binlog_version==1)
  {
    log_pos= 0;
    flags= 0;
    return;
  }
  /* 4.0 or newer */
  log_pos= uint4korr(buf + LOG_POS_OFFSET);
  /*
    If the log is 4.0 (so here it can only be a 4.0 relay log read by
    the SQL thread or a 4.0 master binlog read by the I/O thread),
    log_pos is the beginning of the event: we transform it into the end
    of the event, which is more useful.
    But how do you know that the log is 4.0: you know it if
    description_event is version 3 *and* you are not reading a
    Format_desc (remember that mysqlbinlog starts by assuming that 5.0
    logs are in 4.0 format, until it finds a Format_desc).
  */
  if (description_event->binlog_version==3 &&
      (uchar)buf[EVENT_TYPE_OFFSET]<FORMAT_DESCRIPTION_EVENT && log_pos)
  {
      /*
        If log_pos=0, don't change it. log_pos==0 is a marker to mean
        "don't change rli->group_master_log_pos" (see
        inc_group_relay_log_pos()). As it is unreal log_pos, adding the
        event len's is nonsense. For example, a fake Rotate event should
        not have its log_pos (which is 0) changed or it will modify
        Exec_master_log_pos in SHOW SLAVE STATUS, displaying a nonsense
        value of (a non-zero offset which does not exist in the master's
        binlog, so which will cause problems if the user uses this value
        in CHANGE MASTER).
      */
    log_pos+= data_written; /* purecov: inspected */
  }
  DBUG_PRINT("info", ("log_pos: %llu", log_pos));

  flags= uint2korr(buf + FLAGS_OFFSET);
  if (((uchar)buf[EVENT_TYPE_OFFSET] == FORMAT_DESCRIPTION_EVENT) ||
      ((uchar)buf[EVENT_TYPE_OFFSET] == ROTATE_EVENT))
  {
    /*
      These events always have a header which stops here (i.e. their
      header is FROZEN).
    */
    /*
      Initialization to zero of all other Log_event members as they're
      not specified. Currently there are no such members; in the future
      there will be an event UID (but Format_description and Rotate
      don't need this UID, as they are not propagated through
      --log-slave-updates (remember the UID is used to not play a query
      twice when you have two masters which are slaves of a 3rd master).
      Then we are done.
    */
    return;
  }
  /* otherwise, go on with reading the header from buf (nothing now) */
}


/**
  This needn't be format-tolerant, because we only parse the first
  LOG_EVENT_MINIMAL_HEADER_LEN bytes (just need the event's length).
*/

int Log_event::read_log_event(IO_CACHE* file, String* packet,
                              const Format_description_log_event *fdle,
                              enum enum_binlog_checksum_alg checksum_alg_arg)
{
  ulong data_len;
  char buf[LOG_EVENT_MINIMAL_HEADER_LEN];
  uchar ev_offset= packet->length();
#if !defined(MYSQL_CLIENT)
  THD *thd=current_thd;
  ulong max_allowed_packet= thd ? thd->slave_thread ? slave_max_allowed_packet
                                                    : thd->variables.max_allowed_packet
                                : ~(uint)0;
#endif
  DBUG_ENTER("Log_event::read_log_event(IO_CACHE*,String*...)");

  if (my_b_read(file, (uchar*) buf, sizeof(buf)))
  {
    /*
      If the read hits eof, we must report it as eof so the caller
      will know it can go into cond_wait to be woken up on the next
      update to the log.
    */
    DBUG_PRINT("error",("file->error: %d", file->error));
    DBUG_RETURN(file->error == 0 ? LOG_READ_EOF :
                file->error > 0 ? LOG_READ_TRUNC : LOG_READ_IO);
  }
  data_len= uint4korr(buf + EVENT_LEN_OFFSET);

  /* Append the log event header to packet */
  if (packet->append(buf, sizeof(buf)))
    DBUG_RETURN(LOG_READ_MEM);

  if (data_len < LOG_EVENT_MINIMAL_HEADER_LEN)
    DBUG_RETURN(LOG_READ_BOGUS);

  if (data_len > MY_MAX(max_allowed_packet,
                        opt_binlog_rows_event_max_size + MAX_LOG_EVENT_HEADER))
    DBUG_RETURN(LOG_READ_TOO_LARGE);

  if (likely(data_len > LOG_EVENT_MINIMAL_HEADER_LEN))
  {
    /* Append rest of event, read directly from file into packet */
    if (packet->append(file, data_len - LOG_EVENT_MINIMAL_HEADER_LEN))
    {
      /*
        Fatal error occurred when appending rest of the event
        to packet, possible failures:
	1. EOF occurred when reading from file, it's really an error
           as there's supposed to be more bytes available.
           file->error will have been set to number of bytes left to read
        2. Read was interrupted, file->error would normally be set to -1
        3. Failed to allocate memory for packet, my_errno
           will be ENOMEM(file->error should be 0, but since the
           memory allocation occurs before the call to read it might
           be uninitialized)
      */
      DBUG_RETURN(my_errno == ENOMEM ? LOG_READ_MEM :
                  (file->error >= 0 ? LOG_READ_TRUNC: LOG_READ_IO));
    }
  }

  if (fdle->crypto_data.scheme)
  {
    uchar iv[BINLOG_IV_LENGTH];
    fdle->crypto_data.set_iv(iv, (uint32) (my_b_tell(file) - data_len));
    size_t sz= data_len + ev_offset + 1;
#ifdef HAVE_WOLFSSL
    /*
      Workaround for MDEV-19582.
      WolfSSL reads memory out of bounds with decryption/NOPAD)
      We allocate a little more memory therefore.
    */
    sz+= MY_AES_BLOCK_SIZE;
#endif
    char *newpkt= (char*)my_malloc(PSI_INSTRUMENT_ME, sz, MYF(MY_WME));
    if (!newpkt)
      DBUG_RETURN(LOG_READ_MEM);
    memcpy(newpkt, packet->ptr(), ev_offset);

    uint dstlen;
    uchar *src= (uchar*)packet->ptr() + ev_offset;
    uchar *dst= (uchar*)newpkt + ev_offset;
    memcpy(src + EVENT_LEN_OFFSET, src, 4);
    if (encryption_crypt(src + 4, data_len - 4, dst + 4, &dstlen,
            fdle->crypto_data.key, fdle->crypto_data.key_length, iv,
            sizeof(iv), ENCRYPTION_FLAG_DECRYPT | ENCRYPTION_FLAG_NOPAD,
            ENCRYPTION_KEY_SYSTEM_DATA, fdle->crypto_data.key_version))
    {
      my_free(newpkt);
      DBUG_RETURN(LOG_READ_DECRYPT);
    }
    DBUG_ASSERT(dstlen == data_len - 4);
    memcpy(dst, dst + EVENT_LEN_OFFSET, 4);
    int4store(dst + EVENT_LEN_OFFSET, data_len);
    packet->reset(newpkt, data_len + ev_offset, data_len + ev_offset + 1,
                  &my_charset_bin);
  }

  /*
    CRC verification of the Dump thread
  */
  if (data_len > LOG_EVENT_MINIMAL_HEADER_LEN)
  {
    /* Corrupt the event for Dump thread*/
    DBUG_EXECUTE_IF("corrupt_read_log_event2",
      uchar *debug_event_buf_c= (uchar*) packet->ptr() + ev_offset;
      if (debug_event_buf_c[EVENT_TYPE_OFFSET] != FORMAT_DESCRIPTION_EVENT)
      {
        int debug_cor_pos= rand() % (data_len - BINLOG_CHECKSUM_LEN);
        debug_event_buf_c[debug_cor_pos] =~ debug_event_buf_c[debug_cor_pos];
        DBUG_PRINT("info", ("Corrupt the event at Log_event::read_log_event: byte on position %d", debug_cor_pos));
        DBUG_SET("-d,corrupt_read_log_event2");
      }
    );
    if (event_checksum_test((uchar*) packet->ptr() + ev_offset,
                             data_len, checksum_alg_arg))
      DBUG_RETURN(LOG_READ_CHECKSUM_FAILURE);
  }
  DBUG_RETURN(0);
}

Log_event* Log_event::read_log_event(IO_CACHE* file,
                                     const Format_description_log_event *fdle,
                                     my_bool crc_check,
                                     my_bool print_errors)
{
  DBUG_ENTER("Log_event::read_log_event(IO_CACHE*,Format_description_log_event*...)");
  DBUG_ASSERT(fdle != 0);
  String event;
  const char *error= 0;
  Log_event *res= 0;

  switch (read_log_event(file, &event, fdle, BINLOG_CHECKSUM_ALG_OFF))
  {
    case 0:
      break;
    case LOG_READ_EOF: // no error here; we are at the file's end
      goto err;
    case LOG_READ_BOGUS:
      error= "Event invalid";
      goto err;
    case LOG_READ_IO:
      error= "read error";
      goto err;
    case LOG_READ_MEM:
      error= "Out of memory";
      goto err;
    case LOG_READ_TRUNC:
      error= "Event truncated";
      goto err;
    case LOG_READ_TOO_LARGE:
      error= "Event too big";
      goto err;
    case LOG_READ_DECRYPT:
      error= "Event decryption failure";
      goto err;
    case LOG_READ_CHECKSUM_FAILURE:
    default:
      DBUG_ASSERT(0);
      error= "internal error";
      goto err;
  }

  /*
    print_errors is false to prevent redundant error messages cluttering up the
    log, as it will be printed below (if _our_ print_errors is true)
  */
  if ((res= read_log_event((uchar*) event.ptr(), event.length(),
                           &error, fdle, crc_check, false)))
    res->register_temp_buf((uchar*) event.release(), true);

err:
  if (unlikely(error))
  {
    DBUG_ASSERT(!res);
#ifdef MYSQL_CLIENT
    if (force_opt)
      DBUG_RETURN(new Unknown_log_event());
#endif

    /*
      The SQL slave thread will check if file->error<0 to know
      if there was an I/O error. Even if there is no "low-level" I/O errors
      with 'file', any of the high-level above errors is worrying
      enough to stop the SQL thread now ; as we are skipping the current event,
      going on with reading and successfully executing other events can
      only corrupt the slave's databases. So stop.
    */
    file->error= -1;

#ifndef MYSQL_CLIENT
    if (!print_errors)
      DBUG_RETURN(res);
#endif

    if (event.length() >= OLD_HEADER_LEN)
      sql_print_error("Error in Log_event::read_log_event(): '%s',"
                      " data_len: %lu, event_type: %u", error,
                      (ulong) uint4korr(&event[EVENT_LEN_OFFSET]),
                      (uint) (uchar)event[EVENT_TYPE_OFFSET]);
    else
      sql_print_error("Error in Log_event::read_log_event(): '%s'", error);
  }
  DBUG_RETURN(res);
}


/**
  Binlog format tolerance is in (buf, event_len, fdle)
  constructors.
*/

Log_event* Log_event::read_log_event(const uchar *buf, uint event_len,
                                     const char **error,
                                     const Format_description_log_event *fdle,
                                     my_bool crc_check,
                                     my_bool print_errors)
{
  Log_event* ev;
  enum enum_binlog_checksum_alg alg;
  DBUG_ENTER("Log_event::read_log_event(char*,...)");
  DBUG_ASSERT(fdle != 0);
  DBUG_PRINT("info", ("binlog_version: %d", fdle->binlog_version));
  DBUG_DUMP_EVENT_BUF(buf, event_len);

  /*
    Check the integrity; This is needed because handle_slave_io() doesn't
    check if packet is of proper length.
 */
  if (event_len < EVENT_LEN_OFFSET)
  {
    *error="Sanity check failed";		// Needed to free buffer
    DBUG_RETURN(NULL); // general sanity check - will fail on a partial read
  }

  uint event_type= buf[EVENT_TYPE_OFFSET];
  // all following START events in the current file are without checksum
  if (event_type == START_EVENT_V3)
    (const_cast< Format_description_log_event *>(fdle))->checksum_alg= BINLOG_CHECKSUM_ALG_OFF;
  /*
    CRC verification by SQL and Show-Binlog-Events master side.
    The caller has to provide @fdle->checksum_alg to
    be the last seen FD's (A) descriptor.
    If event is FD the descriptor is in it.
    Notice, FD of the binlog can be only in one instance and therefore
    Show-Binlog-Events executing master side thread needs just to know
    the only FD's (A) value -  whereas RL can contain more.
    In the RL case, the alg is kept in FD_e (@fdle) which is reset
    to the newer read-out event after its execution with possibly new alg descriptor.
    Therefore in a typical sequence of RL:
    {FD_s^0, FD_m, E_m^1} E_m^1 
    will be verified with (A) of FD_m.

    See legends definition on MYSQL_BIN_LOG::relay_log_checksum_alg docs
    lines (log.h).

    Notice, a pre-checksum FD version forces alg := BINLOG_CHECKSUM_ALG_UNDEF.
  */
  alg= (event_type != FORMAT_DESCRIPTION_EVENT) ?
    fdle->checksum_alg : get_checksum_alg(buf, event_len);
  // Emulate the corruption during reading an event
  DBUG_EXECUTE_IF("corrupt_read_log_event_char",
    if (event_type != FORMAT_DESCRIPTION_EVENT)
    {
      uchar *debug_event_buf_c= const_cast<uchar*>(buf);
      int debug_cor_pos= rand() % (event_len - BINLOG_CHECKSUM_LEN);
      debug_event_buf_c[debug_cor_pos]=~ debug_event_buf_c[debug_cor_pos];
      DBUG_PRINT("info", ("Corrupt the event at Log_event::read_log_event(char*,...): byte on position %d", debug_cor_pos));
      DBUG_SET("-d,corrupt_read_log_event_char");
    }
  );                                                 
  if (crc_check && event_checksum_test(const_cast<uchar*>(buf), event_len, alg))
  {
#ifdef MYSQL_CLIENT
    *error= "Event crc check failed! Most likely there is event corruption.";
    if (force_opt)
    {
      ev= new Unknown_log_event(buf, fdle);
      DBUG_RETURN(ev);
    }
    else
      DBUG_RETURN(NULL);
#else
    *error= ER_THD_OR_DEFAULT(current_thd, ER_BINLOG_READ_EVENT_CHECKSUM_FAILURE);
    if (print_errors)
      sql_print_error("%s", *error);
    DBUG_RETURN(NULL);
#endif
  }

  if (event_type > fdle->number_of_event_types &&
      event_type != FORMAT_DESCRIPTION_EVENT)
  {
    /*
      It is unsafe to use the fdle if its post_header_len
      array does not include the event type.
    */
    DBUG_PRINT("error", ("event type %d found, but the current "
                         "Format_description_log_event supports only %d event "
                         "types", event_type,
                         fdle->number_of_event_types));
    ev= NULL;
  }
  else
  {
    /*
      In some previuos versions (see comment in
      Format_description_log_event::Format_description_log_event(char*,...)),
      event types were assigned different id numbers than in the
      present version. In order to replicate from such versions to the
      present version, we must map those event type id's to our event
      type id's.  The mapping is done with the event_type_permutation
      array, which was set up when the Format_description_log_event
      was read.
    */
    if (fdle->event_type_permutation)
    {
      int new_event_type= fdle->event_type_permutation[event_type];
      DBUG_PRINT("info", ("converting event type %d to %d (%s)",
                   event_type, new_event_type,
                   get_type_str((Log_event_type)new_event_type)));
      event_type= new_event_type;
    }

    if (alg != BINLOG_CHECKSUM_ALG_UNDEF &&
        (event_type == FORMAT_DESCRIPTION_EVENT ||
         alg != BINLOG_CHECKSUM_ALG_OFF))
      event_len= event_len - BINLOG_CHECKSUM_LEN;

    /*
      Create an object of Ignorable_log_event for unrecognized sub-class.
      So that SLAVE SQL THREAD will only update the position and continue.
      We should look for this flag first instead of judging by event_type
      Any event can be Ignorable_log_event if it has this flag on.
      look into @note of Ignorable_log_event
    */
    if (uint2korr(buf + FLAGS_OFFSET) & LOG_EVENT_IGNORABLE_F)
    {
      ev= new Ignorable_log_event(buf, fdle,
                                  get_type_str((Log_event_type) event_type));
      goto exit;
    }
    switch(event_type) {
    case QUERY_EVENT:
      ev= new Query_log_event(buf, event_len, fdle, QUERY_EVENT);
      break;
    case QUERY_COMPRESSED_EVENT:
      ev= new Query_compressed_log_event(buf, event_len, fdle,
                                          QUERY_COMPRESSED_EVENT);
      break;
    case LOAD_EVENT:
      ev= new Load_log_event(buf, event_len, fdle);
      break;
    case NEW_LOAD_EVENT:
      ev= new Load_log_event(buf, event_len, fdle);
      break;
    case ROTATE_EVENT:
      ev= new Rotate_log_event(buf, event_len, fdle);
      break;
    case BINLOG_CHECKPOINT_EVENT:
      ev= new Binlog_checkpoint_log_event(buf, event_len, fdle);
      break;
    case GTID_EVENT:
      ev= new Gtid_log_event(buf, event_len, fdle);
      break;
    case GTID_LIST_EVENT:
      ev= new Gtid_list_log_event(buf, event_len, fdle);
      break;
    case CREATE_FILE_EVENT:
      ev= new Create_file_log_event(buf, event_len, fdle);
      break;
    case APPEND_BLOCK_EVENT:
      ev= new Append_block_log_event(buf, event_len, fdle);
      break;
    case DELETE_FILE_EVENT:
      ev= new Delete_file_log_event(buf, event_len, fdle);
      break;
    case EXEC_LOAD_EVENT:
      ev= new Execute_load_log_event(buf, event_len, fdle);
      break;
    case START_EVENT_V3: /* this is sent only by MySQL <=4.x */
      ev= new Start_log_event_v3(buf, event_len, fdle);
      break;
    case STOP_EVENT:
      ev= new Stop_log_event(buf, fdle);
      break;
    case INTVAR_EVENT:
      ev= new Intvar_log_event(buf, fdle);
      break;
    case XID_EVENT:
      ev= new Xid_log_event(buf, fdle);
      break;
    case XA_PREPARE_LOG_EVENT:
      ev= new XA_prepare_log_event(buf, fdle);
      break;
    case RAND_EVENT:
      ev= new Rand_log_event(buf, fdle);
      break;
    case USER_VAR_EVENT:
      ev= new User_var_log_event(buf, event_len, fdle);
      break;
    case FORMAT_DESCRIPTION_EVENT:
      ev= new Format_description_log_event(buf, event_len, fdle);
      break;
#if defined(HAVE_REPLICATION) 
    case PRE_GA_WRITE_ROWS_EVENT:
      ev= new Write_rows_log_event_old(buf, event_len, fdle);
      break;
    case PRE_GA_UPDATE_ROWS_EVENT:
      ev= new Update_rows_log_event_old(buf, event_len, fdle);
      break;
    case PRE_GA_DELETE_ROWS_EVENT:
      ev= new Delete_rows_log_event_old(buf, event_len, fdle);
      break;
    case WRITE_ROWS_EVENT_V1:
    case WRITE_ROWS_EVENT:
      ev= new Write_rows_log_event(buf, event_len, fdle);
      break;
    case UPDATE_ROWS_EVENT_V1:
    case UPDATE_ROWS_EVENT:
      ev= new Update_rows_log_event(buf, event_len, fdle);
      break;
    case DELETE_ROWS_EVENT_V1:
    case DELETE_ROWS_EVENT:
      ev= new Delete_rows_log_event(buf, event_len, fdle);
      break;

    case WRITE_ROWS_COMPRESSED_EVENT:
    case WRITE_ROWS_COMPRESSED_EVENT_V1:
      ev= new Write_rows_compressed_log_event(buf, event_len, fdle);
      break;
    case UPDATE_ROWS_COMPRESSED_EVENT:
    case UPDATE_ROWS_COMPRESSED_EVENT_V1:
      ev= new Update_rows_compressed_log_event(buf, event_len, fdle);
      break;
    case DELETE_ROWS_COMPRESSED_EVENT:
    case DELETE_ROWS_COMPRESSED_EVENT_V1:
      ev= new Delete_rows_compressed_log_event(buf, event_len, fdle);
      break;

      /* MySQL GTID events are ignored */
    case GTID_LOG_EVENT:
    case ANONYMOUS_GTID_LOG_EVENT:
    case PREVIOUS_GTIDS_LOG_EVENT:
    case TRANSACTION_CONTEXT_EVENT:
    case VIEW_CHANGE_EVENT:
      ev= new Ignorable_log_event(buf, fdle,
                                  get_type_str((Log_event_type) event_type));
      break;

    case TABLE_MAP_EVENT:
      ev= new Table_map_log_event(buf, event_len, fdle);
      break;
#endif
    case BEGIN_LOAD_QUERY_EVENT:
      ev= new Begin_load_query_log_event(buf, event_len, fdle);
      break;
    case EXECUTE_LOAD_QUERY_EVENT:
      ev= new Execute_load_query_log_event(buf, event_len, fdle);
      break;
    case INCIDENT_EVENT:
      ev= new Incident_log_event(buf, event_len, fdle);
      break;
    case ANNOTATE_ROWS_EVENT:
      ev= new Annotate_rows_log_event(buf, event_len, fdle);
      break;
    case START_ENCRYPTION_EVENT:
      ev= new Start_encryption_log_event(buf, event_len, fdle);
      break;
    default:
      DBUG_PRINT("error",("Unknown event code: %d",
                          (uchar) buf[EVENT_TYPE_OFFSET]));
      ev= NULL;
      break;
    }
  }
exit:

  if (ev)
  {
    ev->checksum_alg= alg;
#ifdef MYSQL_CLIENT
    if (ev->checksum_alg != BINLOG_CHECKSUM_ALG_OFF &&
        ev->checksum_alg != BINLOG_CHECKSUM_ALG_UNDEF)
      ev->crc= uint4korr(buf + (event_len));
#endif
  }

  DBUG_PRINT("read_event", ("%s(type_code: %u; event_len: %u)",
                            ev ? ev->get_type_str() : "<unknown>",
                            (uchar)buf[EVENT_TYPE_OFFSET],
                            event_len));
  /*
    is_valid() are small event-specific sanity tests which are
    important; for example there are some my_malloc() in constructors
    (e.g. Query_log_event::Query_log_event(char*...)); when these
    my_malloc() fail we can't return an error out of the constructor
    (because constructor is "void") ; so instead we leave the pointer we
    wanted to allocate (e.g. 'query') to 0 and we test it in is_valid().
    Same for Format_description_log_event, member 'post_header_len'.

    SLAVE_EVENT is never used, so it should not be read ever.
  */
  if (!ev || !ev->is_valid() || (event_type == SLAVE_EVENT))
  {
    DBUG_PRINT("error",("Found invalid event in binary log"));

    delete ev;
#ifdef MYSQL_CLIENT
    if (!force_opt) /* then mysqlbinlog dies */
    {
      *error= "Found invalid event in binary log";
      DBUG_RETURN(0);
    }
    ev= new Unknown_log_event(buf, fdle);
#else
    *error= "Found invalid event in binary log";
    DBUG_RETURN(0);
#endif
  }
  DBUG_RETURN(ev);  
}



/* 2 utility functions for the next method */

/**
   Read a string with length from memory.

   This function reads the string-with-length stored at
   <code>src</code> and extract the length into <code>*len</code> and
   a pointer to the start of the string into <code>*dst</code>. The
   string can then be copied using <code>memcpy()</code> with the
   number of bytes given in <code>*len</code>.

   @param src Pointer to variable holding a pointer to the memory to
              read the string from.
   @param dst Pointer to variable holding a pointer where the actual
              string starts. Starting from this position, the string
              can be copied using @c memcpy().
   @param len Pointer to variable where the length will be stored.
   @param end One-past-the-end of the memory where the string is
              stored.

   @return    Zero if the entire string can be copied successfully,
              @c UINT_MAX if the length could not be read from memory
              (that is, if <code>*src >= end</code>), otherwise the
              number of bytes that are missing to read the full
              string, which happends <code>*dst + *len >= end</code>.
*/
static int
get_str_len_and_pointer(const Log_event::Byte **src,
                        const char **dst,
                        uint *len,
                        const Log_event::Byte *end)
{
  if (*src >= end)
    return -1;       // Will be UINT_MAX in two-complement arithmetics
  uint length= **src;
  if (length > 0)
  {
    if (*src + length >= end)
      return (int)(*src + length - end + 1);   // Number of bytes missing
    *dst= (char *)*src + 1;                    // Will be copied later
  }
  *len= length;
  *src+= length + 1;
  return 0;
}

static void copy_str_and_move(const char **src, Log_event::Byte **dst, 
                              size_t len)
{
  memcpy(*dst, *src, len);
  *src= (const char *)*dst;
  (*dst)+= len;
  *(*dst)++= 0;
}


#ifdef DBUG_TRACE
static char const *
code_name(int code)
{
  static char buf[255];
  switch (code) {
  case Q_FLAGS2_CODE: return "Q_FLAGS2_CODE";
  case Q_SQL_MODE_CODE: return "Q_SQL_MODE_CODE";
  case Q_CATALOG_CODE: return "Q_CATALOG_CODE";
  case Q_AUTO_INCREMENT: return "Q_AUTO_INCREMENT";
  case Q_CHARSET_CODE: return "Q_CHARSET_CODE";
  case Q_TIME_ZONE_CODE: return "Q_TIME_ZONE_CODE";
  case Q_CATALOG_NZ_CODE: return "Q_CATALOG_NZ_CODE";
  case Q_LC_TIME_NAMES_CODE: return "Q_LC_TIME_NAMES_CODE";
  case Q_CHARSET_DATABASE_CODE: return "Q_CHARSET_DATABASE_CODE";
  case Q_TABLE_MAP_FOR_UPDATE_CODE: return "Q_TABLE_MAP_FOR_UPDATE_CODE";
  case Q_MASTER_DATA_WRITTEN_CODE: return "Q_MASTER_DATA_WRITTEN_CODE";
  case Q_HRNOW: return "Q_HRNOW";
  case Q_XID: return "XID";
  case Q_GTID_FLAGS3: return "Q_GTID_FLAGS3";
  }
  sprintf(buf, "CODE#%d", code);
  return buf;
}
#endif

#define VALIDATE_BYTES_READ(CUR_POS, START, EVENT_LEN)      \
  do {                                                      \
       uchar *cur_pos= (uchar *)CUR_POS;                    \
       uchar *start= (uchar *)START;                        \
       uint len= EVENT_LEN;                                 \
       uint bytes_read= (uint)(cur_pos - start);            \
       DBUG_PRINT("info", ("Bytes read: %u event_len:%u.\n",\
             bytes_read, len));                             \
       if (bytes_read >= len)                               \
         DBUG_VOID_RETURN;                                  \
  } while (0)

/**
   Macro to check that there is enough space to read from memory.

   @param PTR Pointer to memory
   @param END End of memory
   @param CNT Number of bytes that should be read.
 */
#define CHECK_SPACE(PTR,END,CNT)                      \
  do {                                                \
    DBUG_PRINT("info", ("Read %s", code_name(pos[-1]))); \
    if ((PTR) + (CNT) > (END)) {                      \
      DBUG_PRINT("info", ("query= 0"));               \
      query= 0;                                       \
      DBUG_VOID_RETURN;                               \
    }                                                 \
  } while (0)


/**
  This is used by the SQL slave thread to prepare the event before execution.
*/
Query_log_event::Query_log_event(const uchar *buf, uint event_len,
                                 const Format_description_log_event
                                 *description_event,
                                 Log_event_type event_type)
  :Log_event(buf, description_event), data_buf(0), query(NullS),
   db(NullS), catalog_len(0), status_vars_len(0),
   flags2_inited(0), sql_mode_inited(0), charset_inited(0), flags2(0),
   auto_increment_increment(1), auto_increment_offset(1),
   time_zone_len(0), lc_time_names_number(0), charset_database_number(0),
   table_map_for_update(0), xid(0), master_data_written(0), gtid_flags_extra(0),
   sa_seq_no(0)
{
  ulong data_len;
  uint32 tmp;
  uint8 common_header_len, post_header_len;
  Log_event::Byte *start;
  const Log_event::Byte *end;
  bool catalog_nz= 1;
  DBUG_ENTER("Query_log_event::Query_log_event(char*,...)");

  memset(&user, 0, sizeof(user));
  memset(&host, 0, sizeof(host));
  common_header_len= description_event->common_header_len;
  post_header_len= description_event->post_header_len[event_type-1];
  DBUG_PRINT("info",("event_len: %u  common_header_len: %d  post_header_len: %d",
                     event_len, common_header_len, post_header_len));

  /*
    We test if the event's length is sensible, and if so we compute data_len.
    We cannot rely on QUERY_HEADER_LEN here as it would not be format-tolerant.
    We use QUERY_HEADER_MINIMAL_LEN which is the same for 3.23, 4.0 & 5.0.
  */
  if (event_len < (uint)(common_header_len + post_header_len))
    DBUG_VOID_RETURN;
  data_len= event_len - (common_header_len + post_header_len);
  buf+= common_header_len;

  thread_id = slave_proxy_id = uint4korr(buf + Q_THREAD_ID_OFFSET);
  exec_time = uint4korr(buf + Q_EXEC_TIME_OFFSET);
  db_len = (uchar)buf[Q_DB_LEN_OFFSET]; // TODO: add a check of all *_len vars
  error_code = uint2korr(buf + Q_ERR_CODE_OFFSET);

  /*
    5.0 format starts here.
    Depending on the format, we may or not have affected/warnings etc
    The remnent post-header to be parsed has length:
  */
  tmp= post_header_len - QUERY_HEADER_MINIMAL_LEN;
  if (tmp)
  {
    status_vars_len= uint2korr(buf + Q_STATUS_VARS_LEN_OFFSET);
    /*
      Check if status variable length is corrupt and will lead to very
      wrong data. We could be even more strict and require data_len to
      be even bigger, but this will suffice to catch most corruption
      errors that can lead to a crash.
    */
    if (status_vars_len > MY_MIN(data_len, MAX_SIZE_LOG_EVENT_STATUS))
    {
      DBUG_PRINT("info", ("status_vars_len (%u) > data_len (%lu); query= 0",
                          status_vars_len, data_len));
      query= 0;
      DBUG_VOID_RETURN;
    }
    data_len-= status_vars_len;
    DBUG_PRINT("info", ("Query_log_event has status_vars_len: %u",
                        (uint) status_vars_len));
    tmp-= 2;
  } 
  else
  {
    /*
      server version < 5.0 / binlog_version < 4 master's event is 
      relay-logged with storing the original size of the event in
      Q_MASTER_DATA_WRITTEN_CODE status variable.
      The size is to be restored at reading Q_MASTER_DATA_WRITTEN_CODE-marked
      event from the relay log.
    */
    DBUG_ASSERT(description_event->binlog_version < 4);
    master_data_written= (uint32)data_written;
  }
  /*
    We have parsed everything we know in the post header for QUERY_EVENT,
    the rest of post header is either comes from older version MySQL or
    dedicated to derived events (e.g. Execute_load_query...)
  */

  /* variable-part: the status vars; only in MySQL 5.0  */
  
  start= (Log_event::Byte*) (buf+post_header_len);
  end= (const Log_event::Byte*) (start+status_vars_len);
  for (const Log_event::Byte* pos= start; pos < end;)
  {
    switch (*pos++) {
    case Q_FLAGS2_CODE:
      CHECK_SPACE(pos, end, 4);
      flags2_inited= description_event->options_written_to_bin_log;
      flags2= uint4korr(pos);
      DBUG_PRINT("info",("In Query_log_event, read flags2: %lu", (ulong) flags2));
      pos+= 4;
      break;
    case Q_SQL_MODE_CODE:
    {
      CHECK_SPACE(pos, end, 8);
      sql_mode_inited= 1;
      sql_mode= (sql_mode_t) uint8korr(pos);
      DBUG_PRINT("info",("In Query_log_event, read sql_mode: %llu", sql_mode));
      pos+= 8;
      break;
    }
    case Q_CATALOG_NZ_CODE:
      DBUG_PRINT("info", ("case Q_CATALOG_NZ_CODE; pos:%p; end:%p",
                          pos, end));
      if (get_str_len_and_pointer(&pos, &catalog, &catalog_len, end))
      {
        DBUG_PRINT("info", ("query= 0"));
        query= 0;
        DBUG_VOID_RETURN;
      }
      break;
    case Q_AUTO_INCREMENT:
      CHECK_SPACE(pos, end, 4);
      auto_increment_increment= uint2korr(pos);
      auto_increment_offset=    uint2korr(pos+2);
      pos+= 4;
      break;
    case Q_CHARSET_CODE:
    {
      CHECK_SPACE(pos, end, 6);
      charset_inited= 1;
      memcpy(charset, pos, 6);
      pos+= 6;
      break;
    }
    case Q_TIME_ZONE_CODE:
    {
      if (get_str_len_and_pointer(&pos, &time_zone_str, &time_zone_len, end))
      {
        DBUG_PRINT("info", ("Q_TIME_ZONE_CODE: query= 0"));
        query= 0;
        DBUG_VOID_RETURN;
      }
      break;
    }
    case Q_CATALOG_CODE: /* for 5.0.x where 0<=x<=3 masters */
      CHECK_SPACE(pos, end, 1);
      if ((catalog_len= *pos))
        catalog= (char*) pos+1;                           // Will be copied later
      CHECK_SPACE(pos, end, catalog_len + 2);
      pos+= catalog_len+2; // leap over end 0
      catalog_nz= 0; // catalog has end 0 in event
      break;
    case Q_LC_TIME_NAMES_CODE:
      CHECK_SPACE(pos, end, 2);
      lc_time_names_number= uint2korr(pos);
      pos+= 2;
      break;
    case Q_CHARSET_DATABASE_CODE:
      CHECK_SPACE(pos, end, 2);
      charset_database_number= uint2korr(pos);
      pos+= 2;
      break;
    case Q_TABLE_MAP_FOR_UPDATE_CODE:
      CHECK_SPACE(pos, end, 8);
      table_map_for_update= uint8korr(pos);
      pos+= 8;
      break;
    case Q_MASTER_DATA_WRITTEN_CODE:
      CHECK_SPACE(pos, end, 4);
      data_written= master_data_written= uint4korr(pos);
      pos+= 4;
      break;
    case Q_INVOKER:
    {
      CHECK_SPACE(pos, end, 1);
      user.length= *pos++;
      CHECK_SPACE(pos, end, user.length);
      user.str= (char *)pos;
      pos+= user.length;

      CHECK_SPACE(pos, end, 1);
      host.length= *pos++;
      CHECK_SPACE(pos, end, host.length);
      host.str= (char *)pos;
      pos+= host.length;
      break;
    }
    case Q_HRNOW:
    {
      CHECK_SPACE(pos, end, 3);
      when_sec_part= uint3korr(pos);
      pos+= 3;
      break;
    }
   case Q_XID:
    {
      CHECK_SPACE(pos, end, 8);
      xid= uint8korr(pos);
      pos+= 8;
      break;
    }
    case Q_GTID_FLAGS3:
    {
      CHECK_SPACE(pos, end, 1);
      gtid_flags_extra= *pos++;
      if (gtid_flags_extra & (Gtid_log_event::FL_COMMIT_ALTER_E1 |
                              Gtid_log_event::FL_ROLLBACK_ALTER_E1))
      {
        CHECK_SPACE(pos, end, 8);
        sa_seq_no = uint8korr(pos);
        pos+= 8;
      }
      break;
    }
    default:
      /* That's why you must write status vars in growing order of code */
      DBUG_PRINT("info",("Query_log_event has unknown status vars (first has\
 code: %u), skipping the rest of them", (uint) *(pos-1)));
      pos= (const uchar*) end;                         // Break loop
    }
  }

#if !defined(MYSQL_CLIENT)
  if (description_event->server_version_split.kind ==
      Format_description_log_event::master_version_split::KIND_MYSQL)
  {
    // Handle MariaDB/MySQL incompatible sql_mode bits
    sql_mode_t mysql_sql_mode= sql_mode;
    sql_mode&= MODE_MASK_MYSQL_COMPATIBLE; // Unset MySQL specific bits

    /*
      sql_mode flags related to fraction second rounding/truncation
      have opposite meaning in MySQL vs MariaDB.
      MySQL:
       - rounds fractional seconds by default
       - truncates if TIME_TRUNCATE_FRACTIONAL is set
      MariaDB:
       - truncates fractional seconds by default
       - rounds if TIME_ROUND_FRACTIONAL is set
    */
    if (description_event->server_version_split >= fsp_version_split_mysql &&
       !(mysql_sql_mode & MODE_MYSQL80_TIME_TRUNCATE_FRACTIONAL))
      sql_mode|= MODE_TIME_ROUND_FRACTIONAL;
  }
#endif

  /**
    Layout for the data buffer is as follows
    +--------+-----------+------+------+---------+----+-------+
    | catlog | time_zone | user | host | db name | \0 | Query |
    +--------+-----------+------+------+---------+----+-------+

    To support the query cache we append the following buffer to the above
    +-------+----------------------------------------+-------+
    |db len | uninitiatlized space of size of db len | FLAGS |
    +-------+----------------------------------------+-------+

    The area of buffer starting from Query field all the way to the end belongs
    to the Query buffer and its structure is described in alloc_query() in
    sql_parse.cc
    */

#if !defined(MYSQL_CLIENT) && defined(HAVE_QUERY_CACHE)
  if (!(start= data_buf= (Log_event::Byte*) my_malloc(PSI_INSTRUMENT_ME,
                                                       catalog_len + 1
                                                    +  time_zone_len + 1
                                                    +  user.length + 1
                                                    +  host.length + 1
                                                    +  data_len + 1
                                                    +  sizeof(size_t)//for db_len
                                                    +  db_len + 1
                                                    +  QUERY_CACHE_DB_LENGTH_SIZE
                                                    +  QUERY_CACHE_FLAGS_SIZE,
                                                       MYF(MY_WME))))
#else
  if (!(start= data_buf= (Log_event::Byte*) my_malloc(PSI_INSTRUMENT_ME,
                                                       catalog_len + 1
                                                    +  time_zone_len + 1
                                                    +  user.length + 1
                                                    +  host.length + 1
                                                    +  data_len + 1,
                                                       MYF(MY_WME))))
#endif
      DBUG_VOID_RETURN;
  if (catalog_len)                                  // If catalog is given
  {
    /**
      @todo we should clean up and do only copy_str_and_move; it
      works for both cases.  Then we can remove the catalog_nz
      flag. /sven
    */
    if (likely(catalog_nz)) // true except if event comes from 5.0.0|1|2|3.
      copy_str_and_move(&catalog, &start, catalog_len);
    else
    {
      memcpy(start, catalog, catalog_len+1); // copy end 0
      catalog= (const char *)start;
      start+= catalog_len+1;
    }
  }
  if (time_zone_len)
    copy_str_and_move(&time_zone_str, &start, time_zone_len);

  if (user.length)
  {
    copy_str_and_move(&user.str, &start, user.length);
  }
  else
  {
    user.str= (char*) start;
    *(start++)= 0;
  }

  if (host.length)
    copy_str_and_move(&host.str, &start, host.length);
  else
  {
    host.str= (char*) start;
    *(start++)= 0;
  }

  /**
    if time_zone_len or catalog_len are 0, then time_zone and catalog
    are uninitialized at this point.  shouldn't they point to the
    zero-length null-terminated strings we allocated space for in the
    my_alloc call above? /sven
  */

  /* A 2nd variable part; this is common to all versions */ 
  memcpy((char*) start, end, data_len);          // Copy db and query
  start[data_len]= '\0';              // End query with \0 (For safetly)
  db= (char *)start;
  query= (char *)(start + db_len + 1);
  q_len= data_len - db_len -1;

  if (data_len && (data_len < db_len ||
                   data_len < q_len ||
                   data_len != (db_len + q_len + 1)))
  {
    q_len= 0;
    query= NULL;
    DBUG_VOID_RETURN;
  }

  uint32 max_length= uint32(event_len - ((end + db_len + 1) -
                                         (buf - common_header_len)));
  if (q_len != max_length ||
      (event_len < uint((end + db_len + 1) - (buf - common_header_len))))
  {
    q_len= 0;
    query= NULL;
    DBUG_VOID_RETURN;
  }
  /**
    Append the db length at the end of the buffer. This will be used by
    Query_cache::send_result_to_client() in case the query cache is On.
   */
#if !defined(MYSQL_CLIENT) && defined(HAVE_QUERY_CACHE)
  size_t db_length= (size_t)db_len;
  memcpy(start + data_len + 1, &db_length, sizeof(size_t));
#endif
  DBUG_VOID_RETURN;
}

Query_compressed_log_event::Query_compressed_log_event(const uchar *buf,
      uint event_len,
      const Format_description_log_event
      *description_event,
      Log_event_type event_type)
      :Query_log_event(buf, event_len, description_event, event_type),
       query_buf(NULL)
{
  if (query)
  {
    uint32 un_len= binlog_get_uncompress_len((uchar*) query);
    if (!un_len)
    {
      query= 0;
      return;
    }

    /* Reserve one byte for '\0' */
    query_buf= (Log_event::Byte*) my_malloc(PSI_INSTRUMENT_ME,
                                            ALIGN_SIZE(un_len + 1), MYF(MY_WME));
    if (query_buf && !binlog_buf_uncompress((uchar*) query, (uchar *) query_buf,
                                            q_len, &un_len))
    {
      query_buf[un_len]= 0;
      query= (char*) query_buf;
      q_len= un_len;
    }
    else
    {
      query= 0;
    }
  }
}


/*
  Replace a binlog event read into a packet with a dummy event. Either a
  Query_log_event that has just a comment, or if that will not fit in the
  space used for the event to be replaced, then a NULL user_var event.

  This is used when sending binlog data to a slave which does not understand
  this particular event and which is too old to support informational events
  or holes in the event stream.

  This allows to write such events into the binlog on the master and still be
  able to replicate against old slaves without them breaking.

  Clears the flag LOG_EVENT_THREAD_SPECIFIC_F and set LOG_EVENT_SUPPRESS_USE_F.
  Overwrites the type with QUERY_EVENT (or USER_VAR_EVENT), and replaces the
  body with a minimal query / NULL user var.

  Returns zero on success, -1 if error due to too little space in original
  event. A minimum of 25 bytes (19 bytes fixed header + 6 bytes in the body)
  is needed in any event to be replaced with a dummy event.
*/
int
Query_log_event::dummy_event(String *packet, ulong ev_offset,
                             enum enum_binlog_checksum_alg checksum_alg)
{
  uchar *p= (uchar *)packet->ptr() + ev_offset;
  size_t data_len= packet->length() - ev_offset;
  uint16 flags;
  static const size_t min_user_var_event_len=
    LOG_EVENT_HEADER_LEN + UV_NAME_LEN_SIZE + 1 + UV_VAL_IS_NULL; // 25
  static const size_t min_query_event_len=
    LOG_EVENT_HEADER_LEN + QUERY_HEADER_LEN + 1 + 1; // 34

  if (checksum_alg == BINLOG_CHECKSUM_ALG_CRC32)
    data_len-= BINLOG_CHECKSUM_LEN;
  else
    DBUG_ASSERT(checksum_alg == BINLOG_CHECKSUM_ALG_UNDEF ||
                checksum_alg == BINLOG_CHECKSUM_ALG_OFF);

  if (data_len < min_user_var_event_len)
    /* Cannot replace with dummy, event too short. */
    return -1;

  flags= uint2korr(p + FLAGS_OFFSET);
  flags&= ~LOG_EVENT_THREAD_SPECIFIC_F;
  flags|= LOG_EVENT_SUPPRESS_USE_F;
  int2store(p + FLAGS_OFFSET, flags);

  if (data_len < min_query_event_len)
  {
    /*
      Have to use dummy user_var event for such a short packet.

      This works, but the event will be considered part of an event group with
      the following event. So for example @@global.sql_slave_skip_counter=1
      will skip not only the dummy event, but also the immediately following
      event.

      We write a NULL user var with the name @`!dummyvar` (or as much
      as that as will fit within the size of the original event - so
      possibly just @`!`).
    */
    static const char var_name[]= "!dummyvar";
    size_t name_len= data_len - (min_user_var_event_len - 1);

    p[EVENT_TYPE_OFFSET]= USER_VAR_EVENT;
    int4store(p + LOG_EVENT_HEADER_LEN, name_len);
    memcpy(p + LOG_EVENT_HEADER_LEN + UV_NAME_LEN_SIZE, var_name, name_len);
    p[LOG_EVENT_HEADER_LEN + UV_NAME_LEN_SIZE + name_len]= 1; // indicates NULL
  }
  else
  {
    /*
      Use a dummy query event, just a comment.
    */
    static const char message[]=
      "# Dummy event replacing event type %u that slave cannot handle.";
    char buf[sizeof(message)+1];  /* +1, as %u can expand to 3 digits. */
    uchar old_type= p[EVENT_TYPE_OFFSET];
    uchar *q= p + LOG_EVENT_HEADER_LEN;
    size_t comment_len, len;

    p[EVENT_TYPE_OFFSET]= QUERY_EVENT;
    int4store(q + Q_THREAD_ID_OFFSET, 0);
    int4store(q + Q_EXEC_TIME_OFFSET, 0);
    q[Q_DB_LEN_OFFSET]= 0;
    int2store(q + Q_ERR_CODE_OFFSET, 0);
    int2store(q + Q_STATUS_VARS_LEN_OFFSET, 0);
    q[Q_DATA_OFFSET]= 0;                    /* Zero terminator for empty db */
    q+= Q_DATA_OFFSET + 1;
    len= my_snprintf(buf, sizeof(buf), message, old_type);
    comment_len= data_len - (min_query_event_len - 1);
    if (comment_len <= len)
      memcpy(q, buf, comment_len);
    else
    {
      memcpy(q, buf, len);
      memset(q+len, ' ', comment_len - len);
    }
  }

  if (checksum_alg == BINLOG_CHECKSUM_ALG_CRC32)
  {
    ha_checksum crc= my_checksum(0, p, data_len);
    int4store(p + data_len, crc);
  }
  return 0;
}

/*
  Replace an event (GTID event) with a BEGIN query event, to be compatible
  with an old slave.
*/
int
Query_log_event::begin_event(String *packet, ulong ev_offset,
                             enum enum_binlog_checksum_alg checksum_alg)
{
  uchar *p= (uchar *)packet->ptr() + ev_offset;
  uchar *q= p + LOG_EVENT_HEADER_LEN;
  size_t data_len= packet->length() - ev_offset;
  uint16 flags;

  if (checksum_alg == BINLOG_CHECKSUM_ALG_CRC32)
    data_len-= BINLOG_CHECKSUM_LEN;
  else
    DBUG_ASSERT(checksum_alg == BINLOG_CHECKSUM_ALG_UNDEF ||
                checksum_alg == BINLOG_CHECKSUM_ALG_OFF);

  /*
    Currently we only need to replace GTID event.
    The length of GTID differs depending on whether it contains commit id.
  */
  DBUG_ASSERT(data_len == LOG_EVENT_HEADER_LEN + GTID_HEADER_LEN ||
              data_len == LOG_EVENT_HEADER_LEN + GTID_HEADER_LEN + 2);
  if (data_len != LOG_EVENT_HEADER_LEN + GTID_HEADER_LEN &&
      data_len != LOG_EVENT_HEADER_LEN + GTID_HEADER_LEN + 2)
    return 1;

  flags= uint2korr(p + FLAGS_OFFSET);
  flags&= ~LOG_EVENT_THREAD_SPECIFIC_F;
  flags|= LOG_EVENT_SUPPRESS_USE_F;
  int2store(p + FLAGS_OFFSET, flags);

  p[EVENT_TYPE_OFFSET]= QUERY_EVENT;
  int4store(q + Q_THREAD_ID_OFFSET, 0);
  int4store(q + Q_EXEC_TIME_OFFSET, 0);
  q[Q_DB_LEN_OFFSET]= 0;
  int2store(q + Q_ERR_CODE_OFFSET, 0);
  if (data_len == LOG_EVENT_HEADER_LEN + GTID_HEADER_LEN)
  {
    int2store(q + Q_STATUS_VARS_LEN_OFFSET, 0);
    q[Q_DATA_OFFSET]= 0;                    /* Zero terminator for empty db */
    q+= Q_DATA_OFFSET + 1;
  }
  else
  {
    DBUG_ASSERT(data_len == LOG_EVENT_HEADER_LEN + GTID_HEADER_LEN + 2);
    /* Put in an empty time_zone_str to take up the extra 2 bytes. */
    int2store(q + Q_STATUS_VARS_LEN_OFFSET, 2);
    q[Q_DATA_OFFSET]= Q_TIME_ZONE_CODE;
    q[Q_DATA_OFFSET+1]= 0;           /* Zero length for empty time_zone_str */
    q[Q_DATA_OFFSET+2]= 0;                  /* Zero terminator for empty db */
    q+= Q_DATA_OFFSET + 3;
  }
  memcpy(q, "BEGIN", 5);

  if (checksum_alg == BINLOG_CHECKSUM_ALG_CRC32)
  {
    ha_checksum crc= my_checksum(0, p, data_len);
    int4store(p + data_len, crc);
  }
  return 0;
}


/**************************************************************************
	Start_log_event_v3 methods
**************************************************************************/


Start_log_event_v3::Start_log_event_v3(const uchar *buf, uint event_len,
                                       const Format_description_log_event
                                       *description_event)
  :Log_event(buf, description_event), binlog_version(BINLOG_VERSION)
{
  if (event_len < LOG_EVENT_MINIMAL_HEADER_LEN + ST_COMMON_HEADER_LEN_OFFSET)
  {
    server_version[0]= 0;
    return;
  }
  buf+= LOG_EVENT_MINIMAL_HEADER_LEN;
  binlog_version= uint2korr(buf+ST_BINLOG_VER_OFFSET);
  memcpy(server_version, buf+ST_SERVER_VER_OFFSET,
	 ST_SERVER_VER_LEN);
  // prevent overrun if log is corrupted on disk
  server_version[ST_SERVER_VER_LEN-1]= 0;
  created= uint4korr(buf+ST_CREATED_OFFSET);
  dont_set_created= 1;
}


/***************************************************************************
       Format_description_log_event methods
****************************************************************************/

/**
  Format_description_log_event 1st ctor.

    Ctor. Can be used to create the event to write to the binary log (when the
    server starts or when FLUSH LOGS), or to create artificial events to parse
    binlogs from MySQL 3.23 or 4.x.
    When in a client, only the 2nd use is possible.

  @param binlog_version         the binlog version for which we want to build
                                an event. Can be 1 (=MySQL 3.23), 3 (=4.0.x
                                x>=2 and 4.1) or 4 (MySQL 5.0). Note that the
                                old 4.0 (binlog version 2) is not supported;
                                it should not be used for replication with
                                5.0.
  @param server_ver             a string containing the server version.
*/

Format_description_log_event::
Format_description_log_event(uint8 binlog_ver, const char* server_ver)
  :Start_log_event_v3(), event_type_permutation(0)
{
  binlog_version= binlog_ver;
  switch (binlog_ver) {
  case 4: /* MySQL 5.0 */
    memcpy(server_version, ::server_version, ST_SERVER_VER_LEN);
    DBUG_EXECUTE_IF("pretend_version_50034_in_binlog",
                    strmov(server_version, "5.0.34"););
    common_header_len= LOG_EVENT_HEADER_LEN;
    number_of_event_types= LOG_EVENT_TYPES;
    /* we'll catch my_malloc() error in is_valid() */
    post_header_len=(uint8*) my_malloc(PSI_INSTRUMENT_ME,
                                       number_of_event_types*sizeof(uint8)
                                       + BINLOG_CHECKSUM_ALG_DESC_LEN,
                                       MYF(0));
    /*
      This long list of assignments is not beautiful, but I see no way to
      make it nicer, as the right members are #defines, not array members, so
      it's impossible to write a loop.
    */
    if (post_header_len)
    {
#ifndef DBUG_OFF
      // Allows us to sanity-check that all events initialized their
      // events (see the end of this 'if' block).
      memset(post_header_len, 255, number_of_event_types*sizeof(uint8));
#endif

      /* Note: all event types must explicitly fill in their lengths here. */
      post_header_len[START_EVENT_V3-1]= START_V3_HEADER_LEN;
      post_header_len[QUERY_EVENT-1]= QUERY_HEADER_LEN;
      post_header_len[STOP_EVENT-1]= STOP_HEADER_LEN;
      post_header_len[ROTATE_EVENT-1]= ROTATE_HEADER_LEN;
      post_header_len[INTVAR_EVENT-1]= INTVAR_HEADER_LEN;
      post_header_len[LOAD_EVENT-1]= LOAD_HEADER_LEN;
      post_header_len[SLAVE_EVENT-1]= SLAVE_HEADER_LEN;
      post_header_len[CREATE_FILE_EVENT-1]= CREATE_FILE_HEADER_LEN;
      post_header_len[APPEND_BLOCK_EVENT-1]= APPEND_BLOCK_HEADER_LEN;
      post_header_len[EXEC_LOAD_EVENT-1]= EXEC_LOAD_HEADER_LEN;
      post_header_len[DELETE_FILE_EVENT-1]= DELETE_FILE_HEADER_LEN;
      post_header_len[NEW_LOAD_EVENT-1]= NEW_LOAD_HEADER_LEN;
      post_header_len[RAND_EVENT-1]= RAND_HEADER_LEN;
      post_header_len[USER_VAR_EVENT-1]= USER_VAR_HEADER_LEN;
      post_header_len[FORMAT_DESCRIPTION_EVENT-1]= FORMAT_DESCRIPTION_HEADER_LEN;
      post_header_len[XID_EVENT-1]= XID_HEADER_LEN;
      post_header_len[XA_PREPARE_LOG_EVENT-1]= XA_PREPARE_HEADER_LEN;
      post_header_len[BEGIN_LOAD_QUERY_EVENT-1]= BEGIN_LOAD_QUERY_HEADER_LEN;
      post_header_len[EXECUTE_LOAD_QUERY_EVENT-1]= EXECUTE_LOAD_QUERY_HEADER_LEN;
      /*
        The PRE_GA events are never be written to any binlog, but
        their lengths are included in Format_description_log_event.
        Hence, we need to be assign some value here, to avoid reading
        uninitialized memory when the array is written to disk.
      */
      post_header_len[PRE_GA_WRITE_ROWS_EVENT-1]= 0;
      post_header_len[PRE_GA_UPDATE_ROWS_EVENT-1]= 0;
      post_header_len[PRE_GA_DELETE_ROWS_EVENT-1]= 0;

      post_header_len[TABLE_MAP_EVENT-1]=       TABLE_MAP_HEADER_LEN;
      post_header_len[WRITE_ROWS_EVENT_V1-1]=   ROWS_HEADER_LEN_V1;
      post_header_len[UPDATE_ROWS_EVENT_V1-1]=  ROWS_HEADER_LEN_V1;
      post_header_len[DELETE_ROWS_EVENT_V1-1]=  ROWS_HEADER_LEN_V1;
      /*
        We here have the possibility to simulate a master of before we changed
        the table map id to be stored in 6 bytes: when it was stored in 4
        bytes (=> post_header_len was 6). This is used to test backward
        compatibility.
        This code can be removed after a few months (today is Dec 21st 2005),
        when we know that the 4-byte masters are not deployed anymore (check
        with Tomas Ulin first!), and the accompanying test (rpl_row_4_bytes)
        too.
      */
      DBUG_EXECUTE_IF("old_row_based_repl_4_byte_map_id_master",
                      post_header_len[TABLE_MAP_EVENT-1]=
                      post_header_len[WRITE_ROWS_EVENT_V1-1]=
                      post_header_len[UPDATE_ROWS_EVENT_V1-1]=
                      post_header_len[DELETE_ROWS_EVENT_V1-1]= 6;);
      post_header_len[INCIDENT_EVENT-1]= INCIDENT_HEADER_LEN;
      post_header_len[HEARTBEAT_LOG_EVENT-1]= 0;
      post_header_len[IGNORABLE_LOG_EVENT-1]= 0;
      post_header_len[ROWS_QUERY_LOG_EVENT-1]= 0;
      post_header_len[GTID_LOG_EVENT-1]= 0;
      post_header_len[ANONYMOUS_GTID_LOG_EVENT-1]= 0;
      post_header_len[PREVIOUS_GTIDS_LOG_EVENT-1]= 0;
      post_header_len[TRANSACTION_CONTEXT_EVENT-1]= 0;
      post_header_len[VIEW_CHANGE_EVENT-1]= 0;
      post_header_len[XA_PREPARE_LOG_EVENT-1]= 0;
      post_header_len[WRITE_ROWS_EVENT-1]=  ROWS_HEADER_LEN_V2;
      post_header_len[UPDATE_ROWS_EVENT-1]= ROWS_HEADER_LEN_V2;
      post_header_len[DELETE_ROWS_EVENT-1]= ROWS_HEADER_LEN_V2;

      // Set header length of the reserved events to 0
      memset(post_header_len + MYSQL_EVENTS_END - 1, 0,
             (MARIA_EVENTS_BEGIN - MYSQL_EVENTS_END)*sizeof(uint8));

      // Set header lengths of Maria events
      post_header_len[ANNOTATE_ROWS_EVENT-1]= ANNOTATE_ROWS_HEADER_LEN;
      post_header_len[BINLOG_CHECKPOINT_EVENT-1]=
        BINLOG_CHECKPOINT_HEADER_LEN;
      post_header_len[GTID_EVENT-1]= GTID_HEADER_LEN;
      post_header_len[GTID_LIST_EVENT-1]= GTID_LIST_HEADER_LEN;
      post_header_len[START_ENCRYPTION_EVENT-1]= START_ENCRYPTION_HEADER_LEN;

      //compressed event
      post_header_len[QUERY_COMPRESSED_EVENT-1]= QUERY_HEADER_LEN;
      post_header_len[WRITE_ROWS_COMPRESSED_EVENT-1]=   ROWS_HEADER_LEN_V2;
      post_header_len[UPDATE_ROWS_COMPRESSED_EVENT-1]=  ROWS_HEADER_LEN_V2;
      post_header_len[DELETE_ROWS_COMPRESSED_EVENT-1]=  ROWS_HEADER_LEN_V2;
      post_header_len[WRITE_ROWS_COMPRESSED_EVENT_V1-1]=   ROWS_HEADER_LEN_V1;
      post_header_len[UPDATE_ROWS_COMPRESSED_EVENT_V1-1]=  ROWS_HEADER_LEN_V1;
      post_header_len[DELETE_ROWS_COMPRESSED_EVENT_V1-1]=  ROWS_HEADER_LEN_V1;

      // Sanity-check that all post header lengths are initialized.
      int i;
      for (i=0; i<number_of_event_types; i++)
        DBUG_ASSERT(post_header_len[i] != 255);
    }
    break;

  case 1: /* 3.23 */
  case 3: /* 4.0.x x>=2 */
    /*
      We build an artificial (i.e. not sent by the master) event, which
      describes what those old master versions send.
    */
    if (binlog_ver==1)
      strmov(server_version, server_ver ? server_ver : "3.23");
    else
      strmov(server_version, server_ver ? server_ver : "4.0");
    common_header_len= binlog_ver==1 ? OLD_HEADER_LEN :
      LOG_EVENT_MINIMAL_HEADER_LEN;
    /*
      The first new event in binlog version 4 is Format_desc. So any event type
      after that does not exist in older versions. We use the events known by
      version 3, even if version 1 had only a subset of them (this is not a
      problem: it uses a few bytes for nothing but unifies code; it does not
      make the slave detect less corruptions).
    */
    number_of_event_types= FORMAT_DESCRIPTION_EVENT - 1;
    post_header_len=(uint8*) my_malloc(PSI_INSTRUMENT_ME,
                                  number_of_event_types*sizeof(uint8), MYF(0));
    if (post_header_len)
    {
      post_header_len[START_EVENT_V3-1]= START_V3_HEADER_LEN;
      post_header_len[QUERY_EVENT-1]= QUERY_HEADER_MINIMAL_LEN;
      post_header_len[STOP_EVENT-1]= 0;
      post_header_len[ROTATE_EVENT-1]= (binlog_ver==1) ? 0 : ROTATE_HEADER_LEN;
      post_header_len[INTVAR_EVENT-1]= 0;
      post_header_len[LOAD_EVENT-1]= LOAD_HEADER_LEN;
      post_header_len[SLAVE_EVENT-1]= 0;
      post_header_len[CREATE_FILE_EVENT-1]= CREATE_FILE_HEADER_LEN;
      post_header_len[APPEND_BLOCK_EVENT-1]= APPEND_BLOCK_HEADER_LEN;
      post_header_len[EXEC_LOAD_EVENT-1]= EXEC_LOAD_HEADER_LEN;
      post_header_len[DELETE_FILE_EVENT-1]= DELETE_FILE_HEADER_LEN;
      post_header_len[NEW_LOAD_EVENT-1]= post_header_len[LOAD_EVENT-1];
      post_header_len[RAND_EVENT-1]= 0;
      post_header_len[USER_VAR_EVENT-1]= 0;
    }
    break;
  default: /* Includes binlog version 2 i.e. 4.0.x x<=1 */
    post_header_len= 0; /* will make is_valid() fail */
    break;
  }
  calc_server_version_split();
  deduct_options_written_to_bin_log();
  checksum_alg= BINLOG_CHECKSUM_ALG_UNDEF;
  reset_crypto();
}


/**
  The problem with this constructor is that the fixed header may have a
  length different from this version, but we don't know this length as we
  have not read the Format_description_log_event which says it, yet. This
  length is in the post-header of the event, but we don't know where the
  post-header starts.

  So this type of event HAS to:
  - either have the header's length at the beginning (in the header, at a
  fixed position which will never be changed), not in the post-header. That
  would make the header be "shifted" compared to other events.
  - or have a header of size LOG_EVENT_MINIMAL_HEADER_LEN (19), in all future
  versions, so that we know for sure.

  I (Guilhem) chose the 2nd solution. Rotate has the same constraint (because
  it is sent before Format_description_log_event).
*/

Format_description_log_event::
Format_description_log_event(const uchar *buf, uint event_len,
                             const Format_description_log_event*
                             description_event)
  :Start_log_event_v3(buf, event_len, description_event),
   common_header_len(0), post_header_len(NULL), event_type_permutation(0)
{
  DBUG_ENTER("Format_description_log_event::Format_description_log_event(char*,...)");
  if (!Start_log_event_v3::is_valid())
    DBUG_VOID_RETURN; /* sanity check */
  buf+= LOG_EVENT_MINIMAL_HEADER_LEN;
  if ((common_header_len=buf[ST_COMMON_HEADER_LEN_OFFSET]) < OLD_HEADER_LEN)
    DBUG_VOID_RETURN; /* sanity check */
  number_of_event_types=
    event_len - (LOG_EVENT_MINIMAL_HEADER_LEN + ST_COMMON_HEADER_LEN_OFFSET + 1);
  DBUG_PRINT("info", ("common_header_len=%d number_of_event_types=%d",
                      common_header_len, number_of_event_types));
  /* If alloc fails, we'll detect it in is_valid() */

  post_header_len= (uint8*) my_memdup(PSI_INSTRUMENT_ME,
                                      buf+ST_COMMON_HEADER_LEN_OFFSET+1,
                                      number_of_event_types*
                                      sizeof(*post_header_len),
                                      MYF(0));
  calc_server_version_split();
  if (!is_version_before_checksum(&server_version_split))
  {
    /* the last bytes are the checksum alg desc and value (or value's room) */
    number_of_event_types -= BINLOG_CHECKSUM_ALG_DESC_LEN;
    checksum_alg= (enum_binlog_checksum_alg)post_header_len[number_of_event_types];
  }
  else
  {
    checksum_alg= BINLOG_CHECKSUM_ALG_UNDEF;
  }
  deduct_options_written_to_bin_log();
  reset_crypto();

  DBUG_VOID_RETURN;
}

bool Format_description_log_event::start_decryption(Start_encryption_log_event* sele)
{
  DBUG_ASSERT(crypto_data.scheme == 0);

  if (!sele->is_valid())
    return 1;

  memcpy(crypto_data.nonce, sele->nonce, BINLOG_NONCE_LENGTH);
  return crypto_data.init(sele->crypto_scheme, sele->key_version);
}


Version::Version(const char *version, const char **endptr)
{
  const char *p= version;
  ulong number;
  for (uint i= 0; i<=2; i++)
  {
    char *r;
    number= strtoul(p, &r, 10);
    /*
      It is an invalid version if any version number greater than 255 or
      first number is not followed by '.'.
    */
    if (number < 256 && (*r == '.' || i != 0))
      m_ver[i]= (uchar) number;
    else
    {
      *this= Version();
      break;
    }

    p= r;
    if (*r == '.')
      p++; // skip the dot
  }
  endptr[0]= p;
}


Format_description_log_event::
  master_version_split::master_version_split(const char *version)
{
  const char *p;
  static_cast<Version*>(this)[0]= Version(version, &p);
  if (strstr(p, "MariaDB") != 0 || strstr(p, "-maria-") != 0)
    kind= KIND_MARIADB;
  else
    kind= KIND_MYSQL;
}


/**
   Splits the event's 'server_version' string into three numeric pieces stored
   into 'server_version_split':
   X.Y.Zabc (X,Y,Z numbers, a not a digit) -> {X,Y,Z}
   X.Yabc -> {X,Y,0}
   'server_version_split' is then used for lookups to find if the server which
   created this event has some known bug.
*/
void Format_description_log_event::calc_server_version_split()
{
  server_version_split= master_version_split(server_version);

  DBUG_PRINT("info",("Format_description_log_event::server_version_split:"
                     " '%s' %d %d %d", server_version,
                     server_version_split[0],
                     server_version_split[1], server_version_split[2]));
}


void Format_description_log_event::deduct_options_written_to_bin_log()
{
  options_written_to_bin_log= OPTION_AUTO_IS_NULL | OPTION_NOT_AUTOCOMMIT |
              OPTION_NO_FOREIGN_KEY_CHECKS | OPTION_RELAXED_UNIQUE_CHECKS |
              OPTION_INSERT_HISTORY;
  if (!server_version_split.version_is_valid() ||
      server_version_split.kind == master_version_split::KIND_MYSQL ||
      server_version_split < Version(10,5,2))
    return;
  options_written_to_bin_log|= OPTION_IF_EXISTS;
  if (server_version_split[0] == 10)
  {
    const static char v[10]={99,99,99,99,99,17,9,5,4,2};
    if (server_version_split[1] < 10 &&
        server_version_split[2] < v[server_version_split[1]])
      return;
  }
  options_written_to_bin_log|= OPTION_EXPLICIT_DEF_TIMESTAMP;

  DBUG_ASSERT(options_written_to_bin_log == OPTIONS_WRITTEN_TO_BIN_LOG);
}

/**
   @return TRUE is the event's version is earlier than one that introduced
   the replication event checksum. FALSE otherwise.
*/
bool
Format_description_log_event::is_version_before_checksum(const master_version_split
                                                         *version_split)
{
  return *version_split <
    (version_split->kind == master_version_split::KIND_MARIADB ?
     checksum_version_split_mariadb : checksum_version_split_mysql);
}

/**
   @param buf buffer holding serialized FD event
   @param len netto (possible checksum is stripped off) length of the event buf
   
   @return  the version-safe checksum alg descriptor where zero
            designates no checksum, 255 - the orginator is
            checksum-unaware (effectively no checksum) and the actuall
            [1-254] range alg descriptor.
*/
enum enum_binlog_checksum_alg get_checksum_alg(const uchar *buf, ulong len)
{
  enum enum_binlog_checksum_alg ret;
  char version[ST_SERVER_VER_LEN];

  DBUG_ENTER("get_checksum_alg");
  DBUG_ASSERT(buf[EVENT_TYPE_OFFSET] == FORMAT_DESCRIPTION_EVENT);

  memcpy(version,
         buf + LOG_EVENT_MINIMAL_HEADER_LEN + ST_SERVER_VER_OFFSET,
         ST_SERVER_VER_LEN);
  version[ST_SERVER_VER_LEN - 1]= 0;
  
  Format_description_log_event::master_version_split version_split(version);
  ret= Format_description_log_event::is_version_before_checksum(&version_split)
    ? BINLOG_CHECKSUM_ALG_UNDEF
    : (enum_binlog_checksum_alg)buf[len - BINLOG_CHECKSUM_LEN - BINLOG_CHECKSUM_ALG_DESC_LEN];
  DBUG_ASSERT(ret == BINLOG_CHECKSUM_ALG_OFF ||
              ret == BINLOG_CHECKSUM_ALG_UNDEF ||
              ret == BINLOG_CHECKSUM_ALG_CRC32);
  DBUG_RETURN(ret);
}

Start_encryption_log_event::
Start_encryption_log_event(const uchar *buf, uint event_len,
                           const Format_description_log_event* description_event)
  :Log_event(buf, description_event)
{
  if ((int)event_len ==
      LOG_EVENT_MINIMAL_HEADER_LEN + Start_encryption_log_event::get_data_size())
  {
    buf+= LOG_EVENT_MINIMAL_HEADER_LEN;
    crypto_scheme= *buf;
    key_version= uint4korr(buf + BINLOG_CRYPTO_SCHEME_LENGTH);
    memcpy(nonce,
           buf + BINLOG_CRYPTO_SCHEME_LENGTH + BINLOG_KEY_VERSION_LENGTH,
           BINLOG_NONCE_LENGTH);
  }
  else
    crypto_scheme= ~0; // invalid
}


/**************************************************************************
        Load_log_event methods
   General note about Load_log_event: the binlogging of LOAD DATA INFILE is
   going to be changed in 5.0 (or maybe in 5.1; not decided yet).
   However, the 5.0 slave could still have to read such events (from a 4.x
   master), convert them (which just means maybe expand the header, when 5.0
   servers have a UID in events) (remember that whatever is after the header
   will be like in 4.x, as this event's format is not modified in 5.0 as we
   will use new types of events to log the new LOAD DATA INFILE features).
   To be able to read/convert, we just need to not assume that the common
   header is of length LOG_EVENT_HEADER_LEN (we must use the description
   event).
   Note that I (Guilhem) manually tested replication of a big LOAD DATA INFILE
   between 3.23 and 5.0, and between 4.0 and 5.0, and it works fine (and the
   positions displayed in SHOW SLAVE STATUS then are fine too).
**************************************************************************/


/**
  @note
    The caller must do buf[event_len]= 0 before he starts using the
    constructed event.
*/

Load_log_event::Load_log_event(const uchar *buf, uint event_len,
                               const Format_description_log_event
                               *description_event)
  :Log_event(buf, description_event), num_fields(0), fields(0),
   field_lens(0),field_block_len(0),
   table_name(0), db(0), fname(0), local_fname(FALSE),
   /*
     Load_log_event which comes from the binary log does not contain
     information about the type of insert which was used on the master.
     Assume that it was an ordinary, non-concurrent LOAD DATA.
    */
   is_concurrent(FALSE)
{
  DBUG_ENTER("Load_log_event");
  /*
    I (Guilhem) manually tested replication of LOAD DATA INFILE for 3.23->5.0,
    4.0->5.0 and 5.0->5.0 and it works.
  */
  if (event_len)
    copy_log_event(buf, event_len,
                   (((uchar)buf[EVENT_TYPE_OFFSET] == LOAD_EVENT) ?
                   LOAD_HEADER_LEN + 
                    description_event->common_header_len :
                    LOAD_HEADER_LEN + LOG_EVENT_HEADER_LEN),
                   description_event);
  /* otherwise it's a derived class, will call copy_log_event() itself */
  DBUG_VOID_RETURN;
}


/*
  Load_log_event::copy_log_event()
*/

int Load_log_event::copy_log_event(const uchar *buf, ulong event_len,
                                   int body_offset,
                                   const Format_description_log_event
                                   *description_event)
{
  DBUG_ENTER("Load_log_event::copy_log_event");
  uint data_len;
  if ((int) event_len <= body_offset)
    DBUG_RETURN(1);
  const uchar *buf_end= buf + event_len;
  /* this is the beginning of the post-header */
  const uchar *data_head= buf + description_event->common_header_len;
  thread_id= slave_proxy_id= uint4korr(data_head + L_THREAD_ID_OFFSET);
  exec_time= uint4korr(data_head + L_EXEC_TIME_OFFSET);
  skip_lines= uint4korr(data_head + L_SKIP_LINES_OFFSET);
  table_name_len= (uint)data_head[L_TBL_LEN_OFFSET];
  db_len= (uint)data_head[L_DB_LEN_OFFSET];
  num_fields= uint4korr(data_head + L_NUM_FIELDS_OFFSET);

  /*
    Sql_ex.init() on success returns the pointer to the first byte after
    the sql_ex structure, which is the start of field lengths array.
  */
  if (!(field_lens= (uchar*) sql_ex.init(buf + body_offset, buf_end,
                                         buf[EVENT_TYPE_OFFSET] != LOAD_EVENT)))
    DBUG_RETURN(1);

  data_len= event_len - body_offset;
  if (num_fields > data_len) // simple sanity check against corruption
    DBUG_RETURN(1);
  for (uint i= 0; i < num_fields; i++)
    field_block_len+= (uint)field_lens[i] + 1;

  fields= (char*) field_lens + num_fields;
  table_name= fields + field_block_len;
  if (strlen(table_name) > NAME_LEN)
    goto err;

  db= table_name + table_name_len + 1;
  DBUG_EXECUTE_IF("simulate_invalid_address", db_len= data_len;);
  fname= db + db_len + 1;
  if ((db_len > data_len) || (fname > (char*) buf_end))
    goto err;
  fname_len= (uint) strlen(fname);
  if ((fname_len > data_len) || (fname + fname_len > (char*) buf_end))
    goto err;
  // null termination is accomplished by the caller doing buf[event_len]=0

  DBUG_RETURN(0);

err:
  // Invalid event.
  table_name= 0;
  DBUG_RETURN(1);
}


/**************************************************************************
  Rotate_log_event methods
**************************************************************************/

Rotate_log_event::Rotate_log_event(const uchar *buf, uint event_len,
                                   const Format_description_log_event*
                                   description_event)
  :Log_event(buf, description_event) ,new_log_ident(0), flags(DUP_NAME)
{
  DBUG_ENTER("Rotate_log_event::Rotate_log_event(char*,...)");
  // The caller will ensure that event_len is what we have at EVENT_LEN_OFFSET
  uint8 post_header_len= description_event->post_header_len[ROTATE_EVENT-1];
  uint ident_offset;
  if (event_len < (uint)(LOG_EVENT_MINIMAL_HEADER_LEN + post_header_len))
    DBUG_VOID_RETURN;
  buf+= LOG_EVENT_MINIMAL_HEADER_LEN;
  pos= post_header_len ? uint8korr(buf + R_POS_OFFSET) : 4;
  ident_len= (uint)(event_len - (LOG_EVENT_MINIMAL_HEADER_LEN + post_header_len));
  ident_offset= post_header_len;
  set_if_smaller(ident_len,FN_REFLEN-1);
  new_log_ident= my_strndup(PSI_INSTRUMENT_ME, (char*) buf + ident_offset,
                            (uint) ident_len, MYF(MY_WME));
  DBUG_PRINT("debug", ("new_log_ident: '%s'", new_log_ident));
  DBUG_VOID_RETURN;
}


/**************************************************************************
  Binlog_checkpoint_log_event methods
**************************************************************************/

Binlog_checkpoint_log_event::Binlog_checkpoint_log_event(
       const uchar *buf, uint event_len,
       const Format_description_log_event *description_event)
  :Log_event(buf, description_event), binlog_file_name(0)
{
  uint8 header_size= description_event->common_header_len;
  uint8 post_header_len=
    description_event->post_header_len[BINLOG_CHECKPOINT_EVENT-1];
  if (event_len < (uint) header_size + (uint) post_header_len ||
      post_header_len < BINLOG_CHECKPOINT_HEADER_LEN)
    return;
  buf+= header_size;
  /* See uint4korr and int4store below */
  compile_time_assert(BINLOG_CHECKPOINT_HEADER_LEN == 4);
  binlog_file_len= uint4korr(buf);
  if (event_len - (header_size + post_header_len) < binlog_file_len)
    return;
  binlog_file_name= my_strndup(PSI_INSTRUMENT_ME, (char*) buf + post_header_len,
                               binlog_file_len, MYF(MY_WME));
  return;
}


/**************************************************************************
        Global transaction ID stuff
**************************************************************************/

Gtid_log_event::Gtid_log_event(const uchar *buf, uint event_len,
                               const Format_description_log_event
                               *description_event)
  : Log_event(buf, description_event), seq_no(0), commit_id(0),
    flags_extra(0), extra_engines(0)
{
  uint8 header_size= description_event->common_header_len;
  uint8 post_header_len= description_event->post_header_len[GTID_EVENT-1];
  const uchar *buf_0= buf;
  if (event_len < (uint) header_size + (uint) post_header_len ||
      post_header_len < GTID_HEADER_LEN)
    return;

  buf+= header_size;
  seq_no= uint8korr(buf);
  buf+= 8;
  domain_id= uint4korr(buf);
  buf+= 4;
  flags2= *(buf++);
  if (flags2 & FL_GROUP_COMMIT_ID)
  {
    if (event_len < (uint)header_size + GTID_HEADER_LEN + 2)
    {
      seq_no= 0;                                // So is_valid() returns false
      return;
    }
    commit_id= uint8korr(buf);
    buf+= 8;
  }
  if (flags2 & (FL_PREPARED_XA | FL_COMPLETED_XA))
  {
    xid.formatID= uint4korr(buf);
    buf+= 4;

    xid.gtrid_length= (long) buf[0];
    xid.bqual_length= (long) buf[1];
    buf+= 2;

    long data_length= xid.bqual_length + xid.gtrid_length;
    memcpy(xid.data, buf, data_length);
    buf+= data_length;
  }

  /* the extra flags check and actions */
  if (static_cast<uint>(buf - buf_0) < event_len)
  {
    flags_extra= *buf++;
    /*
      extra engines flags presence is identifed by non-zero byte value
      at this point
    */
    if (flags_extra & FL_EXTRA_MULTI_ENGINE_E1)
    {
      DBUG_ASSERT(static_cast<uint>(buf - buf_0) < event_len);

      extra_engines= *buf++;

      DBUG_ASSERT(extra_engines > 0);
    }
    if (flags_extra & (FL_COMMIT_ALTER_E1 | FL_ROLLBACK_ALTER_E1))
    {
      sa_seq_no= uint8korr(buf);
      buf+= 8;
    }
  }
  /*
    the strict '<' part of the assert corresponds to extra zero-padded
    trailing bytes,
  */
  DBUG_ASSERT(static_cast<uint>(buf - buf_0) <= event_len);
  /* and the last of them is tested. */
#ifdef MYSQL_SERVER
#ifdef WITH_WSREP
  if (!WSREP_ON)
#endif
#endif
  DBUG_ASSERT(static_cast<uint>(buf - buf_0) == event_len ||
              buf_0[event_len - 1] == 0);
}

int compare_glle_gtids(const void * _gtid1, const void *_gtid2)
{
  rpl_gtid *gtid1= (rpl_gtid *) _gtid1;
  rpl_gtid *gtid2= (rpl_gtid *) _gtid2;

  int ret;
  if (*gtid1 < *gtid2)
    ret= -1;
  else if (*gtid1 > *gtid2)
    ret= 1;
  else
    ret= 0;
  return ret;
}

/* GTID list. */

Gtid_list_log_event::Gtid_list_log_event(const uchar *buf, uint event_len,
                                         const Format_description_log_event
                                         *description_event)
  : Log_event(buf, description_event), count(0), list(0), sub_id_list(0)
{
  uint32 i;
  uint32 val;
  uint8 header_size= description_event->common_header_len;
  uint8 post_header_len= description_event->post_header_len[GTID_LIST_EVENT-1];
  if (event_len < (uint) header_size + (uint) post_header_len ||
      post_header_len < GTID_LIST_HEADER_LEN)
    return;

  buf+= header_size;
  val= uint4korr(buf);
  count= val & ((1<<28)-1);
  gl_flags= val & ((uint32)0xf << 28);
  buf+= 4;
  if (event_len - (header_size + post_header_len) < count*element_size ||
      (!(list= (rpl_gtid *)my_malloc(PSI_INSTRUMENT_ME,
                            count*sizeof(*list) + (count == 0), MYF(MY_WME)))))
    return;

  for (i= 0; i < count; ++i)
  {
    list[i].domain_id= uint4korr(buf);
    buf+= 4;
    list[i].server_id= uint4korr(buf);
    buf+= 4;
    list[i].seq_no= uint8korr(buf);
    buf+= 8;
  }

#if defined(HAVE_REPLICATION) && !defined(MYSQL_CLIENT)
  if ((gl_flags & FLAG_IGN_GTIDS))
  {
    uint32 i;
    if (!(sub_id_list= (uint64 *)my_malloc(PSI_INSTRUMENT_ME,
                                           count*sizeof(uint64), MYF(MY_WME))))
    {
      my_free(list);
      list= NULL;
      return;
    }
    for (i= 0; i < count; ++i)
    {
      if (!(sub_id_list[i]=
            rpl_global_gtid_slave_state->next_sub_id(list[i].domain_id)))
      {
        my_free(list);
        my_free(sub_id_list);
        list= NULL;
        sub_id_list= NULL;
        return;
      }
    }
  }
#endif
}


/*
  Used to record gtid_list event while sending binlog to slave, without having to
  fully contruct the event object.
*/
bool
Gtid_list_log_event::peek(const char *event_start, size_t event_len,
                          enum enum_binlog_checksum_alg checksum_alg,
                          rpl_gtid **out_gtid_list, uint32 *out_list_len,
                          const Format_description_log_event *fdev)
{
  const char *p;
  uint32 count_field, count;
  rpl_gtid *gtid_list;

  if (checksum_alg == BINLOG_CHECKSUM_ALG_CRC32)
  {
    if (event_len > BINLOG_CHECKSUM_LEN)
      event_len-= BINLOG_CHECKSUM_LEN;
    else
      event_len= 0;
  }
  else
    DBUG_ASSERT(checksum_alg == BINLOG_CHECKSUM_ALG_UNDEF ||
                checksum_alg == BINLOG_CHECKSUM_ALG_OFF);

  if (event_len < (uint32)fdev->common_header_len + GTID_LIST_HEADER_LEN)
    return true;
  p= event_start + fdev->common_header_len;
  count_field= uint4korr(p);
  p+= 4;
  count= count_field & ((1<<28)-1);
  if (event_len < (uint32)fdev->common_header_len + GTID_LIST_HEADER_LEN +
      element_size * count)
    return true;
  if (!(gtid_list= (rpl_gtid *)my_malloc(PSI_INSTRUMENT_ME,
                          sizeof(rpl_gtid)*count + (count == 0), MYF(MY_WME))))
    return true;
  *out_gtid_list= gtid_list;
  *out_list_len= count;
  while (count--)
  {
    gtid_list->domain_id= uint4korr(p);
    p+= 4;
    gtid_list->server_id= uint4korr(p);
    p+= 4;
    gtid_list->seq_no= uint8korr(p);
    p+= 8;
    ++gtid_list;
  }

  return false;
}


/**************************************************************************
	Intvar_log_event methods
**************************************************************************/

/*
  Intvar_log_event::Intvar_log_event()
*/

Intvar_log_event::Intvar_log_event(const uchar *buf,
                                   const Format_description_log_event* description_event)
  :Log_event(buf, description_event)
{
  /* The Post-Header is empty. The Variable Data part begins immediately. */
  buf+= description_event->common_header_len +
    description_event->post_header_len[INTVAR_EVENT-1];
  type= buf[I_TYPE_OFFSET];
  val= uint8korr(buf+I_VAL_OFFSET);
}


/*
  Intvar_log_event::get_var_type_name()
*/

const char* Intvar_log_event::get_var_type_name()
{
  switch(type) {
  case LAST_INSERT_ID_EVENT: return "LAST_INSERT_ID";
  case INSERT_ID_EVENT: return "INSERT_ID";
  default: /* impossible */ return "UNKNOWN";
  }
}


/**************************************************************************
  Rand_log_event methods
**************************************************************************/

Rand_log_event::Rand_log_event(const uchar *buf,
                               const Format_description_log_event* description_event)
  :Log_event(buf, description_event)
{
  /* The Post-Header is empty. The Variable Data part begins immediately. */
  buf+= description_event->common_header_len +
    description_event->post_header_len[RAND_EVENT-1];
  seed1= uint8korr(buf+RAND_SEED1_OFFSET);
  seed2= uint8korr(buf+RAND_SEED2_OFFSET);
}


/**************************************************************************
  Xid_log_event methods
**************************************************************************/

/**
  @note
  It's ok not to use int8store here,
  as long as xid_t::set(ulonglong) and
  xid_t::get_my_xid doesn't do it either.
  We don't care about actual values of xids as long as
  identical numbers compare identically
*/

Xid_log_event::
Xid_log_event(const uchar *buf,
              const Format_description_log_event *description_event)
  :Xid_apply_log_event(buf, description_event)
{
  /* The Post-Header is empty. The Variable Data part begins immediately. */
  buf+= description_event->common_header_len +
    description_event->post_header_len[XID_EVENT-1];
  memcpy((char*) &xid, buf, sizeof(xid));
}

/**************************************************************************
  XA_prepare_log_event methods
**************************************************************************/
XA_prepare_log_event::
XA_prepare_log_event(const uchar *buf,
                     const Format_description_log_event *description_event)
  :Xid_apply_log_event(buf, description_event)
{
  buf+= description_event->common_header_len +
    description_event->post_header_len[XA_PREPARE_LOG_EVENT-1];
  one_phase= * (bool *) buf;
  buf+= 1;

  m_xid.formatID= uint4korr(buf);
  buf+= 4;
  m_xid.gtrid_length= uint4korr(buf);
  buf+= 4;
  // Todo: validity here and elsewhere checks to be replaced by MDEV-21839 fixes
  if (m_xid.gtrid_length <= 0 || m_xid.gtrid_length > MAXGTRIDSIZE)
  {
    m_xid.formatID= -1;
    return;
  }
  m_xid.bqual_length= uint4korr(buf);
  buf+= 4;
  if (m_xid.bqual_length < 0 || m_xid.bqual_length > MAXBQUALSIZE)
  {
    m_xid.formatID= -1;
    return;
  }
  DBUG_ASSERT(m_xid.gtrid_length + m_xid.bqual_length <= XIDDATASIZE);

  memcpy(m_xid.data, buf, m_xid.gtrid_length + m_xid.bqual_length);

  xid= NULL;
}


/**************************************************************************
  User_var_log_event methods
**************************************************************************/

bool Log_event_data_type::unpack_optional_attributes(const char *pos,
                                                     const char *end)

{
  for ( ; pos < end; )
  {
    switch (*pos) {
    case CHUNK_SIGNED:
      m_is_unsigned= false;
      pos++;
      continue;
    case CHUNK_UNSIGNED:
      m_is_unsigned= true;
      pos++;
      continue;
    case CHUNK_DATA_TYPE_NAME:
      {
        pos++;
        if (pos >= end)
          return true;
        uint length= (uchar) *pos++;
        if (pos + length > end)
          return true;
        m_data_type_name= {pos, length};
        pos+= length;
        continue;
      }
    default:
      break; // Unknown chunk
    }
  }
  return false;
}


User_var_log_event::
User_var_log_event(const uchar *buf, uint event_len,
                   const Format_description_log_event* description_event)
  :Log_event(buf, description_event)
#ifndef MYSQL_CLIENT
  , deferred(false), query_id(0)
#endif
{
  bool error= false;
  const uchar *const buf_start= buf;
  const char *buf_end= reinterpret_cast<const char*>(buf) + event_len;

  /* The Post-Header is empty. The Variable Data part begins immediately. */
  buf+= description_event->common_header_len +
    description_event->post_header_len[USER_VAR_EVENT-1];
  name_len= uint4korr(buf);
  /* Avoid reading out of buffer */
  if ((buf - buf_start) + UV_NAME_LEN_SIZE + name_len > event_len)
  {
    error= true;
    goto err;
  }

  name= (char *) buf + UV_NAME_LEN_SIZE;

  /*
    We don't know yet is_null value, so we must assume that name_len
    may have the bigger value possible, is_null= True and there is no
    payload for val, or even that name_len is 0.
  */
  if (name + name_len + UV_VAL_IS_NULL > (char*) buf_end)
  {
    error= true;
    goto err;
  }

  buf+= UV_NAME_LEN_SIZE + name_len;
  is_null= (bool) *buf;
  if (is_null)
  {
    val_len= 0;
    val= 0;  
  }
  else
  {
    val= (char *) (buf + UV_VAL_IS_NULL + UV_VAL_TYPE_SIZE +
                   UV_CHARSET_NUMBER_SIZE + UV_VAL_LEN_SIZE);

    if (val > (char*) buf_end)
    {
      error= true;
      goto err;
    }

    m_type= (Item_result) buf[UV_VAL_IS_NULL];
    m_charset_number= uint4korr(buf + UV_VAL_IS_NULL + UV_VAL_TYPE_SIZE);
    val_len= uint4korr(buf + UV_VAL_IS_NULL + UV_VAL_TYPE_SIZE +
                       UV_CHARSET_NUMBER_SIZE);

    /**
      We need to check if this is from an old server
      that did not pack information for flags.
      We do this by checking if there are extra bytes
      after the packed value. If there are we take the
      extra byte and it's value is assumed to contain
      the flags value.

      Old events will not have this extra byte, thence,
      we keep m_is_unsigned==false.
    */
    const char *pos= val + val_len;
    if (pos > buf_end || unpack_optional_attributes(pos, buf_end))
    {
      error= true;
      goto err;
    }
  }

err:
  if (unlikely(error))
    name= 0;
}


/**************************************************************************
	Create_file_log_event methods
**************************************************************************/

/*
  Create_file_log_event ctor
*/

Create_file_log_event::
Create_file_log_event(const uchar *buf, uint len,
                      const Format_description_log_event* description_event)
  :Load_log_event(buf,0,description_event),fake_base(0),block(0),
   inited_from_old(0)
{
  DBUG_ENTER("Create_file_log_event::Create_file_log_event(char*,...)");
  uint block_offset;
  uint header_len= description_event->common_header_len;
  uint8 load_header_len= description_event->post_header_len[LOAD_EVENT-1];
  uint8 create_file_header_len= description_event->post_header_len[CREATE_FILE_EVENT-1];
  if (!(event_buf= (uchar*) my_memdup(PSI_INSTRUMENT_ME, buf, len,
                                      MYF(MY_WME))) ||
      copy_log_event(event_buf,len,
                     (((uchar)buf[EVENT_TYPE_OFFSET] == LOAD_EVENT) ?
                      load_header_len + header_len :
                      (fake_base ? (header_len+load_header_len) :
                       (header_len+load_header_len) +
                       create_file_header_len)),
                     description_event))
    DBUG_VOID_RETURN;
  if (description_event->binlog_version!=1)
  {
    file_id= uint4korr(buf + 
                       header_len +
		       load_header_len + CF_FILE_ID_OFFSET);
    /*
      Note that it's ok to use get_data_size() below, because it is computed
      with values we have already read from this event (because we called
      copy_log_event()); we are not using slave's format info to decode
      master's format, we are really using master's format info.
      Anyway, both formats should be identical (except the common_header_len)
      as these Load events are not changed between 4.0 and 5.0 (as logging of
      LOAD DATA INFILE does not use Load_log_event in 5.0).

      The + 1 is for \0 terminating fname  
    */
    block_offset= (description_event->common_header_len +
                   Load_log_event::get_data_size() +
                   create_file_header_len + 1);
    if (len < block_offset)
      DBUG_VOID_RETURN;
    block= const_cast<uchar*>(buf) + block_offset;
    block_len= len - block_offset;
  }
  else
  {
    sql_ex.force_new_format();
    inited_from_old= 1;
  }
  DBUG_VOID_RETURN;
}


/**************************************************************************
	Append_block_log_event methods
**************************************************************************/

/*
  Append_block_log_event ctor
*/

Append_block_log_event::
Append_block_log_event(const uchar *buf, uint len,
                       const Format_description_log_event* description_event)
  :Log_event(buf, description_event),block(0)
{
  DBUG_ENTER("Append_block_log_event::Append_block_log_event(char*,...)");
  uint8 common_header_len= description_event->common_header_len; 
  uint8 append_block_header_len=
    description_event->post_header_len[APPEND_BLOCK_EVENT-1];
  uint total_header_len= common_header_len+append_block_header_len;
  if (len < total_header_len)
    DBUG_VOID_RETURN;
  file_id= uint4korr(buf + common_header_len + AB_FILE_ID_OFFSET);
  block= const_cast<uchar*>(buf) + total_header_len;
  block_len= len - total_header_len;
  DBUG_VOID_RETURN;
}


/**************************************************************************
	Delete_file_log_event methods
**************************************************************************/

/*
  Delete_file_log_event ctor
*/

Delete_file_log_event::
Delete_file_log_event(const uchar *buf, uint len,
                      const Format_description_log_event* description_event)
  :Log_event(buf, description_event),file_id(0)
{
  uint8 common_header_len= description_event->common_header_len;
  uint8 delete_file_header_len= description_event->post_header_len[DELETE_FILE_EVENT-1];
  if (len < (uint)(common_header_len + delete_file_header_len))
    return;
  file_id= uint4korr(buf + common_header_len + DF_FILE_ID_OFFSET);
}


/**************************************************************************
	Execute_load_log_event methods
**************************************************************************/

/*
  Execute_load_log_event ctor
*/

Execute_load_log_event::
Execute_load_log_event(const uchar *buf, uint len,
                       const Format_description_log_event* description_event)
  :Log_event(buf, description_event), file_id(0)
{
  uint8 common_header_len= description_event->common_header_len;
  uint8 exec_load_header_len= description_event->post_header_len[EXEC_LOAD_EVENT-1];
  if (len < (uint)(common_header_len+exec_load_header_len))
    return;
  file_id= uint4korr(buf + common_header_len + EL_FILE_ID_OFFSET);
}


/**************************************************************************
	Begin_load_query_log_event methods
**************************************************************************/

Begin_load_query_log_event::
Begin_load_query_log_event(const uchar *buf, uint len,
                           const Format_description_log_event* desc_event)
  :Append_block_log_event(buf, len, desc_event)
{
}


/**************************************************************************
	Execute_load_query_log_event methods
**************************************************************************/


Execute_load_query_log_event::
Execute_load_query_log_event(const uchar *buf, uint event_len,
                             const Format_description_log_event* desc_event):
  Query_log_event(buf, event_len, desc_event, EXECUTE_LOAD_QUERY_EVENT),
  file_id(0), fn_pos_start(0), fn_pos_end(0)
{
  if (!Query_log_event::is_valid())
    return;

  buf+= desc_event->common_header_len;

  fn_pos_start= uint4korr(buf + ELQ_FN_POS_START_OFFSET);
  fn_pos_end= uint4korr(buf + ELQ_FN_POS_END_OFFSET);
  dup_handling= (enum_load_dup_handling)(*(buf + ELQ_DUP_HANDLING_OFFSET));

  if (fn_pos_start > q_len || fn_pos_end > q_len ||
      dup_handling > LOAD_DUP_REPLACE)
    return;

  file_id= uint4korr(buf + ELQ_FILE_ID_OFFSET);
}


ulong Execute_load_query_log_event::get_post_header_size_for_derived()
{
  return EXECUTE_LOAD_QUERY_EXTRA_HEADER_LEN;
}


/**************************************************************************
	sql_ex_info methods
**************************************************************************/

/*
  sql_ex_info::init()
*/

const uchar *sql_ex_info::init(const uchar *buf, const uchar *buf_end,
                              bool use_new_format)
{
  cached_new_format= use_new_format;
  if (use_new_format)
  {
    empty_flags=0;
    /*
      The code below assumes that buf will not disappear from
      under our feet during the lifetime of the event. This assumption
      holds true in the slave thread if the log is in new format, but is not
      the case when we have old format because we will be reusing net buffer
      to read the actual file before we write out the Create_file event.
    */
    if (read_str(&buf, buf_end, &field_term, &field_term_len) ||
        read_str(&buf, buf_end, &enclosed,   &enclosed_len) ||
        read_str(&buf, buf_end, &line_term,  &line_term_len) ||
        read_str(&buf, buf_end, &line_start, &line_start_len) ||
        read_str(&buf, buf_end, &escaped,    &escaped_len))
      return 0;
    opt_flags= *buf++;
  }
  else
  {
    if (buf_end - buf < 7)
      return 0;                                 // Wrong data
    field_term_len= enclosed_len= line_term_len= line_start_len= escaped_len=1;
    field_term=  (char*) buf++;                 // Use first byte in string
    enclosed=    (char*) buf++;
    line_term=   (char*) buf++;
    line_start=  (char*) buf++;
    escaped=     (char*) buf++;
    opt_flags=   *buf++;
    empty_flags= *buf++;
    if (empty_flags & FIELD_TERM_EMPTY)
      field_term_len=0;
    if (empty_flags & ENCLOSED_EMPTY)
      enclosed_len=0;
    if (empty_flags & LINE_TERM_EMPTY)
      line_term_len=0;
    if (empty_flags & LINE_START_EMPTY)
      line_start_len=0;
    if (empty_flags & ESCAPED_EMPTY)
      escaped_len=0;
  }
  return buf;
}



/**************************************************************************
	Rows_log_event member functions
**************************************************************************/


Rows_log_event::Rows_log_event(const uchar *buf, uint event_len,
                               const Format_description_log_event
                               *description_event)
  : Log_event(buf, description_event),
    m_row_count(0),
#ifndef MYSQL_CLIENT
    m_table(NULL),
#endif
    m_table_id(0), m_rows_buf(0), m_rows_cur(0), m_rows_end(0),
    m_extra_row_data(0)
#if !defined(MYSQL_CLIENT) && defined(HAVE_REPLICATION)
    , m_curr_row(NULL), m_curr_row_end(NULL),
    m_key(NULL), m_key_info(NULL), m_key_nr(0),
    master_had_triggers(0)
#endif
{
  DBUG_ENTER("Rows_log_event::Rows_log_event(const char*,...)");
  uint8 const common_header_len= description_event->common_header_len;
  Log_event_type event_type= (Log_event_type)(uchar)buf[EVENT_TYPE_OFFSET];
  m_type= event_type;
  m_cols_ai.bitmap= 0;

  uint8 const post_header_len= description_event->post_header_len[event_type-1];

  if (event_len < (uint)(common_header_len + post_header_len))
  {
    m_cols.bitmap= 0;
    DBUG_VOID_RETURN;
  }

  DBUG_PRINT("enter",("event_len: %u  common_header_len: %d  "
		      "post_header_len: %d",
		      event_len, common_header_len,
		      post_header_len));

  const uchar *post_start= buf + common_header_len;
  post_start+= RW_MAPID_OFFSET;
  if (post_header_len == 6)
  {
    /* Master is of an intermediate source tree before 5.1.4. Id is 4 bytes */
    m_table_id= uint4korr(post_start);
    post_start+= 4;
  }
  else
  {
    m_table_id= (ulonglong) uint6korr(post_start);
    post_start+= RW_FLAGS_OFFSET;
  }

  m_flags_pos= post_start - buf;
  m_flags= uint2korr(post_start);
  post_start+= 2;

  uint16 var_header_len= 0;
  if (post_header_len == ROWS_HEADER_LEN_V2)
  {
    /*
      Have variable length header, check length,
      which includes length bytes
    */
    var_header_len= uint2korr(post_start);
    /* Check length and also avoid out of buffer read */
    if (var_header_len < 2 ||
        event_len < static_cast<unsigned int>(var_header_len +
          (post_start - buf)))
    {
      m_cols.bitmap= 0;
      DBUG_VOID_RETURN;
    }
    var_header_len-= 2;

    /* Iterate over var-len header, extracting 'chunks' */
    const uchar *start= post_start + 2;
    const uchar *end= start + var_header_len;
    for (const uchar* pos= start; pos < end;)
    {
      switch(*pos++)
      {
      case RW_V_EXTRAINFO_TAG:
      {
        /* Have an 'extra info' section, read it in */
        assert((end - pos) >= EXTRA_ROW_INFO_HDR_BYTES);
        uint8 infoLen= pos[EXTRA_ROW_INFO_LEN_OFFSET];
        assert((end - pos) >= infoLen);
        /* Just store/use the first tag of this type, skip others */
        if (likely(!m_extra_row_data))
        {
          m_extra_row_data= (uchar*) my_malloc(PSI_INSTRUMENT_ME, infoLen,
                                               MYF(MY_WME));
          if (likely(m_extra_row_data != NULL))
          {
            memcpy(m_extra_row_data, pos, infoLen);
          }
        }
        pos+= infoLen;
        break;
      }
      default:
        /* Unknown code, we will not understand anything further here */
        pos= end; /* Break loop */
      }
    }
  }

  uchar const *const var_start=
    (const uchar *)buf + common_header_len + post_header_len + var_header_len;
  uchar const *const ptr_width= var_start;
  uchar *ptr_after_width= (uchar*) ptr_width;
  DBUG_PRINT("debug", ("Reading from %p", ptr_after_width));
  m_width= net_field_length(&ptr_after_width);
  DBUG_PRINT("debug", ("m_width=%lu", m_width));

  /* Avoid reading out of buffer */
  if (ptr_after_width + (m_width + 7) / 8 > (uchar*)buf + event_len)
  {
    m_cols.bitmap= NULL;
    DBUG_VOID_RETURN;
  }

  /* if my_bitmap_init fails, caught in is_valid() */
  if (likely(!my_bitmap_init(&m_cols,
<<<<<<< HEAD
                          m_width <= sizeof(m_bitbuf)*8 ? m_bitbuf : NULL,
                          m_width)))
=======
                             m_width <= sizeof(m_bitbuf)*8 ? m_bitbuf : NULL,
                             m_width,
                             false)))
>>>>>>> ccb7a1e9
  {
    DBUG_PRINT("debug", ("Reading from %p", ptr_after_width));
    bitmap_import(&m_cols, ptr_after_width);
    DBUG_DUMP("m_cols", (uchar*) ptr_after_width, no_bytes_in_export_map(&m_cols));
    ptr_after_width+= (m_width + 7) / 8;
  }
  else
    DBUG_VOID_RETURN;

  m_cols_ai.bitmap= m_cols.bitmap; /* See explanation in is_valid() */

  if (LOG_EVENT_IS_UPDATE_ROW(event_type))
  {
    DBUG_PRINT("debug", ("Reading from %p", ptr_after_width));

    /* if my_bitmap_init fails, caught in is_valid() */
    if (likely(!my_bitmap_init(&m_cols_ai,
<<<<<<< HEAD
                            m_width <= sizeof(m_bitbuf_ai)*8 ? m_bitbuf_ai : NULL,
                            m_width)))
=======
                               m_width <= sizeof(m_bitbuf_ai)*8 ? m_bitbuf_ai :
                               NULL,
                               m_width,
                               false)))
>>>>>>> ccb7a1e9
    {
      DBUG_PRINT("debug", ("Reading from %p", ptr_after_width));
      bitmap_import(&m_cols_ai, ptr_after_width);
      DBUG_DUMP("m_cols_ai", ptr_after_width, no_bytes_in_export_map(&m_cols_ai));
      ptr_after_width+= (m_width + 7) / 8;
    }
    else
      DBUG_VOID_RETURN;
  }

  const uchar* const ptr_rows_data= (const uchar*) ptr_after_width;

  size_t const read_size= ptr_rows_data - (const unsigned char *) buf;
  if (read_size > event_len)
  {
    DBUG_VOID_RETURN;
  }
  size_t const data_size= event_len - read_size;
  DBUG_PRINT("info",("m_table_id: %llu  m_flags: %d  m_width: %lu  data_size: %lu",
                     m_table_id, m_flags, m_width, (ulong) data_size));

  m_rows_buf= (uchar*) my_malloc(PSI_INSTRUMENT_ME, data_size, MYF(MY_WME));
  if (likely((bool)m_rows_buf))
  {
#if !defined(MYSQL_CLIENT) && defined(HAVE_REPLICATION)
    m_curr_row= m_rows_buf;
#endif
    m_rows_end= m_rows_buf + data_size;
    m_rows_cur= m_rows_end;
    memcpy(m_rows_buf, ptr_rows_data, data_size);
    m_rows_before_size= ptr_rows_data - (const uchar *) buf; // Get the size that before SET part
  }
  else
    m_cols.bitmap= 0; // to not free it

  DBUG_VOID_RETURN;
}

void Rows_log_event::uncompress_buf()
{
  uint32 un_len= binlog_get_uncompress_len(m_rows_buf);
  if (!un_len)
    return;

  uchar *new_buf= (uchar*) my_malloc(PSI_INSTRUMENT_ME, ALIGN_SIZE(un_len),
                                     MYF(MY_WME));
  if (new_buf)
  {
    if (!binlog_buf_uncompress(m_rows_buf, new_buf,
                              (uint32)(m_rows_cur - m_rows_buf), &un_len))
    {
      my_free(m_rows_buf);
      m_rows_buf= new_buf;
#if !defined(MYSQL_CLIENT) && defined(HAVE_REPLICATION)
      m_curr_row= m_rows_buf;
#endif
      m_rows_end= m_rows_buf + un_len;
      m_rows_cur= m_rows_end;
      return;
    }
    else
    {
      my_free(new_buf);
    }
  }
  m_cols.bitmap= 0; // catch it in is_valid
}

Rows_log_event::~Rows_log_event()
{
  my_bitmap_free(&m_cols); // To pair with my_bitmap_init().
  my_free(m_rows_buf);
  my_free(m_extra_row_data);
}

int Rows_log_event::get_data_size()
{
  int const general_type_code= get_general_type_code();

  uchar buf[MAX_INT_WIDTH];
  uchar *end= net_store_length(buf, m_width);

  DBUG_EXECUTE_IF("old_row_based_repl_4_byte_map_id_master",
                  return (int) (6 + no_bytes_in_export_map(&m_cols) + (end - buf) +
                                (general_type_code == UPDATE_ROWS_EVENT ?
                                 no_bytes_in_export_map(&m_cols_ai) : 0) +
                                m_rows_cur - m_rows_buf););
  int data_size= 0;
  Log_event_type type= get_type_code();
  bool is_v2_event= LOG_EVENT_IS_ROW_V2(type);
  if (is_v2_event)
  {
    data_size= ROWS_HEADER_LEN_V2 +
      (m_extra_row_data ?
       RW_V_TAG_LEN + m_extra_row_data[EXTRA_ROW_INFO_LEN_OFFSET]:
       0);
  }
  else
  {
    data_size= ROWS_HEADER_LEN_V1;
  }
  data_size+= no_bytes_in_export_map(&m_cols);
  data_size+= (uint) (end - buf);

  if (general_type_code == UPDATE_ROWS_EVENT)
    data_size+= no_bytes_in_export_map(&m_cols_ai);

  data_size+= (uint) (m_rows_cur - m_rows_buf);
  return data_size; 
}


/**************************************************************************
	Annotate_rows_log_event member functions
**************************************************************************/

Annotate_rows_log_event::
Annotate_rows_log_event(const uchar *buf,
                        uint event_len,
                        const Format_description_log_event *desc)
  : Log_event(buf, desc),
    m_save_thd_query_txt(0),
    m_save_thd_query_len(0),
    m_saved_thd_query(false),
    m_used_query_txt(0)
{
  m_query_len= event_len - desc->common_header_len;
  m_query_txt= (char*) buf + desc->common_header_len;
}

Annotate_rows_log_event::~Annotate_rows_log_event()
{
  DBUG_ENTER("Annotate_rows_log_event::~Annotate_rows_log_event");
#ifndef MYSQL_CLIENT
  if (m_saved_thd_query)
    thd->set_query(m_save_thd_query_txt, m_save_thd_query_len);
  else if (m_used_query_txt)
    thd->reset_query();
#endif
  DBUG_VOID_RETURN;
}

int Annotate_rows_log_event::get_data_size()
{
  return m_query_len;
}

Log_event_type Annotate_rows_log_event::get_type_code()
{
  return ANNOTATE_ROWS_EVENT;
}

bool Annotate_rows_log_event::is_valid() const
{
  return (m_query_txt != NULL && m_query_len != 0);
}


/**************************************************************************
	Table_map_log_event member functions and support functions
**************************************************************************/

/**
  @page How replication of field metadata works.
  
  When a table map is created, the master first calls 
  Table_map_log_event::save_field_metadata() which calculates how many 
  values will be in the field metadata. Only those fields that require the 
  extra data are added. The method also loops through all of the fields in 
  the table calling the method Field::save_field_metadata() which returns the
  values for the field that will be saved in the metadata and replicated to
  the slave. Once all fields have been processed, the table map is written to
  the binlog adding the size of the field metadata and the field metadata to
  the end of the body of the table map.

  When a table map is read on the slave, the field metadata is read from the 
  table map and passed to the table_def class constructor which saves the 
  field metadata from the table map into an array based on the type of the 
  field. Field metadata values not present (those fields that do not use extra 
  data) in the table map are initialized as zero (0). The array size is the 
  same as the columns for the table on the slave.

  Additionally, values saved for field metadata on the master are saved as a 
  string of bytes (uchar) in the binlog. A field may require 1 or more bytes
  to store the information. In cases where values require multiple bytes 
  (e.g. values > 255), the endian-safe methods are used to properly encode 
  the values on the master and decode them on the slave. When the field
  metadata values are captured on the slave, they are stored in an array of
  type uint16. This allows the least number of casts to prevent casting bugs
  when the field metadata is used in comparisons of field attributes. When
  the field metadata is used for calculating addresses in pointer math, the
  type used is uint32. 
*/

/*
  Constructor used by slave to read the event from the binary log.
 */
#if defined(HAVE_REPLICATION)
Table_map_log_event::Table_map_log_event(const uchar *buf, uint event_len,
                                         const Format_description_log_event
                                         *description_event)

  : Log_event(buf, description_event),
#ifndef MYSQL_CLIENT
    m_table(NULL),
#endif
    m_dbnam(NULL), m_dblen(0), m_tblnam(NULL), m_tbllen(0),
    m_colcnt(0), m_coltype(0),
    m_memory(NULL), m_table_id(ULONGLONG_MAX), m_flags(0),
    m_data_size(0), m_field_metadata(0), m_field_metadata_size(0),
    m_null_bits(0), m_meta_memory(NULL),
    m_optional_metadata_len(0), m_optional_metadata(NULL)
{
  unsigned int bytes_read= 0;
  DBUG_ENTER("Table_map_log_event::Table_map_log_event(const char*,uint,...)");

  uint8 common_header_len= description_event->common_header_len;
  uint8 post_header_len= description_event->post_header_len[TABLE_MAP_EVENT-1];
  DBUG_PRINT("info",("event_len: %u  common_header_len: %d  post_header_len: %d",
                     event_len, common_header_len, post_header_len));

  /*
    Don't print debug messages when running valgrind since they can
    trigger false warnings.
   */
#ifndef HAVE_valgrind
  DBUG_DUMP("event buffer", (uchar*) buf, event_len);
#endif

	if (event_len < (uint)(common_header_len + post_header_len))
		DBUG_VOID_RETURN;

  /* Read the post-header */
  const uchar *post_start= buf + common_header_len;

  post_start+= TM_MAPID_OFFSET;
  VALIDATE_BYTES_READ(post_start, buf, event_len);
  if (post_header_len == 6)
  {
    /* Master is of an intermediate source tree before 5.1.4. Id is 4 bytes */
    m_table_id= uint4korr(post_start);
    post_start+= 4;
  }
  else
  {
    DBUG_ASSERT(post_header_len == TABLE_MAP_HEADER_LEN);
    m_table_id= (ulonglong) uint6korr(post_start);
    post_start+= TM_FLAGS_OFFSET;
  }

  DBUG_ASSERT((m_table_id & MAX_TABLE_MAP_ID) != UINT32_MAX &&
              (m_table_id & MAX_TABLE_MAP_ID) != 0);

  m_flags= uint2korr(post_start);

  /* Read the variable part of the event */
  const uchar *const vpart= buf + common_header_len + post_header_len;

  /* Extract the length of the various parts from the buffer */
  uchar const *const ptr_dblen= (uchar const*)vpart + 0;
  VALIDATE_BYTES_READ(ptr_dblen, buf, event_len);
  m_dblen= *(uchar*) ptr_dblen;

  /* Length of database name + counter + terminating null */
  uchar const *const ptr_tbllen= ptr_dblen + m_dblen + 2;
  VALIDATE_BYTES_READ(ptr_tbllen, buf, event_len);
  m_tbllen= *(uchar*) ptr_tbllen;

  /* Length of table name + counter + terminating null */
  uchar const *const ptr_colcnt= ptr_tbllen + m_tbllen + 2;
  uchar *ptr_after_colcnt= (uchar*) ptr_colcnt;
  VALIDATE_BYTES_READ(ptr_after_colcnt, buf, event_len);
  m_colcnt= net_field_length(&ptr_after_colcnt);

  DBUG_PRINT("info",("m_dblen: %lu  off: %ld  m_tbllen: %lu  off: %ld  m_colcnt: %lu  off: %ld",
                     (ulong) m_dblen, (long) (ptr_dblen - vpart),
                     (ulong) m_tbllen, (long) (ptr_tbllen - vpart),
                     m_colcnt, (long) (ptr_colcnt - vpart)));

  /* Allocate mem for all fields in one go. If fails, caught in is_valid() */
  m_memory= (uchar*) my_multi_malloc(PSI_INSTRUMENT_ME, MYF(MY_WME),
                                     &m_dbnam, (uint) m_dblen + 1,
                                     &m_tblnam, (uint) m_tbllen + 1,
                                     &m_coltype, (uint) m_colcnt,
                                     NullS);

  if (m_memory)
  {
    /* Copy the different parts into their memory */
    strncpy(const_cast<char*>(m_dbnam), (const char*)ptr_dblen  + 1, m_dblen + 1);
    strncpy(const_cast<char*>(m_tblnam), (const char*)ptr_tbllen + 1, m_tbllen + 1);
    memcpy(m_coltype, ptr_after_colcnt, m_colcnt);

    ptr_after_colcnt= ptr_after_colcnt + m_colcnt;
    VALIDATE_BYTES_READ(ptr_after_colcnt, buf, event_len);
    m_field_metadata_size= net_field_length(&ptr_after_colcnt);
    if (m_field_metadata_size <= (m_colcnt * 2))
    {
      uint num_null_bytes= (m_colcnt + 7) / 8;
      m_meta_memory= (uchar *)my_multi_malloc(PSI_INSTRUMENT_ME, MYF(MY_WME),
          &m_null_bits, num_null_bytes,
          &m_field_metadata, m_field_metadata_size,
          NULL);
      memcpy(m_field_metadata, ptr_after_colcnt, m_field_metadata_size);
      ptr_after_colcnt= (uchar*)ptr_after_colcnt + m_field_metadata_size;
      memcpy(m_null_bits, ptr_after_colcnt, num_null_bytes);
      ptr_after_colcnt= (unsigned char*)ptr_after_colcnt + num_null_bytes;
    }
    else
    {
      m_coltype= NULL;
      my_free(m_memory);
      m_memory= NULL;
      DBUG_VOID_RETURN;
    }

    bytes_read= (uint) (ptr_after_colcnt - (uchar *)buf);

    /* After null_bits field, there are some new fields for extra metadata. */
    if (bytes_read < event_len)
    {
      m_optional_metadata_len= event_len - bytes_read;
      m_optional_metadata=
        static_cast<unsigned char*>(my_malloc(PSI_INSTRUMENT_ME, m_optional_metadata_len, MYF(MY_WME)));
      memcpy(m_optional_metadata, ptr_after_colcnt, m_optional_metadata_len);
    }
  }
#ifdef MYSQL_SERVER
  if (!m_table)
    DBUG_VOID_RETURN;
  binlog_type_info_array= (Binlog_type_info *)thd->alloc(m_table->s->fields *
                                                         sizeof(Binlog_type_info));
  for (uint i= 0; i <  m_table->s->fields; i++)
    binlog_type_info_array[i]= m_table->field[i]->binlog_type_info();
#endif

  DBUG_VOID_RETURN;
}
#endif

Table_map_log_event::~Table_map_log_event()
{
  my_free(m_meta_memory);
  my_free(m_memory);
  my_free(m_optional_metadata);
  m_optional_metadata= NULL;
}

/**
   Parses SIGNEDNESS field.

   @param[out] vec     stores the signedness flags extracted from field.
   @param[in]  field   SIGNEDNESS field in table_map_event.
   @param[in]  length  length of the field
 */
static void parse_signedness(std::vector<bool> &vec,
                             unsigned char *field, unsigned int length)
{
  for (unsigned int i= 0; i < length; i++)
  {
    for (unsigned char c= 0x80; c != 0; c>>= 1)
      vec.push_back(field[i] & c);
  }
}

/**
   Parses DEFAULT_CHARSET field.

   @param[out] default_charset  stores collation numbers extracted from field.
   @param[in]  field   DEFAULT_CHARSET field in table_map_event.
   @param[in]  length  length of the field
 */
static void parse_default_charset(Table_map_log_event::Optional_metadata_fields::
                                  Default_charset &default_charset,
                                  unsigned char *field, unsigned int length)
{
  unsigned char* p= field;

  default_charset.default_charset= net_field_length(&p);
  while (p < field + length)
  {
    unsigned int col_index= net_field_length(&p);
    unsigned int col_charset= net_field_length(&p);

    default_charset.charset_pairs.push_back(std::make_pair(col_index,
                                                           col_charset));
  }
}

/**
   Parses COLUMN_CHARSET field.

   @param[out] vec     stores collation numbers extracted from field.
   @param[in]  field   COLUMN_CHARSET field in table_map_event.
   @param[in]  length  length of the field
 */
static void parse_column_charset(std::vector<unsigned int> &vec,
                                 unsigned char *field, unsigned int length)
{
  unsigned char* p= field;

  while (p < field + length)
    vec.push_back(net_field_length(&p));
}

/**
   Parses COLUMN_NAME field.

   @param[out] vec     stores column names extracted from field.
   @param[in]  field   COLUMN_NAME field in table_map_event.
   @param[in]  length  length of the field
 */
static void parse_column_name(std::vector<std::string> &vec,
                              unsigned char *field, unsigned int length)
{
  unsigned char* p= field;

  while (p < field + length)
  {
    unsigned len= net_field_length(&p);
    vec.push_back(std::string(reinterpret_cast<char *>(p), len));
    p+= len;
  }
}

/**
   Parses SET_STR_VALUE/ENUM_STR_VALUE field.

   @param[out] vec     stores SET/ENUM column's string values extracted from
                       field. Each SET/ENUM column's string values are stored
                       into a string separate vector. All of them are stored
                       in 'vec'.
   @param[in]  field   COLUMN_NAME field in table_map_event.
   @param[in]  length  length of the field
 */
static void parse_set_str_value(std::vector<Table_map_log_event::
                                Optional_metadata_fields::str_vector> &vec,
                                unsigned char *field, unsigned int length)
{
  unsigned char* p= field;

  while (p < field + length)
  {
    unsigned int count= net_field_length(&p);

    vec.push_back(std::vector<std::string>());
    for (unsigned int i= 0; i < count; i++)
    {
      unsigned len1= net_field_length(&p);
      vec.back().push_back(std::string(reinterpret_cast<char *>(p), len1));
      p+= len1;
    }
  }
}

/**
   Parses GEOMETRY_TYPE field.

   @param[out] vec     stores geometry column's types extracted from field.
   @param[in]  field   GEOMETRY_TYPE field in table_map_event.
   @param[in]  length  length of the field
 */
static void parse_geometry_type(std::vector<unsigned int> &vec,
                                unsigned char *field, unsigned int length)
{
  unsigned char* p= field;

  while (p < field + length)
    vec.push_back(net_field_length(&p));
}

/**
   Parses SIMPLE_PRIMARY_KEY field.

   @param[out] vec     stores primary key's column information extracted from
                       field. Each column has an index and a prefix which are
                       stored as a unit_pair. prefix is always 0 for
                       SIMPLE_PRIMARY_KEY field.
   @param[in]  field   SIMPLE_PRIMARY_KEY field in table_map_event.
   @param[in]  length  length of the field
 */
static void parse_simple_pk(std::vector<Table_map_log_event::
                            Optional_metadata_fields::uint_pair> &vec,
                            unsigned char *field, unsigned int length)
{
  unsigned char* p= field;

  while (p < field + length)
    vec.push_back(std::make_pair(net_field_length(&p), 0));
}

/**
   Parses PRIMARY_KEY_WITH_PREFIX field.

   @param[out] vec     stores primary key's column information extracted from
                       field. Each column has an index and a prefix which are
                       stored as a unit_pair.
   @param[in]  field   PRIMARY_KEY_WITH_PREFIX field in table_map_event.
   @param[in]  length  length of the field
 */

static void parse_pk_with_prefix(std::vector<Table_map_log_event::
                                 Optional_metadata_fields::uint_pair> &vec,
                                 unsigned char *field, unsigned int length)
{
  unsigned char* p= field;

  while (p < field + length)
  {
    unsigned int col_index= net_field_length(&p);
    unsigned int col_prefix= net_field_length(&p);
    vec.push_back(std::make_pair(col_index, col_prefix));
  }
}

Table_map_log_event::Optional_metadata_fields::
Optional_metadata_fields(unsigned char* optional_metadata,
                         unsigned int optional_metadata_len)
{
  unsigned char* field= optional_metadata;

  if (optional_metadata == NULL)
    return;

  while (field < optional_metadata + optional_metadata_len)
  {
    unsigned int len;
    Optional_metadata_field_type type=
      static_cast<Optional_metadata_field_type>(field[0]);

    // Get length and move field to the value.
    field++;
    len= net_field_length(&field);

    switch(type)
    {
    case SIGNEDNESS:
      parse_signedness(m_signedness, field, len);
      break;
    case DEFAULT_CHARSET:
      parse_default_charset(m_default_charset, field, len);
      break;
    case COLUMN_CHARSET:
      parse_column_charset(m_column_charset, field, len);
      break;
    case COLUMN_NAME:
      parse_column_name(m_column_name, field, len);
      break;
    case SET_STR_VALUE:
      parse_set_str_value(m_set_str_value, field, len);
      break;
    case ENUM_STR_VALUE:
      parse_set_str_value(m_enum_str_value, field, len);
      break;
    case GEOMETRY_TYPE:
      parse_geometry_type(m_geometry_type, field, len);
      break;
    case SIMPLE_PRIMARY_KEY:
      parse_simple_pk(m_primary_key, field, len);
      break;
    case PRIMARY_KEY_WITH_PREFIX:
      parse_pk_with_prefix(m_primary_key, field, len);
      break;
    case ENUM_AND_SET_DEFAULT_CHARSET:
      parse_default_charset(m_enum_and_set_default_charset, field, len);
      break;
    case ENUM_AND_SET_COLUMN_CHARSET:
      parse_column_charset(m_enum_and_set_column_charset, field, len);
      break;
    default:
      DBUG_ASSERT(0);
    }
    // next field
    field+= len;
  }
}


/**************************************************************************
	Write_rows_log_event member functions
**************************************************************************/


/*
  Constructor used by slave to read the event from the binary log.
 */
#ifdef HAVE_REPLICATION
Write_rows_log_event::Write_rows_log_event(const uchar *buf, uint event_len,
                                           const Format_description_log_event
                                           *description_event)
: Rows_log_event(buf, event_len, description_event)
{
}

Write_rows_compressed_log_event::Write_rows_compressed_log_event(
                                           const uchar *buf, uint event_len,
                                           const Format_description_log_event
                                           *description_event)
: Write_rows_log_event(buf, event_len, description_event)
{
  uncompress_buf();
}
#endif


/**************************************************************************
	Delete_rows_log_event member functions
**************************************************************************/

/*
  Constructor used by slave to read the event from the binary log.
 */
#ifdef HAVE_REPLICATION
Delete_rows_log_event::Delete_rows_log_event(const uchar *buf, uint event_len,
                                             const Format_description_log_event
                                             *description_event)
  : Rows_log_event(buf, event_len, description_event)
{
}

Delete_rows_compressed_log_event::Delete_rows_compressed_log_event(
                                           const uchar *buf, uint event_len,
                                           const Format_description_log_event
                                           *description_event)
  : Delete_rows_log_event(buf, event_len, description_event)
{
  uncompress_buf();
}
#endif

/**************************************************************************
	Update_rows_log_event member functions
**************************************************************************/

Update_rows_log_event::~Update_rows_log_event()
{
  my_bitmap_free(&m_cols_ai); // To pair with my_bitmap_init().
}


/*
  Constructor used by slave to read the event from the binary log.
 */
#ifdef HAVE_REPLICATION
Update_rows_log_event::Update_rows_log_event(const uchar *buf, uint event_len,
                                             const
                                             Format_description_log_event
                                             *description_event)
  : Rows_log_event(buf, event_len, description_event)
{
}

Update_rows_compressed_log_event::Update_rows_compressed_log_event(
                                             const uchar *buf, uint event_len,
                                             const Format_description_log_event
                                             *description_event)
  : Update_rows_log_event(buf, event_len, description_event)
{
  uncompress_buf();
}
#endif

Incident_log_event::Incident_log_event(const uchar *buf, uint event_len,
                                       const Format_description_log_event *descr_event)
  : Log_event(buf, descr_event)
{
  DBUG_ENTER("Incident_log_event::Incident_log_event");
  uint8 const common_header_len=
    descr_event->common_header_len;
  uint8 const post_header_len=
    descr_event->post_header_len[INCIDENT_EVENT-1];

  DBUG_PRINT("info",("event_len: %u; common_header_len: %d; post_header_len: %d",
                     event_len, common_header_len, post_header_len));

  m_message.str= NULL;
  m_message.length= 0;
  int incident_number= uint2korr(buf + common_header_len);
  if (incident_number >= INCIDENT_COUNT ||
      incident_number <= INCIDENT_NONE)
  {
    // If the incident is not recognized, this binlog event is
    // invalid.  If we set incident_number to INCIDENT_NONE, the
    // invalidity will be detected by is_valid().
    m_incident= INCIDENT_NONE;
    DBUG_VOID_RETURN;
  }
  m_incident= static_cast<Incident>(incident_number);
  uchar const *ptr= buf + common_header_len + post_header_len;
  uchar const *const str_end= buf + event_len;
  uint8 len= 0;                   // Assignment to keep compiler happy
  const char *str= NULL;          // Assignment to keep compiler happy
  if (read_str(&ptr, str_end, &str, &len))
  {
    /* Mark this event invalid */
    m_incident= INCIDENT_NONE;
    DBUG_VOID_RETURN;
  }
  if (!(m_message.str= (char*) my_malloc(key_memory_log_event, len+1, MYF(MY_WME))))
  {
    /* Mark this event invalid */
    m_incident= INCIDENT_NONE;
    DBUG_VOID_RETURN;
  }
  strmake(m_message.str, str, len);
  m_message.length= len;
  DBUG_PRINT("info", ("m_incident: %d", m_incident));
  DBUG_VOID_RETURN;
}


Incident_log_event::~Incident_log_event()
{
  if (m_message.str)
    my_free(m_message.str);
}


const char *
Incident_log_event::description() const
{
  static const char *const description[]= {
    "NOTHING",                                  // Not used
    "LOST_EVENTS"
  };

  DBUG_PRINT("info", ("m_incident: %d", m_incident));
  return description[m_incident];
}


Ignorable_log_event::Ignorable_log_event(const uchar *buf,
                                         const Format_description_log_event
                                         *descr_event,
                                         const char *event_name)
  :Log_event(buf, descr_event), number((int) (uchar) buf[EVENT_TYPE_OFFSET]),
   description(event_name)
{
  DBUG_ENTER("Ignorable_log_event::Ignorable_log_event");
  DBUG_VOID_RETURN;
}

Ignorable_log_event::~Ignorable_log_event() = default;

bool copy_event_cache_to_file_and_reinit(IO_CACHE *cache, FILE *file)
{
  return (my_b_copy_all_to_file(cache, file) ||
          reinit_io_cache(cache, WRITE_CACHE, 0, FALSE, TRUE));
}

#if defined(MYSQL_SERVER) && defined(HAVE_REPLICATION)
int Log_event::apply_event(rpl_group_info* rgi)
{
  int res;
  THD_STAGE_INFO(thd, stage_apply_event);
  rgi->current_event= this;
  res= do_apply_event(rgi);
  rgi->current_event= NULL;
  THD_STAGE_INFO(thd, stage_after_apply_event);
  return res;
}
#endif<|MERGE_RESOLUTION|>--- conflicted
+++ resolved
@@ -3422,14 +3422,8 @@
 
   /* if my_bitmap_init fails, caught in is_valid() */
   if (likely(!my_bitmap_init(&m_cols,
-<<<<<<< HEAD
-                          m_width <= sizeof(m_bitbuf)*8 ? m_bitbuf : NULL,
-                          m_width)))
-=======
                              m_width <= sizeof(m_bitbuf)*8 ? m_bitbuf : NULL,
-                             m_width,
-                             false)))
->>>>>>> ccb7a1e9
+                             m_width)))
   {
     DBUG_PRINT("debug", ("Reading from %p", ptr_after_width));
     bitmap_import(&m_cols, ptr_after_width);
@@ -3447,15 +3441,9 @@
 
     /* if my_bitmap_init fails, caught in is_valid() */
     if (likely(!my_bitmap_init(&m_cols_ai,
-<<<<<<< HEAD
-                            m_width <= sizeof(m_bitbuf_ai)*8 ? m_bitbuf_ai : NULL,
-                            m_width)))
-=======
                                m_width <= sizeof(m_bitbuf_ai)*8 ? m_bitbuf_ai :
                                NULL,
-                               m_width,
-                               false)))
->>>>>>> ccb7a1e9
+                               m_width)))
     {
       DBUG_PRINT("debug", ("Reading from %p", ptr_after_width));
       bitmap_import(&m_cols_ai, ptr_after_width);
