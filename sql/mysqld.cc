/* Copyright (C) 2000 MySQL AB & MySQL Finland AB & TCX DataKonsult AB

   This program is free software; you can redistribute it and/or modify
   it under the terms of the GNU General Public License as published by
   the Free Software Foundation; either version 2 of the License, or
   (at your option) any later version.

   This program is distributed in the hope that it will be useful,
   but WITHOUT ANY WARRANTY; without even the implied warranty of
   MERCHANTABILITY or FITNESS FOR A PARTICULAR PURPOSE.  See the
   GNU General Public License for more details.

   You should have received a copy of the GNU General Public License
   along with this program; if not, write to the Free Software
   Foundation, Inc., 59 Temple Place, Suite 330, Boston, MA  02111-1307  USA */

#include "mysql_priv.h"
#include <m_ctype.h>
#include <my_dir.h>
#include "sql_acl.h"
#include "slave.h"
#include "sql_repl.h"
#include "repl_failsafe.h"
#include "stacktrace.h"
#ifdef HAVE_BERKELEY_DB
#include "ha_berkeley.h"
#endif
#ifdef HAVE_INNOBASE_DB
#include "ha_innodb.h"
#endif
#include "ha_myisam.h"
#include <nisam.h>
#include <thr_alarm.h>
#include <ft_global.h>

#ifndef DBUG_OFF
#define ONE_THREAD
#endif

#define SHUTDOWN_THD
#define MAIN_THD
#define SIGNAL_THD

#ifdef PURIFY
#define IF_PURIFY(A,B) (A)
#else
#define IF_PURIFY(A,B) (B)
#endif

/* stack traces are only supported on linux intel */
#if defined(__linux__)  && defined(__i386__) && defined(USE_PSTACK)
#define	HAVE_STACK_TRACE_ON_SEGV
#include "../pstack/pstack.h"
char pstack_file_name[80];
#endif /* __linux__ */

#if defined(HAVE_DEC_3_2_THREADS) || defined(SIGNALS_DONT_BREAK_READ)
#define HAVE_CLOSE_SERVER_SOCK 1
#endif  

extern "C" {					// Because of SCO 3.2V4.2
#include <errno.h>
#include <sys/stat.h>
#ifndef __GNU_LIBRARY__
#define __GNU_LIBRARY__				// Skip warnings in getopt.h
#endif
#include <my_getopt.h>
#ifdef HAVE_SYSENT_H
#include <sysent.h>
#endif
#ifdef HAVE_PWD_H
#include <pwd.h>				// For getpwent
#endif
#ifdef HAVE_GRP_H
#include <grp.h>
#endif

#if defined(OS2)
#  include <sys/un.h>
#elif !defined( __WIN__)
#include <sys/resource.h>
#ifdef HAVE_SYS_UN_H
#  include <sys/un.h>
#endif
#include <netdb.h>
#ifdef HAVE_SELECT_H
#  include <select.h>
#endif
#ifdef HAVE_SYS_SELECT_H
#include <sys/select.h>
#endif
#include <sys/utsname.h>
#endif /* __WIN__ */

#ifdef HAVE_LIBWRAP
#include <tcpd.h>
#include <syslog.h>
#ifdef NEED_SYS_SYSLOG_H
#include <sys/syslog.h>
#endif /* NEED_SYS_SYSLOG_H */
int allow_severity = LOG_INFO;
int deny_severity = LOG_WARNING;

#ifdef __STDC__
#define my_fromhost(A)	   fromhost(A)
#define my_hosts_access(A) hosts_access(A)
#define my_eval_client(A)  eval_client(A)
#else
#define my_fromhost(A)	   fromhost()
#define my_hosts_access(A) hosts_access()
#define my_eval_client(A)  eval_client()
#endif
#endif /* HAVE_LIBWRAP */

#ifdef HAVE_SYS_MMAN_H
#include <sys/mman.h>
#endif

#ifdef _AIX41
int initgroups(const char *,unsigned int);
#endif

#if defined(__FreeBSD__) && defined(HAVE_IEEEFP_H)
#include <ieeefp.h>
#ifdef HAVE_FP_EXCEPT				// Fix type conflict
typedef fp_except fp_except_t;
#endif

  /* We can't handle floating point expections with threads, so disable
     this on freebsd
  */

inline void reset_floating_point_exceptions()
{
  /* Don't fall for overflow, underflow,divide-by-zero or loss of precision */
#if defined(__i386__)
  fpsetmask(~(FP_X_INV | FP_X_DNML | FP_X_OFL | FP_X_UFL | FP_X_DZ |
	      FP_X_IMP));
#else
 fpsetmask(~(FP_X_INV |             FP_X_OFL | FP_X_UFL | FP_X_DZ |
	     FP_X_IMP));
#endif
}
#else
#define reset_floating_point_exceptions()
#endif /* __FreeBSD__ && HAVE_IEEEFP_H */

} /* cplusplus */


#if defined(HAVE_LINUXTHREADS)
#define THR_KILL_SIGNAL SIGINT
#else
#define THR_KILL_SIGNAL SIGUSR2		// Can't use this with LinuxThreads
#endif

#ifdef HAVE_GLIBC2_STYLE_GETHOSTBYNAME_R
#include <sys/types.h>
#else
#include <my_pthread.h>			// For thr_setconcurency()
#endif
#if defined(HAVE_GETRLIMIT) && defined(RLIMIT_NOFILE) && !defined(HAVE_mit_thread)
#define SET_RLIMIT_NOFILE
#endif

#ifdef SOLARIS
extern "C" int gethostname(char *name, int namelen);
#endif

#define MYSQL_KILL_SIGNAL SIGTERM

#ifndef DBUG_OFF
static const char* default_dbug_option=IF_WIN("d:t:i:O,\\mysqld.trace",
					      "d:t:i:o,/tmp/mysqld.trace");
#endif

#ifdef __NT__
static char szPipeName [ 257 ];
static SECURITY_ATTRIBUTES saPipeSecurity;
static SECURITY_DESCRIPTOR sdPipeDescriptor;
static HANDLE hPipe = INVALID_HANDLE_VALUE;
static pthread_cond_t COND_handler_count;
static uint handler_count;
#endif
#ifdef __WIN__
static bool opt_console=0, start_mode=0, use_opt_args;
static int opt_argc;
static char **opt_argv;
#endif

/* Set prefix for windows binary */
#ifdef __WIN__
#undef MYSQL_SERVER_SUFFIX
#ifdef __NT__
#if defined(HAVE_INNOBASE_DB) || defined(HAVE_BERKELEY_DB)
#define MYSQL_SERVER_SUFFIX "-max-nt"
#else
#define MYSQL_SERVER_SUFFIX "-nt"
#endif /* ...DB */
#elif defined(HAVE_INNOBASE_DB) || defined(HAVE_BERKELEY_DB)
#define MYSQL_SERVER_SUFFIX "-max"
#else
#define MYSQL_SERVER_SUFFIX ""
#endif /* __NT__ */
#endif

#ifdef HAVE_BERKELEY_DB
SHOW_COMP_OPTION have_berkeley_db=SHOW_OPTION_YES;
#else
SHOW_COMP_OPTION have_berkeley_db=SHOW_OPTION_NO;
#endif
#ifdef HAVE_INNOBASE_DB
SHOW_COMP_OPTION have_innodb=SHOW_OPTION_YES;
#else
SHOW_COMP_OPTION have_innodb=SHOW_OPTION_NO;
#endif
#ifdef HAVE_ISAM
SHOW_COMP_OPTION have_isam=SHOW_OPTION_YES;
#else
SHOW_COMP_OPTION have_isam=SHOW_OPTION_NO;
#endif
#ifdef USE_RAID
SHOW_COMP_OPTION have_raid=SHOW_OPTION_YES;
#else
SHOW_COMP_OPTION have_raid=SHOW_OPTION_NO;
#endif
#ifdef HAVE_OPENSSL
SHOW_COMP_OPTION have_openssl=SHOW_OPTION_YES;
#else
SHOW_COMP_OPTION have_openssl=SHOW_OPTION_NO;
#endif
#ifdef HAVE_BROKEN_REALPATH
SHOW_COMP_OPTION have_symlink=SHOW_OPTION_NO;
#else
SHOW_COMP_OPTION have_symlink=SHOW_OPTION_YES;
#endif
#ifdef HAVE_QUERY_CACHE
SHOW_COMP_OPTION have_query_cache=SHOW_OPTION_YES;
#else
SHOW_COMP_OPTION have_query_cache=SHOW_OPTION_NO;
#endif

bool opt_large_files= sizeof(my_off_t) > 4;

/*
  Variables to store startup options
*/

my_bool opt_skip_slave_start = 0; // If set, slave is not autostarted
/*
  If set, some standard measures to enforce slave data integrity will not
  be performed
*/
my_bool opt_reckless_slave = 0; 

ulong back_log, connect_timeout, concurrency;
char mysql_home[FN_REFLEN], pidfile_name[FN_REFLEN], time_zone[30];
bool opt_log, opt_update_log, opt_bin_log, opt_slow_log;
bool opt_disable_networking=0, opt_skip_show_db=0;
my_bool opt_enable_named_pipe= 0;
my_bool opt_local_infile, opt_external_locking, opt_slave_compressed_protocol;
uint delay_key_write_options= (uint) DELAY_KEY_WRITE_ON;

static bool opt_do_pstack = 0;
static ulong opt_specialflag=SPECIAL_ENGLISH;

static ulong opt_myisam_block_size;
static my_socket unix_sock= INVALID_SOCKET,ip_sock= INVALID_SOCKET;
static my_string opt_logname=0,opt_update_logname=0,
       opt_binlog_index_name = 0,opt_slow_logname=0;

static char* mysql_home_ptr= mysql_home;
static char* pidfile_name_ptr= pidfile_name;
static pthread_t select_thread;
static my_bool opt_noacl=0, opt_bootstrap=0, opt_myisam_log=0;
my_bool opt_safe_user_create = 0, opt_no_mix_types = 0;
my_bool lower_case_table_names, opt_old_rpl_compat;
my_bool opt_show_slave_auth_info, opt_sql_bin_update = 0;
my_bool opt_log_slave_updates= 0;

volatile bool  mqh_used = 0;
FILE *bootstrap_file=0;
int segfaulted = 0; // ensure we do not enter SIGSEGV handler twice

/*
  If sql_bin_update is true, SQL_LOG_UPDATE and SQL_LOG_BIN are kept in sync,
  and are treated as aliases for each other
*/

static bool kill_in_progress=FALSE;
struct rand_struct sql_rand; // used by sql_class.cc:THD::THD()
static int cleanup_done;
static char **defaults_argv;
char glob_hostname[FN_REFLEN];

#include "sslopt-vars.h"
#ifdef HAVE_OPENSSL
char *des_key_file = 0;
struct st_VioSSLAcceptorFd *ssl_acceptor_fd= 0;
#endif /* HAVE_OPENSSL */

I_List <i_string_pair> replicate_rewrite_db;
I_List<i_string> replicate_do_db, replicate_ignore_db;
// allow the user to tell us which db to replicate and which to ignore
I_List<i_string> binlog_do_db, binlog_ignore_db;

/* if we guessed server_id , we need to know about it */
ulong server_id= 0;			// Must be long becasue of set_var.cc
bool server_id_supplied = 0;

uint mysql_port;
uint test_flags = 0, select_errors=0, dropping_tables=0,ha_open_options=0;
uint volatile thread_count=0, thread_running=0, kill_cached_threads=0,
	      wake_thread=0;
ulong thd_startup_options=(OPTION_UPDATE_LOG | OPTION_AUTO_IS_NULL |
			   OPTION_BIN_LOG | OPTION_QUOTE_SHOW_CREATE );
uint protocol_version=PROTOCOL_VERSION;
struct system_variables global_system_variables;
struct system_variables max_system_variables;
ulong keybuff_size,table_cache_size,
      thread_stack,
      thread_stack_min,what_to_log= ~ (1L << (uint) COM_TIME),
      query_buff_size,
      slow_launch_time = 2L,
      slave_open_temp_tables=0,
      open_files_limit=0, max_binlog_size;
ulong com_stat[(uint) SQLCOM_END], com_other;
ulong slave_net_timeout;
ulong thread_cache_size=0, binlog_cache_size=0, max_binlog_cache_size=0;
ulong query_cache_size=0;
#ifdef HAVE_QUERY_CACHE
ulong query_cache_limit=0;
Query_cache query_cache;
#endif

volatile ulong cached_thread_count=0;

// replication parameters, if master_host is not NULL, we are a slave
my_string master_user = (char*) "test", master_password = 0, master_host=0,
  master_info_file = (char*) "master.info",
  relay_log_info_file = (char*) "relay-log.info",
  master_ssl_key=0, master_ssl_cert=0, master_ssl_capath=0, master_ssl_cipher=0;
my_string report_user = 0, report_password = 0, report_host=0;
 
const char *localhost=LOCAL_HOST;
const char *delayed_user="DELAYED";
uint master_port = MYSQL_PORT, master_connect_retry = 60;
uint report_port = MYSQL_PORT;
bool master_ssl = 0;

ulong master_retry_count=0;
ulong bytes_sent = 0L, bytes_received = 0L;

bool opt_endinfo,using_udf_functions, locked_in_memory;
bool opt_using_transactions, using_update_log;
bool volatile abort_loop,select_thread_in_use,grant_option;
bool volatile ready_to_exit,shutdown_in_progress;
ulong refresh_version=1L,flush_version=1L;	/* Increments on each reload */
ulong query_id=1L,long_query_count,aborted_threads,
      aborted_connects,delayed_insert_timeout,delayed_insert_limit,
      delayed_queue_size,delayed_insert_threads,delayed_insert_writes,
      delayed_rows_in_use,delayed_insert_errors,flush_time, thread_created;
ulong filesort_rows, filesort_range_count, filesort_scan_count;
ulong filesort_merge_passes;
ulong select_range_check_count, select_range_count, select_scan_count;
ulong select_full_range_join_count,select_full_join_count;
ulong specialflag=0,opened_tables=0,created_tmp_tables=0,
      created_tmp_disk_tables=0;
ulong max_connections,max_insert_delayed_threads,max_used_connections,
      max_connect_errors, max_user_connections = 0;
ulong thread_id=1L,current_pid;
ulong slow_launch_threads = 0;
  
char mysql_real_data_home[FN_REFLEN],
     language[LIBLEN],reg_ext[FN_EXTLEN],
     mysql_charsets_dir[FN_REFLEN], *charsets_list,
     blob_newline,f_fyllchar,max_sort_char,*mysqld_user,*mysqld_chroot,
     *opt_init_file;
char *language_ptr= language;
char mysql_data_home_buff[2], *mysql_data_home=mysql_real_data_home;
#ifndef EMBEDDED_LIBRARY
bool mysql_embedded=0;
#else
bool mysql_embedded=1;
#endif

static char *opt_bin_logname = 0;
char *opt_relay_logname = 0, *opt_relaylog_index_name=0;
char server_version[SERVER_VERSION_LENGTH]=MYSQL_SERVER_VERSION;
const char *first_keyword="first";
const char **errmesg;			/* Error messages */
const char *myisam_recover_options_str="OFF";
const char *sql_mode_str="OFF";
ulong rpl_recovery_rank=0;

my_string mysql_unix_port=NULL, opt_mysql_tmpdir=NULL, mysql_tmpdir=NULL;
ulong my_bind_addr;			/* the address we bind to */
char *my_bind_addr_str;
DATE_FORMAT dayord;
double log_10[32];			/* 10 potences */
I_List<THD> threads,thread_cache;
time_t start_time;

ulong opt_sql_mode = 0L;
const char *sql_mode_names[] =
{ "REAL_AS_FLOAT", "PIPES_AS_CONCAT", "ANSI_QUOTES", "IGNORE_SPACE",
  "SERIALIZE","ONLY_FULL_GROUP_BY", "NO_UNSIGNED_SUBTRACTION",NullS };
TYPELIB sql_mode_typelib= {array_elements(sql_mode_names)-1,"",
			   sql_mode_names};

MY_BITMAP temp_pool;
my_bool use_temp_pool=0;

pthread_key(MEM_ROOT*,THR_MALLOC);
pthread_key(THD*, THR_THD);
pthread_key(NET*, THR_NET);
pthread_mutex_t LOCK_mysql_create_db, LOCK_Acl, LOCK_open, LOCK_thread_count,
		LOCK_mapped_file, LOCK_status, LOCK_grant,
		LOCK_error_log,
		LOCK_delayed_insert, LOCK_delayed_status, LOCK_delayed_create,
		LOCK_crypt, LOCK_bytes_sent, LOCK_bytes_received,
	        LOCK_global_system_variables,
		LOCK_user_conn, LOCK_slave_list, LOCK_active_mi;

pthread_cond_t COND_refresh,COND_thread_count, COND_slave_stopped,
	       COND_slave_start;
pthread_cond_t COND_thread_cache,COND_flush_thread_cache;
pthread_t signal_thread;
pthread_attr_t connection_attrib;

#ifdef __WIN__
#undef	 getpid
#include <process.h>
#if !defined(EMBEDDED_LIBRARY)
HANDLE hEventShutdown;
static char shutdown_event_name[40];
#include "nt_servc.h"
static	 NTService  Service;	      // Service object for WinNT
#endif
#endif

#ifdef OS2
pthread_cond_t eventShutdown;
#endif

static void start_signal_handler(void);
extern "C" pthread_handler_decl(signal_hand, arg);
static void set_options(void);
static void get_options(int argc,char **argv);
static char *get_relative_path(const char *path);
static void fix_paths(void);
extern "C" pthread_handler_decl(handle_connections_sockets,arg);
extern "C" pthread_handler_decl(kill_server_thread,arg);
static int bootstrap(FILE *file);
static void close_server_sock();
static bool read_init_file(char *file_name);
#ifdef __NT__
extern "C" pthread_handler_decl(handle_connections_namedpipes,arg);
#endif
extern "C" pthread_handler_decl(handle_slave,arg);
#ifdef SET_RLIMIT_NOFILE
static uint set_maximum_open_files(uint max_file_limit);
#endif
static ulong find_bit_type(const char *x, TYPELIB *bit_lib);

/****************************************************************************
** Code to end mysqld
****************************************************************************/

static void close_connections(void)
{
#ifdef EXTRA_DEBUG
  int count=0;
#endif
  NET net;
  DBUG_ENTER("close_connections");

  /* Clear thread cache */
  kill_cached_threads++;
  flush_thread_cache();

  /* kill flush thread */
  (void) pthread_mutex_lock(&LOCK_manager);
  if (manager_thread_in_use)
  {
    DBUG_PRINT("quit",("killing manager thread: %lx",manager_thread));
   (void) pthread_cond_signal(&COND_manager);
  }
  (void) pthread_mutex_unlock(&LOCK_manager);

  /* kill connection thread */
#if !defined(__WIN__) && !defined(__EMX__) && !defined(OS2)
  DBUG_PRINT("quit",("waiting for select thread: %lx",select_thread));
  (void) pthread_mutex_lock(&LOCK_thread_count);

  while (select_thread_in_use)
  {
    struct timespec abstime;
    int error;
    LINT_INIT(error);
#ifndef DONT_USE_THR_ALARM
    if (pthread_kill(select_thread,THR_CLIENT_ALARM))
      break;					// allready dead
#endif
    set_timespec(abstime, 2);
    for (uint tmp=0 ; tmp < 10 ; tmp++)
    {
      error=pthread_cond_timedwait(&COND_thread_count,&LOCK_thread_count,
				   &abstime);
      if (error != EINTR)
	break;
    }
#ifdef EXTRA_DEBUG
    if (error != 0 && !count++)
      sql_print_error("Got error %d from pthread_cond_timedwait",error);
#endif
    close_server_sock();
  }
  (void) pthread_mutex_unlock(&LOCK_thread_count);
#endif /* __WIN__ */


  /* Abort listening to new connections */
  DBUG_PRINT("quit",("Closing sockets"));
  if ( !opt_disable_networking )
  {
    if (ip_sock != INVALID_SOCKET)
    {
      (void) shutdown(ip_sock,2);
      (void) closesocket(ip_sock);
      ip_sock= INVALID_SOCKET;
    }
  }
#ifdef __NT__
  if (hPipe != INVALID_HANDLE_VALUE && opt_enable_named_pipe)
  {
    HANDLE temp;
    DBUG_PRINT( "quit", ("Closing named pipes") );
     
    /* Create connection to the handle named pipe handler to break the loop */
    if ((temp = CreateFile(szPipeName,
			   GENERIC_READ | GENERIC_WRITE,
			   0,
			   NULL,
			   OPEN_EXISTING,
			   0,
			   NULL )) != INVALID_HANDLE_VALUE)
    {
      WaitNamedPipe(szPipeName, 1000);
      DWORD dwMode = PIPE_READMODE_BYTE | PIPE_WAIT;
      SetNamedPipeHandleState(temp, &dwMode, NULL, NULL);
      CancelIo(temp);
      DisconnectNamedPipe(temp);
      CloseHandle(temp);
    }
  }
#endif
#ifdef HAVE_SYS_UN_H
  if (unix_sock != INVALID_SOCKET)
  {
    (void) shutdown(unix_sock,2);
    (void) closesocket(unix_sock);
    (void) unlink(mysql_unix_port);
    unix_sock= INVALID_SOCKET;
  }
#endif
  end_thr_alarm();			 // Don't allow alarms
  end_slave();

  /* First signal all threads that it's time to die */

  THD *tmp;
  (void) pthread_mutex_lock(&LOCK_thread_count); // For unlink from list

  I_List_iterator<THD> it(threads);
  while ((tmp=it++))
  {
    DBUG_PRINT("quit",("Informing thread %ld that it's time to die",
		       tmp->thread_id));
    tmp->killed=1;
    if (tmp->mysys_var)
    {
      tmp->mysys_var->abort=1;
      pthread_mutex_lock(&tmp->mysys_var->mutex);
      if (tmp->mysys_var->current_cond)
      {
	pthread_mutex_lock(tmp->mysys_var->current_mutex);
	pthread_cond_broadcast(tmp->mysys_var->current_cond);
	pthread_mutex_unlock(tmp->mysys_var->current_mutex);
      }
      pthread_mutex_unlock(&tmp->mysys_var->mutex);
    }
  }
  (void) pthread_mutex_unlock(&LOCK_thread_count); // For unlink from list

  if (thread_count)
    sleep(1);					// Give threads time to die

  /* Force remaining threads to die by closing the connection to the client */

  (void) my_net_init(&net, (st_vio*) 0);
  for (;;)
  {
    DBUG_PRINT("quit",("Locking LOCK_thread_count"));
    (void) pthread_mutex_lock(&LOCK_thread_count); // For unlink from list
    if (!(tmp=threads.get()))
    {
      DBUG_PRINT("quit",("Unlocking LOCK_thread_count"));
      (void) pthread_mutex_unlock(&LOCK_thread_count);
      break;
    }
#ifndef __bsdi__				// Bug in BSDI kernel
    if ((net.vio=tmp->net.vio) != 0)
    {
      sql_print_error(ER(ER_FORCING_CLOSE),my_progname,
		      tmp->thread_id,tmp->user ? tmp->user : "");
      close_connection(&net,0,0);
    }
#endif
    DBUG_PRINT("quit",("Unlocking LOCK_thread_count"));
    (void) pthread_mutex_unlock(&LOCK_thread_count);
  }
  net_end(&net);
  /* All threads has now been aborted */
  DBUG_PRINT("quit",("Waiting for threads to die (count=%u)",thread_count));
  (void) pthread_mutex_lock(&LOCK_thread_count);
  while (thread_count)
  {
    (void) pthread_cond_wait(&COND_thread_count,&LOCK_thread_count);
    DBUG_PRINT("quit",("One thread died (count=%u)",thread_count));
  }
  (void) pthread_mutex_unlock(&LOCK_thread_count);

  mysql_log.close(1);
  mysql_slow_log.close(1);
  mysql_update_log.close(1);
  mysql_bin_log.close(1);
  DBUG_PRINT("quit",("close_connections thread"));
  DBUG_VOID_RETURN;
}

static void close_server_sock()
{
#ifdef HAVE_CLOSE_SERVER_SOCK
  DBUG_ENTER("close_server_sock");
  my_socket tmp_sock;
  tmp_sock=ip_sock;
  if (tmp_sock != INVALID_SOCKET)
  {
    ip_sock=INVALID_SOCKET;
    DBUG_PRINT("info",("calling shutdown on TCP/IP socket"));
    VOID(shutdown(tmp_sock,2));
#ifdef NOT_USED
    /*
      The following code is disabled as it causes MySQL to hang on
      AIX 4.3 during shutdown
    */
    DBUG_PRINT("info",("calling closesocket on TCP/IP socket"));    
    VOID(closesocket(tmp_sock));
#endif
  }
  tmp_sock=unix_sock;
  if (tmp_sock != INVALID_SOCKET)
  {
    unix_sock=INVALID_SOCKET;
    DBUG_PRINT("info",("calling shutdown on unix socket"));
    VOID(shutdown(tmp_sock,2));
#ifdef NOT_USED
    /*
      The following code is disabled as it may cause MySQL to hang on
      AIX 4.3 during shutdown (not tested, but likely)
    */
    DBUG_PRINT("info",("calling closesocket on unix/IP socket"));
    VOID(closesocket(tmp_sock));
#endif
    VOID(unlink(mysql_unix_port));
  }
  DBUG_VOID_RETURN;
#endif
}


void kill_mysql(void)
{
  DBUG_ENTER("kill_mysql");

#ifdef SIGNALS_DONT_BREAK_READ
  abort_loop=1;					// Break connection loops
  close_server_sock();				// Force accept to wake up
#endif  

#if defined(__WIN__)
#if !defined(EMBEDDED_LIBRARY)
  {
    if (!SetEvent(hEventShutdown))
    {
      DBUG_PRINT("error",("Got error: %ld from SetEvent",GetLastError()));
    }
<<<<<<< HEAD
    /*
      or:
      HANDLE hEvent=OpenEvent(0, FALSE, "MySqlShutdown");
      SetEvent(hEventShutdown);
      CloseHandle(hEvent);
    */
=======
>>>>>>> 9e61e636
  }
#endif
#elif defined(OS2)
  pthread_cond_signal( &eventShutdown);		// post semaphore
#elif defined(HAVE_PTHREAD_KILL)
  if (pthread_kill(signal_thread, MYSQL_KILL_SIGNAL))
  {
    DBUG_PRINT("error",("Got error %d from pthread_kill",errno)); /* purecov: inspected */
  }
#elif !defined(SIGNALS_DONT_BREAK_READ)
  kill(current_pid, MYSQL_KILL_SIGNAL);
#endif
  DBUG_PRINT("quit",("After pthread_kill"));
  shutdown_in_progress=1;			// Safety if kill didn't work
#ifdef SIGNALS_DONT_BREAK_READ
  if (!kill_in_progress)
  {
    pthread_t tmp;
    abort_loop=1;
    if (pthread_create(&tmp,&connection_attrib, kill_server_thread,
			   (void*) 0))
      sql_print_error("Error: Can't create thread to kill server");
  }
#endif    
  DBUG_VOID_RETURN;
}


	/* Force server down. kill all connections and threads and exit */

#if defined(OS2)
extern "C" void kill_server(int sig_ptr)
#define RETURN_FROM_KILL_SERVER return
#elif !defined(__WIN__)
static void *kill_server(void *sig_ptr)
#define RETURN_FROM_KILL_SERVER return 0
#else
static void __cdecl kill_server(int sig_ptr)
#define RETURN_FROM_KILL_SERVER return
#endif
{
  int sig=(int) (long) sig_ptr;			// This is passed a int
  DBUG_ENTER("kill_server");

  // if there is a signal during the kill in progress, ignore the other
  if (kill_in_progress)				// Safety
    RETURN_FROM_KILL_SERVER;
  kill_in_progress=TRUE;
  abort_loop=1;					// This should be set
  signal(sig,SIG_IGN);
  if (sig == MYSQL_KILL_SIGNAL || sig == 0)
    sql_print_error(ER(ER_NORMAL_SHUTDOWN),my_progname);
  else
    sql_print_error(ER(ER_GOT_SIGNAL),my_progname,sig); /* purecov: inspected */

#if defined(USE_ONE_SIGNAL_HAND) && !defined(__WIN__) && !defined(OS2)
  my_thread_init();				// If this is a new thread
#endif
  close_connections();
  if (sig != MYSQL_KILL_SIGNAL && sig != 0)
    unireg_abort(1);				/* purecov: inspected */
  else
    unireg_end();
  pthread_exit(0);				/* purecov: deadcode */
  RETURN_FROM_KILL_SERVER;
}


#ifdef USE_ONE_SIGNAL_HAND
extern "C" pthread_handler_decl(kill_server_thread,arg __attribute__((unused)))
{
  SHUTDOWN_THD;
  my_thread_init();				// Initialize new thread
  kill_server(0);
  my_thread_end();				// Normally never reached
  return 0;
}
#endif

#if defined(__amiga__)
#undef sigset
#define sigset signal
#endif

extern "C" sig_handler print_signal_warning(int sig)
{
  if (!DBUG_IN_USE)
  {
    if (global_system_variables.log_warnings)
      sql_print_error("Warning: Got signal %d from thread %d",
		      sig,my_thread_id());
  }
#ifdef DONT_REMEMBER_SIGNAL
  sigset(sig,print_signal_warning);		/* int. thread system calls */
#endif
#if !defined(__WIN__) && !defined(OS2)
  if (sig == SIGALRM)
    alarm(2);					/* reschedule alarm */
#endif
}

/*
  cleanup all memory and end program nicely

  SYNOPSIS
    unireg_end()

  NOTES
    This function never returns.

    If SIGNALS_DONT_BREAK_READ is defined, this function is called
    by the main thread. To get MySQL to shut down nicely in this case
    (Mac OS X) we have to call exit() instead if pthread_exit().
*/

void unireg_end(void)
{
  clean_up();
  my_thread_end();
#ifdef SIGNALS_DONT_BREAK_READ
  exit(0);
#else
  pthread_exit(0);				// Exit is in main thread
#endif
}


extern "C" void unireg_abort(int exit_code)
{
  DBUG_ENTER("unireg_abort");
  if (exit_code)
    sql_print_error("Aborting\n");
  clean_up(); /* purecov: inspected */
  DBUG_PRINT("quit",("done with cleanup in unireg_abort"));
  my_thread_end();
  exit(exit_code); /* purecov: inspected */
}


void clean_up(bool print_message)
{
  DBUG_PRINT("exit",("clean_up"));
  if (cleanup_done++)
    return; /* purecov: inspected */
  if (use_slave_mask)
    bitmap_free(&slave_error_mask);
  acl_free(1);
  grant_free();
  query_cache_destroy();
  table_cache_free();
  hostname_cache_free();
  item_user_lock_free();
  lex_free();				/* Free some memory */
  set_var_free();
#ifdef HAVE_DLOPEN
  if (!opt_noacl)
    udf_free();
#endif
  (void) ha_panic(HA_PANIC_CLOSE);	/* close all tables and logs */
  end_key_cache();
#ifdef USE_RAID
  end_raid();
#endif
  if (defaults_argv)
    free_defaults(defaults_argv);
  my_free(charsets_list, MYF(MY_ALLOW_ZERO_PTR));
  my_free(mysql_tmpdir,MYF(MY_ALLOW_ZERO_PTR));
  my_free(slave_load_tmpdir,MYF(MY_ALLOW_ZERO_PTR));
  x_free(opt_bin_logname);
  x_free(opt_relay_logname);
  bitmap_free(&temp_pool);
  free_max_user_conn();
  end_slave_list();
#ifdef USE_REGEX
  regex_end();
#endif

#if !defined(__WIN__) && !defined(EMBEDDED_LIBRARY)
  if (!opt_bootstrap)
    (void) my_delete(pidfile_name,MYF(0));	// This may not always exist
#endif
  if (print_message && errmesg)
    sql_print_error(ER(ER_SHUTDOWN_COMPLETE),my_progname);
  x_free((gptr) my_errmsg[ERRMAPP]);	/* Free messages */
  DBUG_PRINT("quit", ("Error messages freed"));
  /* Tell main we are ready */
  (void) pthread_mutex_lock(&LOCK_thread_count);
  DBUG_PRINT("quit", ("got thread count lock"));
  ready_to_exit=1;
  /* do the broadcast inside the lock to ensure that my_end() is not called */
  (void) pthread_cond_broadcast(&COND_thread_count);
  (void) pthread_mutex_unlock(&LOCK_thread_count);
  DBUG_PRINT("quit", ("done with cleanup"));
} /* clean_up */



/****************************************************************************
** Init IP and UNIX socket
****************************************************************************/

static void set_ports()
{
  char	*env;
  if (!mysql_port && !opt_disable_networking)
  {					// Get port if not from commandline
    struct  servent *serv_ptr;
    mysql_port = MYSQL_PORT;
    if ((serv_ptr = getservbyname("mysql", "tcp")))
      mysql_port = ntohs((u_short) serv_ptr->s_port); /* purecov: inspected */
    if ((env = getenv("MYSQL_TCP_PORT")))
      mysql_port = (uint) atoi(env);		/* purecov: inspected */
  }
  if (!mysql_unix_port)
  {
#ifdef __WIN__
    mysql_unix_port = (char*) MYSQL_NAMEDPIPE;
#else
    mysql_unix_port = (char*) MYSQL_UNIX_ADDR;
#endif
    if ((env = getenv("MYSQL_UNIX_PORT")))
      mysql_unix_port = env;			/* purecov: inspected */
  }
}

/* Change to run as another user if started with --user */

static void set_user(const char *user)
{
#if !defined(__WIN__) && !defined(OS2)
    struct passwd *ent;

  // don't bother if we aren't superuser
  if (geteuid())
  {
    if (user)
      fprintf(stderr,
	      "Warning: One can only use the --user switch if running as root\n");
    return;
  }
  else if (!user)
  {
    if (!opt_bootstrap)
    {
      fprintf(stderr,"Fatal error: Please read \"Security\" section of the manual to find out how to run mysqld as root!\n");
      unireg_abort(1);
    }
    return;
  }
  if (!strcmp(user,"root"))
    return;				// Avoid problem with dynamic libraries

  uid_t uid;
  if (!(ent = getpwnam(user)))
  {
    // allow a numeric uid to be used
    const char *pos;
    for (pos=user; isdigit(*pos); pos++) ;
    if (*pos)					// Not numeric id
    {
      fprintf(stderr,"Fatal error: Can't change to run as user '%s' ;  Please check that the user exists!\n",user);
      unireg_abort(1);
    }
    uid=atoi(user);				// Use numberic uid
  }
  else
  {
#ifdef HAVE_INITGROUPS
    initgroups((char*) user,ent->pw_gid);
#endif
    if (setgid(ent->pw_gid) == -1)
    {
      sql_perror("setgid");
      unireg_abort(1);
    }
    uid=ent->pw_uid;
  }

  if (setuid(uid) == -1)
  {
    sql_perror("setuid");
    unireg_abort(1);
  }
#endif
}

/* Change root user if started with  --chroot */

static void set_root(const char *path)
{
#if !defined(__WIN__) && !defined(__EMX__) && !defined(OS2)
  if (chroot(path) == -1)
  {
    sql_perror("chroot");
    unireg_abort(1);
  }
  my_setwd("/", MYF(0));
#endif
}

static void server_init(void)
{
  struct sockaddr_in	IPaddr;
#ifdef HAVE_SYS_UN_H
  struct sockaddr_un	UNIXaddr;
#endif
  int	arg=1;
  DBUG_ENTER("server_init");

#ifdef	__WIN__
  if ( !opt_disable_networking )
  {
    WSADATA WsaData;
    if (SOCKET_ERROR == WSAStartup (0x0101, &WsaData))
    {
      my_message(0,"WSAStartup Failed\n",MYF(0));
      unireg_abort(1);
    }
  }
#endif /* __WIN__ */

  set_ports();

  if (mysql_port != 0 && !opt_disable_networking && !opt_bootstrap)
  {
    DBUG_PRINT("general",("IP Socket is %d",mysql_port));
    ip_sock = socket(AF_INET, SOCK_STREAM, 0);
    if (ip_sock == INVALID_SOCKET)
    {
      DBUG_PRINT("error",("Got error: %d from socket()",socket_errno));
      sql_perror(ER(ER_IPSOCK_ERROR));		/* purecov: tested */
      unireg_abort(1);				/* purecov: tested */
    }
    bzero((char*) &IPaddr, sizeof(IPaddr));
    IPaddr.sin_family = AF_INET;
    IPaddr.sin_addr.s_addr = my_bind_addr;
    IPaddr.sin_port = (unsigned short) htons((unsigned short) mysql_port);
    (void) setsockopt(ip_sock,SOL_SOCKET,SO_REUSEADDR,(char*)&arg,sizeof(arg));
    if (bind(ip_sock, my_reinterpret_cast(struct sockaddr *) (&IPaddr),
	     sizeof(IPaddr)) < 0)
    {
      DBUG_PRINT("error",("Got error: %d from bind",socket_errno));
      sql_perror("Can't start server: Bind on TCP/IP port");
      sql_print_error("Do you already have another mysqld server running on port: %d ?",mysql_port);
      unireg_abort(1);
    }
    if (listen(ip_sock,(int) back_log) < 0)
    {
      sql_perror("Can't start server: listen() on TCP/IP port");
      sql_print_error("Error:  listen() on TCP/IP failed with error %d",
		      socket_errno);
      unireg_abort(1);
    }
  }
  set_user(mysqld_user);		// Works also with mysqld_user==NULL

#ifdef __NT__
  /* create named pipe */
  if (Service.IsNT() && mysql_unix_port[0] && !opt_bootstrap &&
      opt_enable_named_pipe)
  {
    sprintf( szPipeName, "\\\\.\\pipe\\%s", mysql_unix_port );
    ZeroMemory( &saPipeSecurity, sizeof(saPipeSecurity) );
    ZeroMemory( &sdPipeDescriptor, sizeof(sdPipeDescriptor) );
    if ( !InitializeSecurityDescriptor(&sdPipeDescriptor,
				       SECURITY_DESCRIPTOR_REVISION) )
    {
      sql_perror("Can't start server : Initialize security descriptor");
      unireg_abort(1);
    }
    if (!SetSecurityDescriptorDacl(&sdPipeDescriptor, TRUE, NULL, FALSE))
    {
      sql_perror("Can't start server : Set security descriptor");
      unireg_abort(1);
    }
    saPipeSecurity.nLength = sizeof( SECURITY_ATTRIBUTES );
    saPipeSecurity.lpSecurityDescriptor = &sdPipeDescriptor;
    saPipeSecurity.bInheritHandle = FALSE;
    if ((hPipe = CreateNamedPipe(szPipeName,
				 PIPE_ACCESS_DUPLEX,
				 PIPE_TYPE_BYTE |
				 PIPE_READMODE_BYTE |
				 PIPE_WAIT,
				 PIPE_UNLIMITED_INSTANCES,
				 (int) global_system_variables.net_buffer_length,
				 (int) global_system_variables.net_buffer_length,
				 NMPWAIT_USE_DEFAULT_WAIT,
				 &saPipeSecurity )) == INVALID_HANDLE_VALUE)
      {
	LPVOID lpMsgBuf;
	int error=GetLastError();
	FormatMessage(FORMAT_MESSAGE_ALLOCATE_BUFFER |
		      FORMAT_MESSAGE_FROM_SYSTEM,
		      NULL, error, MAKELANGID(LANG_NEUTRAL, SUBLANG_DEFAULT),
		      (LPTSTR) &lpMsgBuf, 0, NULL );
	MessageBox( NULL, (LPTSTR) lpMsgBuf, "Error from CreateNamedPipe",
		    MB_OK|MB_ICONINFORMATION );
	LocalFree( lpMsgBuf );
	unireg_abort(1);
      }
  }
#endif

#if defined(HAVE_SYS_UN_H)
  /*
  ** Create the UNIX socket
  */
  if (mysql_unix_port[0] && !opt_bootstrap)
  {
    DBUG_PRINT("general",("UNIX Socket is %s",mysql_unix_port));

    if ((unix_sock = socket(AF_UNIX, SOCK_STREAM, 0)) < 0)
    {
      sql_perror("Can't start server : UNIX Socket "); /* purecov: inspected */
      unireg_abort(1);				/* purecov: inspected */
    }
    bzero((char*) &UNIXaddr, sizeof(UNIXaddr));
    UNIXaddr.sun_family = AF_UNIX;
    strmov(UNIXaddr.sun_path, mysql_unix_port);
    (void) unlink(mysql_unix_port);
    (void) setsockopt(unix_sock,SOL_SOCKET,SO_REUSEADDR,(char*)&arg,
		      sizeof(arg));
    umask(0);
    if (bind(unix_sock, my_reinterpret_cast(struct sockaddr *) (&UNIXaddr),
	     sizeof(UNIXaddr)) < 0)
    {
      sql_perror("Can't start server : Bind on unix socket"); /* purecov: tested */
      sql_print_error("Do you already have another mysqld server running on socket: %s ?",mysql_unix_port);
      unireg_abort(1);					/* purecov: tested */
    }
    umask(((~my_umask) & 0666));
#if defined(S_IFSOCK) && defined(SECURE_SOCKETS)
    (void) chmod(mysql_unix_port,S_IFSOCK);	/* Fix solaris 2.6 bug */
#endif
    if (listen(unix_sock,(int) back_log) < 0)
      sql_print_error("Warning:  listen() on Unix socket failed with error %d",
		      socket_errno);
  }
#endif
  DBUG_PRINT("info",("server started"));
  DBUG_VOID_RETURN;
}


void yyerror(const char *s)
{
  NET *net=my_pthread_getspecific_ptr(NET*,THR_NET);
  char *yytext=(char*) current_lex->tok_start;
  if (!strcmp(s,"parse error"))
    s=ER(ER_SYNTAX_ERROR);
  net_printf(net,ER_PARSE_ERROR, s, yytext ? (char*) yytext : "",
	     current_lex->yylineno);
}


void close_connection(NET *net,uint errcode,bool lock)
{
  st_vio* vio;
  DBUG_ENTER("close_connection");
  DBUG_PRINT("enter",("fd: %s  error: '%s'",
                    net->vio? vio_description(net->vio):"(not connected)",
                    errcode ? ER(errcode) : ""));
  if (lock)
    (void) pthread_mutex_lock(&LOCK_thread_count);
  if ((vio=net->vio) != 0)
  {
    if (errcode)
      send_error(net,errcode,ER(errcode));	/* purecov: inspected */
    vio_close(vio);			/* vio is freed in delete thd */
  }
  if (lock)
    (void) pthread_mutex_unlock(&LOCK_thread_count);
  DBUG_VOID_RETURN;
}

	/* Called when a thread is aborted */
	/* ARGSUSED */

extern "C" sig_handler end_thread_signal(int sig __attribute__((unused)))
{
  THD *thd=current_thd;
  DBUG_ENTER("end_thread_signal");
  if (thd && ! thd->bootstrap)
    end_thread(thd,0);
  DBUG_VOID_RETURN;				/* purecov: deadcode */
}


void end_thread(THD *thd, bool put_in_cache)
{
  DBUG_ENTER("end_thread");
  thd->cleanup();
  (void) pthread_mutex_lock(&LOCK_thread_count);
  thread_count--;
  delete thd;

  if (put_in_cache && cached_thread_count < thread_cache_size &&
      ! abort_loop && !kill_cached_threads)
  {
    /* Don't kill the thread, just put it in cache for reuse */
    DBUG_PRINT("info", ("Adding thread to cache"))
    cached_thread_count++;
    while (!abort_loop && ! wake_thread && ! kill_cached_threads)
      (void) pthread_cond_wait(&COND_thread_cache, &LOCK_thread_count);
    cached_thread_count--;
    if (kill_cached_threads)
      pthread_cond_signal(&COND_flush_thread_cache);
    if (wake_thread)
    {
      wake_thread--;
      thd=thread_cache.get();
      thd->real_id=pthread_self();
      (void) thd->store_globals();
      threads.append(thd);
      pthread_mutex_unlock(&LOCK_thread_count);
      DBUG_VOID_RETURN;
    }
  }

  DBUG_PRINT("info", ("sending a broadcast"))

  /* Tell main we are ready */
  (void) pthread_mutex_unlock(&LOCK_thread_count);
  /* It's safe to broadcast outside a lock (COND... is not deleted here) */
  (void) pthread_cond_broadcast(&COND_thread_count);
  DBUG_PRINT("info", ("unlocked thread_count mutex"))
#ifdef ONE_THREAD
  if (!(test_flags & TEST_NO_THREADS))	// For debugging under Linux
#endif
  {
    my_thread_end();
    pthread_exit(0);
  }
  DBUG_VOID_RETURN;
}


/* Start a cached thread. LOCK_thread_count is locked on entry */

static void start_cached_thread(THD *thd)
{
  thread_cache.append(thd);
  wake_thread++;
  thread_count++;
  pthread_cond_signal(&COND_thread_cache);
}


void flush_thread_cache()
{
  (void) pthread_mutex_lock(&LOCK_thread_count);
  kill_cached_threads++;
  while (cached_thread_count)
  {
    pthread_cond_broadcast(&COND_thread_cache);
    pthread_cond_wait(&COND_flush_thread_cache,&LOCK_thread_count);
  }
  kill_cached_threads--;
  (void) pthread_mutex_unlock(&LOCK_thread_count);
}


/*
  Aborts a thread nicely. Commes here on SIGPIPE
  TODO: One should have to fix that thr_alarm know about this
  thread too.
*/

#ifdef THREAD_SPECIFIC_SIGPIPE
extern "C" sig_handler abort_thread(int sig __attribute__((unused)))
{
  THD *thd=current_thd;
  DBUG_ENTER("abort_thread");
  if (thd)
    thd->killed=1;
  DBUG_VOID_RETURN;
}
#endif

/******************************************************************************
  Setup a signal thread with handles all signals.
  Because Linux doesn't support schemas use a mutex to check that
  the signal thread is ready before continuing
******************************************************************************/

#if defined(__WIN__) || defined(OS2)
static void init_signals(void)
{
  int signals[] = {SIGINT,SIGILL,SIGFPE,SIGSEGV,SIGTERM,SIGABRT } ;
  for (uint i=0 ; i < sizeof(signals)/sizeof(int) ; i++)
    signal( signals[i], kill_server) ;
#if defined(__WIN__)
  signal(SIGBREAK,SIG_IGN);	//ignore SIGBREAK for NT
#else
  signal(SIGBREAK, kill_server);
#endif
}

static void start_signal_handler(void)
{
}

#elif defined(__EMX__)
static void sig_reload(int signo)
{
 // Flush everything
  reload_acl_and_cache((THD*) 0,REFRESH_LOG, (TABLE_LIST*) 0);
  signal(signo, SIG_ACK);
}

static void sig_kill(int signo)
{
  if (!kill_in_progress)
  {
    abort_loop=1;				// mark abort for threads
    kill_server((void*) signo);
  }
  signal(signo, SIG_ACK);
}

static void init_signals(void)
{
  signal(SIGQUIT, sig_kill);
  signal(SIGKILL, sig_kill);
  signal(SIGTERM, sig_kill);
  signal(SIGINT,  sig_kill);
  signal(SIGHUP,  sig_reload);	// Flush everything
  signal(SIGALRM, SIG_IGN);
  signal(SIGBREAK,SIG_IGN);
  signal_thread = pthread_self();
  SIGNAL_THD;
}

static void start_signal_handler(void)
{
}

#else /* if ! __WIN__ && ! __EMX__ */

#ifdef HAVE_LINUXTHREADS
#define UNSAFE_DEFAULT_LINUX_THREADS 200
#endif

extern "C" sig_handler handle_segfault(int sig)
{
  THD *thd=current_thd;
  /*
    Strictly speaking, one needs a mutex here
    but since we have got SIGSEGV already, things are a mess
    so not having the mutex is not as bad as possibly using a buggy
    mutex - so we keep things simple
  */
  if (segfaulted)
  {
    fprintf(stderr, "Fatal signal %d while backtracing\n", sig);
    exit(1);
  }
  
  segfaulted = 1;
  fprintf(stderr,"\
mysqld got signal %d;\n\
This could be because you hit a bug. It is also possible that this binary\n\
or one of the libraries it was linked against is corrupt, improperly built,\n\
or misconfigured. This error can also be caused by malfunctioning hardware.\n",
	  sig);
  fprintf(stderr, "\
We will try our best to scrape up some info that will hopefully help diagnose\n\
the problem, but since we have already crashed, something is definitely wrong\n\
and this may fail.\n\n");
  fprintf(stderr, "key_buffer_size=%ld\n", keybuff_size);
  fprintf(stderr, "read_buffer_size=%ld\n", global_system_variables.read_buff_size);
  fprintf(stderr, "sort_buffer_size=%ld\n", thd->variables.sortbuff_size);
  fprintf(stderr, "max_used_connections=%ld\n", max_used_connections);
  fprintf(stderr, "max_connections=%ld\n", max_connections);
  fprintf(stderr, "threads_connected=%d\n", thread_count);
  fprintf(stderr, "It is possible that mysqld could use up to \n\
key_buffer_size + (read_buffer_size + sort_buffer_size)*max_connections = %ld K\n\
bytes of memory\n", (keybuff_size + (global_system_variables.read_buff_size +
				     thd->variables.sortbuff_size) *
		     max_connections)/ 1024);
  fprintf(stderr, "Hope that's ok; if not, decrease some variables in the equation.\n\n");
  
#if defined(HAVE_LINUXTHREADS)
  if (sizeof(char*) == 4 && thread_count > UNSAFE_DEFAULT_LINUX_THREADS)
  {
    fprintf(stderr, "\
You seem to be running 32-bit Linux and have %d concurrent connections.\n\
If you have not changed STACK_SIZE in LinuxThreads and built the binary \n\
yourself, LinuxThreads is quite likely to steal a part of the global heap for\n\
the thread stack. Please read http://www.mysql.com/doc/L/i/Linux.html\n\n",
	    thread_count);
  }
#endif /* HAVE_LINUXTHREADS */

#ifdef HAVE_STACKTRACE
  if (!(test_flags & TEST_NO_STACKTRACE))
  {
    fprintf(stderr,"thd=%p\n",thd);
    print_stacktrace(thd ? (gptr) thd->thread_stack : (gptr) 0,
		     thread_stack);
  }
  if (thd)
  {
    fprintf(stderr, "Trying to get some variables.\n\
Some pointers may be invalid and cause the dump to abort...\n");
    safe_print_str("thd->query", thd->query, 1024);
    fprintf(stderr, "thd->thread_id=%ld\n", thd->thread_id);
    fprintf(stderr, "\n\
Successfully dumped variables, if you ran with --log, take a look at the\n\
details of what thread %ld did to cause the crash.  In some cases of really\n\
bad corruption, the values shown above may be invalid.\n\n",
	  thd->thread_id);
  }
  fprintf(stderr, "\
The manual page at http://www.mysql.com/doc/C/r/Crashing.html contains\n\
information that should help you find out what is causing the crash.\n");
  fflush(stderr);
#endif /* HAVE_STACKTRACE */

 if (test_flags & TEST_CORE_ON_SIGNAL)
 {
   fprintf(stderr, "Writing a core file\n");
   fflush(stderr);
   write_core(sig);
 }
 exit(1);
}

#ifndef SA_RESETHAND
#define SA_RESETHAND 0
#endif
#ifndef SA_NODEFER
#define SA_NODEFER 0
#endif

static void init_signals(void)
{
  sigset_t set;
  DBUG_ENTER("init_signals");

  sigset(THR_KILL_SIGNAL,end_thread_signal);
  sigset(THR_SERVER_ALARM,print_signal_warning); // Should never be called!

  if (!(test_flags & TEST_NO_STACKTRACE) || (test_flags & TEST_CORE_ON_SIGNAL))
  {
    struct sigaction sa;
    sa.sa_flags = SA_RESETHAND | SA_NODEFER;
    sigemptyset(&sa.sa_mask);
    sigprocmask(SIG_SETMASK,&sa.sa_mask,NULL);

    init_stacktrace();
#if defined(__amiga__)
    sa.sa_handler=(void(*)())handle_segfault;
#else
    sa.sa_handler=handle_segfault;
#endif
    sigaction(SIGSEGV, &sa, NULL);
#ifdef SIGBUS
    sigaction(SIGBUS, &sa, NULL);
#endif
    sigaction(SIGILL, &sa, NULL);
    sigaction(SIGFPE, &sa, NULL);
  }

#ifdef HAVE_GETRLIMIT
  if (test_flags & TEST_CORE_ON_SIGNAL)
  {
    /* Change limits so that we will get a core file */
    struct rlimit rl;
    rl.rlim_cur = rl.rlim_max = RLIM_INFINITY;
    if (setrlimit(RLIMIT_CORE, &rl))
      sql_print_error("Warning: setrlimit could not change the size of core files to 'infinity';  We may not be able to generate a core file on signals");
  }
#endif
  (void) sigemptyset(&set);
#ifdef THREAD_SPECIFIC_SIGPIPE
  sigset(SIGPIPE,abort_thread);
  sigaddset(&set,SIGPIPE);
#else
  (void) signal(SIGPIPE,SIG_IGN);		// Can't know which thread
  sigaddset(&set,SIGPIPE);
#endif
  sigaddset(&set,SIGINT);
  sigaddset(&set,SIGQUIT);
  sigaddset(&set,SIGTERM);
  sigaddset(&set,SIGHUP);
  sigset(SIGTERM, print_signal_warning);	// If it's blocked by parent
  sigset(SIGHUP, print_signal_warning);		// If it's blocked by parent
#ifdef SIGTSTP
  sigaddset(&set,SIGTSTP);
#endif
  sigaddset(&set,THR_SERVER_ALARM);
  sigdelset(&set,THR_KILL_SIGNAL);		// May be SIGINT
  sigdelset(&set,THR_CLIENT_ALARM);		// For alarms
  (void) pthread_sigmask(SIG_SETMASK,&set,NULL);
  DBUG_VOID_RETURN;
}


static void start_signal_handler(void)
{
  int error;
  pthread_attr_t thr_attr;
  DBUG_ENTER("start_signal_handler");

  (void) pthread_attr_init(&thr_attr);
#if !defined(HAVE_DEC_3_2_THREADS)
  pthread_attr_setscope(&thr_attr,PTHREAD_SCOPE_SYSTEM);
  (void) pthread_attr_setdetachstate(&thr_attr,PTHREAD_CREATE_DETACHED);
  if (!(opt_specialflag & SPECIAL_NO_PRIOR))
    my_pthread_attr_setprio(&thr_attr,INTERRUPT_PRIOR);
  pthread_attr_setstacksize(&thr_attr,32768);
#endif

  (void) pthread_mutex_lock(&LOCK_thread_count);
  if ((error=pthread_create(&signal_thread,&thr_attr,signal_hand,0)))
  {
    sql_print_error("Can't create interrupt-thread (error %d, errno: %d)",
		    error,errno);
    exit(1);
  }
  (void) pthread_cond_wait(&COND_thread_count,&LOCK_thread_count);
  pthread_mutex_unlock(&LOCK_thread_count);

  (void) pthread_attr_destroy(&thr_attr);
  DBUG_VOID_RETURN;
}


/* This threads handles all signals and alarms */

/* ARGSUSED */
extern "C" void *signal_hand(void *arg __attribute__((unused)))
{
  sigset_t set;
  int sig;
  my_thread_init();				// Init new thread
  DBUG_ENTER("signal_hand");
  SIGNAL_THD;
  /* Setup alarm handler */
  init_thr_alarm(max_connections+max_insert_delayed_threads);
#if SIGINT != THR_KILL_SIGNAL
  (void) sigemptyset(&set);			// Setup up SIGINT for debug
  (void) sigaddset(&set,SIGINT);		// For debugging
  (void) pthread_sigmask(SIG_UNBLOCK,&set,NULL);
#endif
  (void) sigemptyset(&set);			// Setup up SIGINT for debug
#ifdef USE_ONE_SIGNAL_HAND
  (void) sigaddset(&set,THR_SERVER_ALARM);	// For alarms
#endif
  (void) sigaddset(&set,SIGQUIT);
  (void) sigaddset(&set,SIGTERM);
#if THR_CLIENT_ALARM != SIGHUP
  (void) sigaddset(&set,SIGHUP);
#endif
  (void) sigaddset(&set,SIGTSTP);

  /* Save pid to this process (or thread on Linux) */
  if (!opt_bootstrap)
  {
    File pidFile;
    if ((pidFile = my_create(pidfile_name,0664, O_WRONLY, MYF(MY_WME))) >= 0)
    {
      char buff[21];
      sprintf(buff,"%lu",(ulong) getpid());
      (void) my_write(pidFile, buff,strlen(buff),MYF(MY_WME));
      (void) my_close(pidFile,MYF(0));
    }
  }
#ifdef HAVE_STACK_TRACE_ON_SEGV
  if (opt_do_pstack)
  {
    sprintf(pstack_file_name,"mysqld-%lu-%%d-%%d.backtrace", (ulong)getpid());
    pstack_install_segv_action(pstack_file_name);
  }
#endif /* HAVE_STACK_TRACE_ON_SEGV */

  /*
    signal to start_signal_handler that we are ready
    This works by waiting for start_signal_handler to free mutex,
    after which we signal it that we are ready.
    At this pointer there is no other threads running, so there
    should not be any other pthread_cond_signal() calls.
  */
  (void) pthread_mutex_lock(&LOCK_thread_count);
  (void) pthread_mutex_unlock(&LOCK_thread_count);
  (void) pthread_cond_broadcast(&COND_thread_count);

  (void) pthread_sigmask(SIG_BLOCK,&set,NULL);
  for (;;)
  {
    int error;					// Used when debugging
    if (shutdown_in_progress && !abort_loop)
    {
      sig= SIGTERM;
      error=0;
    }
    else
      while ((error=my_sigwait(&set,&sig)) == EINTR) ;
    if (cleanup_done)
    {
      my_thread_end();
      pthread_exit(0);				// Safety
    }
    switch (sig) {
    case SIGTERM:
    case SIGQUIT:
    case SIGKILL:
#ifdef EXTRA_DEBUG
      sql_print_error("Got signal %d to shutdown mysqld",sig);
#endif
      DBUG_PRINT("info",("Got signal: %d  abort_loop: %d",sig,abort_loop));
      if (!abort_loop)
      {
	abort_loop=1;				// mark abort for threads
#ifdef USE_ONE_SIGNAL_HAND
	pthread_t tmp;
	if (!(opt_specialflag & SPECIAL_NO_PRIOR))
	  my_pthread_attr_setprio(&connection_attrib,INTERRUPT_PRIOR);
	if (pthread_create(&tmp,&connection_attrib, kill_server_thread,
			   (void*) sig))
	  sql_print_error("Error: Can't create thread to kill server");
#else
	kill_server((void*) sig);	// MIT THREAD has a alarm thread
#endif
      }
      break;
    case SIGHUP:
      reload_acl_and_cache((THD*) 0,
			   (REFRESH_LOG | REFRESH_TABLES | REFRESH_FAST |
			    REFRESH_STATUS | REFRESH_GRANT | REFRESH_THREADS |
			    REFRESH_HOSTS),
			   (TABLE_LIST*) 0); // Flush logs
      mysql_print_status((THD*) 0);		// Send debug some info
      break;
#ifdef USE_ONE_SIGNAL_HAND
    case THR_SERVER_ALARM:
      process_alarm(sig);			// Trigger alarms.
      break;
#endif
    default:
#ifdef EXTRA_DEBUG
      sql_print_error("Warning: Got signal: %d  error: %d",sig,error); /* purecov: tested */
#endif
      break;					/* purecov: tested */
    }
  }
  return(0);					/* purecov: deadcode */
}

#endif	/* __WIN__*/


/*
  All global error messages are sent here where the first one is stored for
  the client
*/


/* ARGSUSED */
extern "C" int my_message_sql(uint error, const char *str,
			      myf MyFlags __attribute__((unused)))
{
  NET *net;
  DBUG_ENTER("my_message_sql");
  DBUG_PRINT("error",("Message: '%s'",str));
  if ((net=my_pthread_getspecific_ptr(NET*,THR_NET)))
  {
    if (!net->last_error[0])			// Return only first message
    {
      strmake(net->last_error,str,sizeof(net->last_error)-1);
      net->last_errno=error ? error : ER_UNKNOWN_ERROR;
    }
  }
  else
    sql_print_error("%s: %s",my_progname,str); /* purecov: inspected */
  DBUG_RETURN(0);
}


/*
  Forget last error message (if we got one)
*/

void clear_error_message(THD *thd)
{
  thd->net.last_error[0]= 0;
}


#ifdef __WIN__

struct utsname
{
  char nodename[FN_REFLEN];
};

int uname(struct utsname *a)
{
  return -1;
}
#endif


#ifdef __WIN__
extern "C" pthread_handler_decl(handle_shutdown,arg)
{
  MSG msg;
  SHUTDOWN_THD;
  my_thread_init();

  /* this call should create the message queue for this thread */
  PeekMessage(&msg, NULL, 1, 65534,PM_NOREMOVE);
#if !defined(EMBEDDED_LIBRARY)
  if (WaitForSingleObject(hEventShutdown,INFINITE)==WAIT_OBJECT_0)
#endif
     kill_server(MYSQL_KILL_SIGNAL);
  return 0;
}

int __stdcall handle_kill(ulong ctrl_type)
{
  if (ctrl_type == CTRL_CLOSE_EVENT ||
      ctrl_type == CTRL_SHUTDOWN_EVENT)
  {
    kill_server(MYSQL_KILL_SIGNAL);
    return TRUE;
  }
  return FALSE;
}
#endif

#ifdef OS2
extern "C" pthread_handler_decl(handle_shutdown,arg)
{
  SHUTDOWN_THD;
  my_thread_init();

  // wait semaphore
  pthread_cond_wait( &eventShutdown, NULL);

  // close semaphore and kill server
  pthread_cond_destroy( &eventShutdown);

  /*
    Exit main loop on main thread, so kill will be done from
    main thread (this is thread 2)
  */
  abort_loop = 1;

  // unblock select()
  so_cancel(ip_sock);
  so_cancel(unix_sock);

  return 0;
}
#endif


const char *load_default_groups[]= { "mysqld","server",0 };

#ifdef HAVE_LIBWRAP
char *libwrapName=NULL;
#endif

bool open_log(MYSQL_LOG *log, const char *hostname,
	      const char *opt_name, const char *extension,
	      const char *index_file_name,
	      enum_log_type type, bool read_append,
	      bool no_auto_events)
{
  char tmp[FN_REFLEN];
  if (!opt_name || !opt_name[0])
  {
    /*
      TODO: The following should be using fn_format();  We just need to
      first change fn_format() to cut the file name if it's too long.
    */
    strmake(tmp,hostname,FN_REFLEN-5);
    strmov(fn_ext(tmp),extension);
    opt_name=tmp;
  }
  // get rid of extension if the log is binary to avoid problems
  if (type == LOG_BIN)
  {
    char *p = fn_ext(opt_name);
    if (p)
    {
      uint length=(uint) (p-opt_name);
      strmake(tmp,opt_name,min(length,FN_REFLEN));
      opt_name=tmp;
    }
  }
  return log->open(opt_name, type, 0, index_file_name,
		   (read_append) ? SEQ_READ_APPEND : WRITE_CACHE,
		   no_auto_events);
}



#ifdef __WIN__
int win_main(int argc, char **argv)
#else
int main(int argc, char **argv)
#endif
{
  DEBUGGER_OFF;

  my_umask=0660;		// Default umask for new files
  my_umask_dir=0700;		// Default umask for new directories
  MAIN_THD;
  /*
    Initialize signal_th and shutdown_th to main_th for default value
    as we need to initialize them to something safe. They are used
    when compiled with safemalloc.
  */
  SIGNAL_THD;
  SHUTDOWN_THD;
  MY_INIT(argv[0]);		// init my_sys library & pthreads
  tzset();			// Set tzname

  start_time=time((time_t*) 0);
#ifdef OS2
  {
    // fix timezone for daylight saving
    struct tm *ts = localtime(&start_time);
    if (ts->tm_isdst > 0)
      _timezone -= 3600;
  }
#endif
#ifdef HAVE_TZNAME
#if defined(HAVE_LOCALTIME_R) && defined(_REENTRANT)
  {
    struct tm tm_tmp;
    localtime_r(&start_time,&tm_tmp);
    strmov(time_zone,tzname[tm_tmp.tm_isdst != 0 ? 1 : 0]);
  }
#else
  {
    struct tm *start_tm;
    start_tm=localtime(&start_time);
    strmov(time_zone,tzname[start_tm->tm_isdst != 0 ? 1 : 0]);
  }
#endif
#endif

  if (gethostname(glob_hostname,sizeof(glob_hostname)-4) < 0)
    strmov(glob_hostname,"mysql");
  strmake(pidfile_name, glob_hostname, sizeof(pidfile_name)-5);
  strmov(fn_ext(pidfile_name),".pid");		// Add proper extension
#ifndef DBUG_OFF
  strxmov(strend(server_version),MYSQL_SERVER_SUFFIX,"-debug",NullS);
#else
  strmov(strend(server_version),MYSQL_SERVER_SUFFIX);
#endif
#ifdef _CUSTOMSTARTUPCONFIG_
  if (_cust_check_startup())
  {
    /* _cust_check_startup will report startup failure error */
    exit( 1 );
  }
#endif
  load_defaults(MYSQL_CONFIG_NAME,load_default_groups,&argc,&argv);
  defaults_argv=argv;

  /* Get default temporary directory */
  opt_mysql_tmpdir=getenv("TMPDIR");	/* Use this if possible */
#if defined( __WIN__) || defined(OS2)
  if (!opt_mysql_tmpdir)
    opt_mysql_tmpdir=getenv("TEMP");
  if (!opt_mysql_tmpdir)
    opt_mysql_tmpdir=getenv("TMP");
#endif
  if (!opt_mysql_tmpdir || !opt_mysql_tmpdir[0])
    opt_mysql_tmpdir=(char*) P_tmpdir;		/* purecov: inspected */

  set_options();
  get_options(argc,argv);
  if (opt_log || opt_update_log || opt_slow_log || opt_bin_log)
    strcat(server_version,"-log");
  DBUG_PRINT("info",("%s  Ver %s for %s on %s\n",my_progname,
		     server_version, SYSTEM_TYPE,MACHINE_TYPE));

  /* These must be set early */

  (void) pthread_mutex_init(&LOCK_mysql_create_db,MY_MUTEX_INIT_SLOW);
  (void) pthread_mutex_init(&LOCK_Acl,MY_MUTEX_INIT_SLOW);
  (void) pthread_mutex_init(&LOCK_grant,MY_MUTEX_INIT_FAST);
  (void) pthread_mutex_init(&LOCK_open,MY_MUTEX_INIT_FAST);
  (void) pthread_mutex_init(&LOCK_thread_count,MY_MUTEX_INIT_FAST);
  (void) pthread_mutex_init(&LOCK_mapped_file,MY_MUTEX_INIT_SLOW);
  (void) pthread_mutex_init(&LOCK_status,MY_MUTEX_INIT_FAST);
  (void) pthread_mutex_init(&LOCK_error_log,MY_MUTEX_INIT_FAST);
  (void) pthread_mutex_init(&LOCK_delayed_insert,MY_MUTEX_INIT_FAST);
  (void) pthread_mutex_init(&LOCK_delayed_status,MY_MUTEX_INIT_FAST);
  (void) pthread_mutex_init(&LOCK_delayed_create,MY_MUTEX_INIT_SLOW);
  (void) pthread_mutex_init(&LOCK_manager,MY_MUTEX_INIT_FAST);
  (void) pthread_mutex_init(&LOCK_crypt,MY_MUTEX_INIT_FAST);
  (void) pthread_mutex_init(&LOCK_bytes_sent,MY_MUTEX_INIT_FAST);
  (void) pthread_mutex_init(&LOCK_bytes_received,MY_MUTEX_INIT_FAST);
  (void) pthread_mutex_init(&LOCK_timezone,MY_MUTEX_INIT_FAST);
  (void) pthread_mutex_init(&LOCK_user_conn, MY_MUTEX_INIT_FAST);
  (void) pthread_mutex_init(&LOCK_rpl_status, MY_MUTEX_INIT_FAST);
  (void) pthread_mutex_init(&LOCK_active_mi, MY_MUTEX_INIT_FAST);
  (void) pthread_mutex_init(&LOCK_global_system_variables, MY_MUTEX_INIT_FAST);
  (void) pthread_cond_init(&COND_thread_count,NULL);
  (void) pthread_cond_init(&COND_refresh,NULL);
  (void) pthread_cond_init(&COND_thread_cache,NULL);
  (void) pthread_cond_init(&COND_flush_thread_cache,NULL);
  (void) pthread_cond_init(&COND_manager,NULL);
  (void) pthread_cond_init(&COND_rpl_status, NULL);
  init_signals();

  if (set_default_charset_by_name(sys_charset.value, MYF(MY_WME)))
    exit(1);
  charsets_list = list_charsets(MYF(MY_COMPILED_SETS|MY_CONFIG_SETS));

#ifdef HAVE_OPENSSL
  if (opt_use_ssl)
  {
    /* having ssl_acceptor_fd != 0 signals the use of SSL */
    ssl_acceptor_fd= new_VioSSLAcceptorFd(opt_ssl_key, opt_ssl_cert,
					  opt_ssl_ca, opt_ssl_capath,
					  opt_ssl_cipher);
    DBUG_PRINT("info",("ssl_acceptor_fd: %lx", (long) ssl_acceptor_fd));
    if (!ssl_acceptor_fd)
      opt_use_ssl = 0;
  }
#endif /* HAVE_OPENSSL */

#ifdef HAVE_LIBWRAP
  libwrapName= my_progname+dirname_length(my_progname);
  openlog(libwrapName, LOG_PID, LOG_AUTH);
#endif

  if (!(opt_specialflag & SPECIAL_NO_PRIOR))
    my_pthread_setprio(pthread_self(),CONNECT_PRIOR);
  /* Parameter for threads created for connections */
  (void) pthread_attr_init(&connection_attrib);
  (void) pthread_attr_setdetachstate(&connection_attrib,
				     PTHREAD_CREATE_DETACHED);
  pthread_attr_setstacksize(&connection_attrib,thread_stack);

  if (!(opt_specialflag & SPECIAL_NO_PRIOR))
    my_pthread_attr_setprio(&connection_attrib,WAIT_PRIOR);
  pthread_attr_setscope(&connection_attrib, PTHREAD_SCOPE_SYSTEM);

#if defined( SET_RLIMIT_NOFILE) || defined( OS2)
  /* connections and databases needs lots of files */
  {
    uint wanted_files=10+(uint) max(max_connections*5,
				    max_connections+table_cache_size*2);
    set_if_bigger(wanted_files, open_files_limit);
    // Note that some system returns 0 if we succeed here:
    uint files=set_maximum_open_files(wanted_files);
    if (files && files < wanted_files && ! open_files_limit)
    {
      max_connections=	(ulong) min((files-10),max_connections);
      table_cache_size= (ulong) max((files-10-max_connections)/2,64);
      DBUG_PRINT("warning",
		 ("Changed limits: max_connections: %ld  table_cache: %ld",
		  max_connections,table_cache_size));
      sql_print_error("Warning: Changed limits: max_connections: %ld  table_cache: %ld",max_connections,table_cache_size);
    }
  }
#endif
  unireg_init(opt_specialflag); /* Set up extern variabels */
  init_errmessage();		/* Read error messages from file */
  lex_init();
  item_init();
  set_var_init();
  mysys_uses_curses=0;
#ifdef USE_REGEX
  regex_init();
#endif
  select_thread=pthread_self();
  select_thread_in_use=1;
  if (use_temp_pool && bitmap_init(&temp_pool,1024,1))
    unireg_abort(1);

  /*
    We have enough space for fiddling with the argv, continue
  */
  umask(((~my_umask) & 0666));
  if (my_setwd(mysql_real_data_home,MYF(MY_WME)))
  {
    unireg_abort(1);				/* purecov: inspected */
  }
  mysql_data_home= mysql_data_home_buff;
  mysql_data_home[0]=FN_CURLIB;		// all paths are relative from here
  mysql_data_home[1]=0;
  server_init();
  table_cache_init();
  hostname_cache_init();
  query_cache_result_size_limit(query_cache_limit);
  query_cache_resize(query_cache_size);
  randominit(&sql_rand,(ulong) start_time,(ulong) start_time/2);
  reset_floating_point_exceptions();
  init_thr_lock();
  init_slave_list();
#ifdef HAVE_OPENSSL
  if (des_key_file)
    load_des_key_file(des_key_file);
#endif /* HAVE_OPENSSL */

  /* Setup log files */
  if (opt_log)
    open_log(&mysql_log, glob_hostname, opt_logname, ".log", NullS,
	     LOG_NORMAL);
  if (opt_update_log)
  {
    open_log(&mysql_update_log, glob_hostname, opt_update_logname, "",
	     NullS, LOG_NEW);
    using_update_log=1;
  }
 
  if (opt_slow_log)
    open_log(&mysql_slow_log, glob_hostname, opt_slow_logname, "-slow.log",
	     NullS, LOG_NORMAL);
#ifdef __WIN__
#define MYSQL_ERR_FILE "mysql.err"
  if (!opt_console)
  {
    freopen(MYSQL_ERR_FILE,"a+",stdout);
    freopen(MYSQL_ERR_FILE,"a+",stderr);
  }
#endif
  if (ha_init())
  {
    sql_print_error("Can't init databases");
    if (unix_sock != INVALID_SOCKET)
      unlink(mysql_unix_port);
    exit(1);
  }
  ha_key_cache();
#if defined(HAVE_MLOCKALL) && defined(MCL_CURRENT)
  if (locked_in_memory && !geteuid())
  {
    if (mlockall(MCL_CURRENT))
    {
      sql_print_error("Warning: Failed to lock memory. Errno: %d\n",errno);
    }
    else
      locked_in_memory=1;
  }
#else
  locked_in_memory=0;
#endif

  if (opt_myisam_log)
    (void) mi_log( 1 );
  ft_init_stopwords(ft_precompiled_stopwords);

#ifdef __WIN__
  if (!opt_console)
    FreeConsole();				// Remove window
#endif

  /*
    init signals & alarm
    After this we can't quit by a simple unireg_abort
  */
  error_handler_hook = my_message_sql;
  if (pthread_key_create(&THR_THD,NULL) || pthread_key_create(&THR_NET,NULL) ||
      pthread_key_create(&THR_MALLOC,NULL))
  {
    sql_print_error("Can't create thread-keys");
    if (unix_sock != INVALID_SOCKET)
      unlink(mysql_unix_port);
    exit(1);
  }
  start_signal_handler();				// Creates pidfile
  if (acl_init((THD*) 0, opt_noacl))
  {
    abort_loop=1;
    select_thread_in_use=0;
    (void) pthread_kill(signal_thread,MYSQL_KILL_SIGNAL);
#ifndef __WIN__
    if (!opt_bootstrap)
      (void) my_delete(pidfile_name,MYF(MY_WME));	// Not needed anymore
#endif
    if (unix_sock != INVALID_SOCKET)
      unlink(mysql_unix_port);
    exit(1);
  }
  if (!opt_noacl)
    (void) grant_init((THD*) 0);
  init_max_user_conn();
  init_update_queries();

#ifdef HAVE_DLOPEN
  if (!opt_noacl)
    udf_init();
#endif
  /* init_slave() must be called after the thread keys are created */
  init_slave();
  
  if (opt_bin_log && !server_id)
  {
    server_id= !master_host ? 1 : 2;
    switch (server_id) {
#ifdef EXTRA_DEBUG
    case 1:
      sql_print_error("\
Warning: You have enabled the binary log, but you haven't set server-id:\n\
Updates will be logged to the binary log, but connections to slaves will\n\
not be accepted.");
      break;
#endif
    case 2:
      sql_print_error("\
Warning: You should set server-id to a non-0 value if master_host is set.\n\
The server will not act as a slave.");
      break;
    }
  }
  if (opt_bin_log)
  {
    open_log(&mysql_bin_log, glob_hostname, opt_bin_logname, "-bin",
	     opt_binlog_index_name,LOG_BIN);
    using_update_log=1;
  }


  if (opt_bootstrap)
  {
    int error=bootstrap(stdin);
    end_thr_alarm();				// Don't allow alarms
    unireg_abort(error ? 1 : 0);
  }
  if (opt_init_file)
  {
    if (read_init_file(opt_init_file))
    {
      end_thr_alarm();				// Don't allow alarms
      unireg_abort(1);
    }
  }
  (void) thr_setconcurrency(concurrency);	// 10 by default
#if defined(__WIN__) && !defined(EMBEDDED_LIBRARY)	  //IRENA
  {
<<<<<<< HEAD
    hEventShutdown=CreateEvent(0, FALSE, FALSE, event_name);
=======
    hEventShutdown=CreateEvent(0, FALSE, FALSE, shutdown_event_name);
>>>>>>> 9e61e636
    pthread_t hThread;
    if (pthread_create(&hThread,&connection_attrib,handle_shutdown,0))
      sql_print_error("Warning: Can't create thread to handle shutdown requests");

    // On "Stop Service" we have to do regular shutdown
    Service.SetShutdownEvent(hEventShutdown);
  }
#endif
#ifdef OS2
  {
    pthread_cond_init( &eventShutdown, NULL);
    pthread_t hThread;
    if (pthread_create(&hThread,&connection_attrib,handle_shutdown,0))
      sql_print_error("Warning: Can't create thread to handle shutdown requests");
  }
#endif

  if (
#ifdef HAVE_BERKELEY_DB
      !berkeley_skip ||
#endif
      (flush_time && flush_time != ~(ulong) 0L))
  {
    pthread_t hThread;
    if (pthread_create(&hThread,&connection_attrib,handle_manager,0))
      sql_print_error("Warning: Can't create thread to manage maintenance");
  }

  printf(ER(ER_READY),my_progname,server_version,"");
  fflush(stdout);

#ifdef __NT__
  if (hPipe == INVALID_HANDLE_VALUE &&
      (!have_tcpip || opt_disable_networking))
  {
    sql_print_error("TCP/IP or --enable-named-pipe should be configured on NT OS");
	unireg_abort(1);
  }
  else
  {
    pthread_mutex_lock(&LOCK_thread_count);
    (void) pthread_cond_init(&COND_handler_count,NULL);
    {
      pthread_t hThread;
      handler_count=0;
      if (hPipe != INVALID_HANDLE_VALUE && opt_enable_named_pipe)
      {
	handler_count++;
	if (pthread_create(&hThread,&connection_attrib,
			   handle_connections_namedpipes, 0))
	{
	  sql_print_error("Warning: Can't create thread to handle named pipes");
	  handler_count--;
	}
      }
      if (have_tcpip && !opt_disable_networking)
      {
	handler_count++;
	if (pthread_create(&hThread,&connection_attrib,
			   handle_connections_sockets, 0))
	{
	  sql_print_error("Warning: Can't create thread to handle named pipes");
	  handler_count--;
	}
      }
      while (handler_count > 0)
	pthread_cond_wait(&COND_handler_count,&LOCK_thread_count);
    }
    pthread_mutex_unlock(&LOCK_thread_count);
  }
#else
  handle_connections_sockets(0);
#ifdef EXTRA_DEBUG2
  sql_print_error("Exiting main thread");
#endif
#endif /* __NT__ */

  /* (void) pthread_attr_destroy(&connection_attrib); */

  DBUG_PRINT("quit",("Exiting main thread"));

#ifndef __WIN__
#ifdef EXTRA_DEBUG2
  sql_print_error("Before Lock_thread_count");
#endif
  (void) pthread_mutex_lock(&LOCK_thread_count);
  DBUG_PRINT("quit", ("Got thread_count mutex"));
  select_thread_in_use=0;			// For close_connections
  (void) pthread_mutex_unlock(&LOCK_thread_count);
  (void) pthread_cond_broadcast(&COND_thread_count);
#ifdef EXTRA_DEBUG2
  sql_print_error("After lock_thread_count");
#endif
#endif /* __WIN__ */

  /* Wait until cleanup is done */
  (void) pthread_mutex_lock(&LOCK_thread_count);
  while (!ready_to_exit)
    pthread_cond_wait(&COND_thread_count,&LOCK_thread_count);
  (void) pthread_mutex_unlock(&LOCK_thread_count);

#if defined(__WIN__) && !defined(EMBEDDED_LIBRARY)
  if (Service.IsNT() && start_mode)
    Service.Stop();
  else
  {
    Service.SetShutdownEvent(0);
    if (hEventShutdown)
      CloseHandle(hEventShutdown);
  }
#endif
  my_end(opt_endinfo ? MY_CHECK_ERROR | MY_GIVE_INFO : 0);
  exit(0);
  return(0);					/* purecov: deadcode */
}


/****************************************************************************
  Main and thread entry function for Win32
  (all this is needed only to run mysqld as a service on WinNT)
****************************************************************************/

#if defined(__WIN__) && !defined(EMBEDDED_LIBRARY)
int mysql_service(void *p)
{
  if (use_opt_args)
    win_main(opt_argc, opt_argv);
  else
    win_main(Service.my_argc, Service.my_argv);
  return 0;
}

/*
  Handle basic handling of services, like installation and removal

  SYNOPSIS
    default_service_handling()
    argv		Pointer to argument list 
    servicename		Internal name of service
    displayname		Display name of service (in taskbar ?)
    file_path		Path to this program

  RETURN VALUES
    0		option handled
    1		Could not handle option
 */

bool default_service_handling(char **argv,
			      const char *servicename,
			      const char *displayname,
			      const char *file_path)
{
  if (Service.got_service_option(argv, "install"))
  {
    Service.Install(1, servicename, displayname, file_path);
    return 0;
  }
  if (Service.got_service_option(argv, "install-manual"))
  {
    Service.Install(0, servicename, displayname, file_path);
    return 0;
  }
  if (Service.got_service_option(argv, "remove"))
  {
    Service.Remove(servicename);
    return 0;
  }
  return 1;
}


int main(int argc, char **argv)
{

  /* When several instances are running on the same machine, we
     need to have an  unique  named  hEventShudown  through the
     application PID e.g.: MySQLShutdown1890; MySQLShutdown2342
  */ 
  int2str((int) GetCurrentProcessId(),strmov(shutdown_event_name,
          "MySQLShutdown"), 10);
  
  if (Service.GetOS())	/* true NT family */
  {
    char file_path[FN_REFLEN];
    my_path(file_path, argv[0], "");		      /* Find name in path */
    fn_format(file_path,argv[0],file_path,"",1+4+16); /* Force full path */

    if (argc == 2)
    {	
      if (!default_service_handling(argv,MYSQL_SERVICENAME, MYSQL_SERVICENAME,
				   file_path))
	return 0;
      if (Service.IsService(argv[1]))
      {
        /* start an optional service */
        load_default_groups[0]= argv[1];
        start_mode= 1;
        Service.Init(argv[1], mysql_service);
        return 0;
      }
    }
    else if (argc == 3) /* install or remove any optional service */
    {
      /* Add service name after filename */
      uint length=strlen(file_path);
      *strxnmov(file_path + length, sizeof(file_path)-length-2, " ",
		argv[2], NullS)= '\0';

      if (!default_service_handling(argv, argv[2], argv[2], file_path))
	return 0;
      if (Service.IsService(argv[2]))
      {
	/* start an optional service */
	use_opt_args=1;
	opt_argc=argc;
	opt_argv=argv;
	start_mode= 1;
	Service.Init(argv[2], mysql_service);
	return 0;
      }
    }
    else if (argc == 4)
    {
      /*
	Install an optional service with optional config file
	mysqld --install-manual mysqldopt --defaults-file=c:\miguel\my.ini
      */
      uint length=strlen(file_path);
      *strxnmov(file_path + length, sizeof(file_path)-length-2, " ",
		argv[3], " ", argv[2], NullS)= '\0';
      if (!default_service_handling(argv, argv[2], argv[2], file_path))
	return 0;
    }
    else if (argc == 1 && Service.IsService(MYSQL_SERVICENAME))
    {
      /* start the default service */
      start_mode= 1;
      Service.Init(MYSQL_SERVICENAME, mysql_service);
      return 0;
    }
  }
  /* Start as standalone server */
  Service.my_argc=argc;
  Service.my_argv=argv;
  mysql_service(NULL);
  return 0;
}
#endif


/*
  Execute all commands from a file. Used by the mysql_install_db script to
  create MySQL privilege tables without having to start a full MySQL server.
*/

static int bootstrap(FILE *file)
{
  THD *thd= new THD;
  int error;
  DBUG_ENTER("bootstrap");

  thd->bootstrap=1;
  thd->client_capabilities=0;
  my_net_init(&thd->net,(st_vio*) 0);
  thd->max_client_packet_length= thd->net.max_packet;
  thd->master_access= ~0;
  thd->thread_id=thread_id++;
  thread_count++;

  bootstrap_file=file;
  if (pthread_create(&thd->real_id,&connection_attrib,handle_bootstrap,
		     (void*) thd))
  {
    sql_print_error("Warning: Can't create thread to handle bootstrap");    
    DBUG_RETURN(-1);
  }
  /* Wait for thread to die */
  (void) pthread_mutex_lock(&LOCK_thread_count);
  while (thread_count)
  {
    (void) pthread_cond_wait(&COND_thread_count,&LOCK_thread_count);
    DBUG_PRINT("quit",("One thread died (count=%u)",thread_count));
  }
  (void) pthread_mutex_unlock(&LOCK_thread_count);
  error= thd->fatal_error;
  net_end(&thd->net);
  thd->cleanup();
  delete thd;
  DBUG_RETURN(error);
}

static bool read_init_file(char *file_name)
{
  FILE *file;
  DBUG_ENTER("read_init_file");
  DBUG_PRINT("enter",("name: %s",file_name));
  if (!(file=my_fopen(file_name,O_RDONLY,MYF(MY_WME))))
    return(1);
  bootstrap(file);				/* Ignore errors from this */
  (void) my_fclose(file,MYF(MY_WME));
  return 0;
}


static void create_new_thread(THD *thd)
{
  DBUG_ENTER("create_new_thread");

  NET *net=&thd->net;				// For easy ref
  net->read_timeout = (uint) connect_timeout;
  if (protocol_version > 9)
    net->return_errno=1;

  /* don't allow too many connections */
  if (thread_count - delayed_insert_threads >= max_connections+1 || abort_loop)
  {
    DBUG_PRINT("error",("Too many connections"));
    close_connection(net,ER_CON_COUNT_ERROR);
    delete thd;
    DBUG_VOID_RETURN;
  }
  pthread_mutex_lock(&LOCK_thread_count);
  if (thread_count-delayed_insert_threads > max_used_connections)
    max_used_connections=thread_count-delayed_insert_threads;
  thd->thread_id=thread_id++;
  for (uint i=0; i < 8 ; i++)			// Generate password teststring
    thd->scramble[i]= (char) (rnd(&sql_rand)*94+33);
  thd->scramble[8]=0;

  thd->real_id=pthread_self();			// Keep purify happy

  /* Start a new thread to handle connection */
#ifdef ONE_THREAD
  if (test_flags & TEST_NO_THREADS)		// For debugging under Linux
  {
    thread_cache_size=0;			// Safety
    thread_count++;
    threads.append(thd);
    thd->real_id=pthread_self();
    (void) pthread_mutex_unlock(&LOCK_thread_count);
    handle_one_connection((void*) thd);
  }
  else
#endif
  {
    if (cached_thread_count > wake_thread)
    {
      start_cached_thread(thd);
    }
    else
    {
      int error;
      thread_count++;
      thread_created++;
      threads.append(thd);
      DBUG_PRINT("info",(("creating thread %d"), thd->thread_id));
      thd->connect_time = time(NULL);
      if ((error=pthread_create(&thd->real_id,&connection_attrib,
				handle_one_connection,
				(void*) thd)))
      {
	DBUG_PRINT("error",
		   ("Can't create thread to handle request (error %d)",
		    error));
	thread_count--;
	thd->killed=1;				// Safety
	(void) pthread_mutex_unlock(&LOCK_thread_count);
	net_printf(net,ER_CANT_CREATE_THREAD,error);
	(void) pthread_mutex_lock(&LOCK_thread_count);
	close_connection(net,0,0);
	delete thd;
	(void) pthread_mutex_unlock(&LOCK_thread_count);
	DBUG_VOID_RETURN;
      }
    }
    (void) pthread_mutex_unlock(&LOCK_thread_count);

  }
  DBUG_PRINT("info",("Thread created"));
  DBUG_VOID_RETURN;
}

#ifdef SIGNALS_DONT_BREAK_READ
inline void kill_broken_server()
{
  /* hack to get around signals ignored in syscalls for problem OS's */
  if (unix_sock == INVALID_SOCKET ||
      (!opt_disable_networking && ip_sock == INVALID_SOCKET))
  {
    select_thread_in_use = 0;
    kill_server((void*)MYSQL_KILL_SIGNAL); /* never returns */
  }
}
#define MAYBE_BROKEN_SYSCALL kill_broken_server();
#else
#define MAYBE_BROKEN_SYSCALL
#endif

	/* Handle new connections and spawn new process to handle them */

extern "C" pthread_handler_decl(handle_connections_sockets,arg __attribute__((unused)))
{
  my_socket sock,new_sock;
  uint error_count=0;
  uint max_used_connection= (uint) (max(ip_sock,unix_sock)+1);
  fd_set readFDs,clientFDs;
  THD *thd;
  struct sockaddr_in cAddr;
  int ip_flags=0,socket_flags=0,flags;
  st_vio *vio_tmp;
  DBUG_ENTER("handle_connections_sockets");

  LINT_INIT(new_sock);

  (void) my_pthread_getprio(pthread_self());		// For debugging

  FD_ZERO(&clientFDs);
  if (ip_sock != INVALID_SOCKET)
  {
    FD_SET(ip_sock,&clientFDs);
#ifdef HAVE_FCNTL
    ip_flags = fcntl(ip_sock, F_GETFL, 0);
#endif
  }
#ifdef HAVE_SYS_UN_H
  FD_SET(unix_sock,&clientFDs);
#ifdef HAVE_FCNTL
  socket_flags=fcntl(unix_sock, F_GETFL, 0);
#endif
#endif

  DBUG_PRINT("general",("Waiting for connections."));
  MAYBE_BROKEN_SYSCALL;
  while (!abort_loop)
  {
    readFDs=clientFDs;
#ifdef HPUX10
    if (select(max_used_connection,(int*) &readFDs,0,0,0) < 0)
      continue;
#else
    if (select((int) max_used_connection,&readFDs,0,0,0) < 0)
    {
      if (socket_errno != SOCKET_EINTR)
      {
	if (!select_errors++ && !abort_loop)	/* purecov: inspected */
	  sql_print_error("mysqld: Got error %d from select",socket_errno); /* purecov: inspected */
      }
      MAYBE_BROKEN_SYSCALL
      continue;
    }
#endif	/* HPUX10 */
    if (abort_loop)
    {
      MAYBE_BROKEN_SYSCALL;
      break;
    }

    /* Is this a new connection request ? */
#ifdef HAVE_SYS_UN_H
    if (FD_ISSET(unix_sock,&readFDs))
    {
      sock = unix_sock;
      flags= socket_flags;
    }
    else
#endif
    {
      sock = ip_sock;
      flags= ip_flags;
    }

#if !defined(NO_FCNTL_NONBLOCK)
    if (!(test_flags & TEST_BLOCKING))
    {
#if defined(O_NONBLOCK)
      fcntl(sock, F_SETFL, flags | O_NONBLOCK);
#elif defined(O_NDELAY)
      fcntl(sock, F_SETFL, flags | O_NDELAY);
#endif
    }
#endif /* NO_FCNTL_NONBLOCK */
    for (uint retry=0; retry < MAX_ACCEPT_RETRY; retry++)
    {
      size_socket length=sizeof(struct sockaddr_in);
      new_sock = accept(sock, my_reinterpret_cast(struct sockaddr *) (&cAddr),
			&length);
      if (new_sock != INVALID_SOCKET ||
	  (socket_errno != SOCKET_EINTR && socket_errno != SOCKET_EAGAIN))
	break;
      MAYBE_BROKEN_SYSCALL;
#if !defined(NO_FCNTL_NONBLOCK)
      if (!(test_flags & TEST_BLOCKING))
      {
	if (retry == MAX_ACCEPT_RETRY - 1)
	  fcntl(sock, F_SETFL, flags);		// Try without O_NONBLOCK
      }
#endif
    }
#if !defined(NO_FCNTL_NONBLOCK)
    if (!(test_flags & TEST_BLOCKING))
      fcntl(sock, F_SETFL, flags);
#endif
    if (new_sock == INVALID_SOCKET)
    {
      if ((error_count++ & 255) == 0)		// This can happen often
	sql_perror("Error in accept");
      MAYBE_BROKEN_SYSCALL;
      if (socket_errno == SOCKET_ENFILE || socket_errno == SOCKET_EMFILE)
	sleep(1);				// Give other threads some time
      continue;
    }

#ifdef HAVE_LIBWRAP
    {
      if (sock == ip_sock)
      {
	struct request_info req;
	signal(SIGCHLD, SIG_DFL);
	request_init(&req, RQ_DAEMON, libwrapName, RQ_FILE, new_sock, NULL);
	my_fromhost(&req);
	if (!my_hosts_access(&req))
	{
	  /*
	    This may be stupid but refuse() includes an exit(0)
	    which we surely don't want...
	    clean_exit() - same stupid thing ...
	  */
	  syslog(deny_severity, "refused connect from %s",
		 my_eval_client(&req));

	  /*
	    C++ sucks (the gibberish in front just translates the supplied
	    sink function pointer in the req structure from a void (*sink)();
	    to a void(*sink)(int) if you omit the cast, the C++ compiler
	    will cry...
	  */
	  if (req.sink)
	    ((void (*)(int))req.sink)(req.fd);

	  (void) shutdown(new_sock,2);
	  (void) closesocket(new_sock);
	  continue;
	}
      }
    }
#endif /* HAVE_LIBWRAP */

    {
      size_socket dummyLen;
      struct sockaddr dummy;
      dummyLen = sizeof(struct sockaddr);
      if (getsockname(new_sock,&dummy, &dummyLen) < 0)
      {
	sql_perror("Error on new connection socket");
	(void) shutdown(new_sock,2);
	(void) closesocket(new_sock);
	continue;
      }
    }

    /*
    ** Don't allow too many connections
    */

    if (!(thd= new THD))
    {
      (void) shutdown(new_sock,2);
      VOID(closesocket(new_sock));
      continue;
    }
    if (!(vio_tmp=vio_new(new_sock,
			  sock == unix_sock ? VIO_TYPE_SOCKET :
			  VIO_TYPE_TCPIP,
			  sock == unix_sock)) ||
	my_net_init(&thd->net,vio_tmp))
    {
      if (vio_tmp)
	vio_delete(vio_tmp);
      else
      {
	(void) shutdown(new_sock,2);
	(void) closesocket(new_sock);
      }
      delete thd;
      continue;
    }
    if (sock == unix_sock)
      thd->host=(char*) localhost;
    create_new_thread(thd);
  }

#ifdef OS2
  // kill server must be invoked from thread 1!
  kill_server(MYSQL_KILL_SIGNAL);
#endif

#ifdef __NT__
  pthread_mutex_lock(&LOCK_thread_count);
  handler_count--;
  pthread_mutex_unlock(&LOCK_thread_count);
  pthread_cond_signal(&COND_handler_count);
#endif
  DBUG_RETURN(0);
}


#ifdef __NT__
extern "C" pthread_handler_decl(handle_connections_namedpipes,arg)
{
  HANDLE hConnectedPipe;
  BOOL fConnected;
  THD *thd;
  my_thread_init();
  DBUG_ENTER("handle_connections_namedpipes");
  (void) my_pthread_getprio(pthread_self());		// For debugging

  DBUG_PRINT("general",("Waiting for named pipe connections."));
  while (!abort_loop)
  {
    /* wait for named pipe connection */
    fConnected = ConnectNamedPipe( hPipe, NULL );
    if (abort_loop)
      break;
    if (!fConnected)
      fConnected = GetLastError() == ERROR_PIPE_CONNECTED;
    if (!fConnected)
    {
      CloseHandle( hPipe );
      if ((hPipe = CreateNamedPipe(szPipeName,
				   PIPE_ACCESS_DUPLEX,
				   PIPE_TYPE_BYTE |
				   PIPE_READMODE_BYTE |
				   PIPE_WAIT,
				   PIPE_UNLIMITED_INSTANCES,
				   (int) global_system_variables.net_buffer_length,
				   (int) global_system_variables.net_buffer_length,
				   NMPWAIT_USE_DEFAULT_WAIT,
				   &saPipeSecurity )) ==
	  INVALID_HANDLE_VALUE )
      {
	sql_perror("Can't create new named pipe!");
	break;					// Abort
      }
    }
    hConnectedPipe = hPipe;
    /* create new pipe for new connection */
    if ((hPipe = CreateNamedPipe(szPipeName,
				 PIPE_ACCESS_DUPLEX,
				 PIPE_TYPE_BYTE |
				 PIPE_READMODE_BYTE |
				 PIPE_WAIT,
				 PIPE_UNLIMITED_INSTANCES,
				 (int) global_system_variables.net_buffer_length,
				 (int) global_system_variables.net_buffer_length,
				 NMPWAIT_USE_DEFAULT_WAIT,
				 &saPipeSecurity)) ==
	INVALID_HANDLE_VALUE)
    {
      sql_perror("Can't create new named pipe!");
      hPipe=hConnectedPipe;
      continue;					// We have to try again
    }

    if (!(thd = new THD))
    {
      DisconnectNamedPipe( hConnectedPipe );
      CloseHandle( hConnectedPipe );
      continue;
    }
    if (!(thd->net.vio = vio_new_win32pipe(hConnectedPipe)) ||
	my_net_init(&thd->net, thd->net.vio))
    {
      close_connection(&thd->net,ER_OUT_OF_RESOURCES);
      delete thd;
      continue;
    }
    /* host name is unknown */
    thd->host = my_strdup(localhost,MYF(0)); /* Host is unknown */
    create_new_thread(thd);
  }

  pthread_mutex_lock(&LOCK_thread_count);
  handler_count--;
  pthread_mutex_unlock(&LOCK_thread_count);
  pthread_cond_signal(&COND_handler_count);
  DBUG_RETURN(0);
}
#endif /* __NT__ */


/******************************************************************************
** handle start options
******************************************************************************/

enum options {
  OPT_ISAM_LOG=256,            OPT_SKIP_NEW, 
  OPT_SKIP_GRANT,              OPT_SKIP_LOCK, 
  OPT_ENABLE_LOCK,             OPT_USE_LOCKING,
  OPT_SOCKET,                  OPT_UPDATE_LOG, 
  OPT_BIN_LOG,                 OPT_SKIP_RESOLVE, 
  OPT_SKIP_NETWORKING,         OPT_BIN_LOG_INDEX,
  OPT_BIND_ADDRESS,            OPT_PID_FILE,
  OPT_SKIP_PRIOR,              OPT_BIG_TABLES,    
  OPT_STANDALONE,              OPT_ONE_THREAD,
  OPT_CONSOLE,                 OPT_LOW_PRIORITY_UPDATES,
  OPT_SKIP_HOST_CACHE,         OPT_LONG_FORMAT,   
  OPT_FLUSH,                   OPT_SAFE, 
  OPT_BOOTSTRAP,               OPT_SKIP_SHOW_DB,
  OPT_TABLE_TYPE,              OPT_INIT_FILE,   
  OPT_DELAY_KEY_WRITE_ALL,     OPT_SLOW_QUERY_LOG, 
  OPT_DELAY_KEY_WRITE,	       OPT_CHARSETS_DIR,
  OPT_BDB_HOME,                OPT_BDB_LOG,  
  OPT_BDB_TMP,                 OPT_BDB_NOSYNC,
  OPT_BDB_LOCK,                OPT_BDB_SKIP, 
  OPT_BDB_NO_RECOVER,	    OPT_BDB_SHARED,
  OPT_MASTER_HOST,             OPT_MASTER_USER,
  OPT_MASTER_PASSWORD,         OPT_MASTER_PORT,
  OPT_MASTER_INFO_FILE,        OPT_MASTER_CONNECT_RETRY,
  OPT_MASTER_RETRY_COUNT,
  OPT_MASTER_SSL,              OPT_MASTER_SSL_KEY,
  OPT_MASTER_SSL_CERT,         OPT_MASTER_SSL_CAPATH,
  OPT_MASTER_SSL_CIPHER,
  OPT_SQL_BIN_UPDATE_SAME,     OPT_REPLICATE_DO_DB,      
  OPT_REPLICATE_IGNORE_DB,     OPT_LOG_SLAVE_UPDATES,
  OPT_BINLOG_DO_DB,            OPT_BINLOG_IGNORE_DB,
  OPT_WANT_CORE,               OPT_CONCURRENT_INSERT,
  OPT_MEMLOCK,                 OPT_MYISAM_RECOVER,
  OPT_REPLICATE_REWRITE_DB,    OPT_SERVER_ID, 
  OPT_SKIP_SLAVE_START,        OPT_SKIP_INNOBASE,
  OPT_SAFEMALLOC_MEM_LIMIT,    OPT_REPLICATE_DO_TABLE, 
  OPT_REPLICATE_IGNORE_TABLE,  OPT_REPLICATE_WILD_DO_TABLE, 
  OPT_REPLICATE_WILD_IGNORE_TABLE, 
  OPT_DISCONNECT_SLAVE_EVENT_COUNT, 
  OPT_ABORT_SLAVE_EVENT_COUNT,
  OPT_INNODB_DATA_HOME_DIR,
  OPT_INNODB_DATA_FILE_PATH,
  OPT_INNODB_LOG_GROUP_HOME_DIR, 
  OPT_INNODB_LOG_ARCH_DIR, 
  OPT_INNODB_LOG_ARCHIVE, 
  OPT_INNODB_FLUSH_LOG_AT_TRX_COMMIT, 
  OPT_INNODB_FLUSH_METHOD, 
  OPT_INNODB_FAST_SHUTDOWN, 
  OPT_SAFE_SHOW_DB,
  OPT_INNODB_SKIP, OPT_SKIP_SAFEMALLOC,
  OPT_TEMP_POOL, OPT_TX_ISOLATION,
  OPT_SKIP_STACK_TRACE, OPT_SKIP_SYMLINKS,
  OPT_MAX_BINLOG_DUMP_EVENTS, OPT_SPORADIC_BINLOG_DUMP_FAIL,
  OPT_SAFE_USER_CREATE, OPT_SQL_MODE,
  OPT_HAVE_NAMED_PIPE,
  OPT_DO_PSTACK, OPT_REPORT_HOST,
  OPT_REPORT_USER, OPT_REPORT_PASSWORD, OPT_REPORT_PORT,
  OPT_SHOW_SLAVE_AUTH_INFO, OPT_OLD_RPL_COMPAT,
  OPT_SLAVE_LOAD_TMPDIR, OPT_NO_MIX_TYPE,
  OPT_RPL_RECOVERY_RANK,OPT_INIT_RPL_ROLE,
  OPT_RELAY_LOG, OPT_RELAY_LOG_INDEX, OPT_RELAY_LOG_INFO_FILE,
  OPT_SLAVE_SKIP_ERRORS, OPT_DES_KEY_FILE, OPT_LOCAL_INFILE,
  OPT_RECKLESS_SLAVE,
  OPT_SSL_SSL, OPT_SSL_KEY, OPT_SSL_CERT, OPT_SSL_CA,
  OPT_SSL_CAPATH, OPT_SSL_CIPHER,
  OPT_BACK_LOG, OPT_BINLOG_CACHE_SIZE,
  OPT_CONNECT_TIMEOUT, OPT_DELAYED_INSERT_TIMEOUT,
  OPT_DELAYED_INSERT_LIMIT, OPT_DELAYED_QUEUE_SIZE,
  OPT_FLUSH_TIME, OPT_FT_MIN_WORD_LEN,
  OPT_FT_MAX_WORD_LEN, OPT_FT_MAX_WORD_LEN_FOR_SORT,
  OPT_INTERACTIVE_TIMEOUT, OPT_JOIN_BUFF_SIZE,
  OPT_KEY_BUFFER_SIZE, OPT_LONG_QUERY_TIME,
  OPT_LOWER_CASE_TABLE_NAMES, OPT_MAX_ALLOWED_PACKET,
  OPT_MAX_BINLOG_CACHE_SIZE, OPT_MAX_BINLOG_SIZE,
  OPT_MAX_CONNECTIONS, OPT_MAX_CONNECT_ERRORS,
  OPT_MAX_DELAYED_THREADS, OPT_MAX_HEP_TABLE_SIZE,
  OPT_MAX_JOIN_SIZE, OPT_MAX_SORT_LENGTH,
  OPT_MAX_TMP_TABLES, OPT_MAX_USER_CONNECTIONS,
  OPT_MAX_WRITE_LOCK_COUNT, OPT_BULK_INSERT_BUFFER_SIZE,
  OPT_MYISAM_BLOCK_SIZE, OPT_MYISAM_MAX_EXTRA_SORT_FILE_SIZE,
  OPT_MYISAM_MAX_SORT_FILE_SIZE, OPT_MYISAM_SORT_BUFFER_SIZE,
  OPT_NET_BUFFER_LENGTH, OPT_NET_RETRY_COUNT,
  OPT_NET_READ_TIMEOUT, OPT_NET_WRITE_TIMEOUT,
  OPT_OPEN_FILES_LIMIT, 
  OPT_QUERY_CACHE_LIMIT, OPT_QUERY_CACHE_SIZE,
  OPT_QUERY_CACHE_TYPE, OPT_RECORD_BUFFER,
  OPT_RECORD_RND_BUFFER, OPT_RELAY_LOG_SPACE_LIMIT,
  OPT_SLAVE_NET_TIMEOUT, OPT_SLAVE_COMPRESSED_PROTOCOL, OPT_SLOW_LAUNCH_TIME,
  OPT_SORT_BUFFER, OPT_TABLE_CACHE,
  OPT_THREAD_CONCURRENCY, OPT_THREAD_CACHE_SIZE,
  OPT_TMP_TABLE_SIZE, OPT_THREAD_STACK,
  OPT_WAIT_TIMEOUT,
  OPT_INNODB_MIRRORED_LOG_GROUPS,
  OPT_INNODB_LOG_FILES_IN_GROUP,
  OPT_INNODB_LOG_FILE_SIZE,
  OPT_INNODB_LOG_BUFFER_SIZE,
  OPT_INNODB_BUFFER_POOL_SIZE,
  OPT_INNODB_ADDITIONAL_MEM_POOL_SIZE,
  OPT_INNODB_FILE_IO_THREADS,
  OPT_INNODB_LOCK_WAIT_TIMEOUT,
  OPT_INNODB_THREAD_CONCURRENCY,
  OPT_INNODB_FORCE_RECOVERY,
  OPT_BDB_CACHE_SIZE,
  OPT_BDB_LOG_BUFFER_SIZE,
  OPT_BDB_MAX_LOCK
};


#define LONG_TIMEOUT ((ulong) 3600L*24L*365L)

struct my_option my_long_options[] =
{
  {"ansi", 'a', "Use ANSI SQL syntax instead of MySQL syntax", 0, 0, 0,
   GET_NO_ARG, NO_ARG, 0, 0, 0, 0, 0, 0},
  {"basedir", 'b',
   "Path to installation directory. All paths are usually resolved relative to this.",
   (gptr*) &mysql_home_ptr, (gptr*) &mysql_home_ptr, 0, GET_STR, REQUIRED_ARG,
   0, 0, 0, 0, 0, 0},
#ifdef HAVE_BERKELEY_DB
  {"bdb-home", OPT_BDB_HOME, "Berkeley home directory", (gptr*) &berkeley_home,
   (gptr*) &berkeley_home, 0, GET_STR, REQUIRED_ARG, 0, 0, 0, 0, 0, 0},
  {"bdb-lock-detect", OPT_BDB_LOCK,
   "Berkeley lock detect (DEFAULT, OLDEST, RANDOM or YOUNGEST, # sec)",
   0, 0, 0, GET_STR, REQUIRED_ARG, 0, 0, 0, 0, 0, 0},
  {"bdb-logdir", OPT_BDB_LOG, "Berkeley DB log file directory",
   (gptr*) &berkeley_logdir, (gptr*) &berkeley_logdir, 0, GET_STR,
   REQUIRED_ARG, 0, 0, 0, 0, 0, 0},
  {"bdb-no-recover", OPT_BDB_NO_RECOVER,
   "Don't try to recover Berkeley DB tables on start", 0, 0, 0, GET_NO_ARG,
   NO_ARG, 0, 0, 0, 0, 0, 0},
  {"bdb-no-sync", OPT_BDB_NOSYNC, "Don't synchronously flush logs", 0, 0, 0,
   GET_NO_ARG, NO_ARG, 0, 0, 0, 0, 0, 0},
  {"bdb-shared-data", OPT_BDB_SHARED,
   "Start Berkeley DB in multi-process mode", 0, 0, 0, GET_NO_ARG, NO_ARG, 0,
   0, 0, 0, 0, 0},
  {"bdb-tmpdir", OPT_BDB_TMP, "Berkeley DB tempfile name",
   (gptr*) &berkeley_tmpdir, (gptr*) &berkeley_tmpdir, 0, GET_STR,
   REQUIRED_ARG, 0, 0, 0, 0, 0, 0},
#endif /* HAVE_BERKELEY_DB */
  {"skip-bdb", OPT_BDB_SKIP, "Don't use berkeley db (will save memory)",
   0, 0, 0, GET_NO_ARG, NO_ARG, 0, 0, 0, 0, 0, 0},
  {"big-tables", OPT_BIG_TABLES, 
   "Allow big result sets by saving all temporary sets on file (Solves most 'table full' errors)",
   0, 0, 0, GET_NO_ARG, NO_ARG, 0, 0, 0, 0, 0, 0},
  {"binlog-do-db", OPT_BINLOG_DO_DB,
   "Tells the master it should log updates for the specified database, and exclude all others not explicitly mentioned.",
   0, 0, 0, GET_STR, REQUIRED_ARG, 0, 0, 0, 0, 0, 0},
  {"binlog-ignore-db", OPT_BINLOG_IGNORE_DB, 
   "Tells the master that updates to the given database should not be logged tothe binary log",
   0, 0, 0, GET_STR, REQUIRED_ARG, 0, 0, 0, 0, 0, 0},
  {"bind-address", OPT_BIND_ADDRESS, "IP address to bind to",
   (gptr*) &my_bind_addr_str, (gptr*) &my_bind_addr_str, 0, GET_STR,
   REQUIRED_ARG, 0, 0, 0, 0, 0, 0},
  {"bootstrap", OPT_BOOTSTRAP, "Used by mysql installation scripts", 0, 0, 0,
   GET_NO_ARG, NO_ARG, 0, 0, 0, 0, 0, 0},
#ifdef __WIN__
  {"console", OPT_CONSOLE, "Don't remove the console window",
   (gptr*) &opt_console, (gptr*) &opt_console, 0, GET_BOOL, NO_ARG, 0, 0, 0,
   0, 0, 0},
  {"standalone", OPT_STANDALONE,
  "Dummy option to start as a standalone program (NT)", 0, 0, 0, GET_NO_ARG,
   NO_ARG, 0, 0, 0, 0, 0, 0},
#endif
  {"core-file", OPT_WANT_CORE, "Write core on errors", 0, 0, 0, GET_NO_ARG,
   NO_ARG, 0, 0, 0, 0, 0, 0},
  {"chroot", 'r', "Chroot mysqld daemon during startup.",
   (gptr*) &mysqld_chroot, (gptr*) &mysqld_chroot, 0, GET_STR, REQUIRED_ARG,
   0, 0, 0, 0, 0, 0},
  {"character-sets-dir", OPT_CHARSETS_DIR,
   "Directory where character sets are", (gptr*) &charsets_dir,
   (gptr*) &charsets_dir, 0, GET_STR, REQUIRED_ARG, 0, 0, 0, 0, 0, 0},
  {"datadir", 'h', "Path to the database root", (gptr*) &mysql_data_home,
   (gptr*) &mysql_data_home, 0, GET_STR, REQUIRED_ARG, 0, 0, 0, 0, 0, 0},
#ifndef DBUG_OFF
  {"debug", '#', "Debug log.", (gptr*) &default_dbug_option,
   (gptr*) &default_dbug_option, 0, GET_STR, OPT_ARG, 0, 0, 0, 0, 0, 0},
#ifdef SAFEMALLOC
  {"skip-safemalloc", OPT_SKIP_SAFEMALLOC,
   "Don't use the memory allocation checking", 0, 0, 0, GET_NO_ARG, NO_ARG,
   0, 0, 0, 0, 0, 0},
#endif
#endif
#ifdef HAVE_OPENSSL
  {"des-key-file", OPT_DES_KEY_FILE, 
   "Load keys for des_encrypt() and des_encrypt from given file",
   (gptr*) &des_key_file, (gptr*) &des_key_file, 0, GET_STR, REQUIRED_ARG,
   0, 0, 0, 0, 0, 0},
#endif /* HAVE_OPENSSL */
  {"default-character-set", 'C', "Set the default character set",
   (gptr*) &sys_charset.value, (gptr*) &sys_charset.value, 0, GET_STR,
   REQUIRED_ARG, 0, 0, 0, 0, 0, 0 },
  {"default-table-type", OPT_TABLE_TYPE,
   "Set the default table type for tables", 0, 0,
   0, GET_STR, REQUIRED_ARG, 0, 0, 0, 0, 0, 0},
  {"delay-key-write", OPT_DELAY_KEY_WRITE, "Type of DELAY_KEY_WRITE",
   0,0,0, GET_STR, OPT_ARG, 0, 0, 0, 0, 0, 0},
  {"delay-key-write-for-all-tables", OPT_DELAY_KEY_WRITE_ALL,
   "Don't flush key buffers between writes for any MyISAM table (Deprecated option, use --delay-key-write=all instead)",
   0, 0, 0, GET_NO_ARG, NO_ARG, 0, 0, 0, 0, 0, 0},
  {"enable-locking", OPT_ENABLE_LOCK,
   "Deprecated option, use --external-locking instead",
   (gptr*) &opt_external_locking, (gptr*) &opt_external_locking,
   0, GET_BOOL, NO_ARG, 0, 0, 0, 0, 0, 0},
#ifdef __NT__
  {"enable-named-pipe", OPT_HAVE_NAMED_PIPE, "Enable the named pipe (NT)",
   (gptr*) &opt_enable_named_pipe, (gptr*) &opt_enable_named_pipe, 0, GET_BOOL,
   NO_ARG, 0, 0, 0, 0, 0, 0},
#endif
  {"enable-pstack", OPT_DO_PSTACK, "Print a symbolic stack trace on failure",
   (gptr*) &opt_do_pstack, (gptr*) &opt_do_pstack, 0, GET_BOOL, NO_ARG, 0, 0,
   0, 0, 0, 0},
  {"exit-info", 'T', "Used for debugging;  Use at your own risk!", 0, 0, 0,
   GET_LONG, OPT_ARG, 0, 0, 0, 0, 0, 0},
  {"flush", OPT_FLUSH, "Flush tables to disk between SQL commands", 0, 0, 0,
   GET_NO_ARG, NO_ARG, 0, 0, 0, 0, 0, 0},
  /* We must always support the next option to make scripts like mysqltest
     easier to do */
  {"init-rpl-role", OPT_INIT_RPL_ROLE, "Set the replication role", 0, 0, 0,
   GET_STR, REQUIRED_ARG, 0, 0, 0, 0, 0, 0},
  {"innodb_data_file_path", OPT_INNODB_DATA_FILE_PATH,
   "Path to individual files and their sizes",
   0, 0, 0, GET_STR, REQUIRED_ARG, 0, 0, 0, 0, 0, 0},
#ifdef HAVE_INNOBASE_DB
  {"innodb_data_home_dir", OPT_INNODB_DATA_HOME_DIR,
   "The common part for Innodb table spaces", (gptr*) &innobase_data_home_dir,
   (gptr*) &innobase_data_home_dir, 0, GET_STR, REQUIRED_ARG, 0, 0, 0, 0, 0,
   0},
  {"innodb_log_group_home_dir", OPT_INNODB_LOG_GROUP_HOME_DIR,
   "Path to innodb log files.", (gptr*) &innobase_log_group_home_dir, 
   (gptr*) &innobase_log_group_home_dir, 0, GET_STR, REQUIRED_ARG, 0, 0, 0, 0,
   0, 0},
  {"innodb_log_arch_dir", OPT_INNODB_LOG_ARCH_DIR,
   "Where full logs should be archived", (gptr*) &innobase_log_arch_dir,
   (gptr*) &innobase_log_arch_dir, 0, GET_STR, REQUIRED_ARG, 0, 0, 0, 0, 0, 0},
  {"innodb_log_archive", OPT_INNODB_LOG_ARCHIVE,
   "Set to 1 if you want to have logs archived", 0, 0, 0, GET_LONG, OPT_ARG,
   0, 0, 0, 0, 0, 0},
  {"innodb_flush_log_at_trx_commit", OPT_INNODB_FLUSH_LOG_AT_TRX_COMMIT,
   "Set to 0 (write and flush once per second), 1 (write and flush at each commit) or 2 (write at commit, flush once per second)",
   (gptr*) &innobase_flush_log_at_trx_commit,
   (gptr*) &innobase_flush_log_at_trx_commit,
   0, GET_UINT, OPT_ARG,  0, 0, 2, 0, 0, 0},
  {"innodb_flush_method", OPT_INNODB_FLUSH_METHOD,
   "With which method to flush data", (gptr*) &innobase_unix_file_flush_method,
   (gptr*) &innobase_unix_file_flush_method, 0, GET_STR, REQUIRED_ARG, 0, 0, 0,
   0, 0, 0},
  {"innodb_fast_shutdown", OPT_INNODB_FAST_SHUTDOWN,
   "Speeds up server shutdown process", (gptr*) &innobase_fast_shutdown,
   (gptr*) &innobase_fast_shutdown, 0, GET_BOOL, NO_ARG, 1, 0, 0, 0, 0, 0},
#endif /* End HAVE_INNOBASE_DB */
  {"help", '?', "Display this help and exit", 0, 0, 0, GET_NO_ARG, NO_ARG, 0,
   0, 0, 0, 0, 0},
  {"init-file", OPT_INIT_FILE, "Read SQL commands from this file at startup",
   (gptr*) &opt_init_file, (gptr*) &opt_init_file, 0, GET_STR, REQUIRED_ARG,
   0, 0, 0, 0, 0, 0},
  {"log", 'l', "Log connections and queries to file", (gptr*) &opt_logname,
   (gptr*) &opt_logname, 0, GET_STR, OPT_ARG, 0, 0, 0, 0, 0, 0},
  {"language", 'L',
   "Client error messages in given language. May be given as a full path",
   (gptr*) &language_ptr, (gptr*) &language_ptr, 0, GET_STR, REQUIRED_ARG,
   0, 0, 0, 0, 0, 0},
  {"local-infile", OPT_LOCAL_INFILE,
   "Enable/disable LOAD DATA LOCAL INFILE (takes values 1|0)",
   (gptr*) &opt_local_infile,
   (gptr*) &opt_local_infile, 0, GET_BOOL, OPT_ARG,
   1, 0, 0, 0, 0, 0},
  {"log-bin", OPT_BIN_LOG,
   "Log queries in new binary format (for replication)",
   (gptr*) &opt_bin_logname, (gptr*) &opt_bin_logname, 0, GET_STR_ALLOC,
   OPT_ARG, 0, 0, 0, 0, 0, 0},
  {"log-bin-index", OPT_BIN_LOG_INDEX,
   "File that holds the names for last binary log files",
   (gptr*) &opt_binlog_index_name, (gptr*) &opt_binlog_index_name, 0, GET_STR,
   REQUIRED_ARG, 0, 0, 0, 0, 0, 0},
  {"log-isam", OPT_ISAM_LOG, "Log all MyISAM changes to file",
   (gptr*) &myisam_log_filename, (gptr*) &myisam_log_filename, 0, GET_STR,
   OPT_ARG, 0, 0, 0, 0, 0, 0},
  {"log-update", OPT_UPDATE_LOG,
   "Log updates to file.# where # is a unique number if not given.",
   (gptr*) &opt_update_logname, (gptr*) &opt_update_logname, 0, GET_STR,
   OPT_ARG, 0, 0, 0, 0, 0, 0},
  {"log-slow-queries", OPT_SLOW_QUERY_LOG,
   "Log slow queries to this log file. Defaults logging to hostname-slow.log",
   (gptr*) &opt_slow_logname, (gptr*) &opt_slow_logname, 0, GET_STR, OPT_ARG,
   0, 0, 0, 0, 0, 0},
  {"log-long-format", OPT_LONG_FORMAT,
   "Log some extra information to update log", 0, 0, 0, GET_NO_ARG, NO_ARG,
   0, 0, 0, 0, 0, 0},
  {"log-slave-updates", OPT_LOG_SLAVE_UPDATES, 
   "Tells the slave to log the updates from the slave thread to the binary log. You will need to turn it on if you plan to daisy-chain the slaves.",
   (gptr*) &opt_log_slave_updates, (gptr*) &opt_log_slave_updates, 0, GET_BOOL,
   NO_ARG, 0, 0, 0, 0, 0, 0},
  {"low-priority-updates", OPT_LOW_PRIORITY_UPDATES,
   "INSERT/DELETE/UPDATE has lower priority than selects",
   (gptr*) &global_system_variables.low_priority_updates,
   (gptr*) &max_system_variables.low_priority_updates,
   0, GET_BOOL, NO_ARG, 0, 0, 0, 0, 0, 0},
  {"master-host", OPT_MASTER_HOST, 
   "Master hostname or IP address for replication. If not set, the slave thread will not be started. Note that the setting of master-host will be ignored if there exists a valid master.info file.",
   (gptr*) &master_host, (gptr*) &master_host, 0, GET_STR, REQUIRED_ARG, 0, 0,
   0, 0, 0, 0},
  {"master-user", OPT_MASTER_USER,
   "The username the slave thread will use for authentication when connecting to the master. The user must have FILE privilege. If the master user is not set, user test is assumed. The value in master.info will take precedence if it can be read.",
   (gptr*) &master_user, (gptr*) &master_user, 0, GET_STR, REQUIRED_ARG, 0, 0,
   0, 0, 0, 0},
  {"master-password", OPT_MASTER_PASSWORD,
   "The password the slave thread will authenticate with when connecting to the master. If not set, an empty password is assumed.The value in master.info will take precedence if it can be read.",
   0, 0, 0, GET_STR, REQUIRED_ARG, 0, 0, 0, 0, 0, 0},
  {"master-port", OPT_MASTER_PORT,
   "The port the master is listening on. If not set, the compiled setting of MYSQL_PORT is assumed. If you have not tinkered with configure options, this should be 3306. The value in master.info will take precedence if it can be read",
   (gptr*) &master_port, (gptr*) &master_port, 0, GET_UINT, REQUIRED_ARG,
   MYSQL_PORT, 0, 0, 0, 0, 0},
  {"master-connect-retry", OPT_MASTER_CONNECT_RETRY,
   "The number of seconds the slave thread will sleep before retrying to connect to the master in case the master goes down or the connection is lost.",
   (gptr*) &master_connect_retry, (gptr*) &master_connect_retry, 0, GET_UINT,
   REQUIRED_ARG, 60, 0, 0, 0, 0, 0},
  {"master-retry-count", OPT_MASTER_RETRY_COUNT,
   "The number of tries the slave will make to connect to the master before giving up.",
   (gptr*) &master_retry_count, (gptr*) &master_retry_count, 0, GET_ULONG,
   REQUIRED_ARG, 3600*24, 0, 0, 0, 0, 0},
  {"master-info-file", OPT_MASTER_INFO_FILE,
   "The location of the file that remembers where we left off on the master during the replication process. The default is `master.info' in the data directory. You should not need to change this.",
   (gptr*) &master_info_file, (gptr*) &master_info_file, 0, GET_STR,
   REQUIRED_ARG, 0, 0, 0, 0, 0, 0},
  {"master-ssl", OPT_MASTER_SSL,
   "Turn SSL on for replication. Be warned that is this is a relatively new feature.",
   (gptr*) &master_ssl, (gptr*) &master_ssl, 0, GET_BOOL, NO_ARG, 0, 0, 0, 0,
   0, 0},
  {"master-ssl-key", OPT_MASTER_SSL_KEY,
   "Master SSL keyfile name. Only applies if you have enabled master-ssl.",
   (gptr*) &master_ssl_key, (gptr*) &master_ssl_key, 0, GET_STR, OPT_ARG,
   0, 0, 0, 0, 0, 0},
  {"master-ssl-cert", OPT_MASTER_SSL_CERT,
   "Master SSL certificate file name. Only applies if you have enabled master-ssl.",
   (gptr*) &master_ssl_cert, (gptr*) &master_ssl_cert, 0, GET_STR, OPT_ARG,
   0, 0, 0, 0, 0, 0},
  {"master-ssl-capath", OPT_MASTER_SSL_CAPATH,
   "Master SSL CA path. Only applies if you have enabled master-ssl.",
   (gptr*) &master_ssl_capath, (gptr*) &master_ssl_capath, 0, GET_STR, OPT_ARG,
   0, 0, 0, 0, 0, 0},
  {"master-ssl-cipher", OPT_MASTER_SSL_CIPHER,
   "Master SSL cipher. Only applies if you have enabled master-ssl.",
   (gptr*) &master_ssl_cipher, (gptr*) &master_ssl_capath, 0, GET_STR, OPT_ARG,
   0, 0, 0, 0, 0, 0},
  {"myisam-recover", OPT_MYISAM_RECOVER,
   "Syntax: myisam-recover[=option[,option...]], where option can be DEFAULT, BACKUP or FORCE.",
   (gptr*) &myisam_recover_options_str, (gptr*) &myisam_recover_options_str, 0,
   GET_STR, OPT_ARG, 0, 0, 0, 0, 0, 0},
  {"memlock", OPT_MEMLOCK, "Lock mysqld in memory", (gptr*) &locked_in_memory,
   (gptr*) &locked_in_memory, 0, GET_BOOL, NO_ARG, 0, 0, 0, 0, 0, 0},
  {"disconnect-slave-event-count", OPT_DISCONNECT_SLAVE_EVENT_COUNT,
   "Option used by mysql-test for debugging and testing of replication",
   (gptr*) &disconnect_slave_event_count,
   (gptr*) &disconnect_slave_event_count, 0, GET_INT, REQUIRED_ARG, 0, 0, 0,
   0, 0, 0},
  {"abort-slave-event-count", OPT_ABORT_SLAVE_EVENT_COUNT,
   "Option used by mysql-test for debugging and testing of replication",
   (gptr*) &abort_slave_event_count,  (gptr*) &abort_slave_event_count,
   0, GET_INT, REQUIRED_ARG, 0, 0, 0, 0, 0, 0},
  {"max-binlog-dump-events", OPT_MAX_BINLOG_DUMP_EVENTS,
   "Option used by mysql-test for debugging and testing of replication",
   (gptr*) &max_binlog_dump_events, (gptr*) &max_binlog_dump_events, 0,
   GET_INT, REQUIRED_ARG, 0, 0, 0, 0, 0, 0},
  {"sporadic-binlog-dump-fail", OPT_SPORADIC_BINLOG_DUMP_FAIL,
   "Option used by mysql-test for debugging and testing of replication",
   (gptr*) &opt_sporadic_binlog_dump_fail,
   (gptr*) &opt_sporadic_binlog_dump_fail, 0, GET_BOOL, NO_ARG, 0, 0, 0, 0, 0,
   0},
  {"safemalloc-mem-limit", OPT_SAFEMALLOC_MEM_LIMIT,
   "Simulate memory shortage when compiled with the --with-debug=full option",
   0, 0, 0, GET_ULL, REQUIRED_ARG, 0, 0, 0, 0, 0, 0},
  {"new", 'n', "Use very new possible 'unsafe' functions", 0, 0, 0, GET_NO_ARG,
   NO_ARG, 0, 0, 0, 0, 0, 0},
#ifdef NOT_YET
  {"no-mix-table-types", OPT_NO_MIX_TYPE, "Don't allow commands with uses two different table types",
   (gptr*) &opt_no_mix_types, (gptr*) &opt_no_mix_types, 0, GET_BOOL, NO_ARG,
   0, 0, 0, 0, 0, 0},
#endif
  {"old-protocol", 'o', "Use the old (3.20) protocol client/server protocol",
   (gptr*) &protocol_version, (gptr*) &protocol_version, 0, GET_UINT, NO_ARG,
   PROTOCOL_VERSION, 0, 0, 0, 0, 0},
  {"old-rpl-compat", OPT_OLD_RPL_COMPAT,
   "Use old LOAD DATA format in the binary log (don't save data in file)",
   (gptr*) &opt_old_rpl_compat, (gptr*) &opt_old_rpl_compat, 0, GET_BOOL,
   NO_ARG, 0, 0, 0, 0, 0, 0},
#ifdef ONE_THREAD
  {"one-thread", OPT_ONE_THREAD,
   "Only use one thread (for debugging under Linux)", 0, 0, 0, GET_NO_ARG,
   NO_ARG, 0, 0, 0, 0, 0, 0},
#endif
  {"pid-file", OPT_PID_FILE, "Pid file used by safe_mysqld",
   (gptr*) &pidfile_name_ptr, (gptr*) &pidfile_name_ptr, 0, GET_STR,
   REQUIRED_ARG, 0, 0, 0, 0, 0, 0},
  {"port", 'P', "Port number to use for connection.", (gptr*) &mysql_port,
   (gptr*) &mysql_port, 0, GET_UINT, REQUIRED_ARG, 0, 0, 0, 0, 0, 0},
  {"reckless-slave", OPT_RECKLESS_SLAVE, "For debugging", 0, 0, 0, GET_NO_ARG,
   NO_ARG, 0, 0, 0, 0, 0, 0},
  {"replicate-do-db", OPT_REPLICATE_DO_DB,
   "Tells the slave thread to restrict replication to the specified database. To specify more than one database, use the directive multiple times, once for each database. Note that this will only work if you do not use cross-database queries such as UPDATE some_db.some_table SET foo='bar' while having selected a different or no database. If you need cross database updates to work, make sure you have 3.23.28 or later, and use replicate-wild-do-table=db_name.%.",
   0, 0, 0, GET_STR, REQUIRED_ARG, 0, 0, 0, 0, 0, 0},
  {"replicate-do-table", OPT_REPLICATE_DO_TABLE,
   "Tells the slave thread to restrict replication to the specified table. To specify more than one table, use the directive multiple times, once for each table. This will work for cross-database updates, in contrast to replicate-do-db.",
   0, 0, 0, GET_STR, REQUIRED_ARG, 0, 0, 0, 0, 0, 0},
  {"replicate-wild-do-table", OPT_REPLICATE_WILD_DO_TABLE,
   "Tells the slave thread to restrict replication to the tables that match the specified wildcard pattern. To specify more than one table, use the directive multiple times, once for each table. This will work for cross-database updates. Example: replicate-wild-do-table=foo%.bar% will replicate only updates to tables in all databases that start with foo and whose table names start with bar",
   0, 0, 0, GET_STR, REQUIRED_ARG, 0, 0, 0, 0, 0, 0},
  {"replicate-ignore-db", OPT_REPLICATE_IGNORE_DB,
   "Tells the slave thread to not replicate to the specified database. To specify more than one database to ignore, use the directive multiple times, once for each database. This option will not work if you use cross database updates. If you need cross database updates to work, make sure you have 3.23.28 or later, and use replicate-wild-ignore-table=db_name.%. ",
   0, 0, 0, GET_STR, REQUIRED_ARG, 0, 0, 0, 0, 0, 0},
  {"replicate-ignore-table", OPT_REPLICATE_IGNORE_TABLE,
   "Tells the slave thread to not replicate to the specified table. To specify more than one table to ignore, use the directive multiple times, once for each table. This will work for cross-datbase updates, in contrast to replicate-ignore-db.",
   0, 0, 0, GET_STR, REQUIRED_ARG, 0, 0, 0, 0, 0, 0},
  {"replicate-wild-ignore-table", OPT_REPLICATE_WILD_IGNORE_TABLE,
   "Tells the slave thread to not replicate to the tables that match the given wildcard pattern. To specify more than one table to ignore, use the directive multiple times, once for each table. This will work for cross-database updates. Example: replicate-wild-ignore-table=foo%.bar% will not do updates to tables in databases that start with foo and whose table names start with bar.",
   0, 0, 0, GET_STR, REQUIRED_ARG, 0, 0, 0, 0, 0, 0},
  {"replicate-rewrite-db", OPT_REPLICATE_REWRITE_DB,
   "Updates to a database with a different name than the original. Example: replicate-rewrite-db=master_db_name->slave_db_name",
   0, 0, 0, GET_STR, REQUIRED_ARG, 0, 0, 0, 0, 0, 0},
  // In replication, we may need to tell the other servers how to connect
  {"report-host", OPT_REPORT_HOST,
   "Hostname or IP of the slave to be reported to to the master during slave registration. Will appear in the output of SHOW SLAVE HOSTS. Leave unset if you do not want the slave to register itself with the master. Note that it is not sufficient for the master to simply read the IP of the slave off the socket once the slave connects. Due to NAT and other routing issues, that IP may not be valid for connecting to the slave from the master or other hosts.",
   (gptr*) &report_host, (gptr*) &report_host, 0, GET_STR, REQUIRED_ARG, 0, 0,
   0, 0, 0, 0},
  {"report-user", OPT_REPORT_USER, "Undocumented", (gptr*) &report_user,
   (gptr*) &report_user, 0, GET_STR, REQUIRED_ARG, 0, 0, 0, 0, 0, 0},
  {"report-password", OPT_REPORT_PASSWORD, "Undocumented",
   (gptr*) &report_password, (gptr*) &report_password, 0, GET_STR,
   REQUIRED_ARG, 0, 0, 0, 0, 0, 0},
  {"report-port", OPT_REPORT_PORT,
   "Port for connecting to slave reported to the master during slave registration. Set it only if the slave is listening on a non-default port or if you have a special tunnel from the master or other clients to the slave. If not sure, leave this option unset.",
   (gptr*) &report_port, (gptr*) &report_port, 0, GET_UINT, REQUIRED_ARG,
   MYSQL_PORT, 0, 0, 0, 0, 0},
  {"rpl-recovery-rank", OPT_RPL_RECOVERY_RANK, "Undocumented",
   (gptr*) &rpl_recovery_rank, (gptr*) &rpl_recovery_rank, 0, GET_ULONG,
   REQUIRED_ARG, 0, 0, 0, 0, 0, 0},
  {"relay-log", OPT_RELAY_LOG, "Undocumented",
   (gptr*) &opt_relay_logname, (gptr*) &opt_relay_logname, 0,
   GET_STR_ALLOC, REQUIRED_ARG, 0, 0, 0, 0, 0, 0},
  {"relay-log-index", OPT_RELAY_LOG_INDEX, "Undocumented",
   (gptr*) &opt_relaylog_index_name, (gptr*) &opt_relaylog_index_name, 0,
   GET_STR, REQUIRED_ARG, 0, 0, 0, 0, 0, 0},
  {"safe-mode", OPT_SAFE, "Skip some optimize stages (for testing).",
   0, 0, 0, GET_NO_ARG, NO_ARG, 0, 0, 0, 0, 0, 0},
#ifndef TO_BE_DELETED
  {"safe-show-database", OPT_SAFE_SHOW_DB,
   "Deprecated option; One should use GRANT SHOW DATABASES instead...",
   0, 0, 0, GET_NO_ARG, NO_ARG, 0, 0, 0, 0, 0, 0},
#endif
  {"safe-user-create", OPT_SAFE_USER_CREATE,
   "Don't allow new user creation by the user who has no write privileges to the mysql.user table",
   (gptr*) &opt_safe_user_create, (gptr*) &opt_safe_user_create, 0, GET_BOOL,
   NO_ARG, 0, 0, 0, 0, 0, 0},
  {"server-id",	OPT_SERVER_ID,
   "Uniquely identifies the server instance in the community of replication partners",
   (gptr*) &server_id, (gptr*) &server_id, 0, GET_ULONG, REQUIRED_ARG, 0, 0, 0,
   0, 0, 0},
  {"set-variable", 'O',
   "Change the value of a variable. Please note that this option is deprecated;you can set variables directly with --variable-name=value.",
   0, 0, 0, GET_STR, REQUIRED_ARG, 0, 0, 0, 0, 0, 0},
  {"show-slave-auth-info", OPT_SHOW_SLAVE_AUTH_INFO,
   "Show user and password in SHOW SLAVE STATUS",
   (gptr*) &opt_show_slave_auth_info, (gptr*) &opt_show_slave_auth_info, 0,
   GET_BOOL, NO_ARG, 0, 0, 0, 0, 0, 0},
  {"concurrent-insert", OPT_CONCURRENT_INSERT,
   "Use concurrent insert with MyISAM. Disable with prefix --skip-",
   (gptr*) &myisam_concurrent_insert, (gptr*) &myisam_concurrent_insert,
   0, GET_BOOL, NO_ARG, 1, 0, 0, 0, 0, 0},
  {"skip-grant-tables", OPT_SKIP_GRANT,
   "Start without grant tables. This gives all users FULL ACCESS to all tables!",
   (gptr*) &opt_noacl, (gptr*) &opt_noacl, 0, GET_BOOL, NO_ARG, 0, 0, 0, 0, 0,
   0},
  {"skip-innodb", OPT_INNODB_SKIP, "Don't use Innodb (will save memory)",
   0, 0, 0, GET_NO_ARG, NO_ARG, 0, 0, 0, 0, 0, 0},
  {"skip-locking", OPT_SKIP_LOCK,
   "Deprecated option, use --skip-external-locking instead",
   0, 0, 0, GET_NO_ARG, NO_ARG, 0, 0, 0, 0, 0, 0},
  {"skip-host-cache", OPT_SKIP_HOST_CACHE, "Don't cache host names", 0, 0, 0,
   GET_NO_ARG, NO_ARG, 0, 0, 0, 0, 0, 0},
  {"skip-name-resolve", OPT_SKIP_RESOLVE,
   "Don't resolve hostnames. All hostnames are IP's or 'localhost'",
   0, 0, 0, GET_NO_ARG, NO_ARG, 0, 0, 0, 0, 0, 0},
  {"skip-networking", OPT_SKIP_NETWORKING,
   "Don't allow connection with TCP/IP.", 0, 0, 0, GET_NO_ARG, NO_ARG, 0, 0, 0,
   0, 0, 0},
  {"skip-new", OPT_SKIP_NEW, "Don't use new, possible wrong routines.",
   0, 0, 0, GET_NO_ARG, NO_ARG, 0, 0, 0, 0, 0, 0},
  {"skip-show-database", OPT_SKIP_SHOW_DB,
   "Don't allow 'SHOW DATABASE' commands", 0, 0, 0, GET_NO_ARG, NO_ARG, 0, 0,
   0, 0, 0, 0},
  {"skip-slave-start", OPT_SKIP_SLAVE_START,
   "If set, slave is not autostarted.", (gptr*) &opt_skip_slave_start,
   (gptr*) &opt_skip_slave_start, 0, GET_BOOL, NO_ARG, 0, 0, 0, 0, 0, 0},
  {"skip-stack-trace", OPT_SKIP_STACK_TRACE,
   "Don't print a stack trace on failure", 0, 0, 0, GET_NO_ARG, NO_ARG, 0, 0,
   0, 0, 0, 0},
  {"skip-symlink", OPT_SKIP_SYMLINKS, "Don't allow symlinking of tables",
   0, 0, 0, GET_NO_ARG, NO_ARG, 0, 0, 0, 0, 0, 0},
  {"skip-thread-priority", OPT_SKIP_PRIOR,
   "Don't give threads different priorities.", 0, 0, 0, GET_NO_ARG, NO_ARG, 0,
   0, 0, 0, 0, 0},
  {"relay-log-info-file", OPT_RELAY_LOG_INFO_FILE, "Undocumented",
   (gptr*) &relay_log_info_file, (gptr*) &relay_log_info_file, 0, GET_STR,
   REQUIRED_ARG, 0, 0, 0, 0, 0, 0},
  {"slave-load-tmpdir", OPT_SLAVE_LOAD_TMPDIR, "Undocumented",
   (gptr*) &slave_load_tmpdir, (gptr*) &slave_load_tmpdir, 0, GET_STR_ALLOC,
   REQUIRED_ARG, 0, 0, 0, 0, 0, 0},
  {"slave-skip-errors", OPT_SLAVE_SKIP_ERRORS,
   "Tells the slave thread to continue replication when a query returns an error from the provided list",
   0, 0, 0, GET_STR, REQUIRED_ARG, 0, 0, 0, 0, 0, 0},
  {"socket", OPT_SOCKET, "Socket file to use for connection",
   (gptr*) &mysql_unix_port, (gptr*) &mysql_unix_port, 0, GET_STR,
   REQUIRED_ARG, 0, 0, 0, 0, 0, 0},
  {"sql-bin-update-same", OPT_SQL_BIN_UPDATE_SAME,
   "If set, setting SQL_LOG_BIN to a value will automatically set SQL_LOG_UPDATE to the same value and vice versa.",
   (gptr*) &opt_sql_bin_update, (gptr*) &opt_sql_bin_update, 0, GET_BOOL,
   NO_ARG, 0, 0, 0, 0, 0, 0},
  {"sql-mode", OPT_SQL_MODE,
   "Syntax: sql-mode=option[,option[,option...]] where option can be one of: REAL_AS_FLOAT, PIPES_AS_CONCAT, ANSI_QUOTES, IGNORE_SPACE, SERIALIZE, ONLY_FULL_GROUP_BY, NO_UNSIGNED_SUBTRACTION.",
   (gptr*) &sql_mode_str, (gptr*) &sql_mode_str, 0, GET_STR, REQUIRED_ARG, 0,
   0, 0, 0, 0, 0},
#ifdef HAVE_OPENSSL
#include "sslopt-longopts.h"
#endif
  {"temp-pool", OPT_TEMP_POOL, 
   "Using this option will cause most temporary files created to use a small set of names, rather than a unique name for each new file.",
   (gptr*) &use_temp_pool, (gptr*) &use_temp_pool, 0, GET_BOOL, NO_ARG, 1,
   0, 0, 0, 0, 0},
  {"tmpdir", 't', "Path for temporary files", (gptr*) &opt_mysql_tmpdir,
   (gptr*) &opt_mysql_tmpdir, 0, GET_STR, REQUIRED_ARG, 0, 0, 0, 0, 0, 0},
  {"transaction-isolation", OPT_TX_ISOLATION,
   "Default transaction isolation level", 0, 0, 0, GET_STR, REQUIRED_ARG, 0,
   0, 0, 0, 0, 0},
  {"external-locking", OPT_USE_LOCKING, "Use system (external) locking.  With this option enabled you can run myisamchk to test (not repair) tables while the MySQL server is running",
   (gptr*) &opt_external_locking, (gptr*) &opt_external_locking,
   0, GET_BOOL, NO_ARG, 0, 0, 0, 0, 0, 0},
#ifdef USE_SYMDIR
  {"use-symbolic-links", 's', "Enable symbolic link support",
   (gptr*) &my_use_symdir, (gptr*) &my_use_symdir, 0, GET_BOOL, NO_ARG,
   IF_PURIFY(0,1), 0, 0, 0, 0, 0},
#endif
  {"user", 'u', "Run mysqld daemon as user", (gptr*) &mysqld_user,
   (gptr*) &mysqld_user, 0, GET_STR, REQUIRED_ARG, 0, 0, 0, 0, 0, 0},
  {"version", 'V', "Output version information and exit", 0, 0, 0, GET_NO_ARG,
   NO_ARG, 0, 0, 0, 0, 0, 0},
  {"version", 'v', "Synonym for option -v", 0, 0, 0, GET_NO_ARG, NO_ARG, 0, 0,
   0, 0, 0, 0},
  {"log-warnings", 'W', "Log some not critical warnings to the log file",
   (gptr*) &global_system_variables.log_warnings,
   (gptr*) &max_system_variables.log_warnings, 0, GET_BOOL, NO_ARG, 0, 0, 0,
   0, 0, 0},
  {"warnings", 'W', "Deprecated ; Use --log-warnings instead",
   (gptr*) &global_system_variables.log_warnings,
   (gptr*) &max_system_variables.log_warnings, 0, GET_BOOL, NO_ARG, 0, 0, 0,
   0, 0, 0},
  { "back_log", OPT_BACK_LOG,
    "The number of outstanding connection requests MySQL can have. This comes into play when the main MySQL thread gets very many connection requests in a very short time.", (gptr*) &back_log, (gptr*) &back_log, 0, GET_ULONG,
    REQUIRED_ARG, 50, 1, 65535, 0, 1, 0 },
#ifdef HAVE_BERKELEY_DB
  { "bdb_cache_size", OPT_BDB_CACHE_SIZE,
    "The buffer that is allocated to cache index and rows for BDB tables.",
    (gptr*) &berkeley_cache_size, (gptr*) &berkeley_cache_size, 0, GET_ULONG,
    REQUIRED_ARG, KEY_CACHE_SIZE, 20*1024, (long) ~0, 0, IO_SIZE, 0},
  {"bdb_log_buffer_size", OPT_BDB_LOG_BUFFER_SIZE,
   "The buffer that is allocated to cache index and rows for BDB tables.",
   (gptr*) &berkeley_log_buffer_size, (gptr*) &berkeley_log_buffer_size, 0,
   GET_ULONG, REQUIRED_ARG, 0, 256*1024L, ~0L, 0, 1024, 0},
  {"bdb_max_lock", OPT_BDB_MAX_LOCK,
   "The maximum number of locks you can have active on a BDB table.",
   (gptr*) &berkeley_max_lock, (gptr*) &berkeley_max_lock, 0, GET_ULONG,
   REQUIRED_ARG, 10000, 0, (long) ~0, 0, 1, 0},
  /* QQ: The following should be removed soon! */
  {"bdb_lock_max", OPT_BDB_MAX_LOCK, "Synonym for bdb_max_lock",
   (gptr*) &berkeley_max_lock, (gptr*) &berkeley_max_lock, 0, GET_ULONG,
   REQUIRED_ARG, 10000, 0, (long) ~0, 0, 1, 0},
#endif /* HAVE_BERKELEY_DB */
  {"binlog_cache_size", OPT_BINLOG_CACHE_SIZE,
   "The size of the cache to hold the SQL statements for the binary log during a transaction. If you often use big, multi-statement transactions you can increase this to get more performance.",
   (gptr*) &binlog_cache_size, (gptr*) &binlog_cache_size, 0, GET_ULONG,
   REQUIRED_ARG, 32*1024L, IO_SIZE, ~0L, 0, IO_SIZE, 0},
  {"connect_timeout", OPT_CONNECT_TIMEOUT, 
   "The number of seconds the mysqld server is waiting for a connect packet before responding with Bad handshake",
    (gptr*) &connect_timeout, (gptr*) &connect_timeout,
   0, GET_ULONG, REQUIRED_ARG, CONNECT_TIMEOUT, 2, LONG_TIMEOUT, 0, 1, 0 },
  {"delayed_insert_timeout", OPT_DELAYED_INSERT_TIMEOUT,
   "How long a INSERT DELAYED thread should wait for INSERT statements before terminating.",
   (gptr*) &delayed_insert_timeout, (gptr*) &delayed_insert_timeout, 0,
   GET_ULONG, REQUIRED_ARG, DELAYED_WAIT_TIMEOUT, 1, LONG_TIMEOUT, 0, 1, 0},
  {"delayed_insert_limit", OPT_DELAYED_INSERT_LIMIT,
   "After inserting delayed_insert_limit rows, the INSERT DELAYED handler will check if there are any SELECT statements pending. If so, it allows these to execute before continuing.",
    (gptr*) &delayed_insert_limit, (gptr*) &delayed_insert_limit, 0, GET_ULONG,
    REQUIRED_ARG, DELAYED_LIMIT, 1, ~0L, 0, 1, 0},
  { "delayed_queue_size", OPT_DELAYED_QUEUE_SIZE,
    "What size queue (in rows) should be allocated for handling INSERT DELAYED. If the queue becomes full, any client that does INSERT DELAYED will wait until there is room in the queue again.",
    (gptr*) &delayed_queue_size, (gptr*) &delayed_queue_size, 0, GET_ULONG,
    REQUIRED_ARG, DELAYED_QUEUE_SIZE, 1, ~0L, 0, 1, 0},
  { "flush_time", OPT_FLUSH_TIME,
    "A dedicated thread is created to flush all tables at the given interval.",
    (gptr*) &flush_time, (gptr*) &flush_time, 0, GET_ULONG, REQUIRED_ARG,
    FLUSH_TIME, 0, LONG_TIMEOUT, 0, 1, 0},
  { "ft_min_word_len", OPT_FT_MIN_WORD_LEN,
    "The minimum length of the word to be included in a FULLTEXT index. Note: FULLTEXT indexes must be rebuilt after changing this variable.",
    (gptr*) &ft_min_word_len, (gptr*) &ft_min_word_len, 0, GET_ULONG,
    REQUIRED_ARG, 4, 1, HA_FT_MAXLEN, 0, 1, 0},
  { "ft_max_word_len", OPT_FT_MAX_WORD_LEN,
    "The maximum length of the word to be included in a FULLTEXT index. Note: FULLTEXT indexes must be rebuilt after changing this variable.",
    (gptr*) &ft_max_word_len, (gptr*) &ft_max_word_len, 0, GET_ULONG,
    REQUIRED_ARG, HA_FT_MAXLEN, 10, HA_FT_MAXLEN, 0, 1, 0},
  { "ft_max_word_len_for_sort", OPT_FT_MAX_WORD_LEN_FOR_SORT,
    "Undocumented", (gptr*) &ft_max_word_len_for_sort,
    (gptr*) &ft_max_word_len_for_sort, 0, GET_ULONG, REQUIRED_ARG, 20, 4,
    HA_FT_MAXLEN, 0, 1, 0},
#ifdef HAVE_INNOBASE_DB
  {"innodb_mirrored_log_groups", OPT_INNODB_MIRRORED_LOG_GROUPS,
   "Number of identical copies of log groups we keep for the database. Currently this should be set to 1.", 
   (gptr*) &innobase_mirrored_log_groups,
   (gptr*) &innobase_mirrored_log_groups, 0, GET_LONG, REQUIRED_ARG, 1, 1, 10,
   0, 1, 0},
  {"innodb_log_files_in_group", OPT_INNODB_LOG_FILES_IN_GROUP,
   "Number of log files in the log group. InnoDB writes to the files in a circular fashion. Value 3 is recommended here.",
   (gptr*) &innobase_log_files_in_group, (gptr*) &innobase_log_files_in_group,
   0, GET_LONG, REQUIRED_ARG, 2, 2, 100, 0, 1, 0},
  {"innodb_log_file_size", OPT_INNODB_LOG_FILE_SIZE,
   "Size of each log file in a log group in megabytes.",
   (gptr*) &innobase_log_file_size, (gptr*) &innobase_log_file_size, 0,
   GET_LONG, REQUIRED_ARG, 5*1024*1024L, 1*1024*1024L, ~0L, 0, 1024*1024L, 0},
  {"innodb_log_buffer_size", OPT_INNODB_LOG_BUFFER_SIZE,
   "The size of the buffer which InnoDB uses to write log to the log files on disk.",
   (gptr*) &innobase_log_buffer_size, (gptr*) &innobase_log_buffer_size, 0,
   GET_LONG, REQUIRED_ARG, 1024*1024L, 256*1024L, ~0L, 0, 1024, 0},
  {"innodb_buffer_pool_size", OPT_INNODB_BUFFER_POOL_SIZE,
   "The size of the memory buffer InnoDB uses to cache data and indexes of its tables.",
   (gptr*) &innobase_buffer_pool_size, (gptr*) &innobase_buffer_pool_size, 0,
   GET_LONG, REQUIRED_ARG, 8*1024*1024L, 1024*1024L, ~0L, 0, 1024*1024L, 0},
  {"innodb_additional_mem_pool_size", OPT_INNODB_ADDITIONAL_MEM_POOL_SIZE,
   "Size of a memory pool InnoDB uses to store data dictionary information and other internal data structures.",
   (gptr*) &innobase_additional_mem_pool_size,
   (gptr*) &innobase_additional_mem_pool_size, 0, GET_LONG, REQUIRED_ARG,
   1*1024*1024L, 512*1024L, ~0L, 0, 1024, 0},
  {"innodb_file_io_threads", OPT_INNODB_FILE_IO_THREADS,
   "Number of file I/O threads in InnoDB.", (gptr*) &innobase_file_io_threads,
   (gptr*) &innobase_file_io_threads, 0, GET_LONG, REQUIRED_ARG, 4, 4, 64, 0,
   1, 0},
  {"innodb_lock_wait_timeout", OPT_INNODB_LOCK_WAIT_TIMEOUT,
   "Timeout in seconds an InnoDB transaction may wait for a lock before being rolled back.",
   (gptr*) &innobase_lock_wait_timeout, (gptr*) &innobase_lock_wait_timeout,
   0, GET_LONG, REQUIRED_ARG, 50, 1, 1024 * 1024 * 1024, 0, 1, 0},
  {"innodb_thread_concurrency", OPT_INNODB_THREAD_CONCURRENCY,
   "Helps in performance tuning in heavily concurrent environments.",
   (gptr*) &innobase_thread_concurrency, (gptr*) &innobase_thread_concurrency,
   0, GET_LONG, REQUIRED_ARG, 8, 1, 1000, 0, 1, 0},
  {"innodb_force_recovery", OPT_INNODB_FORCE_RECOVERY,
   "Helps to save your data in case the disk image of the database becomes corrupt.",
   (gptr*) &innobase_force_recovery, (gptr*) &innobase_force_recovery, 0,
   GET_LONG, REQUIRED_ARG, 0, 0, 6, 0, 1, 0},
#endif /* HAVE_INNOBASE_DB */
  {"interactive_timeout", OPT_INTERACTIVE_TIMEOUT,
   "The number of seconds the server waits for activity on an interactive connection before closing it.",
   (gptr*) &global_system_variables.net_interactive_timeout,
   (gptr*) &max_system_variables.net_interactive_timeout, 0,
   GET_ULONG, REQUIRED_ARG, NET_WAIT_TIMEOUT, 1, LONG_TIMEOUT, 0, 1, 0},
  {"join_buffer_size", OPT_JOIN_BUFF_SIZE,
   "The size of the buffer that is used for full joins.",
   (gptr*) &global_system_variables.join_buff_size,
   (gptr*) &max_system_variables.join_buff_size, 0, GET_ULONG,
   REQUIRED_ARG, 128*1024L, IO_SIZE*2+MALLOC_OVERHEAD, ~0L, MALLOC_OVERHEAD,
   IO_SIZE, 0},
  {"key_buffer_size", OPT_KEY_BUFFER_SIZE,
   "The size of the buffer used for index blocks. Increase this to get better index handling (for all reads and multiple writes) to as much as you can afford; 64M on a 256M machine that mainly runs MySQL is quite common.",
   (gptr*) &keybuff_size, (gptr*) &keybuff_size, 0, GET_ULONG, REQUIRED_ARG,
   KEY_CACHE_SIZE, MALLOC_OVERHEAD, (long) ~0, MALLOC_OVERHEAD, IO_SIZE, 0},
  {"long_query_time", OPT_LONG_QUERY_TIME,
   "Log all queries that have taken more than long_query_time seconds to execute to file.",
   (gptr*) &global_system_variables.long_query_time,
   (gptr*) &max_system_variables.long_query_time, 0, GET_ULONG,
   REQUIRED_ARG, 10, 1, LONG_TIMEOUT, 0, 1, 0},
  {"lower_case_table_names", OPT_LOWER_CASE_TABLE_NAMES,
   "If set to 1 table names are stored in lowercase on disk and table names will be case-insensitive.",
   (gptr*) &lower_case_table_names,
   (gptr*) &lower_case_table_names, 0,
   GET_BOOL, NO_ARG, IF_WIN(1,0), 0, 1, 0, 1, 0},
  {"max_allowed_packet", OPT_MAX_ALLOWED_PACKET,
   "Max packetlength to send/receive from to server.",
   (gptr*) &global_system_variables.max_allowed_packet,
   (gptr*) &max_system_variables.max_allowed_packet, 0, GET_ULONG,
   REQUIRED_ARG, 1024*1024L, 80, 1024L*1024L*1024L, MALLOC_OVERHEAD, 1024, 0},
  {"max_binlog_cache_size", OPT_MAX_BINLOG_CACHE_SIZE,
   "Can be used to restrict the total size used to cache a multi-transaction query.",
   (gptr*) &max_binlog_cache_size, (gptr*) &max_binlog_cache_size, 0,
   GET_ULONG, REQUIRED_ARG, ~0L, IO_SIZE, ~0L, 0, IO_SIZE, 0},
  {"max_binlog_size", OPT_MAX_BINLOG_SIZE,
   "Binary log will be rotated automatically when the size crosses the limit.",
   (gptr*) &max_binlog_size, (gptr*) &max_binlog_size, 0, GET_ULONG,
   REQUIRED_ARG, 1024*1024L*1024L, 1024, 1024*1024L*1024L, 0, 1, 0},
  {"max_connections", OPT_MAX_CONNECTIONS,
   "The number of simultaneous clients allowed.", (gptr*) &max_connections,
   (gptr*) &max_connections, 0, GET_ULONG, REQUIRED_ARG, 100, 1, 16384, 0, 1,
   0},
  {"max_connect_errors", OPT_MAX_CONNECT_ERRORS,
   "If there is more than this number of interrupted connections from a host this host will be blocked from further connections.",
   (gptr*) &max_connect_errors, (gptr*) &max_connect_errors, 0, GET_ULONG,
    REQUIRED_ARG, MAX_CONNECT_ERRORS, 1, ~0L, 0, 1, 0},
  {"max_delayed_threads", OPT_MAX_DELAYED_THREADS,
   "Don't start more than this number of threads to handle INSERT DELAYED statements.",
   (gptr*) &max_insert_delayed_threads, (gptr*) &max_insert_delayed_threads,
   0, GET_ULONG, REQUIRED_ARG, 20, 1, 16384, 0, 1, 0},
  {"max_heap_table_size", OPT_MAX_HEP_TABLE_SIZE,
   "Don't allow creation of heap tables bigger than this.",
   (gptr*) &global_system_variables.max_heap_table_size,
   (gptr*) &max_system_variables.max_heap_table_size, 0, GET_ULONG,
   REQUIRED_ARG, 16*1024*1024L, 16384, ~0L, MALLOC_OVERHEAD, 1024, 0},
  {"max_join_size", OPT_MAX_JOIN_SIZE,
   "Joins that are probably going to read more than max_join_size records return an error.",
   (gptr*) &global_system_variables.max_join_size,
   (gptr*) &max_system_variables.max_join_size, 0, GET_ULONG, REQUIRED_ARG,
   ~0L, 1, ~0L, 0, 1, 0},
  {"max_sort_length", OPT_MAX_SORT_LENGTH,
   "The number of bytes to use when sorting BLOB or TEXT values (only the first max_sort_length bytes of each value are used; the rest are ignored).",
   (gptr*) &global_system_variables.max_sort_length,
   (gptr*) &max_system_variables.max_sort_length, 0, GET_ULONG,
   REQUIRED_ARG, 1024, 4, 8192*1024L, 0, 1, 0},
  {"max_tmp_tables", OPT_MAX_TMP_TABLES,
   "Maximum number of temporary tables a client can keep open at a time.",
   (gptr*) &global_system_variables.max_tmp_tables,
   (gptr*) &max_system_variables.max_tmp_tables, 0, GET_ULONG,
   REQUIRED_ARG, 32, 1, ~0L, 0, 1, 0},
  {"max_user_connections", OPT_MAX_USER_CONNECTIONS,
   "The maximum number of active connections for a single user (0 = no limit).",
   (gptr*) &max_user_connections, (gptr*) &max_user_connections, 0, GET_ULONG,
   REQUIRED_ARG, 0, 1, ~0L, 0, 1, 0},
  {"max_write_lock_count", OPT_MAX_WRITE_LOCK_COUNT,
   "After this many write locks, allow some read locks to run in between.",
   (gptr*) &max_write_lock_count, (gptr*) &max_write_lock_count, 0, GET_ULONG,
   REQUIRED_ARG, ~0L, 1, ~0L, 0, 1, 0},
  {"bulk_insert_buffer_size", OPT_BULK_INSERT_BUFFER_SIZE,
   "Size of tree cache used in bulk insert optimisation. Note that this is a limit per thread!",
   (gptr*) &global_system_variables.bulk_insert_buff_size,
   (gptr*) &max_system_variables.bulk_insert_buff_size,
   0, GET_ULONG, REQUIRED_ARG, 8192*1024, 0, ~0L, 0, 1, 0},
  {"myisam_block_size", OPT_MYISAM_BLOCK_SIZE,
   "Block size to be used for MyISAM index pages",
   (gptr*) &opt_myisam_block_size,
   (gptr*) &opt_myisam_block_size, 0, GET_ULONG, REQUIRED_ARG,
   MI_KEY_BLOCK_LENGTH, MI_MIN_KEY_BLOCK_LENGTH, MI_MAX_KEY_BLOCK_LENGTH,
   0, MI_MIN_KEY_BLOCK_LENGTH, 0},
  {"myisam_max_extra_sort_file_size", OPT_MYISAM_MAX_EXTRA_SORT_FILE_SIZE,
   "Used to help MySQL to decide when to use the slow but safe key cache index create method",
   (gptr*) &global_system_variables.myisam_max_extra_sort_file_size,
   (gptr*) &max_system_variables.myisam_max_extra_sort_file_size,
   0, GET_ULL, REQUIRED_ARG, (ulonglong) MI_MAX_TEMP_LENGTH,
   0, ~0L, 0, 1, 0},
  {"myisam_max_sort_file_size", OPT_MYISAM_MAX_SORT_FILE_SIZE,
   "Don't use the fast sort index method to created index if the temporary file would get bigger than this!",
   (gptr*) &global_system_variables.myisam_max_sort_file_size,
   (gptr*) &max_system_variables.myisam_max_sort_file_size, 0,
   GET_ULL, REQUIRED_ARG, (longlong) LONG_MAX, 0, ~0L, 0, 1024*1024, 0},
  {"myisam_sort_buffer_size", OPT_MYISAM_SORT_BUFFER_SIZE,
   "The buffer that is allocated when sorting the index when doing a REPAIR or when creating indexes with CREATE INDEX or ALTER TABLE.",
   (gptr*) &global_system_variables.myisam_sort_buff_size,
   (gptr*) &max_system_variables.myisam_sort_buff_size, 0,
   GET_ULONG, REQUIRED_ARG, 8192*1024, 4, ~0L, 0, 1, 0},
  {"net_buffer_length", OPT_NET_BUFFER_LENGTH,
   "Buffer length for TCP/IP and socket communication.", 
   (gptr*) &global_system_variables.net_buffer_length,
   (gptr*) &max_system_variables.net_buffer_length, 0, GET_ULONG,
   REQUIRED_ARG, 16384, 1024, 1024*1024L, 0, 1024, 0},
  {"net_retry_count", OPT_NET_RETRY_COUNT,
   "If a read on a communication port is interrupted, retry this many times before giving up.",
   (gptr*) &global_system_variables.net_retry_count,
   (gptr*) &max_system_variables.net_retry_count,0,
   GET_ULONG, REQUIRED_ARG, MYSQLD_NET_RETRY_COUNT, 1, ~0L, 0, 1, 0},
  {"net_read_timeout", OPT_NET_READ_TIMEOUT,
   "Number of seconds to wait for more data from a connection before aborting the read.",
   (gptr*) &global_system_variables.net_read_timeout,
   (gptr*) &max_system_variables.net_read_timeout, 0, GET_ULONG,
   REQUIRED_ARG, NET_READ_TIMEOUT, 1, LONG_TIMEOUT, 0, 1, 0},
  {"net_write_timeout", OPT_NET_WRITE_TIMEOUT,
   "Number of seconds to wait for a block to be written to a connection  before aborting the write.",
   (gptr*) &global_system_variables.net_write_timeout,
   (gptr*) &max_system_variables.net_write_timeout, 0, GET_ULONG,
   REQUIRED_ARG, NET_WRITE_TIMEOUT, 1, LONG_TIMEOUT, 0, 1, 0},
  {"open_files_limit", OPT_OPEN_FILES_LIMIT,
   "If this is not 0, then mysqld will use this value to reserve file descriptors to use with setrlimit(). If this value is 0 then mysqld will reserve max_connections*5 or max_connections + table_cache*2 (whichever is larger) number of files.",
   (gptr*) &open_files_limit, (gptr*) &open_files_limit, 0, GET_ULONG,
   REQUIRED_ARG, 0, 0, 65535, 0, 1, 0},
#ifdef HAVE_QUERY_CACHE
  {"query_cache_limit", OPT_QUERY_CACHE_LIMIT,
   "Don't cache results that are bigger than this.",
   (gptr*) &query_cache_limit, (gptr*) &query_cache_limit, 0, GET_ULONG,
   REQUIRED_ARG, 1024*1024L, 0, (longlong) ULONG_MAX, 0, 1, 0},
#endif /*HAVE_QUERY_CACHE*/
  {"query_cache_size", OPT_QUERY_CACHE_SIZE,
   "The memory allocated to store results from old queries.",
   (gptr*) &query_cache_size, (gptr*) &query_cache_size, 0, GET_ULONG,
   REQUIRED_ARG, 0, 0, (longlong) ULONG_MAX, 0, 1024, 0},
#ifdef HAVE_QUERY_CACHE
  {"query_cache_type", OPT_QUERY_CACHE_TYPE,
   "0 = OFF = Don't cache or retrieve results. 1 = ON = Cache all results except SELECT SQL_NO_CACHE ... queries. 2 = DEMAND = Cache only SELECT SQL_CACHE ... queries.",
   (gptr*) &global_system_variables.query_cache_type,
   (gptr*) &max_system_variables.query_cache_type,
   0, GET_ULONG, REQUIRED_ARG, 1, 0, 2, 0, 1, 0},
#endif /*HAVE_QUERY_CACHE*/
  {"read_buffer_size", OPT_RECORD_BUFFER,
   "Each thread that does a sequential scan allocates a buffer of this size for each table it scans. If you do many sequential scans, you may want to increase this value.",
   (gptr*) &global_system_variables.read_buff_size,
   (gptr*) &max_system_variables.read_buff_size,0, GET_ULONG, REQUIRED_ARG,
   128*1024L, IO_SIZE*2+MALLOC_OVERHEAD, ~0L, MALLOC_OVERHEAD, IO_SIZE, 0},
  {"read_rnd_buffer_size", OPT_RECORD_RND_BUFFER,
   "When reading rows in sorted order after a sort, the rows are read through this buffer to avoid a disk seeks. If not set, then it's set to the value of record_buffer.",
   (gptr*) &global_system_variables.read_rnd_buff_size,
   (gptr*) &max_system_variables.read_rnd_buff_size, 0,
   GET_ULONG, REQUIRED_ARG, 256*1024L, IO_SIZE*2+MALLOC_OVERHEAD,
   ~0L, MALLOC_OVERHEAD, IO_SIZE, 0},
  {"record_buffer", OPT_RECORD_BUFFER,
   "Alias for read_buffer_size",
   (gptr*) &global_system_variables.read_buff_size,
   (gptr*) &max_system_variables.read_buff_size,0, GET_ULONG, REQUIRED_ARG,
   128*1024L, IO_SIZE*2+MALLOC_OVERHEAD, ~0L, MALLOC_OVERHEAD, IO_SIZE, 0},
  {"relay_log_space_limit", OPT_RELAY_LOG_SPACE_LIMIT,
   "Max space to use for all relay logs",
   (gptr*) &relay_log_space_limit,
   (gptr*) &relay_log_space_limit, 0, GET_ULL, REQUIRED_ARG, 0L, 0L,
   (longlong) ULONG_MAX, 0, 1, 0},
  {"slave_compressed_protocol", OPT_SLAVE_COMPRESSED_PROTOCOL,
   "Use compression on master/slave protocol",
   (gptr*) &opt_slave_compressed_protocol,
   (gptr*) &opt_slave_compressed_protocol,
   0, GET_BOOL, REQUIRED_ARG, 0, 0, 1, 0, 1, 0},
  {"slave_net_timeout", OPT_SLAVE_NET_TIMEOUT,
   "Number of seconds to wait for more data from a master/slave connection before aborting the read.",
   (gptr*) &slave_net_timeout, (gptr*) &slave_net_timeout, 0,
   GET_ULONG, REQUIRED_ARG, SLAVE_NET_TIMEOUT, 1, LONG_TIMEOUT, 0, 1, 0},
  {"slow_launch_time", OPT_SLOW_LAUNCH_TIME,
   "If creating the thread takes longer than this value (in seconds), the Slow_launch_threads counter will be incremented.",
   (gptr*) &slow_launch_time, (gptr*) &slow_launch_time, 0, GET_ULONG,
   REQUIRED_ARG, 2L, 0L, LONG_TIMEOUT, 0, 1, 0},
  {"sort_buffer_size", OPT_SORT_BUFFER,
   "Each thread that needs to do a sort allocates a buffer of this size.",
   (gptr*) &global_system_variables.sortbuff_size,
   (gptr*) &max_system_variables.sortbuff_size, 0, GET_ULONG, REQUIRED_ARG,
   MAX_SORT_MEMORY, MIN_SORT_MEMORY+MALLOC_OVERHEAD*2, ~0L, MALLOC_OVERHEAD,
   1, 0},
  {"table_cache", OPT_TABLE_CACHE,
   "The number of open tables for all threads.", (gptr*) &table_cache_size,
   (gptr*) &table_cache_size, 0, GET_ULONG, REQUIRED_ARG, 64, 1, 16384, 0, 1,
   0},
  {"thread_concurrency", OPT_THREAD_CONCURRENCY,
   "Permits the application to give the threads system a hint for the desired number of threads that should be run at the same time.",
   (gptr*) &concurrency, (gptr*) &concurrency, 0, GET_ULONG, REQUIRED_ARG,
   DEFAULT_CONCURRENCY, 1, 512, 0, 1, 0},
  {"thread_cache_size", OPT_THREAD_CACHE_SIZE,
   "How many threads we should keep in a cache for reuse.",
   (gptr*) &thread_cache_size, (gptr*) &thread_cache_size, 0, GET_ULONG,
   REQUIRED_ARG, 0, 0, 16384, 0, 1, 0},
  {"tmp_table_size", OPT_TMP_TABLE_SIZE,
   "If an in-memory temporary table exceeds this size, MySQL will automatically convert it to an on-disk MyISAM table.",
   (gptr*) &global_system_variables.tmp_table_size,
   (gptr*) &max_system_variables.tmp_table_size, 0, GET_ULONG,
   REQUIRED_ARG, 32*1024*1024L, 1024, ~0L, 0, 1, 0},
  {"thread_stack", OPT_THREAD_STACK,
   "The stack size for each thread.", (gptr*) &thread_stack,
   (gptr*) &thread_stack, 0, GET_ULONG, REQUIRED_ARG,DEFAULT_THREAD_STACK,
   1024*32, ~0L, 0, 1024, 0},
  {"wait_timeout", OPT_WAIT_TIMEOUT,
   "The number of seconds the server waits for activity on a connection before closing it",
   (gptr*) &global_system_variables.net_wait_timeout,
   (gptr*) &max_system_variables.net_wait_timeout, 0, GET_ULONG,
   REQUIRED_ARG, NET_WAIT_TIMEOUT, 1, LONG_TIMEOUT, 0, 1, 0},
  {0, 0, 0, 0, 0, 0, GET_NO_ARG, NO_ARG, 0, 0, 0, 0, 0, 0}
};


struct show_var_st status_vars[]= {
  {"Aborted_clients",          (char*) &aborted_threads,        SHOW_LONG},
  {"Aborted_connects",         (char*) &aborted_connects,       SHOW_LONG},
  {"Bytes_received",           (char*) &bytes_received,         SHOW_LONG},
  {"Bytes_sent",               (char*) &bytes_sent,             SHOW_LONG},
  {"Com_admin_commands",       (char*) &com_other,		SHOW_LONG},
  {"Com_alter_table",	       (char*) (com_stat+(uint) SQLCOM_ALTER_TABLE),SHOW_LONG},
  {"Com_analyze",	       (char*) (com_stat+(uint) SQLCOM_ANALYZE),SHOW_LONG},
  {"Com_backup_table",	       (char*) (com_stat+(uint) SQLCOM_BACKUP_TABLE),SHOW_LONG},
  {"Com_begin",		       (char*) (com_stat+(uint) SQLCOM_BEGIN),SHOW_LONG},
  {"Com_change_db",	       (char*) (com_stat+(uint) SQLCOM_CHANGE_DB),SHOW_LONG},
  {"Com_change_master",	       (char*) (com_stat+(uint) SQLCOM_CHANGE_MASTER),SHOW_LONG},
  {"Com_check",		       (char*) (com_stat+(uint) SQLCOM_CHECK),SHOW_LONG},
  {"Com_commit",	       (char*) (com_stat+(uint) SQLCOM_COMMIT),SHOW_LONG},
  {"Com_create_db",	       (char*) (com_stat+(uint) SQLCOM_CREATE_DB),SHOW_LONG},
  {"Com_create_function",      (char*) (com_stat+(uint) SQLCOM_CREATE_FUNCTION),SHOW_LONG},
  {"Com_create_index",	       (char*) (com_stat+(uint) SQLCOM_CREATE_INDEX),SHOW_LONG},
  {"Com_create_table",	       (char*) (com_stat+(uint) SQLCOM_CREATE_TABLE),SHOW_LONG},
  {"Com_delete",	       (char*) (com_stat+(uint) SQLCOM_DELETE),SHOW_LONG},
  {"Com_delete_multi",	       (char*) (com_stat+(uint) SQLCOM_DELETE_MULTI),SHOW_LONG},
  {"Com_drop_db",	       (char*) (com_stat+(uint) SQLCOM_DROP_DB),SHOW_LONG},
  {"Com_drop_function",	       (char*) (com_stat+(uint) SQLCOM_DROP_FUNCTION),SHOW_LONG},
  {"Com_drop_index",	       (char*) (com_stat+(uint) SQLCOM_DROP_INDEX),SHOW_LONG},
  {"Com_drop_table",	       (char*) (com_stat+(uint) SQLCOM_DROP_TABLE),SHOW_LONG},
  {"Com_flush",		       (char*) (com_stat+(uint) SQLCOM_FLUSH),SHOW_LONG},
  {"Com_grant",		       (char*) (com_stat+(uint) SQLCOM_GRANT),SHOW_LONG},
  {"Com_ha_close",	       (char*) (com_stat+(uint) SQLCOM_HA_CLOSE),SHOW_LONG},
  {"Com_ha_open",	       (char*) (com_stat+(uint) SQLCOM_HA_OPEN),SHOW_LONG},
  {"Com_ha_read",	       (char*) (com_stat+(uint) SQLCOM_HA_READ),SHOW_LONG},
  {"Com_insert",	       (char*) (com_stat+(uint) SQLCOM_INSERT),SHOW_LONG},
  {"Com_insert_select",	       (char*) (com_stat+(uint) SQLCOM_INSERT_SELECT),SHOW_LONG},
  {"Com_kill",		       (char*) (com_stat+(uint) SQLCOM_KILL),SHOW_LONG},
  {"Com_load",		       (char*) (com_stat+(uint) SQLCOM_LOAD),SHOW_LONG},
  {"Com_load_master_data",    (char*) (com_stat+(uint) SQLCOM_LOAD_MASTER_DATA),SHOW_LONG},
  {"Com_load_master_table",    (char*) (com_stat+(uint) SQLCOM_LOAD_MASTER_TABLE),SHOW_LONG},
  {"Com_lock_tables",	       (char*) (com_stat+(uint) SQLCOM_LOCK_TABLES),SHOW_LONG},
  {"Com_optimize",	       (char*) (com_stat+(uint) SQLCOM_OPTIMIZE),SHOW_LONG},
  {"Com_purge",		       (char*) (com_stat+(uint) SQLCOM_PURGE),SHOW_LONG},
  {"Com_rename_table",	       (char*) (com_stat+(uint) SQLCOM_RENAME_TABLE),SHOW_LONG},
  {"Com_repair",	       (char*) (com_stat+(uint) SQLCOM_REPAIR),SHOW_LONG},
  {"Com_replace",	       (char*) (com_stat+(uint) SQLCOM_REPLACE),SHOW_LONG},
  {"Com_replace_select",       (char*) (com_stat+(uint) SQLCOM_REPLACE_SELECT),SHOW_LONG},
  {"Com_reset",		       (char*) (com_stat+(uint) SQLCOM_RESET),SHOW_LONG},
  {"Com_restore_table",	       (char*) (com_stat+(uint) SQLCOM_RESTORE_TABLE),SHOW_LONG},
  {"Com_revoke",	       (char*) (com_stat+(uint) SQLCOM_REVOKE),SHOW_LONG},
  {"Com_rollback",	       (char*) (com_stat+(uint) SQLCOM_ROLLBACK),SHOW_LONG},
  {"Com_select",	       (char*) (com_stat+(uint) SQLCOM_SELECT),SHOW_LONG},
  {"Com_set_option",	       (char*) (com_stat+(uint) SQLCOM_SET_OPTION),SHOW_LONG},
  {"Com_show_binlog_events",   (char*) (com_stat+(uint) SQLCOM_SHOW_BINLOG_EVENTS),SHOW_LONG},
  {"Com_show_binlogs",	       (char*) (com_stat+(uint) SQLCOM_SHOW_BINLOGS),SHOW_LONG},
  {"Com_show_create",	       (char*) (com_stat+(uint) SQLCOM_SHOW_CREATE),SHOW_LONG},
  {"Com_show_databases",       (char*) (com_stat+(uint) SQLCOM_SHOW_DATABASES),SHOW_LONG},
  {"Com_show_fields",	       (char*) (com_stat+(uint) SQLCOM_SHOW_FIELDS),SHOW_LONG},
  {"Com_show_grants",	       (char*) (com_stat+(uint) SQLCOM_SHOW_GRANTS),SHOW_LONG},
  {"Com_show_keys",	       (char*) (com_stat+(uint) SQLCOM_SHOW_KEYS),SHOW_LONG},
  {"Com_show_logs",	       (char*) (com_stat+(uint) SQLCOM_SHOW_LOGS),SHOW_LONG},
  {"Com_show_master_status",   (char*) (com_stat+(uint) SQLCOM_SHOW_MASTER_STAT),SHOW_LONG},
  {"Com_show_new_master",      (char*) (com_stat+(uint) SQLCOM_SHOW_NEW_MASTER),SHOW_LONG},
  {"Com_show_open_tables",     (char*) (com_stat+(uint) SQLCOM_SHOW_OPEN_TABLES),SHOW_LONG},
  {"Com_show_processlist",     (char*) (com_stat+(uint) SQLCOM_SHOW_PROCESSLIST),SHOW_LONG},
  {"Com_show_slave_hosts",     (char*) (com_stat+(uint) SQLCOM_SHOW_SLAVE_HOSTS),SHOW_LONG},
  {"Com_show_slave_status",    (char*) (com_stat+(uint) SQLCOM_SHOW_SLAVE_STAT),SHOW_LONG},
  {"Com_show_status",	       (char*) (com_stat+(uint) SQLCOM_SHOW_STATUS),SHOW_LONG},
  {"Com_show_innodb_status",   (char*) (com_stat+(uint) SQLCOM_SHOW_INNODB_STATUS),SHOW_LONG},
  {"Com_show_tables",	       (char*) (com_stat+(uint) SQLCOM_SHOW_TABLES),SHOW_LONG},
  {"Com_show_variables",       (char*) (com_stat+(uint) SQLCOM_SHOW_VARIABLES),SHOW_LONG},
  {"Com_slave_start",	       (char*) (com_stat+(uint) SQLCOM_SLAVE_START),SHOW_LONG},
  {"Com_slave_stop",	       (char*) (com_stat+(uint) SQLCOM_SLAVE_STOP),SHOW_LONG},
  {"Com_truncate",	       (char*) (com_stat+(uint) SQLCOM_TRUNCATE),SHOW_LONG},
  {"Com_unlock_tables",	       (char*) (com_stat+(uint) SQLCOM_UNLOCK_TABLES),SHOW_LONG},
  {"Com_update",	       (char*) (com_stat+(uint) SQLCOM_UPDATE),SHOW_LONG},
  {"Connections",              (char*) &thread_id,              SHOW_LONG_CONST},
  {"Created_tmp_disk_tables",  (char*) &created_tmp_disk_tables,SHOW_LONG},
  {"Created_tmp_tables",       (char*) &created_tmp_tables,     SHOW_LONG},
  {"Created_tmp_files",	       (char*) &my_tmp_file_created,	SHOW_LONG},
  {"Delayed_insert_threads",   (char*) &delayed_insert_threads, SHOW_LONG_CONST},
  {"Delayed_writes",           (char*) &delayed_insert_writes,  SHOW_LONG},
  {"Delayed_errors",           (char*) &delayed_insert_errors,  SHOW_LONG},
  {"Flush_commands",           (char*) &refresh_version,        SHOW_LONG_CONST},
  {"Handler_commit",           (char*) &ha_commit_count,        SHOW_LONG},
  {"Handler_delete",           (char*) &ha_delete_count,        SHOW_LONG},
  {"Handler_read_first",       (char*) &ha_read_first_count,    SHOW_LONG},
  {"Handler_read_key",         (char*) &ha_read_key_count,      SHOW_LONG},
  {"Handler_read_next",        (char*) &ha_read_next_count,     SHOW_LONG},
  {"Handler_read_prev",        (char*) &ha_read_prev_count,     SHOW_LONG},
  {"Handler_read_rnd",         (char*) &ha_read_rnd_count,      SHOW_LONG},
  {"Handler_read_rnd_next",    (char*) &ha_read_rnd_next_count, SHOW_LONG},
  {"Handler_rollback",         (char*) &ha_rollback_count,      SHOW_LONG},
  {"Handler_update",           (char*) &ha_update_count,        SHOW_LONG},
  {"Handler_write",            (char*) &ha_write_count,         SHOW_LONG},
  {"Key_blocks_used",          (char*) &_my_blocks_used,        SHOW_LONG_CONST},
  {"Key_read_requests",        (char*) &_my_cache_r_requests,   SHOW_LONG},
  {"Key_reads",                (char*) &_my_cache_read,         SHOW_LONG},
  {"Key_write_requests",       (char*) &_my_cache_w_requests,   SHOW_LONG},
  {"Key_writes",               (char*) &_my_cache_write,        SHOW_LONG},
  {"Max_used_connections",     (char*) &max_used_connections,   SHOW_LONG},
  {"Not_flushed_key_blocks",   (char*) &_my_blocks_changed,     SHOW_LONG_CONST},
  {"Not_flushed_delayed_rows", (char*) &delayed_rows_in_use,    SHOW_LONG_CONST},
  {"Open_tables",              (char*) 0,                       SHOW_OPENTABLES},
  {"Open_files",               (char*) &my_file_opened,         SHOW_INT_CONST},
  {"Open_streams",             (char*) &my_stream_opened,       SHOW_INT_CONST},
  {"Opened_tables",            (char*) &opened_tables,          SHOW_LONG},
  {"Questions",                (char*) 0,                       SHOW_QUESTION},
#ifdef HAVE_QUERY_CACHE
  {"Qcache_queries_in_cache",  (char*) &query_cache.queries_in_cache, SHOW_LONG_CONST},
  {"Qcache_inserts",           (char*) &query_cache.inserts,    SHOW_LONG},
  {"Qcache_hits",              (char*) &query_cache.hits,       SHOW_LONG},
  {"Qcache_lowmem_prunes",     (char*) &query_cache.lowmem_prunes, SHOW_LONG},
  {"Qcache_not_cached",        (char*) &query_cache.refused,    SHOW_LONG},
  {"Qcache_free_memory",       (char*) &query_cache.free_memory, 
   SHOW_LONG_CONST},
  {"Qcache_free_blocks",       (char*) &query_cache.free_memory_blocks,
   SHOW_LONG_CONST},
  {"Qcache_total_blocks",      (char*) &query_cache.total_blocks,
   SHOW_LONG_CONST},
#endif /*HAVE_QUERY_CACHE*/
  {"Rpl_status",               (char*) 0,                 SHOW_RPL_STATUS},
  {"Select_full_join",         (char*) &select_full_join_count, SHOW_LONG},
  {"Select_full_range_join",   (char*) &select_full_range_join_count, SHOW_LONG},
  {"Select_range",             (char*) &select_range_count, 	SHOW_LONG},
  {"Select_range_check",       (char*) &select_range_check_count, SHOW_LONG},
  {"Select_scan",	       (char*) &select_scan_count,	SHOW_LONG},
  {"Slave_open_temp_tables",   (char*) &slave_open_temp_tables, SHOW_LONG},
  {"Slave_running",            (char*) 0, SHOW_SLAVE_RUNNING},
  {"Slow_launch_threads",      (char*) &slow_launch_threads,    SHOW_LONG},
  {"Slow_queries",             (char*) &long_query_count,       SHOW_LONG},
  {"Sort_merge_passes",	       (char*) &filesort_merge_passes,  SHOW_LONG},
  {"Sort_range",	       (char*) &filesort_range_count,   SHOW_LONG},
  {"Sort_rows",		       (char*) &filesort_rows,	        SHOW_LONG},
  {"Sort_scan",		       (char*) &filesort_scan_count,    SHOW_LONG},
#ifdef HAVE_OPENSSL
  {"Ssl_accepts",              (char*) 0,  	SHOW_SSL_CTX_SESS_ACCEPT},
  {"Ssl_finished_accepts",     (char*) 0,  	SHOW_SSL_CTX_SESS_ACCEPT_GOOD},
  {"Ssl_finished_connects",    (char*) 0,  	SHOW_SSL_CTX_SESS_CONNECT_GOOD},
  {"Ssl_accept_renegotiates",  (char*) 0, 	SHOW_SSL_CTX_SESS_ACCEPT_RENEGOTIATE},
  {"Ssl_connect_renegotiates", (char*) 0, 	SHOW_SSL_CTX_SESS_CONNECT_RENEGOTIATE},
  {"Ssl_callback_cache_hits",  (char*) 0,	SHOW_SSL_CTX_SESS_CB_HITS},
  {"Ssl_session_cache_hits",   (char*) 0,	SHOW_SSL_CTX_SESS_HITS},
  {"Ssl_session_cache_misses", (char*) 0,	SHOW_SSL_CTX_SESS_MISSES},
  {"Ssl_session_cache_timeouts", (char*) 0,	SHOW_SSL_CTX_SESS_TIMEOUTS},
  {"Ssl_used_session_cache_entries",(char*) 0,	SHOW_SSL_CTX_SESS_NUMBER},
  {"Ssl_client_connects",      (char*) 0,	SHOW_SSL_CTX_SESS_CONNECT},
  {"Ssl_session_cache_overflows", (char*) 0,	SHOW_SSL_CTX_SESS_CACHE_FULL},
  {"Ssl_session_cache_size",   (char*) 0,	SHOW_SSL_CTX_SESS_GET_CACHE_SIZE},
  {"Ssl_session_cache_mode",   (char*) 0,	SHOW_SSL_CTX_GET_SESSION_CACHE_MODE},
  {"Ssl_sessions_reused",      (char*) 0,	SHOW_SSL_SESSION_REUSED},
  {"Ssl_ctx_verify_mode",      (char*) 0,	SHOW_SSL_CTX_GET_VERIFY_MODE},
  {"Ssl_ctx_verify_depth",     (char*) 0,	SHOW_SSL_CTX_GET_VERIFY_DEPTH},
  {"Ssl_verify_mode",          (char*) 0,	SHOW_SSL_GET_VERIFY_MODE},
  {"Ssl_verify_depth",         (char*) 0,	SHOW_SSL_GET_VERIFY_DEPTH},
  {"Ssl_version",   	       (char*) 0,  	SHOW_SSL_GET_VERSION},
  {"Ssl_cipher",               (char*) 0,  	SHOW_SSL_GET_CIPHER},
  {"Ssl_cipher_list",          (char*) 0,  	SHOW_SSL_GET_CIPHER_LIST},
  {"Ssl_default_timeout",      (char*) 0,  	SHOW_SSL_GET_DEFAULT_TIMEOUT},
#endif /* HAVE_OPENSSL */
  {"Table_locks_immediate",    (char*) &locks_immediate,        SHOW_LONG},
  {"Table_locks_waited",       (char*) &locks_waited,           SHOW_LONG},
  {"Threads_cached",           (char*) &cached_thread_count,    SHOW_LONG_CONST},
  {"Threads_created",	       (char*) &thread_created,		SHOW_LONG_CONST},
  {"Threads_connected",        (char*) &thread_count,           SHOW_INT_CONST},
  {"Threads_running",          (char*) &thread_running,         SHOW_INT_CONST},
  {"Uptime",                   (char*) 0,                       SHOW_STARTTIME},
  {NullS, NullS, SHOW_LONG}
};

static void print_version(void)
{
  printf("%s  Ver %s for %s on %s\n",my_progname,
	 server_version,SYSTEM_TYPE,MACHINE_TYPE);
}

static void use_help(void)
{
  print_version();
  printf("Use '--help' or '--no-defaults --help' for a list of available options\n");
}

static void usage(void)
{
  print_version();
  puts("\
Copyright (C) 2000 MySQL AB, by Monty and others\n\
This software comes with ABSOLUTELY NO WARRANTY. This is free software,\n\
and you are welcome to modify and redistribute it under the GPL license\n\
Starts the MySQL server\n");

  printf("Usage: %s [OPTIONS]\n", my_progname);
#ifdef __WIN__
  puts("NT and Win32 specific options:\n\
  --console                     Don't remove the console window\n\
  --install                     Install the default service (NT)\n\
  --install-manual              Install the default service started manually (NT)\n\
  --install service_name        Install an optional service (NT)\n\
  --install-manual service_name Install an optional service started manually (NT)\n\
  --remove                      Remove the default service from the service list (NT)\n\
  --remove service_name         Remove the service_name from the service list (NT)\n\
  --enable-named-pipe           Only to be used for the	default server (NT)\n\
  --standalone                  Dummy option to start as a standalone server (NT)\
");
  puts("");
#endif
  print_defaults(MYSQL_CONFIG_NAME,load_default_groups);
  puts("");
  fix_paths();
  set_ports();

  my_print_help(my_long_options);
  my_print_variables(my_long_options);

  puts("\n\
To see what values a running MySQL server is using, type\n\
'mysqladmin variables' instead of 'mysqld --help'.");
}


static void set_options(void)
{
#if !defined( my_pthread_setprio ) && !defined( HAVE_PTHREAD_SETSCHEDPARAM )
  opt_specialflag |= SPECIAL_NO_PRIOR;
#endif

  sys_charset.value= (char*) MYSQL_CHARSET;
  (void) strmake(language, LANGUAGE, sizeof(language)-1);
  (void) strmake(mysql_real_data_home, get_relative_path(DATADIR),
		 sizeof(mysql_real_data_home)-1);

  /* Set default values for some variables */
  global_system_variables.table_type=DB_TYPE_MYISAM;
  global_system_variables.tx_isolation=ISO_REPEATABLE_READ;
  global_system_variables.select_limit= (ulong) HA_POS_ERROR;
  max_system_variables.select_limit= (ulong) HA_POS_ERROR;
  global_system_variables.max_join_size= (ulong) HA_POS_ERROR;
  max_system_variables.max_join_size= (ulong) HA_POS_ERROR;

#ifdef __WIN__
  /* Allow Win32 users to move MySQL anywhere */
  {
    char prg_dev[LIBLEN];
    my_path(prg_dev,my_progname,"mysql/bin");
    strcat(prg_dev,"/../");			// Remove 'bin' to get base dir
    cleanup_dirname(mysql_home,prg_dev);
  }
#else
  const char *tmpenv;
  if (!(tmpenv = getenv("MY_BASEDIR_VERSION")))
    tmpenv = DEFAULT_MYSQL_HOME;
  (void) strmake(mysql_home, tmpenv, sizeof(mysql_home)-1);
#endif

  my_disable_locking=myisam_single_user= 1;
  opt_external_locking=0;
  my_bind_addr = htonl( INADDR_ANY );
}


extern "C" my_bool
get_one_option(int optid, const struct my_option *opt __attribute__((unused)),
	       char *argument)
{
  switch(optid) {
  case '#':
#ifndef DBUG_OFF
    DBUG_PUSH(argument ? argument : default_dbug_option);
#endif
    opt_endinfo=1;				/* unireg: memory allocation */
    break;
  case 'a':
    opt_sql_mode = (MODE_REAL_AS_FLOAT | MODE_PIPES_AS_CONCAT |
		    MODE_ANSI_QUOTES | MODE_IGNORE_SPACE | MODE_SERIALIZABLE
		    | MODE_ONLY_FULL_GROUP_BY);
    global_system_variables.tx_isolation= ISO_SERIALIZABLE;
    break;
  case 'b':
    strmake(mysql_home,argument,sizeof(mysql_home)-1);
    break;
  case 'l':
    opt_log=1;
    break;
  case 'h':
    strmake(mysql_real_data_home,argument, sizeof(mysql_real_data_home)-1);
    /* Correct pointer set by my_getopt (for embedded library) */
    mysql_data_home= mysql_real_data_home;
    break;
  case 'L':
    strmake(language, argument, sizeof(language)-1);
    break;
  case 'n':
    opt_specialflag|= SPECIAL_NEW_FUNC;
    break;
  case 'o':
    protocol_version=PROTOCOL_VERSION-1;
    break;
  case OPT_SLAVE_SKIP_ERRORS:
    init_slave_skip_errors(argument);
    break;
  case OPT_SAFEMALLOC_MEM_LIMIT:
#if !defined(DBUG_OFF) && defined(SAFEMALLOC)      
    safemalloc_mem_limit = atoi(argument);
#endif      
    break;
#ifdef EMBEDDED_LIBRARY
  case OPT_MAX_ALLOWED_PACKET:
    max_allowed_packet= atoi(argument);
    break;
  case OPT_NET_BUFFER_LENGTH:
    net_buffer_length=  atoi(argument);
    break;
#endif
#include <sslopt-case.h>
  case 'v':
  case 'V':
    print_version();
    exit(0);
  case 'I':
  case '?':
    usage();
    exit(0);
  case 'T':
    test_flags= argument ? (uint) atoi(argument) : 0;
    test_flags&= ~TEST_NO_THREADS;
    opt_endinfo=1;
    break;
  case (int) OPT_BIG_TABLES:
    thd_startup_options|=OPTION_BIG_TABLES;
    break;
  case (int) OPT_ISAM_LOG:
    opt_myisam_log=1;
    break;
  case (int) OPT_UPDATE_LOG:
    opt_update_log=1;
    break;
  case (int) OPT_BIN_LOG:
    opt_bin_log=1;
    break;
  case (int) OPT_INIT_RPL_ROLE:
  {
    int role;
    if ((role=find_type(argument, &rpl_role_typelib, 2)) <= 0)
    {
      fprintf(stderr, "Unknown replication role: %s\n", argument);
      exit(1);
    }
    rpl_status = (role == 1) ?  RPL_AUTH_MASTER : RPL_IDLE_SLAVE;
    break;
  }
  case (int)OPT_REPLICATE_IGNORE_DB:
  {
    i_string *db = new i_string(argument);
    replicate_ignore_db.push_back(db);
    break;
  }
  case (int)OPT_REPLICATE_DO_DB:
  {
    i_string *db = new i_string(argument);
    replicate_do_db.push_back(db);
    break;
  }
  case (int)OPT_REPLICATE_REWRITE_DB:
  {
    char* key = argument,*p, *val;
    
    if (!(p= strstr(argument, "->")))
    {
      fprintf(stderr,
	      "Bad syntax in replicate-rewrite-db - missing '->'!\n");
      exit(1);
    }
    val= p--;
    while (isspace(*p) && p > argument)
      *p-- = 0;
    if (p == argument)
    {
      fprintf(stderr,
	      "Bad syntax in replicate-rewrite-db - empty FROM db!\n");
      exit(1);
    }
    *val= 0;
    val+= 2;
    while (*val && isspace(*val))
      *val++;
    if (!*val)
    {
      fprintf(stderr,
	      "Bad syntax in replicate-rewrite-db - empty TO db!\n");
      exit(1);
    }

    i_string_pair *db_pair = new i_string_pair(key, val);
    replicate_rewrite_db.push_back(db_pair);
    break;
  }

  case (int)OPT_BINLOG_IGNORE_DB:
  {
    i_string *db = new i_string(argument);
    binlog_ignore_db.push_back(db);
    break;
  }
  case (int)OPT_BINLOG_DO_DB:
  {
    i_string *db = new i_string(argument);
    binlog_do_db.push_back(db);
    break;
  }
  case (int)OPT_REPLICATE_DO_TABLE:
  {
    if (!do_table_inited)
      init_table_rule_hash(&replicate_do_table, &do_table_inited);
    if (add_table_rule(&replicate_do_table, argument))
    {
      fprintf(stderr, "Could not add do table rule '%s'!\n", argument);
      exit(1);
    }
    table_rules_on = 1;
    break;
  }
  case (int)OPT_REPLICATE_WILD_DO_TABLE:
  {
    if (!wild_do_table_inited)
      init_table_rule_array(&replicate_wild_do_table,
			    &wild_do_table_inited);
    if (add_wild_table_rule(&replicate_wild_do_table, argument))
    {
      fprintf(stderr, "Could not add do table rule '%s'!\n", argument);
      exit(1);
    }
    table_rules_on = 1;
    break;
  }
  case (int)OPT_REPLICATE_WILD_IGNORE_TABLE:
  {
    if (!wild_ignore_table_inited)
      init_table_rule_array(&replicate_wild_ignore_table,
			    &wild_ignore_table_inited);
    if (add_wild_table_rule(&replicate_wild_ignore_table, argument))
    {
      fprintf(stderr, "Could not add ignore table rule '%s'!\n", argument);
      exit(1);
    }
    table_rules_on = 1;
    break;
  }
  case (int)OPT_REPLICATE_IGNORE_TABLE:
  {
    if (!ignore_table_inited)
      init_table_rule_hash(&replicate_ignore_table, &ignore_table_inited);
    if (add_table_rule(&replicate_ignore_table, argument))
    {
      fprintf(stderr, "Could not add ignore table rule '%s'!\n", argument);
      exit(1);
    }
    table_rules_on = 1;
    break;
  }
  case (int) OPT_SLOW_QUERY_LOG:
    opt_slow_log=1;
    break;
  case (int)OPT_RECKLESS_SLAVE:
    opt_reckless_slave = 1;
    init_slave_skip_errors("all");
    break;
  case (int) OPT_SKIP_NEW:
    opt_specialflag|= SPECIAL_NO_NEW_FUNC;
    delay_key_write_options= (uint) DELAY_KEY_WRITE_NONE;
    myisam_concurrent_insert=0;
    myisam_recover_options= HA_RECOVER_NONE;
    my_disable_symlinks=1;
    my_use_symdir=0;
    have_symlink=SHOW_OPTION_DISABLED;
    ha_open_options&= ~(HA_OPEN_ABORT_IF_CRASHED | HA_OPEN_DELAY_KEY_WRITE);
#ifdef HAVE_QUERY_CACHE
    query_cache_size=0;
#endif
    break;
  case (int) OPT_SAFE:
    opt_specialflag|= SPECIAL_SAFE_MODE;
    delay_key_write_options= (uint) DELAY_KEY_WRITE_NONE;
    myisam_recover_options= HA_RECOVER_NONE;	// To be changed
    ha_open_options&= ~(HA_OPEN_ABORT_IF_CRASHED | HA_OPEN_DELAY_KEY_WRITE);
    break;
  case (int) OPT_SKIP_PRIOR:
    opt_specialflag|= SPECIAL_NO_PRIOR;
    break;
  case (int) OPT_SKIP_LOCK:
    opt_external_locking=0;
    break;
  case (int) OPT_SKIP_HOST_CACHE:
    opt_specialflag|= SPECIAL_NO_HOST_CACHE;
    break;
  case (int) OPT_SKIP_RESOLVE:
    opt_specialflag|=SPECIAL_NO_RESOLVE;
    break;
  case (int) OPT_LONG_FORMAT:
    opt_specialflag|=SPECIAL_LONG_LOG_FORMAT;
    break;
  case (int) OPT_SKIP_NETWORKING:
    opt_disable_networking=1;
    mysql_port=0;
    break;
  case (int) OPT_SKIP_SHOW_DB:
    opt_skip_show_db=1;
    opt_specialflag|=SPECIAL_SKIP_SHOW_DB;
    break;
#ifdef ONE_THREAD
  case (int) OPT_ONE_THREAD:
    test_flags |= TEST_NO_THREADS;
#endif
    break;
  case (int) OPT_WANT_CORE:
    test_flags |= TEST_CORE_ON_SIGNAL;
    break;
  case (int) OPT_SKIP_STACK_TRACE:
    test_flags|=TEST_NO_STACKTRACE;
    break;
  case (int) OPT_SKIP_SYMLINKS:
    my_disable_symlinks=1;
    my_use_symdir=0;
    have_symlink=SHOW_OPTION_DISABLED;
    break;
  case (int) OPT_BIND_ADDRESS:
    if (argument && isdigit(argument[0]))
    {
      my_bind_addr = (ulong) inet_addr(argument);
    }
    else
    {
      struct hostent *ent;
      if (argument || argument[0])
	ent=gethostbyname(argument);
      else
      {
	char myhostname[255];
	if (gethostname(myhostname,sizeof(myhostname)) < 0)
	{
	  sql_perror("Can't start server: cannot get my own hostname!");
	  exit(1);
	}
	ent=gethostbyname(myhostname);
      }
      if (!ent)
      {
	sql_perror("Can't start server: cannot resolve hostname!");
	exit(1);
      }
      my_bind_addr = (ulong) ((in_addr*)ent->h_addr_list[0])->s_addr;
    }
    break;
  case (int) OPT_PID_FILE:
    strmake(pidfile_name, argument, sizeof(pidfile_name)-1);
    break;
#ifdef __WIN__
  case (int) OPT_STANDALONE:		/* Dummy option for NT */
    break;
#endif
  case (int) OPT_FLUSH:
#ifdef HAVE_ISAM
    nisam_flush=1;
#endif
    myisam_flush=1;
    flush_time=0;			// No auto flush
    break;
  case OPT_LOW_PRIORITY_UPDATES:
    thr_upgraded_concurrent_insert_lock= TL_WRITE_LOW_PRIORITY;
    global_system_variables.low_priority_updates=1;
    break;
  case OPT_BOOTSTRAP:
    opt_noacl=opt_bootstrap=1;
    break;
  case OPT_TABLE_TYPE:
  {
    int type;
    if ((type=find_type(argument, &ha_table_typelib, 2)) <= 0)
    {
      fprintf(stderr,"Unknown table type: %s\n",argument);
      exit(1);
    }
    global_system_variables.table_type= type-1;
    break;
  }
  case OPT_SERVER_ID:
    server_id_supplied = 1;
    break;
  case OPT_DELAY_KEY_WRITE_ALL:
    if (argument != disabled_my_option)
      argument= (char*) "ALL";
    /* Fall through */
  case OPT_DELAY_KEY_WRITE:
    if (argument == disabled_my_option)
      delay_key_write_options= (uint) DELAY_KEY_WRITE_NONE;
    else if (! argument)
      delay_key_write_options= (uint) DELAY_KEY_WRITE_ON;
    else
    {
      int type;
      if ((type=find_type(argument, &delay_key_write_typelib, 2)) <= 0)
      {
	fprintf(stderr,"Unknown delay_key_write type: %s\n",argument);
	exit(1);
      }
      delay_key_write_options= (uint) type-1;
    }
    break;
  case OPT_CHARSETS_DIR:
    strmake(mysql_charsets_dir, argument, sizeof(mysql_charsets_dir)-1);
    charsets_dir = mysql_charsets_dir;
    break;
  case OPT_TX_ISOLATION:
  {
    int type;
    if ((type=find_type(argument, &tx_isolation_typelib, 2)) <= 0)
    {
      fprintf(stderr,"Unknown transaction isolation type: %s\n",argument);
      exit(1);
    }
    global_system_variables.tx_isolation= (type-1);
    break;
  }
#ifdef HAVE_BERKELEY_DB
  case OPT_BDB_NOSYNC:
    berkeley_env_flags|=DB_TXN_NOSYNC;
    break;
  case OPT_BDB_NO_RECOVER:
    berkeley_init_flags&= ~(DB_RECOVER);
    break;
  case OPT_BDB_LOCK:
  {
    int type;
    if ((type=find_type(argument, &berkeley_lock_typelib, 2)) > 0)
      berkeley_lock_type=berkeley_lock_types[type-1];
    else
    {
      if (test_if_int(argument,(uint) strlen(argument)))
	berkeley_lock_scan_time=atoi(argument);
      else
      {
	fprintf(stderr,"Unknown lock type: %s\n",argument);
	exit(1);
      }
    }
    break;
  }
  case OPT_BDB_SHARED:
    berkeley_init_flags&= ~(DB_PRIVATE);
    berkeley_shared_data=1;
    break;
#endif /* HAVE_BERKELEY_DB */
  case OPT_BDB_SKIP:
#ifdef HAVE_BERKELEY_DB
    berkeley_skip=1;
    have_berkeley_db=SHOW_OPTION_DISABLED;
#endif
    break;
  case OPT_INNODB_SKIP:
#ifdef HAVE_INNOBASE_DB
    innodb_skip=1;
    have_innodb=SHOW_OPTION_DISABLED;
#endif
    break;
  case OPT_INNODB_DATA_FILE_PATH:
#ifdef HAVE_INNOBASE_DB
    innobase_data_file_path=argument;
#endif
    break;
#ifdef HAVE_INNOBASE_DB
  case OPT_INNODB_LOG_ARCHIVE:
    innobase_log_archive= argument ? test(atoi(argument)) : 1;
    break;
  case OPT_INNODB_FAST_SHUTDOWN:
    innobase_fast_shutdown= argument ? test(atoi(argument)) : 1;
    break;
#endif /* HAVE_INNOBASE_DB */
  case OPT_MYISAM_RECOVER:
  {
    if (!argument || !argument[0])
    {
      myisam_recover_options=    HA_RECOVER_DEFAULT;
      myisam_recover_options_str= myisam_recover_typelib.type_names[0];
    }
    else
    {
      myisam_recover_options_str=argument;
      if ((myisam_recover_options=
	   find_bit_type(argument, &myisam_recover_typelib)) == ~(ulong) 0)
      {
	fprintf(stderr, "Unknown option to myisam-recover: %s\n",argument);
	exit(1);
      }
    }
    ha_open_options|=HA_OPEN_ABORT_IF_CRASHED;
    break;
  }
  case OPT_SQL_MODE:
  {
    sql_mode_str = argument;
    if ((opt_sql_mode =
	 find_bit_type(argument, &sql_mode_typelib)) == ~(ulong) 0)
    {
      fprintf(stderr, "Unknown option to sql-mode: %s\n", argument);
      exit(1);
    }
    global_system_variables.tx_isolation= ((opt_sql_mode & MODE_SERIALIZABLE) ?
					   ISO_SERIALIZABLE :
					   ISO_REPEATABLE_READ);
    break;
  }
  case OPT_MASTER_PASSWORD:
    master_password=argument;
    break;
  case OPT_SKIP_SAFEMALLOC:
#ifdef SAFEMALLOC
    sf_malloc_quick=1;
#endif
    break;
  }
  return 0;
}
	/* Initiates DEBUG - but no debugging here ! */

static void get_options(int argc,char **argv)
{
  int ho_error;

  if ((ho_error=handle_options(&argc, &argv, my_long_options, get_one_option)))
    exit(ho_error);

#ifdef HAVE_BROKEN_REALPATH
  my_use_symdir=0;
  my_disable_symlinks=1;
  have_symlink=SHOW_OPTION_NO;
#else
  if (!my_use_symdir)
  {
    my_disable_symlinks=1;
    have_symlink=SHOW_OPTION_DISABLED;
  }
#endif
  /* Set global MyISAM variables from delay_key_write_options */
  fix_delay_key_write((THD*) 0, OPT_GLOBAL);

  if (mysqld_chroot)
    set_root(mysqld_chroot);
  fix_paths();

  /*
    Set some global variables from the global_system_variables
    In most cases the global variables will not be used
  */
  my_disable_locking= myisam_single_user= test(opt_external_locking == 0);
  my_default_record_cache_size=global_system_variables.read_buff_size;
  myisam_max_temp_length=
    (my_off_t) min(global_system_variables.myisam_max_sort_file_size,
		   (ulonglong) MAX_FILE_SIZE);
  myisam_max_extra_temp_length= 
    (my_off_t) min(global_system_variables.myisam_max_extra_sort_file_size,
		   (ulonglong) MAX_FILE_SIZE);

  /* Set global variables based on startup options */
  myisam_block_size=(uint) 1 << my_bit_log2(opt_myisam_block_size);
}


static char *get_relative_path(const char *path)
{
  if (test_if_hard_path(path) &&
      is_prefix(path,DEFAULT_MYSQL_HOME) &&
      strcmp(DEFAULT_MYSQL_HOME,FN_ROOTDIR))
  {
    path+=(uint) strlen(DEFAULT_MYSQL_HOME);
    while (*path == FN_LIBCHAR)
      path++;
  }
  return (char*) path;
}


/*
  Fix filename and replace extension where 'dir' is relative to
  mysql_real_data_home.
  Return 1 if len(path) > FN_REFLEN
*/

bool
fn_format_relative_to_data_home(my_string to, const char *name,
				const char *dir, const char *extension)
{
  char tmp_path[FN_REFLEN];
  if (!test_if_hard_path(dir))
  {
    strxnmov(tmp_path,sizeof(tmp_path)-1, mysql_real_data_home,
	     dir, NullS);
    dir=tmp_path;
  }
  return !fn_format(to, name, dir, extension,
		    MY_REPLACE_EXT | MY_UNPACK_FILENAME | MY_SAFE_PATH);
}


static void fix_paths(void)
{
  char buff[FN_REFLEN],*pos;
  convert_dirname(mysql_home,mysql_home,NullS);
  /* Resolve symlinks to allow 'mysql_home' to be a relative symlink */
  my_realpath(mysql_home,mysql_home,MYF(0));
  /* Ensure that mysql_home ends in FN_LIBCHAR */
  pos=strend(mysql_home);
  if (pos[-1] != FN_LIBCHAR)
  {
    pos[0]= FN_LIBCHAR;
    pos[1]= 0;
  }
  convert_dirname(mysql_real_data_home,mysql_real_data_home,NullS);
  convert_dirname(language,language,NullS);
  (void) my_load_path(mysql_home,mysql_home,""); // Resolve current dir
  (void) my_load_path(mysql_real_data_home,mysql_real_data_home,mysql_home);
  (void) my_load_path(pidfile_name,pidfile_name,mysql_real_data_home);

  char *sharedir=get_relative_path(SHAREDIR);
  if (test_if_hard_path(sharedir))
    strmake(buff,sharedir,sizeof(buff)-1);		/* purecov: tested */
  else
    strxnmov(buff,sizeof(buff)-1,mysql_home,sharedir,NullS);
  convert_dirname(buff,buff,NullS);
  (void) my_load_path(language,language,buff);

  /* If --character-sets-dir isn't given, use shared library dir */
  if (charsets_dir != mysql_charsets_dir)
  {
    strxnmov(mysql_charsets_dir, sizeof(mysql_charsets_dir)-1, buff,
	     CHARSET_DIR, NullS);
    charsets_dir=mysql_charsets_dir;
  }

  char *end=convert_dirname(buff, opt_mysql_tmpdir, NullS);
  if (!(mysql_tmpdir= my_memdup((byte*) buff,(uint) (end-buff)+1,
				MYF(MY_FAE))))
    exit(1);
  if (!slave_load_tmpdir)
  {
    if (!(slave_load_tmpdir = (char*) my_strdup(mysql_tmpdir, MYF(MY_FAE))))
      exit(1);
  }
}



#ifdef SET_RLIMIT_NOFILE
static uint set_maximum_open_files(uint max_file_limit)
{
  struct rlimit rlimit;
  ulong old_cur;

  if (!getrlimit(RLIMIT_NOFILE,&rlimit))
  {
    old_cur=rlimit.rlim_cur;
    if (rlimit.rlim_cur >= max_file_limit)	// Nothing to do
      return rlimit.rlim_cur;			/* purecov: inspected */
    rlimit.rlim_cur=rlimit.rlim_max=max_file_limit;
    if (setrlimit(RLIMIT_NOFILE,&rlimit))
    {
      sql_print_error("Warning: setrlimit couldn't increase number of open files to more than %lu (request: %u)",
		      old_cur, max_file_limit);	/* purecov: inspected */
      max_file_limit=old_cur;
    }
    else
    {
      (void) getrlimit(RLIMIT_NOFILE,&rlimit);
      if ((uint) rlimit.rlim_cur != max_file_limit)
	sql_print_error("Warning: setrlimit returned ok, but didn't change limits. Max open files is %ld (request: %u)",
			(ulong) rlimit.rlim_cur,
			max_file_limit); /* purecov: inspected */
      max_file_limit=rlimit.rlim_cur;
    }
  }
  return max_file_limit;
}
#endif

#ifdef OS2
static uint set_maximum_open_files(uint max_file_limit)
{
   LONG     cbReqCount;
   ULONG    cbCurMaxFH, cbCurMaxFH0;
   APIRET   ulrc;

   // get current limit
   cbReqCount = 0;
   DosSetRelMaxFH( &cbReqCount, &cbCurMaxFH0);

   // set new limit
   cbReqCount = max_file_limit - cbCurMaxFH0;
   ulrc = DosSetRelMaxFH( &cbReqCount, &cbCurMaxFH);
   if (ulrc) {
      sql_print_error("Warning: DosSetRelMaxFH couldn't increase number of open files to more than %d",
         cbCurMaxFH0);
      cbCurMaxFH = cbCurMaxFH0;
   }

   return cbCurMaxFH;
}
#endif

/*
  Return a bitfield from a string of substrings separated by ','
  returns ~(ulong) 0 on error.
*/

static ulong find_bit_type(const char *x, TYPELIB *bit_lib)
{
  bool found_end;
  int  found_count;
  const char *end,*i,*j;
  const char **array, *pos;
  ulong found,found_int,bit;
  DBUG_ENTER("find_bit_type");
  DBUG_PRINT("enter",("x: '%s'",x));

  found=0;
  found_end= 0;
  pos=(my_string) x;
  while (*pos == ' ') pos++;
  found_end= *pos == 0;
  while (!found_end)
  {
    if (!*(end=strcend(pos,',')))		/* Let end point at fieldend */
    {
      while (end > pos && end[-1] == ' ')
	end--;					/* Skip end-space */
      found_end=1;
    }
    found_int=0; found_count=0;
    for (array=bit_lib->type_names, bit=1 ; (i= *array++) ; bit<<=1)
    {
      j=pos;
      while (j != end)
      {
	if (toupper(*i++) != toupper(*j++))
	  goto skipp;
      }
      found_int=bit;
      if (! *i)
      {
	found_count=1;
	break;
      }
      else if (j != pos)			// Half field found
      {
	found_count++;				// Could be one of two values
      }
skipp: ;
    }
    if (found_count != 1)
      DBUG_RETURN(~(ulong) 0);				// No unique value
    found|=found_int;
    pos=end+1;
  }

  DBUG_PRINT("exit",("bit-field: %ld",(ulong) found));
  DBUG_RETURN(found);
} /* find_bit_type */


/*****************************************************************************
  Instantiate templates
*****************************************************************************/

#ifdef __GNUC__
/* Used templates */
template class I_List<THD>;
template class I_List_iterator<THD>;
template class I_List<i_string>;
template class I_List<i_string_pair>;

FIX_GCC_LINKING_PROBLEM
#endif<|MERGE_RESOLUTION|>--- conflicted
+++ resolved
@@ -696,15 +696,12 @@
     {
       DBUG_PRINT("error",("Got error: %ld from SetEvent",GetLastError()));
     }
-<<<<<<< HEAD
     /*
       or:
       HANDLE hEvent=OpenEvent(0, FALSE, "MySqlShutdown");
       SetEvent(hEventShutdown);
       CloseHandle(hEvent);
     */
-=======
->>>>>>> 9e61e636
   }
 #endif
 #elif defined(OS2)
@@ -2146,11 +2143,7 @@
   (void) thr_setconcurrency(concurrency);	// 10 by default
 #if defined(__WIN__) && !defined(EMBEDDED_LIBRARY)	  //IRENA
   {
-<<<<<<< HEAD
     hEventShutdown=CreateEvent(0, FALSE, FALSE, event_name);
-=======
-    hEventShutdown=CreateEvent(0, FALSE, FALSE, shutdown_event_name);
->>>>>>> 9e61e636
     pthread_t hThread;
     if (pthread_create(&hThread,&connection_attrib,handle_shutdown,0))
       sql_print_error("Warning: Can't create thread to handle shutdown requests");
