--- conflicted
+++ resolved
@@ -3198,10 +3198,10 @@
 /** Called only from signal_hand function. */
 static void* exit_signal_handler()
 {
-    my_thread_end();
-    signal_thread_in_use= 0;
-    pthread_exit(0);  // Safety
-    return nullptr;  // Avoid compiler warnings
+  my_thread_end();
+  signal_thread_in_use= 0;
+  pthread_exit(0);  // Safety
+  return nullptr;  // Avoid compiler warnings
 }
 
 
@@ -3256,15 +3256,8 @@
     while ((error= my_sigwait(&set, &sig, &origin)) == EINTR) /* no-op */;
 
     if (abort_loop)
-<<<<<<< HEAD
       break;
 
-=======
-    {
-      DBUG_PRINT("quit",("signal_handler: calling my_thread_end()"));
-      return exit_signal_handler();
-    }
->>>>>>> a21e49cb
     switch (sig) {
     case SIGTERM:
     case SIGQUIT:
@@ -3275,20 +3268,9 @@
       logger.set_handlers(global_system_variables.sql_log_slow ? LOG_FILE:LOG_NONE,
                           opt_log ? LOG_FILE:LOG_NONE);
       DBUG_PRINT("info",("Got signal: %d  abort_loop: %d",sig,abort_loop));
-<<<<<<< HEAD
 
       break_connect_loop();
       DBUG_ASSERT(abort_loop);
-=======
-      if (!abort_loop)
-      {
-        /* Delete the instrumentation for the signal thread */
-        PSI_CALL_delete_current_thread();
-        my_sigset(sig, SIG_IGN);
-        break_connect_loop(); // MIT THREAD has a alarm thread
-        return exit_signal_handler();
-      }
->>>>>>> a21e49cb
       break;
     case SIGHUP:
 #if defined(SI_KERNEL)
@@ -3325,7 +3307,7 @@
   my_thread_end();
   signal_thread_in_use= 0;
   pthread_exit(0); // Safety
-  return(0);					/* purecov: deadcode */
+  return exit_signal_handler();
 }
 
 static void check_data_home(const char *path)
