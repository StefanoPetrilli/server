/* Copyright (c) 2006, 2016, Oracle and/or its affiliates.
   Copyright (c) 2010, 2021, MariaDB Corporation.

   This program is free software; you can redistribute it and/or modify
   it under the terms of the GNU General Public License as published by
   the Free Software Foundation; version 2 of the License.

   This program is distributed in the hope that it will be useful,
   but WITHOUT ANY WARRANTY; without even the implied warranty of
   MERCHANTABILITY or FITNESS FOR A PARTICULAR PURPOSE.  See the
   GNU General Public License for more details.

   You should have received a copy of the GNU General Public License
   along with this program; if not, write to the Free Software
   Foundation, Inc., 51 Franklin St, Fifth Floor, Boston, MA  02110-1335  USA */

#ifndef MYSQLD_INCLUDED
#define MYSQLD_INCLUDED

#include "sql_basic_types.h"			/* query_id_t */
#include "sql_mode.h"                           /* Sql_mode_dependency */
#include "sql_plugin.h"
#include "sql_bitmap.h"                         /* Bitmap */
#include "my_decimal.h"                         /* my_decimal */
#include "mysql_com.h"                     /* SERVER_VERSION_LENGTH */
#include "my_counter.h"
#include "mysql/psi/mysql_file.h"          /* MYSQL_FILE */
#include "mysql/psi/mysql_socket.h"        /* MYSQL_SOCKET */
#include "sql_list.h"                      /* I_List */
#include "sql_cmd.h"
#include <my_rnd.h>
#include "my_pthread.h"
#include "my_rdtsc.h"

class THD;
class CONNECT;
struct handlerton;
class Time_zone;

struct scheduler_functions;

typedef struct st_mysql_show_var SHOW_VAR;

/* Bits from testflag */
#define TEST_PRINT_CACHED_TABLES 1U
#define TEST_NO_KEY_GROUP	 2U
#define TEST_MIT_THREAD		4U
#define TEST_BLOCKING		8U
#define TEST_KEEP_TMP_TABLES	16U
#define TEST_READCHECK		64U	/**< Force use of readcheck */
#define TEST_NO_EXTRA		128U
#define TEST_CORE_ON_SIGNAL	256U	/**< Give core if signal */
#define TEST_SIGINT		1024U	/**< Allow sigint on threads */
#define TEST_SYNCHRONIZATION    2048U   /**< get server to do sleep in
                                           some places */

/* Keep things compatible */
#define OPT_DEFAULT SHOW_OPT_DEFAULT
#define OPT_SESSION SHOW_OPT_SESSION
#define OPT_GLOBAL SHOW_OPT_GLOBAL

extern MYSQL_PLUGIN_IMPORT MY_TIMER_INFO sys_timer_info;

/*
  Values for --slave-parallel-mode
  Must match order in slave_parallel_mode_typelib in sys_vars.cc.
*/
enum enum_slave_parallel_mode {
  SLAVE_PARALLEL_NONE,
  SLAVE_PARALLEL_MINIMAL,
  SLAVE_PARALLEL_CONSERVATIVE,
  SLAVE_PARALLEL_OPTIMISTIC,
  SLAVE_PARALLEL_AGGRESSIVE
};

/* Function prototypes */
void kill_mysql(THD *thd);
void close_connection(THD *thd, uint sql_errno= 0);
void handle_connection_in_main_thread(CONNECT *thd);
void create_thread_to_handle_connection(CONNECT *connect);
void unlink_thd(THD *thd);
void refresh_status(THD *thd);
bool is_secure_file_path(char *path);
extern void init_net_server_extension(THD *thd);
extern void handle_accepted_socket(MYSQL_SOCKET new_sock, MYSQL_SOCKET sock);
extern void create_new_thread(CONNECT *connect);

extern void ssl_acceptor_stats_update(int sslaccept_ret);
extern int reinit_ssl();

extern "C" MYSQL_PLUGIN_IMPORT CHARSET_INFO *system_charset_info;
extern MYSQL_PLUGIN_IMPORT CHARSET_INFO *files_charset_info ;
extern MYSQL_PLUGIN_IMPORT CHARSET_INFO *national_charset_info;
extern MYSQL_PLUGIN_IMPORT CHARSET_INFO *table_alias_charset;

/**
  Character set of the buildin error messages loaded from errmsg.sys.
*/
extern CHARSET_INFO *error_message_charset_info;

extern CHARSET_INFO *character_set_filesystem;

void temp_pool_clear_bit(uint bit);
uint temp_pool_set_next();

extern bool opt_large_files;
extern bool opt_update_log, opt_bin_log, opt_error_log, opt_bin_log_compress; 
extern uint opt_bin_log_compress_min_len;
extern my_bool opt_log, opt_bootstrap;
extern my_bool opt_backup_history_log;
extern my_bool opt_backup_progress_log;
extern my_bool opt_support_flashback;
extern ulonglong log_output_options;
extern ulong log_backup_output_options;
extern bool opt_disable_networking, opt_skip_show_db;
extern bool opt_skip_name_resolve;
extern bool opt_ignore_builtin_innodb;
extern my_bool opt_character_set_client_handshake;
extern my_bool debug_assert_on_not_freed_memory;
extern MYSQL_PLUGIN_IMPORT bool volatile abort_loop;
extern my_bool opt_safe_user_create;
extern my_bool opt_safe_show_db, opt_local_infile, opt_myisam_use_mmap;
extern my_bool opt_slave_compressed_protocol, use_temp_pool;
extern ulong slave_exec_mode_options, slave_ddl_exec_mode_options;
extern ulong slave_retried_transactions;
extern ulong transactions_multi_engine;
extern ulong rpl_transactions_multi_engine;
extern ulong transactions_gtid_foreign_engine;
extern ulong slave_run_triggers_for_rbr;
extern ulonglong slave_type_conversions_options;
extern my_bool read_only, opt_readonly;
extern MYSQL_PLUGIN_IMPORT my_bool lower_case_file_system;
extern my_bool opt_enable_named_pipe, opt_sync_frm, opt_allow_suspicious_udfs;
extern my_bool opt_secure_auth;
extern my_bool opt_require_secure_transport;
extern const char *current_dbug_option;
extern char* opt_secure_file_priv;
extern char* opt_secure_backup_file_priv;
extern size_t opt_secure_backup_file_priv_len;
extern my_bool sp_automatic_privileges, opt_noacl;
extern ulong use_stat_tables;
extern my_bool opt_old_style_user_limits, trust_function_creators;
extern uint opt_crash_binlog_innodb;
extern const char *shared_memory_base_name;
extern MYSQL_PLUGIN_IMPORT char *mysqld_unix_port;
extern my_bool opt_enable_shared_memory;
extern ulong opt_replicate_events_marked_for_skip;
extern char *default_tz_name;
extern Time_zone *default_tz;
extern char *my_bind_addr_str;
extern char *default_storage_engine, *default_tmp_storage_engine;
extern char *enforced_storage_engine;
extern char *gtid_pos_auto_engines;
extern plugin_ref *opt_gtid_pos_auto_plugins;
extern bool opt_endinfo, using_udf_functions;
extern my_bool locked_in_memory;
extern bool opt_using_transactions;
extern ulong current_pid;
extern double expire_logs_days;
extern ulong binlog_expire_logs_seconds;
extern my_bool relay_log_recovery;
extern uint sync_binlog_period, sync_relaylog_period, 
            sync_relayloginfo_period, sync_masterinfo_period;
extern ulong opt_tc_log_size, tc_log_max_pages_used, tc_log_page_size;
extern ulong tc_log_page_waits;
extern my_bool relay_log_purge, opt_innodb_safe_binlog, opt_innodb;
extern my_bool relay_log_recovery;
extern uint select_errors,ha_open_options;
extern ulonglong test_flags;
extern uint protocol_version, dropping_tables;
extern MYSQL_PLUGIN_IMPORT uint mysqld_port;
extern ulong delay_key_write_options;
extern char *opt_logname, *opt_slow_logname, *opt_bin_logname, 
            *opt_relay_logname;
extern char *opt_binlog_index_name;
extern char *opt_backup_history_logname, *opt_backup_progress_logname,
            *opt_backup_settings_name;
extern const char *log_output_str;
extern const char *log_backup_output_str;

/* System Versioning begin */
enum vers_system_time_t
{
  SYSTEM_TIME_UNSPECIFIED = 0,
  SYSTEM_TIME_AS_OF,
  SYSTEM_TIME_FROM_TO,
  SYSTEM_TIME_BETWEEN,
  SYSTEM_TIME_BEFORE,  // used for DELETE HISTORY ... BEFORE
  SYSTEM_TIME_HISTORY, // used for DELETE HISTORY
  SYSTEM_TIME_ALL
};

struct vers_asof_timestamp_t
{
  ulong type;
  my_time_t unix_time;
  ulong second_part;
};

enum vers_alter_history_enum
{
  VERS_ALTER_HISTORY_ERROR= 0,
  VERS_ALTER_HISTORY_KEEP
};
/* System Versioning end */

extern char *mysql_home_ptr, *pidfile_name_ptr;
extern MYSQL_PLUGIN_IMPORT char glob_hostname[FN_REFLEN];
extern char mysql_home[FN_REFLEN];
extern char pidfile_name[FN_REFLEN], system_time_zone[30], *opt_init_file;
extern char default_logfile_name[FN_REFLEN];
extern char log_error_file[FN_REFLEN], *opt_tc_log_file, *opt_ddl_recovery_file;
extern const double log_10[309];
extern ulonglong keybuff_size;
extern ulonglong thd_startup_options;
extern my_thread_id global_thread_id;
extern ulong binlog_cache_use, binlog_cache_disk_use;
extern ulong binlog_stmt_cache_use, binlog_stmt_cache_disk_use;
extern ulong aborted_threads, aborted_connects, aborted_connects_preauth;
extern ulong delayed_insert_timeout;
extern ulong delayed_insert_limit, delayed_queue_size;
extern ulong delayed_insert_threads, delayed_insert_writes;
extern ulong delayed_rows_in_use,delayed_insert_errors;
extern Atomic_counter<uint32_t> slave_open_temp_tables;
extern ulonglong query_cache_size;
extern ulong query_cache_limit;
extern ulong query_cache_min_res_unit;
extern ulong slow_launch_threads, slow_launch_time;
extern MYSQL_PLUGIN_IMPORT ulong max_connections;
extern uint max_digest_length;
extern ulong max_connect_errors, connect_timeout;
extern uint max_password_errors;
extern my_bool slave_allow_batching;
extern my_bool allow_slave_start;
extern LEX_CSTRING reason_slave_blocked;
extern ulong slave_trans_retries;
extern ulong slave_trans_retry_interval;
extern uint  slave_net_timeout;
extern int max_user_connections;
extern ulong what_to_log,flush_time;
extern uint max_prepared_stmt_count, prepared_stmt_count;
extern MYSQL_PLUGIN_IMPORT ulong open_files_limit;
extern ulonglong binlog_cache_size, binlog_stmt_cache_size, binlog_file_cache_size;
extern ulonglong max_binlog_cache_size, max_binlog_stmt_cache_size;
extern ulong max_binlog_size;
extern ulong slave_max_allowed_packet;
extern ulonglong slave_max_statement_time;
extern double slave_max_statement_time_double;
extern ulong opt_binlog_rows_event_max_size;
extern ulong binlog_row_metadata;
extern ulong thread_cache_size;
extern ulong stored_program_cache_size;
extern ulong opt_slave_parallel_threads;
extern ulong opt_slave_domain_parallel_threads;
extern ulong opt_slave_parallel_max_queued;
extern ulong opt_slave_parallel_mode;
extern ulong opt_binlog_commit_wait_count;
extern ulong opt_binlog_commit_wait_usec;
extern my_bool opt_gtid_ignore_duplicates;
extern uint opt_gtid_cleanup_batch_size;
extern ulong back_log;
extern ulong executed_events;
extern char language[FN_REFLEN];
extern "C" MYSQL_PLUGIN_IMPORT ulong server_id;
extern ulong concurrency;
extern time_t server_start_time, flush_status_time;
extern char *opt_mysql_tmpdir, mysql_charsets_dir[];
extern size_t mysql_unpacked_real_data_home_len;
extern MYSQL_PLUGIN_IMPORT MY_TMPDIR mysql_tmpdir_list;
extern const char *first_keyword, *delayed_user;
extern MYSQL_PLUGIN_IMPORT const char  *my_localhost;
extern MYSQL_PLUGIN_IMPORT const char **errmesg;			/* Error messages */
extern const char *myisam_recover_options_str;
extern const LEX_CSTRING in_left_expr_name, in_additional_cond, in_having_cond;
extern const LEX_CSTRING NULL_clex_str;
extern const LEX_CSTRING error_clex_str;
extern SHOW_VAR status_vars[];
extern struct system_variables max_system_variables;
extern struct system_status_var global_status_var;
extern struct my_rnd_struct sql_rand;
extern const char *opt_date_time_formats[];
extern handlerton *partition_hton;
extern handlerton *myisam_hton;
extern handlerton *heap_hton;
extern const char *load_default_groups[];
extern struct my_option my_long_options[];
int handle_early_options();
extern int MYSQL_PLUGIN_IMPORT mysqld_server_started;
extern int mysqld_server_initialized;
extern "C" MYSQL_PLUGIN_IMPORT int orig_argc;
extern "C" MYSQL_PLUGIN_IMPORT char **orig_argv;
extern pthread_attr_t connection_attrib;
extern my_bool old_mode;
extern LEX_STRING opt_init_connect, opt_init_slave;
extern char err_shared_dir[];
extern ulong connection_errors_select;
extern ulong connection_errors_accept;
extern ulong connection_errors_tcpwrap;
extern ulong connection_errors_internal;
extern ulong connection_errors_max_connection;
extern ulong connection_errors_peer_addr;
extern ulong log_warnings;
extern my_bool encrypt_binlog;
extern my_bool encrypt_tmp_disk_tables, encrypt_tmp_files;
extern ulong encryption_algorithm;
extern const char *encryption_algorithm_names[];
extern long opt_secure_timestamp;
extern uint default_password_lifetime;
extern my_bool disconnect_on_expired_password;

enum secure_timestamp { SECTIME_NO, SECTIME_SUPER, SECTIME_REPL, SECTIME_YES };
bool is_set_timestamp_forbidden(THD *thd);

#ifdef HAVE_MMAP
extern PSI_mutex_key key_PAGE_lock, key_LOCK_sync, key_LOCK_active,
       key_LOCK_pool, key_LOCK_pending_checkpoint;
#endif /* HAVE_MMAP */

#ifdef HAVE_OPENSSL
extern PSI_mutex_key key_LOCK_des_key_file;
#endif

extern PSI_mutex_key key_BINLOG_LOCK_index, key_BINLOG_LOCK_xid_list,
  key_BINLOG_LOCK_binlog_background_thread,
  key_LOCK_binlog_end_pos,
  key_delayed_insert_mutex, key_hash_filo_lock, key_LOCK_active_mi,
  key_LOCK_crypt, key_LOCK_delayed_create,
  key_LOCK_delayed_insert, key_LOCK_delayed_status, key_LOCK_error_log,
  key_LOCK_gdl, key_LOCK_global_system_variables,
  key_LOCK_logger, key_LOCK_manager,
  key_LOCK_prepared_stmt_count,
  key_LOCK_rpl_status, key_LOCK_server_started,
  key_LOCK_status,
  key_LOCK_thd_data, key_LOCK_thd_kill,
  key_LOCK_user_conn, key_LOG_LOCK_log,
  key_master_info_data_lock, key_master_info_run_lock,
  key_master_info_sleep_lock, key_master_info_start_stop_lock,
  key_master_info_start_alter_lock,
  key_master_info_start_alter_list_lock,
  key_mutex_slave_reporting_capability_err_lock, key_relay_log_info_data_lock,
  key_relay_log_info_log_space_lock, key_relay_log_info_run_lock,
  key_rpl_group_info_sleep_lock,
  key_structure_guard_mutex, key_TABLE_SHARE_LOCK_ha_data,
  key_TABLE_SHARE_LOCK_statistics,
  key_LOCK_start_thread,
  key_LOCK_error_messages,
  key_PARTITION_LOCK_auto_inc;
extern PSI_mutex_key key_RELAYLOG_LOCK_index;
extern PSI_mutex_key key_LOCK_relaylog_end_pos;
extern PSI_mutex_key key_LOCK_slave_state, key_LOCK_binlog_state,
  key_LOCK_rpl_thread, key_LOCK_rpl_thread_pool, key_LOCK_parallel_entry;

extern PSI_mutex_key key_TABLE_SHARE_LOCK_share, key_LOCK_stats,
  key_LOCK_global_user_client_stats, key_LOCK_global_table_stats,
  key_LOCK_global_index_stats, key_LOCK_wakeup_ready, key_LOCK_wait_commit,
  key_TABLE_SHARE_LOCK_rotation;
extern PSI_mutex_key key_LOCK_gtid_waiting;

extern PSI_rwlock_key key_rwlock_LOCK_grant, key_rwlock_LOCK_logger,
  key_rwlock_LOCK_sys_init_connect, key_rwlock_LOCK_sys_init_slave,
  key_rwlock_LOCK_system_variables_hash, key_rwlock_query_cache_query_lock,
  key_LOCK_SEQUENCE,
  key_rwlock_LOCK_vers_stats, key_rwlock_LOCK_stat_serial,
  key_rwlock_THD_list;

#ifdef HAVE_MMAP
extern PSI_cond_key key_PAGE_cond, key_COND_active, key_COND_pool;
#endif /* HAVE_MMAP */

extern PSI_cond_key key_BINLOG_COND_xid_list, key_BINLOG_update_cond,
  key_BINLOG_COND_binlog_background_thread,
  key_BINLOG_COND_binlog_background_thread_end,
  key_COND_cache_status_changed, key_COND_manager,
  key_COND_rpl_status, key_COND_server_started,
  key_delayed_insert_cond, key_delayed_insert_cond_client,
  key_item_func_sleep_cond, key_master_info_data_cond,
  key_master_info_start_cond, key_master_info_stop_cond,
  key_master_info_sleep_cond,
  key_relay_log_info_data_cond, key_relay_log_info_log_space_cond,
  key_relay_log_info_start_cond, key_relay_log_info_stop_cond,
  key_rpl_group_info_sleep_cond,
  key_TABLE_SHARE_cond, key_user_level_lock_cond,
  key_COND_start_thread;
extern PSI_cond_key key_RELAYLOG_COND_relay_log_updated,
  key_RELAYLOG_COND_bin_log_updated, key_COND_wakeup_ready,
  key_COND_wait_commit;
extern PSI_cond_key key_RELAYLOG_COND_queue_busy;
extern PSI_cond_key key_TC_LOG_MMAP_COND_queue_busy;
extern PSI_cond_key key_COND_rpl_thread, key_COND_rpl_thread_queue,
  key_COND_rpl_thread_stop, key_COND_rpl_thread_pool,
  key_COND_parallel_entry, key_COND_group_commit_orderer;
extern PSI_cond_key key_COND_wait_gtid, key_COND_gtid_ignore_duplicates;
extern PSI_cond_key key_TABLE_SHARE_COND_rotation;

extern PSI_thread_key key_thread_delayed_insert,
  key_thread_handle_manager, key_thread_kill_server, key_thread_main,
  key_thread_one_connection, key_thread_signal_hand,
  key_thread_slave_background, key_rpl_parallel_thread;

extern PSI_file_key key_file_binlog, key_file_binlog_cache,
       key_file_binlog_index, key_file_binlog_index_cache, key_file_casetest,
  key_file_dbopt, key_file_des_key_file, key_file_ERRMSG, key_select_to_file,
  key_file_fileparser, key_file_frm, key_file_global_ddl_log, key_file_load,
  key_file_loadfile, key_file_log_event_data, key_file_log_event_info,
  key_file_master_info, key_file_misc, key_file_partition_ddl_log,
  key_file_pid, key_file_relay_log_info, key_file_send_file, key_file_tclog,
  key_file_trg, key_file_trn, key_file_init, key_file_log_ddl;
extern PSI_file_key key_file_query_log, key_file_slow_log;
extern PSI_file_key key_file_relaylog, key_file_relaylog_index,
                    key_file_relaylog_cache, key_file_relaylog_index_cache;
extern PSI_socket_key key_socket_tcpip, key_socket_unix,
  key_socket_client_connection;
extern PSI_file_key key_file_binlog_state;

#ifdef HAVE_PSI_INTERFACE
void init_server_psi_keys();
#endif /* HAVE_PSI_INTERFACE */

extern PSI_memory_key key_memory_locked_table_list;
extern PSI_memory_key key_memory_locked_thread_list;
extern PSI_memory_key key_memory_thd_transactions;
extern PSI_memory_key key_memory_delegate;
extern PSI_memory_key key_memory_acl_mem;
extern PSI_memory_key key_memory_acl_memex;
extern PSI_memory_key key_memory_acl_cache;
extern PSI_memory_key key_memory_thd_main_mem_root;
extern PSI_memory_key key_memory_help;
extern PSI_memory_key key_memory_frm;
extern PSI_memory_key key_memory_table_share;
extern PSI_memory_key key_memory_gdl;
extern PSI_memory_key key_memory_table_triggers_list;
extern PSI_memory_key key_memory_prepared_statement_map;
extern PSI_memory_key key_memory_prepared_statement_main_mem_root;
extern PSI_memory_key key_memory_protocol_rset_root;
extern PSI_memory_key key_memory_warning_info_warn_root;
extern PSI_memory_key key_memory_sp_cache;
extern PSI_memory_key key_memory_sp_head_main_root;
extern PSI_memory_key key_memory_sp_head_execute_root;
extern PSI_memory_key key_memory_sp_head_call_root;
extern PSI_memory_key key_memory_table_mapping_root;
extern PSI_memory_key key_memory_quick_range_select_root;
extern PSI_memory_key key_memory_quick_index_merge_root;
extern PSI_memory_key key_memory_quick_ror_intersect_select_root;
extern PSI_memory_key key_memory_quick_ror_union_select_root;
extern PSI_memory_key key_memory_quick_group_min_max_select_root;
extern PSI_memory_key key_memory_test_quick_select_exec;
extern PSI_memory_key key_memory_prune_partitions_exec;
extern PSI_memory_key key_memory_binlog_recover_exec;
extern PSI_memory_key key_memory_blob_mem_storage;

extern PSI_memory_key key_memory_Sys_var_charptr_value;
extern PSI_memory_key key_memory_THD_db;
extern PSI_memory_key key_memory_user_var_entry;
extern PSI_memory_key key_memory_user_var_entry_value;
extern PSI_memory_key key_memory_Slave_job_group_group_relay_log_name;
extern PSI_memory_key key_memory_Relay_log_info_group_relay_log_name;
extern PSI_memory_key key_memory_binlog_cache_mngr;
extern PSI_memory_key key_memory_Row_data_memory_memory;
extern PSI_memory_key key_memory_errmsgs;
extern PSI_memory_key key_memory_Event_queue_element_for_exec_names;
extern PSI_memory_key key_memory_Event_scheduler_scheduler_param;
extern PSI_memory_key key_memory_Gis_read_stream_err_msg;
extern PSI_memory_key key_memory_Geometry_objects_data;
extern PSI_memory_key key_memory_host_cache_hostname;
extern PSI_memory_key key_memory_User_level_lock;
extern PSI_memory_key key_memory_Filesort_info_record_pointers;
extern PSI_memory_key key_memory_Sort_param_tmp_buffer;
extern PSI_memory_key key_memory_Filesort_info_merge;
extern PSI_memory_key key_memory_Filesort_buffer_sort_keys;
extern PSI_memory_key key_memory_handler_errmsgs;
extern PSI_memory_key key_memory_handlerton;
extern PSI_memory_key key_memory_XID;
extern PSI_memory_key key_memory_MYSQL_LOCK;
extern PSI_memory_key key_memory_MYSQL_LOG_name;
extern PSI_memory_key key_memory_TC_LOG_MMAP_pages;
extern PSI_memory_key key_memory_my_str_malloc;
extern PSI_memory_key key_memory_MYSQL_BIN_LOG_basename;
extern PSI_memory_key key_memory_MYSQL_BIN_LOG_index;
extern PSI_memory_key key_memory_MYSQL_RELAY_LOG_basename;
extern PSI_memory_key key_memory_MYSQL_RELAY_LOG_index;
extern PSI_memory_key key_memory_rpl_filter;
extern PSI_memory_key key_memory_Security_context;
extern PSI_memory_key key_memory_NET_buff;
extern PSI_memory_key key_memory_NET_compress_packet;
extern PSI_memory_key key_memory_my_bitmap_map;
extern PSI_memory_key key_memory_QUICK_RANGE_SELECT_mrr_buf_desc;
extern PSI_memory_key key_memory_TABLE_RULE_ENT;
extern PSI_memory_key key_memory_Mutex_cond_array_Mutex_cond;
extern PSI_memory_key key_memory_Owned_gtids_sidno_to_hash;
extern PSI_memory_key key_memory_Sid_map_Node;
extern PSI_memory_key key_memory_bison_stack;
extern PSI_memory_key key_memory_TABLE_sort_io_cache;
extern PSI_memory_key key_memory_DATE_TIME_FORMAT;
extern PSI_memory_key key_memory_DDL_LOG_MEMORY_ENTRY;
extern PSI_memory_key key_memory_ST_SCHEMA_TABLE;
extern PSI_memory_key key_memory_ignored_db;
extern PSI_memory_key key_memory_SLAVE_INFO;
extern PSI_memory_key key_memory_log_event_old;
extern PSI_memory_key key_memory_HASH_ROW_ENTRY;
extern PSI_memory_key key_memory_table_def_memory;
extern PSI_memory_key key_memory_MPVIO_EXT_auth_info;
extern PSI_memory_key key_memory_LOG_POS_COORD;
extern PSI_memory_key key_memory_XID_STATE;
extern PSI_memory_key key_memory_Rpl_info_file_buffer;
extern PSI_memory_key key_memory_Rpl_info_table;
extern PSI_memory_key key_memory_binlog_pos;
extern PSI_memory_key key_memory_db_worker_hash_entry;
extern PSI_memory_key key_memory_rpl_slave_command_buffer;
extern PSI_memory_key key_memory_binlog_ver_1_event;
extern PSI_memory_key key_memory_rpl_slave_check_temp_dir;
extern PSI_memory_key key_memory_TABLE;
extern PSI_memory_key key_memory_binlog_statement_buffer;
extern PSI_memory_key key_memory_user_conn;
extern PSI_memory_key key_memory_dboptions_hash;
extern PSI_memory_key key_memory_dbnames_cache;
extern PSI_memory_key key_memory_hash_index_key_buffer;
extern PSI_memory_key key_memory_THD_handler_tables_hash;
extern PSI_memory_key key_memory_JOIN_CACHE;
extern PSI_memory_key key_memory_READ_INFO;
extern PSI_memory_key key_memory_partition_syntax_buffer;
extern PSI_memory_key key_memory_global_system_variables;
extern PSI_memory_key key_memory_THD_variables;
extern PSI_memory_key key_memory_PROFILE;
extern PSI_memory_key key_memory_LOG_name;
extern PSI_memory_key key_memory_string_iterator;
extern PSI_memory_key key_memory_frm_extra_segment_buff;
extern PSI_memory_key key_memory_frm_form_pos;
extern PSI_memory_key key_memory_frm_string;
extern PSI_memory_key key_memory_Unique_sort_buffer;
extern PSI_memory_key key_memory_Unique_merge_buffer;
extern PSI_memory_key key_memory_shared_memory_name;
extern PSI_memory_key key_memory_opt_bin_logname;
extern PSI_memory_key key_memory_Query_cache;
extern PSI_memory_key key_memory_READ_RECORD_cache;
extern PSI_memory_key key_memory_Quick_ranges;
extern PSI_memory_key key_memory_File_query_log_name;
extern PSI_memory_key key_memory_Table_trigger_dispatcher;
extern PSI_memory_key key_memory_show_slave_status_io_gtid_set;
extern PSI_memory_key key_memory_write_set_extraction;
extern PSI_memory_key key_memory_thd_timer;
extern PSI_memory_key key_memory_THD_Session_tracker;
extern PSI_memory_key key_memory_THD_Session_sysvar_resource_manager;
extern PSI_memory_key key_memory_get_all_tables;
extern PSI_memory_key key_memory_fill_schema_schemata;
extern PSI_memory_key key_memory_native_functions;
extern PSI_memory_key key_memory_JSON;
extern PSI_memory_key key_memory_WSREP;

/*
  MAINTAINER: Please keep this list in order, to limit merge collisions.
  Hint: grep PSI_stage_info | sort -u
*/
extern PSI_stage_info stage_apply_event;
extern PSI_stage_info stage_after_create;
extern PSI_stage_info stage_after_opening_tables;
extern PSI_stage_info stage_after_table_lock;
extern PSI_stage_info stage_allocating_local_table;
extern PSI_stage_info stage_alter_inplace_prepare;
extern PSI_stage_info stage_alter_inplace;
extern PSI_stage_info stage_alter_inplace_commit;
extern PSI_stage_info stage_after_apply_event;
extern PSI_stage_info stage_changing_master;
extern PSI_stage_info stage_checking_master_version;
extern PSI_stage_info stage_checking_permissions;
extern PSI_stage_info stage_checking_privileges_on_cached_query;
extern PSI_stage_info stage_checking_query_cache_for_query;
extern PSI_stage_info stage_cleaning_up;
extern PSI_stage_info stage_closing_tables;
extern PSI_stage_info stage_connecting_to_master;
extern PSI_stage_info stage_converting_heap_to_myisam;
extern PSI_stage_info stage_copying_to_group_table;
extern PSI_stage_info stage_copying_to_tmp_table;
extern PSI_stage_info stage_copy_to_tmp_table;
extern PSI_stage_info stage_creating_delayed_handler;
extern PSI_stage_info stage_creating_sort_index;
extern PSI_stage_info stage_creating_table;
extern PSI_stage_info stage_creating_tmp_table;
extern PSI_stage_info stage_deleting_from_main_table;
extern PSI_stage_info stage_deleting_from_reference_tables;
extern PSI_stage_info stage_discard_or_import_tablespace;
extern PSI_stage_info stage_end;
extern PSI_stage_info stage_enabling_keys;
extern PSI_stage_info stage_executing;
extern PSI_stage_info stage_execution_of_init_command;
extern PSI_stage_info stage_explaining;
extern PSI_stage_info stage_finding_key_cache;
extern PSI_stage_info stage_finished_reading_one_binlog_switching_to_next_binlog;
extern PSI_stage_info stage_flushing_relay_log_and_master_info_repository;
extern PSI_stage_info stage_flushing_relay_log_info_file;
extern PSI_stage_info stage_freeing_items;
extern PSI_stage_info stage_fulltext_initialization;
extern PSI_stage_info stage_got_handler_lock;
extern PSI_stage_info stage_got_old_table;
extern PSI_stage_info stage_init;
extern PSI_stage_info stage_init_update;
extern PSI_stage_info stage_insert;
extern PSI_stage_info stage_invalidating_query_cache_entries_table;
extern PSI_stage_info stage_invalidating_query_cache_entries_table_list;
extern PSI_stage_info stage_killing_slave;
extern PSI_stage_info stage_logging_slow_query;
extern PSI_stage_info stage_making_temp_file_append_before_load_data;
extern PSI_stage_info stage_making_temp_file_create_before_load_data;
extern PSI_stage_info stage_manage_keys;
extern PSI_stage_info stage_master_has_sent_all_binlog_to_slave;
extern PSI_stage_info stage_opening_tables;
extern PSI_stage_info stage_optimizing;
extern PSI_stage_info stage_preparing;
extern PSI_stage_info stage_purging_old_relay_logs;
extern PSI_stage_info stage_query_end;
extern PSI_stage_info stage_starting_cleanup;
extern PSI_stage_info stage_rollback;
extern PSI_stage_info stage_rollback_implicit;
extern PSI_stage_info stage_commit;
extern PSI_stage_info stage_commit_implicit;
extern PSI_stage_info stage_queueing_master_event_to_the_relay_log;
extern PSI_stage_info stage_reading_event_from_the_relay_log;
extern PSI_stage_info stage_recreating_table;
extern PSI_stage_info stage_registering_slave_on_master;
extern PSI_stage_info stage_removing_duplicates;
extern PSI_stage_info stage_removing_tmp_table;
extern PSI_stage_info stage_rename;
extern PSI_stage_info stage_rename_result_table;
extern PSI_stage_info stage_requesting_binlog_dump;
extern PSI_stage_info stage_reschedule;
extern PSI_stage_info stage_searching_rows_for_update;
extern PSI_stage_info stage_sending_binlog_event_to_slave;
extern PSI_stage_info stage_sending_cached_result_to_client;
extern PSI_stage_info stage_sending_data;
extern PSI_stage_info stage_setup;
extern PSI_stage_info stage_slave_has_read_all_relay_log;
extern PSI_stage_info stage_show_explain;
extern PSI_stage_info stage_sorting;
extern PSI_stage_info stage_sorting_for_group;
extern PSI_stage_info stage_sorting_for_order;
extern PSI_stage_info stage_sorting_result;
extern PSI_stage_info stage_sql_thd_waiting_until_delay;
extern PSI_stage_info stage_statistics;
extern PSI_stage_info stage_storing_result_in_query_cache;
extern PSI_stage_info stage_storing_row_into_queue;
extern PSI_stage_info stage_system_lock;
extern PSI_stage_info stage_unlocking_tables;
extern PSI_stage_info stage_table_lock;
extern PSI_stage_info stage_filling_schema_table;
extern PSI_stage_info stage_update;
extern PSI_stage_info stage_updating;
extern PSI_stage_info stage_updating_main_table;
extern PSI_stage_info stage_updating_reference_tables;
extern PSI_stage_info stage_upgrading_lock;
extern PSI_stage_info stage_user_lock;
extern PSI_stage_info stage_user_sleep;
extern PSI_stage_info stage_verifying_table;
extern PSI_stage_info stage_waiting_for_ddl;
extern PSI_stage_info stage_waiting_for_delay_list;
extern PSI_stage_info stage_waiting_for_flush;
extern PSI_stage_info stage_waiting_for_gtid_to_be_written_to_binary_log;
extern PSI_stage_info stage_waiting_for_handler_insert;
extern PSI_stage_info stage_waiting_for_handler_lock;
extern PSI_stage_info stage_waiting_for_handler_open;
extern PSI_stage_info stage_waiting_for_insert;
extern PSI_stage_info stage_waiting_for_master_to_send_event;
extern PSI_stage_info stage_waiting_for_master_update;
extern PSI_stage_info stage_waiting_for_relay_log_space;
extern PSI_stage_info stage_waiting_for_slave_mutex_on_exit;
extern PSI_stage_info stage_waiting_for_slave_thread_to_start;
extern PSI_stage_info stage_waiting_for_query_cache_lock;
extern PSI_stage_info stage_waiting_for_table_flush;
extern PSI_stage_info stage_waiting_for_the_next_event_in_relay_log;
extern PSI_stage_info stage_waiting_for_the_slave_thread_to_advance_position;
extern PSI_stage_info stage_waiting_to_finalize_termination;
extern PSI_stage_info stage_binlog_waiting_background_tasks;
extern PSI_stage_info stage_binlog_write;
extern PSI_stage_info stage_binlog_processing_checkpoint_notify;
extern PSI_stage_info stage_binlog_stopping_background_thread;
extern PSI_stage_info stage_waiting_for_work_from_sql_thread;
extern PSI_stage_info stage_waiting_for_prior_transaction_to_commit;
extern PSI_stage_info stage_waiting_for_prior_transaction_to_start_commit;
extern PSI_stage_info stage_waiting_for_room_in_worker_thread;
extern PSI_stage_info stage_waiting_for_workers_idle;
extern PSI_stage_info stage_waiting_for_ftwrl;
extern PSI_stage_info stage_waiting_for_ftwrl_threads_to_pause;
extern PSI_stage_info stage_waiting_for_rpl_thread_pool;
extern PSI_stage_info stage_master_gtid_wait_primary;
extern PSI_stage_info stage_master_gtid_wait;
extern PSI_stage_info stage_gtid_wait_other_connection;
extern PSI_stage_info stage_slave_background_process_request;
extern PSI_stage_info stage_slave_background_wait_request;
extern PSI_stage_info stage_waiting_for_deadlock_kill;
extern PSI_stage_info stage_starting;
#ifdef WITH_WSREP
// Aditional Galera thread states
extern PSI_stage_info stage_waiting_isolation;
extern PSI_stage_info stage_waiting_certification;
extern PSI_stage_info stage_waiting_ddl;
extern PSI_stage_info stage_waiting_flow;
#endif /* WITH_WSREP */

#ifdef HAVE_PSI_STATEMENT_INTERFACE
/**
  Statement instrumentation keys (sql).
  The last entry, at [SQLCOM_END], is for parsing errors.
*/
extern PSI_statement_info sql_statement_info[(uint) SQLCOM_END + 1];

/**
  Statement instrumentation keys (com).
  The last entry, at [COM_END], is for packet errors.
*/
extern PSI_statement_info com_statement_info[(uint) COM_END + 1];

/**
  Statement instrumentation key for replication.
*/
extern PSI_statement_info stmt_info_rpl;

void init_sql_statement_info();
void init_com_statement_info();
#endif /* HAVE_PSI_STATEMENT_INTERFACE */

#ifndef _WIN32
extern pthread_t signal_thread;
#endif

#ifdef HAVE_OPENSSL
extern struct st_VioSSLFd * ssl_acceptor_fd;
#endif /* HAVE_OPENSSL */

/*
  The following variables were under INNODB_COMPABILITY_HOOKS
 */
extern my_bool opt_large_pages;
extern uint opt_large_page_size;
extern MYSQL_PLUGIN_IMPORT char lc_messages_dir[FN_REFLEN];
extern char *lc_messages_dir_ptr, *log_error_file_ptr;
extern MYSQL_PLUGIN_IMPORT char reg_ext[FN_EXTLEN];
extern MYSQL_PLUGIN_IMPORT uint reg_ext_length;
extern MYSQL_PLUGIN_IMPORT uint lower_case_table_names;
extern MYSQL_PLUGIN_IMPORT bool mysqld_embedded;
extern ulong specialflag;
extern uint mysql_data_home_len;
extern uint mysql_real_data_home_len;
extern const char *mysql_real_data_home_ptr;
extern ulong thread_handling;
extern "C" MYSQL_PLUGIN_IMPORT char server_version[SERVER_VERSION_LENGTH];
extern char *server_version_ptr;
extern bool using_custom_server_version;
extern MYSQL_PLUGIN_IMPORT char mysql_real_data_home[];
extern char mysql_unpacked_real_data_home[];
extern MYSQL_PLUGIN_IMPORT struct system_variables global_system_variables;
extern char default_logfile_name[FN_REFLEN];
extern char *my_proxy_protocol_networks;

#define mysql_tmpdir (my_tmpdir(&mysql_tmpdir_list))

extern MYSQL_PLUGIN_IMPORT const key_map key_map_empty;
extern MYSQL_PLUGIN_IMPORT key_map key_map_full;          /* Should be threaded as const */

/*
  Server mutex locks and condition variables.
 */
extern mysql_mutex_t
       LOCK_item_func_sleep, LOCK_status,
       LOCK_error_log, LOCK_delayed_insert, LOCK_short_uuid_generator,
       LOCK_delayed_status, LOCK_delayed_create, LOCK_crypt, LOCK_timezone,
       LOCK_active_mi, LOCK_manager, LOCK_user_conn,
       LOCK_prepared_stmt_count, LOCK_error_messages,  LOCK_backup_log;
extern MYSQL_PLUGIN_IMPORT mysql_mutex_t LOCK_global_system_variables;
extern mysql_rwlock_t LOCK_all_status_vars;
extern mysql_mutex_t LOCK_start_thread;
#ifdef HAVE_OPENSSL
extern char* des_key_file;
extern mysql_mutex_t LOCK_des_key_file;
#endif
extern MYSQL_PLUGIN_IMPORT mysql_mutex_t LOCK_server_started;
extern MYSQL_PLUGIN_IMPORT mysql_cond_t COND_server_started;
extern mysql_rwlock_t LOCK_grant, LOCK_sys_init_connect, LOCK_sys_init_slave;
extern mysql_rwlock_t LOCK_ssl_refresh;
extern mysql_prlock_t LOCK_system_variables_hash;
extern mysql_cond_t COND_start_thread;
extern mysql_cond_t COND_manager;

extern my_bool opt_use_ssl;
extern char *opt_ssl_ca, *opt_ssl_capath, *opt_ssl_cert, *opt_ssl_cipher,
  *opt_ssl_key, *opt_ssl_crl, *opt_ssl_crlpath;
extern ulonglong tls_version;

#ifdef MYSQL_SERVER

/**
  only options that need special treatment in get_one_option() deserve
  to be listed below
*/
enum options_mysqld
{
  OPT_to_set_the_start_number=256,
  OPT_BINLOG_DO_DB,
  OPT_BINLOG_FORMAT,
  OPT_BINLOG_IGNORE_DB,
  OPT_BIN_LOG,
  OPT_BOOTSTRAP,
  OPT_EXPIRE_LOGS_DAYS,
  OPT_BINLOG_EXPIRE_LOGS_SECONDS,
  OPT_CONSOLE,
  OPT_DEBUG_SYNC_TIMEOUT,
  OPT_REMOVED_OPTION,
  OPT_IGNORE_DB_DIRECTORY,
  OPT_ISAM_LOG,
  OPT_KEY_BUFFER_SIZE,
  OPT_KEY_CACHE_AGE_THRESHOLD,
  OPT_KEY_CACHE_BLOCK_SIZE,
  OPT_KEY_CACHE_DIVISION_LIMIT,
  OPT_KEY_CACHE_PARTITIONS,
  OPT_KEY_CACHE_CHANGED_BLOCKS_HASH_SIZE,
  OPT_LOG_BASENAME,
  OPT_LOG_ERROR,
  OPT_LOWER_CASE_TABLE_NAMES,
  OPT_PLUGIN_LOAD,
  OPT_PLUGIN_LOAD_ADD,
  OPT_PFS_INSTRUMENT,
  OPT_REPLICATE_DO_DB,
  OPT_REPLICATE_DO_TABLE,
  OPT_REPLICATE_IGNORE_DB,
  OPT_REPLICATE_IGNORE_TABLE,
  OPT_REPLICATE_REWRITE_DB,
  OPT_REPLICATE_WILD_DO_TABLE,
  OPT_REPLICATE_WILD_IGNORE_TABLE,
  OPT_SAFE,
  OPT_SERVER_ID,
  OPT_SILENT,
  OPT_SKIP_HOST_CACHE,
  OPT_SLAVE_PARALLEL_MODE,
  OPT_SSL_CA,
  OPT_SSL_CAPATH,
  OPT_SSL_CERT,
  OPT_SSL_CIPHER,
  OPT_SSL_CRL,
  OPT_SSL_CRLPATH,
  OPT_SSL_KEY,
  OPT_THREAD_CONCURRENCY,
  OPT_WANT_CORE,
#ifdef WITH_WSREP
  OPT_WSREP_CAUSAL_READS,
  OPT_WSREP_SYNC_WAIT,
#endif /* WITH_WSREP */
  OPT_MYSQL_COMPATIBILITY,
  OPT_TLS_VERSION, OPT_SECURE_AUTH,
  OPT_MYSQL_TO_BE_IMPLEMENTED,
  OPT_SEQURE_FILE_PRIV,
  OPT_which_is_always_the_last
};
#endif

/**
   Query type constants (usable as bitmap flags).
*/
enum enum_query_type
{
  /// Nothing specific, ordinary SQL query.
  QT_ORDINARY= 0,
  /// In utf8.
  QT_TO_SYSTEM_CHARSET= (1 << 0),
  /// Without character set introducers.
  QT_WITHOUT_INTRODUCERS= (1 << 1),
  /// view internal representation (like QT_ORDINARY except ORDER BY clause)
  QT_VIEW_INTERNAL= (1 << 2),
  /// If identifiers should not include database names, where unambiguous
  QT_ITEM_IDENT_SKIP_DB_NAMES= (1 << 3),
  /// If identifiers should not include table names, where unambiguous
  QT_ITEM_IDENT_SKIP_TABLE_NAMES= (1 << 4),
  /// If Item_cache_wrapper should not print <expr_cache>
  QT_ITEM_CACHE_WRAPPER_SKIP_DETAILS= (1 << 5),
  /// If Item_subselect should print as just "(subquery#1)"
  /// rather than display the subquery body
  QT_ITEM_SUBSELECT_ID_ONLY= (1 << 6),
  /// If NULLIF(a,b) should print itself as
  /// CASE WHEN a_for_comparison=b THEN NULL ELSE a_for_return_value END
  /// when "a" was replaced to two different items
  /// (e.g. by equal fields propagation in optimize_cond())
  /// or always as NULLIF(a, b).
  /// The default behaviour is to use CASE syntax when
  /// a_for_return_value is not the same as a_for_comparison.
  /// SHOW CREATE {VIEW|PROCEDURE|FUNCTION} and other cases where the
  /// original representation is required, should set this flag.
  QT_ITEM_ORIGINAL_FUNC_NULLIF= (1 << 7),
  /// good for parsing
  QT_PARSABLE= (1 << 8),

  // If an expression is constant, print the expression, not the value
  // it evaluates to. Should be used for error messages, so that they
  // don't reveal values.
  QT_NO_DATA_EXPANSION= (1 << 9),

  /// This value means focus on readability, not on ability to parse back, etc.
  QT_EXPLAIN=           QT_TO_SYSTEM_CHARSET |
                        QT_ITEM_IDENT_SKIP_DB_NAMES |
                        QT_ITEM_CACHE_WRAPPER_SKIP_DETAILS |
                        QT_ITEM_SUBSELECT_ID_ONLY,

  QT_SHOW_SELECT_NUMBER= (1<<10),

  /// Do not print database name or table name in the identifiers (even if
  /// this means the printout will be ambigous). It is assumed that the caller
  ///  passing this flag knows what they are doing.
  QT_ITEM_IDENT_DISABLE_DB_TABLE_NAMES= (1 <<11),

  /// This is used for EXPLAIN EXTENDED extra warnings / Be more detailed
  /// Be more detailed than QT_EXPLAIN.
  /// Perhaps we should eventually include QT_ITEM_IDENT_SKIP_CURRENT_DATABASE
  /// here, as it would give better readable results
  QT_EXPLAIN_EXTENDED=  QT_TO_SYSTEM_CHARSET|
                        QT_SHOW_SELECT_NUMBER,

  // Remove wrappers added for TVC when creating or showing view
<<<<<<< HEAD
  QT_NO_WRAPPERS_FOR_TVC_IN_VIEW= (1 << 12)
=======
  QT_NO_WRAPPERS_FOR_TVC_IN_VIEW= (1 << 12),

  /// Print for FRM file. Focus on parse-back.
  /// e.g. VIEW expressions and virtual column expressions
  QT_FOR_FRM= (1 << 13)
>>>>>>> aff5ed39
};


/* query_id */
extern Atomic_counter<query_id_t> global_query_id;

/* increment query_id and return it.  */
inline __attribute__((warn_unused_result)) query_id_t next_query_id()
{
  return global_query_id++;
}

inline query_id_t get_query_id()
{
  return global_query_id;
}

/* increment global_thread_id and return it.  */
extern __attribute__((warn_unused_result)) my_thread_id next_thread_id(void);

/*
  TODO: Replace this with an inline function.
 */
#ifndef EMBEDDED_LIBRARY
extern "C" void unireg_abort(int exit_code) __attribute__((noreturn));
#else
extern "C" void unireg_clear(int exit_code);
#define unireg_abort(exit_code) do { unireg_clear(exit_code); DBUG_RETURN(exit_code); } while(0)
#endif

inline void table_case_convert(char * name, uint length)
{
  if (lower_case_table_names)
    files_charset_info->casedn(name, length, name, length);
}

extern void set_server_version(char *buf, size_t size);

#define current_thd _current_thd()
void set_current_thd(THD *thd);

/*
  @todo remove, make it static in ha_maria.cc
  currently it's needed for sql_select.cc
*/
extern handlerton *maria_hton;

extern uint64 global_gtid_counter;
extern my_bool opt_gtid_strict_mode;
extern my_bool opt_userstat_running, debug_assert_if_crashed_table;
extern uint mysqld_extra_port;
extern ulong opt_progress_report_time;
extern ulong extra_max_connections;
extern ulonglong denied_connections;
extern ulong thread_created;
extern scheduler_functions *thread_scheduler, *extra_thread_scheduler;
extern char *opt_log_basename;
extern my_bool opt_master_verify_checksum;
extern my_bool opt_stack_trace, disable_log_notes;
extern my_bool opt_expect_abort;
extern my_bool opt_slave_sql_verify_checksum;
extern my_bool opt_mysql56_temporal_format, strict_password_validation;
extern ulong binlog_checksum_options;
extern bool max_user_connections_checking;
extern ulong opt_binlog_dbug_fsync_sleep;

extern uint volatile global_disable_checkpoint;
extern my_bool opt_help;

extern int mysqld_main(int argc, char **argv);

#ifdef _WIN32
extern HANDLE hEventShutdown;
extern void mysqld_win_initiate_shutdown();
extern void mysqld_win_set_startup_complete();
extern void mysqld_win_extend_service_timeout(DWORD sec);
extern void mysqld_set_service_status_callback(void (*)(DWORD, DWORD, DWORD));
extern void mysqld_win_set_service_name(const char *name);
#endif

#endif /* MYSQLD_INCLUDED */<|MERGE_RESOLUTION|>--- conflicted
+++ resolved
@@ -910,15 +910,11 @@
                         QT_SHOW_SELECT_NUMBER,
 
   // Remove wrappers added for TVC when creating or showing view
-<<<<<<< HEAD
-  QT_NO_WRAPPERS_FOR_TVC_IN_VIEW= (1 << 12)
-=======
   QT_NO_WRAPPERS_FOR_TVC_IN_VIEW= (1 << 12),
 
   /// Print for FRM file. Focus on parse-back.
   /// e.g. VIEW expressions and virtual column expressions
   QT_FOR_FRM= (1 << 13)
->>>>>>> aff5ed39
 };
 
 
