/*
   Copyright (c) 2017, 2020, MariaDB

   This program is free software; you can redistribute it and/or modify
   it under the terms of the GNU General Public License as published by
   the Free Software Foundation; version 2 of the License.

   This program is distributed in the hope that it will be useful,
   but WITHOUT ANY WARRANTY; without even the implied warranty of
   MERCHANTABILITY or FITNESS FOR A PARTICULAR PURPOSE.  See the
   GNU General Public License for more details.

   You should have received a copy of the GNU General Public License
   along with this program; if not, write to the Free Software
   Foundation, Inc., 51 Franklin St, Fifth Floor, Boston, MA 02110-1301  USA */

/*
  This file contains functions to support the splitting technique.
  This optimization technique can be applied to equi-joins involving
  materialized tables such as materialized views, materialized derived tables
  and materialized CTEs. The technique also could be applied to materialized
  semi-joins though the code below does not support this usage yet.

  Here are the main ideas behind this technique that we'll call SM optimization
  (SplitMaterialization).

  Consider the query
    SELECT t1.a, t.min
      FROM t1, (SELECT t2.a, MIN(t2.b) as min FROM t2 GROUP BY t2.a) t
    WHERE t1.a = t.a and t1.b < const

  Re-write the query into
    SELECT t1.a, t.min
      FROM t1, LATERAL (SELECT t2.a, MIN(t2.b) as min
                        FROM t2 WHERE t2.a = t1.a GROUP BY t2.a) t
    WHERE t1.b < const

  The execution of the original query (Q1) does the following:
    1. Executes the query in the specification of the derived table
       and puts the result set into a temporary table with an index
       on the first column.
    2. Joins t1 with the temporary table using the its index.

  The execution of the transformed query (Q1R) follows these steps:
    1. For each row of t1 where t1.b < const a temporary table
       containing all rows of of t2 with t2.a = t1.a is created
    2. If there are any rows in the temporary table aggregation
       is performed for them
    3. The result of the aggregation is joined with t1.

  The second execution can win if:
    a) There is an efficient way to select rows of t2 for which t2.a = t1.a
       (For example if there is an index on t2.a)
    and
    b) The number of temporary tables created for partitions
       is much smaller that the total number of partitions

  It should be noted that for the transformed query aggregation
  for a partition may be performed several times.

  As we can see the optimization basically splits table t2 into
  partitions and performs aggregation over each of them
  independently.

  If we have only one equi-join condition then we either push it as
  for Q1R or we don't. In a general case we may have much more options.
  Consider the query (Q3)
    SELECT *
      FROM t1,t2 (SELECT t3.a, t3.b, MIN(t3.c) as min
                  FROM t3 GROUP BY a,b) t
    WHERE t.a = t1.a AND t.b = t2.b
          AND t1.c < c1 and t2.c < c2
          AND P(t1,t2);
  (P(t1,t2) designates  some additional conditions over columns of t1,t2).

  Assuming that there indexes on t3(a,b) and t3(b) here we have several
  reasonable options to push equi-join conditions into the derived.
  All these options should be taken into account when the optimizer
  evaluates different join orders. When the join order (t1,t,t2) is
  evaluated there is only one way of splitting : to push the condition
  t.a = t1.a into t. With the join order (t2,t,t1) only the condition
  t.b = t2.b can be pushed. When the join orders (t1,t2,t) and (t2,t1,t)
  are evaluated then the optimizer should consider pushing t.a = t1.a,
  t.b = t2.b and (t.a = t1.a AND t.b = t2.b) to choose the best condition
  for splitting. Apparently here last condition is the best one because
  it provides the miximum possible number of partitions.

  If we dropped the index on t3(a,b) and created the index on t3(a) instead
  then we would have two options for splitting: to push t.a = t1.a or to
  push t.b = t2.b. If the selectivity of the index t3(a) is better than
  the selectivity of t3(b) then the first option is preferred.

  Although the condition (t.a = t1.a AND t.b = t2.b) provides a better
  splitting than the condition t.a = t1.a the latter will be used for
  splitting if the execution plan with the join order (t1,t,t2) turns out
  to be the cheapest one. It's quite possible when the join condition
  P(t1,t2) has a bad selectivity.

  Whenever the optimizer evaluates the cost of using a splitting it
  compares it with the cost of materialization without splitting.

  If we just drop the index on t3(a,b) the chances that the splitting
  will be used becomes much lower but they still exists providing that
  the fanout of the partial join of t1 and t2 is small enough.

  The lateral derived table LT formed as a result of SM optimization applied
  to a materialized derived table DT must be joined after all parameters
  of splitting has been evaluated, i.e. after all expressions used in the
  equalities pushed into DT that make the employed splitting effective
  could be evaluated. With the chosen join order all the parameters can be
  evaluated after the last table LPT that contains any columns referenced in
  the parameters has been joined and the table APT following LPT in the chosen
  join order is accessed.
  Usually the formed lateral derived table LT is accessed right after the table
  LPT. As in such cases table LT must be refilled for each combination of
  splitting parameters this table must be populated before each access to LT
  and the estimate of the expected number of refills that could be suggested in
  such cases is the number of rows in the partial join ending with table LPT.
  However in other cases the chosen join order may contain tables between LPT
  and LT.
  Consider the query (Q4)
    SELECT *
      FROM t1 JOIN t2 ON t1.b = t2.b
           LEFT JOIN  (SELECT t3.a, t3.b, MIN(t3.c) as min
                       FROM t3 GROUP BY a,b) t
           ON t.a = t1.a AND t.c > 0
      [WHERE P(t1,t2)];
  Let's assume that the join order t1,t2,t was chosen for this query and
  SP optimization was applied to t with splitting over t3.a using the index
  on column t3.a. Here the table t1 serves as LPT, t2 as APT while t with
  pushed condition t.a = t1.a serves as LT. Note that here LT is accessed
  after t2,  not right after t1. Here the number of refills of the lateral
  derived is not more that the  number of key values of t1.a that might be
  less than the cardinality of the partial join (t1,t2). That's why it makes
  sense to signal that t3 has to be refilled just before t2 is accessed.
  However if the cardinality of the partial join (t1,t2) happens to be less
  than the cardinality of the partial join (t1) due to additional selective
  condition P(t1,t2) then the flag informing about necessity of a new refill
  can be set either when accessing t2 or right after it has been joined.
  The current code sets such flag right after generating a record of the
  partial join with minimal cardinality for all those partial joins that
  end between APT and LT. It allows sometimes to push extra conditions
  into the lateral derived without any increase of the number of refills.
  However this flag can be set only after the last join table between
  APT and LT using join buffer has been joined.
*/

/*
  Splitting can be applied to a materialized table specified by the query
  with post-join operations that require partitioning of the result set produced
  by the join expression used in the FROM clause the query such as GROUP BY
  operation and window function operation. In any of these cases the post-join
  operation can be executed independently for any partition only over the rows
  of this partition. Also if the set of all partitions is divided into disjoint
  subsets the operation can applied to each subset independently. In this case
  all rows are first partitioned into the groups each of which contains all the
  rows from the partitions belonging the same subset and then each group
  is subpartitioned into groups in the the post join operation.

  The set of all rows belonging to the union of several partitions is called
  here superpartition. If a grouping operation is defined by the list
  e_1,...,e_n then any set S = {e_i1,...,e_ik} can be used to devide all rows
  into superpartions such that for any two rows r1, r2  the following holds:
  e_ij(r1) = e_ij(r2) for each e_ij from S. We use the splitting technique
  only if S consists of references to colums  of the joined tables.
  For example if the GROUP BY list looks like this a, g(b), c we can consider
  applying the splitting technique to the superpartitions defined by {a,c},
  {a}, {c} (a and c here may be the references to the columns from different
  tables).
*/

 /*
   The following describes when and how the optimizer decides whether it
   makes sense to employ the splitting technique.

   1. For each instance of a materialized table (derived/view/CTE) it is
      checked that it is potentially splittable. Now it is done right after the
      execution plan for the select specifying this table has been chosen.

   2. Any potentially splittable materialized table T is subject to two-phase
      optimization. It means that the optimizer first builds the best execution
      plan for join that specifies T. Then the control is passed back to the
      optimization process of the embedding select Q. After the execution plan
      for Q has been chosen the optimizer finishes the optimization of the join
      specifying T.

   3. When the optimizer builds the container with the KEYUSE structures
      for the join of embedding select it detects the equi-join conditions
      PC that potentially could be pushed into a potentially splittable
      materialized table T. The collected information about such conditions
      is stored together with other facts on potential splittings for table T.

   4. When the optimizer starts looking for the best execution plan for the
      embedding select Q for each potentially splittable materialized table T
      it creates special KEYUSE structures for pushable equi-join conditions
      PC. These structures are used to add new elements to the container
      of KEYUSE structures built for T. The specifics of these elements is
      that they can be ebabled and disabled during the process of choosing
      the best plan for Q.

   5. When the optimizer extends a partial join order with a potentially
      splittable materialized table T (in function best_access_path) it
      first evaluates a new execution plan for the modified specification
      of T that adds all equi-join conditions that can be pushed with
      current join prefix to the WHERE conditions of the original
      specification of T. If the cost of the new plan is better than the
      the cost of the original materialized table then the optimizer
      prefers to use splitting for the current join prefix. As the cost
      of the plan depends only on the pushed conditions it makes sense
      to cache this plan for other prefixes.

   6. The optimizer takes into account the cost of splitting / materialization
      of a potentially splittable materialized table T as a startup cost
      to access table T.

   7. When the optimizer finally chooses the best execution plan for
      the embedding select Q and this plan prefers using splitting
      for table T with pushed equi-join conditions PC then the execution
      plan for the underlying join with these conditions is chosen for T.
*/

/*
  The implementation of the splitting technique below allows to apply
  the technique only to a materialized derived table / view / CTE whose
  specification is either a select with GROUP BY or a non-grouping select
  with window functions that share the same PARTITION BY list.
*/

#include "mariadb.h"
#include "sql_select.h"
#include "opt_trace.h"
#include "optimizer_defaults.h"

/* Info on a splitting field */
struct SplM_field_info
{
  /* Splitting field in the materialized table T */
  Field *mat_field;
  /* The item from the select list of the specification of T */
  Item *producing_item;
  /* The corresponding splitting field from the specification of T */
  Field *underlying_field;
};


/* Info on the splitting execution plan saved in SplM_opt_info::cache */
struct SplM_plan_info
{
  /* The cached splitting execution plan P */
  POSITION *best_positions;
  /* The cost of the above plan */
  double cost;
  /* Selectivity of splitting used in P */
  double split_sel;
  /* For fast search of KEYUSE_EXT elements used for splitting in P */
  struct KEYUSE_EXT *keyuse_ext_start;
  /* The tables that contains the fields used for splitting in P */
  TABLE *table;
  /* The number of the key from 'table' used for splitting in P */
  uint key;
  /* Number of the components of 'key' used for splitting in P */
  uint parts;
};


/*
  The structure contains the information that is used by the optimizer
  for potentially splittable materialization of T  that is a materialized
  derived_table / view / CTE
*/
class SplM_opt_info : public Sql_alloc
{
public:
  /* The join for the select specifying T */
  JOIN *join;
  /* The map of tables from 'join' whose columns can be used for partitioning */  
  table_map tables_usable_for_splitting;
  /* Info about the fields of the joined tables usable for splitting */
  SplM_field_info *spl_fields;
  /* The number of elements in the above list */
  uint spl_field_cnt;
  /* The list of equalities injected into WHERE for split optimization */
  List<Item> inj_cond_list;
  /* Contains the structures to generate all KEYUSEs for pushable equalities */
  List<KEY_FIELD> added_key_fields;
  /* The cache of evaluated execution plans for 'join' with pushed equalities */
  List<SplM_plan_info> plan_cache;
  /* Cost of best execution plan for join when nothing is pushed */
  double unsplit_cost;
  /* Split operation cost (result form spl_postjoin_oper_cost()) */
  double unsplit_oper_cost;
  /* Cardinality of T when nothing is pushed */
  double unsplit_card;
  double last_refills;

  SplM_plan_info *find_plan(TABLE *table, uint key, uint parts);
};


void TABLE::set_spl_opt_info(SplM_opt_info *spl_info)
{
  if (spl_info)
    spl_info->join->spl_opt_info= spl_info;
  spl_opt_info= spl_info;
}


void TABLE::deny_splitting()
{
  DBUG_ASSERT(spl_opt_info != NULL);
  spl_opt_info->join->spl_opt_info= NULL;
  spl_opt_info= NULL;
}


double TABLE::get_materialization_cost()
{
  DBUG_ASSERT(spl_opt_info != NULL);
  return spl_opt_info->unsplit_cost;
}


/* This structure is auxiliary and used only in the function that follows it */
struct SplM_field_ext_info: public SplM_field_info
{
  uint item_no;
  bool is_usable_for_ref_access;
};


/**
  @brief
    Check whether this join is one for potentially splittable materialized table

  @details
    The function checks whether this join is for select that specifies
    a potentially splittable materialized table T. If so, the collected
    info on potential splittability of T is attached to the field spl_opt_info
    of the TABLE structure for T.

    The function returns a positive answer if the following holds:
    1. the optimizer switch 'split_materialized' is set 'on'
    2. the select owning this join specifies a materialized derived/view/cte T
    3. this is the only select in the specification of T
    4. condition pushdown is not prohibited into T
    5. T is not recursive
    6. not all of this join are constant or optimized away
    7. T is either
       7.1. a grouping table with GROUP BY list P
       or
       7.2. a non-grouping table with window functions over the same non-empty
            partition specified by the PARTITION BY list P
    8. P contains some references on the columns of the joined tables C
       occurred also in the select list of this join
    9. There are defined some keys usable for ref access of fields from C
       with available statistics.
    10. The select doesn't use WITH ROLLUP (This limitation can probably be
       lifted)

  @retval
    true   if the answer is positive
    false  otherwise
*/

bool JOIN::check_for_splittable_materialized()
{
  ORDER *partition_list= 0;
  st_select_lex_unit *unit= select_lex->master_unit();
  TABLE_LIST *derived= unit->derived;
  if (!(optimizer_flag(thd, OPTIMIZER_SWITCH_SPLIT_MATERIALIZED)) ||  // !(1)
      !(derived && derived->is_materialized_derived()) ||             // !(2)
      (unit->first_select()->next_select()) ||                        // !(3)
      (derived->prohibit_cond_pushdown) ||                            // !(4)
      (derived->is_recursive_with_table()) ||                         // !(5)
      (table_count == 0 || const_tables == top_join_tab_count) ||     // !(6)
      rollup.state != ROLLUP::STATE_NONE)                             // (10)
    return false;
  if (group_list)                                                     // (7.1)
  {
    if (!select_lex->have_window_funcs())
      partition_list= group_list;
  }
  else if (select_lex->have_window_funcs() &&
           select_lex->window_specs.elements == 1)                    // (7.2)
  {
    partition_list=
      select_lex->window_specs.head()->partition_list->first;
  }
  if (!partition_list)
    return false;

  Json_writer_object trace_wrapper(thd);
  Json_writer_object trace_split(thd, "check_split_materialized");

  ORDER *ord;
  Dynamic_array<SplM_field_ext_info> candidates(PSI_INSTRUMENT_MEM);

  /*
    Select from partition_list all candidates for splitting.
    A candidate must be
    - field item or refer to such (8.1)
    - item mentioned in the select list (8.2)
    Put info about such candidates into the array candidates
  */
  table_map usable_tables= 0;  // tables that contains the candidate
  for (ord= partition_list; ord; ord= ord->next)
  {
    Item *ord_item= *ord->item;
    if (ord_item->real_item()->type() != Item::FIELD_ITEM)   // !(8.1)
      continue;

    Field *ord_field= ((Item_field *) (ord_item->real_item()))->field;

    /* Ignore fields from  of inner tables of outer joins */
    TABLE_LIST *tbl= ord_field->table->pos_in_table_list;
    if (tbl->is_inner_table_of_outer_join())
      continue;

    List_iterator<Item> li(fields_list);
    Item *item;
    uint item_no= 0;
    while ((item= li++))
    {
      if ((*ord->item)->eq(item, 0))       // (8.2)
      {
	SplM_field_ext_info new_elem;
        new_elem.producing_item= item;
        new_elem.item_no= item_no;
        new_elem.mat_field= derived->table->field[item_no];
        new_elem.underlying_field= ord_field;
        new_elem.is_usable_for_ref_access= false;
        candidates.push(new_elem);
        usable_tables|= ord_field->table->map;
        break;
      }
      item_no++;
    }
  }
  if (candidates.elements() == 0)  // no candidates satisfying (8.1) && (8.2)
  {
    trace_split.add("not_applicable", "group list has no candidates");
    return false;
  }

  /*
    For each table from this join find the keys that can be used for ref access
    of the fields mentioned in the 'array candidates'
  */

  SplM_field_ext_info *cand;
  SplM_field_ext_info *cand_start= &candidates.at(0);
  SplM_field_ext_info *cand_end= cand_start + candidates.elements();

  for (JOIN_TAB *tab= join_tab;
       tab < join_tab + top_join_tab_count; tab++)
  {
    TABLE *table= tab->table;
    if (!(table->map & usable_tables))
      continue;

    table->keys_usable_for_splitting.clear_all();
    uint i;
    for (i= 0; i < table->s->keys; i++)
    {
      if (!table->keys_in_use_for_query.is_set(i))
        continue;
      KEY *key_info= table->key_info + i;
      uint key_parts= table->actual_n_key_parts(key_info);
      uint usable_kp_cnt= 0;
      for ( ; usable_kp_cnt < key_parts; usable_kp_cnt++)
      {
        if (key_info->actual_rec_per_key(usable_kp_cnt) == 0)
          break;
        int fldnr= key_info->key_part[usable_kp_cnt].fieldnr;

        for (cand= cand_start; cand < cand_end; cand++)
        {
          if (cand->underlying_field->table == table &&
              cand->underlying_field->field_index + 1 == fldnr)
	  {
            cand->is_usable_for_ref_access= true;
            break;
          }
        }
        if (cand == cand_end)
          break;
      }
      if (usable_kp_cnt)
        table->keys_usable_for_splitting.set_bit(i);
    }
  }

  /* Count the candidate fields that can be accessed by ref */
  uint spl_field_cnt= (uint)candidates.elements();
  for (cand= cand_start; cand < cand_end; cand++)
  {
    if (!cand->is_usable_for_ref_access)
      spl_field_cnt--;
  }

  if (!spl_field_cnt)  // No candidate field can be accessed by ref => !(9)
  {
    trace_split.add("not_applicable",
                    "no candidate field can be accessed through ref");
    return false;
  }

  /*
    Create a structure of the type SplM_opt_info and fill it with
    the collected info on potential splittability of T
  */
  SplM_opt_info *spl_opt_info= new (thd->mem_root) SplM_opt_info();
  SplM_field_info *spl_field=
    (SplM_field_info *) (thd->calloc(sizeof(SplM_field_info) *
                                            spl_field_cnt));

  if (!(spl_opt_info && spl_field)) // consider T as not good for splitting
    return false;

  spl_opt_info->join= this;
  spl_opt_info->tables_usable_for_splitting= 0;
  spl_opt_info->spl_field_cnt= spl_field_cnt;
  spl_opt_info->spl_fields= spl_field;

  {
    Json_writer_array trace_range(thd, "split_candidates");
    for (cand= cand_start; cand < cand_end; cand++)
    {
      if (!cand->is_usable_for_ref_access)
        continue;
      trace_range.add(cand->producing_item);

      spl_field->producing_item= cand->producing_item;
      spl_field->underlying_field= cand->underlying_field;
      spl_field->mat_field= cand->mat_field;
      spl_opt_info->tables_usable_for_splitting|=
      cand->underlying_field->table->map;
      spl_field++;
    }
  }

  /* Attach this info to the table T */
  derived->table->set_spl_opt_info(spl_opt_info);

  /*
    If this is specification of a materialized derived table T that is
    potentially splittable and is used in the from list of the right operand
    of an IN predicand transformed to a semi-join then the embedding semi-join
    nest is not allowed to be materialized.
  */
  if (derived && derived->is_materialized_derived() &&
      derived->embedding && derived->embedding->sj_subq_pred)
    derived->embedding->sj_subq_pred->types_allow_materialization= FALSE;
  return true;
}


/**
  @brief
    Collect info on KEY_FIELD usable for splitting

  @param
    key_field     KEY_FIELD to collect info on

  @details
    The function assumes that this table is potentially splittable.
    The function checks whether the KEY_FIELD structure key_field built for
    this  table was created for a splitting field f. If so, the function does
    the following using info from key_field:
    1. Builds an equality of the form f = key_field->val that could be
       pushed into this table.
    2. Creates a new KEY_FIELD structure for this equality and stores
       a reference to this structure in this->spl_opt_info.
*/

void TABLE::add_splitting_info_for_key_field(KEY_FIELD *key_field)
{
  DBUG_ASSERT(spl_opt_info != NULL);
  JOIN *join= spl_opt_info->join;
  Field *field= key_field->field;
  SplM_field_info *spl_field= spl_opt_info->spl_fields;
  uint i= spl_opt_info->spl_field_cnt;
  for ( ; i; i--, spl_field++)
  {
    if (spl_field->mat_field == field)
      break;
  }
  if (!i)         // field is not usable for splitting
    return;

  /*
    Any equality condition that can be potentially pushed into the
    materialized derived table is constructed now though later it may turn out
    that it is not needed, because it is not used for splitting.
    The reason for this is that the failure to construct it when it has to be
    injected causes denial for further processing of the query.
    Formally this equality is needed in the KEY_FIELD structure constructed
    here that will be used to generate additional keyuses usable for splitting.
    However key_field.cond could be used for this purpose (see implementations
    of virtual function can_optimize_keypart_ref()).

    The condition is built in such a form that it can be added to the WHERE
    condition of the select that specifies this table.
  */
  THD *thd= in_use;
  Item *left_item= spl_field->producing_item->build_clone(thd);
  Item *right_item= key_field->val->build_clone(thd);
  Item_func_eq *eq_item= 0;
  if (left_item && right_item)
  {
    right_item->walk(&Item::set_fields_as_dependent_processor,
                     false, join->select_lex);
    right_item->update_used_tables();
    eq_item= new (thd->mem_root) Item_func_eq(thd, left_item, right_item);
  }
  if (!eq_item)
    return;
  KEY_FIELD *added_key_field=
    (KEY_FIELD *) thd->alloc(sizeof(KEY_FIELD));
  if (!added_key_field ||
      spl_opt_info->added_key_fields.push_back(added_key_field,thd->mem_root))
    return;
  added_key_field->field= spl_field->underlying_field;
  added_key_field->cond= eq_item;
  added_key_field->val= key_field->val;
  added_key_field->level= 0;
  added_key_field->optimize= KEY_OPTIMIZE_EQ;
  added_key_field->eq_func= true;

  Item *real= key_field->val->real_item();
  if ((real->type() == Item::FIELD_ITEM) &&
        ((Item_field*)real)->field->maybe_null())
    added_key_field->null_rejecting= true;
  else
    added_key_field->null_rejecting= false;

  added_key_field->cond_guard= NULL;
  added_key_field->sj_pred_no= UINT_MAX;
  return;
}


static bool
add_ext_keyuse_for_splitting(Dynamic_array<KEYUSE_EXT> *ext_keyuses,
                             KEY_FIELD *added_key_field, uint key, uint part)
{
  KEYUSE_EXT keyuse_ext;
  Field *field= added_key_field->field;

  JOIN_TAB *tab=field->table->reginfo.join_tab;
  key_map possible_keys=field->get_possible_keys();
  possible_keys.intersect(field->table->keys_usable_for_splitting);
  tab->keys.merge(possible_keys);

  Item_func_eq *eq_item= (Item_func_eq *) (added_key_field->cond);
  keyuse_ext.table= field->table;
  keyuse_ext.val= eq_item->arguments()[1];
  keyuse_ext.key= key;
  keyuse_ext.keypart=part;
  keyuse_ext.keypart_map= (key_part_map) 1 << part;
  keyuse_ext.used_tables= keyuse_ext.val->used_tables();
  keyuse_ext.optimize= added_key_field->optimize & KEY_OPTIMIZE_REF_OR_NULL;
  keyuse_ext.ref_table_rows= 0;
  keyuse_ext.null_rejecting= added_key_field->null_rejecting;
  keyuse_ext.cond_guard= added_key_field->cond_guard;
  keyuse_ext.sj_pred_no= added_key_field->sj_pred_no;
  keyuse_ext.validity_ref= 0;
  keyuse_ext.needed_in_prefix= added_key_field->val->used_tables() &
                              ~(OUTER_REF_TABLE_BIT | RAND_TABLE_BIT);
  keyuse_ext.validity_var= false;
  return ext_keyuses->push(keyuse_ext);
}


static int
sort_ext_keyuse(KEYUSE_EXT *a, KEYUSE_EXT *b)
{
  if (a->table->tablenr != b->table->tablenr)
    return (int) (a->table->tablenr - b->table->tablenr);
  if (a->key != b->key)
    return (int) (a->key - b->key);
  return (int) (a->keypart - b->keypart);
}


static void
sort_ext_keyuses(Dynamic_array<KEYUSE_EXT> *keyuses)
{
  KEYUSE_EXT *first_keyuse= &keyuses->at(0);
  my_qsort(first_keyuse, keyuses->elements(), sizeof(KEYUSE_EXT),
           (qsort_cmp) sort_ext_keyuse);
}


/**
  @brief
    Add info on keyuses usable for splitting into an array
*/

static bool
add_ext_keyuses_for_splitting_field(Dynamic_array<KEYUSE_EXT> *ext_keyuses,
                                    KEY_FIELD *added_key_field)
{
  Field *field= added_key_field->field;
  TABLE *table= field->table;
  for (uint key= 0; key < table->s->keys; key++)
  {
    if (!(table->keys_usable_for_splitting.is_set(key)))
      continue;
    KEY *key_info= table->key_info + key;
    uint key_parts= table->actual_n_key_parts(key_info);
    KEY_PART_INFO *key_part_info= key_info->key_part;
    for (uint part=0; part <  key_parts; part++, key_part_info++)
    {
      if (!field->eq(key_part_info->field))
        continue;
      if (add_ext_keyuse_for_splitting(ext_keyuses, added_key_field, key, part))
        return true;
    }
  }
  return false;
}


/*
  @brief
    Cost of the post join operation used in specification of splittable table
    This does not include the cost of creating the temporary table as this
    operation can be executed many times for the same temporary table.
*/

static
double spl_postjoin_oper_cost(THD *thd, double join_record_count, uint rec_len)
{
  double cost;
  TMPTABLE_COSTS tmp_cost= get_tmp_table_costs(thd, join_record_count,
                                               rec_len, 0, 1);
  /* cost to fill tmp table */
  cost= tmp_cost.write * join_record_count;
  /* cost to perform post join operation used here */
  cost+= tmp_cost.lookup * join_record_count;
  /* cost to preform sorting */
  /* QQQ
     We should use cost_of_filesort() for computing sort.
     Do we always preform sorting ? If not, this should be done conditionally
  */
  cost+= ((join_record_count == 0 ? 0 :
           join_record_count * log2 (join_record_count)) *
          SORT_INDEX_CMP_COST);
  return cost;
}

/**
  @brief
    Add KEYUSE structures that can be usable for splitting

  @details
    This function is called only for joins created for potentially
    splittable materialized tables. The function does the following:
    1. Creates the dynamic array ext_keyuses_for_splitting of KEYUSE_EXT
       structures and fills is with info about all keyuses that
       could be used for splitting.
    2. Sort the array ext_keyuses_for_splitting for fast access by key
       on certain columns.
    3. Collects and stores cost and cardinality info on the best execution
       plan that does not use splitting and save this plan together with
       corresponding array of keyuses.
    4. Expand this array with KEYUSE elements built from the info stored
       in ext_keyuses_for_splitting that could be produced by pushed
       equalities employed for splitting.
    5. Prepare the extended array of keyuses to be used in the function
       best_access_plan()
*/

void JOIN::add_keyuses_for_splitting()
{
  uint i;
  size_t idx;
  KEYUSE_EXT *keyuse_ext;
  KEYUSE_EXT keyuse_ext_end;
  uint rec_len;
  uint added_keyuse_count;
  TABLE *table= select_lex->master_unit()->derived->table;
  List_iterator_fast<KEY_FIELD> li(spl_opt_info->added_key_fields);
  KEY_FIELD *added_key_field;
  if (!spl_opt_info->added_key_fields.elements)
    goto err;
  if (!(ext_keyuses_for_splitting= new Dynamic_array<KEYUSE_EXT>(PSI_INSTRUMENT_MEM)))
    goto err;
  while ((added_key_field= li++))
  {
    (void) add_ext_keyuses_for_splitting_field(ext_keyuses_for_splitting,
                                               added_key_field);
  }
  added_keyuse_count= (uint)ext_keyuses_for_splitting->elements();
  if (!added_keyuse_count)
    goto err;
  sort_ext_keyuses(ext_keyuses_for_splitting);
  bzero((char*) &keyuse_ext_end, sizeof(keyuse_ext_end));
  if (ext_keyuses_for_splitting->push(keyuse_ext_end))
    goto err;
  // psergey-todo: trace anything here?
  /*
    Use the number of rows that was computed by
    TABLE_LIST::fetch_number_of_rows():
  */
  spl_opt_info->unsplit_card=
    rows2double(select_lex->master_unit()->derived->table->stat_records());

  rec_len= table->s->rec_buff_length;

  spl_opt_info->unsplit_oper_cost= spl_postjoin_oper_cost(thd,
                                                          join_record_count,
                                                          rec_len);
  spl_opt_info->unsplit_cost= (best_positions[table_count-1].read_time +
                               spl_opt_info->unsplit_oper_cost);

  if (!(save_qep= new Join_plan_state(table_count + 1)))
    goto err;

  save_query_plan(save_qep);

  if (!keyuse.buffer &&
       my_init_dynamic_array(PSI_INSTRUMENT_ME, &keyuse, sizeof(KEYUSE),
                             20, 64, MYF(MY_THREAD_SPECIFIC)))
    goto err;

  if (allocate_dynamic(&keyuse, save_qep->keyuse.elements + added_keyuse_count))
    goto err;

  idx= keyuse.elements= save_qep->keyuse.elements;
  if (keyuse.elements)
    memcpy(keyuse.buffer,
           save_qep->keyuse.buffer,
           (size_t) keyuse.elements * keyuse.size_of_element);

  keyuse_ext= &ext_keyuses_for_splitting->at(0);
  for (i=0; i < added_keyuse_count; i++, keyuse_ext++, idx++)
  {
    set_dynamic(&keyuse, (KEYUSE *) keyuse_ext, idx);
    KEYUSE *added_keyuse= ((KEYUSE *) (keyuse.buffer)) + idx;
    added_keyuse->validity_ref= &keyuse_ext->validity_var;
  }

  if (sort_and_filter_keyuse(this, &keyuse, true))
    goto err;
  optimize_keyuse(this, &keyuse);

  for (uint i= 0; i < table_count; i++)
  {
    JOIN_TAB *tab= join_tab + i;
    map2table[tab->table->tablenr]= tab;
  }

  return;

err:
  if (save_qep)
    restore_query_plan(save_qep);
  table->deny_splitting();
  return;
}


/**
  @brief
    Add KEYUSE structures that can be usable for splitting of this joined table
*/

void JOIN_TAB::add_keyuses_for_splitting()
{
  DBUG_ASSERT(table->spl_opt_info != NULL);
  SplM_opt_info *spl_opt_info= table->spl_opt_info;
  spl_opt_info->join->add_keyuses_for_splitting();
}


/*
  @brief
     Find info on the splitting plan by the splitting key
*/

SplM_plan_info *SplM_opt_info::find_plan(TABLE *table, uint key, uint parts)
{
  List_iterator_fast<SplM_plan_info> li(plan_cache);
  SplM_plan_info *spl_plan;
  while ((spl_plan= li++))
  {
    if (spl_plan->table == table &&
        spl_plan->key == key &&
        spl_plan->parts == parts)
      break;
  }
  return spl_plan;
}


/*
  @breaf
    Enable/Disable a keyuses that can be used for splitting
 */

static
void reset_validity_vars_for_keyuses(KEYUSE_EXT *key_keyuse_ext_start,
                                     TABLE *table, uint key,
                                     table_map excluded_tables,
                                     bool validity_val)
{
  KEYUSE_EXT *keyuse_ext= key_keyuse_ext_start;
  do
  {
    if (!(keyuse_ext->needed_in_prefix & excluded_tables))
    {
      /*
        The enabling/disabling flags are set just in KEYUSE_EXT structures.
        Yet keyuses that are used by best_access_path() have pointers
        to these flags.
      */
      keyuse_ext->validity_var= validity_val;
    }
    keyuse_ext++;
  }
  while (keyuse_ext->key == key && keyuse_ext->table == table);
}


/**
  @brief
    Choose the best splitting to extend the evaluated partial join

  @param
    idx               index for joined table T in current partial join P
    remaining_tables  tables not joined yet
    spl_pd_boundary   OUT bitmap of the table from P extended by T that
                      starts the sub-sequence of tables S from which
                      no conditions are allowed to be pushed into T.

  @details
    This function is called during the search for the best execution
    plan of the join that contains this table T. The function is called
    every time when the optimizer tries to extend a partial join by
    joining it with table T. Depending on what tables are already in the
    partial join different equalities usable for splitting can be pushed
    into T. The function evaluates different variants and chooses the
    best one. Then the function finds the plan for the materializing join
    with the chosen equality conditions pushed into it. If the cost of the
    plan turns out to be less than the cost of the best plan without
    splitting the function set it as the true plan of materialization
    of the table T.
    The function caches the found plans for materialization of table T
    together with the info what key was used for splitting. Next time when
    the optimizer prefers to use the same key the plan is taken from
    the cache of plans

  @retval
    Pointer to the info on the found plan that employs the pushed equalities
    if the plan has been chosen, NULL - otherwise.
    If the function returns NULL the value of spl_param_tables is set to 0.
*/

SplM_plan_info * JOIN_TAB::choose_best_splitting(uint idx,
                                                 table_map remaining_tables,
                                                 const POSITION *join_positions,
                                                 table_map *spl_pd_boundary)
{
  SplM_opt_info *spl_opt_info= table->spl_opt_info;
  DBUG_ASSERT(spl_opt_info != NULL);
  JOIN *join= spl_opt_info->join;
  THD *thd= join->thd;
  table_map tables_usable_for_splitting=
              spl_opt_info->tables_usable_for_splitting;
  KEYUSE_EXT *keyuse_ext= &join->ext_keyuses_for_splitting->at(0);
  KEYUSE_EXT *UNINIT_VAR(best_key_keyuse_ext_start);
  TABLE *best_table= 0;
  double best_rec_per_key= DBL_MAX;
  SplM_plan_info *spl_plan= 0;
  uint best_key= 0;
  uint best_key_parts= 0;
<<<<<<< HEAD
  table_map best_param_tables;
  bool chosen, already_printed;
=======
  table_map best_param_tables= 0L;
>>>>>>> 036df5f9
  Json_writer_object trace_obj(thd, "choose_best_splitting");
  Json_writer_array  trace_arr(thd, "considered_keys");
  /*
    Check whether there are keys that can be used to join T employing splitting
    and if so, select the best out of such keys
  */
  for (uint tablenr= 0; tablenr < join->table_count; tablenr++)
  {
    if (!((1ULL << tablenr) & tables_usable_for_splitting))
      continue;
    JOIN_TAB *tab= join->map2table[tablenr];
    TABLE *table= tab->table;
    if (keyuse_ext->table != table)
      continue;
    do
    {
      uint key= keyuse_ext->key;
      KEYUSE_EXT *key_keyuse_ext_start= keyuse_ext;
      key_part_map found_parts= 0;
      table_map needed_in_prefix= 0;
      do
      {
        if (keyuse_ext->needed_in_prefix & remaining_tables)
	{
          keyuse_ext++;
          continue;
        }
        if (!(keyuse_ext->keypart_map & found_parts))
	{
          if ((!found_parts && !keyuse_ext->keypart) ||
              (found_parts && ((keyuse_ext->keypart_map >> 1) & found_parts)))
            found_parts|= keyuse_ext->keypart_map;
          else
	  {
            do
	    {
              keyuse_ext++;
            }
            while (keyuse_ext->key == key && keyuse_ext->table == table);
            break;
          }
        }
        KEY *key_info= table->key_info + key;
        double rec_per_key=
                 key_info->actual_rec_per_key(keyuse_ext->keypart);
        needed_in_prefix|= keyuse_ext->needed_in_prefix;
        if (rec_per_key < best_rec_per_key)
	{
          best_table= keyuse_ext->table;
          best_key= keyuse_ext->key;
	  best_key_parts= keyuse_ext->keypart + 1;
          best_rec_per_key= rec_per_key;
          best_key_keyuse_ext_start= key_keyuse_ext_start;
          best_param_tables= needed_in_prefix;
           // trace table, key_name, parts, needed_tables.
          Json_writer_object cur_index(thd);
          cur_index.
            add("table_name", best_table->alias.ptr()).
            add("index", best_table->key_info[best_key].name).
            add("rec_per_key", best_rec_per_key).
            add("param_tables", best_param_tables);
        }
        keyuse_ext++;
      }
      while (keyuse_ext->key == key && keyuse_ext->table == table);
    }
    while (keyuse_ext->table == table);
  }
  trace_arr.end();
  chosen= 0;

  double refills= DBL_MAX;
  table_map excluded_tables= remaining_tables | this->join->sjm_lookup_tables;
  if (best_table)
  {
    *spl_pd_boundary= this->table->map;
    if (!best_param_tables)
      refills= 1;
    else
    {
      table_map last_found= this->table->map;
      for (const POSITION *pos= &join_positions[idx - 1]; ; pos--)
      {
        if (pos->table->table->map & excluded_tables)
          continue;
        if (pos->partial_join_cardinality < refills)
	{
          *spl_pd_boundary= last_found;
          refills= pos->partial_join_cardinality;
        }
        last_found= pos->table->table->map;
        if ((last_found & best_param_tables) || pos->use_join_buffer)
          break;
      }
    }

    trace_obj.add("refills", refills).
      add("spl_pd_boundary", *spl_pd_boundary);

    /*
      The key for splitting was chosen, look for the plan for this key
      in the cache
    */
    spl_plan= spl_opt_info->find_plan(best_table, best_key, best_key_parts);
    if (!spl_plan)
    {
      /*
        The plan for the chosen key has not been found in the cache.
        Build a new plan and save info on it in the cache
      */
      Json_writer_array wrapper(thd, "split_plan_search");
      table_map all_table_map= (((table_map) 1) << join->table_count) - 1;
      reset_validity_vars_for_keyuses(best_key_keyuse_ext_start, best_table,
                                      best_key, excluded_tables, true);
      choose_plan(join, all_table_map & ~join->const_table_map, 0);

      wrapper.end();
      /*
        Check that the chosen plan is really a splitting plan.
        If not or if there is not enough memory to save the plan in the cache
        then just return with no splitting plan.
      */
      POSITION *first_non_const_pos= join->best_positions + join->const_tables;
      TABLE *table= first_non_const_pos->table->table;
      key_map spl_keys= table->keys_usable_for_splitting;
      if (!(first_non_const_pos->key &&
            spl_keys.is_set(first_non_const_pos->key->key)) ||
          !(spl_plan= (SplM_plan_info *) thd->alloc(sizeof(SplM_plan_info))) ||
	  !(spl_plan->best_positions=
	     (POSITION *) thd->alloc(sizeof(POSITION) * join->table_count)) ||
	  spl_opt_info->plan_cache.push_back(spl_plan))
      {
        reset_validity_vars_for_keyuses(best_key_keyuse_ext_start, best_table,
                                        best_key, excluded_tables, false);
        trace_obj.add("split_plan_discarded", "constructed unapplicable query plan");
        return 0;
      }

      spl_plan->keyuse_ext_start= best_key_keyuse_ext_start;
      spl_plan->table= best_table;
      spl_plan->key= best_key;
      spl_plan->parts= best_key_parts;
      spl_plan->split_sel= best_rec_per_key /
                           (spl_opt_info->unsplit_card ?
                            spl_opt_info->unsplit_card : 1); 

      uint rec_len= table->s->rec_buff_length;
      double split_card= spl_opt_info->unsplit_card * spl_plan->split_sel;
      double oper_cost= (split_card *
                         spl_postjoin_oper_cost(thd, split_card, rec_len));
      spl_plan->cost= (join->best_positions[join->table_count-1].read_time +
                       oper_cost);

      chosen= (refills * spl_plan->cost + COST_EPS <
               spl_opt_info->unsplit_cost);

      if (unlikely(thd->trace_started()))
      {
        //psergey-merge:Json_writer_object wrapper(thd);
        Json_writer_object find_trace(thd, "split_materialized");
        find_trace.
          add("table", best_table->alias.c_ptr()).
          add("key", best_table->key_info[best_key].name).
          add("org_cost",join->best_positions[join->table_count-1].read_time).
          add("postjoin_cost", oper_cost).
          add("one_splitting_cost", spl_plan->cost).
          add("unsplit_postjoin_cost", spl_opt_info->unsplit_oper_cost).
          add("unsplit_cost", spl_opt_info->unsplit_cost).
          add("rows", split_card).
          add("refills", refills).
          add("total_splitting_cost", refills * spl_plan->cost).
          add("chosen", chosen);
      }
      memcpy((char *) spl_plan->best_positions,
             (char *) join->best_positions,
             sizeof(POSITION) * join->table_count);
      reset_validity_vars_for_keyuses(best_key_keyuse_ext_start, best_table,
                                      best_key, excluded_tables, false);
      already_printed= 1;
    }
    else
    {
      trace_obj.add("cached_plan_found", 1);
      chosen= (refills * spl_plan->cost + COST_EPS <
               spl_opt_info->unsplit_cost);
      already_printed= 0;
    }
  }

  /* Set the cost of the preferred materialization for this partial join */
  if (chosen)
  {
    /*
      The best plan that employs splitting is cheaper than
      the plan without splitting
    */
    startup_cost= spl_opt_info->last_refills * spl_plan->cost;
    records= (ha_rows) (spl_opt_info->unsplit_card * spl_plan->split_sel);
    if (unlikely(thd->trace_started()) && ! already_printed)
    {
      Json_writer_object trace(thd, "split_materialized");
      trace.
        add("one_splitting_cost", spl_plan->cost).
        add("total_splitting_cost", startup_cost).
        add("rows", records);
    }
  }
  else
  {
    /* Restore original values */
    startup_cost=      spl_opt_info->unsplit_cost;
    records= (ha_rows) spl_opt_info->unsplit_card;
    spl_plan= 0;
  }

  return spl_plan;
}


/**
  @brief
    Inject equalities for splitting used by the materialization join

  @param
    excluded_tables    used to filter out the equalities that are not
                       to be pushed.

  @details
    This function injects equalities pushed into a derived table T for which
    the split optimization has been chosen by the optimizer. The function
    is called by JOIN::inject_splitting_cond_for_all_tables_with_split_opt().
    All equalities usable for splitting T whose right parts do not depend on
    any of the 'excluded_tables' can be pushed into the where clause of the
    derived table T.
    The function also marks the select that specifies T as
    UNCACHEABLE_DEPENDENT_INJECTED.

  @retval
    false  on success
    true   on failure
*/

bool JOIN::inject_best_splitting_cond(table_map excluded_tables)
{
  Item *inj_cond= 0;
  List<Item> *inj_cond_list= &spl_opt_info->inj_cond_list;
  List_iterator<KEY_FIELD> li(spl_opt_info->added_key_fields);
  KEY_FIELD *added_key_field;
  while ((added_key_field= li++))
  {
    if (excluded_tables & added_key_field->val->used_tables())
      continue;
    if (inj_cond_list->push_back(added_key_field->cond, thd->mem_root))
      return true;
  }
  DBUG_ASSERT(inj_cond_list->elements);
  switch (inj_cond_list->elements) {
  case 1:
    inj_cond= inj_cond_list->head(); break;
  default:
    inj_cond= new (thd->mem_root) Item_cond_and(thd, *inj_cond_list);
    if (!inj_cond)
      return true;
  }
  if (inj_cond)
    inj_cond->fix_fields(thd,0);

  if (inject_cond_into_where(inj_cond->copy_andor_structure(thd)))
    return true;

  select_lex->uncacheable|= UNCACHEABLE_DEPENDENT_INJECTED;
  st_select_lex_unit *unit= select_lex->master_unit();
  unit->uncacheable|= UNCACHEABLE_DEPENDENT_INJECTED;

  return false;
}


/**
  @brief
    Test if equality is injected for split optimization

  @param
    eq_item   equality to to test

  @retval
    true    eq_item is equality injected for split optimization
    false   otherwise
*/

bool is_eq_cond_injected_for_split_opt(Item_func_eq *eq_item)
{
  Item *left_item= eq_item->arguments()[0]->real_item();
  if (left_item->type() != Item::FIELD_ITEM)
    return false;
  Field *field= ((Item_field *) left_item)->field;
  if (!field->table->reginfo.join_tab)
    return false;
  JOIN *join= field->table->reginfo.join_tab->join;
  if (!join->spl_opt_info)
    return false;
  List_iterator_fast<Item> li(join->spl_opt_info->inj_cond_list);
  Item *item;
  while ((item= li++))
  {
    if (item == eq_item)
        return true;
  }
  return false;
}


/**
  @brief
    Fix the splitting chosen for a splittable table in the final query plan

  @param
    spl_plan   info on the splitting plan chosen for the splittable table T
    excluded_tables  tables that cannot be used in equalities pushed into T
    is_const_table    the table T is a constant table

  @details
    If in the final query plan the optimizer has chosen a splitting plan
    then the function sets this plan as the final execution plan to
    materialized the table T. Otherwise the plan that does not use
    splitting is set for the materialization.

  @retval
    false  on success
    true   on failure
*/

bool JOIN_TAB::fix_splitting(SplM_plan_info *spl_plan,
                             table_map excluded_tables,
                             bool is_const_table)
{
  SplM_opt_info *spl_opt_info= table->spl_opt_info;
  DBUG_ASSERT(table->spl_opt_info != 0);
  JOIN *md_join= spl_opt_info->join;
  if (spl_plan && !is_const_table)
  {
    is_split_derived= true;
    memcpy((char *) md_join->best_positions,
           (char *) spl_plan->best_positions,
           sizeof(POSITION) * md_join->table_count);
    /*
      This is called for a proper work of JOIN::get_best_combination()
      called for the join that materializes T
    */
    reset_validity_vars_for_keyuses(spl_plan->keyuse_ext_start,
                                    spl_plan->table,
                                    spl_plan->key,
                                    excluded_tables,
                                    true);
  }
  else if (md_join->save_qep)
  {
    md_join->restore_query_plan(md_join->save_qep);
  }
  return false;
}


/**
  @brief
    Fix the splittings chosen splittable tables in the final query plan

  @details
    The function calls JOIN_TAB::fix_splittins for all potentially
    splittable tables in this join to set all final materialization
    plans chosen for these tables.

  @retval
    false  on success
    true   on failure
*/

bool JOIN::fix_all_splittings_in_plan()
{
  table_map prev_tables= 0;
  table_map all_tables= (table_map(1) << table_count) - 1;
  for (uint tablenr= 0; tablenr < table_count; tablenr++)
  {
    POSITION *cur_pos= &best_positions[tablenr];
    JOIN_TAB *tab= cur_pos->table;
    if (tab->table->is_splittable())
    {
      SplM_plan_info *spl_plan= cur_pos->spl_plan;
      table_map excluded_tables= (all_tables & ~prev_tables) |
                                 sjm_lookup_tables;
                                   ;
      if (spl_plan)
      {
        POSITION *pos= cur_pos;
        table_map spl_pd_boundary= pos->spl_pd_boundary;
        do
	{
          excluded_tables|= pos->table->table->map;
        }
        while (!((pos--)->table->table->map & spl_pd_boundary));
      }
      if (tab->fix_splitting(spl_plan,
                             excluded_tables,
                             tablenr < const_tables ))
          return true;
    }
    prev_tables|= tab->table->map;
  }
  return false;
}


/**
  @brief
    Inject splitting conditions into WHERE of split derived

  @details
    The function calls JOIN_TAB::inject_best_splitting_cond() for each
    materialized derived table T used in this join for which the split
    optimization has been chosen by the optimizer. It is done in order to
    inject equalities pushed into the where clause of the specification
    of T that would be helpful to employ the splitting technique.

  @retval
    false  on success
    true   on failure
*/

bool JOIN::inject_splitting_cond_for_all_tables_with_split_opt()
{
  table_map prev_tables= 0;
  table_map all_tables= (table_map(1) << table_count) - 1;
  for (uint tablenr= 0; tablenr < table_count; tablenr++)
  {
    POSITION *cur_pos= &best_positions[tablenr];
    JOIN_TAB *tab= cur_pos->table;
    prev_tables|= tab->table->map;
    if (!(tab->table->is_splittable() && cur_pos->spl_plan))
      continue;
    SplM_opt_info *spl_opt_info= tab->table->spl_opt_info;
    JOIN *join= spl_opt_info->join;
    table_map excluded_tables= (all_tables & ~prev_tables) | sjm_lookup_tables;
    table_map spl_pd_boundary= cur_pos->spl_pd_boundary;
    for (POSITION *pos= cur_pos; ; pos--)
    {
      excluded_tables|= pos->table->table->map;
      pos->table->no_forced_join_cache= true;
      if (pos->table->table->map & spl_pd_boundary)
      {
        pos->table->split_derived_to_update|= tab->table->map;
        break;
      }
    }

    if (join->inject_best_splitting_cond(excluded_tables))
      return true;
  }
  return false;
}<|MERGE_RESOLUTION|>--- conflicted
+++ resolved
@@ -976,12 +976,8 @@
   SplM_plan_info *spl_plan= 0;
   uint best_key= 0;
   uint best_key_parts= 0;
-<<<<<<< HEAD
-  table_map best_param_tables;
+  table_map best_param_tables= 0L;
   bool chosen, already_printed;
-=======
-  table_map best_param_tables= 0L;
->>>>>>> 036df5f9
   Json_writer_object trace_obj(thd, "choose_best_splitting");
   Json_writer_array  trace_arr(thd, "considered_keys");
   /*
