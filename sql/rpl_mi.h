/* Copyright (c) 2006, 2012, Oracle and/or its affiliates.

   This program is free software; you can redistribute it and/or modify
   it under the terms of the GNU General Public License as published by
   the Free Software Foundation; version 2 of the License.

   This program is distributed in the hope that it will be useful,
   but WITHOUT ANY WARRANTY; without even the implied warranty of
   MERCHANTABILITY or FITNESS FOR A PARTICULAR PURPOSE.  See the
   GNU General Public License for more details.

   You should have received a copy of the GNU General Public License
   along with this program; if not, write to the Free Software
   Foundation, Inc., 51 Franklin St, Fifth Floor, Boston, MA 02110-1335  USA */

#ifndef RPL_MI_H
#define RPL_MI_H

#ifdef HAVE_REPLICATION

#include "rpl_rli.h"
#include "rpl_reporting.h"
#include <my_sys.h>
#include "rpl_filter.h"
#include "keycaches.h"

typedef struct st_mysql MYSQL;

/**
  Domain id based filter to handle DO_DOMAIN_IDS and IGNORE_DOMAIN_IDS used to
  set filtering on replication slave based on event's GTID domain_id.
*/
class Domain_id_filter
{
private:
  /*
    Flag to tell whether the events in the current GTID group get written to
    the relay log. It is set according to the domain_id based filtering rule
    on every GTID_EVENT and reset at the end of current GTID event group.
   */
  bool m_filter;

public:
  /* domain id list types */
  enum enum_list_type {
    DO_DOMAIN_IDS= 0,
    IGNORE_DOMAIN_IDS
  };

  /*
    DO_DOMAIN_IDS (0):
      Ignore all the events which do not belong to any of the domain ids in the
      list.

    IGNORE_DOMAIN_IDS (1):
      Ignore the events which belong to one of the domain ids in the list.
  */
  DYNAMIC_ARRAY m_domain_ids[2];

  Domain_id_filter();

  ~Domain_id_filter();

  /*
    Returns whether the current group needs to be filtered.
  */
  bool is_group_filtered() { return m_filter; }

  /*
    Checks whether the group with the specified domain_id needs to be
    filtered and updates m_filter flag accordingly.
  */
  void do_filter(ulong domain_id);

  /*
    Reset m_filter. It should be called when IO thread receives COMMIT_EVENT or
    XID_EVENT.
  */
  void reset_filter();

  /*
    Clear do_ids and ignore_ids to disable domain id filtering
  */
  void clear_ids();

  /*
    Update the do/ignore domain id filter lists.

    @param do_ids     [IN]            domain ids to be kept
    @param ignore_ids [IN]            domain ids to be filtered out
    @param using_gtid [IN]            use GTID?

    @retval false                     Success
            true                      Error
  */
  bool update_ids(DYNAMIC_ARRAY *do_ids, DYNAMIC_ARRAY *ignore_ids,
                  bool using_gtid);

  /*
    Serialize and store the ids from domain id lists into the thd's protocol
    buffer.

    @param thd [IN]                   thread handler

    @retval void
  */
  void store_ids(THD *thd);

  /*
    Initialize the given domain id list (DYNAMIC_ARRAY) with the
    space-separated list of numbers from the specified IO_CACHE where
    the first number is the total number of entries to follows.

    @param f    [IN]                  IO_CACHE file
    @param type [IN]                  domain id list type

    @retval false                     Success
            true                      Error
  */
  bool init_ids(IO_CACHE *f, enum_list_type type);

  /*
    Return the elements of the give domain id list type as string.

    @param type [IN]                  domain id list type

    @retval                           a string buffer storing the total number
                                      of elements followed by the individual
                                      elements (space-separated) in the
                                      specified list.

    Note: Its caller's responsibility to free the returned string buffer.
  */
  char *as_string(enum_list_type type);

};


extern TYPELIB slave_parallel_mode_typelib;

typedef struct st_rows_event_tracker
{
  char binlog_file_name[FN_REFLEN];
  my_off_t first_seen;
  my_off_t last_seen;
  bool stmt_end_seen;
  void update(const char *file_name, my_off_t pos,
              const uchar *buf,
              const Format_description_log_event *fdle);
  void reset();
  bool check_and_report(const char* file_name, my_off_t pos);
} Rows_event_tracker;

/*****************************************************************************
  Replication IO Thread

  Master_info contains:
    - information about how to connect to a master
    - current master log name
    - current master log offset
    - misc control variables

  Master_info is initialized once from the master.info file if such
  exists. Otherwise, data members corresponding to master.info fields
  are initialized with defaults specified by master-* options. The
  initialization is done through init_master_info() call.

  The format of master.info file:

  log_name
  log_pos
  master_host
  master_user
  master_pass
  master_port
  master_connect_retry

  To write out the contents of master.info file to disk ( needed every
  time we read and queue data from the master ), a call to
  flush_master_info() is required.

  To clean up, call end_master_info()

*****************************************************************************/

class Master_info : public Slave_reporting_capability
{
 public:
  enum enum_using_gtid {
    USE_GTID_NO= 0, USE_GTID_CURRENT_POS= 1, USE_GTID_SLAVE_POS= 2
  };

  Master_info(LEX_CSTRING *connection_name, bool is_slave_recovery);
  ~Master_info();
  bool shall_ignore_server_id(ulong s_id);
  void clear_in_memory_info(bool all);
  bool error()
  {
    /* If malloc() in initialization failed */
    return connection_name.str == 0;
  }
  static const char *using_gtid_astext(enum enum_using_gtid arg);
  bool using_parallel()
  {
    return opt_slave_parallel_threads > 0 &&
      parallel_mode > SLAVE_PARALLEL_NONE;
  }
  void release();
  void wait_until_free();
  void lock_slave_threads();
  void unlock_slave_threads();

  ulonglong get_slave_skip_counter()
  {
    return rli.slave_skip_counter;
  }

  ulonglong get_max_relay_log_size()
  {
    return rli.max_relay_log_size;
  }

  /* the variables below are needed because we can change masters on the fly */
  char master_log_name[FN_REFLEN+6]; /* Room for multi-*/
  char host[HOSTNAME_LENGTH*SYSTEM_CHARSET_MBMAXLEN+1];
  char user[USERNAME_LENGTH+1];
  char password[MAX_PASSWORD_LENGTH*SYSTEM_CHARSET_MBMAXLEN+1];
  LEX_CSTRING connection_name; 		/* User supplied connection name */
  LEX_CSTRING cmp_connection_name;	/* Connection name in lower case */
  bool ssl; // enables use of SSL connection if true
  char ssl_ca[FN_REFLEN], ssl_capath[FN_REFLEN], ssl_cert[FN_REFLEN];
  char ssl_cipher[FN_REFLEN], ssl_key[FN_REFLEN];
  char ssl_crl[FN_REFLEN], ssl_crlpath[FN_REFLEN];
  bool ssl_verify_server_cert;

  my_off_t master_log_pos;
  File fd; // we keep the file open, so we need to remember the file pointer
  IO_CACHE file;

  mysql_mutex_t data_lock, run_lock, sleep_lock, start_stop_lock, start_alter_lock, start_alter_list_lock;
  mysql_cond_t data_cond, start_cond, stop_cond, sleep_cond;
  THD *io_thd;
  MYSQL* mysql;
  uint32 file_id;				/* for 3.23 load data infile */
  Relay_log_info rli;
  uint port;
  Rpl_filter* rpl_filter;      /* Each replication can set its filter rule*/
  /*
    to hold checksum alg in use until IO thread has received FD.
    Initialized to novalue, then set to the queried from master
    @@global.binlog_checksum and deactivated once FD has been received.
  */
  enum enum_binlog_checksum_alg checksum_alg_before_fd;
  uint connect_retry;
#ifndef DBUG_OFF
  int events_till_disconnect;

  /*
    The following are auxiliary DBUG variables used to kill IO thread in the
    middle of a group/transaction (see "kill_slave_io_after_2_events").
  */
  bool dbug_do_disconnect;
  int dbug_event_counter;
#endif
  bool inited;
  volatile bool abort_slave;
  volatile uint slave_running;
  volatile ulong slave_run_id;
  /*
     The difference in seconds between the clock of the master and the clock of
     the slave (second - first). It must be signed as it may be <0 or >0.
     clock_diff_with_master is computed when the I/O thread starts; for this the
     I/O thread does a SELECT UNIX_TIMESTAMP() on the master.
     "how late the slave is compared to the master" is computed like this:
     clock_of_slave - last_timestamp_executed_by_SQL_thread - clock_diff_with_master

  */
  long clock_diff_with_master;
  /*
    Keeps track of the number of events before fsyncing.
    The option --sync-master-info determines how many
    events should happen before fsyncing.
  */
  uint sync_counter;
  float heartbeat_period;         // interface with CHANGE MASTER or master.info
  ulonglong received_heartbeats;  // counter of received heartbeat events
  DYNAMIC_ARRAY ignore_server_ids;
  ulong master_id;
  /*
    At reconnect and until the first rotate event is seen, prev_master_id is
    the value of master_id during the previous connection, used to detect
    silent change of master server during reconnects.
  */
  ulong prev_master_id;
  /*
    Which kind of GTID position (if any) is used when connecting to master.

    Note that you can not change the numeric values of these, they are used
    in master.info.
  */
  enum enum_using_gtid using_gtid;

  /*
    This GTID position records how far we have fetched into the relay logs.
    This is used to continue fetching when the IO thread reconnects to the
    master.

    (Full slave stop/start does not use it, as it resets the relay logs).
  */
  slave_connection_state gtid_current_pos;
  /*
    If events_queued_since_last_gtid is non-zero, it is the number of events
    queued so far in the relaylog of a GTID-prefixed event group.
    It is zero when no partial event group has been queued at the moment.
  */
  uint64 events_queued_since_last_gtid;
  /*
    The GTID of the partially-queued event group, when
    events_queued_since_last_gtid is non-zero.
  */
  rpl_gtid last_queued_gtid;
  /* Whether last_queued_gtid had the FL_STANDALONE flag set. */
  bool last_queued_gtid_standalone;
  /*
    When slave IO thread needs to reconnect, gtid_reconnect_event_skip_count
    counts number of events to skip from the first GTID-prefixed event group,
    to avoid duplicating events in the relay log.
  */
  uint64 gtid_reconnect_event_skip_count;
  /* gtid_event_seen is false until we receive first GTID event from master. */
  bool gtid_event_seen;
  /**
    The struct holds some history of Rows- log-event reading/queuing
    by the receiver thread. Its fields are updated per each such event
    at time of queue_event(), and they are checked to detect
    the Rows- event group integrity violation at time of first non-Rows-
    event gets handled.
  */
  Rows_event_tracker rows_event_tracker;
  bool in_start_all_slaves, in_stop_all_slaves;
  bool in_flush_all_relay_logs;
  uint users;                                   /* Active user for object */
  uint killed;


  /* No of DDL event group */
  Atomic_counter<uint64> total_ddl_groups;

  /* No of non-transactional event group*/
  Atomic_counter<uint64> total_non_trans_groups;

  /* No of transactional event group*/
  Atomic_counter<uint64> total_trans_groups;

  /* domain-id based filter */
  Domain_id_filter domain_id_filter;

  /* The parallel replication mode. */
  enum_slave_parallel_mode parallel_mode;
  /*
    semi_ack is used to identify if the current binlog event needs an
    ACK from slave, or if delay_master is enabled.
  */
  int semi_ack;
  /*
    The flag has replicate_same_server_id semantics and is raised to accept
    a same-server-id event group by the gtid strict mode semisync slave.
    Own server-id events can normally appear as result of EITHER
    A. this server semisync (failover to) slave crash-recovery:
       the transaction was created on this server then being master,
       got replicated elsewhere right before the crash before commit,
       and finally at recovery the transaction gets evicted from the
       server's binlog and its gtid (slave) state; OR
    B. in a general circular configuration and then when a recieved (returned
       to slave) gtid exists in the server's binlog. Then, in gtid strict mode,
       it must be ignored similarly to the replicate-same-server-id rule.
 */
<<<<<<< HEAD
  bool do_accept_own_server_id= false;
  List <start_alter_info> start_alter_list;
  MEM_ROOT mem_root;
  /*
    Flag is raised at the parallel worker slave stop. Its purpose
    is to mark the whole start_alter_list when slave stops.
    The flag is read by Start Alter event to self-mark its state accordingly
    at time its alter info struct is about to be appened to the list.
  */
  bool is_shutdown= false;

  /*
    A replica will default to Slave_Pos for using Using_Gtid; however, we
    first need to test if the master supports GTIDs. If not, fall back to 'No'.
    Cache the value so future RESET SLAVE commands don't revert to Slave_Pos.
  */
  bool master_supports_gtid= true;

  /*
    When TRUE, transition this server from being an active master to a slave.
    This updates the replication state to account for any transactions which
    were committed into the binary log. In particular, it merges
    gtid_binlog_pos into gtid_slave_pos.
  */
  bool is_demotion= false;
};

struct start_alter_thd_args
{
  rpl_group_info *rgi;
  LEX_CSTRING query;
  LEX_CSTRING *db;
  char *catalog;
  bool shutdown;
  CHARSET_INFO *cs;
=======
  bool do_accept_own_server_id;
  /*
    Set to 1 when semi_sync is enabled. Set to 0 if there is any transmit
    problems to the slave, in which case any furter semi-sync reply is
    ignored
  */
  bool semi_sync_reply_enabled;
>>>>>>> 25c08068
};

int init_master_info(Master_info* mi, const char* master_info_fname,
		     const char* slave_info_fname,
		     bool abort_if_no_master_info_file,
		     int thread_mask);
void end_master_info(Master_info* mi);
int flush_master_info(Master_info* mi, 
                      bool flush_relay_log_cache, 
                      bool need_lock_relay_log);
void copy_filter_setting(Rpl_filter* dst_filter, Rpl_filter* src_filter);
void update_change_master_ids(DYNAMIC_ARRAY *new_ids, DYNAMIC_ARRAY *old_ids);
void prot_store_ids(THD *thd, DYNAMIC_ARRAY *ids);

/*
  Multi master are handled trough this struct.
  Changes to this needs to be protected by LOCK_active_mi;
*/

class Master_info_index
{
private:
  IO_CACHE index_file;
  char index_file_name[FN_REFLEN];

public:
  Master_info_index();
  ~Master_info_index();

  HASH master_info_hash;

  bool init_all_master_info();
  bool write_master_name_to_index_file(LEX_CSTRING *connection_name,
                                       bool do_sync);

  bool check_duplicate_master_info(LEX_CSTRING *connection_name,
                                   const char *host, uint port);
  bool add_master_info(Master_info *mi, bool write_to_file);
  bool remove_master_info(Master_info *mi, bool clear_log_files);
  Master_info *get_master_info(const LEX_CSTRING *connection_name,
                               Sql_condition::enum_warning_level warning);
  bool start_all_slaves(THD *thd);
  bool stop_all_slaves(THD *thd);
  void free_connections();
  bool flush_all_relay_logs();
};


/*
  The class rpl_io_thread_info is the THD::system_thread_info for the IO thread.
*/
class rpl_io_thread_info
{
public:
};


Master_info *get_master_info(const LEX_CSTRING *connection_name,
                             Sql_condition::enum_warning_level warning);
bool check_master_connection_name(LEX_CSTRING *name);
void create_logfile_name_with_suffix(char *res_file_name, size_t length,
                             const char *info_file, 
                             bool append,
                             LEX_CSTRING *suffix);

uchar *get_key_master_info(Master_info *mi, size_t *length,
                           my_bool not_used __attribute__((unused)));
void free_key_master_info(Master_info *mi);
uint any_slave_sql_running(bool already_locked);
bool give_error_if_slave_running(bool already_lock);

#endif /* HAVE_REPLICATION */
#endif /* RPL_MI_H */<|MERGE_RESOLUTION|>--- conflicted
+++ resolved
@@ -375,8 +375,13 @@
        to slave) gtid exists in the server's binlog. Then, in gtid strict mode,
        it must be ignored similarly to the replicate-same-server-id rule.
  */
-<<<<<<< HEAD
   bool do_accept_own_server_id= false;
+  /*
+    Set to 1 when semi_sync is enabled. Set to 0 if there is any transmit
+    problems to the slave, in which case any furter semi-sync reply is
+    ignored
+  */
+  bool semi_sync_reply_enabled;
   List <start_alter_info> start_alter_list;
   MEM_ROOT mem_root;
   /*
@@ -411,15 +416,6 @@
   char *catalog;
   bool shutdown;
   CHARSET_INFO *cs;
-=======
-  bool do_accept_own_server_id;
-  /*
-    Set to 1 when semi_sync is enabled. Set to 0 if there is any transmit
-    problems to the slave, in which case any furter semi-sync reply is
-    ignored
-  */
-  bool semi_sync_reply_enabled;
->>>>>>> 25c08068
 };
 
 int init_master_info(Master_info* mi, const char* master_info_fname,
