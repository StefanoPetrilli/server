--- conflicted
+++ resolved
@@ -31,12 +31,9 @@
 
 #include "rpl_tblmap.h"
 
-<<<<<<< HEAD
 int queue_event(MASTER_INFO* mi,const char* buf,ulong event_len);
 
-=======
 #define FLAGSTR(V,F) ((V)&(F)?#F" ":"")
->>>>>>> 3d68c135
 
 #define MAX_SLAVE_RETRY_PAUSE 5
 bool use_slave_mask = 0;
