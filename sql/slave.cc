/* Copyright (c) 2000, 2017, Oracle and/or its affiliates.
   Copyright (c) 2009, 2022, MariaDB Corporation

   This program is free software; you can redistribute it and/or modify
   it under the terms of the GNU General Public License as published by
   the Free Software Foundation; version 2 of the License.

   This program is distributed in the hope that it will be useful,
   but WITHOUT ANY WARRANTY; without even the implied warranty of
   MERCHANTABILITY or FITNESS FOR A PARTICULAR PURPOSE.  See the
   GNU General Public License for more details.

   You should have received a copy of the GNU General Public License
   along with this program; if not, write to the Free Software
   Foundation, Inc., 51 Franklin St, Fifth Floor, Boston, MA 02110-1335  USA */


/**
  @addtogroup Replication
  @{

  @file

  @brief Code to run the io thread and the sql thread on the
  replication slave.
*/

#include "mariadb.h"
#include "sql_priv.h"
#include "slave.h"
#include "sql_parse.h"                         // execute_init_command
#include "sql_table.h"                         // mysql_rm_table
#include "rpl_mi.h"
#include "rpl_rli.h"
#include "sql_repl.h"
#include "rpl_filter.h"
#include "repl_failsafe.h"
#include "transaction.h"
#include <my_dir.h>
#include <sql_common.h>
#include <errmsg.h>
#include <ssl_compat.h>
#include "unireg.h"
#include <mysys_err.h>
#include <signal.h>
#include <mysql.h>
#include <myisam.h>
#include "debug_sync.h"                         // debug_sync_set_action
#include "sql_base.h"                           // close_thread_tables
#include "tztime.h"                             // struct Time_zone
#include "log_event.h"                          // Rotate_log_event,
                                                // Create_file_log_event,
                                                // Format_description_log_event
#include "wsrep_mysqld.h"
#ifdef WITH_WSREP
#include "wsrep_trans_observer.h"
#endif

class Master_info_index;
Master_info_index *master_info_index;

#ifdef HAVE_REPLICATION

#include "rpl_tblmap.h"
#include "rpl_parallel.h"
#include "sql_show.h"
#include "semisync_slave.h"
#include "sql_manager.h"

#define FLAGSTR(V,F) ((V)&(F)?#F" ":"")

#define MAX_SLAVE_RETRY_PAUSE 5
/*
  a parameter of sql_slave_killed() to defer the killed status
*/
#define SLAVE_WAIT_GROUP_DONE 60
bool use_slave_mask = 0;
MY_BITMAP slave_error_mask;
char slave_skip_error_names[SHOW_VAR_FUNC_BUFF_SIZE];
uint *slave_transaction_retry_errors;
uint slave_transaction_retry_error_length= 0;
char slave_transaction_retry_error_names[SHOW_VAR_FUNC_BUFF_SIZE];

char* slave_load_tmpdir = 0;
Master_info *active_mi= 0;
my_bool replicate_same_server_id;
ulonglong relay_log_space_limit = 0;
ulonglong opt_read_binlog_speed_limit = 0;

const char *relay_log_index= 0;
const char *relay_log_basename= 0;

LEX_CSTRING default_master_connection_name= { (char*) "", 0 };

/*
  When slave thread exits, we need to remember the temporary tables so we
  can re-use them on slave start.

  TODO: move the vars below under Master_info
*/

int disconnect_slave_event_count = 0, abort_slave_event_count = 0;

static pthread_key(Master_info*, RPL_MASTER_INFO);

enum enum_slave_reconnect_actions
{
  SLAVE_RECON_ACT_REG= 0,
  SLAVE_RECON_ACT_DUMP= 1,
  SLAVE_RECON_ACT_EVENT= 2,
  SLAVE_RECON_ACT_MAX
};

enum enum_slave_reconnect_messages
{
  SLAVE_RECON_MSG_WAIT= 0,
  SLAVE_RECON_MSG_KILLED_WAITING= 1,
  SLAVE_RECON_MSG_AFTER= 2,
  SLAVE_RECON_MSG_FAILED= 3,
  SLAVE_RECON_MSG_COMMAND= 4,
  SLAVE_RECON_MSG_KILLED_AFTER= 5,
  SLAVE_RECON_MSG_MAX
};

static const char *reconnect_messages[SLAVE_RECON_ACT_MAX][SLAVE_RECON_MSG_MAX]=
{
  {
    "Waiting to reconnect after a failed registration on master",
    "Slave I/O thread killed while waiting to reconnect after a failed \
registration on master",
    "Reconnecting after a failed registration on master",
    "failed registering on master, reconnecting to try again, \
log '%s' at position %llu%s",
    "COM_REGISTER_SLAVE",
    "Slave I/O thread killed during or after reconnect"
  },
  {
    "Waiting to reconnect after a failed binlog dump request",
    "Slave I/O thread killed while retrying master dump",
    "Reconnecting after a failed binlog dump request",
    "failed dump request, reconnecting to try again, log '%s' at position %llu%s",
    "COM_BINLOG_DUMP",
    "Slave I/O thread killed during or after reconnect"
  },
  {
    "Waiting to reconnect after a failed master event read",
    "Slave I/O thread killed while waiting to reconnect after a failed read",
    "Reconnecting after a failed master event read",
    "Slave I/O thread: Failed reading log event, reconnecting to retry, \
log '%s' at position %llu%s",
    "",
    "Slave I/O thread killed during or after a reconnect done to recover from \
failed read"
  }
};
 

typedef enum { SLAVE_THD_IO, SLAVE_THD_SQL} SLAVE_THD_TYPE;

static int process_io_rotate(Master_info* mi, Rotate_log_event* rev);
static bool wait_for_relay_log_space(Relay_log_info* rli);
static bool io_slave_killed(Master_info* mi);
static bool sql_slave_killed(rpl_group_info *rgi);
static int init_slave_thread(THD*, Master_info *, SLAVE_THD_TYPE);
static void make_slave_skip_errors_printable(void);
static void make_slave_transaction_retry_errors_printable(void);
static int safe_connect(THD* thd, MYSQL* mysql, Master_info* mi);
static int safe_reconnect(THD*, MYSQL*, Master_info*, bool);
static int connect_to_master(THD*, MYSQL*, Master_info*, bool, bool);
static Log_event* next_event(rpl_group_info* rgi, ulonglong *event_size);
static int queue_event(Master_info *mi,const uchar *buf, ulong event_len);
static int terminate_slave_thread(THD *, mysql_mutex_t *, mysql_cond_t *,
                                  volatile uint *, bool);
static bool check_io_slave_killed(Master_info *mi, const char *info);
static bool send_show_master_info_data(THD *, Master_info *, bool, String *);
/*
  Function to set the slave's max_allowed_packet based on the value
  of slave_max_allowed_packet.

    @in_param    thd    Thread handler for slave
    @in_param    mysql  MySQL connection handle
*/

static void set_slave_max_allowed_packet(THD *thd, MYSQL *mysql)
{
  DBUG_ENTER("set_slave_max_allowed_packet");
  // thd and mysql must be valid
  DBUG_ASSERT(thd && mysql);

  thd->variables.max_allowed_packet= slave_max_allowed_packet;
  thd->net.max_packet_size= slave_max_allowed_packet;
  /*
    Adding MAX_LOG_EVENT_HEADER_LEN to the max_packet_size on the I/O
    thread and the mysql->option max_allowed_packet, since a
    replication event can become this much  larger than
    the corresponding packet (query) sent from client to master.
  */
  thd->net.max_packet_size+= MAX_LOG_EVENT_HEADER;
  /*
    Skipping the setting of mysql->net.max_packet size to slave
    max_allowed_packet since this is done during mysql_real_connect.
  */
  mysql->options.max_allowed_packet=
    slave_max_allowed_packet+MAX_LOG_EVENT_HEADER;
  DBUG_VOID_RETURN;
}

/*
  Find out which replications threads are running

  SYNOPSIS
    init_thread_mask()
    mask                Return value here
    mi                  master_info for slave
    inverse             If set, returns which threads are not running

  IMPLEMENTATION
    Get a bit mask for which threads are running so that we can later restart
    these threads.

  RETURN
    mask        If inverse == 0, running threads
                If inverse == 1, stopped threads
*/

void init_thread_mask(int* mask,Master_info* mi,bool inverse)
{
  bool set_io = mi->slave_running, set_sql = mi->rli.slave_running;
  int tmp_mask=0;
  DBUG_ENTER("init_thread_mask");

  if (set_io)
    tmp_mask |= SLAVE_IO;
  if (set_sql)
    tmp_mask |= SLAVE_SQL;
  if (inverse)
    tmp_mask^= (SLAVE_IO | SLAVE_SQL);
  *mask = tmp_mask;
  DBUG_VOID_RETURN;
}


/*
  lock_slave_threads() against other threads doing STOP, START or RESET SLAVE

*/

void Master_info::lock_slave_threads()
{
  DBUG_ENTER("lock_slave_threads");
  mysql_mutex_lock(&start_stop_lock);
  DBUG_VOID_RETURN;
}


/*
  unlock_slave_threads()
*/

void Master_info::unlock_slave_threads()
{
  DBUG_ENTER("unlock_slave_threads");
  mysql_mutex_unlock(&start_stop_lock);
  DBUG_VOID_RETURN;
}

#ifdef HAVE_PSI_INTERFACE
static PSI_thread_key key_thread_slave_io, key_thread_slave_sql;

static PSI_thread_info all_slave_threads[]=
{
  { &key_thread_slave_io, "slave_io", PSI_FLAG_GLOBAL},
  { &key_thread_slave_sql, "slave_sql", PSI_FLAG_GLOBAL}
};

static void init_slave_psi_keys(void)
{
  const char* category= "sql";
  int count;

  if (PSI_server == NULL)
    return;

  count= array_elements(all_slave_threads);
  PSI_server->register_thread(category, all_slave_threads, count);
}
#endif /* HAVE_PSI_INTERFACE */


/*
  Note: This definition needs to be kept in sync with the one in
  mysql_system_tables.sql which is used by mysql_create_db.
*/
static const char gtid_pos_table_definition1[]=
  "CREATE TABLE ";
static const char gtid_pos_table_definition2[]=
  " (domain_id INT UNSIGNED NOT NULL, "
  "sub_id BIGINT UNSIGNED NOT NULL, "
  "server_id INT UNSIGNED NOT NULL, "
  "seq_no BIGINT UNSIGNED NOT NULL, "
  "PRIMARY KEY (domain_id, sub_id)) CHARSET=latin1 "
  "COMMENT='Replication slave GTID position' "
  "ENGINE=";

/*
  Build a query string
    CREATE TABLE mysql.gtid_slave_pos_<engine> ... ENGINE=<engine>
*/
static bool
build_gtid_pos_create_query(THD *thd, String *query,
                            LEX_CSTRING *table_name,
                            LEX_CSTRING *engine_name)
{
  bool err= false;
  err|= query->append(gtid_pos_table_definition1,
                      sizeof(gtid_pos_table_definition1)-1);
  err|= append_identifier(thd, query, table_name);
  err|= query->append(gtid_pos_table_definition2,
                      sizeof(gtid_pos_table_definition2)-1);
  err|= append_identifier(thd, query, engine_name);
  return err;
}


static int
gtid_pos_table_creation(THD *thd, plugin_ref engine, LEX_CSTRING *table_name)
{
  int err;
  StringBuffer<sizeof(gtid_pos_table_definition1) +
               sizeof(gtid_pos_table_definition1) +
               2*FN_REFLEN> query;

  if (build_gtid_pos_create_query(thd, &query, table_name, plugin_name(engine)))
  {
    my_error(ER_OUT_OF_RESOURCES, MYF(0));
    return 1;
  }

  thd->set_db(&MYSQL_SCHEMA_NAME);
  thd->clear_error();
  ulonglong thd_saved_option= thd->variables.option_bits;
  /* This query shuold not be binlogged. */
  thd->variables.option_bits&= ~(ulonglong)OPTION_BIN_LOG;
  thd->set_query_and_id(query.c_ptr(), query.length(), thd->charset(),
                        next_query_id());
  Parser_state parser_state;
  err= parser_state.init(thd, thd->query(), thd->query_length());
  if (err)
    goto end;
  mysql_parse(thd, thd->query(), thd->query_length(), &parser_state);
  if (unlikely(thd->is_error()))
    err= 1;
  /* The warning is relevant to 10.3 and earlier. */
  sql_print_warning("The automatically created table '%s' name may not be "
                    "entirely in lowercase. The table name will be converted "
                    "to lowercase to any future upgrade to 10.4.0 and later "
                    "version where it will be auto-created at once "
                    "in lowercase.",
                    table_name->str);
end:
  thd->variables.option_bits= thd_saved_option;
  thd->reset_query();
  return err;
}

static THD *new_bg_THD()
{
  THD *thd= new THD(next_thread_id());
  thd->thread_stack= (char*) &thd;
  thd->store_globals();
  thd->system_thread = SYSTEM_THREAD_SLAVE_BACKGROUND;
  thd->security_ctx->skip_grants();
  thd->set_command(COM_DAEMON);
  thd->variables.wsrep_on= 0;
  return thd;
}

static void bg_gtid_delete_pending(void *)
{
  THD *thd= new_bg_THD();

  rpl_slave_state::list_element *list;
  list= rpl_global_gtid_slave_state->gtid_grab_pending_delete_list();
  rpl_global_gtid_slave_state->gtid_delete_pending(thd, &list);
  if (list)
    rpl_global_gtid_slave_state->put_back_list(list);
  delete thd;
}

static void bg_gtid_pos_auto_create(void *hton)
{
  THD *thd= NULL;
  int UNINIT_VAR(err);
  plugin_ref engine= NULL, *auto_engines;
  rpl_slave_state::gtid_pos_table *entry;
  StringBuffer<FN_REFLEN> loc_table_name;
  LEX_CSTRING table_name;

  /*
    Check that the plugin is still in @@gtid_pos_auto_engines, and lock
    it.
  */
  mysql_mutex_lock(&LOCK_global_system_variables);
  for (auto_engines= opt_gtid_pos_auto_plugins;
       auto_engines && *auto_engines;
       ++auto_engines)
  {
    if (plugin_hton(*auto_engines) == hton)
    {
      engine= my_plugin_lock(NULL, *auto_engines);
      break;
    }
  }
  mysql_mutex_unlock(&LOCK_global_system_variables);
  if (!engine)
  {
    /* The engine is gone from @@gtid_pos_auto_engines, so no action. */
    goto end;
  }

  /* Find the entry for the table to auto-create. */
  mysql_mutex_lock(&rpl_global_gtid_slave_state->LOCK_slave_state);
  entry= rpl_global_gtid_slave_state->
         gtid_pos_tables.load(std::memory_order_relaxed);
  while (entry)
  {
    if (entry->table_hton == hton &&
        entry->state == rpl_slave_state::GTID_POS_CREATE_REQUESTED)
      break;
    entry= entry->next;
  }
  if (entry)
  {
    entry->state = rpl_slave_state::GTID_POS_CREATE_IN_PROGRESS;
    err= loc_table_name.append(entry->table_name.str, entry->table_name.length);
  }
  mysql_mutex_unlock(&rpl_global_gtid_slave_state->LOCK_slave_state);
  if (!entry)
    goto end;
  if (err)
  {
    sql_print_error("Out of memory while trying to auto-create GTID position table");
    goto end;
  }
  table_name.str= loc_table_name.c_ptr_safe();
  table_name.length= loc_table_name.length();

  thd= new_bg_THD();
  err= gtid_pos_table_creation(thd, engine, &table_name);
  if (err)
  {
    sql_print_error("Error auto-creating GTID position table `mysql.%s`: %s Error_code: %d",
                    table_name.str, thd->get_stmt_da()->message(),
                    thd->get_stmt_da()->sql_errno());
    thd->clear_error();
    goto end;
  }

  /* Now enable the entry for the auto-created table. */
  mysql_mutex_lock(&rpl_global_gtid_slave_state->LOCK_slave_state);
  entry= rpl_global_gtid_slave_state->
         gtid_pos_tables.load(std::memory_order_relaxed);
  while (entry)
  {
    if (entry->table_hton == hton &&
        entry->state == rpl_slave_state::GTID_POS_CREATE_IN_PROGRESS)
    {
      entry->state= rpl_slave_state::GTID_POS_AVAILABLE;
      break;
    }
    entry= entry->next;
  }
  mysql_mutex_unlock(&rpl_global_gtid_slave_state->LOCK_slave_state);

end:
  delete thd;
  if (engine)
    plugin_unlock(NULL, engine);
}

static bool slave_background_thread_gtid_loaded;

static void bg_rpl_load_gtid_slave_state(void *)
{
  THD *thd= new_bg_THD();
  thd->set_psi(PSI_CALL_get_thread());
  thd_proc_info(thd, "Loading slave GTID position from table");
  if (rpl_load_gtid_slave_state(thd))
    sql_print_warning("Failed to load slave replication state from table "
                      "%s.%s: %u: %s", "mysql",
                      rpl_gtid_slave_state_table_name.str,
                      thd->get_stmt_da()->sql_errno(),
                      thd->get_stmt_da()->message());

  // hijacking global_rpl_thread_pool cond here - it's only once on startup
  mysql_mutex_lock(&global_rpl_thread_pool.LOCK_rpl_thread_pool);
  slave_background_thread_gtid_loaded= true;
  mysql_cond_signal(&global_rpl_thread_pool.COND_rpl_thread_pool);
  mysql_mutex_unlock(&global_rpl_thread_pool.LOCK_rpl_thread_pool);
  delete thd;
}

static void bg_slave_kill(void *victim)
{
  THD *to_kill= (THD *)victim;
  DBUG_EXECUTE_IF("rpl_delay_deadlock_kill", my_sleep(1500000););
  to_kill->awake(KILL_CONNECTION);
  mysql_mutex_lock(&to_kill->LOCK_wakeup_ready);
  to_kill->rgi_slave->killed_for_retry= rpl_group_info::RETRY_KILL_KILLED;
  mysql_cond_broadcast(&to_kill->COND_wakeup_ready);
  mysql_mutex_unlock(&to_kill->LOCK_wakeup_ready);
}

void slave_background_kill_request(THD *to_kill)
{
  if (to_kill->rgi_slave->killed_for_retry)
    return;                                     // Already deadlock killed.
  to_kill->rgi_slave->killed_for_retry= rpl_group_info::RETRY_KILL_PENDING;
  mysql_manager_submit(bg_slave_kill, to_kill);
}

/*
  This function must only be called from a slave SQL thread (or worker thread),
  to ensure that the table_entry will not go away before we can lock the
  LOCK_slave_state.
*/
void slave_background_gtid_pos_create_request(
        rpl_slave_state::gtid_pos_table *table_entry)
{
  if (table_entry->state != rpl_slave_state::GTID_POS_AUTO_CREATE)
    return;
  mysql_mutex_lock(&rpl_global_gtid_slave_state->LOCK_slave_state);
  if (table_entry->state != rpl_slave_state::GTID_POS_AUTO_CREATE)
  {
    mysql_mutex_unlock(&rpl_global_gtid_slave_state->LOCK_slave_state);
    return;
  }
  table_entry->state= rpl_slave_state::GTID_POS_CREATE_REQUESTED;
  mysql_mutex_unlock(&rpl_global_gtid_slave_state->LOCK_slave_state);

  mysql_manager_submit(bg_gtid_pos_auto_create, table_entry->table_hton);
}


/*
  Request the manager thread to delete no longer used rows from the
  mysql.gtid_slave_pos* tables.
*/
void slave_background_gtid_pending_delete_request(void)
{
  mysql_manager_submit(bg_gtid_delete_pending, NULL);
}


/* Initialize slave structures */

int init_slave()
{
  DBUG_ENTER("init_slave");
  int error= 0;

#ifdef HAVE_PSI_INTERFACE
  init_slave_psi_keys();
#endif

  if (global_rpl_thread_pool.init(opt_slave_parallel_threads))
    return 1;

  slave_background_thread_gtid_loaded= false;
  mysql_manager_submit(bg_rpl_load_gtid_slave_state, NULL);

  // hijacking global_rpl_thread_pool cond here - it's only once on startup
  mysql_mutex_lock(&global_rpl_thread_pool.LOCK_rpl_thread_pool);
  while (!slave_background_thread_gtid_loaded)
    mysql_cond_wait(&global_rpl_thread_pool.COND_rpl_thread_pool,
                    &global_rpl_thread_pool.LOCK_rpl_thread_pool);
  mysql_mutex_unlock(&global_rpl_thread_pool.LOCK_rpl_thread_pool);

  /*
    This is called when mysqld starts. Before client connections are
    accepted. However bootstrap may conflict with us if it does START SLAVE.
    So it's safer to take the lock.
  */

  if (pthread_key_create(&RPL_MASTER_INFO, NULL))
    goto err;

  master_info_index= new Master_info_index;
  if (!master_info_index || master_info_index->init_all_master_info())
  {
    sql_print_error("Failed to initialize multi master structures");
    DBUG_RETURN(1);
  }
  if (!(active_mi= new Master_info(&default_master_connection_name,
                                   relay_log_recovery)) ||
      active_mi->error())
  {
    delete active_mi;
    active_mi= 0;
    sql_print_error("Failed to allocate memory for the Master Info structure");
    goto err;
  }

  if (master_info_index->add_master_info(active_mi, FALSE))
  {
    delete active_mi;
    active_mi= 0;
    goto err;
  }

  /*
    If master_host is not specified, try to read it from the master_info file.
    If master_host is specified, create the master_info file if it doesn't
    exists.
  */

  if (init_master_info(active_mi,master_info_file,relay_log_info_file,
                       1, (SLAVE_IO | SLAVE_SQL)))
  {
    sql_print_error("Failed to initialize the master info structure");
    goto err;
  }

  /* If server id is not set, start_slave_thread() will say it */

  if (active_mi->host[0] && !opt_skip_slave_start)
  {
    int error;
    THD *thd= new THD(next_thread_id());
    thd->thread_stack= (char*) &thd;
    thd->store_globals();

    error= start_slave_threads(0, /* No active thd */
                               1 /* need mutex */,
                               1 /* wait for start*/,
                               active_mi,
                               master_info_file,
                               relay_log_info_file,
                               SLAVE_IO | SLAVE_SQL);

    thd->reset_globals();
    delete thd;
    if (unlikely(error))
    {
      sql_print_error("Failed to create slave threads");
      goto err;
    }
  }

end:
  DBUG_RETURN(error);

err:
  error= 1;
  goto end;
}

/*
  Updates the master info based on the information stored in the
  relay info and ignores relay logs previously retrieved by the IO 
  thread, which thus starts fetching again based on to the  
  group_master_log_pos and group_master_log_name. Eventually, the old
  relay logs will be purged by the normal purge mechanism.

  In the feature, we should improve this routine in order to avoid throwing
  away logs that are safely stored in the disk. Note also that this recovery 
  routine relies on the correctness of the relay-log.info and only tolerates 
  coordinate problems in master.info.
  
  In this function, there is no need for a mutex as the caller 
  (i.e. init_slave) already has one acquired.
  
  Specifically, the following structures are updated:
 
  1 - mi->master_log_pos  <-- rli->group_master_log_pos
  2 - mi->master_log_name <-- rli->group_master_log_name
  3 - It moves the relay log to the new relay log file, by
      rli->group_relay_log_pos  <-- BIN_LOG_HEADER_SIZE;
      rli->event_relay_log_pos  <-- BIN_LOG_HEADER_SIZE;
      rli->group_relay_log_name <-- rli->relay_log.get_log_fname();
      rli->event_relay_log_name <-- rli->relay_log.get_log_fname();
  
   If there is an error, it returns (1), otherwise returns (0).
 */
int init_recovery(Master_info* mi, const char** errmsg)
{
  DBUG_ENTER("init_recovery");
 
  Relay_log_info *rli= &mi->rli;
  if (rli->group_master_log_name[0])
  {
    mi->master_log_pos= MY_MAX(BIN_LOG_HEADER_SIZE,
                             rli->group_master_log_pos);
    strmake_buf(mi->master_log_name, rli->group_master_log_name);
 
    sql_print_warning("Recovery from master pos %ld and file %s.",
                      (ulong) mi->master_log_pos, mi->master_log_name);
 
    strmake_buf(rli->group_relay_log_name, rli->relay_log.get_log_fname());
    strmake_buf(rli->event_relay_log_name, rli->relay_log.get_log_fname());
 
    rli->group_relay_log_pos= rli->event_relay_log_pos= BIN_LOG_HEADER_SIZE;
  }

  DBUG_RETURN(0);
}


/**
  Convert slave skip errors bitmap into a printable string.
*/

static void make_slave_skip_errors_printable(void)
{
  /*
    To be safe, we want 10 characters of room in the buffer for a number
    plus terminators. Also, we need some space for constant strings.
    10 characters must be sufficient for a number plus {',' | '...'}
    plus a NUL terminator. That is a max 6 digit number.
  */
  const size_t MIN_ROOM= 10;
  DBUG_ENTER("make_slave_skip_errors_printable");
  DBUG_ASSERT(sizeof(slave_skip_error_names) > MIN_ROOM);
  DBUG_ASSERT(MAX_SLAVE_ERROR <= 999999); // 6 digits

  /* Make @@slave_skip_errors show the nice human-readable value.  */
  opt_slave_skip_errors= slave_skip_error_names;

  if (!use_slave_mask || bitmap_is_clear_all(&slave_error_mask))
  {
    /* purecov: begin tested */
    memcpy(slave_skip_error_names, STRING_WITH_LEN("OFF"));
    /* purecov: end */
  }
  else if (bitmap_is_set_all(&slave_error_mask))
  {
    /* purecov: begin tested */
    memcpy(slave_skip_error_names, STRING_WITH_LEN("ALL"));
    /* purecov: end */
  }
  else
  {
    char *buff= slave_skip_error_names;
    char *bend= buff + sizeof(slave_skip_error_names) - MIN_ROOM;
    int  errnum;

    for (errnum= 0; errnum < MAX_SLAVE_ERROR; errnum++)
    {
      if (bitmap_is_set(&slave_error_mask, errnum))
      {
        if (buff >= bend)
          break; /* purecov: tested */
        buff= int10_to_str(errnum, buff, 10);
        *buff++= ',';
      }
    }
    if (buff != slave_skip_error_names)
      buff--; // Remove last ','
    if (errnum < MAX_SLAVE_ERROR)
    {
      /* Couldn't show all errors */
      buff= strmov(buff, "..."); /* purecov: tested */
    }
    *buff=0;
  }
  DBUG_PRINT("init", ("error_names: '%s'", slave_skip_error_names));
  DBUG_VOID_RETURN;
}

/*
  Init function to set up array for errors that should be skipped for slave

  SYNOPSIS
    init_slave_skip_errors()
    arg         List of errors numbers to skip, separated with ','

  NOTES
    Called from get_options() in mysqld.cc on start-up
*/

bool init_slave_skip_errors(const char* arg)
{
  const char *p;
  DBUG_ENTER("init_slave_skip_errors");

  if (!arg || !*arg)                            // No errors defined
    goto end;

  if (my_bitmap_init(&slave_error_mask,0,MAX_SLAVE_ERROR))
    DBUG_RETURN(1);

  use_slave_mask= 1;
  for (;my_isspace(system_charset_info,*arg);++arg)
    /* empty */;
  if (!system_charset_info->strnncoll((uchar*)arg,4,(const uchar*)"all",4))
  {
    bitmap_set_all(&slave_error_mask);
    goto end;
  }
  for (p= arg ; *p; )
  {
    long err_code;
    if (!(p= str2int(p, 10, 0, LONG_MAX, &err_code)))
      break;
    if (err_code < MAX_SLAVE_ERROR)
       bitmap_set_bit(&slave_error_mask,(uint)err_code);
    while (!my_isdigit(system_charset_info,*p) && *p)
      p++;
  }

end:
  make_slave_skip_errors_printable();
  DBUG_RETURN(0);
}

/**
  Make printable version if slave_transaction_retry_errors
  This is never empty as at least ER_LOCK_DEADLOCK and ER_LOCK_WAIT_TIMEOUT
  will be there
*/

static void make_slave_transaction_retry_errors_printable(void)
{
  /*
    To be safe, we want 10 characters of room in the buffer for a number
    plus terminators. Also, we need some space for constant strings.
    10 characters must be sufficient for a number plus {',' | '...'}
    plus a NUL terminator. That is a max 6 digit number.
  */
  const size_t MIN_ROOM= 10;
  char *buff= slave_transaction_retry_error_names;
  char *bend= buff + sizeof(slave_transaction_retry_error_names) - MIN_ROOM;
  uint  i;
  DBUG_ENTER("make_slave_transaction_retry_errors_printable");
  DBUG_ASSERT(sizeof(slave_transaction_retry_error_names) > MIN_ROOM);

  /* Make @@slave_transaction_retry_errors show a human-readable value */
  opt_slave_transaction_retry_errors= slave_transaction_retry_error_names;

  for (i= 0; i < slave_transaction_retry_error_length && buff < bend; i++)
  {
    buff= int10_to_str(slave_transaction_retry_errors[i], buff, 10);
    *buff++= ',';
  }
  if (buff != slave_transaction_retry_error_names)
    buff--; // Remove last ','
  if (i < slave_transaction_retry_error_length)
  {
    /* Couldn't show all errors */
    buff= strmov(buff, "..."); /* purecov: tested */
  }
  *buff=0;
  DBUG_PRINT("exit", ("error_names: '%s'",
                      slave_transaction_retry_error_names));
  DBUG_VOID_RETURN;
}


static constexpr uint DEFAULT_SLAVE_RETRY_ERRORS= 10;

bool init_slave_transaction_retry_errors(const char* arg)
{
  const char *p;
  long err_code;
  uint i;
  DBUG_ENTER("init_slave_transaction_retry_errors");

  /* Handle empty strings */
  if (!arg)
    arg= "";

  slave_transaction_retry_error_length= DEFAULT_SLAVE_RETRY_ERRORS;
  for (;my_isspace(system_charset_info,*arg);++arg)
    /* empty */;
  for (p= arg; *p; )
  {
    if (!(p= str2int(p, 10, 0, LONG_MAX, &err_code)))
      break;
    slave_transaction_retry_error_length++;
    while (!my_isdigit(system_charset_info,*p) && *p)
      p++;
  }

  if (unlikely(!(slave_transaction_retry_errors=
                 (uint *) my_once_alloc(sizeof(int) *
                                        slave_transaction_retry_error_length,
                                        MYF(MY_WME)))))
    DBUG_RETURN(1);

  /*
    Temporary error codes:
    currently, InnoDB deadlock detected by InnoDB or lock
    wait timeout (innodb_lock_wait_timeout exceeded
  */
  slave_transaction_retry_errors[0]= ER_NET_READ_ERROR;
  slave_transaction_retry_errors[1]= ER_NET_READ_INTERRUPTED;
  slave_transaction_retry_errors[2]= ER_NET_ERROR_ON_WRITE;
  slave_transaction_retry_errors[3]= ER_NET_WRITE_INTERRUPTED;
  slave_transaction_retry_errors[4]= ER_LOCK_WAIT_TIMEOUT;
  slave_transaction_retry_errors[5]= ER_LOCK_DEADLOCK;
  slave_transaction_retry_errors[6]= ER_CHECKREAD;
  slave_transaction_retry_errors[7]= ER_CONNECT_TO_FOREIGN_DATA_SOURCE;
  slave_transaction_retry_errors[8]= 2013; /* CR_SERVER_LOST */
  slave_transaction_retry_errors[9]= 12701; /* ER_SPIDER_REMOTE_SERVER_GONE_AWAY_NUM */

  /* Add user codes after this */
  for (p= arg, i= DEFAULT_SLAVE_RETRY_ERRORS; *p; )
  {
    if (!(p= str2int(p, 10, 0, LONG_MAX, &err_code)))
      break;
    if (err_code > 0)
      slave_transaction_retry_errors[i++]= (uint) err_code;
    while (!my_isdigit(system_charset_info,*p) && *p)
      p++;
  }
  slave_transaction_retry_error_length= i;

  make_slave_transaction_retry_errors_printable();
  DBUG_RETURN(0);
}


int terminate_slave_threads(Master_info* mi,int thread_mask,bool skip_lock)
{
  DBUG_ENTER("terminate_slave_threads");

  if (!mi->inited)
    DBUG_RETURN(0); /* successfully do nothing */
  int error,force_all = (thread_mask & SLAVE_FORCE_ALL);
  int retval= 0;
  mysql_mutex_t *sql_lock = &mi->rli.run_lock, *io_lock = &mi->run_lock;
  mysql_mutex_t *log_lock= mi->rli.relay_log.get_log_lock();

  if (thread_mask & (SLAVE_SQL|SLAVE_FORCE_ALL))
  {
    DBUG_PRINT("info",("Terminating SQL thread"));
    if (mi->using_parallel() && mi->rli.abort_slave && mi->rli.stop_for_until)
    {
      mi->rli.stop_for_until= false;
      mi->rli.parallel.stop_during_until();
    }
    else
      mi->rli.abort_slave=1;
    if (unlikely((error= terminate_slave_thread(mi->rli.sql_driver_thd,
                                                sql_lock,
                                                &mi->rli.stop_cond,
                                                &mi->rli.slave_running,
                                                skip_lock))) &&
                 !force_all)
      DBUG_RETURN(error);
    retval= error;

    mysql_mutex_lock(log_lock);

    DBUG_PRINT("info",("Flushing relay-log info file."));
    if (current_thd)
      THD_STAGE_INFO(current_thd, stage_flushing_relay_log_info_file);
    if (mi->rli.flush() || my_sync(mi->rli.info_fd, MYF(MY_WME)))
      retval= ER_ERROR_DURING_FLUSH_LOGS;

    mysql_mutex_unlock(log_lock);
  }
  if (thread_mask & (SLAVE_IO|SLAVE_FORCE_ALL))
  {
    DBUG_PRINT("info",("Terminating IO thread"));
    mi->abort_slave=1;
    if (unlikely((error= terminate_slave_thread(mi->io_thd, io_lock,
                                                &mi->stop_cond,
                                                &mi->slave_running,
                                                skip_lock))) &&
                 !force_all)
      DBUG_RETURN(error);
    if (!retval)
      retval= error;

    mysql_mutex_lock(log_lock);

    DBUG_PRINT("info",("Flushing relay log and master info file."));
    if (current_thd)
      THD_STAGE_INFO(current_thd, stage_flushing_relay_log_and_master_info_repository);
    if (likely(mi->fd >= 0))
    {
      if (flush_master_info(mi, TRUE, FALSE) || my_sync(mi->fd, MYF(MY_WME)))
        retval= ER_ERROR_DURING_FLUSH_LOGS;
    }
    if (mi->rli.relay_log.is_open() &&
        my_sync(mi->rli.relay_log.get_log_file()->file, MYF(MY_WME)))
      retval= ER_ERROR_DURING_FLUSH_LOGS;

    mysql_mutex_unlock(log_lock);
  }
  DBUG_RETURN(retval);
}


/**
   Wait for a slave thread to terminate.

   This function is called after requesting the thread to terminate
   (by setting @c abort_slave member of @c Relay_log_info or @c
   Master_info structure to 1). Termination of the thread is
   controlled with the the predicate <code>*slave_running</code>.

   Function will acquire @c term_lock before waiting on the condition
   unless @c skip_lock is true in which case the mutex should be owned
   by the caller of this function and will remain acquired after
   return from the function.

   @param term_lock
          Associated lock to use when waiting for @c term_cond

   @param term_cond
          Condition that is signalled when the thread has terminated

   @param slave_running
          Pointer to predicate to check for slave thread termination

   @param skip_lock
          If @c true the lock will not be acquired before waiting on
          the condition. In this case, it is assumed that the calling
          function acquires the lock before calling this function.

   @retval 0 All OK ER_SLAVE_NOT_RUNNING otherwise.

   @note  If the executing thread has to acquire term_lock (skip_lock
          is false), the negative running status does not represent
          any issue therefore no error is reported.

 */
static int
terminate_slave_thread(THD *thd,
                       mysql_mutex_t *term_lock,
                       mysql_cond_t *term_cond,
                       volatile uint *slave_running,
                       bool skip_lock)
{
  DBUG_ENTER("terminate_slave_thread");
  if (!skip_lock)
  {
    mysql_mutex_lock(term_lock);
  }
  else
  {
    mysql_mutex_assert_owner(term_lock);
  }
  if (!*slave_running)
  {
    if (!skip_lock)
    {
      /*
        if run_lock (term_lock) is acquired locally then either
        slave_running status is fine
      */
      mysql_mutex_unlock(term_lock);
      DBUG_RETURN(0);
    }
    else
    {
      DBUG_RETURN(ER_SLAVE_NOT_RUNNING);
    }
  }
  DBUG_ASSERT(thd != 0);
  THD_CHECK_SENTRY(thd);

  /*
    Is is critical to test if the slave is running. Otherwise, we might
    be referening freed memory trying to kick it
  */

  while (*slave_running)                        // Should always be true
  {
    int error __attribute__((unused));
    DBUG_PRINT("loop", ("killing slave thread"));

    mysql_mutex_lock(&thd->LOCK_thd_kill);
    mysql_mutex_lock(&thd->LOCK_thd_data);
    thd->awake_no_mutex(NOT_KILLED);

    mysql_mutex_unlock(&thd->LOCK_thd_kill);
    mysql_mutex_unlock(&thd->LOCK_thd_data);

    struct timespec abstime;
    set_timespec(abstime,2);
    error= mysql_cond_timedwait(term_cond, term_lock, &abstime);
    DBUG_ASSERT(error == ETIMEDOUT || error == 0);
  }

  DBUG_ASSERT(*slave_running == 0);

  if (!skip_lock)
    mysql_mutex_unlock(term_lock);
  DBUG_RETURN(0);
}


int start_slave_thread(
#ifdef HAVE_PSI_INTERFACE
                       PSI_thread_key thread_key,
#endif
                       pthread_handler h_func, mysql_mutex_t *start_lock,
                       mysql_mutex_t *cond_lock,
                       mysql_cond_t *start_cond,
                       volatile uint *slave_running,
                       volatile ulong *slave_run_id,
                       Master_info* mi)
{
  pthread_t th;
  ulong start_id;
  int error;
  DBUG_ENTER("start_slave_thread");

  DBUG_ASSERT(mi->inited);

  if (start_lock)
    mysql_mutex_lock(start_lock);
  if (!global_system_variables.server_id)
  {
    if (start_cond)
      mysql_cond_broadcast(start_cond);
    if (start_lock)
      mysql_mutex_unlock(start_lock);
    sql_print_error("Server id not set, will not start slave");
    DBUG_RETURN(ER_BAD_SLAVE);
  }

  if (*slave_running)
  {
    if (start_cond)
      mysql_cond_broadcast(start_cond);
    if (start_lock)
      mysql_mutex_unlock(start_lock);
    DBUG_RETURN(ER_SLAVE_MUST_STOP);
  }
  start_id= *slave_run_id;
  DBUG_PRINT("info",("Creating new slave thread"));
  if (unlikely((error= mysql_thread_create(thread_key,
                                           &th, &connection_attrib, h_func,
                                           (void*)mi))))
  {
    sql_print_error("Can't create slave thread (errno= %d).", error);
    if (start_lock)
      mysql_mutex_unlock(start_lock);
    DBUG_RETURN(ER_SLAVE_THREAD);
  }

  /*
    In the following loop we can't check for thd->killed as we have to
    wait until THD structures for the slave thread are created
    before we can return.
    This should be ok as there is no major work done in the slave
    threads before they signal that we can stop waiting.
  */

  if (start_cond && cond_lock) // caller has cond_lock
  {
    THD* thd = current_thd;
    while (start_id == *slave_run_id)
    {
      DBUG_PRINT("sleep",("Waiting for slave thread to start"));
      PSI_stage_info saved_stage= {0, "", 0};
      thd->ENTER_COND(start_cond, cond_lock,
                      & stage_waiting_for_slave_thread_to_start,
                      & saved_stage);
      /*
        It is not sufficient to test this at loop bottom. We must test
        it after registering the mutex in enter_cond(). If the kill
        happens after testing of thd->killed and before the mutex is
        registered, we could otherwise go waiting though thd->killed is
        set.
      */
      mysql_cond_wait(start_cond, cond_lock);
      thd->EXIT_COND(& saved_stage);
      mysql_mutex_lock(cond_lock); // re-acquire it as exit_cond() released
    }
  }
  if (start_lock)
    mysql_mutex_unlock(start_lock);
  DBUG_RETURN(0);
}


/*
  start_slave_threads()

  NOTES
    SLAVE_FORCE_ALL is not implemented here on purpose since it does not make
    sense to do that for starting a slave--we always care if it actually
    started the threads that were not previously running
*/

int start_slave_threads(THD *thd,
                        bool need_slave_mutex, bool wait_for_start,
                        Master_info* mi, const char* master_info_fname,
                        const char* slave_info_fname, int thread_mask)
{
  mysql_mutex_t *lock_io=0, *lock_sql=0, *lock_cond_io=0, *lock_cond_sql=0;
  mysql_cond_t* cond_io=0, *cond_sql=0;
  int error=0;
  const char *errmsg;
  DBUG_ENTER("start_slave_threads");

  if (need_slave_mutex)
  {
    lock_io = &mi->run_lock;
    lock_sql = &mi->rli.run_lock;
  }
  if (wait_for_start)
  {
    cond_io = &mi->start_cond;
    cond_sql = &mi->rli.start_cond;
    lock_cond_io = &mi->run_lock;
    lock_cond_sql = &mi->rli.run_lock;
  }

  /*
    If we are using GTID and both SQL and IO threads are stopped, then get
    rid of all relay logs.

    Relay logs are not very useful when using GTID, except as a buffer
    between the fetch in the IO thread and the apply in SQL thread. However
    while one of the threads is running, they are in use and cannot be
    removed.
  */
  if (mi->using_gtid != Master_info::USE_GTID_NO &&
      !mi->slave_running && !mi->rli.slave_running)
  {
    /*
      purge_relay_logs() clears the mi->rli.group_master_log_pos.
      So save and restore them, like we do in CHANGE MASTER.
      (We are not going to use them for GTID, but it might be worth to
      keep them in case connection with GTID fails and user wants to go
      back and continue with previous old-style replication coordinates).
    */
    mi->master_log_pos = MY_MAX(BIN_LOG_HEADER_SIZE,
                                mi->rli.group_master_log_pos);
    strmake(mi->master_log_name, mi->rli.group_master_log_name,
            sizeof(mi->master_log_name)-1);
    purge_relay_logs(&mi->rli, thd, 0, &errmsg);
    mi->rli.group_master_log_pos= mi->master_log_pos;
    strmake(mi->rli.group_master_log_name, mi->master_log_name,
            sizeof(mi->rli.group_master_log_name)-1);

    error= rpl_load_gtid_state(&mi->gtid_current_pos, mi->using_gtid ==
                                             Master_info::USE_GTID_CURRENT_POS);
    mi->events_queued_since_last_gtid= 0;
    mi->gtid_reconnect_event_skip_count= 0;

    mi->rli.restart_gtid_pos.reset();
  }

  if (likely(!error) && likely((thread_mask & SLAVE_IO)))
    error= start_slave_thread(
#ifdef HAVE_PSI_INTERFACE
                              key_thread_slave_io,
#endif
                              handle_slave_io, lock_io, lock_cond_io,
                              cond_io,
                              &mi->slave_running, &mi->slave_run_id,
                              mi);
  if (likely(!error) && likely(thread_mask & SLAVE_SQL))
  {
    error= start_slave_thread(
#ifdef HAVE_PSI_INTERFACE
                              key_thread_slave_sql,
#endif
                              handle_slave_sql, lock_sql, lock_cond_sql,
                              cond_sql,
                              &mi->rli.slave_running, &mi->rli.slave_run_id,
                              mi);
    if (unlikely(error))
      terminate_slave_threads(mi, thread_mask & SLAVE_IO, !need_slave_mutex);
  }
  DBUG_RETURN(error);
}


/*
  Kill slaves preparing for shutdown
*/

void slave_prepare_for_shutdown()
{
  mysql_mutex_lock(&LOCK_active_mi);
  master_info_index->free_connections();
  mysql_mutex_unlock(&LOCK_active_mi);
  // It's safe to destruct worker pool now when
  // all driver threads are gone.
  global_rpl_thread_pool.deactivate();
}

/*
  Release slave threads at time of executing shutdown.
*/

void end_slave()
{
  DBUG_ENTER("end_slave");

  /*
    This is called when the server terminates, in close_connections().
    It terminates slave threads. However, some CHANGE MASTER etc may still be
    running presently. If a START SLAVE was in progress, the mutex lock below
    will make us wait until slave threads have started, and START SLAVE
    returns, then we terminate them here.

    We can also be called by cleanup(), which only happens if some
    startup parameter to the server was wrong.
  */
  mysql_mutex_lock(&LOCK_active_mi);
  /*
    master_info_index should not have any threads anymore as they where
    killed as part of slave_prepare_for_shutdown()
  */
  delete master_info_index;
  master_info_index= 0;
  active_mi= 0;
  mysql_mutex_unlock(&LOCK_active_mi);

  global_rpl_thread_pool.destroy();
  free_all_rpl_filters();
  DBUG_VOID_RETURN;
}

static bool io_slave_killed(Master_info* mi)
{
  DBUG_ENTER("io_slave_killed");

  DBUG_ASSERT(mi->slave_running); // tracking buffer overrun
  if (mi->abort_slave || mi->io_thd->killed)
    DBUG_PRINT("info", ("killed"));
  DBUG_RETURN(mi->abort_slave || mi->io_thd->killed);
}

/**
   The function analyzes a possible killed status and makes
   a decision whether to accept it or not.
   Normally upon accepting the sql thread goes to shutdown.
   In the event of deffering decision @rli->last_event_start_time waiting
   timer is set to force the killed status be accepted upon its expiration.

   @param thd   pointer to a THD instance
   @param rli   pointer to Relay_log_info instance

   @return TRUE the killed status is recognized, FALSE a possible killed
           status is deferred.
*/
static bool sql_slave_killed(rpl_group_info *rgi)
{
  bool ret= FALSE;
  Relay_log_info *rli= rgi->rli;
  THD *thd= rgi->thd;
  DBUG_ENTER("sql_slave_killed");

  DBUG_ASSERT(rli->sql_driver_thd == thd);
  DBUG_ASSERT(rli->slave_running == 1);// tracking buffer overrun
  if (rli->sql_driver_thd->killed || rli->abort_slave)
  {
    /*
      The transaction should always be binlogged if OPTION_BINLOG_THIS_TRX is
      set (it implies that something can not be rolled back). And such
      case should be regarded similarly as modifing a
      non-transactional table because retrying of the transaction will
      lead to an error or inconsistency as well.

      Example: OPTION_BINLOG_THIS_TRX is set if a temporary table is created
      or dropped.

      Note that transaction.all.modified_non_trans_table may be 1
      if last statement was a single row transaction without begin/end.
      Testing this flag must always be done in connection with
      rli->is_in_group().
    */

    if ((thd->transaction->all.modified_non_trans_table ||
         (thd->variables.option_bits & OPTION_BINLOG_THIS_TRX)) &&
        rli->is_in_group())
    {
      char msg_stopped[]=
        "... Slave SQL Thread stopped with incomplete event group "
        "having non-transactional changes. "
        "If the group consists solely of row-based events, you can try "
        "to restart the slave with --slave-exec-mode=IDEMPOTENT, which "
        "ignores duplicate key, key not found, and similar errors (see "
        "documentation for details).";

      DBUG_PRINT("info", ("modified_non_trans_table: %d  OPTION_BEGIN: %d  "
                          "OPTION_BINLOG_THIS_TRX: %d  is_in_group: %d",
                          thd->transaction->all.modified_non_trans_table,
                          MY_TEST(thd->variables.option_bits & OPTION_BEGIN),
                          MY_TEST(thd->variables.option_bits & OPTION_BINLOG_THIS_TRX),
                          rli->is_in_group()));

      if (rli->abort_slave)
      {
        DBUG_PRINT("info",
                   ("Request to stop slave SQL Thread received while "
                    "applying a group that has non-transactional "
                    "changes; waiting for completion of the group ... "));

        /*
          Slave sql thread shutdown in face of unfinished group
          modified Non-trans table is handled via a timer. The slave
          may eventually give out to complete the current group and in
          that case there might be issues at consequent slave restart,
          see the error message.  WL#2975 offers a robust solution
          requiring to store the last exectuted event's coordinates
          along with the group's coordianates instead of waiting with
          @c last_event_start_time the timer.
        */

        if (rgi->last_event_start_time == 0)
          rgi->last_event_start_time= my_time(0);
        ret= difftime(my_time(0), rgi->last_event_start_time) <=
          SLAVE_WAIT_GROUP_DONE ? FALSE : TRUE;

        DBUG_EXECUTE_IF("stop_slave_middle_group", 
                        DBUG_EXECUTE_IF("incomplete_group_in_relay_log",
                                        ret= TRUE;);); // time is over

        if (ret == 0)
        {
          rli->report(WARNING_LEVEL, 0, rgi->gtid_info(),
                      "Request to stop slave SQL Thread received while "
                      "applying a group that has non-transactional "
                      "changes; waiting for completion of the group ... ");
        }
        else
        {
          rli->report(ERROR_LEVEL, ER_SLAVE_FATAL_ERROR, rgi->gtid_info(),
                      ER_THD(thd, ER_SLAVE_FATAL_ERROR), msg_stopped);
        }
      }
      else
      {
        ret= TRUE;
        rli->report(ERROR_LEVEL, ER_SLAVE_FATAL_ERROR, rgi->gtid_info(),
                    ER_THD(thd, ER_SLAVE_FATAL_ERROR),
                    msg_stopped);
      }
    }
    else
    {
      ret= TRUE;
    }
  }
  if (ret)
    rgi->last_event_start_time= 0;
  
  DBUG_RETURN(ret);
}


/*
  skip_load_data_infile()

  NOTES
    This is used to tell a 3.23 master to break send_file()
*/

void skip_load_data_infile(NET *net)
{
  DBUG_ENTER("skip_load_data_infile");

  (void)net_request_file(net, "/dev/null");
  (void)my_net_read(net);                               // discard response
  (void)net_write_command(net, 0, (uchar*) "", 0, (uchar*) "", 0); // ok
  DBUG_VOID_RETURN;
}


bool net_request_file(NET* net, const char* fname)
{
  DBUG_ENTER("net_request_file");
  DBUG_RETURN(net_write_command(net, 251, (uchar*) fname, strlen(fname),
                                (uchar*) "", 0));
}

#endif /* HAVE_REPLICATION */

bool Sql_cmd_show_slave_status::execute(THD *thd)
{
#ifndef HAVE_REPLICATION
  my_ok(thd);
  return false;
#else
  DBUG_ENTER("Sql_cmd_show_slave_status::execute");
  bool res= true;

  /* Accept one of two privileges */
  if (check_global_access(thd, PRIV_STMT_SHOW_SLAVE_STATUS))
    goto error;
  if (is_show_all_slaves_stat())
  {
    mysql_mutex_lock(&LOCK_active_mi);
    res= show_all_master_info(thd);
    mysql_mutex_unlock(&LOCK_active_mi);
  }
  else
  {
    LEX_MASTER_INFO *lex_mi= &thd->lex->mi;
    Master_info *mi;
    if ((mi= get_master_info(&lex_mi->connection_name,
                             Sql_condition::WARN_LEVEL_ERROR)))
    {
      res= show_master_info(thd, mi, 0);
      mi->release();
    }
  }
error:
  DBUG_RETURN(res);
#endif
}

int init_strvar_from_file(char *var, int max_size, IO_CACHE *f,
                                 const char *default_val)
{
  size_t length;
  DBUG_ENTER("init_strvar_from_file");

  if ((length=my_b_gets(f,var, max_size)))
  {
    char* last_p = var + length -1;
    if (*last_p == '\n')
      *last_p = 0; // if we stopped on newline, kill it
    else
    {
      /*
        If we truncated a line or stopped on last char, remove all chars
        up to and including newline.
      */
      int c;
      while (((c=my_b_get(f)) != '\n' && c != my_b_EOF)) ;
    }
    DBUG_RETURN(0);
  }
  else if (default_val)
  {
    strmake(var,  default_val, max_size-1);
    DBUG_RETURN(0);
  }
  DBUG_RETURN(1);
}

/*
  when moving these functions to mysys, don't forget to
  remove slave.cc from libmysqld/CMakeLists.txt
*/
int init_intvar_from_file(int* var, IO_CACHE* f, int default_val)
{
  char buf[32];
  DBUG_ENTER("init_intvar_from_file");


  if (my_b_gets(f, buf, sizeof(buf)))
  {
    *var = atoi(buf);
    DBUG_RETURN(0);
  }
  else if (default_val)
  {
    *var = default_val;
    DBUG_RETURN(0);
  }
  DBUG_RETURN(1);
}

int init_floatvar_from_file(float* var, IO_CACHE* f, float default_val)
{
  char buf[16];
  DBUG_ENTER("init_floatvar_from_file");


  if (my_b_gets(f, buf, sizeof(buf)))
  {
    if (sscanf(buf, "%f", var) != 1)
      DBUG_RETURN(1);
    else
      DBUG_RETURN(0);
  }
  else if (default_val != 0.0)
  {
    *var = default_val;
    DBUG_RETURN(0);
  }
  DBUG_RETURN(1);
}


/**
   A master info read method

   This function is called from @c init_master_info() along with
   relatives to restore some of @c active_mi members.
   Particularly, this function is responsible for restoring
   IGNORE_SERVER_IDS list of servers whose events the slave is
   going to ignore (to not log them in the relay log).
   Items being read are supposed to be decimal output of values of a
   type shorter or equal of @c long and separated by the single space.
   It also used to restore DO_DOMAIN_IDS & IGNORE_DOMAIN_IDS lists.

   @param arr         @c DYNAMIC_ARRAY pointer to storage for servers id
   @param f           @c IO_CACHE pointer to the source file

   @retval 0         All OK
   @retval non-zero  An error
*/

int init_dynarray_intvar_from_file(DYNAMIC_ARRAY* arr, IO_CACHE* f)
{
  int ret= 0;
  char buf[16 * (sizeof(long)*4 + 1)]; // static buffer to use most of times
  char *buf_act= buf; // actual buffer can be dynamic if static is short
  char *token, *last;
  uint num_items;     // number of items of `arr'
  size_t read_size;
  DBUG_ENTER("init_dynarray_intvar_from_file");

  if ((read_size= my_b_gets(f, buf_act, sizeof(buf))) == 0)
  {
    DBUG_RETURN(0);                             // no line in master.info
  }
  if (read_size + 1 == sizeof(buf) && buf[sizeof(buf) - 2] != '\n')
  {
    /*
      short read happend; allocate sufficient memory and make the 2nd read
    */
    char buf_work[(sizeof(long)*3 + 1)*16];
    memcpy(buf_work, buf, sizeof(buf_work));
    num_items= atoi(strtok_r(buf_work, " ", &last));
    size_t snd_size;
    /*
      max size lower bound approximate estimation bases on the formula:
      (the items number + items themselves) * 
          (decimal size + space) - 1 + `\n' + '\0'
    */
    size_t max_size= (1 + num_items) * (sizeof(long)*3 + 1) + 1;
    buf_act= (char*) my_malloc(key_memory_Rpl_info_file_buffer, max_size,
                               MYF(MY_WME));
    memcpy(buf_act, buf, read_size);
    snd_size= my_b_gets(f, buf_act + read_size, max_size - read_size);
    if (snd_size == 0 ||
        ((snd_size + 1 == max_size - read_size) &&  buf_act[max_size - 2] != '\n'))
    {
      /*
        failure to make the 2nd read or short read again
      */
      ret= 1;
      goto err;
    }
  }
  token= strtok_r(buf_act, " ", &last);
  if (token == NULL)
  {
    ret= 1;
    goto err;
  }
  num_items= atoi(token);
  for (uint i=0; i < num_items; i++)
  {
    token= strtok_r(NULL, " ", &last);
    if (token == NULL)
    {
      ret= 1;
      goto err;
    }
    else
    {
      ulong val= atol(token);
      insert_dynamic(arr, (uchar *) &val);
    }
  }
err:
  if (buf_act != buf)
    my_free(buf_act);
  DBUG_RETURN(ret);
}

#ifdef HAVE_REPLICATION

/*
  Check if the error is caused by network.
  @param[in]   errorno   Number of the error.
  RETURNS:
  TRUE         network error
  FALSE        not network error
*/

bool is_network_error(uint errorno)
{ 
  if (errorno == CR_CONNECTION_ERROR || 
      errorno == CR_CONN_HOST_ERROR ||
      errorno == CR_SERVER_GONE_ERROR ||
      errorno == CR_SERVER_LOST ||
      errorno == ER_CON_COUNT_ERROR ||
      errorno == ER_CONNECTION_KILLED ||
      errorno == ER_NEW_ABORTING_CONNECTION ||
      errorno == ER_NET_READ_INTERRUPTED ||
      errorno == ER_SERVER_SHUTDOWN)
    return TRUE;
#ifdef WITH_WSREP
  if (errorno == ER_UNKNOWN_COM_ERROR)
    return TRUE;
#endif

  return FALSE;   
}


/*
  Note that we rely on the master's version (3.23, 4.0.14 etc) instead of
  relying on the binlog's version. This is not perfect: imagine an upgrade
  of the master without waiting that all slaves are in sync with the master;
  then a slave could be fooled about the binlog's format. This is what happens
  when people upgrade a 3.23 master to 4.0 without doing RESET MASTER: 4.0
  slaves are fooled. So we do this only to distinguish between 3.23 and more
  recent masters (it's too late to change things for 3.23).

  RETURNS
  0       ok
  1       error
  2       transient network problem, the caller should try to reconnect
*/

static int get_master_version_and_clock(MYSQL* mysql, Master_info* mi)
{
  char err_buff[MAX_SLAVE_ERRMSG], err_buff2[MAX_SLAVE_ERRMSG];
  const char* errmsg= 0;
  int err_code= 0;
  MYSQL_RES *master_res= 0;
  MYSQL_ROW master_row;
  uint version= mysql_get_server_version(mysql) / 10000;
  DBUG_ENTER("get_master_version_and_clock");

  /*
    Free old description_event_for_queue (that is needed if we are in
    a reconnection).
  */
  delete mi->rli.relay_log.description_event_for_queue;
  mi->rli.relay_log.description_event_for_queue= 0;

  if (!my_isdigit(&my_charset_bin,*mysql->server_version))
  {
    errmsg= err_buff2;
    snprintf(err_buff2, sizeof(err_buff2),
             "Master reported unrecognized MariaDB version: %s",
             mysql->server_version);
    err_code= ER_SLAVE_FATAL_ERROR;
    sprintf(err_buff, ER_DEFAULT(err_code), err_buff2);
  }
  else
  {
    DBUG_EXECUTE_IF("mock_mariadb_primary_v5_in_get_master_version",
                    version= 5;);

    /*
      Note the following switch will bug when we have MySQL branch 30 ;)
    */
    switch (version) {
    case 0:
    case 1:
    case 2:
    case 3:
    case 4:
      errmsg= err_buff2;
      snprintf(err_buff2, sizeof(err_buff2),
               "Master reported unrecognized MariaDB version: %s",
               mysql->server_version);
      err_code= ER_SLAVE_FATAL_ERROR;
      sprintf(err_buff, ER_DEFAULT(err_code), err_buff2);
      break;
    default:
      /*
        Master is MySQL >=5.0. Give a default Format_desc event, so that we can
        take the early steps (like tests for "is this a 3.23 master") which we
        have to take before we receive the real master's Format_desc which will
        override this one. Note that the Format_desc we create below is garbage
        (it has the format of the *slave*); it's only good to help know if the
        master is 3.23, 4.0, etc.
      */
      mi->rli.relay_log.description_event_for_queue= new
        Format_description_log_event(4, mysql->server_version,
                                     mi->rli.relay_log.relay_log_checksum_alg);
      break;
    }
  }

  /*
     This does not mean that a 5.0 slave will be able to read a 6.0 master; but
     as we don't know yet, we don't want to forbid this for now. If a 5.0 slave
     can't read a 6.0 master, this will show up when the slave can't read some
     events sent by the master, and there will be error messages.
  */

  if (errmsg)
    goto err;

  /* as we are here, we tried to allocate the event */
  if (!mi->rli.relay_log.description_event_for_queue)
  {
    errmsg= "default Format_description_log_event";
    err_code= ER_SLAVE_CREATE_EVENT_FAILURE;
    sprintf(err_buff, ER_DEFAULT(err_code), errmsg);
    goto err;
  }

  /*
    FD_q's (A) is set initially from RL's (A): FD_q.(A) := RL.(A).
    It's necessary to adjust FD_q.(A) at this point because in the following
    course FD_q is going to be dumped to RL.
    Generally FD_q is derived from a received FD_m (roughly FD_q := FD_m) 
    in queue_event and the master's (A) is installed.
    At one step with the assignment the Relay-Log's checksum alg is set to 
    a new value: RL.(A) := FD_q.(A). If the slave service is stopped
    the last time assigned RL.(A) will be passed over to the restarting
    service (to the current execution point).
    RL.A is a "codec" to verify checksum in queue_event() almost all the time
    the first fake Rotate event.
    Starting from this point IO thread will executes the following checksum
    warmup sequence  of actions:

    FD_q.A := RL.A,
    A_m^0 := master.@@global.binlog_checksum,
    {queue_event(R_f): verifies(R_f, A_m^0)},
    {queue_event(FD_m): verifies(FD_m, FD_m.A), dump(FD_q), rotate(RL),
                        FD_q := FD_m, RL.A := FD_q.A)}

    See legends definition on MYSQL_BIN_LOG::relay_log_checksum_alg
    docs lines (binlog.h).
    In above A_m^0 - the value of master's
    @@binlog_checksum determined in the upcoming handshake (stored in
    mi->checksum_alg_before_fd).


    After the warm-up sequence IO gets to "normal" checksum verification mode
    to use RL.A in 
    
    {queue_event(E_m): verifies(E_m, RL.A)}

    until it has received a new FD_m.
  */

  DBUG_ASSERT(mi->rli.relay_log.description_event_for_queue->used_checksum_alg !=
              BINLOG_CHECKSUM_ALG_UNDEF);
  DBUG_ASSERT(mi->rli.relay_log.relay_log_checksum_alg !=
              BINLOG_CHECKSUM_ALG_UNDEF); 
  /*
    Compare the master and slave's clock. Do not die if master's clock is
    unavailable (very old master not supporting UNIX_TIMESTAMP()?).
  */

#ifdef ENABLED_DEBUG_SYNC
  DBUG_EXECUTE_IF("dbug.before_get_UNIX_TIMESTAMP",
                  {
                    const char act[]=
                      "now "
                      "wait_for signal.get_unix_timestamp";
                    DBUG_ASSERT(debug_sync_service);
                    DBUG_ASSERT(!debug_sync_set_action(current_thd,
                                                       STRING_WITH_LEN(act)));
                  };);
#endif

  master_res= NULL;
  if (!mysql_real_query(mysql, STRING_WITH_LEN("SELECT UNIX_TIMESTAMP()")) &&
      (master_res= mysql_store_result(mysql)) &&
      (master_row= mysql_fetch_row(master_res)))
  {
    mysql_mutex_lock(&mi->data_lock);
    mi->clock_diff_with_master=
      (DBUG_IF("negate_clock_diff_with_master") ?
       0:
       (long) (time((time_t *) 0) - strtoul(master_row[0], 0, 10)));

    mysql_mutex_unlock(&mi->data_lock);
  }
  else if (check_io_slave_killed(mi, NULL))
    goto slave_killed_err;
  else if (is_network_error(mysql_errno(mysql)))
  {
    mi->report(WARNING_LEVEL, mysql_errno(mysql), NULL,
               "Get master clock failed with error: %s", mysql_error(mysql));
    goto network_err;
  }
  else 
  {
    mysql_mutex_lock(&mi->data_lock);
    mi->clock_diff_with_master= 0; /* The "most sensible" value */
    mysql_mutex_unlock(&mi->data_lock);
    sql_print_warning("\"SELECT UNIX_TIMESTAMP()\" failed on master, "
                      "do not trust column Seconds_Behind_Master of SHOW "
                      "SLAVE STATUS. Error: %s (%d)",
                      mysql_error(mysql), mysql_errno(mysql));
  }
  if (master_res)
  {
    mysql_free_result(master_res);
    master_res= NULL;
  }

  /*
    Check that the master's server id and ours are different. Because if they
    are equal (which can result from a simple copy of master's datadir to slave,
    thus copying some my.cnf), replication will work but all events will be
    skipped.
    Do not die if SHOW VARIABLES LIKE 'SERVER_ID' fails on master (very old
    master?).
    Note: we could have put a @@SERVER_ID in the previous SELECT
    UNIX_TIMESTAMP() instead, but this would not have worked on 3.23 masters.
  */
#ifdef ENABLED_DEBUG_SYNC
  DBUG_EXECUTE_IF("dbug.before_get_SERVER_ID",
                  {
                    const char act[]=
                      "now "
                      "wait_for signal.get_server_id";
                    DBUG_ASSERT(debug_sync_service);
                    DBUG_ASSERT(!debug_sync_set_action(current_thd, 
                                                       STRING_WITH_LEN(act)));
                  };);
#endif
  master_res= NULL;
  master_row= NULL;
  if (!mysql_real_query(mysql,
                        STRING_WITH_LEN("SHOW VARIABLES LIKE 'SERVER_ID'")) &&
      (master_res= mysql_store_result(mysql)) &&
      (master_row= mysql_fetch_row(master_res)))
  {
    if ((global_system_variables.server_id ==
             (mi->master_id= strtoul(master_row[1], 0, 10))) &&
        !mi->rli.replicate_same_server_id)
    {
      errmsg= "The slave I/O thread stops because master and slave have equal \
MariaDB server ids; these ids must be different for replication to work (or \
the --replicate-same-server-id option must be used on slave but this does \
not always make sense; please check the manual before using it).";
      err_code= ER_SLAVE_FATAL_ERROR;
      sprintf(err_buff, ER_DEFAULT(err_code), errmsg);
      goto err;
    }
  }
  else if (mysql_errno(mysql))
  {
    if (check_io_slave_killed(mi, NULL))
      goto slave_killed_err;
    else if (is_network_error(mysql_errno(mysql)))
    {
      mi->report(WARNING_LEVEL, mysql_errno(mysql), NULL,
                 "Get master SERVER_ID failed with error: %s", mysql_error(mysql));
      goto network_err;
    }
    /* Fatal error */
    errmsg= "The slave I/O thread stops because a fatal error is encountered \
when it try to get the value of SERVER_ID variable from master.";
    err_code= mysql_errno(mysql);
    sprintf(err_buff, "%s Error: %s", errmsg, mysql_error(mysql));
    goto err;
  }
  else if (!master_row && master_res)
  {
    mi->report(WARNING_LEVEL, ER_UNKNOWN_SYSTEM_VARIABLE, NULL,
               "Unknown system variable 'SERVER_ID' on master, \
maybe it is a *VERY OLD MASTER*.");
  }
  if (master_res)
  {
    mysql_free_result(master_res);
    master_res= NULL;
  }
  if (mi->master_id == 0 && mi->ignore_server_ids.elements > 0)
  {
    errmsg= "Slave configured with server id filtering could not detect the master server id.";
    err_code= ER_SLAVE_FATAL_ERROR;
    sprintf(err_buff, ER_DEFAULT(err_code), errmsg);
    goto err;
  }

  /*
    Check that the master's global character_set_server and ours are the same.
    Not fatal if query fails (old master?).
    Note that we don't check for equality of global character_set_client and
    collation_connection (neither do we prevent their setting in
    set_var.cc). That's because from what I (Guilhem) have tested, the global
    values of these 2 are never used (new connections don't use them).
    We don't test equality of global collation_database either as it's is
    going to be deprecated (made read-only) in 4.1 very soon.
    The test is only relevant if master < 5.0.3 (we'll test only if it's older
    than the 5 branch; < 5.0.3 was alpha...), as >= 5.0.3 master stores
    charset info in each binlog event.
    We don't do it for 3.23 because masters <3.23.50 hang on
    SELECT @@unknown_var (BUG#7965 - see changelog of 3.23.50). So finally we
    test only if master is 4.x.
  */

  /* redundant with rest of code but safer against later additions */
  if (version == 3)
    goto err;

  if (version == 4)
  {
    master_res= NULL;
    if (!mysql_real_query(mysql,
                          STRING_WITH_LEN("SELECT @@GLOBAL.COLLATION_SERVER")) &&
        (master_res= mysql_store_result(mysql)) &&
        (master_row= mysql_fetch_row(master_res)))
    {
      if (strcmp(master_row[0],
                 global_system_variables.collation_server->coll_name.str))
      {
        errmsg= "The slave I/O thread stops because master and slave have \
different values for the COLLATION_SERVER global variable. The values must \
be equal for the Statement-format replication to work";
        err_code= ER_SLAVE_FATAL_ERROR;
        sprintf(err_buff, ER_DEFAULT(err_code), errmsg);
        goto err;
      }
    }
    else if (check_io_slave_killed(mi, NULL))
      goto slave_killed_err;
    else if (is_network_error(mysql_errno(mysql)))
    {
      mi->report(WARNING_LEVEL, mysql_errno(mysql), NULL,
                 "Get master COLLATION_SERVER failed with error: %s", mysql_error(mysql));
      goto network_err;
    }
    else if (mysql_errno(mysql) != ER_UNKNOWN_SYSTEM_VARIABLE)
    {
      /* Fatal error */
      errmsg= "The slave I/O thread stops because a fatal error is encountered \
when it try to get the value of COLLATION_SERVER global variable from master.";
      err_code= mysql_errno(mysql);
      sprintf(err_buff, "%s Error: %s", errmsg, mysql_error(mysql));
      goto err;
    }
    else
      mi->report(WARNING_LEVEL, ER_UNKNOWN_SYSTEM_VARIABLE, NULL,
                 "Unknown system variable 'COLLATION_SERVER' on master, \
maybe it is a *VERY OLD MASTER*. *NOTE*: slave may experience \
inconsistency if replicated data deals with collation.");

    if (master_res)
    {
      mysql_free_result(master_res);
      master_res= NULL;
    }
  }

  /*
    Perform analogous check for time zone. Theoretically we also should
    perform check here to verify that SYSTEM time zones are the same on
    slave and master, but we can't rely on value of @@system_time_zone
    variable (it is time zone abbreviation) since it determined at start
    time and so could differ for slave and master even if they are really
    in the same system time zone. So we are omiting this check and just
    relying on documentation. Also according to Monty there are many users
    who are using replication between servers in various time zones. Hence
    such check will broke everything for them. (And now everything will
    work for them because by default both their master and slave will have
    'SYSTEM' time zone).
    This check is only necessary for 4.x masters (and < 5.0.4 masters but
    those were alpha).
  */
  if (version == 4)
  {
    master_res= NULL;
    if (!mysql_real_query(mysql, STRING_WITH_LEN("SELECT @@GLOBAL.TIME_ZONE")) &&
        (master_res= mysql_store_result(mysql)) &&
        (master_row= mysql_fetch_row(master_res)))
    {
      if (strcmp(master_row[0],
                 global_system_variables.time_zone->get_name()->ptr()))
      {
        errmsg= "The slave I/O thread stops because master and slave have \
different values for the TIME_ZONE global variable. The values must \
be equal for the Statement-format replication to work";
        err_code= ER_SLAVE_FATAL_ERROR;
        sprintf(err_buff, ER_DEFAULT(err_code), errmsg);
        goto err;
      }
    }
    else if (check_io_slave_killed(mi, NULL))
      goto slave_killed_err;
    else if (is_network_error(err_code= mysql_errno(mysql)))
    {
      mi->report(ERROR_LEVEL, err_code, NULL,
                 "Get master TIME_ZONE failed with error: %s",
                 mysql_error(mysql));
      goto network_err;
    }
    else if (err_code == ER_UNKNOWN_SYSTEM_VARIABLE)
    {
      /* We use ERROR_LEVEL to get the error logged to file */
      mi->report(ERROR_LEVEL, err_code, NULL,

                 "MariaDB master doesn't have a TIME_ZONE variable. Note that"
                 "if your timezone is not same between master and slave, your "
                 "slave may get wrong data into timestamp columns");
    }
    else
    {
      /* Fatal error */
      errmsg= "The slave I/O thread stops because a fatal error is encountered \
when it try to get the value of TIME_ZONE global variable from master.";
      sprintf(err_buff, "%s Error: %s", errmsg, mysql_error(mysql));
      goto err;
    }
    if (master_res)
    {
      mysql_free_result(master_res);
      master_res= NULL;
    }
  }

  if (mi->heartbeat_period != 0.0)
  {
    const char query_format[]= "SET @master_heartbeat_period= %llu";
    char query[sizeof(query_format) + 32];
    /* 
       the period is an ulonglong of nano-secs. 
    */
    my_snprintf(query, sizeof(query), query_format,
                (ulonglong) (mi->heartbeat_period*1000000000UL));

    DBUG_EXECUTE_IF("simulate_slave_heartbeat_network_error",
                    { static ulong dbug_count= 0;
                      if (++dbug_count < 3)
                        goto heartbeat_network_error;
                    });
    if (mysql_real_query(mysql, query, (ulong)strlen(query)))
    {
      if (check_io_slave_killed(mi, NULL))
        goto slave_killed_err;

      if (is_network_error(mysql_errno(mysql)))
      {
      IF_DBUG(heartbeat_network_error: , )
        mi->report(WARNING_LEVEL, mysql_errno(mysql), NULL,
                   "SET @master_heartbeat_period to master failed with error: %s",
                   mysql_error(mysql));
        mysql_free_result(mysql_store_result(mysql));
        goto network_err;
      }
      else
      {
        /* Fatal error */
        errmsg= "The slave I/O thread stops because a fatal error is encountered "
          "when it tries to SET @master_heartbeat_period on master.";
        err_code= ER_SLAVE_FATAL_ERROR;
        sprintf(err_buff, "%s Error: %s", errmsg, mysql_error(mysql));
        mysql_free_result(mysql_store_result(mysql));
        goto err;
      }
    }
    mysql_free_result(mysql_store_result(mysql));
  }
 
  /*
    Querying if master is capable to checksum and notifying it about own
    CRC-awareness. The master's side instant value of @@global.binlog_checksum 
    is stored in the dump thread's uservar area as well as cached locally
    to become known in consensus by master and slave.
  */
  DBUG_EXECUTE_IF("simulate_slave_unaware_checksum",
                  mi->checksum_alg_before_fd= BINLOG_CHECKSUM_ALG_OFF;
                  goto past_checksum;);
  {
    int rc;
    const char query[]= "SET @master_binlog_checksum= @@global.binlog_checksum";
    master_res= NULL;
    mi->checksum_alg_before_fd= BINLOG_CHECKSUM_ALG_UNDEF; //initially undefined
    /*
      @c checksum_alg_before_fd is queried from master in this block.
      If master is old checksum-unaware the value stays undefined.
      Once the first FD will be received its alg descriptor will replace
      the being queried one.
    */
    rc= mysql_real_query(mysql, query,(ulong)strlen(query));
    if (rc != 0)
    {
      if (check_io_slave_killed(mi, NULL))
        goto slave_killed_err;

      if (mysql_errno(mysql) == ER_UNKNOWN_SYSTEM_VARIABLE)
      {
        /* Ignore this expected error if not a high error level */
        if (global_system_variables.log_warnings > 1)
        {
          // this is tolerable as OM -> NS is supported
          mi->report(WARNING_LEVEL, mysql_errno(mysql), NULL,
                     "Notifying master by %s failed with "
                     "error: %s", query, mysql_error(mysql));
        }
      }
      else
      {
        if (is_network_error(mysql_errno(mysql)))
        {
          mi->report(WARNING_LEVEL, mysql_errno(mysql), NULL,
                     "Notifying master by %s failed with "
                     "error: %s", query, mysql_error(mysql));
          mysql_free_result(mysql_store_result(mysql));
          goto network_err;
        }
        else
        {
          errmsg= "The slave I/O thread stops because a fatal error is encountered "
            "when it tried to SET @master_binlog_checksum on master.";
          err_code= ER_SLAVE_FATAL_ERROR;
          sprintf(err_buff, "%s Error: %s", errmsg, mysql_error(mysql));
          mysql_free_result(mysql_store_result(mysql));
          goto err;
        }
      }
    }
    else
    {
      mysql_free_result(mysql_store_result(mysql));
      if (!mysql_real_query(mysql,
                            STRING_WITH_LEN("SELECT @master_binlog_checksum")) &&
          (master_res= mysql_store_result(mysql)) &&
          (master_row= mysql_fetch_row(master_res)) &&
          (master_row[0] != NULL))
      {
        mi->checksum_alg_before_fd= (enum_binlog_checksum_alg)
          (find_type(master_row[0], &binlog_checksum_typelib, 1) - 1);
        // valid outcome is either of
        DBUG_ASSERT(mi->checksum_alg_before_fd == BINLOG_CHECKSUM_ALG_OFF ||
                    mi->checksum_alg_before_fd == BINLOG_CHECKSUM_ALG_CRC32);
      }
      else if (check_io_slave_killed(mi, NULL))
        goto slave_killed_err;
      else if (is_network_error(mysql_errno(mysql)))
      {
        mi->report(WARNING_LEVEL, mysql_errno(mysql), NULL,
                   "Get master BINLOG_CHECKSUM failed with error: %s", mysql_error(mysql));
        goto network_err;
      }
      else
      {
        errmsg= "The slave I/O thread stops because a fatal error is encountered "
          "when it tried to SELECT @master_binlog_checksum.";
        err_code= ER_SLAVE_FATAL_ERROR;
        sprintf(err_buff, "%s Error: %s", errmsg, mysql_error(mysql));
        mysql_free_result(mysql_store_result(mysql));
        goto err;
      }
    }
    if (master_res)
    {
      mysql_free_result(master_res);
      master_res= NULL;
    }
  }

#ifndef DBUG_OFF
past_checksum:
#endif

  /*
    Request the master to filter away events with the @@skip_replication flag
    set, if we are running with
    --replicate-events-marked-for-skip=FILTER_ON_MASTER.
  */
  if (opt_replicate_events_marked_for_skip == RPL_SKIP_FILTER_ON_MASTER)
  {
    if (unlikely(mysql_real_query(mysql,
                                  STRING_WITH_LEN("SET skip_replication=1"))))
    {
      err_code= mysql_errno(mysql);
      if (is_network_error(err_code))
      {
        mi->report(ERROR_LEVEL, err_code, NULL,
                   "Setting master-side filtering of @@skip_replication failed "
                   "with error: %s", mysql_error(mysql));
        goto network_err;
      }
      else if (err_code == ER_UNKNOWN_SYSTEM_VARIABLE)
      {
        /*
          The master is older than the slave and does not support the
          @@skip_replication feature.
          This is not a problem, as such master will not generate events with
          the @@skip_replication flag set in the first place. We will still
          do slave-side filtering of such events though, to handle the (rare)
          case of downgrading a master and receiving old events generated from
          before the downgrade with the @@skip_replication flag set.
        */
        DBUG_PRINT("info", ("Old master does not support master-side filtering "
                            "of @@skip_replication events."));
      }
      else
      {
        /* Fatal error */
        errmsg= "The slave I/O thread stops because a fatal error is "
          "encountered when it tries to request filtering of events marked "
          "with the @@skip_replication flag.";
        sprintf(err_buff, "%s Error: %s", errmsg, mysql_error(mysql));
        goto err;
      }
    }
  }

  /* Announce MariaDB slave capabilities. */
  DBUG_EXECUTE_IF("simulate_slave_capability_none", goto after_set_capability;);
  {
    int rc= DBUG_IF("simulate_slave_capability_old_53") ?
        mysql_real_query(mysql, STRING_WITH_LEN("SET @mariadb_slave_capability="
                         STRINGIFY_ARG(MARIA_SLAVE_CAPABILITY_ANNOTATE))) :
        mysql_real_query(mysql, STRING_WITH_LEN("SET @mariadb_slave_capability="
                         STRINGIFY_ARG(MARIA_SLAVE_CAPABILITY_MINE)));
    if (unlikely(rc))
    {
      err_code= mysql_errno(mysql);
      if (is_network_error(err_code))
      {
        mi->report(ERROR_LEVEL, err_code, NULL,
                   "Setting @mariadb_slave_capability failed with error: %s",
                   mysql_error(mysql));
        goto network_err;
      }
      else
      {
        /* Fatal error */
        errmsg= "The slave I/O thread stops because a fatal error is "
          "encountered when it tries to set @mariadb_slave_capability.";
        sprintf(err_buff, "%s Error: %s", errmsg, mysql_error(mysql));
        goto err;
      }
    }
  }
#ifndef DBUG_OFF
after_set_capability:
#endif

  if (!(mi->master_supports_gtid= version >= 10))
  {
    sql_print_information(
        "Slave I/O thread: Falling back to Using_Gtid=No because "
        "master does not support GTIDs");
    mi->using_gtid= Master_info::USE_GTID_NO;
  }

  if (mi->using_gtid != Master_info::USE_GTID_NO)
  {
    /* Request dump to start from slave replication GTID state. */
    int rc;
    char str_buf[256];
    String query_str(str_buf, sizeof(str_buf), system_charset_info);
    query_str.length(0);

    /*
      Read the master @@GLOBAL.gtid_domain_id variable.
      This is mostly to check that master is GTID aware, but we could later
      perhaps use it to check that different multi-source masters are correctly
      configured with distinct domain_id.
    */
    if (mysql_real_query(mysql,
                         STRING_WITH_LEN("SELECT @@GLOBAL.gtid_domain_id")) ||
        !(master_res= mysql_store_result(mysql)) ||
        !(master_row= mysql_fetch_row(master_res)))
    {
      err_code= mysql_errno(mysql);
      if (is_network_error(err_code))
      {
        mi->report(ERROR_LEVEL, err_code, NULL,
                   "Get master @@GLOBAL.gtid_domain_id failed with error: %s",
                   mysql_error(mysql));
        goto network_err;
      }
      else
      {
        errmsg= "The slave I/O thread stops because master does not support "
          "MariaDB global transaction id. A fatal error is encountered when "
          "it tries to SELECT @@GLOBAL.gtid_domain_id.";
        sprintf(err_buff, "%s Error: %s", errmsg, mysql_error(mysql));
        goto err;
      }
    }
    mysql_free_result(master_res);
    master_res= NULL;

    query_str.append(STRING_WITH_LEN("SET @slave_connect_state='"),
                     system_charset_info);
    if (mi->gtid_current_pos.append_to_string(&query_str))
    {
      err_code= ER_OUTOFMEMORY;
      errmsg= "The slave I/O thread stops because a fatal out-of-memory "
        "error is encountered when it tries to compute @slave_connect_state.";
      sprintf(err_buff, "%s Error: Out of memory", errmsg);
      goto err;
    }
    query_str.append(STRING_WITH_LEN("'"), system_charset_info);

    rc= mysql_real_query(mysql, query_str.ptr(), query_str.length());
    if (unlikely(rc))
    {
      err_code= mysql_errno(mysql);
      if (is_network_error(err_code))
      {
        mi->report(ERROR_LEVEL, err_code, NULL,
                   "Setting @slave_connect_state failed with error: %s",
                   mysql_error(mysql));
        goto network_err;
      }
      else
      {
        /* Fatal error */
        errmsg= "The slave I/O thread stops because a fatal error is "
          "encountered when it tries to set @slave_connect_state.";
        sprintf(err_buff, "%s Error: %s", errmsg, mysql_error(mysql));
        goto err;
      }
    }

    query_str.length(0);
    if (query_str.append(STRING_WITH_LEN("SET @slave_gtid_strict_mode="),
                         system_charset_info) ||
        query_str.append_ulonglong(opt_gtid_strict_mode != false))
    {
      err_code= ER_OUTOFMEMORY;
      errmsg= "The slave I/O thread stops because a fatal out-of-memory "
        "error is encountered when it tries to set @slave_gtid_strict_mode.";
      sprintf(err_buff, "%s Error: Out of memory", errmsg);
      goto err;
    }

    rc= mysql_real_query(mysql, query_str.ptr(), query_str.length());
    if (unlikely(rc))
    {
      err_code= mysql_errno(mysql);
      if (is_network_error(err_code))
      {
        mi->report(ERROR_LEVEL, err_code, NULL,
                   "Setting @slave_gtid_strict_mode failed with error: %s",
                   mysql_error(mysql));
        goto network_err;
      }
      else
      {
        /* Fatal error */
        errmsg= "The slave I/O thread stops because a fatal error is "
          "encountered when it tries to set @slave_gtid_strict_mode.";
        sprintf(err_buff, "%s Error: %s", errmsg, mysql_error(mysql));
        goto err;
      }
    }

    query_str.length(0);
    if (query_str.append(STRING_WITH_LEN("SET @slave_gtid_ignore_duplicates="),
                         system_charset_info) ||
        query_str.append_ulonglong(opt_gtid_ignore_duplicates != false))
    {
      err_code= ER_OUTOFMEMORY;
      errmsg= "The slave I/O thread stops because a fatal out-of-memory error "
        "is encountered when it tries to set @slave_gtid_ignore_duplicates.";
      sprintf(err_buff, "%s Error: Out of memory", errmsg);
      goto err;
    }

    rc= mysql_real_query(mysql, query_str.ptr(), query_str.length());
    if (unlikely(rc))
    {
      err_code= mysql_errno(mysql);
      if (is_network_error(err_code))
      {
        mi->report(ERROR_LEVEL, err_code, NULL,
                   "Setting @slave_gtid_ignore_duplicates failed with "
                   "error: %s", mysql_error(mysql));
        goto network_err;
      }
      else
      {
        /* Fatal error */
        errmsg= "The slave I/O thread stops because a fatal error is "
          "encountered when it tries to set @slave_gtid_ignore_duplicates.";
        sprintf(err_buff, "%s Error: %s", errmsg, mysql_error(mysql));
        goto err;
      }
    }

    if (mi->rli.until_condition == Relay_log_info::UNTIL_GTID)
    {
      query_str.length(0);
      query_str.append(STRING_WITH_LEN("SET @slave_until_gtid='"),
                       system_charset_info);
      if (mi->rli.until_gtid_pos.append_to_string(&query_str))
      {
        err_code= ER_OUTOFMEMORY;
        errmsg= "The slave I/O thread stops because a fatal out-of-memory "
          "error is encountered when it tries to compute @slave_until_gtid.";
        sprintf(err_buff, "%s Error: Out of memory", errmsg);
        goto err;
      }
      query_str.append(STRING_WITH_LEN("'"), system_charset_info);

      rc= mysql_real_query(mysql, query_str.ptr(), query_str.length());
      if (unlikely(rc))
      {
        err_code= mysql_errno(mysql);
        if (is_network_error(err_code))
        {
          mi->report(ERROR_LEVEL, err_code, NULL,
                     "Setting @slave_until_gtid failed with error: %s",
                     mysql_error(mysql));
          goto network_err;
        }
        else
        {
          /* Fatal error */
          errmsg= "The slave I/O thread stops because a fatal error is "
            "encountered when it tries to set @slave_until_gtid.";
          sprintf(err_buff, "%s Error: %s", errmsg, mysql_error(mysql));
          goto err;
        }
      }

      query_str.length(0);
      if (query_str.append(
              STRING_WITH_LEN("SET @slave_gtid_until_before_gtids="),
              system_charset_info) ||
          query_str.append_ulonglong(mi->rli.is_until_before_gtids))
      {
        err_code= ER_OUTOFMEMORY;
        errmsg=
            "The slave I/O thread stops because a fatal out-of-memory error "
            "is encountered when it tries to set "
            "@slave_gtid_until_before_gtids.";
        sprintf(err_buff, "%s Error: Out of memory", errmsg);
        goto err;
      }

      rc= mysql_real_query(mysql, query_str.ptr(), query_str.length());
      if (unlikely(rc))
      {
        err_code= mysql_errno(mysql);
        if (is_network_error(err_code))
        {
          mi->report(ERROR_LEVEL, err_code, NULL,
                     "Setting @slave_gtid_until_before_gtids failed with "
                     "error: %s", mysql_error(mysql));
          goto network_err;
        }
        else
        {
          /* Fatal error */
          errmsg= "The slave I/O thread stops because a fatal error is "
            "encountered when it tries to set @slave_gtid_until_before_gtids.";
          sprintf(err_buff, "%s Error: %s", errmsg, mysql_error(mysql));
          goto err;
        }
      }
    }
  }
  else
  {
    /*
      If we are not using GTID to connect this time, then instead request
      the corresponding GTID position from the master, so that the user
      can reconnect the next time using MASTER_GTID_POS=AUTO.
    */
    char quote_buf[2*sizeof(mi->master_log_name)+1];
    char str_buf[28+2*sizeof(mi->master_log_name)+10];
    String query(str_buf, sizeof(str_buf), system_charset_info);
    size_t quote_length;
    my_bool overflow;
    query.length(0);

    query.append(STRING_WITH_LEN("SELECT binlog_gtid_pos('"));
    quote_length= escape_quotes_for_mysql(&my_charset_bin, quote_buf,
                                          sizeof(quote_buf),
                                          mi->master_log_name,
                                          strlen(mi->master_log_name),
                                          &overflow);
    query.append(quote_buf, quote_length);
    query.append(STRING_WITH_LEN("',"));
    query.append_ulonglong(mi->master_log_pos);
    query.append(')');

    if (!mysql_real_query(mysql, query.c_ptr_safe(), query.length()) &&
        (master_res= mysql_store_result(mysql)) &&
        (master_row= mysql_fetch_row(master_res)) &&
        (master_row[0] != NULL))
    {
      rpl_global_gtid_slave_state->load(mi->io_thd, master_row[0],
                                        strlen(master_row[0]), false, false);
    }
    else if (check_io_slave_killed(mi, NULL))
      goto slave_killed_err;
    else if (is_network_error(mysql_errno(mysql)))
    {
      mi->report(WARNING_LEVEL, mysql_errno(mysql), NULL,
                 "Get master GTID position failed with error: %s", mysql_error(mysql));
      goto network_err;
    }
    else
    {
      /*
        ToDo: If the master does not have the binlog_gtid_pos() function, it
        just means that it is an old master with no GTID support, so we should
        do nothing.

        However, if binlog_gtid_pos() exists, but fails or returns NULL, then
        it means that the requested position is not valid. We could use this
        to catch attempts to replicate from within the middle of an event,
        avoiding strange failures or possible corruption.
      */
    }
    if (master_res)
    {
      mysql_free_result(master_res);
      master_res= NULL;
    }
  }

err:
  if (errmsg)
  {
    if (master_res)
      mysql_free_result(master_res);
    DBUG_ASSERT(err_code != 0);
    mi->report(ERROR_LEVEL, err_code, NULL, "%s", err_buff);
    DBUG_RETURN(1);
  }

  DBUG_RETURN(0);

network_err:
  if (master_res)
    mysql_free_result(master_res);
  DBUG_RETURN(2);

slave_killed_err:
  if (master_res)
    mysql_free_result(master_res);
  DBUG_RETURN(2);
}


static bool wait_for_relay_log_space(Relay_log_info* rli)
{
  bool slave_killed=0;
  bool ignore_log_space_limit;
  Master_info* mi = rli->mi;
  PSI_stage_info old_stage;
  THD* thd = mi->io_thd;
  DBUG_ENTER("wait_for_relay_log_space");

  mysql_mutex_lock(&rli->log_space_lock);
  thd->ENTER_COND(&rli->log_space_cond,
                  &rli->log_space_lock,
                  &stage_waiting_for_relay_log_space,
                  &old_stage);
  while (rli->log_space_limit < rli->log_space_total &&
         !(slave_killed=io_slave_killed(mi)) &&
         !rli->ignore_log_space_limit)
    mysql_cond_wait(&rli->log_space_cond, &rli->log_space_lock);

  ignore_log_space_limit= rli->ignore_log_space_limit;
  rli->ignore_log_space_limit= 0;

  thd->EXIT_COND(&old_stage);

  /* 
    Makes the IO thread read only one event at a time
    until the SQL thread is able to purge the relay 
    logs, freeing some space.

    Therefore, once the SQL thread processes this next 
    event, it goes to sleep (no more events in the queue),
    sets ignore_log_space_limit=true and wakes the IO thread. 
    However, this event may have been enough already for 
    the SQL thread to purge some log files, freeing 
    rli->log_space_total .

    This guarantees that the SQL and IO thread move
    forward only one event at a time (to avoid deadlocks), 
    when the relay space limit is reached. It also 
    guarantees that when the SQL thread is prepared to
    rotate (to be able to purge some logs), the IO thread
    will know about it and will rotate.

    NOTE: The ignore_log_space_limit is only set when the SQL
          thread sleeps waiting for events.

   */

  if (ignore_log_space_limit)
  {
#ifndef DBUG_OFF
    {
      DBUG_PRINT("info", ("log_space_limit=%llu log_space_total=%llu "
                          "ignore_log_space_limit=%d "
                          "sql_force_rotate_relay=%d", 
                        rli->log_space_limit, uint64(rli->log_space_total),
                        (int) rli->ignore_log_space_limit,
                        (int) rli->sql_force_rotate_relay));
    }
#endif
    if (rli->sql_force_rotate_relay)
    {
      mysql_mutex_lock(&mi->data_lock);
      rotate_relay_log(rli->mi);
      mysql_mutex_unlock(&mi->data_lock);
      rli->sql_force_rotate_relay= false;
    }
  }

  DBUG_RETURN(slave_killed);
}


/*
  Builds a Rotate from the ignored events' info and writes it to relay log.

  SYNOPSIS
  write_ignored_events_info_to_relay_log()
    thd             pointer to I/O thread's thd
    mi

  DESCRIPTION
    Slave I/O thread, going to die, must leave a durable trace of the
    ignored events' end position for the use of the slave SQL thread, by
    calling this function. Only that thread can call it (see assertion).
 */
static void write_ignored_events_info_to_relay_log(THD *thd, Master_info *mi)
{
  Relay_log_info *rli= &mi->rli;
  mysql_mutex_t *log_lock= rli->relay_log.get_log_lock();
  DBUG_ENTER("write_ignored_events_info_to_relay_log");

  DBUG_ASSERT(thd == mi->io_thd);
  mysql_mutex_lock(log_lock);
  if (rli->ign_master_log_name_end[0] || rli->ign_gtids.count())
  {
    Rotate_log_event *rev= NULL;
    Gtid_list_log_event *glev= NULL;
    if (rli->ign_master_log_name_end[0])
    {
      rev= new Rotate_log_event(rli->ign_master_log_name_end,
                                0, rli->ign_master_log_pos_end,
                                Rotate_log_event::DUP_NAME);
      rli->ign_master_log_name_end[0]= 0;
      if (unlikely(!(bool)rev))
        mi->report(ERROR_LEVEL, ER_SLAVE_CREATE_EVENT_FAILURE, NULL,
                   ER_THD(thd, ER_SLAVE_CREATE_EVENT_FAILURE),
                   "Rotate_event (out of memory?),"
                   " SHOW SLAVE STATUS may be inaccurate");
    }
    if (rli->ign_gtids.count())
    {
      DBUG_ASSERT(!rli->is_in_group());         // Ensure no active transaction
      glev= new Gtid_list_log_event(&rli->ign_gtids,
                                    Gtid_list_log_event::FLAG_IGN_GTIDS);
      rli->ign_gtids.reset();
      if (unlikely(!(bool)glev))
        mi->report(ERROR_LEVEL, ER_SLAVE_CREATE_EVENT_FAILURE, NULL,
                   ER_THD(thd, ER_SLAVE_CREATE_EVENT_FAILURE),
                   "Gtid_list_event (out of memory?),"
                   " gtid_slave_pos may be inaccurate");
    }

    /* Can unlock before writing as slave SQL thd will soon see our event. */
    mysql_mutex_unlock(log_lock);
    if (rev)
    {
      DBUG_PRINT("info",("writing a Rotate event to track down ignored events"));
      rev->server_id= 0; // don't be ignored by slave SQL thread
      if (unlikely(rli->relay_log.append(rev, rli->relay_log.relay_log_checksum_alg)))
        mi->report(ERROR_LEVEL, ER_SLAVE_RELAY_LOG_WRITE_FAILURE, NULL,
                   ER_THD(thd, ER_SLAVE_RELAY_LOG_WRITE_FAILURE),
                   "failed to write a Rotate event"
                   " to the relay log, SHOW SLAVE STATUS may be"
                   " inaccurate");
      delete rev;
    }
    if (glev)
    {
      DBUG_PRINT("info",("writing a Gtid_list event to track down ignored events"));
      glev->server_id= 0; // don't be ignored by slave SQL thread
      glev->set_artificial_event(); // Don't mess up Exec_Master_Log_Pos
      if (unlikely(rli->relay_log.append(glev, rli->relay_log.relay_log_checksum_alg)))
        mi->report(ERROR_LEVEL, ER_SLAVE_RELAY_LOG_WRITE_FAILURE, NULL,
                   ER_THD(thd, ER_SLAVE_RELAY_LOG_WRITE_FAILURE),
                   "failed to write a Gtid_list event to the relay log, "
                   "gtid_slave_pos may be inaccurate");
      delete glev;
    }
    if (likely (rev || glev))
    {
      rli->relay_log.harvest_bytes_written(&rli->log_space_total);
      if (flush_master_info(mi, TRUE, TRUE))
        sql_print_error("Failed to flush master info file");
    }
  }
  else
    mysql_mutex_unlock(log_lock);
  DBUG_VOID_RETURN;
}


int register_slave_on_master(MYSQL* mysql, Master_info *mi,
                             bool *suppress_warnings)
{
  uchar buf[1024], *pos= buf;
  size_t report_host_len=0, report_user_len=0, report_password_len=0;
  DBUG_ENTER("register_slave_on_master");

  *suppress_warnings= FALSE;
  if (report_host)
    report_host_len= strlen(report_host);
  if (report_host_len > HOSTNAME_LENGTH)
  {
    sql_print_warning("The length of report_host is %zu. "
                      "It is larger than the max length(%d), so this "
                      "slave cannot be registered to the master.",
                      report_host_len, HOSTNAME_LENGTH);
    DBUG_RETURN(0);
  }

  if (report_user)
    report_user_len= strlen(report_user);
  if (report_user_len > USERNAME_LENGTH)
  {
    sql_print_warning("The length of report_user is %zu. "
                      "It is larger than the max length(%d), so this "
                      "slave cannot be registered to the master.",
                      report_user_len, USERNAME_LENGTH);
    DBUG_RETURN(0);
  }

  if (report_password)
    report_password_len= strlen(report_password);
  if (report_password_len > MAX_PASSWORD_LENGTH)
  {
    sql_print_warning("The length of report_password is %zu. "
                      "It is larger than the max length(%d), so this "
                      "slave cannot be registered to the master.",
                      report_password_len, MAX_PASSWORD_LENGTH);
    DBUG_RETURN(0);
  }

  int4store(pos, global_system_variables.server_id); pos+= 4;
  pos= net_store_data(pos, (uchar*) report_host, report_host_len);
  pos= net_store_data(pos, (uchar*) report_user, report_user_len);
  pos= net_store_data(pos, (uchar*) report_password, report_password_len);
  int2store(pos, (uint16) report_port); pos+= 2;
  /* 
    Fake rpl_recovery_rank, which was removed in BUG#13963,
    so that this server can register itself on old servers,
    see BUG#49259.
   */
  int4store(pos, /* rpl_recovery_rank */ 0);    pos+= 4;
  /* The master will fill in master_id */
  int4store(pos, 0);                    pos+= 4;

  if (simple_command(mysql, COM_REGISTER_SLAVE, buf, (ulong) (pos- buf), 0))
  {
    if (mysql_errno(mysql) == ER_NET_READ_INTERRUPTED)
    {
      *suppress_warnings= TRUE;                 // Suppress reconnect warning
    }
    else if (!check_io_slave_killed(mi, NULL))
    {
      char buf[256];
      my_snprintf(buf, sizeof(buf), "%s (Errno: %d)", mysql_error(mysql), 
                  mysql_errno(mysql));
      mi->report(ERROR_LEVEL, ER_SLAVE_MASTER_COM_FAILURE, NULL,
                 ER(ER_SLAVE_MASTER_COM_FAILURE), "COM_REGISTER_SLAVE", buf);
    }
    DBUG_RETURN(1);
  }
  DBUG_RETURN(0);
}


/**
  Execute a SHOW SLAVE STATUS statement.

  @param thd Pointer to THD object for the client thread executing the
  statement.

  @param mi Pointer to Master_info object for the IO thread.

  @retval FALSE success
  @retval TRUE failure
*/

bool show_master_info(THD *thd, Master_info *mi, bool full)
{
  DBUG_ENTER("show_master_info");
  String gtid_pos;
  List<Item> field_list;

  if (full && rpl_global_gtid_slave_state->tostring(&gtid_pos, NULL, 0))
    DBUG_RETURN(TRUE);
  show_master_info_get_fields(thd, &field_list, full, gtid_pos.length());
  if (thd->protocol->send_result_set_metadata(&field_list,
                       Protocol::SEND_NUM_ROWS | Protocol::SEND_EOF))
    DBUG_RETURN(TRUE);
  if (send_show_master_info_data(thd, mi, full, &gtid_pos))
    DBUG_RETURN(TRUE);
  my_eof(thd);
  DBUG_RETURN(FALSE);
}

void show_master_info_get_fields(THD *thd, List<Item> *field_list,
                                 bool full, size_t gtid_pos_length)
{
  Master_info *mi;
  MEM_ROOT *mem_root= thd->mem_root;
  DBUG_ENTER("show_master_info_get_fields");

  if (full)
  {
    field_list->push_back(new (mem_root)
                          Item_empty_string(thd, "Connection_name",
                                            MAX_CONNECTION_NAME),
                          mem_root);
    field_list->push_back(new (mem_root)
                          Item_empty_string(thd, "Slave_SQL_State", 30),
                          mem_root);
  }

  field_list->push_back(new (mem_root)
                        Item_empty_string(thd, "Slave_IO_State", 30),
                        mem_root);
  field_list->push_back(new (mem_root)
                        Item_empty_string(thd, "Master_Host", sizeof(mi->host)),
                        mem_root);
  field_list->push_back(new (mem_root)
                        Item_empty_string(thd, "Master_User", sizeof(mi->user)),
                        mem_root);
  field_list->push_back(new (mem_root)
                        Item_return_int(thd, "Master_Port", 7, MYSQL_TYPE_LONG),
                        mem_root);
  field_list->push_back(new (mem_root)
                        Item_return_int(thd, "Connect_Retry", 10,
                                        MYSQL_TYPE_LONG),
                        mem_root);
  field_list->push_back(new (mem_root)
                        Item_empty_string(thd, "Master_Log_File", FN_REFLEN),
                        mem_root);
  field_list->push_back(new (mem_root)
                        Item_return_int(thd, "Read_Master_Log_Pos", 10,
                                        MYSQL_TYPE_LONGLONG),
                        mem_root);
  field_list->push_back(new (mem_root)
                        Item_empty_string(thd, "Relay_Log_File", FN_REFLEN),
                        mem_root);
  field_list->push_back(new (mem_root)
                        Item_return_int(thd, "Relay_Log_Pos", 10,
                                        MYSQL_TYPE_LONGLONG),
                        mem_root);
  field_list->push_back(new (mem_root)
                        Item_empty_string(thd, "Relay_Master_Log_File",
                                          FN_REFLEN),
                        mem_root);
  field_list->push_back(new (mem_root)
                        Item_empty_string(thd, "Slave_IO_Running", 3),
                        mem_root);
  field_list->push_back(new (mem_root)
                        Item_empty_string(thd, "Slave_SQL_Running", 3),
                        mem_root);
  field_list->push_back(new (mem_root)
                        Item_empty_string(thd, "Replicate_Do_DB", 20),
                        mem_root);
  field_list->push_back(new (mem_root)
                        Item_empty_string(thd, "Replicate_Ignore_DB", 20),
                        mem_root);
  field_list->push_back(new (mem_root)
                        Item_empty_string(thd, "Replicate_Do_Table", 20),
                        mem_root);
  field_list->push_back(new (mem_root)
                        Item_empty_string(thd, "Replicate_Ignore_Table", 23),
                        mem_root);
  field_list->push_back(new (mem_root)
                        Item_empty_string(thd, "Replicate_Wild_Do_Table", 24),
                        mem_root);
  field_list->push_back(new (mem_root)
                        Item_empty_string(thd, "Replicate_Wild_Ignore_Table",
                                          28),
                        mem_root);
  field_list->push_back(new (mem_root)
                        Item_return_int(thd, "Last_Errno", 4, MYSQL_TYPE_LONG),
                        mem_root);
  field_list->push_back(new (mem_root)
                        Item_empty_string(thd, "Last_Error", 20),
                        mem_root);
  field_list->push_back(new (mem_root)
                        Item_return_int(thd, "Skip_Counter", 10,
                                        MYSQL_TYPE_LONG),
                        mem_root);
  field_list->push_back(new (mem_root)
                        Item_return_int(thd, "Exec_Master_Log_Pos", 10,
                                        MYSQL_TYPE_LONGLONG),
                        mem_root);
  field_list->push_back(new (mem_root)
                        Item_return_int(thd, "Relay_Log_Space", 10,
                                        MYSQL_TYPE_LONGLONG),
                        mem_root);
  field_list->push_back(new (mem_root)
                        Item_empty_string(thd, "Until_Condition", 6),
                        mem_root);
  field_list->push_back(new (mem_root)
                        Item_empty_string(thd, "Until_Log_File", FN_REFLEN),
                        mem_root);
  field_list->push_back(new (mem_root)
                        Item_return_int(thd, "Until_Log_Pos", 10,
                                        MYSQL_TYPE_LONGLONG),
                        mem_root);
  field_list->push_back(new (mem_root)
                        Item_empty_string(thd, "Master_SSL_Allowed", 7),
                        mem_root);
  field_list->push_back(new (mem_root)
                        Item_empty_string(thd, "Master_SSL_CA_File",
                                          sizeof(mi->ssl_ca)),
                        mem_root);
  field_list->push_back(new (mem_root)
                        Item_empty_string(thd, "Master_SSL_CA_Path",
                                          sizeof(mi->ssl_capath)),
                        mem_root);
  field_list->push_back(new (mem_root)
                        Item_empty_string(thd, "Master_SSL_Cert",
                                          sizeof(mi->ssl_cert)),
                        mem_root);
  field_list->push_back(new (mem_root)
                        Item_empty_string(thd, "Master_SSL_Cipher",
                                          sizeof(mi->ssl_cipher)),
                        mem_root);
  field_list->push_back(new (mem_root)
                        Item_empty_string(thd, "Master_SSL_Key",
                                          sizeof(mi->ssl_key)),
                        mem_root);
  field_list->push_back(new (mem_root)
                        Item_return_int(thd, "Seconds_Behind_Master", 10,
                                        MYSQL_TYPE_LONGLONG),
                        mem_root);
  field_list->push_back(new (mem_root)
                        Item_empty_string(thd, "Master_SSL_Verify_Server_Cert",
                                          3),
                        mem_root);
  field_list->push_back(new (mem_root)
                        Item_return_int(thd, "Last_IO_Errno", 4,
                                        MYSQL_TYPE_LONG),
                        mem_root);
  field_list->push_back(new (mem_root)
                        Item_empty_string(thd, "Last_IO_Error", 20),
                        mem_root);
  field_list->push_back(new (mem_root)
                        Item_return_int(thd, "Last_SQL_Errno", 4,
                                        MYSQL_TYPE_LONG),
                        mem_root);
  field_list->push_back(new (mem_root)
                        Item_empty_string(thd, "Last_SQL_Error", 20),
                        mem_root);
  field_list->push_back(new (mem_root)
                        Item_empty_string(thd, "Replicate_Ignore_Server_Ids",
                                          FN_REFLEN),
                        mem_root);
  field_list->push_back(new (mem_root)
                        Item_return_int(thd, "Master_Server_Id", sizeof(ulong),
                                            MYSQL_TYPE_LONG),
                        mem_root);
  field_list->push_back(new (mem_root)
                        Item_empty_string(thd, "Master_SSL_Crl",
                                          sizeof(mi->ssl_crl)),
                        mem_root);
  field_list->push_back(new (mem_root)
                        Item_empty_string(thd, "Master_SSL_Crlpath",
                                          sizeof(mi->ssl_crlpath)),
                        mem_root);
  field_list->push_back(new (mem_root)
                        Item_empty_string(thd, "Using_Gtid",
                                          sizeof("Current_Pos")-1),
                        mem_root);
  field_list->push_back(new (mem_root)
                        Item_empty_string(thd, "Gtid_IO_Pos", 30),
                        mem_root);
  field_list->push_back(new (mem_root)
                        Item_empty_string(thd, "Replicate_Do_Domain_Ids",
                                          FN_REFLEN),
                        mem_root);
  field_list->push_back(new (mem_root)
                        Item_empty_string(thd, "Replicate_Ignore_Domain_Ids",
                                          FN_REFLEN),
                        mem_root);
  field_list->push_back(new (mem_root)
                        Item_empty_string(thd, "Parallel_Mode",
                                          sizeof("conservative")-1),
                        mem_root);
  field_list->push_back(new (mem_root)
                        Item_return_int(thd, "SQL_Delay", 10,
                                        MYSQL_TYPE_LONG));
  field_list->push_back(new (mem_root)
                        Item_return_int(thd, "SQL_Remaining_Delay", 8,
                                        MYSQL_TYPE_LONG));
  field_list->push_back(new (mem_root)
                        Item_empty_string(thd, "Slave_SQL_Running_State",
                                          20));
  field_list->push_back(new (mem_root)
                       Item_return_int(thd, "Slave_DDL_Groups", 20,
                                       MYSQL_TYPE_LONGLONG),
                       mem_root);
  field_list->push_back(new (mem_root)
                       Item_return_int(thd, "Slave_Non_Transactional_Groups", 20,
                                       MYSQL_TYPE_LONGLONG),
                        mem_root);
  field_list->push_back(new (mem_root)
                       Item_return_int(thd, "Slave_Transactional_Groups", 20,
                                       MYSQL_TYPE_LONGLONG),
                        mem_root);
  field_list->push_back(new (mem_root)
                        Item_empty_string(thd, "Replicate_Rewrite_DB", 23),
                        mem_root);

  /*
    Note, we must never, _ever_, add extra rows to this output of SHOW SLAVE
    STATUS, except here at the end before the extra rows of SHOW ALL SLAVES
    STATUS. Otherwise, we break backwards compatibility with applications or
    scripts that parse the output!

    This also means that we cannot add _any_ new rows in a GA version if a
    different row was already added in a later MariaDB version, as this would
    make it impossible to merge the change up while preserving the order of
    rows.
  */

  if (full)
  {
    field_list->push_back(new (mem_root)
                          Item_return_int(thd, "Retried_transactions", 10,
                                          MYSQL_TYPE_LONG),
                          mem_root);
    field_list->push_back(new (mem_root)
                          Item_return_int(thd, "Max_relay_log_size", 10,
                                          MYSQL_TYPE_LONGLONG),
                          mem_root);
    field_list->push_back(new (mem_root)
                          Item_return_int(thd, "Executed_log_entries", 10,
                                          MYSQL_TYPE_LONG),
                          mem_root);
    field_list->push_back(new (mem_root)
                          Item_return_int(thd, "Slave_received_heartbeats", 10,
                                          MYSQL_TYPE_LONG),
                          mem_root);
    field_list->push_back(new (mem_root)
                          Item_float(thd, "Slave_heartbeat_period", 0.0, 3, 10),
                          mem_root);
    field_list->push_back(new (mem_root)
                          Item_empty_string(thd, "Gtid_Slave_Pos",
                                            (uint)gtid_pos_length),
                          mem_root);
  }
  DBUG_VOID_RETURN;
}

/* Text for Slave_IO_Running */
static const LEX_CSTRING slave_running[]=
{
  { STRING_WITH_LEN("No") },
  { STRING_WITH_LEN("Connecting") },
  { STRING_WITH_LEN("Preparing") },
  { STRING_WITH_LEN("Yes") }
};

static const LEX_CSTRING msg_yes= { STRING_WITH_LEN("Yes") };
static const LEX_CSTRING msg_no=  { STRING_WITH_LEN("No") };
#ifndef HAVE_OPENSSL
static const LEX_CSTRING msg_ignored=  { STRING_WITH_LEN("Ignored") };
#endif


static bool send_show_master_info_data(THD *thd, Master_info *mi, bool full,
                                       String *gtid_pos)
{
  DBUG_ENTER("send_show_master_info_data");

  if (mi->host[0])
  {
    DBUG_PRINT("info",("host is set: '%s'", mi->host));
    String *packet= &thd->packet;
    Protocol *protocol= thd->protocol;
    Rpl_filter *rpl_filter= mi->rpl_filter;
    StringBuffer<256> tmp;
    const char *msg;

    protocol->prepare_for_resend();

    /*
      slave_running can be accessed without run_lock but not other
      non-volotile members like mi->io_thd, which is guarded by the mutex.
    */
    if (full)
      protocol->store(mi->connection_name.str, mi->connection_name.length,
                      &my_charset_bin);
    mysql_mutex_lock(&mi->run_lock);
    if (full)
    {
      /*
        Show what the sql driver replication thread is doing
        This is only meaningful if there is only one slave thread.
      */
      msg= (mi->rli.sql_driver_thd ?
            mi->rli.sql_driver_thd->get_proc_info() : "");
      protocol->store_string_or_null(msg, &my_charset_bin);
    }
    msg= mi->io_thd ? mi->io_thd->get_proc_info() : "";
    protocol->store_string_or_null(msg, &my_charset_bin);

    mysql_mutex_unlock(&mi->run_lock);

    mysql_mutex_lock(&mi->data_lock);
    mysql_mutex_lock(&mi->rli.data_lock);
    /* err_lock is to protect mi->last_error() */
    mysql_mutex_lock(&mi->err_lock);
    /* err_lock is to protect mi->rli.last_error() */
    mysql_mutex_lock(&mi->rli.err_lock);

    DBUG_EXECUTE_IF("hold_sss_with_err_lock", {
      DBUG_ASSERT(!debug_sync_set_action(
          thd, STRING_WITH_LEN("now SIGNAL sss_got_err_lock "
                               "WAIT_FOR sss_continue")));
      DBUG_SET("-d,hold_sss_with_err_lock");
    });

    protocol->store_string_or_null(mi->host, &my_charset_bin);
    protocol->store_string_or_null(mi->user, &my_charset_bin);
    protocol->store((uint32) mi->port);
    protocol->store((uint32) mi->connect_retry);
    protocol->store(mi->master_log_name, strlen(mi->master_log_name),
                    &my_charset_bin);
    protocol->store((ulonglong) mi->master_log_pos);
    msg= (mi->rli.group_relay_log_name +
          dirname_length(mi->rli.group_relay_log_name));
    protocol->store(msg, strlen(msg), &my_charset_bin);
    protocol->store((ulonglong) mi->rli.group_relay_log_pos);
    protocol->store(mi->rli.group_master_log_name,
                    strlen(mi->rli.group_master_log_name),
                    &my_charset_bin);
    protocol->store(&slave_running[mi->slave_running], &my_charset_bin);
    protocol->store(mi->rli.slave_running ? &msg_yes : &msg_no, &my_charset_bin);
    protocol->store(rpl_filter->get_do_db());
    protocol->store(rpl_filter->get_ignore_db());

    rpl_filter->get_do_table(&tmp);
    protocol->store(&tmp);
    rpl_filter->get_ignore_table(&tmp);
    protocol->store(&tmp);
    rpl_filter->get_wild_do_table(&tmp);
    protocol->store(&tmp);
    rpl_filter->get_wild_ignore_table(&tmp);
    protocol->store(&tmp);

    protocol->store(mi->rli.last_error().number);
    protocol->store_string_or_null(mi->rli.last_error().message,
                                   &my_charset_bin);
    protocol->store((uint32) mi->rli.slave_skip_counter);
    protocol->store((ulonglong) mi->rli.group_master_log_pos);
    protocol->store((ulonglong) mi->rli.log_space_total);

    msg= (mi->rli.until_condition==Relay_log_info::UNTIL_NONE ? "None" :
          (mi->rli.until_condition==Relay_log_info::UNTIL_MASTER_POS? "Master":
          (mi->rli.until_condition==Relay_log_info::UNTIL_RELAY_POS? "Relay":
           "Gtid")));
    protocol->store(msg, strlen(msg), &my_charset_bin);
    protocol->store_string_or_null(mi->rli.until_log_name, &my_charset_bin);
    protocol->store((ulonglong) mi->rli.until_log_pos);

#ifdef HAVE_OPENSSL
    protocol->store(mi->ssl ? &msg_yes : &msg_no, &my_charset_bin);
#else
    protocol->store(mi->ssl ? &msg_ignored: &msg_no, &my_charset_bin);
#endif
    protocol->store_string_or_null(mi->ssl_ca, &my_charset_bin);
    protocol->store_string_or_null(mi->ssl_capath, &my_charset_bin);
    protocol->store_string_or_null(mi->ssl_cert, &my_charset_bin);
    protocol->store_string_or_null(mi->ssl_cipher, &my_charset_bin);
    protocol->store_string_or_null(mi->ssl_key, &my_charset_bin);

    /*
      Seconds_Behind_Master: if SQL thread is running and I/O thread is
      connected, we can compute it otherwise show NULL (i.e. unknown).
    */
    if ((mi->slave_running == MYSQL_SLAVE_RUN_READING) &&
        mi->rli.slave_running)
    {
      long time_diff;
      bool idle;
      time_t stamp= mi->rli.last_master_timestamp;

      if (!stamp)
        idle= true;
      else
      {
        idle= mi->rli.sql_thread_caught_up;

        /*
          The idleness of the SQL thread is needed for the parallel slave
          because events can be ignored before distribution to a worker thread.
          That is, Seconds_Behind_Master should still be calculated and visible
          while the slave is processing ignored events, such as those skipped
          due to slave_skip_counter.
        */
        if (mi->using_parallel() && idle &&
            !rpl_parallel::workers_idle(&mi->rli))
          idle= false;
      }
      if (idle)
        time_diff= 0;
      else
      {
        time_diff= ((long)(time(0) - stamp) - mi->clock_diff_with_master);
      /*
        Apparently on some systems time_diff can be <0. Here are possible
        reasons related to MySQL:
        - the master is itself a slave of another master whose time is ahead.
        - somebody used an explicit SET TIMESTAMP on the master.
        Possible reason related to granularity-to-second of time functions
        (nothing to do with MySQL), which can explain a value of -1:
        assume the master's and slave's time are perfectly synchronized, and
        that at slave's connection time, when the master's timestamp is read,
        it is at the very end of second 1, and (a very short time later) when
        the slave's timestamp is read it is at the very beginning of second
        2. Then the recorded value for master is 1 and the recorded value for
        slave is 2. At SHOW SLAVE STATUS time, assume that the difference
        between timestamp of slave and rli->last_master_timestamp is 0
        (i.e. they are in the same second), then we get 0-(2-1)=-1 as a result.
        This confuses users, so we don't go below 0.

        last_master_timestamp == 0 (an "impossible" timestamp 1970) is a
        special marker to say "consider we have caught up".
      */
        if (time_diff < 0)
          time_diff= 0;
      }
      protocol->store((longlong)time_diff);
    }
    else
    {
      protocol->store_null();
    }
    protocol->store(mi->ssl_verify_server_cert? &msg_yes : &msg_no,
                    &my_charset_bin);

    // Last_IO_Errno
    protocol->store(mi->last_error().number);
    // Last_IO_Error
    protocol->store_string_or_null(mi->last_error().message, &my_charset_bin);
    // Last_SQL_Errno
    protocol->store(mi->rli.last_error().number);
    // Last_SQL_Error
    protocol->store_string_or_null(mi->rli.last_error().message,
                                   &my_charset_bin);
    // Replicate_Ignore_Server_Ids
    prot_store_ids(thd, &mi->ignore_server_ids);
    // Master_Server_id
    protocol->store((uint32) mi->master_id);
    // SQL_Delay
    // Master_Ssl_Crl
    protocol->store_string_or_null(mi->ssl_crl, &my_charset_bin);
    // Master_Ssl_Crlpath
    protocol->store_string_or_null(mi->ssl_crlpath, &my_charset_bin);
    // Using_Gtid
    protocol->store_string_or_null(mi->using_gtid_astext(mi->using_gtid),
                                   &my_charset_bin);
    // Gtid_IO_Pos
    {
      mi->gtid_current_pos.to_string(&tmp);
      protocol->store(tmp.ptr(), tmp.length(), &my_charset_bin);
    }

    // Replicate_Do_Domain_Ids & Replicate_Ignore_Domain_Ids
    mi->domain_id_filter.store_ids(thd);

    // Parallel_Mode
    {
      const char *mode_name= get_type(&slave_parallel_mode_typelib,
                                      mi->parallel_mode);
      protocol->store(mode_name, strlen(mode_name), &my_charset_bin);
    }

    protocol->store((uint32) mi->rli.get_sql_delay());
    // SQL_Remaining_Delay
    // THD::proc_info is not protected by any lock, so we read it once
    // to ensure that we use the same value throughout this function.
    const char *slave_sql_running_state=
      mi->rli.sql_driver_thd ? mi->rli.sql_driver_thd->proc_info : "";
    if (slave_sql_running_state == stage_sql_thd_waiting_until_delay.m_name)
    {
      time_t t= my_time(0), sql_delay_end= mi->rli.get_sql_delay_end();
      protocol->store((uint32)(t < sql_delay_end ? sql_delay_end - t : 0));
    }
    else
      protocol->store_null();
    // Slave_SQL_Running_State
    protocol->store_string_or_null(slave_sql_running_state, &my_charset_bin);

    protocol->store(mi->total_ddl_groups);
    protocol->store(mi->total_non_trans_groups);
    protocol->store(mi->total_trans_groups);
    protocol->store(rpl_filter->get_rewrite_db());

    if (full)
    {
      protocol->store((uint32)    mi->rli.retried_trans);
      protocol->store((ulonglong) mi->rli.max_relay_log_size);
      protocol->store(mi->rli.executed_entries);
      protocol->store((uint32)    mi->received_heartbeats);
      protocol->store_double(mi->heartbeat_period, 3);
      protocol->store(gtid_pos->ptr(), gtid_pos->length(), &my_charset_bin);
    }

    mysql_mutex_unlock(&mi->rli.err_lock);
    mysql_mutex_unlock(&mi->err_lock);
    mysql_mutex_unlock(&mi->rli.data_lock);
    mysql_mutex_unlock(&mi->data_lock);

    if (my_net_write(&thd->net, (uchar*) thd->packet.ptr(), packet->length()))
      DBUG_RETURN(TRUE);
  }
  DBUG_RETURN(FALSE);
}


/* Used to sort connections by name */

static int cmp_mi_by_name(const Master_info **arg1,
                          const Master_info **arg2)
{
  return my_strcasecmp(system_charset_info, (*arg1)->connection_name.str,
                       (*arg2)->connection_name.str);
}


/**
  Execute a SHOW FULL SLAVE STATUS statement.

  @param thd Pointer to THD object for the client thread executing the
  statement.

  Elements are sorted according to the original connection_name.

  @retval FALSE success
  @retval TRUE failure

  @note
  master_info_index is protected by LOCK_active_mi.
*/

bool show_all_master_info(THD* thd)
{
  uint i, elements;
  String gtid_pos;
  Master_info **tmp;
  List<Item> field_list;
  DBUG_ENTER("show_all_master_info");
  mysql_mutex_assert_owner(&LOCK_active_mi);

  gtid_pos.length(0);
  if (rpl_append_gtid_state(&gtid_pos, true))
  {
    my_error(ER_OUT_OF_RESOURCES, MYF(0));
    DBUG_RETURN(TRUE);
  }

  show_master_info_get_fields(thd, &field_list, 1, gtid_pos.length());
  if (thd->protocol->send_result_set_metadata(&field_list,
                       Protocol::SEND_NUM_ROWS | Protocol::SEND_EOF))
    DBUG_RETURN(TRUE);

  if (!master_info_index ||
      !(elements= master_info_index->master_info_hash.records))
    goto end;

  /*
    Sort lines to get them into a predicted order
    (needed for test cases and to not confuse users)
  */
  if (!(tmp= (Master_info**) thd->alloc(sizeof(Master_info*) * elements)))
    DBUG_RETURN(TRUE);

  for (i= 0; i < elements; i++)
  {
    tmp[i]= (Master_info *) my_hash_element(&master_info_index->
                                            master_info_hash, i);
  }
  my_qsort(tmp, elements, sizeof(Master_info*), (qsort_cmp) cmp_mi_by_name);

  for (i= 0; i < elements; i++)
  {
    if (send_show_master_info_data(thd, tmp[i], 1, &gtid_pos))
      DBUG_RETURN(TRUE);
  }

end:
  my_eof(thd);
  DBUG_RETURN(FALSE);
}


void set_slave_thread_options(THD* thd)
{
  DBUG_ENTER("set_slave_thread_options");
  /*
     It's nonsense to constrain the slave threads with max_join_size; if a
     query succeeded on master, we HAVE to execute it. So set
     OPTION_BIG_SELECTS. Setting max_join_size to HA_POS_ERROR is not enough
     (and it's not needed if we have OPTION_BIG_SELECTS) because an INSERT
     SELECT examining more than 4 billion rows would still fail (yes, because
     when max_join_size is 4G, OPTION_BIG_SELECTS is automatically set, but
     only for client threads.
  */
  ulonglong options= (thd->variables.option_bits |
                      OPTION_BIG_SELECTS | OPTION_BIN_LOG);
  if (!opt_log_slave_updates)
    options&= ~OPTION_BIN_LOG;
  /* For easier test in LOGGER::log_command */
  if (thd->variables.log_disabled_statements & LOG_DISABLE_SLAVE)
    options|= OPTION_LOG_OFF;
  thd->variables.option_bits= options;

  thd->variables.completion_type= 0;
  thd->variables.sql_log_slow=
    !MY_TEST(thd->variables.log_slow_disabled_statements &
             LOG_SLOW_DISABLE_SLAVE);
  DBUG_VOID_RETURN;
}

void set_slave_thread_default_charset(THD* thd, rpl_group_info *rgi)
{
  DBUG_ENTER("set_slave_thread_default_charset");

  thd->variables.collation_server=
    global_system_variables.collation_server;
  thd->update_charset(global_system_variables.character_set_client,
                      global_system_variables.collation_connection);

  thd->system_thread_info.rpl_sql_info->cached_charset_invalidate();
  DBUG_VOID_RETURN;
}

/*
  init_slave_thread()
*/

static int init_slave_thread(THD* thd, Master_info *mi,
                             SLAVE_THD_TYPE thd_type)
{
  DBUG_ENTER("init_slave_thread");
  int simulate_error __attribute__((unused))= 0;
  DBUG_EXECUTE_IF("simulate_io_slave_error_on_init",
                  simulate_error|= (1 << SLAVE_THD_IO););
  DBUG_EXECUTE_IF("simulate_sql_slave_error_on_init",
                  simulate_error|= (1 << SLAVE_THD_SQL););

  thd->system_thread = (thd_type == SLAVE_THD_SQL) ?
    SYSTEM_THREAD_SLAVE_SQL : SYSTEM_THREAD_SLAVE_IO;

  if (init_thr_lock())
  {
    thd->cleanup();
    DBUG_RETURN(-1);
  }

  /* We must call store_globals() before doing my_net_init() */
  thd->store_globals();

  if (my_net_init(&thd->net, 0, thd, MYF(MY_THREAD_SPECIFIC)) ||
      IF_DBUG(simulate_error & (1<< thd_type), 0))
  {
    thd->cleanup();
    DBUG_RETURN(-1);
  }

  thd->security_ctx->skip_grants();
  thd->security_ctx->user=(char*) slave_user;
  thd->slave_thread= 1;
  thd->connection_name= mi->connection_name;
  thd->variables.sql_log_slow= !MY_TEST(thd->variables.log_slow_disabled_statements & LOG_SLOW_DISABLE_SLAVE);
  set_slave_thread_options(thd);

  if (thd_type == SLAVE_THD_SQL)
    THD_STAGE_INFO(thd, stage_waiting_for_the_next_event_in_relay_log);
  else
    THD_STAGE_INFO(thd, stage_waiting_for_master_update);
  thd->set_time();
  /* Do not use user-supplied timeout value for system threads. */
  thd->variables.lock_wait_timeout= LONG_TIMEOUT;
  DBUG_RETURN(0);
}

/*
  Sleep for a given amount of time or until killed.

  @param thd        Thread context of the current thread.
  @param seconds    The number of seconds to sleep.
  @param func       Function object to check if the thread has been killed.
  @param info       The Rpl_info object associated with this sleep.

  @retval True if the thread has been killed, false otherwise.
*/
template <typename killed_func, typename rpl_info>
static bool slave_sleep(THD *thd, time_t seconds,
                        killed_func func, rpl_info info)
{

  bool ret;
  struct timespec abstime;

  mysql_mutex_t *lock= &info->sleep_lock;
  mysql_cond_t *cond= &info->sleep_cond;

  /* Absolute system time at which the sleep time expires. */
  set_timespec(abstime, seconds);
  mysql_mutex_lock(lock);
  thd->ENTER_COND(cond, lock, NULL, NULL);

  while (! (ret= func(info)))
  {
    int error= mysql_cond_timedwait(cond, lock, &abstime);
    if (error == ETIMEDOUT || error == ETIME)
      break;
  }
  /* Implicitly unlocks the mutex. */
  thd->EXIT_COND(NULL);
  return ret;
}


static int request_dump(THD *thd, MYSQL* mysql, Master_info* mi,
			bool *suppress_warnings)
{
  uchar buf[FN_REFLEN + 10];
  int len;
  ushort binlog_flags = 0; // for now
  char* logname = mi->master_log_name;
  DBUG_ENTER("request_dump");
  
  *suppress_warnings= FALSE;

  if (opt_log_slave_updates && opt_replicate_annotate_row_events)
    binlog_flags|= BINLOG_SEND_ANNOTATE_ROWS_EVENT;

  if (repl_semisync_slave.request_transmit(mi))
    DBUG_RETURN(1);

  // TODO if big log files: Change next to int8store()
  int4store(buf, (ulong) mi->master_log_pos);
  int2store(buf + 4, binlog_flags);
  int4store(buf + 6, global_system_variables.server_id);
  len = (uint) strlen(logname);
  memcpy(buf + 10, logname,len);
  if (simple_command(mysql, COM_BINLOG_DUMP, buf, len + 10, 1))
  {
    /*
      Something went wrong, so we will just reconnect and retry later
      in the future, we should do a better error analysis, but for
      now we just fill up the error log :-)
    */
    if (mysql_errno(mysql) == ER_NET_READ_INTERRUPTED ||
        mysql_errno(mysql) == ER_NET_ERROR_ON_WRITE)
      *suppress_warnings= TRUE;                 // Suppress reconnect warning
    else
      sql_print_error("Error on COM_BINLOG_DUMP: %d  %s, will retry in %d secs",
                      mysql_errno(mysql), mysql_error(mysql),
                      mi->connect_retry);
    DBUG_RETURN(1);
  }

  DBUG_RETURN(0);
}


/*
  Read one event from the master

  SYNOPSIS
    read_event()
    mysql               MySQL connection
    mi                  Master connection information
    suppress_warnings   TRUE when a normal net read timeout has caused us to
                        try a reconnect.  We do not want to print anything to
                        the error log in this case because this a anormal
                        event in an idle server.
    network_read_len    get the real network read length in VIO, especially using compressed protocol 

    RETURN VALUES
    'packet_error'      Error
    number              Length of packet
*/

static ulong read_event(MYSQL* mysql, Master_info *mi, bool* suppress_warnings, 
                        ulong* network_read_len)
{
  ulong len;
  DBUG_ENTER("read_event");

  *suppress_warnings= FALSE;
  /*
    my_real_read() will time us out
    We check if we were told to die, and if not, try reading again
  */
#ifndef DBUG_OFF
  if (disconnect_slave_event_count && !(mi->events_till_disconnect--))
    DBUG_RETURN(packet_error);
#endif

  len = cli_safe_read_reallen(mysql, network_read_len);
  if (unlikely(len == packet_error || (long) len < 1))
  {
    if (mysql_errno(mysql) == ER_NET_READ_INTERRUPTED)
    {
      /*
        We are trying a normal reconnect after a read timeout;
        we suppress prints to .err file as long as the reconnect
        happens without problems
      */
      *suppress_warnings=
        global_system_variables.log_warnings < 2 ? TRUE : FALSE;
    }
    else
    {
      if (!mi->rli.abort_slave)
      {
        sql_print_error("Error reading packet from server: %s (server_errno=%d)",
                        mysql_error(mysql), mysql_errno(mysql));
      }
    }
    DBUG_RETURN(packet_error);
  }

  /* Check if eof packet */
  if (len < 8 && mysql->net.read_pos[0] == 254)
  {
    sql_print_information("Slave: received end packet from server, apparent "
                          "master shutdown: %s",
                     mysql_error(mysql));
     DBUG_RETURN(packet_error);
  }

  DBUG_PRINT("exit", ("len: %lu  net->read_pos[4]: %d",
                      len, mysql->net.read_pos[4]));
  DBUG_RETURN(len - 1);
}


/**
  Check if the current error is of temporary nature of not.
  Some errors are temporary in nature, such as
  ER_LOCK_DEADLOCK and ER_LOCK_WAIT_TIMEOUT.

  @retval 0 if fatal error
  @retval 1 temporary error, do retry
*/

int
has_temporary_error(THD *thd)
{
  uint current_errno;
  DBUG_ENTER("has_temporary_error");

  DBUG_EXECUTE_IF("all_errors_are_temporary_errors",
                  if (thd->get_stmt_da()->is_error())
                  {
                    thd->clear_error();
                    my_error(ER_LOCK_DEADLOCK, MYF(0));
                  });

  /*
    If there is no message in THD, we can't say if it's a temporary
    error or not. This is currently the case for Incident_log_event,
    which sets no message. Return FALSE.
  */
  if (!likely(thd->is_error()))
    DBUG_RETURN(0);

  current_errno= thd->get_stmt_da()->sql_errno();
  for (uint i= 0; i < slave_transaction_retry_error_length; i++)
  {
    if (current_errno == slave_transaction_retry_errors[i])
      DBUG_RETURN(1);
  }

  DBUG_RETURN(0);
}


/**
  If this is a lagging slave (specified with CHANGE MASTER TO MASTER_DELAY = X), delays accordingly. Also unlocks rli->data_lock.

  Design note: this is the place to unlock rli->data_lock. The lock
  must be held when reading delay info from rli, but it should not be
  held while sleeping.

  @param ev Event that is about to be executed.

  @param thd The sql thread's THD object.

  @param rli The sql thread's Relay_log_info structure.

  @retval 0 If the delay timed out and the event shall be executed.

  @retval nonzero If the delay was interrupted and the event shall be skipped.
*/
int
sql_delay_event(Log_event *ev, THD *thd, rpl_group_info *rgi)
{
  Relay_log_info* rli= rgi->rli;
  long sql_delay= rli->get_sql_delay();

  DBUG_ENTER("sql_delay_event");
  mysql_mutex_assert_owner(&rli->data_lock);
  DBUG_ASSERT(!rli->belongs_to_client());

  int type= ev->get_type_code();
  if (sql_delay && type != ROTATE_EVENT &&
      type != FORMAT_DESCRIPTION_EVENT && type != START_EVENT_V3)
  {
    // The time when we should execute the event.
    time_t sql_delay_end=
      ev->when + rli->mi->clock_diff_with_master + sql_delay;
    // The current time.
    time_t now= my_time(0);
    // The time we will have to sleep before executing the event.
    unsigned long nap_time= 0;
    if (sql_delay_end > now)
      nap_time= (ulong)(sql_delay_end - now);

    DBUG_PRINT("info", ("sql_delay= %lu "
                        "ev->when= %lu "
                        "rli->mi->clock_diff_with_master= %lu "
                        "now= %ld "
                        "sql_delay_end= %llu "
                        "nap_time= %ld",
                        sql_delay, (long)ev->when,
                        rli->mi->clock_diff_with_master,
                        (long)now, (ulonglong)sql_delay_end, (long)nap_time));

    if (sql_delay_end > now)
    {
      DBUG_PRINT("info", ("delaying replication event %lu secs",
                          nap_time));
      rli->start_sql_delay(sql_delay_end);
      mysql_mutex_unlock(&rli->data_lock);
      DBUG_RETURN(slave_sleep(thd, nap_time, sql_slave_killed, rgi));
    }
  }

  mysql_mutex_unlock(&rli->data_lock);

  DBUG_RETURN(0);
}


/*
  First half of apply_event_and_update_pos(), see below.
  Setup some THD variables for applying the event.

  Split out so that it can run with rli->data_lock held in non-parallel
  replication, but without the mutex held in the parallel case.
*/
static int
apply_event_and_update_pos_setup(Log_event* ev, THD* thd, rpl_group_info *rgi)
{
  DBUG_ENTER("apply_event_and_update_pos_setup");

  DBUG_PRINT("exec_event",("%s(type_code: %d; server_id: %d)",
                           ev->get_type_str(), ev->get_type_code(),
                           ev->server_id));
  DBUG_PRINT("info", ("thd->options: '%s%s%s'  rgi->last_event_start_time: %lu",
                      FLAGSTR(thd->variables.option_bits, OPTION_NOT_AUTOCOMMIT),
                      FLAGSTR(thd->variables.option_bits, OPTION_BEGIN),
                      FLAGSTR(thd->variables.option_bits, OPTION_GTID_BEGIN),
                      (ulong) rgi->last_event_start_time));

  /*
    Execute the event to change the database and update the binary
    log coordinates, but first we set some data that is needed for
    the thread.

    The event will be executed unless it is supposed to be skipped.

    Queries originating from this server must be skipped.  Low-level
    events (Format_description_log_event, Rotate_log_event,
    Stop_log_event) from this server must also be skipped. But for
    those we don't want to modify 'group_master_log_pos', because
    these events did not exist on the master.
    Format_description_log_event is not completely skipped.

    Skip queries specified by the user in 'slave_skip_counter'.  We
    can't however skip events that has something to do with the log
    files themselves.

    Filtering on own server id is extremely important, to ignore
    execution of events created by the creation/rotation of the relay
    log (remember that now the relay log starts with its Format_desc,
    has a Rotate etc).
  */

  /* Use the original server id for logging. */
  thd->variables.server_id = ev->server_id;
  thd->set_time();                            // time the query
  thd->lex->current_select= 0;
  thd->variables.option_bits=
    (thd->variables.option_bits & ~OPTION_SKIP_REPLICATION) |
    (ev->flags & LOG_EVENT_SKIP_REPLICATION_F ? OPTION_SKIP_REPLICATION : 0);
  ev->thd = thd; // because up to this point, ev->thd == 0

  DBUG_RETURN(ev->shall_skip(rgi));
}


/*
  Second half of apply_event_and_update_pos(), see below.

  Do the actual event apply (or skip), and position update.
 */
static int
apply_event_and_update_pos_apply(Log_event* ev, THD* thd, rpl_group_info *rgi,
                                 int reason)
{
  int exec_res= 0;
  Relay_log_info* rli= rgi->rli;

  DBUG_ENTER("apply_event_and_update_pos_apply");
#ifdef ENABLED_DEBUG_SYNC
  DBUG_EXECUTE_IF("inject_slave_sql_before_apply_event",
    {
      DBUG_ASSERT(!debug_sync_set_action
                  (thd, STRING_WITH_LEN("now WAIT_FOR continue")));
      DBUG_SET_INITIAL("-d,inject_slave_sql_before_apply_event");
    };);
#endif
  if (reason == Log_event::EVENT_SKIP_NOT)
    exec_res= ev->apply_event(rgi);

#ifdef WITH_WSREP
  if (WSREP(thd)) {

    if (exec_res) {
      mysql_mutex_lock(&thd->LOCK_thd_data);
      switch(thd->wsrep_trx().state()) {
      case wsrep::transaction::s_must_replay:
        /* this transaction will be replayed,
           so not raising slave error here */
        WSREP_DEBUG("SQL apply failed for MUST_REPLAY, res %d", exec_res);
	exec_res = 0;
        break;
      default:
          WSREP_DEBUG("SQL apply failed, res %d conflict state: %s",
                      exec_res, wsrep_thd_transaction_state_str(thd));
          /*
            async replication thread should be stopped, if failure was
            not due to optimistic parallel applying or if node
            has dropped from cluster
           */
          if (thd->system_thread == SYSTEM_THREAD_SLAVE_SQL &&
              ((rli->mi->using_parallel() &&
                rli->mi->parallel_mode <= SLAVE_PARALLEL_CONSERVATIVE) ||
                !wsrep_ready_get())) {
            rli->abort_slave= 1;
            rli->report(ERROR_LEVEL, ER_UNKNOWN_COM_ERROR, rgi->gtid_info(),
                        "Node has dropped from cluster");
          }
          break;
      }
      mysql_mutex_unlock(&thd->LOCK_thd_data);
    }
  }
#endif

#ifdef DBUG_TRACE
  /*
    This only prints information to the debug trace.

    TODO: Print an informational message to the error log?
  */
  static const char *const explain[] = {
    // EVENT_SKIP_NOT,
    "not skipped",
    // EVENT_SKIP_IGNORE,
    "skipped because event should be ignored",
    // EVENT_SKIP_COUNT
    "skipped because event skip counter was non-zero"
  };
  DBUG_PRINT("info", ("OPTION_BEGIN: %d  IN_STMT: %d  IN_TRANSACTION: %d",
                      MY_TEST(thd->variables.option_bits & OPTION_BEGIN),
                      rli->get_flag(Relay_log_info::IN_STMT),
                      rli->get_flag(Relay_log_info::IN_TRANSACTION)));
  DBUG_PRINT("skip_event", ("%s event was %s",
                            ev->get_type_str(), explain[reason]));
#endif

  DBUG_PRINT("info", ("apply_event error = %d", exec_res));
  if (exec_res == 0)
  {
    if (thd->rgi_slave && (thd->rgi_slave->gtid_ev_flags_extra &
                           Gtid_log_event::FL_START_ALTER_E1) &&
        thd->rgi_slave->get_finish_event_group_called())
      DBUG_RETURN(exec_res ? 1 : 0);
    int error= ev->update_pos(rgi);
#ifdef DBUG_TRACE
    DBUG_PRINT("info", ("update_pos error = %d", error));
    if (!rli->belongs_to_client())
    {
      DBUG_PRINT("info", ("group %llu %s", rli->group_relay_log_pos,
                          rli->group_relay_log_name));
      DBUG_PRINT("info", ("event %llu %s", rli->event_relay_log_pos,
                          rli->event_relay_log_name));
    }
#endif
    /*
      The update should not fail, so print an error message and
      return an error code.

      TODO: Replace this with a decent error message when merged
      with BUG#24954 (which adds several new error message).
    */
    if (unlikely(error))
    {
      rli->report(ERROR_LEVEL, ER_UNKNOWN_ERROR, rgi->gtid_info(),
                  "It was not possible to update the positions"
                  " of the relay log information: the slave may"
                  " be in an inconsistent state."
                  " Stopped in %s position %llu",
                  rli->group_relay_log_name, rli->group_relay_log_pos);
      DBUG_RETURN(2);
    }
  }
  else
  {
    /*
      Make sure we do not erroneously update gtid_slave_pos with a lingering
      GTID from this failed event group (MDEV-4906).
    */
    rgi->gtid_pending= false;
  }

  DBUG_RETURN(exec_res ? 1 : 0);
}


/**
  Applies the given event and advances the relay log position.

  This is needed by the sql thread to execute events from the binlog,
  and by clients executing BINLOG statements.  Conceptually, this
  function does:

  @code
    ev->apply_event(rli);
    ev->update_pos(rli);
  @endcode

  It also does the following maintainance:

   - Initializes the thread's server_id and time; and the event's
     thread.

   - If !rli->belongs_to_client() (i.e., if it belongs to the slave
     sql thread instead of being used for executing BINLOG
     statements), it does the following things: (1) skips events if it
     is needed according to the server id or slave_skip_counter; (2)
     unlocks rli->data_lock; (3) sleeps if required by 'CHANGE MASTER
     TO MASTER_DELAY=X'; (4) maintains the running state of the sql
     thread (rli->thread_state).

   - Reports errors as needed.

  @param ev The event to apply.

  @param thd The client thread that executes the event (i.e., the
  slave sql thread if called from a replication slave, or the client
  thread if called to execute a BINLOG statement).

  @param rli The relay log info (i.e., the slave's rli if called from
  a replication slave, or the client's thd->rli_fake if called to
  execute a BINLOG statement).

  @retval 0 OK.

  @retval 1 Error calling ev->apply_event().

  @retval 2 No error calling ev->apply_event(), but error calling
  ev->update_pos().

  This function is only used in non-parallel replication, where it is called
  with rli->data_lock held; this lock is released during this function.
*/
int
apply_event_and_update_pos(Log_event* ev, THD* thd, rpl_group_info *rgi)
{
  Relay_log_info* rli= rgi->rli;
  mysql_mutex_assert_owner(&rli->data_lock);
  int reason= apply_event_and_update_pos_setup(ev, thd, rgi);
  if (reason == Log_event::EVENT_SKIP_COUNT)
  {
    DBUG_ASSERT(rli->slave_skip_counter > 0);
    rli->slave_skip_counter--;
  }

  if (reason == Log_event::EVENT_SKIP_NOT)
  {
    // Sleeps if needed, and unlocks rli->data_lock.
    if (sql_delay_event(ev, thd, rgi))
      return 0;
  }
  else
    mysql_mutex_unlock(&rli->data_lock);

  return apply_event_and_update_pos_apply(ev, thd, rgi, reason);
}


/*
  The version of above apply_event_and_update_pos() used in parallel
  replication. Unlike the non-parallel case, this function is called without
  rli->data_lock held.
*/
int
apply_event_and_update_pos_for_parallel(Log_event* ev, THD* thd,
                                        rpl_group_info *rgi)
{
  int rc= 0;
  ulong retries= 0;
  bool  is_sa= rgi->gtid_ev_flags_extra == Gtid_log_event::FL_START_ALTER_E1;
  bool  is_sa_temp_err= false;

  mysql_mutex_assert_not_owner(&rgi->rli->data_lock);
  int reason= apply_event_and_update_pos_setup(ev, thd, rgi);
  /*
    In parallel replication, sql_slave_skip_counter is handled in the SQL
    driver thread, so 23 should never see EVENT_SKIP_COUNT here.
  */
  DBUG_ASSERT(reason != Log_event::EVENT_SKIP_COUNT);
  /*
    Calling sql_delay_event() was handled in the SQL driver thread when
    doing parallel replication.
  */
  do
  {
    rc= apply_event_and_update_pos_apply(ev, thd, rgi, reason);
    if (rc && is_sa)
    {
      is_sa_temp_err=
        is_parallel_retry_error(rgi, thd->get_stmt_da()->sql_errno());
    }
  }
  while(is_sa_temp_err && retries++ < slave_trans_retries);

  if (is_sa_temp_err)
  {
    Master_info *mi= rgi->rli->mi;
    mysql_mutex_lock(&mi->start_alter_lock);

    DBUG_ASSERT(!rgi->sa_info->direct_commit_alter);
    /*
      Give up retrying to hand the whole ALTER execution over to
      the "Complete" ALTER.
    */
    rgi->sa_info->direct_commit_alter= true;
    rgi->sa_info->state= start_alter_state::COMPLETED;
    mysql_cond_broadcast(&rgi->sa_info->start_alter_cond);
    mysql_mutex_unlock(&mi->start_alter_lock);
    if (global_system_variables.log_warnings > 2)
    {
      rpl_gtid *gtid= &rgi->current_gtid;
      sql_print_information("Start Alter Query '%s' "
                            "GTID %u-%u-%llu having a temporary error %d code "
                            "has been unsuccessfully retried %lu times; its "
                            "parallel optimistic execution now proceeds in "
                            "legacy mode",
                            static_cast<Query_log_event*>(ev)->query,
                            gtid->domain_id, gtid->server_id, gtid->seq_no,
                            thd->get_stmt_da()->sql_errno(), retries - 1);
    }
    thd->clear_error();
    thd->reset_killed();
    rgi->killed_for_retry = rpl_group_info::RETRY_KILL_NONE;

    rc= false;
  }

  return rc;
}


/**
   Keep the relay log transaction state up to date.

   The state reflects how things are after the given event, that has just been
   read from the relay log, is executed.

   This is only needed to ensure we:
   - Don't abort the sql driver thread in the middle of an event group.
   - Don't rotate the io thread in the middle of a statement or transaction.
     The mechanism is that the io thread, when it needs to rotate the relay
     log, will wait until the sql driver has read all the cached events
     and then continue reading events one by one from the master until
     the sql threads signals that log doesn't have an active group anymore.

     There are two possible cases. We keep them as 2 separate flags mainly
     to make debugging easier.

     - IN_STMT is set when we have read an event that should be used
       together with the next event.  This is for example setting a
       variable that is used when executing the next statement.
     - IN_TRANSACTION is set when we are inside a BEGIN...COMMIT group

     To test the state one should use the is_in_group() function.
*/

inline void update_state_of_relay_log(Relay_log_info *rli, Log_event *ev)
{
  Log_event_type typ= ev->get_type_code();

  /* check if we are in a multi part event */
  if (ev->is_part_of_group())
    rli->set_flag(Relay_log_info::IN_STMT);
  else if (Log_event::is_group_event(typ))
  {
    /*
      If it was not a is_part_of_group() and not a group event (like
      rotate) then we can reset the IN_STMT flag.  We have the above
      if only to allow us to have a rotate element anywhere.
    */
    rli->clear_flag(Relay_log_info::IN_STMT);
  }

  /* Check for an event that starts or stops a transaction */
  if (LOG_EVENT_IS_QUERY(typ))
  {
    Query_log_event *qev= (Query_log_event*) ev;
    /*
      Trivial optimization to avoid the following somewhat expensive
      checks.
    */
    if (qev->q_len <= sizeof("ROLLBACK"))
    {
      if (qev->is_begin())
        rli->set_flag(Relay_log_info::IN_TRANSACTION);
      if (qev->is_commit() || qev->is_rollback())
        rli->clear_flag(Relay_log_info::IN_TRANSACTION);
    }
  }
  if (typ == XID_EVENT || typ == XA_PREPARE_LOG_EVENT)
    rli->clear_flag(Relay_log_info::IN_TRANSACTION);
  if (typ == GTID_EVENT &&
      !(((Gtid_log_event*) ev)->flags2 & Gtid_log_event::FL_STANDALONE))
  {
    /* This GTID_EVENT will generate a BEGIN event */
    rli->set_flag(Relay_log_info::IN_TRANSACTION);
  }

  DBUG_PRINT("info", ("event: %u  IN_STMT: %d  IN_TRANSACTION: %d",
                      (uint) typ,
                      rli->get_flag(Relay_log_info::IN_STMT),
                      rli->get_flag(Relay_log_info::IN_TRANSACTION)));
}


/**
  Top-level function for executing the next event in the relay log.
  This is called from the SQL thread.

  This function reads the event from the relay log, executes it, and
  advances the relay log position.  It also handles errors, etc.

  This function may fail to apply the event for the following reasons:

   - The position specfied by the UNTIL condition of the START SLAVE
     command is reached.

   - It was not possible to read the event from the log.

   - The slave is killed.

   - An error occurred when applying the event, and the event has been
     tried slave_trans_retries times.  If the event has been retried
     fewer times, 0 is returned.

   - init_master_info or init_relay_log_pos failed. (These are called
     if a failure occurs when applying the event.)

   - An error occurred when updating the binlog position.

  @retval 0 The event was applied.

  @retval 1 The event was not applied.
*/

static int exec_relay_log_event(THD* thd, Relay_log_info* rli,
                                rpl_group_info *serial_rgi)
{
  ulonglong event_size;
  DBUG_ENTER("exec_relay_log_event");

  /*
    We acquire this mutex since we need it for all operations except
    event execution. But we will release it in places where we will
    wait for something for example inside of next_event().
  */
  mysql_mutex_lock(&rli->data_lock);

  Log_event *ev= next_event(serial_rgi, &event_size);

  if (sql_slave_killed(serial_rgi))
  {
    mysql_mutex_unlock(&rli->data_lock);
    delete ev;
    DBUG_RETURN(1);
  }
  if (ev)
  {
#ifdef WITH_WSREP
    if (wsrep_before_statement(thd))
    {
      mysql_mutex_unlock(&rli->data_lock);
      delete ev;
      WSREP_INFO("Wsrep before statement error");
      DBUG_RETURN(1);
    }
#endif /* WITH_WSREP */
    int exec_res;
    Log_event_type typ= ev->get_type_code();

    DBUG_EXECUTE_IF(
        "pause_sql_thread_on_next_event",
        {
          /*
            Temporarily unlock data_lock so we can check-in with the IO thread
          */
          mysql_mutex_unlock(&rli->data_lock);
          DBUG_ASSERT(!debug_sync_set_action(
              thd,
              STRING_WITH_LEN(
                  "now SIGNAL paused_on_event WAIT_FOR sql_thread_continue")));
          mysql_mutex_lock(&rli->data_lock);
        });

    /*
      Even if we don't execute this event, we keep the master timestamp,
      so that seconds behind master shows correct delta (there are events
      that are not replayed, so we keep falling behind).

      If it is an artificial event, or a relay log event (IO thread generated
      event) or ev->when is set to 0, we don't update the
      last_master_timestamp.

      In parallel replication, we might queue a large number of events, and
      the user might be surprised to see a claim that the slave is up to date
      long before those queued events are actually executed.
     */
    if ((!rli->mi->using_parallel()) &&
        event_can_update_last_master_timestamp(ev))
    {
      rli->last_master_timestamp= ev->when + (time_t) ev->exec_time;
      rli->sql_thread_caught_up= false;
      DBUG_ASSERT(rli->last_master_timestamp >= 0);
    }

    /*
      This tests if the position of the beginning of the current event
      hits the UNTIL barrier.
    */
    if ((rli->until_condition == Relay_log_info::UNTIL_MASTER_POS ||
         rli->until_condition == Relay_log_info::UNTIL_RELAY_POS) &&
        (ev->server_id != global_system_variables.server_id ||
         rli->replicate_same_server_id) &&
        rli->is_until_satisfied(ev))
    {
      /*
        Setting abort_slave flag because we do not want additional
        message about error in query execution to be printed.
      */
      rli->abort_slave= 1;
      rli->stop_for_until= true;
      mysql_mutex_unlock(&rli->data_lock);
#ifdef WITH_WSREP
      wsrep_after_statement(thd);
#endif /* WITH_WSREP */
      delete ev;
      DBUG_RETURN(1);
    }

    { /**
         The following failure injecion works in cooperation with tests 
         setting @@global.debug= 'd,incomplete_group_in_relay_log'.
         Xid or Commit events are not executed to force the slave sql
         read hanging if the realy log does not have any more events.
      */
      DBUG_EXECUTE_IF("incomplete_group_in_relay_log",
                      if ((typ == XID_EVENT) ||
                          (LOG_EVENT_IS_QUERY(typ) &&
                           strcmp("COMMIT", ((Query_log_event *) ev)->query) == 0))
                      {
                        DBUG_ASSERT(thd->transaction->all.modified_non_trans_table);
                        rli->abort_slave= 1;
                        mysql_mutex_unlock(&rli->data_lock);
                        delete ev;
                        serial_rgi->inc_event_relay_log_pos();
                        DBUG_RETURN(0);
                      };);
    }

    update_state_of_relay_log(rli, ev);

    if (rli->mi->using_parallel())
    {
      /*
        rli->sql_thread_caught_up is checked and negated here to ensure that
        the value of Seconds_Behind_Master in SHOW SLAVE STATUS is consistent
        with the update of last_master_timestamp. It was previously unset
        immediately after reading an event from the relay log; however, for the
        duration between that unset and the time that LMT would be updated
        could lead to spikes in SBM.

        The check for queued_count == dequeued_count ensures the worker threads
        are all idle (i.e. all events have been executed).
      */
      if ((unlikely(rli->last_master_timestamp == 0) ||
           (rli->sql_thread_caught_up &&
            (rli->last_inuse_relaylog->queued_count ==
             rli->last_inuse_relaylog->dequeued_count))) &&
          event_can_update_last_master_timestamp(ev))
      {
        /*
          This is the first event from the master after the slave was up to date
          and has been waiting for new events.
          We update last_master_timestamp before executing the event to not
          have Seconds_after_master ==  0 while executing the event.
          last_master_timestamp will be updated again when the event is commited.
        */
        if (rli->last_master_timestamp < ev->when)
        {
          rli->last_master_timestamp= ev->when;
        }
        rli->sql_thread_caught_up= false;
      }

      int res= rli->parallel.do_event(serial_rgi, ev, event_size);
      /*
        In parallel replication, we need to update the relay log position
        immediately so that it will be the correct position from which to
        read the next event.
      */
      if (res == 0)
        rli->event_relay_log_pos= rli->future_event_relay_log_pos;
      if (res >= 0)
      {
#ifdef WITH_WSREP
	wsrep_after_statement(thd);
#endif /* WITH_WSREP */
        DBUG_RETURN(res);
      }
      /*
        Else we proceed to execute the event non-parallel.
        This is the case for pre-10.0 events without GTID, and for handling
        slave_skip_counter.
      */
      if (event_can_update_last_master_timestamp(ev))
      {
        /*
          Ignore FD's timestamp as it does not reflect the slave execution
          state but likely to reflect a deep past. Consequently when the first
          data modification event execution last long all this time
          Seconds_Behind_Master is zero.
        */
        if (ev->get_type_code() != FORMAT_DESCRIPTION_EVENT &&
            rli->last_master_timestamp < ev->when + (time_t) ev->exec_time)
          rli->last_master_timestamp= ev->when + (time_t) ev->exec_time;

        DBUG_ASSERT(rli->last_master_timestamp >= 0);
      }
    }

    if (typ == GTID_EVENT)
    {
      Gtid_log_event *gev= static_cast<Gtid_log_event *>(ev);

#ifdef ENABLED_DEBUG_SYNC
    DBUG_EXECUTE_IF(
        "pause_sql_thread_on_relay_fde_after_trans",
        {
          DBUG_SET("-d,pause_sql_thread_on_relay_fde_after_trans");
          DBUG_SET("+d,pause_sql_thread_on_next_relay_fde");
        });
#endif

      /*
        For GTID, allocate a new sub_id for the given domain_id.
        The sub_id must be allocated in increasing order of binlog order.
      */
      if (event_group_new_gtid(serial_rgi, gev))
      {
        sql_print_error("Error reading relay log event: %s", "slave SQL thread "
                        "aborted because of out-of-memory error");
        mysql_mutex_unlock(&rli->data_lock);
        delete ev;
#ifdef WITH_WSREP
	  wsrep_after_statement(thd);
#endif /* WITH_WSREP */
        DBUG_RETURN(1);
      }

      rli->last_seen_gtid= serial_rgi->current_gtid;
      rli->last_trans_retry_count= serial_rgi->trans_retries;
      if (opt_gtid_ignore_duplicates &&
          rli->mi->using_gtid != Master_info::USE_GTID_NO)
      {
        int res= rpl_global_gtid_slave_state->check_duplicate_gtid
          (&serial_rgi->current_gtid, serial_rgi);
        if (res < 0)
        {
          sql_print_error("Error processing GTID event: %s", "slave SQL "
                          "thread aborted because of out-of-memory error");
          mysql_mutex_unlock(&rli->data_lock);
          delete ev;
#ifdef WITH_WSREP
          wsrep_after_statement(thd);
#endif /* WITH_WSREP */
          DBUG_RETURN(1);
        }
        /*
          If we need to skip this event group (because the GTID was already
          applied), then do it using the code for slave_skip_counter, which
          is able to handle skipping until the end of the event group.
        */
        if (!res)
          rli->slave_skip_counter= 1;
      }
    }

    serial_rgi->future_event_relay_log_pos= rli->future_event_relay_log_pos;
    serial_rgi->event_relay_log_name= rli->event_relay_log_name;
    serial_rgi->event_relay_log_pos= rli->event_relay_log_pos;
    exec_res= apply_event_and_update_pos(ev, thd, serial_rgi);

#ifdef WITH_WSREP
    WSREP_DEBUG("apply_event_and_update_pos() result: %d", exec_res);
#endif /* WITH_WSREP */

    delete_or_keep_event_post_apply(serial_rgi, typ, ev);

    /*
      update_log_pos failed: this should not happen, so we don't
      retry.
    */
    if (unlikely(exec_res == 2))
    {
#ifdef WITH_WSREP
      wsrep_after_statement(thd);
#endif /* WITH_WSREP */
      DBUG_RETURN(1);
    }
#ifdef WITH_WSREP
    mysql_mutex_lock(&thd->LOCK_thd_data);
    enum wsrep::client_error wsrep_error= thd->wsrep_cs().current_error();
    mysql_mutex_unlock(&thd->LOCK_thd_data);
    if (wsrep_error == wsrep::e_success)
#endif /* WITH_WSREP */
    if (slave_trans_retries)
    {
      int UNINIT_VAR(temp_err);
      if (unlikely(exec_res) && (temp_err= has_temporary_error(thd)))
      {
        const char *errmsg;
        rli->clear_error();
        /*
          We were in a transaction which has been rolled back because of a
          temporary error;
          let's seek back to BEGIN log event and retry it all again.
          Note, if lock wait timeout (innodb_lock_wait_timeout exceeded)
          there is no rollback since 5.0.13 (ref: manual).
          We have to not only seek but also

          a) init_master_info(), to seek back to hot relay log's start
          for later (for when we will come back to this hot log after
          re-processing the possibly existing old logs where BEGIN is:
          check_binlog_magic() will then need the cache to be at
          position 0 (see comments at beginning of
          init_master_info()).
          b) init_relay_log_pos(), because the BEGIN may be an older relay log.
        */
        if (serial_rgi->trans_retries < slave_trans_retries)
        {
          if (init_master_info(rli->mi, 0, 0, 0, SLAVE_SQL))
            sql_print_error("Failed to initialize the master info structure");
          else if (init_relay_log_pos(rli,
                                      rli->group_relay_log_name,
                                      rli->group_relay_log_pos,
                                      1, &errmsg, 1))
            sql_print_error("Error initializing relay log position: %s",
                            errmsg);
          else
          {
            exec_res= 0;
            serial_rgi->cleanup_context(thd, 1);
            /* chance for concurrent connection to get more locks */
            slave_sleep(thd, MY_MAX(MY_MIN(serial_rgi->trans_retries,
                                    MAX_SLAVE_RETRY_PAUSE),
                                    slave_trans_retry_interval),
                       sql_slave_killed, serial_rgi);
            serial_rgi->trans_retries++;
            mysql_mutex_lock(&rli->data_lock); // because of SHOW STATUS
            rli->retried_trans++;
            statistic_increment(slave_retried_transactions, LOCK_status);
            mysql_mutex_unlock(&rli->data_lock);
            DBUG_PRINT("info", ("Slave retries transaction "
                                "rgi->trans_retries: %lu",
                                serial_rgi->trans_retries));
          }
        }
        else
          sql_print_error("Slave SQL thread retried transaction %lu time(s) "
                          "in vain, giving up. Consider raising the value of "
                          "the slave_transaction_retries variable.",
                          slave_trans_retries);
      }
      else if ((exec_res && !temp_err) ||
               (opt_using_transactions &&
                rli->group_relay_log_pos == rli->event_relay_log_pos))
      {
        /*
          Only reset the retry counter if the entire group succeeded
          or failed with a non-transient error.  On a successful
          event, the execution will proceed as usual; in the case of a
          non-transient error, the slave will stop with an error.
         */
        serial_rgi->trans_retries= 0; // restart from fresh
        DBUG_PRINT("info", ("Resetting retry counter, rgi->trans_retries: %lu",
                            serial_rgi->trans_retries));
      }
    }

    rli->executed_entries++;
#ifdef WITH_WSREP
    wsrep_after_statement(thd);
#endif /* WITH_WSREP */
#ifdef ENABLED_DEBUG_SYNC
    DBUG_EXECUTE_IF(
        "pause_sql_thread_on_next_relay_fde",
        if (ev && typ == FORMAT_DESCRIPTION_EVENT &&
            ((Format_description_log_event *) ev)->is_relay_log_event()) {
          DBUG_ASSERT(!debug_sync_set_action(
              thd,
              STRING_WITH_LEN(
                  "now SIGNAL paused_on_fde WAIT_FOR sql_thread_continue")));
          DBUG_SET("-d,pause_sql_thread_on_next_relay_fde");
        });
#endif

    DBUG_RETURN(exec_res);
  }
  mysql_mutex_unlock(&rli->data_lock);
  rli->report(ERROR_LEVEL, ER_SLAVE_RELAY_LOG_READ_FAILURE, NULL,
              ER_THD(thd, ER_SLAVE_RELAY_LOG_READ_FAILURE), "\
Could not parse relay log event entry. The possible reasons are: the master's \
binary log is corrupted (you can check this by running 'mysqlbinlog' on the \
binary log), the slave's relay log is corrupted (you can check this by running \
'mysqlbinlog' on the relay log), a network problem, or a bug in the master's \
or slave's MariaDB code. If you want to check the master's binary log or slave's \
relay log, you will be able to know their names by issuing 'SHOW SLAVE STATUS' \
on this slave.\
");
  DBUG_RETURN(1);
}


static bool check_io_slave_killed(Master_info *mi, const char *info)
{
  if (io_slave_killed(mi))
  {
    if (info && global_system_variables.log_warnings)
      sql_print_information("%s", info);
    return TRUE;
  }
  return FALSE;
}

/**
  @brief Try to reconnect slave IO thread.

  @details Terminates current connection to master, sleeps for
  @c mi->connect_retry msecs and initiates new connection with
  @c safe_reconnect(). Variable pointed by @c retry_count is increased -
  if it exceeds @c master_retry_count then connection is not re-established
  and function signals error.
  Unless @c suppres_warnings is TRUE, a warning is put in the server error log
  when reconnecting. The warning message and messages used to report errors
  are taken from @c messages array. In case @c master_retry_count is exceeded,
  no messages are added to the log.

  @param[in]     thd                 Thread context.
  @param[in]     mysql               MySQL connection.
  @param[in]     mi                  Master connection information.
  @param[in,out] retry_count         Number of attempts to reconnect.
  @param[in]     suppress_warnings   TRUE when a normal net read timeout
                                     has caused to reconnecting.
  @param[in]     messages            Messages to print/log, see 
                                     reconnect_messages[] array.

  @retval        0                   OK.
  @retval        1                   There was an error.
*/

static int try_to_reconnect(THD *thd, MYSQL *mysql, Master_info *mi,
                            uint *retry_count, bool suppress_warnings,
                            const char *messages[SLAVE_RECON_MSG_MAX])
{
  mi->slave_running= MYSQL_SLAVE_RUN_NOT_CONNECT;
  thd->proc_info= messages[SLAVE_RECON_MSG_WAIT];
#ifdef SIGNAL_WITH_VIO_CLOSE  
  thd->clear_active_vio();
#endif
  end_server(mysql);
  if ((*retry_count)++)
  {
    if (*retry_count > master_retry_count)
      return 1;                             // Don't retry forever
    slave_sleep(thd, mi->connect_retry, io_slave_killed, mi);
  }
  if (check_io_slave_killed(mi, messages[SLAVE_RECON_MSG_KILLED_WAITING]))
    return 1;
  thd->proc_info = messages[SLAVE_RECON_MSG_AFTER];
  if (!suppress_warnings) 
  {
    char buf[256];
    StringBuffer<100> tmp;
    if (mi->using_gtid != Master_info::USE_GTID_NO)
    {
      tmp.append(STRING_WITH_LEN("; GTID position '"));
      mi->gtid_current_pos.append_to_string(&tmp);
      if (mi->events_queued_since_last_gtid == 0)
        tmp.append(STRING_WITH_LEN("'"));
      else
      {
        tmp.append(STRING_WITH_LEN("', GTID event skip "));
        tmp.append_ulonglong((ulonglong)mi->events_queued_since_last_gtid);
      }
    }
    my_snprintf(buf, sizeof(buf), messages[SLAVE_RECON_MSG_FAILED], 
                IO_RPL_LOG_NAME, mi->master_log_pos,
                tmp.c_ptr_safe());
    /* 
      Raise a warining during registering on master/requesting dump.
      Log a message reading event.
    */
    if (messages[SLAVE_RECON_MSG_COMMAND][0])
    {
      mi->report(WARNING_LEVEL, ER_SLAVE_MASTER_COM_FAILURE, NULL,
                 ER_THD(thd, ER_SLAVE_MASTER_COM_FAILURE), 
                 messages[SLAVE_RECON_MSG_COMMAND], buf);
    }
    else
    {
      sql_print_information("%s", buf);
    }
  }
  if (safe_reconnect(thd, mysql, mi, 1) || io_slave_killed(mi))
  {
    if (global_system_variables.log_warnings)
      sql_print_information("%s", messages[SLAVE_RECON_MSG_KILLED_AFTER]);
    return 1;
  }
  repl_semisync_slave.slave_reconnect(mi);
  return 0;
}


/**
  Slave IO thread entry point.

  @param arg Pointer to Master_info struct that holds information for
  the IO thread.

  @return Always 0.
*/
pthread_handler_t handle_slave_io(void *arg)
{
  THD *thd; // needs to be first for thread_stack
  MYSQL *mysql;
  Master_info *mi = (Master_info*)arg;
  Relay_log_info *rli= &mi->rli;
  uint retry_count;
  bool suppress_warnings;
  int ret;
  rpl_io_thread_info io_info;
#ifndef DBUG_OFF
  mi->dbug_do_disconnect= false;
#endif
  // needs to call my_thread_init(), otherwise we get a coredump in DBUG_ stuff
  my_thread_init();
  DBUG_ENTER("handle_slave_io");

  DBUG_ASSERT(mi->inited);
  mysql= NULL ;
  retry_count= 0;

  thd= new THD(next_thread_id()); // note that contructor of THD uses DBUG_ !

  mysql_mutex_lock(&mi->run_lock);
  /* Inform waiting threads that slave has started */
  mi->slave_run_id++;

#ifndef DBUG_OFF
  mi->events_till_disconnect = disconnect_slave_event_count;
#endif

  THD_CHECK_SENTRY(thd);
  mi->io_thd = thd;

  thd->set_psi(PSI_CALL_get_thread());

  pthread_detach_this_thread();
  thd->thread_stack= (char*) &thd; // remember where our stack is
  mi->clear_error();
  if (init_slave_thread(thd, mi, SLAVE_THD_IO))
  {
    mysql_cond_broadcast(&mi->start_cond);
    sql_print_error("Failed during slave I/O thread initialization");
    goto err_during_init;
  }
  thd->system_thread_info.rpl_io_info= &io_info;
  server_threads.insert(thd);
  mi->slave_running = MYSQL_SLAVE_RUN_NOT_CONNECT;
  mi->abort_slave = 0;
  mysql_mutex_unlock(&mi->run_lock);
  mysql_cond_broadcast(&mi->start_cond);
  mi->rows_event_tracker.reset();

  DBUG_PRINT("master_info",("log_file_name: '%s'  position: %llu",
                            mi->master_log_name, mi->master_log_pos));

  /* This must be called before run any binlog_relay_io hooks */
  my_pthread_setspecific_ptr(RPL_MASTER_INFO, mi);

  /* Load the set of seen GTIDs, if we did not already. */
  if (rpl_load_gtid_slave_state(thd))
  {
    mi->report(ERROR_LEVEL, thd->get_stmt_da()->sql_errno(), NULL,
                "Unable to load replication GTID slave state from mysql.%s: %s",
                rpl_gtid_slave_state_table_name.str,
                thd->get_stmt_da()->message());
    /*
      If we are using old-style replication, we can continue, even though we
      then will not be able to record the GTIDs we receive. But if using GTID,
      we must give up.
    */
    if (mi->using_gtid != Master_info::USE_GTID_NO || opt_gtid_strict_mode)
      goto err;
  }

  thd->variables.wsrep_on= 0;
  repl_semisync_slave.slave_start(mi);

  if (!(mi->mysql = mysql = mysql_init(NULL)))
  {
    mi->report(ERROR_LEVEL, ER_SLAVE_FATAL_ERROR, NULL,
               ER_THD(thd, ER_SLAVE_FATAL_ERROR), "error in mysql_init()");
    goto err;
  }

  THD_STAGE_INFO(thd, stage_connecting_to_master);
  // we can get killed during safe_connect
  if (!safe_connect(thd, mysql, mi))
  {
    if (mi->using_gtid == Master_info::USE_GTID_NO)
      sql_print_information("Slave I/O thread: connected to master '%s@%s:%d',"
                            "replication started in log '%s' at position %llu",
                            mi->user, mi->host, mi->port,
                            IO_RPL_LOG_NAME, mi->master_log_pos);
    else
    {
      StringBuffer<100> tmp;
      mi->gtid_current_pos.to_string(&tmp);
      sql_print_information("Slave I/O thread: connected to master '%s@%s:%d',"
                            "replication starts at GTID position '%s'",
                            mi->user, mi->host, mi->port, tmp.c_ptr_safe());
    }
  }
  else
  {
    sql_print_information("Slave I/O thread killed while connecting to master");
    goto err;
  }

connected:

  if (mi->using_gtid != Master_info::USE_GTID_NO)
  {
    /*
      When the IO thread (re)connects to the master using GTID, it will
      connect at the start of an event group. But the IO thread may have
      previously logged part of the following event group to the relay
      log.

      When the IO and SQL thread are started together, we erase any previous
      relay logs, but this is not possible/desirable while the SQL thread is
      running. To avoid duplicating partial event groups in the relay logs in
      this case, we remember the count of events in any partially logged event
      group before the reconnect, and then here at connect we set up a counter
      to skip the already-logged part of the group.
    */
    mi->gtid_reconnect_event_skip_count= mi->events_queued_since_last_gtid;
    mi->gtid_event_seen= false;
    /*
      Reset stale state of the rows-event group tracker at reconnect.
    */
    mi->rows_event_tracker.reset();
  }

#ifdef ENABLED_DEBUG_SYNC
    DBUG_EXECUTE_IF("dbug.before_get_running_status_yes",
                    {
                      const char act[]=
                        "now "
                        "wait_for signal.io_thread_let_running";
                      DBUG_ASSERT(debug_sync_service);
                      DBUG_ASSERT(!debug_sync_set_action(thd, 
                                                         STRING_WITH_LEN(act)));
                    };);
#endif

  mysql_mutex_lock(&mi->run_lock);
  mi->slave_running= MYSQL_SLAVE_RUN_CONNECT;
  mysql_mutex_unlock(&mi->run_lock);

  thd->slave_net = &mysql->net;
  THD_STAGE_INFO(thd, stage_checking_master_version);
  ret= get_master_version_and_clock(mysql, mi);
  if (ret == 1)
    /* Fatal error */
    goto err;

  if (ret == 2) 
  { 
    if (check_io_slave_killed(mi, "Slave I/O thread killed "
                              "while calling get_master_version_and_clock(...)"))
      goto err;
    suppress_warnings= FALSE;
    /*
      Try to reconnect because the error was caused by a transient network
      problem
    */
    if (try_to_reconnect(thd, mysql, mi, &retry_count, suppress_warnings,
                             reconnect_messages[SLAVE_RECON_ACT_REG]))
      goto err;

    goto connected;
  } 

  /*
    Register ourselves with the master.
  */
  THD_STAGE_INFO(thd, stage_registering_slave_on_master);
  if (register_slave_on_master(mysql, mi, &suppress_warnings))
  {
    if (!check_io_slave_killed(mi, "Slave I/O thread killed "
                              "while registering slave on master"))
    {
      sql_print_error("Slave I/O thread couldn't register on master");
      if (try_to_reconnect(thd, mysql, mi, &retry_count, suppress_warnings,
                           reconnect_messages[SLAVE_RECON_ACT_REG]))
        goto err;
    }
    else
      goto err;
    goto connected;
  }
  DBUG_EXECUTE_IF("fail_com_register_slave",
                  {
                    mi->report(ERROR_LEVEL, ER_SLAVE_MASTER_COM_FAILURE, NULL,
                    ER(ER_SLAVE_MASTER_COM_FAILURE), "COM_REGISTER_SLAVE",
                    "Debug Induced Error");
                    goto err;
                  });

  DBUG_PRINT("info",("Starting reading binary log from master"));
  thd->set_command(COM_SLAVE_IO);
  while (!io_slave_killed(mi))
  {
    const uchar *event_buf;

    THD_STAGE_INFO(thd, stage_requesting_binlog_dump);
    if (request_dump(thd, mysql, mi, &suppress_warnings))
    {
      sql_print_error("Failed on request_dump()");
      if (check_io_slave_killed(mi, NullS) ||
        try_to_reconnect(thd, mysql, mi, &retry_count, suppress_warnings,
                         reconnect_messages[SLAVE_RECON_ACT_DUMP]))
        goto err;
      goto connected;
    }

    mi->slave_running= MYSQL_SLAVE_RUN_READING;
    DBUG_ASSERT(mi->last_error().number == 0);
    ulonglong lastchecktime = my_hrtime().val;
    ulonglong tokenamount   = opt_read_binlog_speed_limit*1024;
    while (!io_slave_killed(mi))
    {
      ulong event_len, network_read_len = 0;
      /*
         We say "waiting" because read_event() will wait if there's nothing to
         read. But if there's something to read, it will not wait. The
         important thing is to not confuse users by saying "reading" whereas
         we're in fact receiving nothing.
      */
      THD_STAGE_INFO(thd, stage_waiting_for_master_to_send_event);

#ifdef ENABLED_DEBUG_SYNC
      DBUG_EXECUTE_IF("pause_before_io_read_event",
                      {
                        DBUG_ASSERT(!debug_sync_set_action( thd, STRING_WITH_LEN(
     "now signal io_thread_at_read_event wait_for io_thread_continue_read_event")));
                        DBUG_SET("-d,pause_before_io_read_event");
                      };);
#endif
      event_len= read_event(mysql, mi, &suppress_warnings, &network_read_len);
      if (check_io_slave_killed(mi, NullS))
        goto err;

      if (unlikely(event_len == packet_error))
      {
        uint mysql_error_number= mysql_errno(mysql);
        switch (mysql_error_number) {
        case CR_NET_PACKET_TOO_LARGE:
          sql_print_error("\
Log entry on master is longer than slave_max_allowed_packet (%lu) on \
slave. If the entry is correct, restart the server with a higher value of \
slave_max_allowed_packet",
                         slave_max_allowed_packet);
          mi->report(ERROR_LEVEL, ER_NET_PACKET_TOO_LARGE, NULL,
                     "%s", "Got a packet bigger than 'slave_max_allowed_packet' bytes");
          goto err;
        case ER_MASTER_FATAL_ERROR_READING_BINLOG:
          mi->report(ERROR_LEVEL, ER_MASTER_FATAL_ERROR_READING_BINLOG, NULL,
                     ER_THD(thd, ER_MASTER_FATAL_ERROR_READING_BINLOG),
                     mysql_error_number, mysql_error(mysql));
          goto err;
        case ER_OUT_OF_RESOURCES:
          sql_print_error("\
Stopping slave I/O thread due to out-of-memory error from master");
          mi->report(ERROR_LEVEL, ER_OUT_OF_RESOURCES, NULL,
                     "%s", ER_THD(thd, ER_OUT_OF_RESOURCES));
          goto err;
        }
        if (try_to_reconnect(thd, mysql, mi, &retry_count, suppress_warnings,
                             reconnect_messages[SLAVE_RECON_ACT_EVENT]))
          goto err;
        goto connected;
      } // if (event_len == packet_error)

      retry_count=0;                    // ok event, reset retry counter
      THD_STAGE_INFO(thd, stage_queueing_master_event_to_the_relay_log);
      event_buf= mysql->net.read_pos + 1;
      mi->semi_ack= 0;
      if (repl_semisync_slave.
          slave_read_sync_header((const uchar*) mysql->net.read_pos + 1,
                                 event_len,
                                 &(mi->semi_ack), &event_buf, &event_len))
      {
        mi->report(ERROR_LEVEL, ER_SLAVE_FATAL_ERROR, NULL,
                   ER_THD(thd, ER_SLAVE_FATAL_ERROR),
                   "Failed to run 'after_read_event' hook");
        goto err;
      }

      /* Control the binlog read speed of master 
         when read_binlog_speed_limit is non-zero
      */
      ulonglong speed_limit_in_bytes = opt_read_binlog_speed_limit * 1024;
      if (speed_limit_in_bytes) 
      {
        /* Prevent the tokenamount become a large value, 
           for example, the IO thread doesn't work for a long time
        */
        if (tokenamount > speed_limit_in_bytes * 2) 
        {
          lastchecktime = my_hrtime().val;
          tokenamount = speed_limit_in_bytes * 2;
        }

        do
        {
          ulonglong currenttime = my_hrtime().val;
          tokenamount += (currenttime - lastchecktime) * speed_limit_in_bytes / (1000*1000);
          lastchecktime = currenttime;
          if(tokenamount < network_read_len)
          {
            ulonglong duration =1000ULL*1000 * (network_read_len - tokenamount) / speed_limit_in_bytes;
            time_t second_time = (time_t)(duration / (1000 * 1000));
            uint micro_time = duration % (1000 * 1000);

            // at least sleep 1000 micro second
            my_sleep(MY_MAX(micro_time,1000));

            /*
              If it sleep more than one second, 
              it should use slave_sleep() to avoid the STOP SLAVE hang.   
            */
            if (second_time)
              slave_sleep(thd, second_time, io_slave_killed, mi);

          }
        }while(tokenamount < network_read_len);
        tokenamount -= network_read_len;
      }

      if (queue_event(mi, event_buf, event_len))
      {
        mi->report(ERROR_LEVEL, ER_SLAVE_RELAY_LOG_WRITE_FAILURE, NULL,
                   ER_THD(thd, ER_SLAVE_RELAY_LOG_WRITE_FAILURE),
                   "could not queue event from master");
        goto err;
      }

      if (repl_semisync_slave.get_slave_enabled() &&
          mi->semi_sync_reply_enabled &&
          (mi->semi_ack & SEMI_SYNC_NEED_ACK))
      {
        DBUG_EXECUTE_IF("simulate_delay_semisync_slave_reply",
                        my_sleep(800000););
        if (repl_semisync_slave.slave_reply(mi))
        {
          /*
            Master is not responding (gone away?) or it has turned semi sync
            off. Turning off semi-sync responses as there is no point in sending
            data to the master if the master not receiving the messages.
            This also stops the logs from getting filled with
            "Semi-sync slave net_flush() reply failed" messages.
            On reconnect semi sync will be turned on again, if the
            master has semi-sync enabled.

            We check mi->abort_slave to see if the io thread was
            killed and in this case we do not need an error message as
            we know what is going on.
           */
          if (!mi->abort_slave)
            sql_print_error("Master server does not read semi-sync messages "
                            "last_error: %s (%d). "
                            "Fallback to asynchronous replication",
                            mi->mysql->net.last_error,
                            mi->mysql->net.last_errno);
          mi->semi_sync_reply_enabled= 0;
        }
      }
      if (mi->using_gtid == Master_info::USE_GTID_NO &&
          /*
            If rpl_semi_sync_slave_delay_master is enabled, we will flush
            master info only when ack is needed. This may lead to at least one
            group transaction delay but affords better performance improvement.
          */
          (!repl_semisync_slave.get_slave_enabled() ||
           (!(mi->semi_ack & SEMI_SYNC_SLAVE_DELAY_SYNC) ||
            (mi->semi_ack & (SEMI_SYNC_NEED_ACK)))) &&
          (DBUG_IF("failed_flush_master_info") ||
           flush_master_info(mi, TRUE, TRUE)))
      {
        sql_print_error("Failed to flush master info file");
        goto err;
      }
      /*
        See if the relay logs take too much space.
        We don't lock mi->rli.log_space_lock here; this dirty read saves time
        and does not introduce any problem:
        - if mi->rli.ignore_log_space_limit is 1 but becomes 0 just after (so
        the clean value is 0), then we are reading only one more event as we
        should, and we'll block only at the next event. No big deal.
        - if mi->rli.ignore_log_space_limit is 0 but becomes 1 just
        after (so the clean value is 1), then we are going into
        wait_for_relay_log_space() for no reason, but this function
        will do a clean read, notice the clean value and exit
        immediately.
      */
#ifndef DBUG_OFF
      {
        DBUG_PRINT("info", ("log_space_limit=%llu log_space_total=%llu "
                            "ignore_log_space_limit=%d",
                            rli->log_space_limit, uint64(rli->log_space_total),
                            (int) rli->ignore_log_space_limit));
      }
#endif

      if (rli->log_space_limit && rli->log_space_limit <
          rli->log_space_total &&
          !rli->ignore_log_space_limit)
        if (wait_for_relay_log_space(rli))
        {
          sql_print_error("Slave I/O thread aborted while waiting for relay \
log space");
          goto err;
        }
    }
  }

  // error = 0;
err:
  // print the current replication position
  if (mi->using_gtid == Master_info::USE_GTID_NO)
    sql_print_information("Slave I/O thread exiting, read up to log '%s', "
                          "position %llu, master %s:%d", IO_RPL_LOG_NAME, mi->master_log_pos,
                           mi->host, mi->port);
  else
  {
    StringBuffer<100> tmp;
    mi->gtid_current_pos.to_string(&tmp);
    sql_print_information("Slave I/O thread exiting, read up to log '%s', "
                          "position %llu; GTID position %s, master %s:%d",
                          IO_RPL_LOG_NAME, mi->master_log_pos,
                          tmp.c_ptr_safe(), mi->host, mi->port);
  }
  repl_semisync_slave.slave_stop(mi);
  thd->reset_query();
  thd->reset_db(&null_clex_str);
  if (mysql)
  {
    /*
      Here we need to clear the active VIO before closing the
      connection with the master.  The reason is that THD::awake()
      might be called from terminate_slave_thread() because somebody
      issued a STOP SLAVE.  If that happends, the close_active_vio()
      can be called in the middle of closing the VIO associated with
      the 'mysql' object, causing a crash.
    */
#ifdef SIGNAL_WITH_VIO_CLOSE
    thd->clear_active_vio();
#endif
    mysql_close(mysql);
    mi->mysql=0;
  }
  write_ignored_events_info_to_relay_log(thd, mi);
  if (mi->using_gtid != Master_info::USE_GTID_NO)
    flush_master_info(mi, TRUE, TRUE);
  THD_STAGE_INFO(thd, stage_waiting_for_slave_mutex_on_exit);
  thd->add_status_to_global();
  server_threads.erase(thd);
  mysql_mutex_lock(&mi->run_lock);

err_during_init:
  /* Forget the relay log's format */
  delete mi->rli.relay_log.description_event_for_queue;
  mi->rli.relay_log.description_event_for_queue= 0;
  // TODO: make rpl_status part of Master_info
  change_rpl_status(RPL_ACTIVE_SLAVE,RPL_IDLE_SLAVE);

  thd->assert_not_linked();
  delete thd;

  mi->abort_slave= 0;
  mi->slave_running= MYSQL_SLAVE_NOT_RUN;
  mi->io_thd= 0;
  mi->do_accept_own_server_id= false;
  /*
    Note: the order of the two following calls (first broadcast, then unlock)
    is important. Otherwise a killer_thread can execute between the calls and
    delete the mi structure leading to a crash! (see BUG#25306 for details)
   */ 
  mysql_cond_broadcast(&mi->stop_cond);       // tell the world we are done
  DBUG_EXECUTE_IF("simulate_slave_delay_at_terminate_bug38694", sleep(5););
  mysql_mutex_unlock(&mi->run_lock);

  DBUG_LEAVE;                                   // Must match DBUG_ENTER()
  my_thread_end();
  ERR_remove_state(0);
  return nullptr;
}

/*
  Check the temporary directory used by commands like
  LOAD DATA INFILE.

  As the directory never changes during a mysqld run, we only
  test this once and cache the result. This also resolve a race condition
  when this can be run by multiple threads at the same time.
 */

static bool check_temp_dir_run= 0;
static int check_temp_dir_result= 0;

static 
int check_temp_dir(char* tmp_file)
{
  File fd;
  int result= 1;                                // Assume failure
  MY_DIR *dirp;
  char tmp_dir[FN_REFLEN];
  size_t tmp_dir_size;
  DBUG_ENTER("check_temp_dir");

  /* This look is safe to use as this function is only called once */
  mysql_mutex_lock(&LOCK_start_thread);
  if (check_temp_dir_run)
  {
    if ((result= check_temp_dir_result))
      my_message(result, tmp_file, MYF(0));
    goto end;
  }
  check_temp_dir_run= 1;

  /*
    Get the directory from the temporary file.
  */
  dirname_part(tmp_dir, tmp_file, &tmp_dir_size);

  /*
    Check if the directory exists.
   */
  if (!(dirp=my_dir(tmp_dir,MYF(MY_WME))))
    goto end;
  my_dirend(dirp);

  /*
    Check permissions to create a file. We use O_TRUNC to ensure that
    things works even if we happen to have and old file laying around.
   */
  if ((fd= mysql_file_create(key_file_misc,
                             tmp_file, CREATE_MODE,
                             O_WRONLY | O_BINARY | O_TRUNC | O_NOFOLLOW,
                             MYF(MY_WME))) < 0)
    goto end;

  result= 0;                                    // Directory name ok
  /*
    Clean up.
   */
  mysql_file_close(fd, MYF(0));
  mysql_file_delete(key_file_misc, tmp_file, MYF(0));

end:
  mysql_mutex_unlock(&LOCK_start_thread);
  DBUG_RETURN(result);
}


void
slave_output_error_info(rpl_group_info *rgi, THD *thd)
{
  /*
    retrieve as much info as possible from the thd and, error
    codes and warnings and print this to the error log as to
    allow the user to locate the error
  */
  Relay_log_info *rli= rgi->rli;
  uint32 const last_errno= rli->last_error().number;

  if (unlikely(thd->is_error()))
  {
    char const *const errmsg= thd->get_stmt_da()->message();

    DBUG_PRINT("info",
               ("thd->get_stmt_da()->sql_errno()=%d; rli->last_error.number=%d",
                thd->get_stmt_da()->sql_errno(), last_errno));
    if (last_errno == 0)
    {
      /*
        This function is reporting an error which was not reported
        while executing exec_relay_log_event().
      */ 
      rli->report(ERROR_LEVEL, thd->get_stmt_da()->sql_errno(),
                  rgi->gtid_info(), "%s", errmsg);
    }
    else if (last_errno != thd->get_stmt_da()->sql_errno())
    {
      /*
       * An error was reported while executing exec_relay_log_event()
       * however the error code differs from what is in the thread.
       * This function prints out more information to help finding
       * what caused the problem.
       */  
      sql_print_error("Slave (additional info): %s Error_code: %d",
                      errmsg, thd->get_stmt_da()->sql_errno());
    }
  }

  /* Print any warnings issued */
  Diagnostics_area::Sql_condition_iterator it=
    thd->get_stmt_da()->sql_conditions();
  const Sql_condition *err;
  /*
    Added controlled slave thread cancel for replication
    of user-defined variables.
  */
  bool udf_error = false;
  while ((err= it++))
  {
    if (err->get_sql_errno() == ER_CANT_OPEN_LIBRARY)
      udf_error = true;
    sql_print_warning("Slave: %s Error_code: %d", err->get_message_text(), err->get_sql_errno());
  }
  if (unlikely(udf_error))
  {
    StringBuffer<100> tmp;
    if (rli->mi->using_gtid != Master_info::USE_GTID_NO)
    {
      tmp.append(STRING_WITH_LEN("; GTID position '"));
      rpl_append_gtid_state(&tmp, false);
      tmp.append(STRING_WITH_LEN("'"));
    }
    sql_print_error("Error loading user-defined library, slave SQL "
      "thread aborted. Install the missing library, and restart the "
      "slave SQL thread with \"SLAVE START\". We stopped at log '%s' "
      "position %llu%s", RPL_LOG_NAME, rli->group_master_log_pos,
      tmp.c_ptr_safe());
  }
  else
  {
    StringBuffer<100> tmp;
    if (rli->mi->using_gtid != Master_info::USE_GTID_NO)
    {
      tmp.append(STRING_WITH_LEN("; GTID position '"));
      rpl_append_gtid_state(&tmp, false);
      tmp.append(STRING_WITH_LEN("'"));
    }
    sql_print_error("Error running query, slave SQL thread aborted. "
                    "Fix the problem, and restart the slave SQL thread "
                    "with \"SLAVE START\". We stopped at log '%s' position "
                    "%llu%s", RPL_LOG_NAME, rli->group_master_log_pos,
                    tmp.c_ptr_safe());
  }
}


/**
  Slave SQL thread entry point.

  @param arg Pointer to Relay_log_info object that holds information
  for the SQL thread.

  @return Always 0.
*/
pthread_handler_t handle_slave_sql(void *arg)
{
  THD *thd;                     /* needs to be first for thread_stack */
  char saved_log_name[FN_REFLEN];
  char saved_master_log_name[FN_REFLEN];
  my_off_t UNINIT_VAR(saved_log_pos);
  my_off_t UNINIT_VAR(saved_master_log_pos);
  String saved_skip_gtid_pos;
  my_off_t saved_skip= 0;
  Master_info *mi= ((Master_info*)arg);
  Relay_log_info* rli = &mi->rli;
  my_bool wsrep_node_dropped __attribute__((unused)) = FALSE;
  const char *errmsg;
  rpl_group_info *serial_rgi;
  rpl_sql_thread_info sql_info(mi->rpl_filter);

  // needs to call my_thread_init(), otherwise we get a coredump in DBUG_ stuff
  my_thread_init();
  DBUG_ENTER("handle_slave_sql");

#ifdef WITH_WSREP
 wsrep_restart_point:
#endif

  serial_rgi= new rpl_group_info(rli);
  thd = new THD(next_thread_id()); // note that contructor of THD uses DBUG_ !
  thd->thread_stack = (char*)&thd; // remember where our stack is
  thd->system_thread_info.rpl_sql_info= &sql_info;

  DBUG_ASSERT(rli->inited);
  DBUG_ASSERT(rli->mi == mi);

  /*
    Reset errors for a clean start (otherwise, if the master is idle, the SQL
    thread may execute no Query_log_event, so the error will remain even
    though there's no problem anymore). Do not reset the master timestamp
    (imagine the slave has caught everything, the STOP SLAVE and START SLAVE:
    as we are not sure that we are going to receive a query, we want to
    remember the last master timestamp (to say how many seconds behind we are
    now.
    But the master timestamp is reset by RESET SLAVE & CHANGE MASTER.
  */
  rli->clear_error();

  mysql_mutex_lock(&rli->run_lock);
  DBUG_ASSERT(!rli->slave_running);
  errmsg= 0;
#ifndef DBUG_OFF
  rli->events_till_abort = abort_slave_event_count;
#endif

  /*
    THD for the sql driver thd. In parallel replication this is the thread
    that reads things from the relay log and calls rpl_parallel::do_event()
    to execute queries.

    In single thread replication this is the THD for the thread that is
    executing SQL queries too.
  */
  serial_rgi->thd= rli->sql_driver_thd= thd;

  thd->set_psi(PSI_CALL_get_thread());
  
  /* Inform waiting threads that slave has started */
  rli->slave_run_id++;
  rli->slave_running= MYSQL_SLAVE_RUN_NOT_CONNECT;

  pthread_detach_this_thread();

  if (opt_slave_parallel_threads > 0 && 
      rpl_parallel_activate_pool(&global_rpl_thread_pool))
  {
    mysql_cond_broadcast(&rli->start_cond);
    rli->report(ERROR_LEVEL, ER_SLAVE_FATAL_ERROR, NULL,
                "Failed during parallel slave pool activation");
    goto err_during_init;
  }

  if (init_slave_thread(thd, mi, SLAVE_THD_SQL))
  {
    /*
      TODO: this is currently broken - slave start and change master
      will be stuck if we fail here
    */
    mysql_cond_broadcast(&rli->start_cond);
    rli->report(ERROR_LEVEL, ER_SLAVE_FATAL_ERROR, NULL,
                "Failed during slave thread initialization");
    goto err_during_init;
  }
  thd->init_for_queries();
  thd->rgi_slave= serial_rgi;
  if ((serial_rgi->deferred_events_collecting= mi->rpl_filter->is_on()))
  {
    serial_rgi->deferred_events= new Deferred_log_events(rli);
  }

  /*
    binlog_annotate_row_events must be TRUE only after an Annotate_rows event
    has been received and only till the last corresponding rbr event has been
    applied. In all other cases it must be FALSE.
  */
  thd->variables.binlog_annotate_row_events= 0;

  /* Ensure that slave can exeute any alter table it gets from master */
  thd->variables.alter_algorithm= (ulong) Alter_info::ALTER_TABLE_ALGORITHM_DEFAULT;

  server_threads.insert(thd);
  /*
    We are going to set slave_running to 1. Assuming slave I/O thread is
    alive and connected, this is going to make Seconds_Behind_Master be 0
    i.e. "caught up". Even if we're just at start of thread. Well it's ok, at
    the moment we start we can think we are caught up, and the next second we
    start receiving data so we realize we are not caught up and
    Seconds_Behind_Master grows. No big deal.
  */
  rli->abort_slave = 0;
  rli->stop_for_until= false;
  mysql_mutex_unlock(&rli->run_lock);
  mysql_cond_broadcast(&rli->start_cond);

#ifdef ENABLED_DEBUG_SYNC
  DBUG_EXECUTE_IF("delay_sql_thread_after_release_run_lock", {
    const char act[]= "now "
                      "signal sql_thread_run_lock_released "
                      "wait_for sql_thread_continue";
    DBUG_ASSERT(debug_sync_service);
    DBUG_ASSERT(!debug_sync_set_action(current_thd, STRING_WITH_LEN(act)));
  };);
#endif

  rli->parallel.reset();

  //tell the I/O thread to take relay_log_space_limit into account from now on
  rli->ignore_log_space_limit= 0;

  serial_rgi->gtid_sub_id= 0;
  serial_rgi->gtid_pending= false;
  rli->last_seen_gtid= serial_rgi->current_gtid;
  if (mi->using_gtid != Master_info::USE_GTID_NO && mi->using_parallel() &&
      rli->restart_gtid_pos.count() > 0)
  {
    /*
      With parallel replication in GTID mode, if we have a multi-domain GTID
      position, we need to start some way back in the relay log and skip any
      GTID that was already applied before. Since event groups can be split
      across multiple relay logs, this earlier starting point may be in the
      middle of an already applied event group, so we also need to skip any
      remaining part of such group.
    */
    rli->gtid_skip_flag = GTID_SKIP_TRANSACTION;
  }
  else
    rli->gtid_skip_flag = GTID_SKIP_NOT;
  mysql_mutex_lock(&rli->data_lock);
  if (init_relay_log_pos(rli,
                         rli->group_relay_log_name,
                         rli->group_relay_log_pos,
                         0 /*need data lock*/, &errmsg,
                         1 /*look for a description_event*/))
  { 
    rli->report(ERROR_LEVEL, ER_SLAVE_FATAL_ERROR, NULL,
                "Error initializing relay log position: %s", errmsg);
    mysql_mutex_unlock(&rli->data_lock);
    goto err_before_start;
  }
  rli->reset_inuse_relaylog();
  if (rli->alloc_inuse_relaylog(rli->group_relay_log_name))
  {
    mysql_mutex_unlock(&rli->data_lock);
    goto err_before_start;
  }
  mysql_mutex_unlock(&rli->data_lock);

  strcpy(rli->future_event_master_log_name, rli->group_master_log_name);
  THD_CHECK_SENTRY(thd);
#ifndef DBUG_OFF
  {
    DBUG_PRINT("info", ("my_b_tell(rli->cur_log)=%llu "
                        "rli->event_relay_log_pos=%llu",
                        my_b_tell(rli->cur_log), rli->event_relay_log_pos));
    DBUG_ASSERT(rli->event_relay_log_pos >= BIN_LOG_HEADER_SIZE);
    /*
      Wonder if this is correct. I (Guilhem) wonder if my_b_tell() returns the
      correct position when it's called just after my_b_seek() (the questionable
      stuff is those "seek is done on next read" comments in the my_b_seek()
      source code).
      The crude reality is that this assertion randomly fails whereas
      replication seems to work fine. And there is no easy explanation why it
      fails (as we my_b_seek(rli->event_relay_log_pos) at the very end of
      init_relay_log_pos() called above). Maybe the assertion would be
      meaningful if we held rli->data_lock between the my_b_seek() and the
      DBUG_ASSERT().
    */
#ifdef SHOULD_BE_CHECKED
    DBUG_ASSERT(my_b_tell(rli->cur_log) == rli->event_relay_log_pos);
#endif
  }
#endif

  DBUG_PRINT("master_info",("log_file_name: %s  position: %llu",
                            rli->group_master_log_name,
                            rli->group_master_log_pos));
  if (global_system_variables.log_warnings)
  {
    StringBuffer<100> tmp;
    if (mi->using_gtid != Master_info::USE_GTID_NO)
    {
      tmp.append(STRING_WITH_LEN("; GTID position '"));
      rpl_append_gtid_state(&tmp,
                            mi->using_gtid==Master_info::USE_GTID_CURRENT_POS);
      tmp.append(STRING_WITH_LEN("'"));
    }
    sql_print_information("Slave SQL thread initialized, starting replication "
                          "in log '%s' at position %llu, relay log '%s' "
                          "position: %llu%s", RPL_LOG_NAME,
                    rli->group_master_log_pos, rli->group_relay_log_name,
                    rli->group_relay_log_pos, tmp.c_ptr_safe());
  }

  if (check_temp_dir(rli->slave_patternload_file))
  {
    check_temp_dir_result= thd->get_stmt_da()->sql_errno();
    rli->report(ERROR_LEVEL, thd->get_stmt_da()->sql_errno(), NULL,
                "Unable to use slave's temporary directory %s - %s", 
                slave_load_tmpdir, thd->get_stmt_da()->message());
    goto err;
  }
  else
    check_temp_dir_result= 0;

  /* Load the set of seen GTIDs, if we did not already. */
  if (rpl_load_gtid_slave_state(thd))
  {
    rli->report(ERROR_LEVEL, thd->get_stmt_da()->sql_errno(), NULL,
                "Unable to load replication GTID slave state from mysql.%s: %s",
                rpl_gtid_slave_state_table_name.str,
                thd->get_stmt_da()->message());
    /*
      If we are using old-style replication, we can continue, even though we
      then will not be able to record the GTIDs we receive. But if using GTID,
      we must give up.
    */
    if (mi->using_gtid != Master_info::USE_GTID_NO || opt_gtid_strict_mode)
      goto err;
  }
  /* Re-load the set of mysql.gtid_slave_posXXX tables available. */
  if (find_gtid_slave_pos_tables(thd))
  {
    rli->report(ERROR_LEVEL, thd->get_stmt_da()->sql_errno(), NULL,
                "Error processing replication GTID position tables: %s",
                thd->get_stmt_da()->message());
    goto err;
  }

  /* execute init_slave variable */
  if (opt_init_slave.length)
  {
    execute_init_command(thd, &opt_init_slave, &LOCK_sys_init_slave);
    if (unlikely(thd->is_slave_error))
    {
      rli->report(ERROR_LEVEL, thd->get_stmt_da()->sql_errno(), NULL,
                  "Slave SQL thread aborted. Can't execute init_slave query");
      goto err;
    }
  }

  /*
    First check until condition - probably there is nothing to execute. We
    do not want to wait for next event in this case.
  */
  mysql_mutex_lock(&rli->data_lock);
  if (rli->slave_skip_counter)
  {
    strmake_buf(saved_log_name, rli->group_relay_log_name);
    strmake_buf(saved_master_log_name, rli->group_master_log_name);
    saved_log_pos= rli->group_relay_log_pos;
    saved_master_log_pos= rli->group_master_log_pos;
    if (mi->using_gtid != Master_info::USE_GTID_NO)
    {
      saved_skip_gtid_pos.append(STRING_WITH_LEN(", GTID '"));
      rpl_append_gtid_state(&saved_skip_gtid_pos, false);
      saved_skip_gtid_pos.append(STRING_WITH_LEN("'; "));
    }
    saved_skip= rli->slave_skip_counter;
  }
  if ((rli->until_condition == Relay_log_info::UNTIL_MASTER_POS ||
       rli->until_condition == Relay_log_info::UNTIL_RELAY_POS) &&
      rli->is_until_satisfied(NULL))
  {
    sql_print_information("Slave SQL thread stopped because it reached its"
                          " UNTIL position %llu in %s %s file",
                          rli->until_pos(), rli->until_name(),
                          rli->until_condition ==
                          Relay_log_info::UNTIL_MASTER_POS ?
                          "binlog" : "relaylog");
    mysql_mutex_unlock(&rli->data_lock);
    goto err;
  }
  mysql_mutex_unlock(&rli->data_lock);
#ifdef WITH_WSREP
  wsrep_open(thd);
  if (WSREP_ON_)
    wsrep_wait_ready(thd);
  if (wsrep_before_command(thd))
  {
    WSREP_WARN("Slave SQL wsrep_before_command() failed");
    goto err;
  }
#endif /* WITH_WSREP */
  /* Read queries from the IO/THREAD until this thread is killed */

  thd->set_command(COM_SLAVE_SQL);
  while (!sql_slave_killed(serial_rgi))
  {
    THD_STAGE_INFO(thd, stage_reading_event_from_the_relay_log);
    THD_CHECK_SENTRY(thd);

    if (saved_skip && rli->slave_skip_counter == 0)
    {
      StringBuffer<100> tmp;
      if (mi->using_gtid != Master_info::USE_GTID_NO)
      {
        tmp.append(STRING_WITH_LEN(", GTID '"));
        rpl_append_gtid_state(&tmp, false);
        tmp.append(STRING_WITH_LEN("'; "));
      }

      sql_print_information("'SQL_SLAVE_SKIP_COUNTER=%ld' executed at "
        "relay_log_file='%s', relay_log_pos='%ld', master_log_name='%s', "
        "master_log_pos='%ld'%s and new position at "
        "relay_log_file='%s', relay_log_pos='%ld', master_log_name='%s', "
        "master_log_pos='%ld'%s ",
        (ulong) saved_skip, saved_log_name, (ulong) saved_log_pos,
        saved_master_log_name, (ulong) saved_master_log_pos,
        saved_skip_gtid_pos.c_ptr_safe(),
        rli->group_relay_log_name, (ulong) rli->group_relay_log_pos,
        rli->group_master_log_name, (ulong) rli->group_master_log_pos,
        tmp.c_ptr_safe());
      saved_skip= 0;
      saved_skip_gtid_pos.free();
    }

    if (exec_relay_log_event(thd, rli, serial_rgi))
    {
#ifdef WITH_WSREP
      if (WSREP(thd))
      {
        mysql_mutex_lock(&thd->LOCK_thd_data);

        if (thd->wsrep_cs().current_error())
        {
          wsrep_node_dropped = TRUE;
          rli->abort_slave   = TRUE;
        }
        mysql_mutex_unlock(&thd->LOCK_thd_data);
      }
#endif /* WITH_WSREP */

      DBUG_PRINT("info", ("exec_relay_log_event() failed"));
      // do not scare the user if SQL thread was simply killed or stopped
      if (!sql_slave_killed(serial_rgi))
      {
        slave_output_error_info(serial_rgi, thd);
        if (WSREP(thd) && rli->last_error().number == ER_UNKNOWN_COM_ERROR)
        {
          wsrep_node_dropped= TRUE;
        }
      }
      goto err;
    }
  }

 err:
  if (mi->using_parallel())
  {
    rli->parallel.wait_for_done(thd, rli);
  };
 /* Gtid_list_log_event::do_apply_event has already reported the GTID until */
  if (rli->stop_for_until && rli->until_condition != Relay_log_info::UNTIL_GTID)
  {
    if (global_system_variables.log_warnings > 2)
      sql_print_information("Slave SQL thread UNTIL stop was requested at position "
                            "%llu in %s %s file",
                            rli->until_log_pos, rli->until_log_name,
                            rli->until_condition ==
                            Relay_log_info::UNTIL_MASTER_POS ?
                            "binlog" : "relaylog");
    sql_print_information("Slave SQL thread stopped because it reached its"
                          " UNTIL position %llu in %s %s file",
                          rli->until_pos(), rli->until_name(),
                          rli->until_condition ==
                          Relay_log_info::UNTIL_MASTER_POS ?
                          "binlog" : "relaylog");

  };
  /* Thread stopped. Print the current replication position to the log */
  {
    StringBuffer<100> tmp;
    if (mi->using_gtid != Master_info::USE_GTID_NO)
    {
      tmp.append(STRING_WITH_LEN("; GTID position '"));
      rpl_append_gtid_state(&tmp, false);
      tmp.append(STRING_WITH_LEN("'"));
    }
    sql_print_information("Slave SQL thread exiting, replication stopped in "
                          "log '%s' at position %llu%s, master: %s:%d", RPL_LOG_NAME,
                          rli->group_master_log_pos, tmp.c_ptr_safe(),
                          mi->host, mi->port);
  }
#ifdef WITH_WSREP
  wsrep_after_command_before_result(thd);
  wsrep_after_command_after_result(thd);
#endif /* WITH_WSREP */

 err_before_start:

  /*
    Some events set some playgrounds, which won't be cleared because thread
    stops. Stopping of this thread may not be known to these events ("stop"
    request is detected only by the present function, not by events), so we
    must "proactively" clear playgrounds:
  */
  thd->clear_error();
  serial_rgi->cleanup_context(thd, 1);
  /*
    Some extra safety, which should not been needed (normally, event deletion
    should already have done these assignments (each event which sets these
    variables is supposed to set them to 0 before terminating)).
  */
  thd->catalog= 0;
  thd->reset_query();
  thd->reset_db(&null_clex_str);
  if (rli->mi->using_gtid != Master_info::USE_GTID_NO)
  {
    ulong domain_count;
    my_bool save_log_all_errors= thd->log_all_errors;

    /*
      We don't need to check return value for rli->flush()
      as any errors should be logged to stderr
    */
    thd->log_all_errors= 1;
    rli->flush();
    thd->log_all_errors= save_log_all_errors;
    if (mi->using_parallel())
    {
      /*
        In parallel replication GTID mode, we may stop with different domains
        at different positions in the relay log.

        To handle this when we restart the SQL thread, mark the current
        per-domain position in the Relay_log_info.
      */
      mysql_mutex_lock(&rpl_global_gtid_slave_state->LOCK_slave_state);
      domain_count= rpl_global_gtid_slave_state->count();
      mysql_mutex_unlock(&rpl_global_gtid_slave_state->LOCK_slave_state);
      if (domain_count > 1)
      {
        inuse_relaylog *ir;

        /*
          Load the starting GTID position, so that we can skip already applied
          GTIDs when we restart the SQL thread. And set the start position in
          the relay log back to a known safe place to start (prior to any not
          yet applied transaction in any domain).
        */
        rli->restart_gtid_pos.load(rpl_global_gtid_slave_state, NULL, 0);
        if ((ir= rli->inuse_relaylog_list))
        {
          rpl_gtid *gtid= ir->relay_log_state;
          uint32 count= ir->relay_log_state_count;
          while (count > 0)
          {
            process_gtid_for_restart_pos(rli, gtid);
            ++gtid;
            --count;
          }
          strmake_buf(rli->group_relay_log_name, ir->name);
          rli->group_relay_log_pos= BIN_LOG_HEADER_SIZE;
          rli->relay_log_state.load(ir->relay_log_state, ir->relay_log_state_count);
        }
      }
    }
  }
  THD_STAGE_INFO(thd, stage_waiting_for_slave_mutex_on_exit);
  thd->add_status_to_global();
  server_threads.erase(thd);
  mysql_mutex_lock(&rli->run_lock);

err_during_init:
  /* We need data_lock, at least to wake up any waiting master_pos_wait() */
  mysql_mutex_lock(&rli->data_lock);
  DBUG_ASSERT(rli->slave_running == MYSQL_SLAVE_RUN_NOT_CONNECT); // tracking buffer overrun
  /* When master_pos_wait() wakes up it will check this and terminate */
  rli->slave_running= MYSQL_SLAVE_NOT_RUN;
  /* Forget the relay log's format */
  delete rli->relay_log.description_event_for_exec;
  rli->relay_log.description_event_for_exec= 0;
  rli->reset_inuse_relaylog();
  /* Wake up master_pos_wait() */
  mysql_mutex_unlock(&rli->data_lock);
  DBUG_PRINT("info",("Signaling possibly waiting master_pos_wait() functions"));
  mysql_cond_broadcast(&rli->data_cond);
  rli->ignore_log_space_limit= 0; /* don't need any lock */
  /* we die so won't remember charset - re-update them on next thread start */
  thd->system_thread_info.rpl_sql_info->cached_charset_invalidate();

  /*
    TODO: see if we can do this conditionally in next_event() instead
    to avoid unneeded position re-init

    We only reset THD::temporary_tables to 0 here and not free it, as this
    could be used by slave through Relay_log_info::save_temporary_tables.
  */
  thd->temporary_tables= 0;
  rli->sql_driver_thd= 0;
  thd->rgi_fake= thd->rgi_slave= NULL;

#ifdef WITH_WSREP
  /*
    If slave stopped due to node going non primary, we set global flag to
    trigger automatic restart of slave when node joins back to cluster.
  */
  if (WSREP(thd) && wsrep_node_dropped && wsrep_restart_slave)
  {
    if (wsrep_ready_get())
    {
      WSREP_INFO("Slave error due to node temporarily non-primary"
                 "SQL slave will continue");
      wsrep_node_dropped= FALSE;
      mysql_mutex_unlock(&rli->run_lock);
      goto wsrep_restart_point;
    }
    else
    {
      WSREP_INFO("Slave error due to node going non-primary");
      WSREP_INFO("wsrep_restart_slave was set and therefore slave will be "
                 "automatically restarted when node joins back to cluster");
      wsrep_restart_slave_activated= TRUE;
    }
  }
  wsrep_close(thd);
#endif /* WITH_WSREP */

 /*
   Note: the order of the broadcast and unlock calls below (first
   broadcast, then unlock) is important. Otherwise a killer_thread can
   execute between the calls and delete the mi structure leading to a
   crash! (see BUG#25306 for details)
 */
  mysql_cond_broadcast(&rli->stop_cond);
  DBUG_EXECUTE_IF("simulate_slave_delay_at_terminate_bug38694", sleep(5););
  mysql_mutex_unlock(&rli->run_lock);  // tell the world we are done

  rpl_parallel_resize_pool_if_no_slaves();

  delete serial_rgi;
  delete thd;

  DBUG_LEAVE;                                   // Must match DBUG_ENTER()
  my_thread_end();
  ERR_remove_state(0);
  return nullptr;
}


/*
  Start using a new binary log on the master

  SYNOPSIS
    process_io_rotate()
    mi                  master_info for the slave
    rev                 The rotate log event read from the binary log

  DESCRIPTION
    Updates the master info with the place in the next binary
    log where we should start reading.
    Rotate the relay log to avoid mixed-format relay logs.

  NOTES
    We assume we already locked mi->data_lock

  RETURN VALUES
    0           ok
    1           Log event is illegal

*/

static int process_io_rotate(Master_info *mi, Rotate_log_event *rev)
{
  DBUG_ENTER("process_io_rotate");
  mysql_mutex_assert_owner(&mi->data_lock);

  if (unlikely(!rev->is_valid()))
    DBUG_RETURN(1);

  /* Safe copy as 'rev' has been "sanitized" in Rotate_log_event's ctor */
  memcpy(mi->master_log_name, rev->new_log_ident, rev->ident_len+1);
  mi->master_log_pos= rev->pos;
  DBUG_PRINT("info", ("master_log_pos: '%s' %lu",
                      mi->master_log_name, (ulong) mi->master_log_pos));
#ifndef DBUG_OFF
  /*
    If we do not do this, we will be getting the first
    rotate event forever, so we need to not disconnect after one.
  */
  if (disconnect_slave_event_count)
    mi->events_till_disconnect++;
#endif

  /* this prevents a redundant FDLE in the relay log */
  if (mi->rli.relay_log.description_event_for_queue->binlog_version >= 4)
    mi->rli.relay_log.description_event_for_queue->binlog_version= 3;

  /*
    Rotate the relay log makes binlog format detection easier (at next slave
    start or mysqlbinlog)
  */
  DBUG_RETURN(rotate_relay_log(mi) /* will take the right mutexes */);
}

/*
  queue_event()

  Writes a 5.0 (or newer) event to the relay log. Then there is
  no format conversion, it's pure read/write of bytes.
  So a 5.0.0 slave's relay log can contain events in the slave's format or in
  any >=5.0.0 format.
*/

static int queue_event(Master_info* mi, const uchar *buf, ulong event_len)
{
  int error= 0;
  StringBuffer<1024> error_msg;
  ulonglong inc_pos= 0;
  ulonglong event_pos;
  Relay_log_info *rli= &mi->rli;
  mysql_mutex_t *log_lock= rli->relay_log.get_log_lock();
  ulong s_id;
  bool unlock_data_lock= TRUE;
  bool gtid_skip_enqueue= false;
  bool got_gtid_event= false;
  rpl_gtid event_gtid;
  static uint dbug_rows_event_count __attribute__((unused))= 0;
  bool is_compress_event = false;
  uchar *new_buf = NULL;
  uchar new_buf_arr[4096];
  bool is_malloc = false;
  bool is_rows_event= false;
  /*
    FD_q must have been prepared for the first R_a event
    inside get_master_version_and_clock()
    Show-up of FD:s affects checksum_alg at once because
    that changes FD_queue.
  */
  enum_binlog_checksum_alg checksum_alg=
    mi->checksum_alg_before_fd != BINLOG_CHECKSUM_ALG_UNDEF ?
    mi->checksum_alg_before_fd : mi->rli.relay_log.relay_log_checksum_alg;

  const uchar *save_buf= NULL; // needed for checksumming the fake Rotate event
  uchar rot_buf[LOG_EVENT_HEADER_LEN + ROTATE_HEADER_LEN + FN_REFLEN];

  DBUG_ASSERT(checksum_alg == BINLOG_CHECKSUM_ALG_OFF || 
              checksum_alg == BINLOG_CHECKSUM_ALG_UNDEF || 
              checksum_alg == BINLOG_CHECKSUM_ALG_CRC32); 

  DBUG_ENTER("queue_event");
  /*
    FD_queue checksum alg description does not apply in a case of
    FD itself. The one carries both parts of the checksum data.
  */
  if (buf[EVENT_TYPE_OFFSET] == FORMAT_DESCRIPTION_EVENT)
  {
    checksum_alg= get_checksum_alg(buf, event_len);
  }
  else if (buf[EVENT_TYPE_OFFSET] == START_EVENT_V3)
  {
    // checksum behaviour is similar to the pre-checksum FD handling
    mi->checksum_alg_before_fd= BINLOG_CHECKSUM_ALG_UNDEF;
    mi->rli.relay_log.description_event_for_queue->used_checksum_alg=
      mi->rli.relay_log.relay_log_checksum_alg= checksum_alg=
      BINLOG_CHECKSUM_ALG_OFF;
  }

  // does not hold always because of old binlog can work with NM 
  // DBUG_ASSERT(checksum_alg != BINLOG_CHECKSUM_ALG_UNDEF);

  // should hold unless manipulations with RL. Tests that do that
  // will have to refine the clause.
  DBUG_ASSERT(mi->rli.relay_log.relay_log_checksum_alg !=
              BINLOG_CHECKSUM_ALG_UNDEF);
              
  // Emulate the network corruption
  DBUG_EXECUTE_IF("corrupt_queue_event",
    if (buf[EVENT_TYPE_OFFSET] != FORMAT_DESCRIPTION_EVENT)
    {
      uchar *debug_event_buf_c= const_cast<uchar*>(buf);
      int debug_cor_pos = rand() % (event_len - BINLOG_CHECKSUM_LEN);
      debug_event_buf_c[debug_cor_pos] =~ debug_event_buf_c[debug_cor_pos];
      DBUG_PRINT("info", ("Corrupt the event at queue_event: byte on position %d", debug_cor_pos));
      DBUG_SET("-d,corrupt_queue_event");
    }
  );
                                              
  if (event_checksum_test((uchar*) buf, event_len, checksum_alg))
  {
    error= ER_NETWORK_READ_EVENT_CHECKSUM_FAILURE;
    unlock_data_lock= FALSE;
    goto err;
  }
  DBUG_ASSERT(((uchar) buf[FLAGS_OFFSET] & LOG_EVENT_ACCEPT_OWN_F) == 0);

#ifdef ENABLED_DEBUG_SYNC
  /*
    A (+d,dbug.rows_events_to_delay_relay_logging)-test is supposed to
    create a few Write_log_events and after receiving the 1st of them
    the IO thread signals to launch the SQL thread, and sets itself to
    wait for a release signal.
  */
  DBUG_EXECUTE_IF("dbug.rows_events_to_delay_relay_logging",
                  if ((buf[EVENT_TYPE_OFFSET] == WRITE_ROWS_EVENT_V1 ||
                       buf[EVENT_TYPE_OFFSET] == WRITE_ROWS_EVENT) &&
                      ++dbug_rows_event_count == 2)
                  {
                    const char act[]=
                      "now SIGNAL start_sql_thread "
                      "WAIT_FOR go_on_relay_logging";
                    DBUG_ASSERT(debug_sync_service);
                    DBUG_ASSERT(!debug_sync_set_action(current_thd,
                                                       STRING_WITH_LEN(act)));
                    dbug_rows_event_count = 0;
                  };);
#endif
  s_id= uint4korr(buf + SERVER_ID_OFFSET);

  mysql_mutex_lock(&mi->data_lock);

  switch (buf[EVENT_TYPE_OFFSET]) {
  case STOP_EVENT:
    /*
      We needn't write this event to the relay log. Indeed, it just indicates a
      master server shutdown. The only thing this does is cleaning. But
      cleaning is already done on a per-master-thread basis (as the master
      server is shutting down cleanly, it has written all DROP TEMPORARY TABLE
      prepared statements' deletion are TODO only when we binlog prep stmts).

      We don't even increment mi->master_log_pos, because we may be just after
      a Rotate event. Btw, in a few milliseconds we are going to have a Start
      event from the next binlog (unless the master is presently running
      without --log-bin).
    */
    goto err;
  case ROTATE_EVENT:
  {
    Rotate_log_event rev(buf, checksum_alg != BINLOG_CHECKSUM_ALG_OFF ?
                         event_len - BINLOG_CHECKSUM_LEN : event_len,
                         mi->rli.relay_log.description_event_for_queue);
    bool master_changed= false;
    bool maybe_crashed= false;
    // Exclude server start scenario
    if ((mi->prev_master_id && mi->master_id) &&
        (mi->prev_master_id != mi->master_id))
      master_changed= true;
    if ((mi->master_log_name[0]!='\0') &&
        (strcmp(rev.new_log_ident, mi->master_log_name) != 0))
      maybe_crashed= true;

    if (unlikely((mi->gtid_reconnect_event_skip_count && master_changed) ||
                 maybe_crashed) &&
        unlikely(!mi->gtid_event_seen) && rev.is_artificial_event())
    {
      /*
        Artificial Rotate_log_event is the first event we receive at the start
        of each master binlog file. It gives the name of the new binlog file.

        Normally, we already have this name from the real rotate event at the
        end of the previous binlog file (unless we are making a new connection
        using GTID). But if the master server restarted/crashed, there is no
        rotate event at the end of the prior binlog file, so the name is new.

        We use this fact to handle a special case of master crashing. If the
        master crashed while writing the binlog, it might end with a partial
        event group lacking the COMMIT/XID event, which must be rolled
        back. If the slave IO thread happens to get a disconnect in the middle
        of exactly this event group, it will try to reconnect at the same GTID
        and skip already fetched events. However, that GTID did not commit on
        the master before the crash, so it does not really exist, and the
        master will connect the slave at the next following GTID starting in
        the next binlog. This could confuse the slave and make it mix the
        start of one event group with the end of another.

        But we detect this case here, by noticing the change of binlog name
        which detects the missing rotate event at the end of the previous
        binlog file. In this case, we reset the counters to make us not skip
        the next event group, and queue an artificial Format Description
        event. The previously fetched incomplete event group will then be
        rolled back when the Format Description event is executed by the SQL
        thread.

        A similar case is if the reconnect somehow connects to a different
        master server (like due to a network proxy or IP address takeover).
        We detect this case by noticing a change of server_id and in this
        case likewise rollback the partially received event group.
      */
      Format_description_log_event fdle(4, NULL, checksum_alg);

      /*
        Possible crash is flagged in being created FD' common header
        to conduct any necessary cleanup by the slave applier.
      */
      if (maybe_crashed)
        fdle.flags |= LOG_EVENT_BINLOG_IN_USE_F;


      if (mi->gtid_reconnect_event_skip_count)
      {
        if (master_changed)
          sql_print_warning("The server_id of master server changed in the "
                            "middle of GTID %u-%u-%llu. Assuming a change of "
                            "master server, so rolling back the previously "
                            "received partial transaction. Expected: %lu, "
                            "received: %lu", mi->last_queued_gtid.domain_id,
                            mi->last_queued_gtid.server_id,
                            mi->last_queued_gtid.seq_no,
                            mi->prev_master_id, mi->master_id);
        else
          sql_print_warning("Unexpected change of master binlog file name in "
                            "the middle of GTID %u-%u-%llu, assuming that "
                            "master has crashed and rolling back the "
                            "transaction. Expected: '%s', received: '%s'",
                            mi->last_queued_gtid.domain_id,
                            mi->last_queued_gtid.server_id,
                            mi->last_queued_gtid.seq_no, mi->master_log_name,
                            rev.new_log_ident);
      }
      mysql_mutex_lock(log_lock);
      if (likely(!rli->relay_log.write_event(&fdle, checksum_alg) &&
                 !rli->relay_log.flush_and_sync(NULL)))
      {
        rli->relay_log.harvest_bytes_written(&rli->log_space_total);
      }
      else
      {
        error= ER_SLAVE_RELAY_LOG_WRITE_FAILURE;
        mysql_mutex_unlock(log_lock);
        goto err;
      }
      rli->relay_log.signal_relay_log_update();
      mysql_mutex_unlock(log_lock);

      mi->gtid_reconnect_event_skip_count= 0;
      mi->events_queued_since_last_gtid= 0;
    }
    mi->prev_master_id= mi->master_id;

    if (unlikely(process_io_rotate(mi, &rev)))
    {
      error= ER_SLAVE_RELAY_LOG_WRITE_FAILURE;
      goto err;
    }
    /* 
       Checksum special cases for the fake Rotate (R_f) event caused by the protocol
       of events generation and serialization in RL where Rotate of master is 
       queued right next to FD of slave.
       Since it's only FD that carries the alg desc of FD_s has to apply to R_m.
       Two special rules apply only to the first R_f which comes in before any FD_m.
       The 2nd R_f should be compatible with the FD_s that must have taken over
       the last seen FD_m's (A).
       
       RSC_1: If OM \and fake Rotate \and slave is configured to
              to compute checksum for its first FD event for RL
              the fake Rotate gets checksummed here.
    */
    if (uint4korr(&buf[0]) == 0 && checksum_alg == BINLOG_CHECKSUM_ALG_OFF &&
        mi->rli.relay_log.relay_log_checksum_alg != BINLOG_CHECKSUM_ALG_OFF)
    {
      ha_checksum rot_crc= 0;
      event_len += BINLOG_CHECKSUM_LEN;
      memcpy(rot_buf, buf, event_len - BINLOG_CHECKSUM_LEN);
      int4store(&rot_buf[EVENT_LEN_OFFSET],
                uint4korr(&rot_buf[EVENT_LEN_OFFSET]) + BINLOG_CHECKSUM_LEN);
      rot_crc= my_checksum(rot_crc, (const uchar *) rot_buf,
                           event_len - BINLOG_CHECKSUM_LEN);
      int4store(&rot_buf[event_len - BINLOG_CHECKSUM_LEN], rot_crc);
      DBUG_ASSERT(event_len == uint4korr(&rot_buf[EVENT_LEN_OFFSET]));
      DBUG_ASSERT(mi->rli.relay_log.description_event_for_queue->used_checksum_alg ==
                  mi->rli.relay_log.relay_log_checksum_alg);
      /* the first one */
      DBUG_ASSERT(mi->checksum_alg_before_fd != BINLOG_CHECKSUM_ALG_UNDEF);
      save_buf= buf;
      buf= rot_buf;
    }
    else
      /*
        RSC_2: If NM \and fake Rotate \and slave does not compute checksum
        the fake Rotate's checksum is stripped off before relay-logging.
      */
      if (uint4korr(&buf[0]) == 0 && checksum_alg != BINLOG_CHECKSUM_ALG_OFF &&
          mi->rli.relay_log.relay_log_checksum_alg == BINLOG_CHECKSUM_ALG_OFF)
      {
        event_len -= BINLOG_CHECKSUM_LEN;
        memcpy(rot_buf, buf, event_len);
        int4store(&rot_buf[EVENT_LEN_OFFSET],
                  uint4korr(&rot_buf[EVENT_LEN_OFFSET]) - BINLOG_CHECKSUM_LEN);
        DBUG_ASSERT(event_len == uint4korr(&rot_buf[EVENT_LEN_OFFSET]));
        DBUG_ASSERT(mi->rli.relay_log.description_event_for_queue->used_checksum_alg ==
                    mi->rli.relay_log.relay_log_checksum_alg);
        /* the first one */
        DBUG_ASSERT(mi->checksum_alg_before_fd != BINLOG_CHECKSUM_ALG_UNDEF);
        save_buf= buf;
        buf= rot_buf;
      }
    /*
      Now the I/O thread has just changed its mi->master_log_name, so
      incrementing mi->master_log_pos is nonsense.
    */
    inc_pos= 0;
    break;
  }
  case FORMAT_DESCRIPTION_EVENT:
  {
    /*
      Create an event, and save it (when we rotate the relay log, we will have
      to write this event again).
    */
    /*
      We are the only thread which reads/writes description_event_for_queue.
      The relay_log struct does not move (though some members of it can
      change), so we needn't any lock (no rli->data_lock, no log lock).
    */
    Format_description_log_event* tmp;
    const char* errmsg;
    // mark it as undefined that is irrelevant anymore
    mi->checksum_alg_before_fd= BINLOG_CHECKSUM_ALG_UNDEF;
    if (!(tmp= (Format_description_log_event*)
          Log_event::read_log_event(buf, event_len, &errmsg,
                                    mi->rli.relay_log.description_event_for_queue,
                                    1)))
    {
      error= ER_SLAVE_RELAY_LOG_WRITE_FAILURE;
      goto err;
    }
    tmp->copy_crypto_data(mi->rli.relay_log.description_event_for_queue);
    delete mi->rli.relay_log.description_event_for_queue;
    mi->rli.relay_log.description_event_for_queue= tmp;
    if (tmp->used_checksum_alg == BINLOG_CHECKSUM_ALG_UNDEF)
      tmp->used_checksum_alg= BINLOG_CHECKSUM_ALG_OFF;

    /* installing new value of checksum Alg for relay log */
    mi->rli.relay_log.relay_log_checksum_alg= tmp->used_checksum_alg;

    /*
      Do not queue any format description event that we receive after a
      reconnect where we are skipping over a partial event group received
      before the reconnect.

      (If we queued such an event, and it was the first format_description
      event after master restart, the slave SQL thread would think that
      the partial event group before it in the relay log was from a
      previous master crash and should be rolled back).
    */
    if (unlikely(mi->gtid_reconnect_event_skip_count && !mi->gtid_event_seen))
        gtid_skip_enqueue= true;

    /*
       Though this does some conversion to the slave's format, this will
       preserve the master's binlog format version, and number of event types.
    */
    /*
       If the event was not requested by the slave (the slave did not ask for
       it), i.e. has end_log_pos=0, we do not increment mi->master_log_pos
    */
    inc_pos= uint4korr(buf+LOG_POS_OFFSET) ? event_len : 0;
    DBUG_PRINT("info",("binlog format is now %d",
              mi->rli.relay_log.description_event_for_queue->binlog_version));

  }
  break;

  case HEARTBEAT_LOG_EVENT:
  {
    /*
      HB (heartbeat) cannot come before RL (Relay)
    */
    Heartbeat_log_event hb(buf,
                           mi->rli.relay_log.relay_log_checksum_alg
                           != BINLOG_CHECKSUM_ALG_OFF ?
                           event_len - BINLOG_CHECKSUM_LEN : event_len,
                           mi->rli.relay_log.description_event_for_queue);
    if (!hb.is_valid())
    {
      error= ER_SLAVE_HEARTBEAT_FAILURE;
      error_msg.append(STRING_WITH_LEN("inconsistent heartbeat event content;"));
      error_msg.append(STRING_WITH_LEN("the event's data: log_file_name "));
      error_msg.append((char*) hb.get_log_ident(), (uint) hb.get_ident_len());
      error_msg.append(STRING_WITH_LEN(" log_pos "));
      error_msg.append_ulonglong(hb.log_pos);
      goto err;
    }
    mi->received_heartbeats++;
    /* 
       compare local and event's versions of log_file, log_pos.
       
       Heartbeat is sent only after an event corresponding to the corrdinates
       the heartbeat carries.
       Slave can not have a higher coordinate except in the only
       special case when mi->master_log_name, master_log_pos have never
       been updated by Rotate event i.e when slave does not have any history
       with the master (and thereafter mi->master_log_pos is NULL).

       Slave can have lower coordinates, if some event from master was omitted.

       TODO: handling `when' for SHOW SLAVE STATUS' snds behind
    */
    if (memcmp(mi->master_log_name, hb.get_log_ident(), hb.get_ident_len()) ||
        mi->master_log_pos > hb.log_pos) {
      /* missed events of heartbeat from the past */
      error= ER_SLAVE_HEARTBEAT_FAILURE;
      error_msg.append(STRING_WITH_LEN("heartbeat is not compatible with local info;"));
      error_msg.append(STRING_WITH_LEN("the event's data: log_file_name "));
      error_msg.append((char*) hb.get_log_ident(), (uint) hb.get_ident_len());
      error_msg.append(STRING_WITH_LEN(" log_pos "));
      error_msg.append_ulonglong(hb.log_pos);
      goto err;
    }

    /*
      Heartbeat events doesn't count in the binlog size, so we don't have to
      increment mi->master_log_pos
    */
    goto skip_relay_logging;
  }
  break;

  case GTID_LIST_EVENT:
  {
    const char *errmsg;
    Gtid_list_log_event *glev;
    Log_event *tmp;
    uint32 flags;

    if (!(tmp= Log_event::read_log_event(buf, event_len, &errmsg,
           mi->rli.relay_log.description_event_for_queue,
           opt_slave_sql_verify_checksum)))
    {
      error= ER_SLAVE_RELAY_LOG_WRITE_FAILURE;
      goto err;
    }
    glev= static_cast<Gtid_list_log_event *>(tmp);
    event_pos= glev->log_pos;
    flags= glev->gl_flags;
    delete glev;

    /*
      We use fake Gtid_list events to update the old-style position (among
      other things).

      Early code created fake Gtid_list events with zero log_pos, those should
      not modify old-style position.
    */
    if (event_pos == 0 || event_pos <= mi->master_log_pos)
      inc_pos= 0;
    else
      inc_pos= event_pos - mi->master_log_pos;

    if (mi->rli.until_condition == Relay_log_info::UNTIL_GTID &&
        flags & Gtid_list_log_event::FLAG_UNTIL_REACHED)
    {
      char str_buf[128];
      String str(str_buf, sizeof(str_buf), system_charset_info);
      mi->rli.until_gtid_pos.to_string(&str);
      sql_print_information("Slave I/O thread stops because it reached its"
                            " UNTIL master_gtid_pos %s", str.c_ptr_safe());
      mi->abort_slave= true;
    }
  }
  break;

  case GTID_EVENT:
  {
    DBUG_EXECUTE_IF("kill_slave_io_after_2_events",
                    {
                      mi->dbug_do_disconnect= true;
                      mi->dbug_event_counter= 2;
                    };);

    uchar gtid_flag;

    if (Gtid_log_event::peek(buf, event_len, checksum_alg,
                             &event_gtid.domain_id, &event_gtid.server_id,
                             &event_gtid.seq_no, &gtid_flag,
                             rli->relay_log.description_event_for_queue))
    {
      error= ER_SLAVE_RELAY_LOG_WRITE_FAILURE;
      goto err;
    }
    got_gtid_event= true;
    if (mi->using_gtid == Master_info::USE_GTID_NO)
      goto default_action;
    if (unlikely(mi->gtid_reconnect_event_skip_count))
    {
      if (likely(!mi->gtid_event_seen))
      {
        mi->gtid_event_seen= true;
        /*
          If we are reconnecting, and we need to skip a partial event group
          already queued to the relay log before the reconnect, then we check
          that we actually get the same event group (same GTID) as before, so
          we do not end up with half of one group and half another.

          The only way we should be able to receive a different GTID than what
          we expect is if the binlog on the master (or more likely the whole
          master server) was replaced with a different one, on the same IP
          address, _and_ the new master happens to have domains in a different
          order so we get the GTID from a different domain first. Still, it is
          best to protect against this case.
        */
        if (event_gtid.domain_id != mi->last_queued_gtid.domain_id ||
            event_gtid.server_id != mi->last_queued_gtid.server_id ||
            event_gtid.seq_no != mi->last_queued_gtid.seq_no)
        {
          bool first;
          error= ER_SLAVE_UNEXPECTED_MASTER_SWITCH;
          error_msg.append(STRING_WITH_LEN("Expected: "));
          first= true;
          rpl_slave_state_tostring_helper(&error_msg, &mi->last_queued_gtid,
                                          &first);
          error_msg.append(STRING_WITH_LEN(", received: "));
          first= true;
          rpl_slave_state_tostring_helper(&error_msg, &event_gtid, &first);
          goto err;
        }
        if (global_system_variables.log_warnings > 1)
        {
          bool first= true;
          StringBuffer<1024> gtid_text;
          rpl_slave_state_tostring_helper(&gtid_text, &mi->last_queued_gtid,
                                          &first);
          sql_print_information("Slave IO thread is reconnected to "
                                "receive Gtid_log_event %s. It is to skip %llu "
                                "already received events including the gtid one",
                                gtid_text.ptr(),
                                mi->events_queued_since_last_gtid);
        }
        goto default_action;
      }
      else
      {
        bool first;
        StringBuffer<1024> gtid_text;

        gtid_text.append(STRING_WITH_LEN("Last received gtid: "));
        first= true;
        rpl_slave_state_tostring_helper(&gtid_text, &mi->last_queued_gtid,
                                          &first);
        gtid_text.append(STRING_WITH_LEN(", currently received: "));
        first= true;
        rpl_slave_state_tostring_helper(&gtid_text, &event_gtid, &first);

        error= ER_SLAVE_RELAY_LOG_WRITE_FAILURE;
        sql_print_error("Slave IO thread has received a new Gtid_log_event "
                        "while skipping already logged events "
                        "after reconnect. %s. %llu remains to be skipped. "
                        "The number of originally read events was %llu",
                        gtid_text.ptr(),
                        mi->gtid_reconnect_event_skip_count,
                        mi->events_queued_since_last_gtid);
        goto err;
      }
    }
    mi->gtid_event_seen= true;

    /*
      Unless the previous group is malformed,
      we have successfully queued to relay log everything before this GTID, so
      in case of reconnect we can start from after any previous GTID.
      (We must have updated gtid_current_pos earlier at the end of
      the previous event group. Unless ...)
    */
    if (unlikely(mi->events_queued_since_last_gtid > 0))
    {
      /*
        ...unless the last group has not been completed. An assert below
        can be satisfied only with the strict mode that ensures
        against "genuine" gtid duplicates.
      */
      IF_DBUG(rpl_gtid *gtid_in_slave_state=
              mi->gtid_current_pos.find(mi->last_queued_gtid.domain_id),);

      // Slave gtid state must not have updated yet to the last received gtid.
      DBUG_ASSERT((mi->using_gtid == Master_info::USE_GTID_NO ||
                   !opt_gtid_strict_mode) ||
                  (!gtid_in_slave_state ||
                   !(*gtid_in_slave_state == mi->last_queued_gtid)));

      DBUG_EXECUTE_IF("slave_discard_xid_for_gtid_0_x_1000",
      {
        /* Inject an event group that is missing its XID commit event. */
        if ((mi->last_queued_gtid.domain_id == 0 &&
             mi->last_queued_gtid.seq_no == 1000) ||
            (mi->last_queued_gtid.domain_id == 1 &&
             mi->last_queued_gtid.seq_no == 32))
        {
          sql_print_warning(
            "Unexpected break of being relay-logged GTID %u-%u-%llu "
            "event group by the current GTID event %u-%u-%llu",
            PARAM_GTID(mi->last_queued_gtid),PARAM_GTID(event_gtid));
          DBUG_SET("-d,slave_discard_xid_for_gtid_0_x_1000");
          goto dbug_gtid_accept;
        }
      });
      error= ER_SLAVE_RELAY_LOG_WRITE_FAILURE;
      sql_print_error("Unexpected break of being relay-logged GTID %u-%u-%llu "
                      "event group by the current GTID event %u-%u-%llu",
                      PARAM_GTID(mi->last_queued_gtid),PARAM_GTID(event_gtid));
      goto err;
    }
    else if (unlikely(mi->gtid_reconnect_event_skip_count > 0))
    {
      if (mi->gtid_reconnect_event_skip_count ==
          mi->events_queued_since_last_gtid)
      {
        DBUG_ASSERT(event_gtid == mi->last_queued_gtid);

        goto default_action;
      }

      DBUG_ASSERT(0);
    }
    // else_likely{...
#ifndef DBUG_OFF
dbug_gtid_accept:
    DBUG_EXECUTE_IF("slave_discard_gtid_0_x_1002",
    {
      if (mi->last_queued_gtid.server_id == 27697 &&
          mi->last_queued_gtid.seq_no == 1002)
      {
        DBUG_SET("-d,slave_discard_gtid_0_x_1002");
        goto skip_relay_logging;
      }
    });
#endif
    mi->last_queued_gtid= event_gtid;
    mi->last_queued_gtid_standalone=
      (gtid_flag & Gtid_log_event::FL_STANDALONE) != 0;

    /* Should filter all the subsequent events in the current GTID group? */
    mi->domain_id_filter.do_filter(event_gtid.domain_id);

    ++mi->events_queued_since_last_gtid;
    inc_pos= event_len;

    /*
      To compute `true` is normal for this *now* semisync slave server when
      it has passed its crash-recovery as a former master.
    */
    mi->do_accept_own_server_id=
      (s_id == global_system_variables.server_id &&
       repl_semisync_slave.get_slave_enabled() && opt_gtid_strict_mode &&
       mi->using_gtid != Master_info::USE_GTID_NO &&
        !mysql_bin_log.check_strict_gtid_sequence(event_gtid.domain_id,
                                                  event_gtid.server_id,
                                                  event_gtid.seq_no,
                                                  true));
    // ...} eof else_likely
  }
  break;
  /*
    Binlog compressed event should uncompress in IO thread
  */
  case QUERY_COMPRESSED_EVENT:
    inc_pos= event_len;
    if (query_event_uncompress(rli->relay_log.description_event_for_queue,
                               checksum_alg == BINLOG_CHECKSUM_ALG_CRC32,
                               buf, event_len, new_buf_arr, sizeof(new_buf_arr),
                               &is_malloc, &new_buf, &event_len))
    {
      char  llbuf[22];
      error = ER_BINLOG_UNCOMPRESS_ERROR;
      error_msg.append(STRING_WITH_LEN("binlog uncompress error, master log_pos: "));
      llstr(mi->master_log_pos, llbuf);
      error_msg.append(llbuf, strlen(llbuf));
      goto err;
    }
    buf = new_buf;
    is_compress_event = true;
    goto default_action;

  case WRITE_ROWS_COMPRESSED_EVENT:
  case UPDATE_ROWS_COMPRESSED_EVENT:
  case DELETE_ROWS_COMPRESSED_EVENT:
  case WRITE_ROWS_COMPRESSED_EVENT_V1:
  case UPDATE_ROWS_COMPRESSED_EVENT_V1:
  case DELETE_ROWS_COMPRESSED_EVENT_V1:
    inc_pos = event_len;
    {
      if (row_log_event_uncompress(rli->relay_log.description_event_for_queue,
                                   checksum_alg == BINLOG_CHECKSUM_ALG_CRC32,
                                   buf, event_len, new_buf_arr,
                                   sizeof(new_buf_arr),
                                   &is_malloc, &new_buf, &event_len))
      {
        char  llbuf[22];
        error = ER_BINLOG_UNCOMPRESS_ERROR;
        error_msg.append(STRING_WITH_LEN("binlog uncompress error, master log_pos: "));
        llstr(mi->master_log_pos, llbuf);
        error_msg.append(llbuf, strlen(llbuf));
        goto err;
      }
    }
    is_compress_event = true;
    buf = new_buf;
    /*
      As we are uncertain about compressed V2 rows events, we don't track
      them
    */
    if (LOG_EVENT_IS_ROW_V2((Log_event_type) buf[EVENT_TYPE_OFFSET]))
      goto default_action;
    /* fall through */
  case WRITE_ROWS_EVENT_V1:
  case UPDATE_ROWS_EVENT_V1:
  case DELETE_ROWS_EVENT_V1:
  case WRITE_ROWS_EVENT:
  case UPDATE_ROWS_EVENT:
  case DELETE_ROWS_EVENT:
    {
      is_rows_event= true;
      mi->rows_event_tracker.update(mi->master_log_name,
                                    mi->master_log_pos,
                                    buf,
                                    mi->rli.relay_log.
                                    description_event_for_queue);

      DBUG_EXECUTE_IF("simulate_stmt_end_rows_event_loss",
                      {
                        mi->rows_event_tracker.stmt_end_seen= false;
                      });
    }
    goto default_action;

#ifndef DBUG_OFF
  case XID_EVENT:
    DBUG_EXECUTE_IF("slave_discard_xid_for_gtid_0_x_1000",
    {
      if (mi->last_queued_gtid.server_id == 27697 &&
          mi->last_queued_gtid.seq_no == 1000)
      {
        DBUG_SET("-d,slave_discard_xid_for_gtid_0_x_1000");
        goto skip_relay_logging;
      }
      /* Inject an event group that is missing its XID commit event. */
      if (mi->last_queued_gtid.domain_id == 0 &&
          mi->last_queued_gtid.seq_no == 1000)
        goto skip_relay_logging;
    });
    goto default_action;
#endif
  case START_ENCRYPTION_EVENT:
    if (uint2korr(buf + FLAGS_OFFSET) & LOG_EVENT_IGNORABLE_F)
    {
      /*
         If the event was not requested by the slave (the slave did not ask for
         it), i.e. has end_log_pos=0, we do not increment mi->master_log_pos
      */
      inc_pos= uint4korr(buf+LOG_POS_OFFSET) ? event_len : 0;
      break;
    }
    /* fall through */
  default:
  default_action:
    DBUG_EXECUTE_IF("kill_slave_io_after_2_events",
                    {
                      if (mi->dbug_do_disconnect &&
                          (LOG_EVENT_IS_QUERY((Log_event_type)(uchar)buf[EVENT_TYPE_OFFSET]) ||
                           ((uchar)buf[EVENT_TYPE_OFFSET] == TABLE_MAP_EVENT))
                          && (--mi->dbug_event_counter == 0))
                      {
                        error= ER_SLAVE_RELAY_LOG_WRITE_FAILURE;
                        mi->dbug_do_disconnect= false;  /* Safety */
                        goto err;
                      }
                    };);

    DBUG_EXECUTE_IF("kill_slave_io_before_commit",
                    {
                      if ((uchar)buf[EVENT_TYPE_OFFSET] == XID_EVENT ||
                          ((uchar)buf[EVENT_TYPE_OFFSET] == QUERY_EVENT &&    /* QUERY_COMPRESSED_EVENT would never be commmit or rollback */
                           Query_log_event::peek_is_commit_rollback(buf,
                                                                    event_len,
                                                                    checksum_alg)))
                      {
                        error= ER_SLAVE_RELAY_LOG_WRITE_FAILURE;
                        goto err;
                      }
                    };);

    if (mi->using_gtid != Master_info::USE_GTID_NO)
    {
      if (likely(mi->gtid_event_seen))
      {
        if (unlikely(mi->gtid_reconnect_event_skip_count))
        {
          if (!got_gtid_event &&
              mi->gtid_reconnect_event_skip_count ==
              mi->events_queued_since_last_gtid)
            goto gtid_not_start; // the 1st re-sent must be gtid

          --mi->gtid_reconnect_event_skip_count;
          gtid_skip_enqueue= true;
        }
        else if (likely(mi->events_queued_since_last_gtid))
        {
          DBUG_ASSERT(!got_gtid_event);

          ++mi->events_queued_since_last_gtid;
        }
        else if (Log_event::is_group_event((Log_event_type) (uchar)
                                           buf[EVENT_TYPE_OFFSET]))
        {
          goto gtid_not_start; // no first gtid event in this group
        }
      }
      else if (Log_event::is_group_event((Log_event_type) (uchar)
                                           buf[EVENT_TYPE_OFFSET]))
      {
      gtid_not_start:

        DBUG_ASSERT(!got_gtid_event);

        error= ER_SLAVE_RELAY_LOG_WRITE_FAILURE;
        sql_print_error("The current group of events starts with "
                        "a non-GTID %s event; "
                        "the last seen GTID is %u-%u-%llu",
                        Log_event::get_type_str((Log_event_type) (uchar)
                                                buf[EVENT_TYPE_OFFSET]),
                        mi->last_queued_gtid);
        goto err;
      }
    }

    if (!is_compress_event)
      inc_pos= event_len;

    break;
  }

  /*
    Integrity of Rows- event group check.
    A sequence of Rows- events must end with STMT_END_F flagged one.
    Even when Heartbeat event interrupts Rows- events flow this must indicate a
    malfunction e.g logging on the master.
  */
  if (((uchar) buf[EVENT_TYPE_OFFSET] != HEARTBEAT_LOG_EVENT) &&
      !is_rows_event &&
      mi->rows_event_tracker.check_and_report(mi->master_log_name,
                                              mi->master_log_pos))
  {
    error= ER_SLAVE_RELAY_LOG_WRITE_FAILURE;
    goto err;
  }

  /*
    If we filter events master-side (eg. @@skip_replication), we will see holes
    in the event positions from the master. If we see such a hole, adjust
    mi->master_log_pos accordingly so we maintain the correct position (for
    reconnect, MASTER_POS_WAIT(), etc.)
  */
  if (inc_pos > 0 &&
      event_len >= LOG_POS_OFFSET+4 &&
      (event_pos= uint4korr(buf+LOG_POS_OFFSET)) > mi->master_log_pos + inc_pos)
  {
    inc_pos= event_pos - mi->master_log_pos;
    DBUG_PRINT("info", ("Adjust master_log_pos %llu->%llu to account for "
                        "master-side filtering",
                        mi->master_log_pos + inc_pos, event_pos));
  }

  /*
     If this event is originating from this server, don't queue it.
     We don't check this for 3.23 events because it's simpler like this; 3.23
     will be filtered anyway by the SQL slave thread which also tests the
     server id (we must also keep this test in the SQL thread, in case somebody
     upgrades a 4.0 slave which has a not-filtered relay log).

     ANY event coming from ourselves can be ignored: it is obvious for queries;
     for STOP_EVENT/ROTATE_EVENT/START_EVENT: these cannot come from ourselves
     (--log-slave-updates would not log that) unless this slave is also its
     direct master (an unsupported, useless setup!).
  */

  mysql_mutex_lock(log_lock);
  /*
    Write the event to the relay log, unless we reconnected in the middle
    of an event group and now need to skip the initial part of the group that
    we already wrote before reconnecting.
  */
  if (unlikely(gtid_skip_enqueue))
  {
    mi->master_log_pos+= inc_pos;
    if ((uchar)buf[EVENT_TYPE_OFFSET] == FORMAT_DESCRIPTION_EVENT &&
        s_id == mi->master_id)
    {
      /*
        If we write this master's description event in the middle of an event
        group due to GTID reconnect, SQL thread will think that master crashed
        in the middle of the group and roll back the first half, so we must not.

        But we still have to write an artificial copy of the masters description
        event, to override the initial slave-version description event so that
        SQL thread has the right information for parsing the events it reads.
      */
      rli->relay_log.description_event_for_queue->created= 0;
      rli->relay_log.description_event_for_queue->set_artificial_event();
      if (rli->relay_log.append_no_lock
          (rli->relay_log.description_event_for_queue,
           rli->relay_log.relay_log_checksum_alg))
        error= ER_SLAVE_RELAY_LOG_WRITE_FAILURE;
      else
        rli->relay_log.harvest_bytes_written(&rli->log_space_total);
    }
    else if (mi->gtid_reconnect_event_skip_count == 0)
    {
      /*
        Add a fake rotate event so that SQL thread can see the old-style
        position where we re-connected in the middle of a GTID event group.
      */
      Rotate_log_event fake_rev(mi->master_log_name, 0, mi->master_log_pos, 0);
      fake_rev.server_id= mi->master_id;
      if (rli->relay_log.append_no_lock(&fake_rev,
                                        rli->relay_log.relay_log_checksum_alg))
        error= ER_SLAVE_RELAY_LOG_WRITE_FAILURE;
      else
        rli->relay_log.harvest_bytes_written(&rli->log_space_total);
    }
  }
  else
  if ((s_id == global_system_variables.server_id &&
       !(mi->rli.replicate_same_server_id ||
         mi->do_accept_own_server_id)) ||
      event_that_should_be_ignored(buf) ||
      /*
        the following conjunction deals with IGNORE_SERVER_IDS, if set
        If the master is on the ignore list, execution of
        format description log events and rotate events is necessary.
      */
      (mi->ignore_server_ids.elements > 0 &&
       mi->shall_ignore_server_id(s_id) &&
       /* everything is filtered out from non-master */
       (s_id != mi->master_id ||
        /* for the master meta information is necessary */
        ((uchar)buf[EVENT_TYPE_OFFSET] != FORMAT_DESCRIPTION_EVENT &&
         (uchar)buf[EVENT_TYPE_OFFSET] != ROTATE_EVENT))) ||

      /*
        Check whether it needs to be filtered based on domain_id
        (DO_DOMAIN_IDS/IGNORE_DOMAIN_IDS).
      */
      (mi->domain_id_filter.is_group_filtered() &&
       Log_event::is_group_event((Log_event_type)(uchar)
                                 buf[EVENT_TYPE_OFFSET])))
  {
    /*
      Do not write it to the relay log.
      a) We still want to increment mi->master_log_pos, so that we won't
      re-read this event from the master if the slave IO thread is now
      stopped/restarted (more efficient if the events we are ignoring are big
      LOAD DATA INFILE).
      b) We want to record that we are skipping events, for the information of
      the slave SQL thread, otherwise that thread may let
      rli->group_relay_log_pos stay too small if the last binlog's event is
      ignored.
      But events which were generated by this slave and which do not exist in
      the master's binlog (i.e. Format_desc, Rotate & Stop) should not increment
      mi->master_log_pos.
      If the event is originated remotely and is being filtered out by
      IGNORE_SERVER_IDS it increments mi->master_log_pos
      as well as rli->group_relay_log_pos.
    */
    if (!(s_id == global_system_variables.server_id &&
          !mi->rli.replicate_same_server_id) ||
        ((uchar)buf[EVENT_TYPE_OFFSET] != FORMAT_DESCRIPTION_EVENT &&
         (uchar)buf[EVENT_TYPE_OFFSET] != ROTATE_EVENT &&
         (uchar)buf[EVENT_TYPE_OFFSET] != STOP_EVENT))
    {
      mi->master_log_pos+= inc_pos;
      memcpy(rli->ign_master_log_name_end, mi->master_log_name, FN_REFLEN);
      DBUG_ASSERT(rli->ign_master_log_name_end[0]);
      rli->ign_master_log_pos_end= mi->master_log_pos;
      if (got_gtid_event)
        rli->ign_gtids.update(&event_gtid);
    }
    // the slave SQL thread needs to re-check
    rli->relay_log.signal_relay_log_update();
    DBUG_PRINT("info", ("master_log_pos: %lu, event originating from %u server, ignored",
                        (ulong) mi->master_log_pos, uint4korr(buf + SERVER_ID_OFFSET)));
  }
  else
  {
    if (mi->do_accept_own_server_id)
    {
      int2store(const_cast<uchar*>(buf + FLAGS_OFFSET),
                uint2korr(buf + FLAGS_OFFSET) | LOG_EVENT_ACCEPT_OWN_F);
      if (checksum_alg != BINLOG_CHECKSUM_ALG_OFF)
      {
        ha_checksum crc= 0;

        crc= my_checksum(crc, (const uchar *) buf,
                         event_len - BINLOG_CHECKSUM_LEN);
        int4store(&buf[event_len - BINLOG_CHECKSUM_LEN], crc);
      }
    }
    if (likely(!rli->relay_log.write_event_buffer((uchar*)buf, event_len)))
    {
      mi->master_log_pos+= inc_pos;
      DBUG_PRINT("info", ("master_log_pos: %lu", (ulong) mi->master_log_pos));
      rli->relay_log.harvest_bytes_written(&rli->log_space_total);
    }
    else
    {
      error= ER_SLAVE_RELAY_LOG_WRITE_FAILURE;
    }
    rli->ign_master_log_name_end[0]= 0; // last event is not ignored
    if (got_gtid_event)
      rli->ign_gtids.remove_if_present(&event_gtid);
    if (save_buf != NULL)
      buf= save_buf;
  }
  mysql_mutex_unlock(log_lock);

  if (likely(!error) &&
      mi->using_gtid != Master_info::USE_GTID_NO &&
      mi->events_queued_since_last_gtid > 0 &&
      ( (mi->last_queued_gtid_standalone &&
         (LOG_EVENT_IS_QUERY((Log_event_type)(uchar)
                             buf[EVENT_TYPE_OFFSET]) ||
          (uchar)buf[EVENT_TYPE_OFFSET] == INCIDENT_EVENT)) ||
        (!mi->last_queued_gtid_standalone &&
         ((uchar)buf[EVENT_TYPE_OFFSET] == XID_EVENT ||
          (uchar)buf[EVENT_TYPE_OFFSET] == XA_PREPARE_LOG_EVENT ||
          ((uchar)buf[EVENT_TYPE_OFFSET] == QUERY_EVENT &&    /* QUERY_COMPRESSED_EVENT would never be commmit or rollback */
           Query_log_event::peek_is_commit_rollback(buf, event_len,
                                                    checksum_alg))))))
    {
      /*
        The whole of the current event group is queued. So in case of
        reconnect we can start from after the current GTID.
      */
      if (gtid_skip_enqueue)
      {
        bool first= true;
        StringBuffer<1024> gtid_text;

        DBUG_ASSERT(mi->events_queued_since_last_gtid > 1);

        rpl_slave_state_tostring_helper(&gtid_text, &mi->last_queued_gtid,
                                        &first);
        sql_print_error("Slave IO thread received a terminal event from "
                        "group %s whose retrieval was interrupted "
                        "with reconnect. We still had %llu events to read. "
                        "The number of originally read events was %llu",
                        gtid_text.ptr(),
                        mi->gtid_reconnect_event_skip_count,
                        mi->events_queued_since_last_gtid);
        error= ER_SLAVE_RELAY_LOG_WRITE_FAILURE;
        goto err;
      }
      mi->gtid_current_pos.update(&mi->last_queued_gtid);
      mi->events_queued_since_last_gtid= 0;

      /* Reset the domain_id_filter flag. */
      mi->domain_id_filter.reset_filter();
    }

skip_relay_logging:

err:
  if (unlock_data_lock)
    mysql_mutex_unlock(&mi->data_lock);
  DBUG_PRINT("info", ("error: %d", error));

  /*
    Do not print ER_SLAVE_RELAY_LOG_WRITE_FAILURE error here, as the caller
    handle_slave_io() prints it on return.
  */
  if (unlikely(error) && error != ER_SLAVE_RELAY_LOG_WRITE_FAILURE)
    mi->report(ERROR_LEVEL, error, NULL, ER_DEFAULT(error),
               error_msg.ptr());

  if (unlikely(is_malloc))
    my_free((void *)new_buf);

  DBUG_RETURN(error);
}


void end_relay_log_info(Relay_log_info* rli)
{
  mysql_mutex_t *log_lock;
  DBUG_ENTER("end_relay_log_info");

  rli->error_on_rli_init_info= false;
  if (!rli->inited)
    DBUG_VOID_RETURN;
  if (rli->info_fd >= 0)
  {
    end_io_cache(&rli->info_file);
    mysql_file_close(rli->info_fd, MYF(MY_WME));
    rli->info_fd = -1;
  }
  if (rli->cur_log_fd >= 0)
  {
    end_io_cache(&rli->cache_buf);
    mysql_file_close(rli->cur_log_fd, MYF(MY_WME));
    rli->cur_log_fd = -1;
  }
  rli->inited = 0;
  log_lock= rli->relay_log.get_log_lock();
  mysql_mutex_lock(log_lock);
  rli->relay_log.close(LOG_CLOSE_INDEX | LOG_CLOSE_STOP_EVENT);
  rli->relay_log.harvest_bytes_written(&rli->log_space_total);
  mysql_mutex_unlock(log_lock);
  /*
    Delete the slave's temporary tables from memory.
    In the future there will be other actions than this, to ensure persistance
    of slave's temp tables after shutdown.
  */
  rli->close_temporary_tables();
  DBUG_VOID_RETURN;
}


/**
  Hook to detach the active VIO before closing a connection handle.

  The client API might close the connection (and associated data)
  in case it encounters a unrecoverable (network) error. This hook
  is called from the client code before the VIO handle is deleted
  allows the thread to detach the active vio so it does not point
  to freed memory.

  Other calls to THD::clear_active_vio throughout this module are
  redundant due to the hook but are left in place for illustrative
  purposes.
*/

extern "C" void slave_io_thread_detach_vio()
{
#ifdef SIGNAL_WITH_VIO_CLOSE
  THD *thd= current_thd;
  if (thd && thd->slave_thread)
    thd->clear_active_vio();
#endif
}


/*
  Try to connect until successful or slave killed

  SYNPOSIS
    safe_connect()
    thd                 Thread handler for slave
    mysql               MySQL connection handle
    mi                  Replication handle

  RETURN
    0   ok
    #   Error
*/

static int safe_connect(THD* thd, MYSQL* mysql, Master_info* mi)
{
  DBUG_ENTER("safe_connect");

  DBUG_RETURN(connect_to_master(thd, mysql, mi, 0, 0));
}


/*
  SYNPOSIS
    connect_to_master()

  IMPLEMENTATION
    Try to connect until successful or slave killed or we have retried
    master_retry_count times
*/

static int connect_to_master(THD* thd, MYSQL* mysql, Master_info* mi,
                             bool reconnect, bool suppress_warnings)
{
  int slave_was_killed;
  int last_errno= -2;                           // impossible error
  ulong err_count=0;
  my_bool my_true= 1;
  DBUG_ENTER("connect_to_master");
  set_slave_max_allowed_packet(thd, mysql);
#ifndef DBUG_OFF
  mi->events_till_disconnect = disconnect_slave_event_count;
#endif
  ulong client_flag= CLIENT_REMEMBER_OPTIONS;
  if (opt_slave_compressed_protocol)
    client_flag|= CLIENT_COMPRESS;                /* We will use compression */

  mysql_options(mysql, MYSQL_OPT_CONNECT_TIMEOUT, &slave_net_timeout);
  mysql_options(mysql, MYSQL_OPT_READ_TIMEOUT, &slave_net_timeout);
  mysql_options(mysql, MYSQL_OPT_USE_THREAD_SPECIFIC_MEMORY, &my_true);

#ifdef HAVE_OPENSSL
  if (mi->ssl)
  {
    mysql_ssl_set(mysql, mi->ssl_key, mi->ssl_cert, mi->ssl_ca, mi->ssl_capath,
                  mi->ssl_cipher);
    mysql_options(mysql, MYSQL_OPT_SSL_CRL, mi->ssl_crl);
    mysql_options(mysql, MYSQL_OPT_SSL_CRLPATH, mi->ssl_crlpath);
    mysql_options(mysql, MYSQL_OPT_SSL_VERIFY_SERVER_CERT,
                  &mi->ssl_verify_server_cert);
  }
  else
#endif
    mysql->options.use_ssl= 0;

  /*
    If server's default charset is not supported (like utf16, utf32) as client
    charset, then set client charset to 'latin1' (default client charset).
  */
  if (is_supported_parser_charset(default_charset_info))
    mysql_options(mysql, MYSQL_SET_CHARSET_NAME, default_charset_info->cs_name.str);
  else
  {
    sql_print_information("'%s' can not be used as client character set. "
                          "'%s' will be used as default client character set "
                          "while connecting to master.",
                          default_charset_info->cs_name.str,
                          default_client_charset_info->cs_name.str);
    mysql_options(mysql, MYSQL_SET_CHARSET_NAME,
                  default_client_charset_info->cs_name.str);
  }

<<<<<<< HEAD
  /* This one is not strictly needed but we have it here for completeness */
  mysql_options(mysql, MYSQL_SET_CHARSET_DIR, charsets_dir);

=======
>>>>>>> dfe030fd
  /* Set MYSQL_PLUGIN_DIR in case master asks for an external authentication plugin */
  if (opt_plugin_dir_ptr && *opt_plugin_dir_ptr)
    mysql_options(mysql, MYSQL_PLUGIN_DIR, opt_plugin_dir_ptr);

  /* we disallow empty users */
  if (mi->user[0] == 0)
  {
    mi->report(ERROR_LEVEL, ER_SLAVE_FATAL_ERROR, NULL,
               ER_THD(thd, ER_SLAVE_FATAL_ERROR),
               "Invalid (empty) username when attempting to "
               "connect to the master server. Connection attempt "
               "terminated.");
    DBUG_RETURN(1);
  }
  while (!(slave_was_killed = io_slave_killed(mi)) &&
         (reconnect ? mysql_reconnect(mysql) != 0 :
          mysql_real_connect(mysql, mi->host, mi->user, mi->password, 0,
                             mi->port, 0, client_flag) == 0))
  {
    /* Don't repeat last error */
    if ((int)mysql_errno(mysql) != last_errno)
    {
      last_errno=mysql_errno(mysql);
      suppress_warnings= 0;
      mi->report(ERROR_LEVEL, last_errno, NULL,
                 "error %s to master '%s@%s:%d'"
                 " - retry-time: %d  maximum-retries: %lu  message: %s",
                 (reconnect ? "reconnecting" : "connecting"),
                 mi->user, mi->host, mi->port,
                 mi->connect_retry, master_retry_count,
                 mysql_error(mysql));
    }
    /*
      By default we try forever. The reason is that failure will trigger
      master election, so if the user did not set master_retry_count we
      do not want to have election triggered on the first failure to
      connect
    */
    if (++err_count == master_retry_count)
    {
      slave_was_killed=1;
      if (reconnect)
        change_rpl_status(RPL_ACTIVE_SLAVE,RPL_LOST_SOLDIER);
      break;
    }
    slave_sleep(thd,mi->connect_retry,io_slave_killed, mi);
  }

  if (!slave_was_killed)
  {
    mi->clear_error(); // clear possible left over reconnect error
    if (reconnect)
    {
      if (!suppress_warnings && global_system_variables.log_warnings)
        sql_print_information("Slave: connected to master '%s@%s:%d',"
                              "replication resumed in log '%s' at "
                              "position %llu", mi->user, mi->host, mi->port,
                              IO_RPL_LOG_NAME, mi->master_log_pos);
    }
    else
    {
      change_rpl_status(RPL_IDLE_SLAVE,RPL_ACTIVE_SLAVE);
      general_log_print(thd, COM_CONNECT_OUT, "%s@%s:%d",
                        mi->user, mi->host, mi->port);
    }
#ifdef SIGNAL_WITH_VIO_CLOSE
    thd->set_active_vio(mysql->net.vio);
#endif
  }
  mysql->reconnect= 1;
  DBUG_PRINT("exit",("slave_was_killed: %d", slave_was_killed));
  DBUG_RETURN(slave_was_killed);
}


/*
  safe_reconnect()

  IMPLEMENTATION
    Try to connect until successful or slave killed or we have retried
    master_retry_count times
*/

static int safe_reconnect(THD* thd, MYSQL* mysql, Master_info* mi,
                          bool suppress_warnings)
{
  DBUG_ENTER("safe_reconnect");
  DBUG_RETURN(connect_to_master(thd, mysql, mi, 1, suppress_warnings));
}


<<<<<<< HEAD
=======
#ifdef NOT_USED
MYSQL *rpl_connect_master(MYSQL *mysql)
{
  Master_info *mi= my_pthread_getspecific_ptr(Master_info*, RPL_MASTER_INFO);
  bool allocated= false;
  my_bool my_true= 1;
  THD *thd;

  if (!mi)
  {
    sql_print_error("'rpl_connect_master' must be called in slave I/O thread context.");
    return NULL;
  }
  thd= mi->io_thd;
  if (!mysql)
  {
    if(!(mysql= mysql_init(NULL)))
    {
      sql_print_error("rpl_connect_master: failed in mysql_init()");
      return NULL;
    }
    allocated= true;
  }

  /*
    XXX: copied from connect_to_master, this function should not
    change the slave status, so we cannot use connect_to_master
    directly
    
    TODO: make this part a seperate function to eliminate duplication
  */
  mysql_options(mysql, MYSQL_OPT_CONNECT_TIMEOUT, (char *) &slave_net_timeout);
  mysql_options(mysql, MYSQL_OPT_READ_TIMEOUT, (char *) &slave_net_timeout);
  mysql_options(mysql, MYSQL_OPT_USE_THREAD_SPECIFIC_MEMORY,
                (char*) &my_true);

#ifdef HAVE_OPENSSL
  if (mi->ssl)
  {
    mysql_ssl_set(mysql,
                  mi->ssl_key[0]?mi->ssl_key:0,
                  mi->ssl_cert[0]?mi->ssl_cert:0,
                  mi->ssl_ca[0]?mi->ssl_ca:0,
                  mi->ssl_capath[0]?mi->ssl_capath:0,
                  mi->ssl_cipher[0]?mi->ssl_cipher:0);
    mysql_options(mysql, MYSQL_OPT_SSL_VERIFY_SERVER_CERT,
                  &mi->ssl_verify_server_cert);
  }
#endif

  mysql_options(mysql, MYSQL_SET_CHARSET_NAME,
                default_charset_info->cs_name.str);

  if (mi->user == NULL
      || mi->user[0] == 0
      || io_slave_killed( mi)
      || !mysql_real_connect(mysql, mi->host, mi->user, mi->password, 0,
                             mi->port, 0, 0))
  {
    if (!io_slave_killed( mi))
      sql_print_error("rpl_connect_master: error connecting to master: %s (server_error: %d)",
                      mysql_error(mysql), mysql_errno(mysql));
    
    if (allocated)
      mysql_close(mysql);                       // this will free the object
    return NULL;
  }
  return mysql;
}
#endif


>>>>>>> dfe030fd
/*
  Called when we notice that the current "hot" log got rotated under our feet.
*/

static IO_CACHE *reopen_relay_log(Relay_log_info *rli, const char **errmsg)
{
  DBUG_ENTER("reopen_relay_log");
  DBUG_ASSERT(rli->cur_log != &rli->cache_buf);
  DBUG_ASSERT(rli->cur_log_fd == -1);

  IO_CACHE *cur_log = rli->cur_log=&rli->cache_buf;
  rli->cur_log_fd= open_binlog(cur_log,rli->event_relay_log_name, errmsg);
  if (rli->cur_log_fd <0)
    DBUG_RETURN(0);
  /*
    We want to start exactly where we was before:
    relay_log_pos       Current log pos
    pending             Number of bytes already processed from the event
  */
  rli->event_relay_log_pos= MY_MAX(rli->event_relay_log_pos, BIN_LOG_HEADER_SIZE);
  my_b_seek(cur_log,rli->event_relay_log_pos);
  DBUG_RETURN(cur_log);
}


/**
  Reads next event from the relay log.  Should be called from the
  slave IO thread.

  @param rli Relay_log_info structure for the slave IO thread.

  @return The event read, or NULL on error.  If an error occurs, the
  error is reported through the sql_print_information() or
  sql_print_error() functions.

  The size of the read event (in bytes) is returned in *event_size.
*/
static Log_event* next_event(rpl_group_info *rgi, ulonglong *event_size)
{
  Log_event* ev;
  Relay_log_info *rli= rgi->rli;
  IO_CACHE* cur_log = rli->cur_log;
  mysql_mutex_t *log_lock = rli->relay_log.get_log_lock();
  const char* errmsg=0;
  DBUG_ENTER("next_event");

  DBUG_ASSERT(rgi->thd != 0 && rgi->thd == rli->sql_driver_thd);
  *event_size= 0;

#ifndef DBUG_OFF
  if (abort_slave_event_count && !rli->events_till_abort--)
    DBUG_RETURN(0);
#endif

  /*
    For most operations we need to protect rli members with data_lock,
    so we assume calling function acquired this mutex for us and we will
    hold it for the most of the loop below However, we will release it
    whenever it is worth the hassle,  and in the cases when we go into a
    mysql_cond_wait() with the non-data_lock mutex
  */
  mysql_mutex_assert_owner(&rli->data_lock);

  while (!sql_slave_killed(rgi))
  {
    /*
      We can have two kinds of log reading:
      hot_log:
        rli->cur_log points at the IO_CACHE of relay_log, which
        is actively being updated by the I/O thread. We need to be careful
        in this case and make sure that we are not looking at a stale log that
        has already been rotated. If it has been, we reopen the log.

      The other case is much simpler:
        We just have a read only log that nobody else will be updating.
    */
    ulonglong old_pos;
    bool hot_log;
    if ((hot_log = (cur_log != &rli->cache_buf)))
    {
      DBUG_ASSERT(rli->cur_log_fd == -1); // foreign descriptor
      mysql_mutex_lock(log_lock);

      /*
        Reading xxx_file_id is safe because the log will only
        be rotated when we hold relay_log.LOCK_log
      */
      if (rli->relay_log.get_open_count() != rli->cur_log_old_open_count)
      {
        // The master has switched to a new log file; Reopen the old log file
        cur_log=reopen_relay_log(rli, &errmsg);
        mysql_mutex_unlock(log_lock);
        if (!cur_log)                           // No more log files
          goto err;
        hot_log=0;                              // Using old binary log
      }
    }
    /* 
      As there is no guarantee that the relay is open (for example, an I/O
      error during a write by the slave I/O thread may have closed it), we
      have to test it.
    */
    if (!my_b_inited(cur_log))
      goto err;
#ifndef DBUG_OFF
    {
      /* This is an assertion which sometimes fails, let's try to track it */
      DBUG_PRINT("info", ("my_b_tell(cur_log)=%llu rli->event_relay_log_pos=%llu",
                          my_b_tell(cur_log), rli->event_relay_log_pos));
      DBUG_ASSERT(my_b_tell(cur_log) >= BIN_LOG_HEADER_SIZE);
      DBUG_ASSERT(rli->mi->using_parallel() ||
                  my_b_tell(cur_log) == rli->event_relay_log_pos);
    }
#endif
    /*
      Relay log is always in new format - if the master is 3.23, the
      I/O thread will convert the format for us.
      A problem: the description event may be in a previous relay log. So if
      the slave has been shutdown meanwhile, we would have to look in old relay
      logs, which may even have been deleted. So we need to write this
      description event at the beginning of the relay log.
      When the relay log is created when the I/O thread starts, easy: the
      master will send the description event and we will queue it.
      But if the relay log is created by new_file(): then the solution is:
      MYSQL_BIN_LOG::open() will write the buffered description event.
    */
    old_pos= rli->event_relay_log_pos;
    if ((ev= Log_event::read_log_event(cur_log,
                                       rli->relay_log.description_event_for_exec,
                                       opt_slave_sql_verify_checksum)))

    {
      /*
        read it while we have a lock, to avoid a mutex lock in
        inc_event_relay_log_pos()
      */
      rli->future_event_relay_log_pos= my_b_tell(cur_log);
      *event_size= rli->future_event_relay_log_pos - old_pos;

      if (hot_log)
        mysql_mutex_unlock(log_lock);
      DBUG_RETURN(ev);
    }
    if (opt_reckless_slave)                     // For mysql-test
      cur_log->error = 0;
    if (unlikely(cur_log->error < 0))
    {
      errmsg = "slave SQL thread aborted because of I/O error";
      if (hot_log)
        mysql_mutex_unlock(log_lock);
      goto err;
    }
    if (!cur_log->error) /* EOF */
    {
      /*
        On a hot log, EOF means that there are no more updates to
        process and we must block until I/O thread adds some and
        signals us to continue
      */
      if (hot_log)
      {
        /*
          We say in Seconds_Behind_Master that we have "caught up". Note that
          for example if network link is broken but I/O slave thread hasn't
          noticed it (slave_net_timeout not elapsed), then we'll say "caught
          up" whereas we're not really caught up. Fixing that would require
          internally cutting timeout in smaller pieces in network read, no
          thanks. Another example: SQL has caught up on I/O, now I/O has read
          a new event and is queuing it; the false "0" will exist until SQL
          finishes executing the new event; it will be look abnormal only if
          the events have old timestamps (then you get "many", 0, "many").

          Transient phases like this can be fixed with implemeting
          Heartbeat event which provides the slave the status of the
          master at time the master does not have any new update to send.
          Seconds_Behind_Master would be zero only when master has no
          more updates in binlog for slave. The heartbeat can be sent
          in a (small) fraction of slave_net_timeout. Until it's done
          rli->sql_thread_caught_up is temporarely (for time of waiting for
          the following event) set whenever EOF is reached.
        */
        rli->sql_thread_caught_up= true;

        DBUG_ASSERT(rli->relay_log.get_open_count() ==
                    rli->cur_log_old_open_count);

        if (rli->ign_master_log_name_end[0])
        {
          /* We generate and return a Rotate, to make our positions advance */
          DBUG_PRINT("info",("seeing an ignored end segment"));
          ev= new Rotate_log_event(rli->ign_master_log_name_end,
                                   0, rli->ign_master_log_pos_end,
                                   Rotate_log_event::DUP_NAME);
          rli->ign_master_log_name_end[0]= 0;
          mysql_mutex_unlock(log_lock);
          if (unlikely(!ev))
          {
            errmsg= "Slave SQL thread failed to create a Rotate event "
              "(out of memory?), SHOW SLAVE STATUS may be inaccurate";
            goto err;
          }
          ev->server_id= 0; // don't be ignored by slave SQL thread
          DBUG_RETURN(ev);
        }

        if (rli->ign_gtids.count() && !rli->is_in_group())
        {
          /*
            We generate and return a Gtid_list, to update gtid_slave_pos,
            unless being in the middle of a group.
          */
          DBUG_PRINT("info",("seeing ignored end gtids"));
          ev= new Gtid_list_log_event(&rli->ign_gtids,
                                      Gtid_list_log_event::FLAG_IGN_GTIDS);
          rli->ign_gtids.reset();
          mysql_mutex_unlock(log_lock);
          if (unlikely(!ev))
          {
            errmsg= "Slave SQL thread failed to create a Gtid_list event "
              "(out of memory?), gtid_slave_pos may be inaccurate";
            goto err;
          }
          ev->server_id= 0; // don't be ignored by slave SQL thread
          ev->set_artificial_event(); // Don't mess up Exec_Master_Log_Pos
          DBUG_RETURN(ev);
        }

        /*
          We have to check sql_slave_killed() here an extra time.
          Otherwise we may miss a wakeup, since last check was done
          without holding LOCK_log.
        */
        if (sql_slave_killed(rgi))
        {
          mysql_mutex_unlock(log_lock);
          break;
        }

        /*
          We can, and should release data_lock while we are waiting for
          update. If we do not, show slave status will block
        */
        mysql_mutex_unlock(&rli->data_lock);

        /*
          Possible deadlock :
          - the I/O thread has reached log_space_limit
          - the SQL thread has read all relay logs, but cannot purge for some
          reason:
            * it has already purged all logs except the current one
            * there are other logs than the current one but they're involved in
            a transaction that finishes in the current one (or is not finished)
          Solution :
          Wake up the possibly waiting I/O thread, and set a boolean asking
          the I/O thread to temporarily ignore the log_space_limit
          constraint, because we do not want the I/O thread to block because of
          space (it's ok if it blocks for any other reason (e.g. because the
          master does not send anything). Then the I/O thread stops waiting
          and reads one more event and starts honoring log_space_limit again.

          If the SQL thread needs more events to be able to rotate the log (it
          might need to finish the current group first), then it can ask for
          one more at a time. Thus we don't outgrow the relay log indefinitely,
          but rather in a controlled manner, until the next rotate.

          When the SQL thread starts it sets ignore_log_space_limit to false. 
          We should also reset ignore_log_space_limit to 0 when the user does 
          RESET SLAVE, but in fact, no need as RESET SLAVE requires that the
          slave be stopped, and the SQL thread sets ignore_log_space_limit
          to 0 when
          it stops.
        */
        mysql_mutex_lock(&rli->log_space_lock);

        /* 
          If we have reached the limit of the relay space and we
          are going to sleep, waiting for more events:

          1. If outside a group, SQL thread asks the IO thread 
             to force a rotation so that the SQL thread purges 
             logs next time it processes an event (thus space is
             freed).

          2. If in a group, SQL thread asks the IO thread to 
             ignore the limit and queues yet one more event 
             so that the SQL thread finishes the group and 
             is are able to rotate and purge sometime soon.
         */
        if (rli->log_space_limit && 
            rli->log_space_limit < rli->log_space_total)
        {
          /* force rotation if not in an unfinished group */
          rli->sql_force_rotate_relay= !rli->is_in_group();

          /* ask for one more event */
          rli->ignore_log_space_limit= true;
        }

        mysql_cond_broadcast(&rli->log_space_cond);
        mysql_mutex_unlock(&rli->log_space_lock);
        // Note that wait_for_update_relay_log unlocks lock_log !
        rli->relay_log.wait_for_update_relay_log(rli->sql_driver_thd);
        // re-acquire data lock since we released it earlier
        mysql_mutex_lock(&rli->data_lock);
        continue;
      }
      /*
        If the log was not hot, we need to move to the next log in
        sequence. The next log could be hot or cold, we deal with both
        cases separately after doing some common initialization
      */
      end_io_cache(cur_log);
      DBUG_ASSERT(rli->cur_log_fd >= 0);
      mysql_file_close(rli->cur_log_fd, MYF(MY_WME));
      rli->cur_log_fd = -1;
      rli->last_inuse_relaylog->completed= true;
      rli->relay_log.description_event_for_exec->reset_crypto();

      if (relay_log_purge)
      {
        /*
          purge_first_log will properly set up relay log coordinates in rli.
          If the group's coordinates are equal to the event's coordinates
          (i.e. the relay log was not rotated in the middle of a group),
          we can purge this relay log too.
          We do ulonglong and string comparisons, this may be slow but
          - purging the last relay log is nice (it can save 1GB of disk), so we
          like to detect the case where we can do it, and given this,
          - I see no better detection method
          - purge_first_log is not called that often
        */
        if (rli->relay_log.purge_first_log
            (rli,
             rli->group_relay_log_pos == rli->event_relay_log_pos
             && !strcmp(rli->group_relay_log_name,rli->event_relay_log_name)))
        {
          errmsg = "Error purging processed logs";
          goto err;
        }
      }
      else
      {
        /*
          If hot_log is set, then we already have a lock on
          LOCK_log.  If not, we have to get the lock.

          According to Sasha, the only time this code will ever be executed
          is if we are recovering from a bug.
        */
        if (rli->relay_log.find_next_log(&rli->linfo, !hot_log))
        {
          errmsg = "error switching to the next log";
          goto err;
        }
        rli->event_relay_log_pos = BIN_LOG_HEADER_SIZE;
        strmake_buf(rli->event_relay_log_name,rli->linfo.log_file_name);
        if (rli->flush())
        {
          errmsg= "error flushing relay log";
          goto err;
        }
      }
      /*
        Now we want to open this next log. To know if it's a hot log (the one
        being written by the I/O thread now) or a cold log, we can use
        is_active(); if it is hot, we use the I/O cache; if it's cold we open
        the file normally. But if is_active() reports that the log is hot, this
        may change between the test and the consequence of the test. So we may
        open the I/O cache whereas the log is now cold, which is nonsense.
        To guard against this, we need to have LOCK_log.
      */

      DBUG_PRINT("info",("hot_log: %d",hot_log));
      if (!hot_log) /* if hot_log, we already have this mutex */
        mysql_mutex_lock(log_lock);
      if (rli->relay_log.is_active(rli->linfo.log_file_name))
      {
        rli->cur_log= cur_log= rli->relay_log.get_log_file();
        rli->cur_log_old_open_count= rli->relay_log.get_open_count();
        DBUG_ASSERT(rli->cur_log_fd == -1);

        /*
           When the SQL thread is [stopped and] (re)started the
           following may happen:

           1. Log was hot at stop time and remains hot at restart

              SQL thread reads again from hot_log (SQL thread was
              reading from the active log when it was stopped and the
              very same log is still active on SQL thread restart).

              In this case, my_b_seek is performed on cur_log, while
              cur_log points to relay_log.get_log_file();

           2. Log was hot at stop time but got cold before restart

              The log was hot when SQL thread stopped, but it is not
              anymore when the SQL thread restarts.

              In this case, the SQL thread reopens the log, using
              cache_buf, ie, cur_log points to &cache_buf, and thence
              its coordinates are reset.

           3. Log was already cold at stop time

              The log was not hot when the SQL thread stopped, and, of
              course, it will not be hot when it restarts.

              In this case, the SQL thread opens the cold log again,
              using cache_buf, ie, cur_log points to &cache_buf, and
              thence its coordinates are reset.

           4. Log was hot at stop time, DBA changes to previous cold
              log and restarts SQL thread

              The log was hot when the SQL thread was stopped, but the
              user changed the coordinates of the SQL thread to
              restart from a previous cold log.

              In this case, at start time, cur_log points to a cold
              log, opened using &cache_buf as cache, and coordinates
              are reset. However, as it moves on to the next logs, it
              will eventually reach the hot log. If the hot log is the
              same at the time the SQL thread was stopped, then
              coordinates were not reset - the cur_log will point to
              relay_log.get_log_file(), and not a freshly opened
              IO_CACHE through cache_buf. For this reason we need to
              deploy a my_b_seek before calling check_binlog_magic at
              this point of the code (see: BUG#55263 for more
              details).
          
          NOTES: 
            - We must keep the LOCK_log to read the 4 first bytes, as
              this is a hot log (same as when we call read_log_event()
              above: for a hot log we take the mutex).

            - Because of scenario #4 above, we need to have a
              my_b_seek here. Otherwise, we might hit the assertion
              inside check_binlog_magic.
        */

        my_b_seek(cur_log, (my_off_t) 0);
        if (check_binlog_magic(cur_log,&errmsg))
        {
          if (!hot_log)
            mysql_mutex_unlock(log_lock);
          goto err;
        }
        if (rli->alloc_inuse_relaylog(rli->linfo.log_file_name))
        {
          if (!hot_log)
            mysql_mutex_unlock(log_lock);
          goto err;
        }
        if (!hot_log)
          mysql_mutex_unlock(log_lock);
        continue;
      }
      if (!hot_log)
        mysql_mutex_unlock(log_lock);
      /*
        if we get here, the log was not hot, so we will have to open it
        ourselves. We are sure that the log is still not hot now (a log can get
        from hot to cold, but not from cold to hot). No need for LOCK_log.
      */
      // open_binlog() will check the magic header
      if ((rli->cur_log_fd=open_binlog(cur_log,rli->linfo.log_file_name,
                                       &errmsg)) <0)
        goto err;
      if (rli->alloc_inuse_relaylog(rli->linfo.log_file_name))
        goto err;
    }
    else
    {
      /*
        Read failed with a non-EOF error.
        TODO: come up with something better to handle this error
      */
      if (hot_log)
        mysql_mutex_unlock(log_lock);
      sql_print_error("Slave SQL thread: I/O error reading \
event(errno: %d  cur_log->error: %d)",
                      my_errno,cur_log->error);
      // set read position to the beginning of the event
      my_b_seek(cur_log,rli->event_relay_log_pos);
      /* otherwise, we have had a partial read */
      errmsg = "Aborting slave SQL thread because of partial event read";
      break;                                    // To end of function
    }
  }
  if (!errmsg && global_system_variables.log_warnings)
  {
    sql_print_information("Error reading relay log event: %s",
                          "slave SQL thread was killed");
    goto end;
  }

err:
  if (errmsg)
    sql_print_error("Error reading relay log event: %s", errmsg);

end:
  /*
    Set that we are not caught up so if there is a hang/problem on restart,
    Seconds_Behind_Master will still grow.
  */
  rli->sql_thread_caught_up= false;
  DBUG_RETURN(0);
}
#ifdef WITH_WSREP
enum Log_event_type wsrep_peak_event(rpl_group_info *rgi, ulonglong* event_size)
{
  enum Log_event_type ev_type;

  mysql_mutex_lock(&rgi->rli->data_lock);

  unsigned long long event_pos= rgi->event_relay_log_pos;
  unsigned long long orig_future_pos= rgi->future_event_relay_log_pos;
  unsigned long long future_pos= rgi->future_event_relay_log_pos;

  /* scan the log to read next event and we skip
     annotate events. */
  do {
    my_b_seek(rgi->rli->cur_log, future_pos);
    rgi->rli->event_relay_log_pos= future_pos;
    rgi->event_relay_log_pos= future_pos;
    Log_event* ev= next_event(rgi, event_size);
    ev_type= (ev) ? ev->get_type_code() : UNKNOWN_EVENT;
    delete ev;
    future_pos+= *event_size;
  } while (ev_type == ANNOTATE_ROWS_EVENT || ev_type == XID_EVENT);

  /* scan the log back and re-set the positions to original values */
  rgi->rli->event_relay_log_pos= event_pos;
  rgi->event_relay_log_pos= event_pos;
  my_b_seek(rgi->rli->cur_log, orig_future_pos);

  mysql_mutex_unlock(&rgi->rli->data_lock);

  return ev_type;
}
#endif /* WITH_WSREP */
/*
  Rotate a relay log (this is used only by FLUSH LOGS; the automatic rotation
  because of size is simpler because when we do it we already have all relevant
  locks; here we don't, so this function is mainly taking locks).
  Returns nothing as we cannot catch any error (MYSQL_BIN_LOG::new_file()
  is void).
*/

int rotate_relay_log(Master_info* mi)
{
  DBUG_ENTER("rotate_relay_log");
  Relay_log_info* rli= &mi->rli;
  int error= 0;

  DBUG_EXECUTE_IF("crash_before_rotate_relaylog", DBUG_SUICIDE(););

  /*
     We need to test inited because otherwise, new_file() will attempt to lock
     LOCK_log, which may not be inited (if we're not a slave).
  */
  if (!rli->inited)
  {
    DBUG_PRINT("info", ("rli->inited == 0"));
    goto end;
  }

  /* If the relay log is closed, new_file() will do nothing. */
  if ((error= rli->relay_log.new_file()))
    goto end;

  /*
    We harvest now, because otherwise BIN_LOG_HEADER_SIZE will not immediately
    be counted, so imagine a succession of FLUSH LOGS  and assume the slave
    threads are started:
    relay_log_space decreases by the size of the deleted relay log, but does
    not increase, so flush-after-flush we may become negative, which is wrong.
    Even if this will be corrected as soon as a query is replicated on the
    slave (because the I/O thread will then call harvest_bytes_written() which
    will harvest all these BIN_LOG_HEADER_SIZE we forgot), it may give strange
    output in SHOW SLAVE STATUS meanwhile. So we harvest now.
    If the log is closed, then this will just harvest the last writes, probably
    0 as they probably have been harvested.

    Note that it needs to be protected by mi->data_lock.
  */
  mysql_mutex_assert_owner(&mi->data_lock);
  rli->relay_log.harvest_bytes_written(&rli->log_space_total);
end:
  DBUG_RETURN(error);
}


/**
   Detects, based on master's version (as found in the relay log), if master
   has a certain bug.
   @param rli Relay_log_info which tells the master's version
   @param bug_id Number of the bug as found in bugs.mysql.com
   @param report bool report error message, default TRUE

   @param pred Predicate function that will be called with @c param to
   check for the bug. If the function return @c true, the bug is present,
   otherwise, it is not.

   @param param  State passed to @c pred function.

   @return TRUE if master has the bug, FALSE if it does not.
*/
bool rpl_master_has_bug(const Relay_log_info *rli, uint bug_id, bool report,
                        bool (*pred)(const void *), const void *param,
                        bool maria_master)
{
  struct st_version_range_for_one_bug {
    uint        bug_id;
    Version introduced_in; // first version with bug
    Version fixed_in;      // first version with fix
  };
  static struct st_version_range_for_one_bug versions_for_their_bugs[]=
  {
    {24432, { 5, 0, 24 }, { 5, 0, 38 } },
    {24432, { 5, 1, 12 }, { 5, 1, 17 } },
    {33029, { 5, 0,  0 }, { 5, 0, 58 } },
    {33029, { 5, 1,  0 }, { 5, 1, 12 } },
    {37426, { 5, 1,  0 }, { 5, 1, 26 } },
  };
  static struct st_version_range_for_one_bug versions_for_our_bugs[]=
  {
    {29621, { 10, 3, 36 }, { 10, 3, 39 } },
    {29621, { 10, 4, 26 }, { 10, 4, 29 } },
    {29621, { 10, 5, 17 }, { 10, 5, 20 } },
    {29621, { 10, 6, 9  }, { 10, 6, 13 } },
    {29621, { 10, 7, 5  }, { 10, 7, 9 } },
    {29621, { 10, 8, 4  }, { 10, 8, 8  } },
    {29621, { 10, 9, 2  }, { 10, 9, 6  } },
    {29621, { 10, 10,1  }, { 10, 10,4  } },
    {29621, { 10, 11,1  }, { 10, 11,3  } },
  };
  const Version &master_ver=
    rli->relay_log.description_event_for_exec->server_version_split;
  struct st_version_range_for_one_bug* versions_for_all_bugs= maria_master ?
    versions_for_our_bugs : versions_for_their_bugs;
  uint all_size= maria_master ?
    sizeof(versions_for_our_bugs)/sizeof(*versions_for_our_bugs) :
    sizeof(versions_for_their_bugs)/sizeof(*versions_for_their_bugs);

  for (uint i= 0; i < all_size; i++)
  {
    const Version &introduced_in= versions_for_all_bugs[i].introduced_in;
    const Version &fixed_in= versions_for_all_bugs[i].fixed_in;
    if ((versions_for_all_bugs[i].bug_id == bug_id) &&
        introduced_in <= master_ver &&
        fixed_in > master_ver &&
        (pred == NULL || (*pred)(param)))
    {
      const char *bug_source= maria_master ?
        "https://jira.mariadb.org/browse/MDEV-" :
        "http://bugs.mysql.com/bug.php?id=";
      if (!report)
	return TRUE;
      // a short message for SHOW SLAVE STATUS (message length constraints)
      my_printf_error(ER_UNKNOWN_ERROR, "master may suffer from"
                      " %s%u"
                      " so slave stops; check error log on slave"
                      " for more info", MYF(0), bug_source, bug_id);
      // a verbose message for the error log
      rli->report(ERROR_LEVEL, ER_UNKNOWN_ERROR, NULL,
                  "According to the master's version ('%s'),"
                  " it is probable that master suffers from this bug:"
                      " %s%u"
                      " and thus replicating the current binary log event"
                      " may make the slave's data become different from the"
                      " master's data."
                      " To take no risk, slave refuses to replicate"
                      " this event and stops."
                      " We recommend that all updates be stopped on the"
                      " master and slave, that the data of both be"
                      " manually synchronized,"
                      " that master's binary logs be deleted,"
                      " that master be upgraded to a version at least"
                      " equal to '%d.%d.%d'. Then replication can be"
                      " restarted.",
                      rli->relay_log.description_event_for_exec->server_version,
                      bug_source,
                      bug_id,
                      fixed_in[0], fixed_in[1], fixed_in[2]);
      return TRUE;
    }
  }
  return FALSE;
}

/**
   BUG#33029, For all 5.0 up to 5.0.58 exclusive, and 5.1 up to 5.1.12
   exclusive, if one statement in a SP generated AUTO_INCREMENT value
   by the top statement, all statements after it would be considered
   generated AUTO_INCREMENT value by the top statement, and a
   erroneous INSERT_ID value might be associated with these statement,
   which could cause duplicate entry error and stop the slave.

   Detect buggy master to work around.
 */
bool rpl_master_erroneous_autoinc(THD *thd)
{
  if (thd->rgi_slave)
  {
    DBUG_EXECUTE_IF("simulate_bug33029", return TRUE;);
    return rpl_master_has_bug(thd->rgi_slave->rli, 33029, FALSE, NULL, NULL);
  }
  return FALSE;
}


static bool get_row_event_stmt_end(const uchar *buf,
                                   const Format_description_log_event *fdle)
{
  uint8 const common_header_len= fdle->common_header_len;
  Log_event_type event_type= (Log_event_type)(uchar)buf[EVENT_TYPE_OFFSET];

  uint8 const post_header_len= fdle->post_header_len[event_type-1];
  const uchar *flag_start= buf + common_header_len;
  /*
    The term 4 below signifies that master is of 'an intermediate source', see
    Rows_log_event::Rows_log_event.
  */
  flag_start += RW_MAPID_OFFSET + ((post_header_len == 6) ? 4 : RW_FLAGS_OFFSET);

  return (uint2korr(flag_start) & Rows_log_event::STMT_END_F) != 0;
}


/*
  Reset log event tracking data.
*/

void Rows_event_tracker::reset()
{
  binlog_file_name[0]= 0;
  first_seen= last_seen= 0;
  stmt_end_seen= false;
}


/*
  Update log event tracking data.

  The first- and last- seen event binlog position get memorized, as
  well as the end-of-statement status of the last one.
*/

void Rows_event_tracker::update(const char *file_name, my_off_t pos,
                                const uchar *buf,
                                const Format_description_log_event *fdle)
{
  DBUG_ENTER("Rows_event_tracker::update");
  if (!first_seen)
  {
    first_seen= pos;
    strmake(binlog_file_name, file_name, sizeof(binlog_file_name) - 1);
  }
  last_seen= pos;
  DBUG_ASSERT(stmt_end_seen == 0);              // We can only have one
  stmt_end_seen= get_row_event_stmt_end(buf, fdle);
  DBUG_VOID_RETURN;
};


/**
  The function is called at next event reading
  after a sequence of Rows- log-events. It checks the end-of-statement status
  of the past sequence to report on any isssue.
  In the positive case the tracker gets reset.

  @return true  when the Rows- event group integrity found compromised,
                false otherwise.
*/
bool Rows_event_tracker::check_and_report(const char* file_name,
                                          my_off_t pos)
{
  if (last_seen)
  {
    // there was at least one "block" event previously
    if (!stmt_end_seen)
    {
        sql_print_error("Slave IO thread did not receive an expected "
                        "Rows-log end-of-statement for event starting "
                        "at log '%s' position %llu "
                        "whose last block was seen at log '%s' position %llu. "
                        "The end-of-statement should have been delivered "
                        "before the current one at log '%s' position %llu",
                        binlog_file_name, first_seen,
                        binlog_file_name, last_seen, file_name, pos);
        return true;
    }
    reset();
  }

  return false;
}

/**
  @} (end of group Replication)
*/

#endif /* HAVE_REPLICATION */<|MERGE_RESOLUTION|>--- conflicted
+++ resolved
@@ -7265,12 +7265,6 @@
                   default_client_charset_info->cs_name.str);
   }
 
-<<<<<<< HEAD
-  /* This one is not strictly needed but we have it here for completeness */
-  mysql_options(mysql, MYSQL_SET_CHARSET_DIR, charsets_dir);
-
-=======
->>>>>>> dfe030fd
   /* Set MYSQL_PLUGIN_DIR in case master asks for an external authentication plugin */
   if (opt_plugin_dir_ptr && *opt_plugin_dir_ptr)
     mysql_options(mysql, MYSQL_PLUGIN_DIR, opt_plugin_dir_ptr);
@@ -7362,81 +7356,6 @@
 }
 
 
-<<<<<<< HEAD
-=======
-#ifdef NOT_USED
-MYSQL *rpl_connect_master(MYSQL *mysql)
-{
-  Master_info *mi= my_pthread_getspecific_ptr(Master_info*, RPL_MASTER_INFO);
-  bool allocated= false;
-  my_bool my_true= 1;
-  THD *thd;
-
-  if (!mi)
-  {
-    sql_print_error("'rpl_connect_master' must be called in slave I/O thread context.");
-    return NULL;
-  }
-  thd= mi->io_thd;
-  if (!mysql)
-  {
-    if(!(mysql= mysql_init(NULL)))
-    {
-      sql_print_error("rpl_connect_master: failed in mysql_init()");
-      return NULL;
-    }
-    allocated= true;
-  }
-
-  /*
-    XXX: copied from connect_to_master, this function should not
-    change the slave status, so we cannot use connect_to_master
-    directly
-    
-    TODO: make this part a seperate function to eliminate duplication
-  */
-  mysql_options(mysql, MYSQL_OPT_CONNECT_TIMEOUT, (char *) &slave_net_timeout);
-  mysql_options(mysql, MYSQL_OPT_READ_TIMEOUT, (char *) &slave_net_timeout);
-  mysql_options(mysql, MYSQL_OPT_USE_THREAD_SPECIFIC_MEMORY,
-                (char*) &my_true);
-
-#ifdef HAVE_OPENSSL
-  if (mi->ssl)
-  {
-    mysql_ssl_set(mysql,
-                  mi->ssl_key[0]?mi->ssl_key:0,
-                  mi->ssl_cert[0]?mi->ssl_cert:0,
-                  mi->ssl_ca[0]?mi->ssl_ca:0,
-                  mi->ssl_capath[0]?mi->ssl_capath:0,
-                  mi->ssl_cipher[0]?mi->ssl_cipher:0);
-    mysql_options(mysql, MYSQL_OPT_SSL_VERIFY_SERVER_CERT,
-                  &mi->ssl_verify_server_cert);
-  }
-#endif
-
-  mysql_options(mysql, MYSQL_SET_CHARSET_NAME,
-                default_charset_info->cs_name.str);
-
-  if (mi->user == NULL
-      || mi->user[0] == 0
-      || io_slave_killed( mi)
-      || !mysql_real_connect(mysql, mi->host, mi->user, mi->password, 0,
-                             mi->port, 0, 0))
-  {
-    if (!io_slave_killed( mi))
-      sql_print_error("rpl_connect_master: error connecting to master: %s (server_error: %d)",
-                      mysql_error(mysql), mysql_errno(mysql));
-    
-    if (allocated)
-      mysql_close(mysql);                       // this will free the object
-    return NULL;
-  }
-  return mysql;
-}
-#endif
-
-
->>>>>>> dfe030fd
 /*
   Called when we notice that the current "hot" log got rotated under our feet.
 */
