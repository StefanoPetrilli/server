--- conflicted
+++ resolved
@@ -302,11 +302,7 @@
 void
 sp_cache::init()
 {
-<<<<<<< HEAD
-  my_hash_init(key_memory_sp_cache, &m_hashtable, system_charset_info, 0, 0, 0,
-=======
-  my_hash_init(&m_hashtable, &my_charset_bin, 0, 0, 0,
->>>>>>> 96130b18
+  my_hash_init(key_memory_sp_cache, &m_hashtable, &my_charset_bin, 0, 0, 0,
                hash_get_key_for_sp_head, hash_free_sp_head, 0);
 }
 
