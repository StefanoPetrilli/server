/* Copyright (c) 2000, 2018, Oracle and/or its affiliates.
   Copyright (c) 2009, 2022, MariaDB

   This program is free software; you can redistribute it and/or modify
   it under the terms of the GNU General Public License as published by
   the Free Software Foundation; version 2 of the License.

   This program is distributed in the hope that it will be useful,
   but WITHOUT ANY WARRANTY; without even the implied warranty of
   MERCHANTABILITY or FITNESS FOR A PARTICULAR PURPOSE.  See the
   GNU General Public License for more details.

   You should have received a copy of the GNU General Public License
   along with this program; if not, write to the Free Software
   Foundation, Inc., 51 Franklin Street, Fifth Floor, Boston, MA  02110-1335  USA */


/*
  The privileges are saved in the following tables:
  mysql/user	 ; super user who are allowed to do almost anything
  mysql/host	 ; host privileges. This is used if host is empty in mysql/db.
  mysql/db	 ; database privileges / user

  data in tables is sorted according to how many not-wild-cards there is
  in the relevant fields. Empty strings comes last.
*/

#include "mariadb.h"                          /* NO_EMBEDDED_ACCESS_CHECKS */
#include "sql_priv.h"
#include "sql_acl.h"         // MYSQL_DB_FIELD_COUNT, ACL_ACCESS
#include "sql_base.h"                           // close_mysql_tables
#include "key.h"             // key_copy, key_cmp_if_same, key_restore
#include "sql_show.h"        // append_identifier
#include "sql_table.h"                         // write_bin_log
#include "hash_filo.h"
#include "sql_parse.h"                          // check_access
#include "sql_view.h"                           // VIEW_ANY_ACL
#include "records.h"              // READ_RECORD, read_record_info,
                                  // init_read_record, end_read_record
#include "rpl_filter.h"           // rpl_filter
#include "rpl_rli.h"
#include <m_ctype.h>
#include <stdarg.h>
#include "sp_head.h"
#include "sp.h"
#include "transaction.h"
#include "lock.h"                               // MYSQL_LOCK_IGNORE_TIMEOUT
#include <sql_common.h>
#include <mysql/plugin_auth.h>
#include <mysql/plugin_password_validation.h>
#include "sql_connect.h"
#include "hostname.h"
#include "sql_db.h"
#include "sql_array.h"
#include "sql_hset.h"
#include "password.h"

#include "sql_plugin_compat.h"
#include "wsrep_mysqld.h"

#define MAX_SCRAMBLE_LENGTH 1024

bool mysql_user_table_is_in_short_password_format= false;
bool using_global_priv_table= true;

#ifndef NO_EMBEDDED_ACCESS_CHECKS
// set that from field length in acl_load?
const uint max_hostname_length= 60;
const uint max_dbname_length= 64;

#include "sql_acl_getsort.ic"
#endif

static LEX_CSTRING native_password_plugin_name= {
  STRING_WITH_LEN("mysql_native_password")
};

static LEX_CSTRING old_password_plugin_name= {
  STRING_WITH_LEN("mysql_old_password")
};

/// @todo make it configurable
LEX_CSTRING *default_auth_plugin_name= &native_password_plugin_name;

/*
  Wildcard host, matches any hostname
*/
LEX_CSTRING host_not_specified= { STRING_WITH_LEN("%") };

/*
  Constants, used in the SHOW GRANTS command.
  Their actual string values are irrelevant, they're always compared
  as pointers to these string constants.
*/
LEX_CSTRING current_user= { STRING_WITH_LEN("*current_user") };
LEX_CSTRING current_role= { STRING_WITH_LEN("*current_role") };
LEX_CSTRING current_user_and_current_role= { STRING_WITH_LEN("*current_user_and_current_role") };


static plugin_ref old_password_plugin;
static plugin_ref native_password_plugin;

static plugin_ref get_auth_plugin(THD *thd, const LEX_CSTRING &name, bool *locked)
{
  if (name.str == native_password_plugin_name.str)
    return native_password_plugin;
  else if (name.str == old_password_plugin_name.str)
    return old_password_plugin;
  *locked=true;
  return my_plugin_lock_by_name(thd, &name, MYSQL_AUTHENTICATION_PLUGIN);
}

/* Classes */

struct acl_host_and_ip
{
  char *hostname;
  long ip, ip_mask;                      // Used with masked ip:s
};

#ifndef NO_EMBEDDED_ACCESS_CHECKS
static bool compare_hostname(const acl_host_and_ip *, const char *, const char *);
#else
#define compare_hostname(X,Y,Z) 0
#endif

class ACL_ACCESS {
public:
  ulonglong sort;
  ulong access;
  ACL_ACCESS()
   :sort(0), access(0)
  { }
};

/* ACL_HOST is used if no host is specified */

class ACL_HOST :public ACL_ACCESS
{
public:
  acl_host_and_ip host;
  char *db;
};

class ACL_USER_BASE :public ACL_ACCESS, public Sql_alloc
{

public:
  ACL_USER_BASE()
   :flags(0), user(null_clex_str)
  {
    bzero(&role_grants, sizeof(role_grants));
  }
  uchar flags;           // field used to store various state information
  LEX_CSTRING user;
  /* list to hold references to granted roles (ACL_ROLE instances) */
  DYNAMIC_ARRAY role_grants;
  const char *get_username() { return user.str; }
};

class ACL_USER_PARAM
{
public:
  ACL_USER_PARAM()
  {
    bzero(this, sizeof(*this));
  }
  acl_host_and_ip host;
  size_t hostname_length;
  USER_RESOURCES user_resource;
  enum SSL_type ssl_type;
  uint password_errors;
  const char *ssl_cipher, *x509_issuer, *x509_subject;
  LEX_CSTRING default_rolename;
  struct AUTH { LEX_CSTRING plugin, auth_string, salt; } *auth;
  uint nauth;
  bool account_locked;
  bool password_expired;
  my_time_t password_last_changed;
  longlong password_lifetime;

  bool alloc_auth(MEM_ROOT *root, uint n)
  {
    return !(auth= (AUTH*) alloc_root(root, (nauth= n)*sizeof(AUTH)));
  }
};


class ACL_USER :public ACL_USER_BASE,
                public ACL_USER_PARAM
{
public:

  ACL_USER() { }
  ACL_USER(THD *thd, const LEX_USER &combo,
           const Account_options &options,
           const ulong privileges);

  ACL_USER *copy(MEM_ROOT *root)
  {
    ACL_USER *dst;
    AUTH *dauth;
    if (!multi_alloc_root(root, &dst, sizeof(ACL_USER),
                                &dauth, sizeof(AUTH)*nauth, NULL))
      return 0;
    *dst= *this;
    dst->user= safe_lexcstrdup_root(root, user);
    dst->ssl_cipher= safe_strdup_root(root, ssl_cipher);
    dst->x509_issuer= safe_strdup_root(root, x509_issuer);
    dst->x509_subject= safe_strdup_root(root, x509_subject);
    dst->auth= dauth;
    for (uint i=0; i < nauth; i++, dauth++)
    {
      if (auth[i].plugin.str == native_password_plugin_name.str ||
          auth[i].plugin.str == old_password_plugin_name.str)
        dauth->plugin= auth[i].plugin;
      else
        dauth->plugin= safe_lexcstrdup_root(root, auth[i].plugin);
      dauth->auth_string= safe_lexcstrdup_root(root, auth[i].auth_string);
      if (auth[i].salt.length == 0)
        dauth->salt= auth[i].salt;
      else
        dauth->salt= safe_lexcstrdup_root(root, auth[i].salt);
    }
    dst->host.hostname= safe_strdup_root(root, host.hostname);
    dst->default_rolename= safe_lexcstrdup_root(root, default_rolename);
    bzero(&dst->role_grants, sizeof(role_grants));
    return dst;
  }

  int cmp(const char *user2, const char *host2)
  {
    CHARSET_INFO *cs= system_charset_info;
    int res;
    res= strcmp(user.str, user2);
    if (!res)
      res= my_strcasecmp(cs, host.hostname, host2);
    return res;
  }

  bool eq(const char *user2, const char *host2) { return !cmp(user2, host2); }

  bool wild_eq(const char *user2, const char *host2, const char *ip2)
  {
    if (strcmp(user.str, user2))
      return false;

    return compare_hostname(&host, host2, ip2 ? ip2 : host2);
  }
};

class ACL_ROLE :public ACL_USER_BASE
{
public:
  /*
    In case of granting a role to a role, the access bits are merged together
    via a bit OR operation and placed in the ACL_USER::access field.

    When rebuilding role_grants via the rebuild_role_grant function,
    the ACL_USER::access field needs to be reset first. The field
    initial_role_access holds initial grants, as granted directly to the role
  */
  ulong initial_role_access;
  /*
    In subgraph traversal, when we need to traverse only a part of the graph
    (e.g. all direct and indirect grantees of a role X), the counter holds the
    number of affected neighbour nodes.
    See also propagate_role_grants()
  */
  uint  counter;
  DYNAMIC_ARRAY parent_grantee; // array of backlinks to elements granted

  ACL_ROLE(ACL_USER * user, MEM_ROOT *mem);
  ACL_ROLE(const char * rolename, ulong privileges, MEM_ROOT *mem);

};

class ACL_DB :public ACL_ACCESS
{
public:
  acl_host_and_ip host;
  const char *user,*db;
  ulong initial_access; /* access bits present in the table */

  const char *get_username() { return user; }
};

#ifndef DBUG_OFF
/* status variables, only visible in SHOW STATUS after -#d,role_merge_stats */
ulong role_global_merges= 0, role_db_merges= 0, role_table_merges= 0,
      role_column_merges= 0, role_routine_merges= 0;
#endif

#ifndef NO_EMBEDDED_ACCESS_CHECKS
static void update_hostname(acl_host_and_ip *host, const char *hostname);
static bool show_proxy_grants (THD *, const char *, const char *,
                               char *, size_t);
static bool show_role_grants(THD *, const char *,
                             ACL_USER_BASE *, char *, size_t);
static bool show_default_role(THD *, ACL_USER *, char *, size_t);
static bool show_global_privileges(THD *, ACL_USER_BASE *,
                                   bool, char *, size_t);
static bool show_database_privileges(THD *, const char *, const char *,
                                     char *, size_t);
static bool show_table_and_column_privileges(THD *, const char *, const char *,
                                             char *, size_t);
static int show_routine_grants(THD *, const char *, const char *,
                               const Sp_handler *sph, char *, int);

class Grant_tables;
class User_table;
class Proxies_priv_table;

class ACL_PROXY_USER :public ACL_ACCESS
{
  acl_host_and_ip host;
  const char *user;
  acl_host_and_ip proxied_host;
  const char *proxied_user;
  bool with_grant;

  typedef enum {
    MYSQL_PROXIES_PRIV_HOST,
    MYSQL_PROXIES_PRIV_USER,
    MYSQL_PROXIES_PRIV_PROXIED_HOST,
    MYSQL_PROXIES_PRIV_PROXIED_USER,
    MYSQL_PROXIES_PRIV_WITH_GRANT,
    MYSQL_PROXIES_PRIV_GRANTOR,
    MYSQL_PROXIES_PRIV_TIMESTAMP } proxy_table_fields;
public:
  ACL_PROXY_USER () {};

  void init(const char *host_arg, const char *user_arg,
       const char *proxied_host_arg, const char *proxied_user_arg,
       bool with_grant_arg)
  {
    user= user_arg;
    update_hostname (&host, (host_arg && *host_arg) ? host_arg : NULL);
    proxied_user= proxied_user_arg;
    update_hostname (&proxied_host,
                     (proxied_host_arg && *proxied_host_arg) ?
                     proxied_host_arg : NULL);
    with_grant= with_grant_arg;
    sort= get_magic_sort("huhu", host.hostname, user, proxied_host.hostname,
                         proxied_user);
  }

  void init(MEM_ROOT *mem, const char *host_arg, const char *user_arg,
       const char *proxied_host_arg, const char *proxied_user_arg,
       bool with_grant_arg)
  {
    init ((host_arg && *host_arg) ? strdup_root (mem, host_arg) : NULL,
          strdup_root (mem, user_arg),
          (proxied_host_arg && *proxied_host_arg) ?
            strdup_root (mem, proxied_host_arg) : NULL,
          strdup_root (mem, proxied_user_arg),
          with_grant_arg);
  }

  void init(const Proxies_priv_table& proxies_priv_table, MEM_ROOT *mem);

  bool get_with_grant() { return with_grant; }
  const char *get_user() { return user; }
  const char *get_host() { return host.hostname; }
  const char *get_proxied_user() { return proxied_user; }
  const char *get_proxied_host() { return proxied_host.hostname; }
  void set_user(MEM_ROOT *mem, const char *user_arg)
  {
    user= *user_arg ? strdup_root(mem, user_arg) : "";
  }
  void set_host(MEM_ROOT *mem, const char *host_arg)
  {
    update_hostname(&host, safe_strdup_root(mem, host_arg));
  }

  bool check_validity(bool check_no_resolve)
  {
    if (check_no_resolve &&
        (hostname_requires_resolving(host.hostname) ||
         hostname_requires_resolving(proxied_host.hostname)))
    {
      sql_print_warning("'proxies_priv' entry '%s@%s %s@%s' "
                        "ignored in --skip-name-resolve mode.",
                        proxied_user,
                        safe_str(proxied_host.hostname), user,
                        safe_str(host.hostname));
      return TRUE;
    }
    return FALSE;
  }

  bool matches(const char *host_arg, const char *user_arg, const char *ip_arg,
                const char *proxied_user_arg)
  {
    DBUG_ENTER("ACL_PROXY_USER::matches");
    DBUG_PRINT("info", ("compare_hostname(%s,%s,%s) &&"
                        "compare_hostname(%s,%s,%s) &&"
                        "wild_compare (%s,%s) &&"
                        "wild_compare (%s,%s)",
                        host.hostname, host_arg, ip_arg, proxied_host.hostname,
                        host_arg, ip_arg, user_arg, user,
                        proxied_user_arg, proxied_user));
    DBUG_RETURN(compare_hostname(&host, host_arg, ip_arg) &&
                compare_hostname(&proxied_host, host_arg, ip_arg) &&
                (!*user || !strcmp(user_arg, user)) &&
                (!*proxied_user || !strcmp(proxied_user_arg, proxied_user)));
  }


  inline static bool auth_element_equals(const char *a, const char *b)
  {
    return (a == b || (a != NULL && b != NULL && !strcmp(a,b)));
  }


  bool pk_equals(ACL_PROXY_USER *grant)
  {
    DBUG_ENTER("pk_equals");
    DBUG_PRINT("info", ("strcmp(%s,%s) &&"
                        "strcmp(%s,%s) &&"
                        "wild_compare (%s,%s) &&"
                        "wild_compare (%s,%s)",
                        user, grant->user, proxied_user, grant->proxied_user,
                        host.hostname, grant->host.hostname,
                        proxied_host.hostname, grant->proxied_host.hostname));

    bool res= auth_element_equals(user, grant->user) &&
              auth_element_equals(proxied_user, grant->proxied_user) &&
              auth_element_equals(host.hostname, grant->host.hostname) &&
              auth_element_equals(proxied_host.hostname,
                                  grant->proxied_host.hostname);
    DBUG_RETURN(res);
  }


  bool granted_on(const char *host_arg, const char *user_arg)
  {
    return (!strcmp(user, user_arg) &&
            ((!host.hostname && (!host_arg || !host_arg[0])) ||
             (host.hostname && host_arg && !strcmp(host.hostname, host_arg))));
  }


  void print_grant(String *str)
  {
    str->append(STRING_WITH_LEN("GRANT PROXY ON '"));
    str->append(proxied_user);
    str->append(STRING_WITH_LEN("'@'"));
    if (proxied_host.hostname)
      str->append(proxied_host.hostname, strlen(proxied_host.hostname));
    str->append(STRING_WITH_LEN("' TO '"));
    str->append(user);
    str->append(STRING_WITH_LEN("'@'"));
    if (host.hostname)
      str->append(host.hostname);
    str->append(STRING_WITH_LEN("'"));
    if (with_grant)
      str->append(STRING_WITH_LEN(" WITH GRANT OPTION"));
  }

  void set_data(ACL_PROXY_USER *grant)
  {
    with_grant= grant->with_grant;
  }

  static int store_pk(TABLE *table,
                      const LEX_CSTRING *host,
                      const LEX_CSTRING *user,
                      const LEX_CSTRING *proxied_host,
                      const LEX_CSTRING *proxied_user)
  {
    DBUG_ENTER("ACL_PROXY_USER::store_pk");
    DBUG_PRINT("info", ("host=%s, user=%s, proxied_host=%s, proxied_user=%s",
                        host->str, user->str,
                        proxied_host->str, proxied_user->str));
    if (table->field[MYSQL_PROXIES_PRIV_HOST]->store(host->str,
                                                   host->length,
                                                   system_charset_info))
      DBUG_RETURN(TRUE);
    if (table->field[MYSQL_PROXIES_PRIV_USER]->store(user->str,
                                                   user->length,
                                                   system_charset_info))
      DBUG_RETURN(TRUE);
    if (table->field[MYSQL_PROXIES_PRIV_PROXIED_HOST]->store(proxied_host->str,
                                                           proxied_host->length,
                                                           system_charset_info))
      DBUG_RETURN(TRUE);
    if (table->field[MYSQL_PROXIES_PRIV_PROXIED_USER]->store(proxied_user->str,
                                                           proxied_user->length,
                                                           system_charset_info))
      DBUG_RETURN(TRUE);

    DBUG_RETURN(FALSE);
  }

  static int store_data_record(TABLE *table,
                               const LEX_CSTRING *host,
                               const LEX_CSTRING *user,
                               const LEX_CSTRING *proxied_host,
                               const LEX_CSTRING *proxied_user,
                               bool with_grant,
                               const char *grantor)
  {
    DBUG_ENTER("ACL_PROXY_USER::store_pk");
    if (store_pk(table,  host, user, proxied_host, proxied_user))
      DBUG_RETURN(TRUE);
    DBUG_PRINT("info", ("with_grant=%s", with_grant ? "TRUE" : "FALSE"));
    if (table->field[MYSQL_PROXIES_PRIV_WITH_GRANT]->store(with_grant ? 1 : 0,
                                                           TRUE))
      DBUG_RETURN(TRUE);
    if (table->field[MYSQL_PROXIES_PRIV_GRANTOR]->store(grantor,
                                                        strlen(grantor),
                                                        system_charset_info))
      DBUG_RETURN(TRUE);

    DBUG_RETURN(FALSE);
  }
};

#define FIRST_NON_YN_FIELD 26

class acl_entry :public hash_filo_element
{
public:
  ulong access;
  uint16 length;
  char key[1];					// Key will be stored here
};


static uchar* acl_entry_get_key(acl_entry *entry, size_t *length,
                                my_bool not_used __attribute__((unused)))
{
  *length=(uint) entry->length;
  return (uchar*) entry->key;
}

static uchar* acl_role_get_key(ACL_ROLE *entry, size_t *length,
                               my_bool not_used __attribute__((unused)))
{
  *length=(uint) entry->user.length;
  return (uchar*) entry->user.str;
}

struct ROLE_GRANT_PAIR : public Sql_alloc
{
  char *u_uname;
  char *u_hname;
  char *r_uname;
  LEX_STRING hashkey;
  bool with_admin;

  bool init(MEM_ROOT *mem, const char *username, const char *hostname,
            const char *rolename, bool with_admin_option);
};

static uchar* acl_role_map_get_key(ROLE_GRANT_PAIR *entry, size_t *length,
                                  my_bool not_used __attribute__((unused)))
{
  *length=(uint) entry->hashkey.length;
  return (uchar*) entry->hashkey.str;
}

bool ROLE_GRANT_PAIR::init(MEM_ROOT *mem, const char *username,
                           const char *hostname, const char *rolename,
                           bool with_admin_option)
{
  size_t uname_l = safe_strlen(username);
  size_t hname_l = safe_strlen(hostname);
  size_t rname_l = safe_strlen(rolename);
  /*
    Create a buffer that holds all 3 NULL terminated strings in succession
    To save memory space, the same buffer is used as the hashkey
  */
  size_t bufflen = uname_l + hname_l + rname_l + 3; //add the '\0' aswell
  char *buff= (char *)alloc_root(mem, bufflen);
  if (!buff)
    return true;

  /*
    Offsets in the buffer for all 3 strings
  */
  char *username_pos= buff;
  char *hostname_pos= buff + uname_l + 1;
  char *rolename_pos= buff + uname_l + hname_l + 2;

  if (username) //prevent undefined behaviour
    memcpy(username_pos, username, uname_l);
  username_pos[uname_l]= '\0';         //#1 string terminator
  u_uname= username_pos;

  if (hostname) //prevent undefined behaviour
    memcpy(hostname_pos, hostname, hname_l);
  hostname_pos[hname_l]= '\0';         //#2 string terminator
  u_hname= hostname_pos;

  if (rolename) //prevent undefined behaviour
    memcpy(rolename_pos, rolename, rname_l);
  rolename_pos[rname_l]= '\0';         //#3 string terminator
  r_uname= rolename_pos;

  hashkey.str = buff;
  hashkey.length = bufflen;

  with_admin= with_admin_option;

  return false;
}

#define IP_ADDR_STRLEN (3 + 1 + 3 + 1 + 3 + 1 + 3)
#define ACL_KEY_LENGTH (IP_ADDR_STRLEN + 1 + NAME_LEN + \
                        1 + USERNAME_LENGTH + 1)

#if defined(HAVE_OPENSSL)
/*
  Without SSL the handshake consists of one packet. This packet
  has both client capabilities and scrambled password.
  With SSL the handshake might consist of two packets. If the first
  packet (client capabilities) has CLIENT_SSL flag set, we have to
  switch to SSL and read the second packet. The scrambled password
  is in the second packet and client_capabilities field will be ignored.
  Maybe it is better to accept flags other than CLIENT_SSL from the
  second packet?
*/
#define SSL_HANDSHAKE_SIZE      2
#define MIN_HANDSHAKE_SIZE      2
#else
#define MIN_HANDSHAKE_SIZE      6
#endif /* HAVE_OPENSSL && !EMBEDDED_LIBRARY */
#define NORMAL_HANDSHAKE_SIZE   6

#define ROLE_ASSIGN_COLUMN_IDX  44
#define DEFAULT_ROLE_COLUMN_IDX 45
#define MAX_STATEMENT_TIME_COLUMN_IDX 46

/* various flags valid for ACL_USER */
#define IS_ROLE                 (1L << 0)
/* Flag to mark that a ROLE is on the recursive DEPTH_FIRST_SEARCH stack */
#define ROLE_ON_STACK            (1L << 1)
/*
  Flag to mark that a ROLE and all it's neighbours have
  been visited
*/
#define ROLE_EXPLORED           (1L << 2)
/* Flag to mark that on_node was already called for this role */
#define ROLE_OPENED             (1L << 3)

static DYNAMIC_ARRAY acl_hosts, acl_users, acl_proxy_users;
static Dynamic_array<ACL_DB> acl_dbs(0U,50U);
typedef Dynamic_array<ACL_DB>::CMP_FUNC acl_dbs_cmp;
static HASH acl_roles;
/*
  An hash containing mappings user <--> role

  A hash is used so as to make updates quickly
  The hashkey used represents all the entries combined
*/
static HASH acl_roles_mappings;
static MEM_ROOT acl_memroot, grant_memroot;
static bool initialized=0;
static bool allow_all_hosts=1;
static HASH acl_check_hosts, column_priv_hash, proc_priv_hash, func_priv_hash;
static HASH package_spec_priv_hash, package_body_priv_hash;
static DYNAMIC_ARRAY acl_wild_hosts;
static Hash_filo<acl_entry> *acl_cache;
static uint grant_version=0; /* Version of priv tables. incremented by acl_load */
static ulong get_access(TABLE *form,uint fieldnr, uint *next_field=0);
static int acl_compare(const ACL_ACCESS *a, const ACL_ACCESS *b);
static int acl_user_compare(const ACL_USER *a, const ACL_USER *b);
static void rebuild_acl_users();
static int acl_db_compare(const ACL_DB *a, const ACL_DB *b);
static void rebuild_acl_dbs();
static void init_check_host(void);
static void rebuild_check_host(void);
static void rebuild_role_grants(void);
static ACL_USER *find_user_exact(const char *host, const char *user);
static ACL_USER *find_user_wild(const char *host, const char *user, const char *ip= 0);
static ACL_ROLE *find_acl_role(const char *user);
static ROLE_GRANT_PAIR *find_role_grant_pair(const LEX_CSTRING *u, const LEX_CSTRING *h, const LEX_CSTRING *r);
static ACL_USER_BASE *find_acl_user_base(const char *user, const char *host);
static bool update_user_table_password(THD *, const User_table&, const ACL_USER&);
static bool acl_load(THD *thd, const Grant_tables& grant_tables);
static inline void get_grantor(THD *thd, char* grantor);
static bool add_role_user_mapping(const char *uname, const char *hname, const char *rname);
static bool get_YN_as_bool(Field *field);

#define ROLE_CYCLE_FOUND 2
static int traverse_role_graph_up(ACL_ROLE *, void *,
                                  int (*) (ACL_ROLE *, void *),
                                  int (*) (ACL_ROLE *, ACL_ROLE *, void *));

static int traverse_role_graph_down(ACL_USER_BASE *, void *,
                             int (*) (ACL_USER_BASE *, void *),
                             int (*) (ACL_USER_BASE *, ACL_ROLE *, void *));


HASH *Sp_handler_procedure::get_priv_hash() const
{
  return &proc_priv_hash;
}


HASH *Sp_handler_function::get_priv_hash() const
{
  return &func_priv_hash;
}


HASH *Sp_handler_package_spec::get_priv_hash() const
{
  return &package_spec_priv_hash;
}


HASH *Sp_handler_package_body::get_priv_hash() const
{
  return &package_body_priv_hash;
}


/*
 Enumeration of ACL/GRANT tables in the mysql database
*/
enum enum_acl_tables
{
  DB_TABLE,
  TABLES_PRIV_TABLE,
  COLUMNS_PRIV_TABLE,
#define FIRST_OPTIONAL_TABLE HOST_TABLE
  HOST_TABLE,
  PROCS_PRIV_TABLE,
  PROXIES_PRIV_TABLE,
  ROLES_MAPPING_TABLE,
  USER_TABLE // <== always the last
};

static const int Table_user= 1 << USER_TABLE;
static const int Table_db= 1 << DB_TABLE;
static const int Table_tables_priv= 1 << TABLES_PRIV_TABLE;
static const int Table_columns_priv= 1 << COLUMNS_PRIV_TABLE;
static const int Table_host= 1 << HOST_TABLE;
static const int Table_procs_priv= 1 << PROCS_PRIV_TABLE;
static const int Table_proxies_priv= 1 << PROXIES_PRIV_TABLE;
static const int Table_roles_mapping= 1 << ROLES_MAPPING_TABLE;

static LEX_CSTRING MYSQL_TABLE_NAME[USER_TABLE+1]= {
  {STRING_WITH_LEN("db")},
  {STRING_WITH_LEN("tables_priv")},
  {STRING_WITH_LEN("columns_priv")},
  {STRING_WITH_LEN("host")},
  {STRING_WITH_LEN("procs_priv")},
  {STRING_WITH_LEN("proxies_priv")},
  {STRING_WITH_LEN("roles_mapping")},
  {STRING_WITH_LEN("global_priv")}
};
static LEX_CSTRING MYSQL_TABLE_NAME_USER={STRING_WITH_LEN("user")};

/**
  Choose from either native or old password plugins when assigning a password
*/

static LEX_CSTRING &guess_auth_plugin(THD *thd, size_t password_len)
{
  if (thd->variables.old_passwords == 1 ||
      password_len == SCRAMBLED_PASSWORD_CHAR_LENGTH_323)
    return old_password_plugin_name;
  else
    return native_password_plugin_name;
}

/**
  Base class representing a generic grant table from the mysql database.

  The potential tables that this class can represent are:
  user, db, columns_priv, tables_priv, host, procs_priv, proxies_priv,
  roles_mapping

  Objects belonging to this parent class can only be constructed by the
  Grants_table class. This ensures the correct initialization of the objects.
*/
class Grant_table_base
{
 public:
  /* Number of fields for this Grant Table. */
  uint num_fields() const { return m_table->s->fields; }
  /* Check if the table exists after an attempt to open it was made.
     Some tables, such as the host table in MySQL 5.6.7+ are missing. */
  bool table_exists() const { return m_table; };
  /* Initializes the READ_RECORD structure provided as a parameter
     to read through the whole table, with all columns available. Cleaning up
     is the caller's job. */
  bool init_read_record(READ_RECORD* info) const
  {
    DBUG_ASSERT(m_table);

    if (num_fields() < min_columns)
    {
      my_printf_error(ER_UNKNOWN_ERROR, "Fatal error: mysql.%s table is "
                      "damaged or in unsupported 3.20 format",
                      MYF(ME_ERROR_LOG), m_table->s->table_name.str);
      return 1;
    }

    bool result= ::init_read_record(info, m_table->in_use, m_table,
                                    NULL, NULL, 1, true, false);
    if (!result)
      m_table->use_all_columns();
    return result;
  }

  /* Return the underlying TABLE handle. */
  TABLE* table() const { return m_table; }

  ulong get_access() const
  {
    ulong access_bits= 0, bit= 1;
    for (uint i = start_priv_columns; i < end_priv_columns; i++, bit<<=1)
    {
      if (get_YN_as_bool(m_table->field[i]))
        access_bits|= bit;
    }
    return access_bits;
  }

 protected:
  friend class Grant_tables;

  Grant_table_base() : min_columns(3), start_priv_columns(0), end_priv_columns(0), m_table(0)
  { }

  /* Compute how many privilege columns this table has. This method
     can only be called after the table has been opened.

     IMPLEMENTATION
     A privilege column is of type enum('Y', 'N'). Privilege columns are
     expected to be one after another.
  */
  void set_table(TABLE *table)
  {
    if (!(m_table= table)) // Table does not exist or not opened.
      return;

    for (end_priv_columns= 0; end_priv_columns < num_fields(); end_priv_columns++)
    {
      Field *field= m_table->field[end_priv_columns];
      if (field->real_type() == MYSQL_TYPE_ENUM &&
          static_cast<Field_enum*>(field)->typelib->count == 2)
      {
        if (!start_priv_columns)
          start_priv_columns= end_priv_columns;
      }
      else if (start_priv_columns)
          break;
    }
  }


  /* the min number of columns a table should have */
  uint min_columns;
  /* The index at which privilege columns start. */
  uint start_priv_columns;
  /* The index after the last privilege column */
  uint end_priv_columns;

  TABLE *m_table;
};

class User_table: public Grant_table_base
{
 public:
  bool init_read_record(READ_RECORD* info) const
  {
    return Grant_table_base::init_read_record(info) || setup_sysvars();
  }

  virtual LEX_CSTRING& name() const = 0;
  virtual int get_auth(THD *, MEM_ROOT *, ACL_USER *u) const= 0;
  virtual bool set_auth(const ACL_USER &u) const = 0;
  virtual ulong get_access() const = 0;
  virtual void set_access(ulong rights, bool revoke) const = 0;

  char *get_host(MEM_ROOT *root) const
  { return ::get_field(root, m_table->field[0]); }
  int set_host(const char *s, size_t l) const
  { return m_table->field[0]->store(s, l, system_charset_info); };
  char *get_user(MEM_ROOT *root) const
  { return ::get_field(root, m_table->field[1]); }
  int set_user(const char *s, size_t l) const
  { return m_table->field[1]->store(s, l, system_charset_info); };

  virtual SSL_type get_ssl_type () const = 0;
  virtual int set_ssl_type (SSL_type x) const = 0;
  virtual const char* get_ssl_cipher (MEM_ROOT *root) const = 0;
  virtual int set_ssl_cipher (const char *s, size_t l) const = 0;
  virtual const char* get_x509_issuer (MEM_ROOT *root) const = 0;
  virtual int set_x509_issuer (const char *s, size_t l) const = 0;
  virtual const char* get_x509_subject (MEM_ROOT *root) const = 0;
  virtual int set_x509_subject (const char *s, size_t l) const = 0;
  virtual longlong get_max_questions () const = 0;
  virtual int set_max_questions (longlong x) const = 0;
  virtual longlong get_max_updates () const = 0;
  virtual int set_max_updates (longlong x) const = 0;
  virtual longlong get_max_connections () const = 0;
  virtual int set_max_connections (longlong x) const = 0;
  virtual longlong get_max_user_connections () const = 0;
  virtual int set_max_user_connections (longlong x) const = 0;
  virtual double get_max_statement_time () const = 0;
  virtual int set_max_statement_time (double x) const = 0;
  virtual bool get_is_role () const = 0;
  virtual int set_is_role (bool x) const = 0;
  virtual const char* get_default_role (MEM_ROOT *root) const = 0;
  virtual int set_default_role (const char *s, size_t l) const = 0;
  virtual bool get_account_locked () const = 0;
  virtual int set_account_locked (bool x) const = 0;
  virtual bool get_password_expired () const = 0;
  virtual int set_password_expired (bool x) const = 0;
  virtual my_time_t get_password_last_changed () const = 0;
  virtual int set_password_last_changed (my_time_t x) const = 0;
  virtual longlong get_password_lifetime () const = 0;
  virtual int set_password_lifetime (longlong x) const = 0;

  virtual ~User_table() {}
 private:
  friend class Grant_tables;
  virtual int setup_sysvars() const = 0;
};

/* MySQL-3.23 to MariaDB 10.3 `user` table */
class User_table_tabular: public User_table
{
 public:

  LEX_CSTRING& name() const { return MYSQL_TABLE_NAME_USER; }

  int get_auth(THD *thd, MEM_ROOT *root, ACL_USER *u) const
  {
    u->alloc_auth(root, 1);
    if (have_password())
    {
      const char *as= safe_str(::get_field(&acl_memroot, password()));
      u->auth->auth_string.str= as;
      u->auth->auth_string.length= strlen(as);
      u->auth->plugin= guess_auth_plugin(thd, u->auth->auth_string.length);
    }
    else
    {
      u->auth->plugin= native_password_plugin_name;
      u->auth->auth_string= empty_clex_str;
    }
    if (plugin() && authstr())
    {
      char *tmpstr= ::get_field(&acl_memroot, plugin());
      if (tmpstr)
      {
        const char *pw= u->auth->auth_string.str;
        const char *as= safe_str(::get_field(&acl_memroot, authstr()));
        if (*pw)
        {
          if (*as && strcmp(as, pw))
          {
            sql_print_warning("'user' entry '%s@%s' has both a password and an "
              "authentication plugin specified. The password will be ignored.",
              safe_str(get_user(thd->mem_root)), safe_str(get_host(thd->mem_root)));
          }
          else
            as= pw;
        }
        u->auth->plugin.str= tmpstr;
        u->auth->plugin.length= strlen(tmpstr);
        u->auth->auth_string.str= as;
        u->auth->auth_string.length= strlen(as);
      }
    }
    return 0;
  }

  bool set_auth(const ACL_USER &u) const
  {
    if (u.nauth != 1)
      return 1;
    if (plugin())
    {
      if (have_password())
        password()->reset();
      plugin()->store(u.auth->plugin.str, u.auth->plugin.length, system_charset_info);
      authstr()->store(u.auth->auth_string.str, u.auth->auth_string.length, system_charset_info);
    }
    else
    {
      if (u.auth->plugin.str != native_password_plugin_name.str &&
          u.auth->plugin.str != old_password_plugin_name.str)
        return 1;
      password()->store(u.auth->auth_string.str, u.auth->auth_string.length, system_charset_info);
    }
    return 0;
  }

  ulong get_access() const
  {
    ulong access= Grant_table_base::get_access();
    if ((num_fields() <= 13) && (access & CREATE_ACL))
      access|=REFERENCES_ACL | INDEX_ACL | ALTER_ACL;

    if (num_fields() <= 18)
    {
      access|= LOCK_TABLES_ACL | CREATE_TMP_ACL | SHOW_DB_ACL;
      if (access & FILE_ACL)
        access|= REPL_CLIENT_ACL | REPL_SLAVE_ACL;
      if (access & PROCESS_ACL)
        access|= SUPER_ACL | EXECUTE_ACL;
    }

    if (num_fields() <= 31 && (access & CREATE_ACL))
      access|= (CREATE_VIEW_ACL | SHOW_VIEW_ACL);

    if (num_fields() <= 33)
    {
      if (access & CREATE_ACL)
        access|= CREATE_PROC_ACL;
      if (access & ALTER_ACL)
        access|= ALTER_PROC_ACL;
    }

    if (num_fields() <= 36 && (access & GRANT_ACL))
      access|= CREATE_USER_ACL;

    if (num_fields() <= 37 && (access & SUPER_ACL))
      access|= EVENT_ACL;

    if (num_fields() <= 38 && (access & SUPER_ACL))
      access|= TRIGGER_ACL;

    if (num_fields() <= 46 && (access & DELETE_ACL))
      access|= DELETE_HISTORY_ACL;

    return access & GLOBAL_ACLS;
  }

  void set_access(ulong rights, bool revoke) const
  {
    ulong priv= SELECT_ACL;
    for (uint i= start_priv_columns; i < end_priv_columns; i++, priv <<= 1)
    {
      if (priv & rights)
        m_table->field[i]->store(1 + !revoke, 0);
    }
  }

  SSL_type get_ssl_type () const
  {
    Field *f= get_field(end_priv_columns, MYSQL_TYPE_ENUM);
    return (SSL_type)(f ? f->val_int()-1 : 0);
  }
  int set_ssl_type (SSL_type x) const
  {
    if (Field *f= get_field(end_priv_columns, MYSQL_TYPE_ENUM))
      return f->store(x+1, 0);
    else
      return 1;
  }
  const char* get_ssl_cipher (MEM_ROOT *root) const
  {
    Field *f= get_field(end_priv_columns + 1, MYSQL_TYPE_BLOB);
    return f ? ::get_field(root,f) : 0;
  }
  int set_ssl_cipher (const char *s, size_t l) const
  {
    if (Field *f= get_field(end_priv_columns + 1, MYSQL_TYPE_BLOB))
      return f->store(s, l, &my_charset_latin1);
    else
      return 1;
  }
  const char* get_x509_issuer (MEM_ROOT *root) const
  {
    Field *f= get_field(end_priv_columns + 2, MYSQL_TYPE_BLOB);
    return f ? ::get_field(root,f) : 0;
  }
  int set_x509_issuer (const char *s, size_t l) const
  {
    if (Field *f= get_field(end_priv_columns + 2, MYSQL_TYPE_BLOB))
      return f->store(s, l, &my_charset_latin1);
    else
      return 1;
  }
  const char* get_x509_subject (MEM_ROOT *root) const
  {
    Field *f= get_field(end_priv_columns + 3, MYSQL_TYPE_BLOB);
    return f ? ::get_field(root,f) : 0;
  }
  int set_x509_subject (const char *s, size_t l) const
  {
    if (Field *f= get_field(end_priv_columns + 3, MYSQL_TYPE_BLOB))
      return f->store(s, l, &my_charset_latin1);
    else
      return 1;
  }
  longlong get_max_questions () const
  {
    Field *f= get_field(end_priv_columns + 4, MYSQL_TYPE_LONG);
    return f ? f->val_int() : 0;
  }
  int set_max_questions (longlong x) const
  {
    if (Field *f= get_field(end_priv_columns + 4, MYSQL_TYPE_LONG))
      return f->store(x, 0);
    else
      return 1;
  }
  longlong get_max_updates () const
  {
    Field *f= get_field(end_priv_columns + 5, MYSQL_TYPE_LONG);
    return f ? f->val_int() : 0;
  }
  int set_max_updates (longlong x) const
  {
    if (Field *f= get_field(end_priv_columns + 5, MYSQL_TYPE_LONG))
      return f->store(x, 0);
    else
      return 1;
  }
  longlong get_max_connections () const
  {
    Field *f= get_field(end_priv_columns + 6, MYSQL_TYPE_LONG);
    return f ? f->val_int() : 0;
  }
  int set_max_connections (longlong x) const
  {
    if (Field *f= get_field(end_priv_columns + 6, MYSQL_TYPE_LONG))
      return f->store(x, 0);
    else
      return 1;
  }
  longlong get_max_user_connections () const
  {
    Field *f= get_field(end_priv_columns + 7, MYSQL_TYPE_LONG);
    return f ? f->val_int() : 0;
  }
  int set_max_user_connections (longlong x) const
  {
    if (Field *f= get_field(end_priv_columns + 7, MYSQL_TYPE_LONG))
      return f->store(x, 0);
    else
      return 1;
  }
  double get_max_statement_time () const
  {
    Field *f= get_field(end_priv_columns + 13, MYSQL_TYPE_NEWDECIMAL);
    return f ? f->val_real() : 0;
  }
  int set_max_statement_time (double x) const
  {
    if (Field *f= get_field(end_priv_columns + 13, MYSQL_TYPE_NEWDECIMAL))
      return f->store(x);
    else
      return 1;
  }
  bool get_is_role () const
  {
    Field *f= get_field(end_priv_columns + 11, MYSQL_TYPE_ENUM);
    return f ? f->val_int()-1 : 0;
  }
  int set_is_role (bool x) const
  {
    if (Field *f= get_field(end_priv_columns + 11, MYSQL_TYPE_ENUM))
      return f->store(x+1, 0);
    else
      return 1;
  }
  const char* get_default_role (MEM_ROOT *root) const
  {
    Field *f= get_field(end_priv_columns + 12, MYSQL_TYPE_STRING);
    return f ? ::get_field(root,f) : 0;
  }
  int set_default_role (const char *s, size_t l) const
  {
    if (Field *f= get_field(end_priv_columns + 12, MYSQL_TYPE_STRING))
      return f->store(s, l, system_charset_info);
    else
      return 1;
  }
  /* On a MariaDB 10.3 user table, the account locking accessors will try to
     get the content of the max_statement_time column, but they will fail due
     to the typecheck in get_field. */
  bool get_account_locked () const
  {
    Field *f= get_field(end_priv_columns + 13, MYSQL_TYPE_ENUM);
    return f ? f->val_int()-1 : 0;
  }
  int set_account_locked (bool x) const
  {
    if (Field *f= get_field(end_priv_columns + 13, MYSQL_TYPE_ENUM))
      return f->store(x+1, 0);

    return 1;
  }

  bool get_password_expired () const
  {
    uint field_num= end_priv_columns + 10;

    Field *f= get_field(field_num, MYSQL_TYPE_ENUM);
    return f ? f->val_int()-1 : 0;
  }
  int set_password_expired (bool x) const
  {
    uint field_num= end_priv_columns + 10;

    if (Field *f= get_field(field_num, MYSQL_TYPE_ENUM))
      return f->store(x+1, 0);
    return 1;
  }
  my_time_t get_password_last_changed () const
  {
    ulong unused_dec;
    if (Field *f= get_field(end_priv_columns + 11, MYSQL_TYPE_TIMESTAMP2))
      return f->get_timestamp(&unused_dec);
    return 0;
  }
  int set_password_last_changed (my_time_t x) const
  {
    if (Field *f= get_field(end_priv_columns + 11, MYSQL_TYPE_TIMESTAMP2))
    {
      f->set_notnull();
      return f->store_timestamp(x, 0);
    }
    return 1;
  }
  longlong get_password_lifetime () const
  {
    if (Field *f= get_field(end_priv_columns + 12, MYSQL_TYPE_SHORT))
    {
      if (f->is_null())
        return -1;
      return f->val_int();
    }
    return 0;
  }
  int set_password_lifetime (longlong x) const
  {
    if (Field *f= get_field(end_priv_columns + 12, MYSQL_TYPE_SHORT))
    {
      if (x < 0)
      {
        f->set_null();
        return 0;
      }
      f->set_notnull();
      return f->store(x, 0);
    }
    return 1;
  }

  virtual ~User_table_tabular() {}
 private:
  friend class Grant_tables;

  /* Only Grant_tables can instantiate this class. */
  User_table_tabular() { min_columns= 13; /* As in 3.20.13 */ }

  /* The user table is a bit different compared to the other Grant tables.
     Usually, we only add columns to the grant tables when adding functionality.
     This makes it easy to test which version of the table we are using, by
     just looking at the number of fields present in the table.

     In MySQL 5.7.6 the Password column was removed. We need to guard for that.
     The field-fetching methods for the User table return NULL if the field
     doesn't exist. This simplifies checking of table "version", as we don't
     have to make use of num_fields() any more.
  */
  inline Field* get_field(uint field_num, enum enum_field_types type) const
  {
    if (field_num >= num_fields())
      return NULL;
    Field *f= m_table->field[field_num];
    return f->real_type() == type ? f : NULL;
  }

  int setup_sysvars() const
  {
    username_char_length= MY_MIN(m_table->field[1]->char_length(),
                                 USERNAME_CHAR_LENGTH);
    using_global_priv_table= false;

    if (have_password()) // Password column might be missing. (MySQL 5.7.6+)
    {
      int password_length= password()->field_length /
                           password()->charset()->mbmaxlen;
      if (password_length < SCRAMBLED_PASSWORD_CHAR_LENGTH_323)
      {
        sql_print_error("Fatal error: mysql.user table is damaged or in "
                        "unsupported 3.20 format.");
        return 1;
      }

      mysql_mutex_lock(&LOCK_global_system_variables);
      if (password_length < SCRAMBLED_PASSWORD_CHAR_LENGTH)
      {
        if (opt_secure_auth)
        {
          mysql_mutex_unlock(&LOCK_global_system_variables);
          sql_print_error("Fatal error: mysql.user table is in old format, "
                          "but server started with --secure-auth option.");
          return 1;
        }
        mysql_user_table_is_in_short_password_format= true;
        if (global_system_variables.old_passwords)
          mysql_mutex_unlock(&LOCK_global_system_variables);
        else
        {
          extern sys_var *Sys_old_passwords_ptr;
          Sys_old_passwords_ptr->value_origin= sys_var::AUTO;
          global_system_variables.old_passwords= 1;
          mysql_mutex_unlock(&LOCK_global_system_variables);
          sql_print_warning("mysql.user table is not updated to new password format; "
                            "Disabling new password usage until "
                            "mysql_fix_privilege_tables is run");
        }
        m_table->in_use->variables.old_passwords= 1;
      }
      else
      {
        mysql_user_table_is_in_short_password_format= false;
        mysql_mutex_unlock(&LOCK_global_system_variables);
      }
    }
    return 0;
  }

  /* Normally password column is the third column in the table. If privileges
     start on the third column instead, we are missing the password column.
     This means we are using a MySQL 5.7.6+ data directory. */
  bool have_password() const { return start_priv_columns == 3; }

  Field* password() const { return m_table->field[2]; }
  Field* plugin() const   { return get_field(end_priv_columns + 8, MYSQL_TYPE_STRING); }
  Field* authstr() const  { return get_field(end_priv_columns + 9, MYSQL_TYPE_BLOB); }
};

/*
  MariaDB 10.4 and up `global_priv` table

  TODO possible optimizations:
  * update json in-place if the new value can fit
  * don't repeat get_value for every key, but use a streaming parser
    to convert json into in-memory object (ACL_USER?) in one json scan.
    - this makes sense for acl_load(), but hardly for GRANT
  * similarly, pack ACL_USER (?) into json in one go.
    - doesn't make sense? GRANT rarely updates more than one field.
*/
class User_table_json: public User_table
{
  LEX_CSTRING& name() const { return MYSQL_TABLE_NAME[USER_TABLE]; }

  int get_auth(THD *thd, MEM_ROOT *root, ACL_USER *u) const
  {
    size_t array_len;
    const char *array;
    int vl;
    const char *v;

    if (get_value("auth_or", JSV_ARRAY, &array, &array_len))
    {
      u->alloc_auth(root, 1);
      return get_auth1(thd, root, u, 0);
    }

    if (json_get_array_item(array, array + array_len, (int)array_len,
                            &v, &vl) != JSV_NOTHING)
      return 1;
    u->alloc_auth(root, vl);
    for (uint i=0; i < u->nauth; i++)
    {
      if (json_get_array_item(array, array + array_len, i, &v, &vl) != JSV_OBJECT)
        return 1;

      const char *p, *a;
      int pl, al;
      switch (json_get_object_key(v, v + vl, "plugin", &p, &pl)) {
      case JSV_STRING: u->auth[i].plugin.str= strmake_root(root, p, pl);
                       u->auth[i].plugin.length= pl;
                       break;
      case JSV_NOTHING: if (get_auth1(thd, root, u, i))
                          return 1;
                        else
                          continue;
      default: return 1;
      }
      switch (json_get_object_key(v, v + vl, "authentication_string", &a, &al)) {
      case JSV_NOTHING: u->auth[i].auth_string= empty_clex_str;
                        break;
      case JSV_STRING: u->auth[i].auth_string.str= strmake_root(root, a, al);
                       u->auth[i].auth_string.length= al;
                       break;
      default: return 1;
      }
    }
    return 0;
  }

  int get_auth1(THD *thd, MEM_ROOT *root, ACL_USER *u, uint n) const
  {
    const char *authstr= get_str_value(root, "authentication_string");
    const char *plugin= get_str_value(root, "plugin");
    if (plugin && authstr)
    {
      if (plugin && *plugin)
      {
        u->auth[n].plugin.str= plugin;
        u->auth[n].plugin.length= strlen(plugin);
      }
      else
        u->auth[n].plugin= native_password_plugin_name;
      u->auth[n].auth_string.str= authstr;
      u->auth[n].auth_string.length= strlen(authstr);
      return 0;
    }
    return 1;
  }

  bool append_str_value(String *to, const LEX_CSTRING &str) const
  {
    to->append('"');
    to->reserve(str.length*2);
    int len= json_escape(system_charset_info, (uchar*)str.str, (uchar*)str.str + str.length,
                         to->charset(), (uchar*)to->end(), (uchar*)to->end() + str.length*2);
    if (len < 0)
      return 1;
    to->length(to->length() + len);
    to->append('"');
    return 0;
  }

  bool set_auth(const ACL_USER &u) const
  {
    size_t array_len;
    const char *array;
    if (u.nauth == 1 && get_value("auth_or", JSV_ARRAY, &array, &array_len))
      return set_auth1(u, 0);

    StringBuffer<JSON_SIZE> json(m_table->field[2]->charset());
    bool top_done = false;
    json.append('[');
    for (uint i=0; i < u.nauth; i++)
    {
      ACL_USER::AUTH * const auth= u.auth + i;
      if (i)
        json.append(',');
      json.append('{');
      if (!top_done &&
          (auth->plugin.str == native_password_plugin_name.str ||
           auth->plugin.str == old_password_plugin_name.str ||
           i == u.nauth - 1))
      {
        if (set_auth1(u, i))
          return 1;
        top_done= true;
      }
      else
      {
        json.append(STRING_WITH_LEN("\"plugin\":"));
        if (append_str_value(&json, auth->plugin))
          return 1;
        if (auth->auth_string.length)
        {
          json.append(STRING_WITH_LEN(",\"authentication_string\":"));
          if (append_str_value(&json, auth->auth_string))
            return 1;
        }
      }
      json.append('}');
    }
    json.append(']');
    return set_value("auth_or", json.ptr(), json.length(), false) == JSV_BAD_JSON;
  }
  bool set_auth1(const ACL_USER &u, uint i) const
  {
    return set_str_value("plugin",
                         u.auth[i].plugin.str, u.auth[i].plugin.length) ||
            set_str_value("authentication_string",
                         u.auth[i].auth_string.str, u.auth[i].auth_string.length);
  }
  ulong get_access() const
  {
    /*
      when new privileges will be added, we'll start storing GLOBAL_ACLS
      (or, for example, my_count_bits(GLOBAL_ACLS))
      in the json too, and it'll allow us to do privilege upgrades
    */
    return get_int_value("access") & GLOBAL_ACLS;
  }
  void set_access(ulong rights, bool revoke) const
  {
    ulong access= get_access();
    if (revoke)
      access&= ~rights;
    else
      access|= rights;
    set_int_value("access", access & GLOBAL_ACLS);
  }
  const char *unsafe_str(const char *s) const
  { return s[0] ? s : NULL; }

  SSL_type get_ssl_type () const
  { return (SSL_type)get_int_value("ssl_type"); }
  int set_ssl_type (SSL_type x) const
  { return set_int_value("ssl_type", x); }
  const char* get_ssl_cipher (MEM_ROOT *root) const
  { return unsafe_str(get_str_value(root, "ssl_cipher")); }
  int set_ssl_cipher (const char *s, size_t l) const
  { return set_str_value("ssl_cipher", s, l); }
  const char* get_x509_issuer (MEM_ROOT *root) const
  { return unsafe_str(get_str_value(root, "x509_issuer")); }
  int set_x509_issuer (const char *s, size_t l) const
  { return set_str_value("x509_issuer", s, l); }
  const char* get_x509_subject (MEM_ROOT *root) const
  { return unsafe_str(get_str_value(root, "x509_subject")); }
  int set_x509_subject (const char *s, size_t l) const
  { return set_str_value("x509_subject", s, l); }
  longlong get_max_questions () const
  { return get_int_value("max_questions"); }
  int set_max_questions (longlong x) const
  { return set_int_value("max_questions", x); }
  longlong get_max_updates () const
  { return get_int_value("max_updates"); }
  int set_max_updates (longlong x) const
  { return set_int_value("max_updates", x); }
  longlong get_max_connections () const
  { return get_int_value("max_connections"); }
  int set_max_connections (longlong x) const
  { return set_int_value("max_connections", x); }
  longlong get_max_user_connections () const
  { return get_int_value("max_user_connections"); }
  int set_max_user_connections (longlong x) const
  { return set_int_value("max_user_connections", x); }
  double get_max_statement_time () const
  { return get_double_value("max_statement_time"); }
  int set_max_statement_time (double x) const
  { return set_double_value("max_statement_time", x); }
  bool get_is_role () const
  { return get_bool_value("is_role"); }
  int set_is_role (bool x) const
  { return set_bool_value("is_role", x); }
  const char* get_default_role (MEM_ROOT *root) const
  { return get_str_value(root, "default_role"); }
  int set_default_role (const char *s, size_t l) const
  { return set_str_value("default_role", s, l); }
  bool get_account_locked () const
  { return get_bool_value("account_locked"); }
  int set_account_locked (bool x) const
  { return set_bool_value("account_locked", x); }
  my_time_t get_password_last_changed () const
  { return static_cast<my_time_t>(get_int_value("password_last_changed")); }
  int set_password_last_changed (my_time_t x) const
  { return set_int_value("password_last_changed", static_cast<longlong>(x)); }
  int set_password_lifetime (longlong x) const
  { return set_int_value("password_lifetime", x); }
  longlong get_password_lifetime () const
  { return get_int_value("password_lifetime", -1); }
  /*
     password_last_changed=0 means the password is manually expired.
     In MySQL 5.7+ this state is described using the password_expired column
     in mysql.user
  */
  bool get_password_expired () const
  { return get_int_value("password_last_changed", -1) == 0; }
  int set_password_expired (bool x) const
  { return x ? set_password_last_changed(0) : 0; }

  ~User_table_json() {}
 private:
  friend class Grant_tables;
  static const uint JSON_SIZE=1024;
  int setup_sysvars() const
  {
    using_global_priv_table= true;
    username_char_length= MY_MIN(m_table->field[1]->char_length(),
                                 USERNAME_CHAR_LENGTH);
    return 0;
  }
  bool get_value(const char *key, 
                 enum json_types vt, const char **v, size_t *vl) const
  {
    enum json_types value_type;
    int int_vl;
    String str, *res= m_table->field[2]->val_str(&str);
    if (!res ||
        (value_type= json_get_object_key(res->ptr(), res->end(), key,
                                             v, &int_vl)) == JSV_BAD_JSON)
      return 1; // invalid
    *vl= int_vl;
    return value_type != vt;
  }
  const char *get_str_value(MEM_ROOT *root, const char *key) const
  {
    size_t value_len;
    const char *value_start;
    if (get_value(key, JSV_STRING, &value_start, &value_len))
      return "";
    char *ptr= (char*)alloca(value_len);
    int len= json_unescape(m_table->field[2]->charset(),
                           (const uchar*)value_start,
                           (const uchar*)value_start + value_len,
                           system_charset_info,
                           (uchar*)ptr, (uchar*)ptr + value_len);
    if (len < 0)
      return NULL;
    return strmake_root(root, ptr, len);
  }
  longlong get_int_value(const char *key, longlong def_val= 0) const
  {
    int err;
    size_t value_len;
    const char *value_start;
    if (get_value(key, JSV_NUMBER, &value_start, &value_len))
      return def_val;
    const char *value_end= value_start + value_len;
    return my_strtoll10(value_start, (char**)&value_end, &err);
  }
  double get_double_value(const char *key) const
  {
    int err;
    size_t value_len;
    const char *value_start;
    if (get_value(key, JSV_NUMBER, &value_start, &value_len))
      return 0;
    const char *value_end= value_start + value_len;
    return my_strtod(value_start, (char**)&value_end, &err);
  }
  bool get_bool_value(const char *key) const
  {
    size_t value_len;
    const char *value_start;
    if (get_value(key, JSV_TRUE, &value_start, &value_len))
      return false;
    return true;
  }
  enum json_types set_value(const char *key,
                            const char *val, size_t vlen, bool string) const
  {
    int value_len;
    const char *value_start;
    enum json_types value_type;
    String str, *res= m_table->field[2]->val_str(&str);
    if (!res || !res->length())
      (res= &str)->set(STRING_WITH_LEN("{}"), m_table->field[2]->charset());
    value_type= json_get_object_key(res->ptr(), res->end(), key,
                                    &value_start, &value_len);
    if (value_type == JSV_BAD_JSON)
      return value_type; // invalid
    StringBuffer<JSON_SIZE> json(res->charset());
    json.copy(res->ptr(), value_start - res->ptr(), res->charset());
    if (value_type == JSV_NOTHING)
    {
      if (value_len)
        json.append(',');
      json.append('"');
      json.append(key);
      json.append(STRING_WITH_LEN("\":"));
      if (string)
        json.append('"');
    }
    else
      value_start+= value_len;
    json.append(val, vlen);
    if (!value_type && string)
      json.append('"');
    json.append(value_start, res->end() - value_start);
    DBUG_ASSERT(json_valid(json.ptr(), json.length(), json.charset()));
    m_table->field[2]->store(json.ptr(), json.length(), json.charset());
    return value_type;
  }
  bool set_str_value(const char *key, const char *val, size_t vlen) const
  {
    char buf[JSON_SIZE];
    int blen= json_escape(system_charset_info,
                          (const uchar*)val, (const uchar*)val + vlen,
                          m_table->field[2]->charset(),
                          (uchar*)buf, (uchar*)buf+sizeof(buf));
    if (blen < 0)
      return 1;
    return set_value(key, buf, blen, true) == JSV_BAD_JSON;
  }
  bool set_int_value(const char *key, longlong val) const
  {
    char v[MY_INT64_NUM_DECIMAL_DIGITS+1];
    size_t vlen= longlong10_to_str(val, v, -10) - v;
    return set_value(key, v, vlen, false) == JSV_BAD_JSON;
  }
  bool set_double_value(const char *key, double val) const
  {
    char v[FLOATING_POINT_BUFFER+1];
    size_t vlen= my_fcvt(val, TIME_SECOND_PART_DIGITS, v, NULL);
    return set_value(key, v, vlen, false) == JSV_BAD_JSON;
  }
  bool set_bool_value(const char *key, bool val) const
  {
    return set_value(key, val ? "true" : "false", val ? 4 : 5, false) == JSV_BAD_JSON;
  }
};

class Db_table: public Grant_table_base
{
 public:
  Field* host() const { return m_table->field[0]; }
  Field* db() const { return m_table->field[1]; }
  Field* user() const { return m_table->field[2]; }

 private:
  friend class Grant_tables;

  Db_table() { min_columns= 9; /* as in 3.20.13 */ }
};

class Tables_priv_table: public Grant_table_base
{
 public:
  Field* host() const { return m_table->field[0]; }
  Field* db() const { return m_table->field[1]; }
  Field* user() const { return m_table->field[2]; }
  Field* table_name() const { return m_table->field[3]; }
  Field* grantor() const { return m_table->field[4]; }
  Field* timestamp() const { return m_table->field[5]; }
  Field* table_priv() const { return m_table->field[6]; }
  Field* column_priv() const { return m_table->field[7]; }

 private:
  friend class Grant_tables;

  Tables_priv_table() { min_columns= 8; /* as in 3.22.26a */ }
};

class Columns_priv_table: public Grant_table_base
{
 public:
  Field* host() const { return m_table->field[0]; }
  Field* db() const { return m_table->field[1]; }
  Field* user() const { return m_table->field[2]; }
  Field* table_name() const { return m_table->field[3]; }
  Field* column_name() const { return m_table->field[4]; }
  Field* timestamp() const { return m_table->field[5]; }
  Field* column_priv() const { return m_table->field[6]; }

 private:
  friend class Grant_tables;

  Columns_priv_table() { min_columns= 7; /* as in 3.22.26a */ }
};

class Host_table: public Grant_table_base
{
 public:
  Field* host() const { return m_table->field[0]; }
  Field* db() const { return m_table->field[1]; }

 private:
  friend class Grant_tables;

  Host_table() { min_columns= 8; /* as in 3.20.13 */ }
};

class Procs_priv_table: public Grant_table_base
{
 public:
  Field* host() const { return m_table->field[0]; }
  Field* db() const { return m_table->field[1]; }
  Field* user() const { return m_table->field[2]; }
  Field* routine_name() const { return m_table->field[3]; }
  Field* routine_type() const { return m_table->field[4]; }
  Field* grantor() const { return m_table->field[5]; }
  Field* proc_priv() const { return m_table->field[6]; }
  Field* timestamp() const { return m_table->field[7]; }

 private:
  friend class Grant_tables;

  Procs_priv_table() { min_columns=8; }
};

class Proxies_priv_table: public Grant_table_base
{
 public:
  Field* host() const { return m_table->field[0]; }
  Field* user() const { return m_table->field[1]; }
  Field* proxied_host() const { return m_table->field[2]; }
  Field* proxied_user() const { return m_table->field[3]; }
  Field* with_grant() const { return m_table->field[4]; }
  Field* grantor() const { return m_table->field[5]; }
  Field* timestamp() const { return m_table->field[6]; }

 private:
  friend class Grant_tables;

  Proxies_priv_table() { min_columns= 7; }
};

class Roles_mapping_table: public Grant_table_base
{
 public:
  Field* host() const { return m_table->field[0]; }
  Field* user() const { return m_table->field[1]; }
  Field* role() const { return m_table->field[2]; }
  Field* admin_option() const { return m_table->field[3]; }

 private:
  friend class Grant_tables;

  Roles_mapping_table() { min_columns= 4; }
};

/**
  Class that represents a collection of grant tables.
*/
class Grant_tables
{
 public:
  Grant_tables() : p_user_table(&m_user_table_json) { }

  /**
    An auxiliary to build a list of involved tables.

    @retval  0 Success
    @retval -1 A my_error reported error
   */
  int build_table_list(THD *thd, TABLE_LIST** ptr_first,
                       int which_tables, enum thr_lock_type lock_type,
                       TABLE_LIST *tables)
  {
    DBUG_ENTER("Grant_tables::build_table_list");

    DBUG_ASSERT(which_tables); /* At least one table must be opened. */
    /*
       We can read privilege tables even when !initialized.
       This can be acl_load() - server startup or FLUSH PRIVILEGES
       */
    if (lock_type >= TL_WRITE_ALLOW_WRITE && !initialized)
    {
      my_error(ER_OPTION_PREVENTS_STATEMENT, MYF(0), "--skip-grant-tables");
      DBUG_RETURN(-1);
    }

    for (int i=USER_TABLE; i >=0; i--)
    {
      TABLE_LIST *tl= tables + i;
      if (which_tables & (1 << i))
      {
        tl->init_one_table(&MYSQL_SCHEMA_NAME, &MYSQL_TABLE_NAME[i],
                           NULL, lock_type);
        tl->open_type= OT_BASE_ONLY;
        tl->i_s_requested_object= OPEN_TABLE_ONLY;
        tl->updating= lock_type >= TL_WRITE_ALLOW_WRITE;
        if (i >= FIRST_OPTIONAL_TABLE)
          tl->open_strategy= TABLE_LIST::OPEN_IF_EXISTS;
        tl->next_global= tl->next_local= *ptr_first;
        *ptr_first= tl;
      }
      else
        tl->table= NULL;
    }
    DBUG_RETURN(0);
  }

  int open_and_lock(THD *thd, int which_tables, enum thr_lock_type lock_type)
  {
    DBUG_ENTER("Grant_tables::open_and_lock");

    TABLE_LIST tables[USER_TABLE+1], *first= NULL;

    if (build_table_list(thd, &first, which_tables, lock_type, tables))
      DBUG_RETURN(-1);

    uint counter;
    int res= really_open(thd, first, &counter);

    /* if User_table_json wasn't found, let's try User_table_tabular */
    if (!res && (which_tables & Table_user) && !tables[USER_TABLE].table)
    {
<<<<<<< HEAD
      uint unused;
      TABLE_LIST *tl= tables + USER_TABLE;
      TABLE *backup_open_tables= thd->open_tables;
      thd->set_open_tables(NULL);

      tl->init_one_table(&MYSQL_SCHEMA_NAME, &MYSQL_TABLE_NAME_USER,
                         NULL, lock_type);
      tl->open_type= OT_BASE_ONLY;
      tl->i_s_requested_object= OPEN_TABLE_ONLY;
      tl->updating= lock_type >= TL_WRITE_ALLOW_WRITE;
      p_user_table= &m_user_table_tabular;
      counter++;
      res= really_open(thd, tl, &unused);
      thd->set_open_tables(backup_open_tables);
      if (tables[USER_TABLE].table)
      {
        tables[USER_TABLE].table->next= backup_open_tables;
        thd->set_open_tables(tables[USER_TABLE].table);
=======
      /*
        GRANT and REVOKE are applied the slave in/exclusion rules as they are
        some kind of updates to the mysql.% tables.
      */
      Rpl_filter *rpl_filter= thd->system_thread_info.rpl_sql_info->rpl_filter;
      if (rpl_filter->is_on() &&
          !rpl_filter->tables_ok(0, &first_table_in_list->tl))
      {
        thd->slave_expected_error= 0;
        DBUG_RETURN(1);
>>>>>>> ac49b7a8
      }
    }
    if (res)
      DBUG_RETURN(res);

    if (lock_tables(thd, first, counter, MYSQL_LOCK_IGNORE_TIMEOUT))
      DBUG_RETURN(-1);

    p_user_table->set_table(tables[USER_TABLE].table);
    m_db_table.set_table(tables[DB_TABLE].table);
    m_tables_priv_table.set_table(tables[TABLES_PRIV_TABLE].table);
    m_columns_priv_table.set_table(tables[COLUMNS_PRIV_TABLE].table);
    m_host_table.set_table(tables[HOST_TABLE].table);
    m_procs_priv_table.set_table(tables[PROCS_PRIV_TABLE].table);
    m_proxies_priv_table.set_table(tables[PROXIES_PRIV_TABLE].table);
    m_roles_mapping_table.set_table(tables[ROLES_MAPPING_TABLE].table);
    DBUG_RETURN(0);
  }

  inline const User_table& user_table() const
  { return *p_user_table; }

  inline const Db_table& db_table() const
  { return m_db_table; }

  inline const Tables_priv_table& tables_priv_table() const
  { return m_tables_priv_table; }

  inline const Columns_priv_table& columns_priv_table() const
  { return m_columns_priv_table; }

  inline const Host_table& host_table() const
  { return m_host_table; }

  inline const Procs_priv_table& procs_priv_table() const
  { return m_procs_priv_table; }

  inline const Proxies_priv_table& proxies_priv_table() const
  { return m_proxies_priv_table; }

  inline const Roles_mapping_table& roles_mapping_table() const
  { return m_roles_mapping_table; }

#ifdef HAVE_REPLICATION
  /**
    Checks if the tables targeted by a grant command should be ignored because
    of the configured replication filters

    @retval 1 Tables are excluded for replication
    @retval 0 tables are included for replication
  */
  int rpl_ignore_tables(THD *thd, TABLE_LIST* tables, int which_tables= 0,
                        enum thr_lock_type lock_type= TL_IGNORE)
  {
    DBUG_ENTER("Grant_tables::rpl_ignore_tables");

    if (!(thd->slave_thread && !thd->spcont))
      DBUG_RETURN(0);

    TABLE_LIST all_tables[USER_TABLE+1];

    if (!tables)
    {
      int rc __attribute__((unused))=
        build_table_list(thd, &tables, which_tables, lock_type, all_tables);

      DBUG_ASSERT(!rc);  // Grant_tables must be already initialized
      DBUG_ASSERT(tables);
    }

    if (tables->lock_type >= TL_WRITE_ALLOW_WRITE)
    {
      /*
        GRANT and REVOKE are applied the slave in/exclusion rules as they are
        some kind of updates to the mysql.% tables.
      */
      Rpl_filter *rpl_filter= thd->system_thread_info.rpl_sql_info->rpl_filter;

      if (rpl_filter->is_on() && !rpl_filter->tables_ok(0, tables))
        DBUG_RETURN(1);
    }
    DBUG_RETURN(0);
  }
#endif

 private:

  /* Before any operation is possible on grant tables, they must be opened.

     @retval  1 replication filters matched. Abort the operation,
                but return OK (!)
     @retval  0 tables were opened successfully
     @retval -1 error, tables could not be opened
  */
  int really_open(THD *thd, TABLE_LIST* tables, uint *counter)
  {
    DBUG_ENTER("Grant_tables::really_open:");
#ifdef HAVE_REPLICATION
    if (rpl_ignore_tables(thd, tables))
    {
      DBUG_RETURN(1);
    }
#endif
    if (open_tables(thd, &tables, counter, MYSQL_LOCK_IGNORE_TIMEOUT))
      DBUG_RETURN(-1);
    DBUG_RETURN(0);
  }

  User_table *p_user_table;
  User_table_json m_user_table_json;
  User_table_tabular m_user_table_tabular;
  Db_table m_db_table;
  Tables_priv_table m_tables_priv_table;
  Columns_priv_table m_columns_priv_table;
  Host_table m_host_table;
  Procs_priv_table m_procs_priv_table;
  Proxies_priv_table m_proxies_priv_table;
  Roles_mapping_table m_roles_mapping_table;
};


void ACL_PROXY_USER::init(const Proxies_priv_table& proxies_priv_table,
                          MEM_ROOT *mem)
{
  init(get_field(mem, proxies_priv_table.host()),
       safe_str(get_field(mem, proxies_priv_table.user())),
       get_field(mem, proxies_priv_table.proxied_host()),
       safe_str(get_field(mem, proxies_priv_table.proxied_user())),
       proxies_priv_table.with_grant()->val_int() != 0);
}


/*
 Enumeration of various ACL's and Hashes used in handle_grant_struct()
*/
enum enum_acl_lists
{
  USER_ACL= 0,
  ROLE_ACL,
  DB_ACL,
  COLUMN_PRIVILEGES_HASH,
  PROC_PRIVILEGES_HASH,
  FUNC_PRIVILEGES_HASH,
  PACKAGE_SPEC_PRIVILEGES_HASH,
  PACKAGE_BODY_PRIVILEGES_HASH,
  PROXY_USERS_ACL,
  ROLES_MAPPINGS_HASH
};

ACL_ROLE::ACL_ROLE(ACL_USER *user, MEM_ROOT *root) : counter(0)
{
  access= user->access;
  /* set initial role access the same as the table row privileges */
  initial_role_access= user->access;
  this->user= user->user;
  bzero(&parent_grantee, sizeof(parent_grantee));
  flags= IS_ROLE;
}

ACL_ROLE::ACL_ROLE(const char * rolename, ulong privileges, MEM_ROOT *root) :
  initial_role_access(privileges), counter(0)
{
  this->access= initial_role_access;
  this->user.str= safe_strdup_root(root, rolename);
  this->user.length= strlen(rolename);
  bzero(&parent_grantee, sizeof(parent_grantee));
  flags= IS_ROLE;
}


static bool is_invalid_role_name(const char *str)
{
  if (*str && strcasecmp(str, "PUBLIC") && strcasecmp(str, "NONE"))
    return false;

  my_error(ER_INVALID_ROLE, MYF(0), str);
  return true;
}


static void free_acl_user(ACL_USER *user)
{
  delete_dynamic(&(user->role_grants));
}

static void free_acl_role(ACL_ROLE *role)
{
  delete_dynamic(&(role->role_grants));
  delete_dynamic(&(role->parent_grantee));
}

static my_bool check_if_exists(THD *, plugin_ref, void *)
{
  return TRUE;
}

static bool has_validation_plugins()
{
  return plugin_foreach(NULL, check_if_exists,
                        MariaDB_PASSWORD_VALIDATION_PLUGIN, NULL);
}

struct validation_data { const LEX_CSTRING *user, *password; };

static my_bool do_validate(THD *, plugin_ref plugin, void *arg)
{
  struct validation_data *data= (struct validation_data *)arg;
  struct st_mariadb_password_validation *handler=
    (st_mariadb_password_validation *)plugin_decl(plugin)->info;
  if (handler->validate_password(data->user, data->password))
  {
    my_error(ER_NOT_VALID_PASSWORD, MYF(0), plugin_ref_to_int(plugin)->name.str);
    return true;
  }
  return false;
}


static bool validate_password(THD *thd, const LEX_CSTRING &user,
                              const LEX_CSTRING &pwtext, bool has_hash)
{
  if (pwtext.length || !has_hash)
  {
    struct validation_data data= { &user,
                                   pwtext.str ? &pwtext : &empty_clex_str };
    if (plugin_foreach(NULL, do_validate,
                       MariaDB_PASSWORD_VALIDATION_PLUGIN, &data))
    {
      return true;
    }
  }
  else
  {
    if (!thd->slave_thread &&
        strict_password_validation && has_validation_plugins()
#ifdef WITH_WSREP
        && !thd->wsrep_applier
#endif
       )
    {
      my_error(ER_OPTION_PREVENTS_STATEMENT, MYF(0), "--strict-password-validation");
      return true;
    }
  }
  return false;
}

static int set_user_salt(ACL_USER::AUTH *auth, plugin_ref plugin)
{
  st_mysql_auth *info= (st_mysql_auth *) plugin_decl(plugin)->info;
  if (info->interface_version >= 0x0202 && info->preprocess_hash &&
      auth->auth_string.length)
  {
    uchar buf[MAX_SCRAMBLE_LENGTH];
    size_t len= sizeof(buf);
    if (info->preprocess_hash(auth->auth_string.str,
                              auth->auth_string.length, buf, &len))
      return 1;
    auth->salt.str= (char*)memdup_root(&acl_memroot, buf, len);
    auth->salt.length= len;
  }
  else
    auth->salt= safe_lexcstrdup_root(&acl_memroot, auth->auth_string);

  return 0;
}

/**
  Fills in ACL_USER::auth_string and ACL_USER::salt fields, as needed

  hashes the plain-text password (if provided) to auth_string,
  converts auth_string to salt.

  Fails if the plain-text password fails validation, if the plugin is
  not loaded, if the auth_string is invalid, if the password is not applicable
*/
static int set_user_auth(THD *thd, const LEX_CSTRING &user,
                         ACL_USER::AUTH *auth, const LEX_CSTRING &pwtext)
{
  const char *plugin_name= auth->plugin.str;
  bool unlock_plugin= false;
  plugin_ref plugin= get_auth_plugin(thd, auth->plugin, &unlock_plugin);
  int res= 1;

  if (!plugin)
  {
    push_warning_printf(thd, Sql_condition::WARN_LEVEL_WARN,
                        ER_PLUGIN_IS_NOT_LOADED,
                        ER_THD(thd, ER_PLUGIN_IS_NOT_LOADED), plugin_name);
    return ER_PLUGIN_IS_NOT_LOADED;
  }

  auth->salt= auth->auth_string;

  st_mysql_auth *info= (st_mysql_auth *) plugin_decl(plugin)->info;
  if (info->interface_version < 0x0202)
  {
    res= pwtext.length ? ER_SET_PASSWORD_AUTH_PLUGIN : 0;
    goto end;
  }

  if (thd->lex->sql_command == SQLCOM_SET_OPTION && !info->hash_password)
  {
    res= ER_SET_PASSWORD_AUTH_PLUGIN;
    goto end;
  }

  if (info->hash_password &&
      validate_password(thd, user, pwtext, auth->auth_string.length))
  {
    res= ER_NOT_VALID_PASSWORD;
    goto end;
  }
  if (pwtext.length)
  {
    if (info->hash_password)
    {
      char buf[MAX_SCRAMBLE_LENGTH];
      size_t len= sizeof(buf) - 1;
      if (info->hash_password(pwtext.str, pwtext.length, buf, &len))
      {
        res= ER_OUTOFMEMORY;
        goto end;
      }
      buf[len] = 0;
      auth->auth_string.str= (char*)memdup_root(&acl_memroot, buf, len+1);
      auth->auth_string.length= len;
    }
    else
    {
      res= ER_SET_PASSWORD_AUTH_PLUGIN;
      goto end;
    }
  }
  if (set_user_salt(auth, plugin))
  {
    res= ER_PASSWD_LENGTH;
    goto end;
  }

  res= 0;
end:
  if (unlock_plugin)
    plugin_unlock(thd, plugin);
  return res;
}


/**
  Lazily computes user's salt from the password hash
*/
static bool set_user_salt_if_needed(ACL_USER *user_copy, int curr_auth,
                                    plugin_ref plugin)
{
  ACL_USER::AUTH *auth_copy= user_copy->auth + curr_auth;
  DBUG_ASSERT(!strcasecmp(auth_copy->plugin.str, plugin_name(plugin)->str));

  if (auth_copy->salt.str)
    return 0; // already done

  if (set_user_salt(auth_copy, plugin))
    return 1;

  mysql_mutex_lock(&acl_cache->lock);
  ACL_USER *user= find_user_exact(user_copy->host.hostname, user_copy->user.str);
  // make sure the user wasn't altered or dropped meanwhile
  if (user)
  {
    ACL_USER::AUTH *auth= user->auth + curr_auth;
    if (!auth->salt.str && auth->plugin.length == auth_copy->plugin.length &&
        auth->auth_string.length == auth_copy->auth_string.length &&
        !memcmp(auth->plugin.str, auth_copy->plugin.str, auth->plugin.length) &&
        !memcmp(auth->auth_string.str, auth_copy->auth_string.str, auth->auth_string.length))
      auth->salt= auth_copy->salt;
  }
  mysql_mutex_unlock(&acl_cache->lock);
  return 0;
}


/**
  Fix ACL::plugin pointer to point to a hard-coded string, if appropriate

  Make sure that if ACL_USER's plugin is a built-in, then it points
  to a hard coded string, not to an allocated copy. Run-time, for
  authentication, we want to be able to detect built-ins by comparing
  pointers, not strings.

  @retval 0 the pointers were fixed
  @retval 1 this ACL_USER uses a not built-in plugin
*/
static bool fix_user_plugin_ptr(ACL_USER::AUTH *auth)
{
  if (lex_string_eq(&auth->plugin, &native_password_plugin_name))
    auth->plugin= native_password_plugin_name;
  else
  if (lex_string_eq(&auth->plugin, &old_password_plugin_name))
    auth->plugin= old_password_plugin_name;
  else
    return true;
  return false;
}


static bool get_YN_as_bool(Field *field)
{
  char buff[2];
  String res(buff,sizeof(buff),&my_charset_latin1);
  field->val_str(&res);
  return res[0] == 'Y' || res[0] == 'y';
}


/*
  Initialize structures responsible for user/db-level privilege checking and
  load privilege information for them from tables in the 'mysql' database.

  SYNOPSIS
    acl_init()
      dont_read_acl_tables  TRUE if we want to skip loading data from
                            privilege tables and disable privilege checking.

  NOTES
    This function is mostly responsible for preparatory steps, main work
    on initialization and grants loading is done in acl_reload().

  RETURN VALUES
    0	ok
    1	Could not initialize grant's
*/

bool acl_init(bool dont_read_acl_tables)
{
  THD  *thd;
  bool return_val;
  DBUG_ENTER("acl_init");

  acl_cache= new Hash_filo<acl_entry>(ACL_CACHE_SIZE, 0, 0,
                           (my_hash_get_key) acl_entry_get_key,
                           (my_hash_free_key) free,
                           &my_charset_utf8_bin);

  /*
    cache built-in native authentication plugins,
    to avoid hash searches and a global mutex lock on every connect
  */
  native_password_plugin= my_plugin_lock_by_name(0,
           &native_password_plugin_name, MYSQL_AUTHENTICATION_PLUGIN);
  old_password_plugin= my_plugin_lock_by_name(0,
           &old_password_plugin_name, MYSQL_AUTHENTICATION_PLUGIN);

  if (!native_password_plugin || !old_password_plugin)
    DBUG_RETURN(1);

  if (dont_read_acl_tables)
  {
    DBUG_RETURN(0); /* purecov: tested */
  }

  /*
    To be able to run this from boot, we allocate a temporary THD
  */
  if (!(thd=new THD(0)))
    DBUG_RETURN(1); /* purecov: inspected */
  thd->thread_stack= (char*) &thd;
  thd->store_globals();
  /*
    It is safe to call acl_reload() since acl_* arrays and hashes which
    will be freed there are global static objects and thus are initialized
    by zeros at startup.
  */
  return_val= acl_reload(thd);
  delete thd;
  DBUG_RETURN(return_val);
}

static void push_new_user(const ACL_USER &user)
{
  push_dynamic(&acl_users, &user);
  if (!user.host.hostname ||
      (user.host.hostname[0] == wild_many && !user.host.hostname[1]))
    allow_all_hosts=1;                  // Anyone can connect
}


/*
  Initialize structures responsible for user/db-level privilege checking
  and load information about grants from open privilege tables.

  SYNOPSIS
    acl_load()
      thd     Current thread
      tables  List containing open "mysql.host", "mysql.user",
              "mysql.db", "mysql.proxies_priv" and "mysql.roles_mapping"
              tables.

  RETURN VALUES
    FALSE  Success
    TRUE   Error
*/

static bool acl_load(THD *thd, const Grant_tables& tables)
{
  READ_RECORD read_record_info;
  bool check_no_resolve= specialflag & SPECIAL_NO_RESOLVE;
  char tmp_name[SAFE_NAME_LEN+1];
  Sql_mode_save old_mode_save(thd);
  DBUG_ENTER("acl_load");

  thd->variables.sql_mode&= ~MODE_PAD_CHAR_TO_FULL_LENGTH;

  grant_version++; /* Privileges updated */

  const Host_table& host_table= tables.host_table();
  init_sql_alloc(&acl_memroot, "ACL", ACL_ALLOC_BLOCK_SIZE, 0, MYF(0));
  if (host_table.table_exists()) // "host" table may not exist (e.g. in MySQL 5.6.7+)
  {
    if (host_table.init_read_record(&read_record_info))
      DBUG_RETURN(true);
    while (!(read_record_info.read_record()))
    {
      ACL_HOST host;
      update_hostname(&host.host, get_field(&acl_memroot, host_table.host()));
      host.db= get_field(&acl_memroot, host_table.db());
      if (lower_case_table_names && host.db)
      {
        /*
          convert db to lower case and give a warning if the db wasn't
          already in lower case
        */
        char *end = strnmov(tmp_name, host.db, sizeof(tmp_name));
        if (end >= tmp_name + sizeof(tmp_name))
        {
          sql_print_warning(ER_THD(thd, ER_WRONG_DB_NAME), host.db);
          continue;
        }
        my_casedn_str(files_charset_info, host.db);
        if (strcmp(host.db, tmp_name) != 0)
          sql_print_warning("'host' entry '%s|%s' had database in mixed "
                            "case that has been forced to lowercase because "
                            "lower_case_table_names is set. It will not be "
                            "possible to remove this privilege using REVOKE.",
                            host.host.hostname, host.db);
      }
      host.access= host_table.get_access();
      host.access= fix_rights_for_db(host.access);
      host.sort= get_magic_sort("hd", host.host.hostname, host.db);
      if (check_no_resolve && hostname_requires_resolving(host.host.hostname))
      {
        sql_print_warning("'host' entry '%s|%s' "
                        "ignored in --skip-name-resolve mode.",
                         safe_str(host.host.hostname),
                         safe_str(host.db));
        continue;
      }
#ifndef TO_BE_REMOVED
      if (host_table.num_fields() == 8)
      {						// Without grant
        if (host.access & CREATE_ACL)
          host.access|=REFERENCES_ACL | INDEX_ACL | ALTER_ACL | CREATE_TMP_ACL;
      }
#endif
      (void) push_dynamic(&acl_hosts,(uchar*) &host);
    }
    my_qsort((uchar*) dynamic_element(&acl_hosts, 0, ACL_HOST*),
             acl_hosts.elements, sizeof(ACL_HOST),(qsort_cmp) acl_compare);
    end_read_record(&read_record_info);
  }
  freeze_size(&acl_hosts);

  const User_table& user_table= tables.user_table();
  if (user_table.init_read_record(&read_record_info))
    DBUG_RETURN(true);

  allow_all_hosts=0;
  while (!(read_record_info.read_record()))
  {
    ACL_USER user;
    bool is_role= FALSE;
    update_hostname(&user.host, user_table.get_host(&acl_memroot));
    char *username= safe_str(user_table.get_user(&acl_memroot));
    user.user.str= username;
    user.user.length= strlen(username);

    is_role= user_table.get_is_role();

    user.access= user_table.get_access();

    user.sort= get_magic_sort("hu", user.host.hostname, user.user.str);
    user.hostname_length= safe_strlen(user.host.hostname);

    my_init_dynamic_array(&user.role_grants, sizeof(ACL_ROLE *), 0, 8, MYF(0));

    user.account_locked= user_table.get_account_locked();

    user.password_expired= user_table.get_password_expired();
    user.password_last_changed= user_table.get_password_last_changed();
    user.password_lifetime= user_table.get_password_lifetime();

    if (is_role)
    {
      if (is_invalid_role_name(username))
      {
        thd->clear_error(); // the warning is still issued
        continue;
      }

      ACL_ROLE *entry= new (&acl_memroot) ACL_ROLE(&user, &acl_memroot);
      entry->role_grants = user.role_grants;
      my_init_dynamic_array(&entry->parent_grantee,
                            sizeof(ACL_USER_BASE *), 0, 8, MYF(0));
      my_hash_insert(&acl_roles, (uchar *)entry);

      continue;
    }
    else
    {
      if (check_no_resolve && hostname_requires_resolving(user.host.hostname))
      {
        sql_print_warning("'user' entry '%s@%s' "
                          "ignored in --skip-name-resolve mode.", user.user.str,
                          safe_str(user.host.hostname));
        continue;
      }

      if (user_table.get_auth(thd, &acl_memroot, &user))
        continue;
      for (uint i= 0; i < user.nauth; i++)
      {
        ACL_USER::AUTH *auth= user.auth + i;
        auth->salt= null_clex_str;
        fix_user_plugin_ptr(auth);
      }

      user.ssl_type=     user_table.get_ssl_type();
      user.ssl_cipher=   user_table.get_ssl_cipher(&acl_memroot);
      user.x509_issuer=  safe_str(user_table.get_x509_issuer(&acl_memroot));
      user.x509_subject= safe_str(user_table.get_x509_subject(&acl_memroot));
      user.user_resource.questions= (uint)user_table.get_max_questions();
      user.user_resource.updates= (uint)user_table.get_max_updates();
      user.user_resource.conn_per_hour= (uint)user_table.get_max_connections();
      if (user.user_resource.questions || user.user_resource.updates ||
          user.user_resource.conn_per_hour)
        mqh_used=1;

      user.user_resource.user_conn= (int)user_table.get_max_user_connections();
      user.user_resource.max_statement_time= user_table.get_max_statement_time();

      user.default_rolename.str= user_table.get_default_role(&acl_memroot);
      user.default_rolename.length= safe_strlen(user.default_rolename.str);
    }
    push_new_user(user);
  }
  rebuild_acl_users();
  end_read_record(&read_record_info);
  freeze_size(&acl_users);

  const Db_table& db_table= tables.db_table();
  if (db_table.init_read_record(&read_record_info))
    DBUG_RETURN(TRUE);
  while (!(read_record_info.read_record()))
  {
    ACL_DB db;
    char *db_name;
    db.user=safe_str(get_field(&acl_memroot, db_table.user()));
    const char *hostname= get_field(&acl_memroot, db_table.host());
    if (!hostname && find_acl_role(db.user))
      hostname= "";
    update_hostname(&db.host, hostname);
    db.db= db_name= get_field(&acl_memroot, db_table.db());
    if (!db.db)
    {
      sql_print_warning("Found an entry in the 'db' table with empty database name; Skipped");
      continue;
    }
    if (check_no_resolve && hostname_requires_resolving(db.host.hostname))
    {
      sql_print_warning("'db' entry '%s %s@%s' "
                        "ignored in --skip-name-resolve mode.",
		        db.db, db.user, safe_str(db.host.hostname));
      continue;
    }
    db.access= db_table.get_access();
    db.access=fix_rights_for_db(db.access);
    db.initial_access= db.access;
    if (lower_case_table_names)
    {
      /*
        convert db to lower case and give a warning if the db wasn't
        already in lower case
      */
      char *end = strnmov(tmp_name, db.db, sizeof(tmp_name));
      if (end >= tmp_name + sizeof(tmp_name))
      {
        sql_print_warning(ER_THD(thd, ER_WRONG_DB_NAME), db.db);
        continue;
      }
      my_casedn_str(files_charset_info, db_name);
      if (strcmp(db_name, tmp_name) != 0)
      {
        sql_print_warning("'db' entry '%s %s@%s' had database in mixed "
                          "case that has been forced to lowercase because "
                          "lower_case_table_names is set. It will not be "
                          "possible to remove this privilege using REVOKE.",
		          db.db, db.user, safe_str(db.host.hostname));
      }
    }
    db.sort=get_magic_sort("hdu", db.host.hostname, db.db, db.user);
#ifndef TO_BE_REMOVED
    if (db_table.num_fields() <=  9)
    {						// Without grant
      if (db.access & CREATE_ACL)
	db.access|=REFERENCES_ACL | INDEX_ACL | ALTER_ACL;
    }
#endif
    acl_dbs.push(db);
  }
  end_read_record(&read_record_info);
  rebuild_acl_dbs();
  acl_dbs.freeze();

  const Proxies_priv_table& proxies_priv_table= tables.proxies_priv_table();
  if (proxies_priv_table.table_exists())
  {
    if (proxies_priv_table.init_read_record(&read_record_info))
      DBUG_RETURN(TRUE);
    while (!(read_record_info.read_record()))
    {
      ACL_PROXY_USER proxy;
      proxy.init(proxies_priv_table, &acl_memroot);
      if (proxy.check_validity(check_no_resolve))
        continue;
      if (push_dynamic(&acl_proxy_users, (uchar*) &proxy))
        DBUG_RETURN(TRUE);
    }
    my_qsort((uchar*) dynamic_element(&acl_proxy_users, 0, ACL_PROXY_USER*),
             acl_proxy_users.elements,
             sizeof(ACL_PROXY_USER), (qsort_cmp) acl_compare);
    end_read_record(&read_record_info);
  }
  else
  {
    sql_print_error("Missing system table mysql.proxies_priv; "
                    "please run mysql_upgrade to create it");
  }
  freeze_size(&acl_proxy_users);

  const Roles_mapping_table& roles_mapping_table= tables.roles_mapping_table();
  if (roles_mapping_table.table_exists())
  {
    if (roles_mapping_table.init_read_record(&read_record_info))
      DBUG_RETURN(TRUE);

    MEM_ROOT temp_root;
    init_alloc_root(&temp_root, "ACL_tmp", ACL_ALLOC_BLOCK_SIZE, 0, MYF(0));
    while (!(read_record_info.read_record()))
    {
      char *hostname= safe_str(get_field(&temp_root, roles_mapping_table.host()));
      char *username= safe_str(get_field(&temp_root, roles_mapping_table.user()));
      char *rolename= safe_str(get_field(&temp_root, roles_mapping_table.role()));
      bool with_grant_option= get_YN_as_bool(roles_mapping_table.admin_option());

      if (add_role_user_mapping(username, hostname, rolename)) {
        sql_print_error("Invalid roles_mapping table entry user:'%s@%s', rolename:'%s'",
                        username, hostname, rolename);
        continue;
      }

      ROLE_GRANT_PAIR *mapping= new (&acl_memroot) ROLE_GRANT_PAIR;

      if (mapping->init(&acl_memroot, username, hostname, rolename, with_grant_option))
        continue;

      my_hash_insert(&acl_roles_mappings, (uchar*) mapping);
    }

    free_root(&temp_root, MYF(0));
    end_read_record(&read_record_info);
  }
  else
  {
    sql_print_error("Missing system table mysql.roles_mapping; "
                    "please run mysql_upgrade to create it");
  }

  init_check_host();

  thd->bootstrap= !initialized; // keep FLUSH PRIVILEGES connection special
  initialized=1;
  DBUG_RETURN(FALSE);
}


void acl_free(bool end)
{
  my_hash_free(&acl_roles);
  free_root(&acl_memroot,MYF(0));
  delete_dynamic(&acl_hosts);
  delete_dynamic_with_callback(&acl_users, (FREE_FUNC) free_acl_user);
  acl_dbs.free_memory();
  delete_dynamic(&acl_wild_hosts);
  delete_dynamic(&acl_proxy_users);
  my_hash_free(&acl_check_hosts);
  my_hash_free(&acl_roles_mappings);
  if (!end)
    acl_cache->clear(1); /* purecov: inspected */
  else
  {
    plugin_unlock(0, native_password_plugin);
    plugin_unlock(0, old_password_plugin);
    delete acl_cache;
    acl_cache=0;
  }
}


/*
  Forget current user/db-level privileges and read new privileges
  from the privilege tables.

  SYNOPSIS
    acl_reload()
      thd  Current thread

  NOTE
    All tables of calling thread which were open and locked by LOCK TABLES
    statement will be unlocked and closed.
    This function is also used for initialization of structures responsible
    for user/db-level privilege checking.

  RETURN VALUE
    FALSE  Success
    TRUE   Failure
*/

bool acl_reload(THD *thd)
{
  DYNAMIC_ARRAY old_acl_hosts, old_acl_users, old_acl_proxy_users;
  Dynamic_array<ACL_DB> old_acl_dbs(0U,0U);
  HASH old_acl_roles, old_acl_roles_mappings;
  MEM_ROOT old_mem;
  int result;
  DBUG_ENTER("acl_reload");

  Grant_tables tables;
  /*
    To avoid deadlocks we should obtain table locks before
    obtaining acl_cache->lock mutex.
  */
  const uint tables_to_open= Table_host | Table_user | Table_db |
                             Table_proxies_priv | Table_roles_mapping;
  if ((result= tables.open_and_lock(thd, tables_to_open, TL_READ)))
  {
    DBUG_ASSERT(result <= 0);
    /*
      Execution might have been interrupted; only print the error message
      if an error condition has been raised.
    */
    if (thd->get_stmt_da()->is_error())
      sql_print_error("Fatal error: Can't open and lock privilege tables: %s",
                      thd->get_stmt_da()->message());
    goto end;
  }

  acl_cache->clear(0);
  mysql_mutex_lock(&acl_cache->lock);

  old_acl_hosts= acl_hosts;
  old_acl_users= acl_users;
  old_acl_roles= acl_roles;
  old_acl_roles_mappings= acl_roles_mappings;
  old_acl_proxy_users= acl_proxy_users;
  old_acl_dbs= acl_dbs;
  my_init_dynamic_array(&acl_hosts, sizeof(ACL_HOST), 20, 50, MYF(0));
  my_init_dynamic_array(&acl_users, sizeof(ACL_USER), 50, 100, MYF(0));
  acl_dbs.init(50, 100);
  my_init_dynamic_array(&acl_proxy_users, sizeof(ACL_PROXY_USER), 50, 100, MYF(0));
  my_hash_init2(&acl_roles,50, &my_charset_utf8_bin,
                0, 0, 0, (my_hash_get_key) acl_role_get_key, 0,
                (void (*)(void *))free_acl_role, 0);
  my_hash_init2(&acl_roles_mappings, 50, &my_charset_utf8_bin, 0, 0, 0,
                (my_hash_get_key) acl_role_map_get_key, 0, 0, 0);
  old_mem= acl_memroot;
  delete_dynamic(&acl_wild_hosts);
  my_hash_free(&acl_check_hosts);

  if ((result= acl_load(thd, tables)))
  {					// Error. Revert to old list
    DBUG_PRINT("error",("Reverting to old privileges"));
    acl_free();				/* purecov: inspected */
    acl_hosts= old_acl_hosts;
    acl_users= old_acl_users;
    acl_roles= old_acl_roles;
    acl_roles_mappings= old_acl_roles_mappings;
    acl_proxy_users= old_acl_proxy_users;
    acl_dbs= old_acl_dbs;
    old_acl_dbs.init(0,0);
    acl_memroot= old_mem;
    init_check_host();
  }
  else
  {
    my_hash_free(&old_acl_roles);
    free_root(&old_mem,MYF(0));
    delete_dynamic(&old_acl_hosts);
    delete_dynamic_with_callback(&old_acl_users, (FREE_FUNC) free_acl_user);
    delete_dynamic(&old_acl_proxy_users);
    my_hash_free(&old_acl_roles_mappings);
  }
  mysql_mutex_unlock(&acl_cache->lock);
end:
  close_mysql_tables(thd);
  DBUG_RETURN(result);
}

/*
  Get all access bits from table after fieldnr

  IMPLEMENTATION
  We know that the access privileges ends when there is no more fields
  or the field is not an enum with two elements.

  SYNOPSIS
    get_access()
    form        an open table to read privileges from.
                The record should be already read in table->record[0]
    fieldnr     number of the first privilege (that is ENUM('N','Y') field
    next_field  on return - number of the field next to the last ENUM
                (unless next_field == 0)

  RETURN VALUE
    privilege mask
*/

static ulong get_access(TABLE *form, uint fieldnr, uint *next_field)
{
  ulong access_bits=0,bit;
  char buff[2];
  String res(buff,sizeof(buff),&my_charset_latin1);
  Field **pos;

  for (pos=form->field+fieldnr, bit=1;
       *pos && (*pos)->real_type() == MYSQL_TYPE_ENUM &&
	 ((Field_enum*) (*pos))->typelib->count == 2 ;
       pos++, fieldnr++, bit<<=1)
  {
    if (get_YN_as_bool(*pos))
      access_bits|= bit;
  }
  if (next_field)
    *next_field=fieldnr;
  return access_bits;
}


static int acl_compare(const ACL_ACCESS *a, const ACL_ACCESS *b)
{
  if (a->sort > b->sort)
    return -1;
  if (a->sort < b->sort)
    return 1;
  return 0;
}

static int acl_user_compare(const ACL_USER *a, const ACL_USER *b)
{
  int res= strcmp(a->user.str, b->user.str);
  if (res)
    return res;

  res= acl_compare(a, b);
  if (res)
    return res;

  /*
    For more deterministic results, resolve ambiguity between
    "localhost" and "127.0.0.1"/"::1" by sorting "localhost" before
    loopback addresses.
    Test suite (on Windows) expects "root@localhost", even if
    root@::1 would also match.
  */
  return -strcmp(a->host.hostname, b->host.hostname);
}

static int acl_db_compare(const ACL_DB *a, const ACL_DB *b)
{
  int res= strcmp(a->user, b->user);
  if (res)
    return res;

  return acl_compare(a, b);
}

static void rebuild_acl_users()
{
   my_qsort((uchar*)dynamic_element(&acl_users, 0, ACL_USER*), acl_users.elements,
     sizeof(ACL_USER), (qsort_cmp)acl_user_compare);
}

static void rebuild_acl_dbs()
{
  acl_dbs.sort(acl_db_compare);
}


/*
  Return index of the first entry with given user in the array,
  or SIZE_T_MAX if not found.

  Assumes the array is sorted by get_username
*/
template<typename T> size_t find_first_user(T* arr, size_t len, const char *user)
{
  size_t low= 0;
  size_t high= len;
  size_t mid;

  bool found= false;
  if(!len)
    return  SIZE_T_MAX;

#ifndef DBUG_OFF
  for (uint i = 0; i < len - 1; i++)
    DBUG_ASSERT(strcmp(arr[i].get_username(), arr[i + 1].get_username()) <= 0);
#endif
  while (low < high)
  {
    mid= low + (high - low) / 2;
    int cmp= strcmp(arr[mid].get_username(),user);
    if (cmp == 0)
      found= true;

    if (cmp >= 0 )
      high= mid;
    else
      low= mid + 1;
  }
  return  (!found || low == len || strcmp(arr[low].get_username(), user)!=0 )?SIZE_T_MAX:low;
}

static size_t acl_find_user_by_name(const char *user)
{
  return find_first_user<ACL_USER>((ACL_USER *)acl_users.buffer,acl_users.elements,user);
}

static size_t acl_find_db_by_username(const char *user)
{
  return find_first_user<ACL_DB>(acl_dbs.front(), acl_dbs.elements(), user);
}

static bool match_db(ACL_DB *acl_db, const char *db, my_bool db_is_pattern)
{
  return !acl_db->db || (db && !wild_compare(db, acl_db->db, db_is_pattern));
}


/*
  Lookup in the acl_users or acl_dbs for the best matching entry corresponding to
  given user, host and ip parameters (also db, in case of ACL_DB)

  Historical note:

  In the past, both arrays were sorted just by ACL_ENTRY::sort field and were
  searched linearly, until the first match of (username,host) pair was found.

  This function uses optimizations (binary search by username), yet preserves the
  historical behavior, i.e the returns a match with highest ACL_ENTRY::sort.
*/
template <typename T> T* find_by_username_or_anon(T* arr, size_t len, const char *user,
  const char *host, const char *ip,
  const char *db, my_bool db_is_pattern, bool (*match_db_func)(T*,const char *,my_bool))
{
  size_t i;
  T *ret = NULL;

  // Check  entries matching user name.
  size_t start = find_first_user(arr, len, user);
  for (i= start; i < len; i++)
  {
    T *entry= &arr[i];
    if (i > start && strcmp(user, entry->get_username()))
      break;

    if (compare_hostname(&entry->host, host, ip) && (!match_db_func || match_db_func(entry, db, db_is_pattern)))
    {
      ret= entry;
      break;
    }
  }

  // Look also for anonymous user (username is empty string)
  // Due to sort by name, entries for anonymous user start at the start of array.
  for (i= 0; i < len; i++)
  {
    T *entry = &arr[i];
    if (*entry->get_username() || (ret && acl_compare(entry, ret) >= 0))
      break;
    if (compare_hostname(&entry->host, host, ip) && (!match_db_func || match_db_func(entry, db, db_is_pattern)))
    {
      ret= entry;
      break;
    }
  }
  return ret;
}

static ACL_DB *acl_db_find(const char *db, const char *user, const char *host, const char *ip, my_bool db_is_pattern)
{
  return find_by_username_or_anon(acl_dbs.front(), acl_dbs.elements(),
                                  user, host, ip, db, db_is_pattern, match_db);
}


/*
  Gets user credentials without authentication and resource limit checks.

  SYNOPSIS
    acl_getroot()
      sctx               Context which should be initialized
      user               user name
      host               host name
      ip                 IP
      db                 current data base name

  RETURN
    FALSE  OK
    TRUE   Error
*/

bool acl_getroot(Security_context *sctx, const char *user, const char *host,
                 const char *ip, const char *db)
{
  int res= 1;
  ACL_USER *acl_user= 0;
  DBUG_ENTER("acl_getroot");

  DBUG_PRINT("enter", ("Host: '%s', Ip: '%s', User: '%s', db: '%s'",
                       host, ip, user, db));
  sctx->init();
  sctx->user= *user ? user : NULL;
  sctx->host= host;
  sctx->ip= ip;
  sctx->host_or_ip= host ? host : (safe_str(ip));

  if (!initialized)
  {
    /*
      here if mysqld's been started with --skip-grant-tables option.
    */
    sctx->skip_grants();
    DBUG_RETURN(FALSE);
  }

  mysql_mutex_lock(&acl_cache->lock);

  sctx->db_access= 0;

  if (host[0]) // User, not Role
  {
    acl_user= find_user_wild(host, user, ip);

    if (acl_user)
    {
      res= 0;
      if (ACL_DB *acl_db= acl_db_find(db, user, host, ip, FALSE))
        sctx->db_access= acl_db->access;

      sctx->master_access= acl_user->access;

      strmake_buf(sctx->priv_user, user);

      if (acl_user->host.hostname)
        strmake_buf(sctx->priv_host, acl_user->host.hostname);
    }
  }
  else // Role, not User
  {
    ACL_ROLE *acl_role= find_acl_role(user);
    if (acl_role)
    {
      res= 0;
      if (ACL_DB *acl_db= acl_db_find(db, user, "", "", FALSE))
        sctx->db_access = acl_db->access;

      sctx->master_access= acl_role->access;

      strmake_buf(sctx->priv_role, user);
    }
  }

  mysql_mutex_unlock(&acl_cache->lock);
  DBUG_RETURN(res);
}

static int check_role_is_granted_callback(ACL_USER_BASE *grantee, void *data)
{
  LEX_CSTRING *rolename= static_cast<LEX_CSTRING *>(data);
  if (rolename->length == grantee->user.length &&
      !strcmp(rolename->str, grantee->user.str))
    return -1; // End search, we've found our role.

  /* Keep looking, we haven't found our role yet. */
  return 0;
}

/*
  unlike find_user_exact and find_user_wild,
  this function finds anonymous users too, it's when a
  user is not empty, but priv_user (acl_user->user) is empty.
*/
static ACL_USER *find_user_or_anon(const char *host, const char *user, const char *ip)
{
  return find_by_username_or_anon<ACL_USER>
    (reinterpret_cast<ACL_USER*>(acl_users.buffer), acl_users.elements,
     user, host, ip, NULL, FALSE, NULL);
}

static int check_user_can_set_role(THD *thd, const char *user, const char *host,
                                   const char *ip, const char *rolename,
                                   ulonglong *access)
{
  ACL_ROLE *role;
  ACL_USER_BASE *acl_user_base;
  ACL_USER *UNINIT_VAR(acl_user);
  bool is_granted= FALSE;
  int result= 0;

  /* clear role privileges */
  mysql_mutex_lock(&acl_cache->lock);

  if (!strcasecmp(rolename, "NONE"))
  {
    /* have to clear the privileges */
    /* get the current user */
    acl_user= find_user_wild(host, user, ip);
    if (acl_user == NULL)
      result= ER_INVALID_CURRENT_USER;
    else if (access)
      *access= acl_user->access;

    goto end;
  }

  role= find_acl_role(rolename);

  /* According to SQL standard, the same error message must be presented */
  if (role == NULL)
  {
    result= ER_INVALID_ROLE;
    goto end;
  }

  for (uint i=0 ; i < role->parent_grantee.elements ; i++)
  {
    acl_user_base= *(dynamic_element(&role->parent_grantee, i, ACL_USER_BASE**));
    if (acl_user_base->flags & IS_ROLE)
      continue;

    acl_user= (ACL_USER *)acl_user_base;
    if (acl_user->wild_eq(user, host, ip))
    {
      is_granted= TRUE;
      break;
    }
  }

  /* According to SQL standard, the same error message must be presented */
  if (!is_granted)
  {
    result= 1;
    goto end;
  }

  if (access)
  {
    *access = acl_user->access | role->access;
  }

end:
  mysql_mutex_unlock(&acl_cache->lock);

  /* We present different error messages depending if the user has sufficient
     privileges to know if the INVALID_ROLE exists. */
  switch (result)
  {
    case ER_INVALID_CURRENT_USER:
      my_error(ER_INVALID_CURRENT_USER, MYF(0), rolename);
      break;
    case ER_INVALID_ROLE:
      /* Role doesn't exist at all */
      my_error(ER_INVALID_ROLE, MYF(0), rolename);
      break;
    case 1:
      LEX_CSTRING role_lex;
      /* First, check if current user can see mysql database. */
      bool read_access= !check_access(thd, SELECT_ACL, "mysql", NULL, NULL, 1, 1);

      role_lex.str= rolename;
      role_lex.length= strlen(rolename);
      mysql_mutex_lock(&acl_cache->lock);
      ACL_USER *cur_user= find_user_or_anon(thd->security_ctx->priv_host,
                                            thd->security_ctx->priv_user,
                                            thd->security_ctx->ip);

      /* If the current user does not have select priv to mysql database,
         see if the current user can discover the role if it was granted to him.
      */
      if (cur_user && (read_access ||
                       traverse_role_graph_down(cur_user, &role_lex,
                                                check_role_is_granted_callback,
                                                NULL) == -1))
      {
        /* Role is not granted but current user can see the role */
        my_printf_error(ER_INVALID_ROLE, "User %`s@%`s has not been granted role %`s",
                        MYF(0), thd->security_ctx->priv_user,
                        thd->security_ctx->priv_host, rolename);
      }
      else
      {
        /* Role is not granted and current user cannot see the role */
        my_error(ER_INVALID_ROLE, MYF(0), rolename);
      }
      mysql_mutex_unlock(&acl_cache->lock);
      break;
  }

  return result;
}


int acl_check_setrole(THD *thd, const char *rolename, ulonglong *access)
{
  if (!initialized)
  {
    my_error(ER_OPTION_PREVENTS_STATEMENT, MYF(0), "--skip-grant-tables");
    return 1;
  }

  return check_user_can_set_role(thd, thd->security_ctx->priv_user,
           thd->security_ctx->host, thd->security_ctx->ip, rolename, access);
}


int acl_setrole(THD *thd, const char *rolename, ulonglong access)
{
  /* merge the privileges */
  Security_context *sctx= thd->security_ctx;
  sctx->master_access= static_cast<ulong>(access);
  if (thd->db.str)
    sctx->db_access= acl_get(sctx->host, sctx->ip, sctx->user, thd->db.str, FALSE);

  if (!strcasecmp(rolename, "NONE"))
  {
    thd->security_ctx->priv_role[0]= 0;
  }
  else
  {
    if (thd->db.str)
      sctx->db_access|= acl_get("", "", rolename, thd->db.str, FALSE);
    /* mark the current role */
    strmake_buf(thd->security_ctx->priv_role, rolename);
  }
  return 0;
}

static uchar* check_get_key(ACL_USER *buff, size_t *length,
                            my_bool not_used __attribute__((unused)))
{
  *length=buff->hostname_length;
  return (uchar*) buff->host.hostname;
}

static void acl_update_role(const char *rolename, ulong privileges)
{
  ACL_ROLE *role= find_acl_role(rolename);
  if (role)
    role->initial_role_access= role->access= privileges;
}


ACL_USER::ACL_USER(THD *thd, const LEX_USER &combo,
                   const Account_options &options,
                   const ulong privileges)
{
  user= safe_lexcstrdup_root(&acl_memroot, combo.user);
  update_hostname(&host, safe_strdup_root(&acl_memroot, combo.host.str));
  hostname_length= combo.host.length;
  sort= get_magic_sort("hu", host.hostname, user.str);
  password_last_changed= thd->query_start();
  password_lifetime= -1;
  my_init_dynamic_array(&role_grants, sizeof(ACL_USER *), 0, 8, MYF(0));
}


static int acl_user_update(THD *thd, ACL_USER *acl_user, uint nauth,
                           const LEX_USER &combo,
                           const Account_options &options,
                           const ulong privileges)
{
  ACL_USER_PARAM::AUTH *work_copy= NULL;
  if (nauth)
  {
    if (!(work_copy= (ACL_USER_PARAM::AUTH*)
            alloc_root(thd->mem_root, nauth * sizeof(ACL_USER_PARAM::AUTH))))
      return 1;

    USER_AUTH *auth= combo.auth;
    for (uint i= 0; i < nauth; i++, auth= auth->next)
    {
      work_copy[i].plugin= auth->plugin;
      work_copy[i].auth_string= safe_lexcstrdup_root(&acl_memroot,
                                                     auth->auth_str);
      if (fix_user_plugin_ptr(work_copy + i))
        work_copy[i].plugin= safe_lexcstrdup_root(&acl_memroot, auth->plugin);
      if (set_user_auth(thd, acl_user->user, work_copy + i, auth->pwtext))
        return 1;
    }
  }

  acl_user->access= privileges;
  if (options.specified_limits & USER_RESOURCES::QUERIES_PER_HOUR)
    acl_user->user_resource.questions= options.questions;
  if (options.specified_limits & USER_RESOURCES::UPDATES_PER_HOUR)
    acl_user->user_resource.updates= options.updates;
  if (options.specified_limits & USER_RESOURCES::CONNECTIONS_PER_HOUR)
    acl_user->user_resource.conn_per_hour= options.conn_per_hour;
  if (options.specified_limits & USER_RESOURCES::USER_CONNECTIONS)
    acl_user->user_resource.user_conn= options.user_conn;
  if (options.specified_limits & USER_RESOURCES::MAX_STATEMENT_TIME)
    acl_user->user_resource.max_statement_time= options.max_statement_time;
  if (options.ssl_type != SSL_TYPE_NOT_SPECIFIED)
  {
    acl_user->ssl_type= options.ssl_type;
    acl_user->ssl_cipher= safe_strdup_root(&acl_memroot, options.ssl_cipher.str);
    acl_user->x509_issuer= safe_strdup_root(&acl_memroot,
                                            safe_str(options.x509_issuer.str));
    acl_user->x509_subject= safe_strdup_root(&acl_memroot,
                                             safe_str(options.x509_subject.str));
  }
  if (options.account_locked != ACCOUNTLOCK_UNSPECIFIED)
    acl_user->account_locked= options.account_locked == ACCOUNTLOCK_LOCKED;

  if (thd->is_error())
  {
    // If something went wrong (including OOM) we will not spoil acl cache
    return 1;
  }
  /* Unexpire the user password and copy AUTH (when no more errors possible)*/
  if (nauth)
  {
    acl_user->password_expired= false;
    acl_user->password_last_changed= thd->query_start();

    if (acl_user->nauth >= nauth)
    {
      acl_user->nauth= nauth;
    }
    else
    {
      if (acl_user->alloc_auth(&acl_memroot, nauth))
      {
        /*
          acl_user is a copy, so NULL assigned in case of an error do not
          change the acl cache
        */
        return 1;
      }
    }
    DBUG_ASSERT(work_copy); // allocated under the same condinition
    memcpy(acl_user->auth, work_copy,  nauth * sizeof(ACL_USER_PARAM::AUTH));
  }

  switch (options.password_expire) {
  case PASSWORD_EXPIRE_UNSPECIFIED:
    break;
  case PASSWORD_EXPIRE_NOW:
    acl_user->password_expired= true;
    break;
  case PASSWORD_EXPIRE_NEVER:
    acl_user->password_lifetime= 0;
    break;
  case PASSWORD_EXPIRE_DEFAULT:
    acl_user->password_lifetime= -1;
    break;
  case PASSWORD_EXPIRE_INTERVAL:
    acl_user->password_lifetime= options.num_expiration_days;
    break;
  }

  return 0;
}


static void acl_insert_role(const char *rolename, ulong privileges)
{
  ACL_ROLE *entry;

  mysql_mutex_assert_owner(&acl_cache->lock);
  entry= new (&acl_memroot) ACL_ROLE(rolename, privileges, &acl_memroot);
  my_init_dynamic_array(&entry->parent_grantee,
                        sizeof(ACL_USER_BASE *), 0, 8, MYF(0));
  my_init_dynamic_array(&entry->role_grants, sizeof(ACL_ROLE *), 0, 8, MYF(0));

  my_hash_insert(&acl_roles, (uchar *)entry);
}


static bool acl_update_db(const char *user, const char *host, const char *db,
                          ulong privileges)
{
  mysql_mutex_assert_owner(&acl_cache->lock);

  bool updated= false;

  for (size_t i= acl_find_db_by_username(user); i < acl_dbs.elements(); i++)
  {
    ACL_DB *acl_db= &acl_dbs.at(i);
    if (!strcmp(user,acl_db->user))
    {
      if ((!acl_db->host.hostname && !host[0]) ||
          (acl_db->host.hostname && !strcmp(host, acl_db->host.hostname)))
      {
        if ((!acl_db->db && !db[0]) ||
            (acl_db->db && !strcmp(db,acl_db->db)))

        {
          if (privileges)
          {
            acl_db->access= privileges;
            acl_db->initial_access= acl_db->access;
          }
          else
            acl_dbs.del(i);
          updated= true;
        }
      }
    }
    else
     break;
  }

  return updated;
}


/*
  Insert a user/db/host combination into the global acl_cache

  SYNOPSIS
    acl_insert_db()
    user		User name
    host		Host name
    db			Database name
    privileges		Bitmap of privileges

  NOTES
    acl_cache->lock must be locked when calling this
*/

static void acl_insert_db(const char *user, const char *host, const char *db,
                          ulong privileges)
{
  ACL_DB acl_db;
  mysql_mutex_assert_owner(&acl_cache->lock);
  acl_db.user=strdup_root(&acl_memroot,user);
  update_hostname(&acl_db.host, safe_strdup_root(&acl_memroot, host));
  acl_db.db=strdup_root(&acl_memroot,db);
  acl_db.initial_access= acl_db.access= privileges;
  acl_db.sort=get_magic_sort("hdu", acl_db.host.hostname, acl_db.db, acl_db.user);
  acl_dbs.push(acl_db);
  rebuild_acl_dbs();
}


/*
  Get privilege for a host, user and db combination

  as db_is_pattern changes the semantics of comparison,
  acl_cache is not used if db_is_pattern is set.
*/

ulong acl_get(const char *host, const char *ip,
              const char *user, const char *db, my_bool db_is_pattern)
{
  ulong host_access= ~(ulong)0, db_access= 0;
  uint i;
  size_t key_length;
  char key[ACL_KEY_LENGTH],*tmp_db,*end;
  acl_entry *entry;
  DBUG_ENTER("acl_get");

  tmp_db= strmov(strmov(key, safe_str(ip)) + 1, user) + 1;
  end= strnmov(tmp_db, db, key + sizeof(key) - tmp_db);

  if (end >= key + sizeof(key)) // db name was truncated
    DBUG_RETURN(0);             // no privileges for an invalid db name

  if (lower_case_table_names)
  {
    my_casedn_str(files_charset_info, tmp_db);
    db=tmp_db;
  }
  key_length= (size_t) (end-key);

  mysql_mutex_lock(&acl_cache->lock);
  if (!db_is_pattern && (entry=acl_cache->search((uchar*) key, key_length)))
  {
    db_access=entry->access;
    mysql_mutex_unlock(&acl_cache->lock);
    DBUG_PRINT("exit", ("access: 0x%lx", db_access));
    DBUG_RETURN(db_access);
  }

  /*
    Check if there are some access rights for database and user
  */
  if (ACL_DB *acl_db= acl_db_find(db,user, host, ip, db_is_pattern))
  {
    db_access= acl_db->access;
    if (acl_db->host.hostname)
      goto exit; // Fully specified. Take it
    /* the host table is not used for roles */
    if ((!host || !host[0]) && !acl_db->host.hostname && find_acl_role(user))
      goto exit;
  }

  if (!db_access)
    goto exit;					// Can't be better

  /*
    No host specified for user. Get hostdata from host table
  */
  host_access=0;				// Host must be found
  for (i=0 ; i < acl_hosts.elements ; i++)
  {
    ACL_HOST *acl_host=dynamic_element(&acl_hosts,i,ACL_HOST*);
    if (compare_hostname(&acl_host->host,host,ip))
    {
      if (!acl_host->db || !wild_compare(db,acl_host->db,db_is_pattern))
      {
	host_access=acl_host->access;		// Fully specified. Take it
	break;
      }
    }
  }
exit:
  /* Save entry in cache for quick retrieval */
  if (!db_is_pattern &&
      (entry= (acl_entry*) malloc(sizeof(acl_entry)+key_length)))
  {
    entry->access=(db_access & host_access);
    DBUG_ASSERT(key_length < 0xffff);
    entry->length=(uint16)key_length;
    memcpy((uchar*) entry->key,key,key_length);
    acl_cache->add(entry);
  }
  mysql_mutex_unlock(&acl_cache->lock);
  DBUG_PRINT("exit", ("access: 0x%lx", db_access & host_access));
  DBUG_RETURN(db_access & host_access);
}

/*
  Check if there are any possible matching entries for this host

  NOTES
    All host names without wild cards are stored in a hash table,
    entries with wildcards are stored in a dynamic array
*/

static void init_check_host(void)
{
  DBUG_ENTER("init_check_host");
  (void) my_init_dynamic_array(&acl_wild_hosts,sizeof(struct acl_host_and_ip),
                               acl_users.elements, 1, MYF(0));
  (void) my_hash_init(&acl_check_hosts,system_charset_info,
                      acl_users.elements, 0, 0,
                      (my_hash_get_key) check_get_key, 0, 0);
  if (!allow_all_hosts)
  {
    for (uint i=0 ; i < acl_users.elements ; i++)
    {
      ACL_USER *acl_user=dynamic_element(&acl_users,i,ACL_USER*);
      if (strchr(acl_user->host.hostname,wild_many) ||
	  strchr(acl_user->host.hostname,wild_one) ||
	  acl_user->host.ip_mask)
      {						// Has wildcard
	uint j;
	for (j=0 ; j < acl_wild_hosts.elements ; j++)
	{					// Check if host already exists
	  acl_host_and_ip *acl=dynamic_element(&acl_wild_hosts,j,
					       acl_host_and_ip *);
	  if (!my_strcasecmp(system_charset_info,
                             acl_user->host.hostname, acl->hostname))
	    break;				// already stored
	}
	if (j == acl_wild_hosts.elements)	// If new
	  (void) push_dynamic(&acl_wild_hosts,(uchar*) &acl_user->host);
      }
      else if (!my_hash_search(&acl_check_hosts,(uchar*)
                               acl_user->host.hostname,
                               strlen(acl_user->host.hostname)))
      {
	if (my_hash_insert(&acl_check_hosts,(uchar*) acl_user))
	{					// End of memory
	  allow_all_hosts=1;			// Should never happen
	  DBUG_VOID_RETURN;
	}
      }
    }
  }
  freeze_size(&acl_wild_hosts);
  freeze_size(&acl_check_hosts.array);
  DBUG_VOID_RETURN;
}


/*
  Rebuild lists used for checking of allowed hosts

  We need to rebuild 'acl_check_hosts' and 'acl_wild_hosts' after adding,
  dropping or renaming user, since they contain pointers to elements of
  'acl_user' array, which are invalidated by drop operation, and use
  ACL_USER::host::hostname as a key, which is changed by rename.
*/
static void rebuild_check_host(void)
{
  delete_dynamic(&acl_wild_hosts);
  my_hash_free(&acl_check_hosts);
  init_check_host();
}

/*
  Reset a role role_grants dynamic array.
  Also, the role's access bits are reset to the ones present in the table.
*/
static my_bool acl_role_reset_role_arrays(void *ptr,
                                    void * not_used __attribute__((unused)))
{
  ACL_ROLE *role= (ACL_ROLE *)ptr;
  reset_dynamic(&role->role_grants);
  reset_dynamic(&role->parent_grantee);
  role->counter= 0;
  return 0;
}

/*
   Add a the coresponding pointers present in the mapping to the entries in
   acl_users and acl_roles
*/
static bool add_role_user_mapping(ACL_USER_BASE *grantee, ACL_ROLE *role)
{
  return push_dynamic(&grantee->role_grants, (uchar*) &role)
      || push_dynamic(&role->parent_grantee, (uchar*) &grantee);

}

/*
  Revert the last add_role_user_mapping() action
*/
static void undo_add_role_user_mapping(ACL_USER_BASE *grantee, ACL_ROLE *role)
{
  void *pop __attribute__((unused));

  pop= pop_dynamic(&grantee->role_grants);
  DBUG_ASSERT(role == *(ACL_ROLE**)pop);

  pop= pop_dynamic(&role->parent_grantee);
  DBUG_ASSERT(grantee == *(ACL_USER_BASE**)pop);
}

/*
  this helper is used when building role_grants and parent_grantee arrays
  from scratch.

  this happens either on initial loading of data from tables, in acl_load().
  or in rebuild_role_grants after acl_role_reset_role_arrays().
*/
static bool add_role_user_mapping(const char *uname, const char *hname,
                                  const char *rname)
{
  ACL_USER_BASE *grantee= find_acl_user_base(uname, hname);
  ACL_ROLE *role= find_acl_role(rname);

  if (grantee == NULL || role == NULL)
    return 1;

  /*
    because all arrays are rebuilt completely, and counters were also reset,
    we can increment them here, and after the rebuild all counters will
    have correct values (equal to the number of roles granted).
  */
  if (grantee->flags & IS_ROLE)
    ((ACL_ROLE*)grantee)->counter++;
  return add_role_user_mapping(grantee, role);
}

/*
  This helper function is used to removes roles and grantees
  from the corresponding cross-reference arrays. see remove_role_user_mapping().
  as such, it asserts that an element to delete is present in the array,
  and is present only once.
*/
static void remove_ptr_from_dynarray(DYNAMIC_ARRAY *array, void *ptr)
{
  bool found __attribute__((unused))= false;
  for (uint i= 0; i < array->elements; i++)
  {
    if (ptr == *dynamic_element(array, i, void**))
    {
      DBUG_ASSERT(!found);
      delete_dynamic_element(array, i);
      IF_DBUG_ASSERT(found= true, break);
    }
  }
  DBUG_ASSERT(found);
}

static void remove_role_user_mapping(ACL_USER_BASE *grantee, ACL_ROLE *role,
                                     int grantee_idx=-1, int role_idx=-1)
{
  remove_ptr_from_dynarray(&grantee->role_grants, role);
  remove_ptr_from_dynarray(&role->parent_grantee, grantee);
}


static my_bool add_role_user_mapping_action(void *ptr, void *unused __attribute__((unused)))
{
  ROLE_GRANT_PAIR *pair= (ROLE_GRANT_PAIR*)ptr;
  bool status __attribute__((unused));
  status= add_role_user_mapping(pair->u_uname, pair->u_hname, pair->r_uname);
  /*
     The invariant chosen is that acl_roles_mappings should _always_
     only contain valid entries, referencing correct user and role grants.
     If add_role_user_mapping detects an invalid entry, it will not add
     the mapping into the ACL_USER::role_grants array.
  */
  DBUG_ASSERT(status == 0);
  return 0;
}


/*
  Rebuild the role grants every time the acl_users is modified

  The role grants in the ACL_USER class need to be rebuilt, as they contain
  pointers to elements of the acl_users array.
*/

static void rebuild_role_grants(void)
{
  DBUG_ENTER("rebuild_role_grants");
  /*
    Reset every user's and role's role_grants array
  */
  for (uint i=0; i < acl_users.elements; i++) {
    ACL_USER *user= dynamic_element(&acl_users, i, ACL_USER *);
    reset_dynamic(&user->role_grants);
  }
  my_hash_iterate(&acl_roles, acl_role_reset_role_arrays, NULL);

  /* Rebuild the direct links between users and roles in ACL_USER::role_grants */
  my_hash_iterate(&acl_roles_mappings, add_role_user_mapping_action, NULL);

  DBUG_VOID_RETURN;
}


/* Return true if there is no users that can match the given host */
bool acl_check_host(const char *host, const char *ip)
{
  if (allow_all_hosts)
    return 0;
  mysql_mutex_lock(&acl_cache->lock);

  if ((host && my_hash_search(&acl_check_hosts,(uchar*) host,strlen(host))) ||
      (ip && my_hash_search(&acl_check_hosts,(uchar*) ip, strlen(ip))))
  {
    mysql_mutex_unlock(&acl_cache->lock);
    return 0;					// Found host
  }
  for (uint i=0 ; i < acl_wild_hosts.elements ; i++)
  {
    acl_host_and_ip *acl=dynamic_element(&acl_wild_hosts,i,acl_host_and_ip*);
    if (compare_hostname(acl, host, ip))
    {
      mysql_mutex_unlock(&acl_cache->lock);
      return 0;					// Host ok
    }
  }
  mysql_mutex_unlock(&acl_cache->lock);
  if (ip != NULL)
  {
    /* Increment HOST_CACHE.COUNT_HOST_ACL_ERRORS. */
    Host_errors errors;
    errors.m_host_acl= 1;
    inc_host_errors(ip, &errors);
  }
  return 1;					// Host is not allowed
}

/**
  Check if the user is allowed to alter the mysql.user table

 @param thd              THD
 @param host             Hostname for the user
 @param user             User name

 @return Error status
   @retval 0 OK
   @retval 1 Error
*/

static int check_alter_user(THD *thd, const char *host, const char *user)
{
  int error = 1;
  if (!initialized)
  {
    my_error(ER_OPTION_PREVENTS_STATEMENT, MYF(0), "--skip-grant-tables");
    goto end;
  }

  if (IF_WSREP((!WSREP(thd) || !thd->wsrep_applier), 1) &&
      !thd->slave_thread && !thd->security_ctx->priv_user[0] &&
      !thd->bootstrap)
  {
    my_message(ER_PASSWORD_ANONYMOUS_USER,
               ER_THD(thd, ER_PASSWORD_ANONYMOUS_USER),
               MYF(0));
    goto end;
  }
  if (!host) // Role
  {
    my_error(ER_PASSWORD_NO_MATCH, MYF(0));
    goto end;
  }

  if (!thd->slave_thread &&
      IF_WSREP((!WSREP(thd) || !thd->wsrep_applier),1) &&
      !thd->security_ctx->is_priv_user(user, host))
  {
    if (thd->security_ctx->password_expired)
    {
      my_error(ER_MUST_CHANGE_PASSWORD, MYF(0));
      goto end;
    }
    if (check_access(thd, UPDATE_ACL, "mysql", NULL, NULL, 1, 0))
      goto end;
  }

  error = 0;

end:
  return error;
}
/**
  Check if the user is allowed to change password

 @param thd              THD
 @param user             User, hostname, new password or password hash

 @return Error status
   @retval 0 OK
   @retval 1 ERROR; In this case the error is sent to the client.
*/

bool check_change_password(THD *thd, LEX_USER *user)
{
  LEX_USER *real_user= get_current_user(thd, user);
  user->user= real_user->user;
  user->host= real_user->host;
  return check_alter_user(thd, user->host.str, user->user.str);
}


/**
  Change a password for a user.

  @param thd            THD
  @param user           User, hostname, new password hash
 
  @return Error code
   @retval 0 ok
   @retval 1 ERROR; In this case the error is sent to the client.
*/
bool change_password(THD *thd, LEX_USER *user)
{
  Grant_tables tables;
  /* Buffer should be extended when password length is extended. */
  char buff[512];
  ulong query_length= 0;
  enum_binlog_format save_binlog_format;
  bool result= false, acl_cache_is_locked= false;
  ACL_USER *acl_user;
  ACL_USER::AUTH auth;
  const char *password_plugin= 0;
  const CSET_STRING query_save __attribute__((unused)) = thd->query_string;
  DBUG_ENTER("change_password");
  DBUG_PRINT("enter",("host: '%s'  user: '%s'  new_password: '%s'",
		      user->host.str, user->user.str, user->auth->auth_str.str));
  DBUG_ASSERT(user->host.str != 0);                     // Ensured by caller

  /*
    This statement will be replicated as a statement, even when using
    row-based replication.  The flag will be reset at the end of the
    statement.
    This has to be handled here as it's called by set_var.cc, which is
    not automaticly handled by sql_parse.cc
  */
  save_binlog_format= thd->set_current_stmt_binlog_format_stmt();

  if (WSREP(thd) && !IF_WSREP(thd->wsrep_applier, 0))
    WSREP_TO_ISOLATION_BEGIN(WSREP_MYSQL_DB, NULL, NULL);

  if ((result= tables.open_and_lock(thd, Table_user, TL_WRITE)))
    DBUG_RETURN(result != 1);

  acl_cache_is_locked= 1;
  mysql_mutex_lock(&acl_cache->lock);

  if (!(acl_user= find_user_exact(user->host.str, user->user.str)))
  {
    my_error(ER_PASSWORD_NO_MATCH, MYF(0));
    goto end;
  }

  if (acl_user->nauth == 1 &&
      (acl_user->auth[0].plugin.str == native_password_plugin_name.str ||
       acl_user->auth[0].plugin.str == old_password_plugin_name.str))
  {
    /* historical hack of auto-changing the plugin */
    acl_user->auth[0].plugin= guess_auth_plugin(thd, user->auth->auth_str.length);
  }

  for (uint i=0; i < acl_user->nauth; i++)
  {
    auth= acl_user->auth[i];
    auth.auth_string= safe_lexcstrdup_root(&acl_memroot, user->auth->auth_str);
    int r= set_user_auth(thd, user->user, &auth, user->auth->pwtext);
    if (r == ER_SET_PASSWORD_AUTH_PLUGIN)
      password_plugin= auth.plugin.str;
    else if (r)
      goto end;
    else
    {
      acl_user->auth[i]= auth;
      password_plugin= 0;
      break;
    }
  }
  if (password_plugin)
  {
    my_error(ER_SET_PASSWORD_AUTH_PLUGIN, MYF(0), password_plugin);
    goto end;
  }

  /* Update the acl password expired state of user */
  acl_user->password_last_changed= thd->query_start();
  acl_user->password_expired= false;

  /* If user is the connected user, reset the password expired field on sctx
     and allow the user to exit sandbox mode */
  if (thd->security_ctx->is_priv_user(user->user.str, user->host.str))
    thd->security_ctx->password_expired= false;

  if (update_user_table_password(thd, tables.user_table(), *acl_user))
    goto end;

  acl_cache->clear(1);                          // Clear locked hostname cache
  mysql_mutex_unlock(&acl_cache->lock);
  result= acl_cache_is_locked= 0;
  if (mysql_bin_log.is_open())
  {
    query_length= sprintf(buff, "SET PASSWORD FOR '%-.120s'@'%-.120s'='%-.120s'",
           user->user.str, safe_str(user->host.str), auth.auth_string.str);
    DBUG_ASSERT(query_length);
    thd->clear_error();
    result= thd->binlog_query(THD::STMT_QUERY_TYPE, buff, query_length,
                              FALSE, FALSE, FALSE, 0) > 0;
  }
end:
  if (acl_cache_is_locked)
    mysql_mutex_unlock(&acl_cache->lock);
  close_mysql_tables(thd);

#ifdef WITH_WSREP
wsrep_error_label:
  if (WSREP(thd) && !thd->wsrep_applier)
  {
    WSREP_TO_ISOLATION_END;

    thd->set_query(query_save);
  }
#endif /* WITH_WSREP */
  thd->restore_stmt_binlog_format(save_binlog_format);

  DBUG_RETURN(result);
}

int acl_check_set_default_role(THD *thd, const char *host, const char *user,
                               const char *role)
{
  DBUG_ENTER("acl_check_set_default_role");
#ifdef HAVE_REPLICATION
  /*
    If the roles_mapping table is excluded by the replication filter, we return
    successful without validating the user/role data because the command will
    be ignored in a later call to `acl_set_default_role()` for a graceful exit.
  */
  Grant_tables tables;
  TABLE_LIST* first= NULL;
  if (tables.rpl_ignore_tables(thd, first, Table_roles_mapping, TL_WRITE))
    DBUG_RETURN(0);
#endif
  DBUG_RETURN(check_alter_user(thd, host, user) ||
              check_user_can_set_role(thd, user, host, NULL, role, NULL));
}

int acl_set_default_role(THD *thd, const char *host, const char *user,
                         const char *rolename)
{
  Grant_tables tables;
  char user_key[MAX_KEY_LENGTH];
  int result= 1;
  int error;
  ulong query_length= 0;
  bool clear_role= FALSE;
  char buff[512];
  enum_binlog_format save_binlog_format= thd->get_current_stmt_binlog_format();
  const CSET_STRING query_save __attribute__((unused)) = thd->query_string;

  DBUG_ENTER("acl_set_default_role");
  DBUG_PRINT("enter",("host: '%s'  user: '%s'  rolename: '%s'",
                      user, safe_str(host), safe_str(rolename)));

  if (!strcasecmp(rolename, "NONE"))
    clear_role= TRUE;

  if (mysql_bin_log.is_open() ||
      (WSREP(thd) && !IF_WSREP(thd->wsrep_applier, 0)))
  {
    query_length=
      sprintf(buff,"SET DEFAULT ROLE '%-.120s' FOR '%-.120s'@'%-.120s'",
              safe_str(rolename), user, safe_str(host));
  }

  /*
    This statement will be replicated as a statement, even when using
    row-based replication.  The flag will be reset at the end of the
    statement.
    This has to be handled here as it's called by set_var.cc, which is
    not automaticly handled by sql_parse.cc
  */
  save_binlog_format= thd->set_current_stmt_binlog_format_stmt();

  if (WSREP(thd) && !IF_WSREP(thd->wsrep_applier, 0))
  {
    thd->set_query(buff, query_length, system_charset_info);
    // Attention!!! here is implicit goto error;
    WSREP_TO_ISOLATION_BEGIN(WSREP_MYSQL_DB, NULL, NULL);
  }

  /*
    Extra block due to WSREP_TO_ISOLATION_BEGIN using goto.
    TODO(cvicentiu) Should move  this block out in a new function.
  */
  {
    if ((result= tables.open_and_lock(thd, Table_user, TL_WRITE)))
      DBUG_RETURN(result != 1);

    const User_table& user_table= tables.user_table();
    TABLE *table= user_table.table();

    result= 1;

    mysql_mutex_lock(&acl_cache->lock);
    ACL_USER *acl_user;
    if (!(acl_user= find_user_exact(host, user)))
    {
      mysql_mutex_unlock(&acl_cache->lock);
      my_message(ER_PASSWORD_NO_MATCH, ER_THD(thd, ER_PASSWORD_NO_MATCH),
                 MYF(0));
      goto end;
    }

    if (!clear_role)
    {
      /* set new default_rolename */
      acl_user->default_rolename.str= safe_strdup_root(&acl_memroot, rolename);
      acl_user->default_rolename.length= strlen(rolename);
    }
    else
    {
      /* clear the default_rolename */
      acl_user->default_rolename.str = NULL;
      acl_user->default_rolename.length = 0;
    }

    /* update the mysql.user table with the new default role */
    tables.user_table().table()->use_all_columns();
    user_table.set_host(host, strlen(host));
    user_table.set_user(user, strlen(user));
    key_copy((uchar *) user_key, table->record[0], table->key_info,
             table->key_info->key_length);

    if (table->file->ha_index_read_idx_map(table->record[0], 0,
                                           (uchar *) user_key, HA_WHOLE_KEY,
                                           HA_READ_KEY_EXACT))
    {
      mysql_mutex_unlock(&acl_cache->lock);
      my_message(ER_PASSWORD_NO_MATCH, ER_THD(thd, ER_PASSWORD_NO_MATCH),
                 MYF(0));
      goto end;
    }
    store_record(table, record[1]);
    user_table.set_default_role(acl_user->default_rolename.str,
                                acl_user->default_rolename.length);
    if (unlikely(error= table->file->ha_update_row(table->record[1],
                                                   table->record[0])) &&
        error != HA_ERR_RECORD_IS_THE_SAME)
    {
      mysql_mutex_unlock(&acl_cache->lock);
      table->file->print_error(error,MYF(0));	/* purecov: deadcode */
      goto end;
    }

    acl_cache->clear(1);
    mysql_mutex_unlock(&acl_cache->lock);
    result= 0;
    if (mysql_bin_log.is_open())
    {
      DBUG_ASSERT(query_length);
      thd->clear_error();
      result= thd->binlog_query(THD::STMT_QUERY_TYPE, buff, query_length,
                                FALSE, FALSE, FALSE, 0) > 0;
    }
  end:
    close_mysql_tables(thd);
  }

#ifdef WITH_WSREP
wsrep_error_label:
  if (WSREP(thd) && !thd->wsrep_applier)
  {
    WSREP_TO_ISOLATION_END;

    thd->set_query(query_save);
  }
#endif /* WITH_WSREP */

  thd->restore_stmt_binlog_format(save_binlog_format);

  DBUG_RETURN(result);
}


/*
  Find user in ACL

  SYNOPSIS
    is_acl_user()
    host                 host name
    user                 user name

  RETURN
   FALSE  user not fond
   TRUE   there is such user
*/

bool is_acl_user(const char *host, const char *user)
{
  bool res;

  /* --skip-grants */
  if (!initialized)
    return TRUE;

  mysql_mutex_lock(&acl_cache->lock);

  if (*host) // User
    res= find_user_exact(host, user) != NULL;
  else // Role
    res= find_acl_role(user) != NULL;

  mysql_mutex_unlock(&acl_cache->lock);
  return res;
}


/*
  Find first entry that matches the specified user@host pair
*/
static ACL_USER *find_user_exact(const char *host, const char *user)
{
  mysql_mutex_assert_owner(&acl_cache->lock);
  size_t start= acl_find_user_by_name(user);

  for (size_t i= start; i < acl_users.elements; i++)
  {
    ACL_USER *acl_user= dynamic_element(&acl_users, i, ACL_USER*);
    if (i > start && strcmp(acl_user->user.str, user))
      return 0;

    if (!my_strcasecmp(system_charset_info, acl_user->host.hostname, host))
      return acl_user;
  }
  return 0;
}

/*
  Find first entry that matches the specified user@host pair
*/
static ACL_USER * find_user_wild(const char *host, const char *user, const char *ip)
{
  mysql_mutex_assert_owner(&acl_cache->lock);

  size_t start = acl_find_user_by_name(user);

  for (size_t i= start; i < acl_users.elements; i++)
  {
    ACL_USER *acl_user=dynamic_element(&acl_users,i,ACL_USER*);
    if (i > start && strcmp(acl_user->user.str, user))
      break;
    if (compare_hostname(&acl_user->host, host, ip ? ip : host))
      return acl_user;
  }
  return 0;
}

/*
  Find a role with the specified name
*/
static ACL_ROLE *find_acl_role(const char *role)
{
  DBUG_ENTER("find_acl_role");
  DBUG_PRINT("enter",("role: '%s'", role));
  DBUG_PRINT("info", ("Hash elements: %ld", acl_roles.records));

  mysql_mutex_assert_owner(&acl_cache->lock);

  ACL_ROLE *r= (ACL_ROLE *)my_hash_search(&acl_roles, (uchar *)role,
                                          strlen(role));
  DBUG_RETURN(r);
}


static ACL_USER_BASE *find_acl_user_base(const char *user, const char *host)
{
  if (*host)
    return find_user_exact(host, user);

  return find_acl_role(user);
}


/*
  Comparing of hostnames

  NOTES
  A hostname may be of type:
  hostname   (May include wildcards);   monty.pp.sci.fi
  ip	   (May include wildcards);   192.168.0.0
  ip/netmask			      192.168.0.0/255.255.255.0

  A net mask of 0.0.0.0 is not allowed.
*/

static const char *calc_ip(const char *ip, long *val, char end)
{
  long ip_val,tmp;
  if (!(ip=str2int(ip,10,0,255,&ip_val)) || *ip != '.')
    return 0;
  ip_val<<=24;
  if (!(ip=str2int(ip+1,10,0,255,&tmp)) || *ip != '.')
    return 0;
  ip_val+=tmp<<16;
  if (!(ip=str2int(ip+1,10,0,255,&tmp)) || *ip != '.')
    return 0;
  ip_val+=tmp<<8;
  if (!(ip=str2int(ip+1,10,0,255,&tmp)) || *ip != end)
    return 0;
  *val=ip_val+tmp;
  return ip;
}


static void update_hostname(acl_host_and_ip *host, const char *hostname)
{
  // fix historical undocumented convention that empty host is the same as '%'
  hostname=const_cast<char*>(hostname ? hostname : host_not_specified.str);
  host->hostname=(char*) hostname;             // This will not be modified!
  if (!(hostname= calc_ip(hostname,&host->ip,'/')) ||
      !(hostname= calc_ip(hostname+1,&host->ip_mask,'\0')))
  {
    host->ip= host->ip_mask=0;			// Not a masked ip
  }
}


static bool compare_hostname(const acl_host_and_ip *host, const char *hostname,
			     const char *ip)
{
  long tmp;
  if (host->ip_mask && ip && calc_ip(ip,&tmp,'\0'))
  {
    return (tmp & host->ip_mask) == host->ip;
  }
  return (!host->hostname ||
	  (hostname && !wild_case_compare(system_charset_info,
                                          hostname, host->hostname)) ||
	  (ip && !wild_compare(ip, host->hostname, 0)));
}

/**
  Check if the given host name needs to be resolved or not.
  Host name has to be resolved if it actually contains *name*.

  For example:
    192.168.1.1               --> FALSE
    192.168.1.0/255.255.255.0 --> FALSE
    %                         --> FALSE
    192.168.1.%               --> FALSE
    AB%                       --> FALSE

    AAAAFFFF                  --> TRUE (Hostname)
    AAAA:FFFF:1234:5678       --> FALSE
    ::1                       --> FALSE

  This function does not check if the given string is a valid host name or
  not. It assumes that the argument is a valid host name.

  @param hostname   the string to check.

  @return a flag telling if the argument needs to be resolved or not.
  @retval TRUE the argument is a host name and needs to be resolved.
  @retval FALSE the argument is either an IP address, or a patter and
          should not be resolved.
*/

bool hostname_requires_resolving(const char *hostname)
{
  if (!hostname)
    return FALSE;

  /* Check if hostname is the localhost. */

  size_t hostname_len= strlen(hostname);
  size_t localhost_len= strlen(my_localhost);

  if (hostname == my_localhost ||
      (hostname_len == localhost_len &&
       !my_strnncoll(system_charset_info,
                     (const uchar *) hostname,  hostname_len,
                     (const uchar *) my_localhost, strlen(my_localhost))))
  {
    return FALSE;
  }

  /*
    If the string contains any of {':', '%', '_', '/'}, it is definitely
    not a host name:
      - ':' means that the string is an IPv6 address;
      - '%' or '_' means that the string is a pattern;
      - '/' means that the string is an IPv4 network address;
  */

  for (const char *p= hostname; *p; ++p)
  {
    switch (*p) {
      case ':':
      case '%':
      case '_':
      case '/':
        return FALSE;
    }
  }

  /*
    Now we have to tell a host name (ab.cd, 12.ab) from an IPv4 address
    (12.34.56.78). The assumption is that if the string contains only
    digits and dots, it is an IPv4 address. Otherwise -- a host name.
  */

  for (const char *p= hostname; *p; ++p)
  {
    if (*p != '.' && !my_isdigit(&my_charset_latin1, *p))
      return TRUE; /* a "letter" has been found. */
  }

  return FALSE; /* all characters are either dots or digits. */
}


/**
  Update record for user in mysql.user privilege table with new password.

  @see change_password
*/

static bool update_user_table_password(THD *thd, const User_table& user_table,
                                       const ACL_USER &user)
{
  char user_key[MAX_KEY_LENGTH];
  int error;
  DBUG_ENTER("update_user_table_password");

  TABLE *table= user_table.table();
  table->use_all_columns();
  user_table.set_host(user.host.hostname, user.hostname_length);
  user_table.set_user(user.user.str, user.user.length);
  key_copy((uchar *) user_key, table->record[0], table->key_info,
           table->key_info->key_length);

  if (table->file->ha_index_read_idx_map(table->record[0], 0,
                                         (uchar *) user_key, HA_WHOLE_KEY,
                                         HA_READ_KEY_EXACT))
  {
    my_message(ER_PASSWORD_NO_MATCH, ER_THD(thd, ER_PASSWORD_NO_MATCH),
               MYF(0));
    DBUG_RETURN(1);
  }
  store_record(table, record[1]);

  if (user_table.set_auth(user))
  {
    my_error(ER_COL_COUNT_DOESNT_MATCH_PLEASE_UPDATE, MYF(0),
             user_table.name().str, 3, user_table.num_fields(),
             static_cast<int>(table->s->mysql_version), MYSQL_VERSION_ID);
    DBUG_RETURN(1);
  }

  user_table.set_password_expired(user.password_expired);
  user_table.set_password_last_changed(user.password_last_changed);

  if (unlikely(error= table->file->ha_update_row(table->record[1],
                                                 table->record[0])) &&
      error != HA_ERR_RECORD_IS_THE_SAME)
  {
    table->file->print_error(error,MYF(0));
    DBUG_RETURN(1);
  }

  DBUG_RETURN(0);
}


/*
  Return 1 if we are allowed to create new users
  the logic here is: INSERT_ACL is sufficient.
  It's also a requirement in opt_safe_user_create,
  otherwise CREATE_USER_ACL is enough.
*/

static bool test_if_create_new_users(THD *thd)
{
  Security_context *sctx= thd->security_ctx;
  bool create_new_users= MY_TEST(sctx->master_access & INSERT_ACL) ||
                         (!opt_safe_user_create &&
                          MY_TEST(sctx->master_access & CREATE_USER_ACL));
  if (!create_new_users)
  {
    TABLE_LIST tl;
    ulong db_access;
    tl.init_one_table(&MYSQL_SCHEMA_NAME, &MYSQL_TABLE_NAME[USER_TABLE],
                      NULL, TL_WRITE);
    create_new_users= 1;

    db_access=acl_get(sctx->host, sctx->ip,
		      sctx->priv_user, tl.db.str, 0);
    if (sctx->priv_role[0])
      db_access|= acl_get("", "", sctx->priv_role, tl.db.str, 0);
    if (!(db_access & INSERT_ACL))
    {
      if (check_grant(thd, INSERT_ACL, &tl, FALSE, UINT_MAX, TRUE))
        create_new_users=0;
    }
  }
  return create_new_users;
}


/****************************************************************************
  Handle GRANT commands
****************************************************************************/
static USER_AUTH auth_no_password;

static int replace_user_table(THD *thd, const User_table &user_table,
                              LEX_USER * const combo, ulong rights,
                              const bool revoke_grant, const bool can_create_user,
                              const bool no_auto_create)
{
  int error = -1;
  uint nauth= 0;
  bool old_row_exists=0;
  uchar user_key[MAX_KEY_LENGTH];
  bool handle_as_role= combo->is_role();
  LEX *lex= thd->lex;
  TABLE *table= user_table.table();
  ACL_USER new_acl_user, *old_acl_user= 0;
  DBUG_ENTER("replace_user_table");

  mysql_mutex_assert_owner(&acl_cache->lock);

  table->use_all_columns();
  user_table.set_host(combo->host.str,combo->host.length);
  user_table.set_user(combo->user.str,combo->user.length);
  key_copy(user_key, table->record[0], table->key_info,
           table->key_info->key_length);

  if (table->file->ha_index_read_idx_map(table->record[0], 0, user_key,
                                         HA_WHOLE_KEY, HA_READ_KEY_EXACT))
  {
    if (revoke_grant)
    {
      if (combo->host.length)
        my_error(ER_NONEXISTING_GRANT, MYF(0), combo->user.str,
                 combo->host.str);
      else
        my_error(ER_INVALID_ROLE, MYF(0), combo->user.str);
      goto end;
    }
    /*
      There are four options which affect the process of creation of
      a new user (mysqld option --safe-create-user, 'insert' privilege
      on 'mysql.user' table, using 'GRANT' with 'IDENTIFIED BY' and
      SQL_MODE flag NO_AUTO_CREATE_USER). Below is the simplified rule
      how it should work.
      if (safe-user-create && ! INSERT_priv) => reject
      else if (identified_by) => create
      else if (no_auto_create_user) => reject
      else create

      see also test_if_create_new_users()
    */
    else if (!combo->has_auth() && no_auto_create)
    {
      my_error(ER_PASSWORD_NO_MATCH, MYF(0));
      goto end;
    }
    else if (!can_create_user)
    {
      my_error(ER_CANT_CREATE_USER_WITH_GRANT, MYF(0));
      goto end;
    }

    if (!combo->auth)
      combo->auth= &auth_no_password;

    old_row_exists = 0;
    restore_record(table, s->default_values);
    user_table.set_host(combo->host.str, combo->host.length);
    user_table.set_user(combo->user.str, combo->user.length);
  }
  else
  {
    old_row_exists = 1;
    store_record(table,record[1]);			// Save copy for update
  }

  for (USER_AUTH *auth= combo->auth; auth; auth= auth->next)
  {
    nauth++;
    if (auth->plugin.length)
    {
      if (!plugin_is_ready(&auth->plugin, MYSQL_AUTHENTICATION_PLUGIN))
      {
        my_error(ER_PLUGIN_IS_NOT_LOADED, MYF(0), auth->plugin.str);
        goto end;
      }
    }
    else
      auth->plugin= guess_auth_plugin(thd, auth->auth_str.length);
  }

  /* Update table columns with new privileges */
  user_table.set_access(rights, revoke_grant);
  rights= user_table.get_access();

  if (handle_as_role)
  {
    if (old_row_exists && !user_table.get_is_role())
    {
      goto end;
    }
    if (user_table.set_is_role(true))
    {
      my_error(ER_COL_COUNT_DOESNT_MATCH_PLEASE_UPDATE, MYF(0),
               user_table.name().str,
               ROLE_ASSIGN_COLUMN_IDX + 1, user_table.num_fields(),
               static_cast<int>(table->s->mysql_version), MYSQL_VERSION_ID);
      goto end;
    }
  }
  else
  {
    old_acl_user= find_user_exact(combo->host.str, combo->user.str);
    if ((old_acl_user != NULL) != old_row_exists)
    {
      my_error(ER_PASSWORD_NO_MATCH, MYF(0));
      goto end;
    }
    new_acl_user= old_row_exists ? *old_acl_user :
                  ACL_USER(thd, *combo, lex->account_options, rights);
    if (acl_user_update(thd, &new_acl_user, nauth,
                        *combo, lex->account_options, rights))
      goto end;

    if (user_table.set_auth(new_acl_user))
    {
      my_error(ER_COL_COUNT_DOESNT_MATCH_PLEASE_UPDATE, MYF(0),
               user_table.name().str, 3, user_table.num_fields(),
               static_cast<int>(table->s->mysql_version), MYSQL_VERSION_ID);
      DBUG_RETURN(1);
    }

    switch (lex->account_options.ssl_type) {
    case SSL_TYPE_NOT_SPECIFIED:
      break;
    case SSL_TYPE_NONE:
    case SSL_TYPE_ANY:
    case SSL_TYPE_X509:
      user_table.set_ssl_type(lex->account_options.ssl_type);
      user_table.set_ssl_cipher("", 0);
      user_table.set_x509_issuer("", 0);
      user_table.set_x509_subject("", 0);
      break;
    case SSL_TYPE_SPECIFIED:
      user_table.set_ssl_type(lex->account_options.ssl_type);
      if (lex->account_options.ssl_cipher.str)
        user_table.set_ssl_cipher(lex->account_options.ssl_cipher.str,
                                  lex->account_options.ssl_cipher.length);
      else
        user_table.set_ssl_cipher("", 0);
      if (lex->account_options.x509_issuer.str)
        user_table.set_x509_issuer(lex->account_options.x509_issuer.str,
                                   lex->account_options.x509_issuer.length);
      else
        user_table.set_x509_issuer("", 0);
      if (lex->account_options.x509_subject.str)
        user_table.set_x509_subject(lex->account_options.x509_subject.str,
                                    lex->account_options.x509_subject.length);
      else
        user_table.set_x509_subject("", 0);
      break;
    }

    if (lex->account_options.specified_limits & USER_RESOURCES::QUERIES_PER_HOUR)
      user_table.set_max_questions(lex->account_options.questions);
    if (lex->account_options.specified_limits & USER_RESOURCES::UPDATES_PER_HOUR)
      user_table.set_max_updates(lex->account_options.updates);
    if (lex->account_options.specified_limits & USER_RESOURCES::CONNECTIONS_PER_HOUR)
      user_table.set_max_connections(lex->account_options.conn_per_hour);
    if (lex->account_options.specified_limits & USER_RESOURCES::USER_CONNECTIONS)
      user_table.set_max_user_connections(lex->account_options.user_conn);
    if (lex->account_options.specified_limits & USER_RESOURCES::MAX_STATEMENT_TIME)
      user_table.set_max_statement_time(lex->account_options.max_statement_time);

    mqh_used= (mqh_used || lex->account_options.questions || lex->account_options.updates ||
               lex->account_options.conn_per_hour || lex->account_options.user_conn ||
               lex->account_options.max_statement_time != 0.0);

    if (lex->account_options.account_locked != ACCOUNTLOCK_UNSPECIFIED)
      user_table.set_account_locked(new_acl_user.account_locked);

    if (nauth)
      user_table.set_password_last_changed(new_acl_user.password_last_changed);
    if (lex->account_options.password_expire != PASSWORD_EXPIRE_UNSPECIFIED)
    {
      user_table.set_password_lifetime(new_acl_user.password_lifetime);
      user_table.set_password_expired(new_acl_user.password_expired);
    }
  }

  if (old_row_exists)
  {
    /*
      We should NEVER delete from the user table, as a uses can still
      use mysqld even if he doesn't have any privileges in the user table!
    */
    if (cmp_record(table, record[1]))
    {
      if (unlikely(error= table->file->ha_update_row(table->record[1],
                                                     table->record[0])) &&
          error != HA_ERR_RECORD_IS_THE_SAME)
      {                                         // This should never happen
        table->file->print_error(error,MYF(0)); /* purecov: deadcode */
        error= -1;                              /* purecov: deadcode */
        goto end;                               /* purecov: deadcode */
      }
      else
        error= 0;
    }
  }
  else if (unlikely(error=table->file->ha_write_row(table->record[0])))
  {
    // This should never happen
    if (table->file->is_fatal_error(error, HA_CHECK_DUP))
    {
      table->file->print_error(error,MYF(0));	/* purecov: deadcode */
      error= -1;				/* purecov: deadcode */
      goto end;					/* purecov: deadcode */
    }
  }
  error=0;					// Privileges granted / revoked

end:
  if (likely(!error))
  {
    acl_cache->clear(1);			// Clear privilege cache
    if (handle_as_role)
    {
      if (old_row_exists)
        acl_update_role(combo->user.str, rights);
      else
        acl_insert_role(combo->user.str, rights);
    }
    else
    {
      if (old_acl_user)
        *old_acl_user= new_acl_user;
      else
      {
        push_new_user(new_acl_user);
        rebuild_acl_users();

        /* Rebuild 'acl_check_hosts' since 'acl_users' has been modified */
        rebuild_check_host();

        /*
          Rebuild every user's role_grants since 'acl_users' has been sorted
          and old pointers to ACL_USER elements are no longer valid
        */
        rebuild_role_grants();
      }
    }
  }
  DBUG_RETURN(error);
}


/*
  change grants in the mysql.db table
*/

static int replace_db_table(TABLE *table, const char *db,
			    const LEX_USER &combo,
			    ulong rights, const bool revoke_grant)
{
  uint i;
  ulong priv,store_rights;
  bool old_row_exists=0;
  int error;
  char what= revoke_grant ? 'N' : 'Y';
  uchar user_key[MAX_KEY_LENGTH];
  DBUG_ENTER("replace_db_table");

  /* Check if there is such a user in user table in memory? */
  if (!find_user_wild(combo.host.str,combo.user.str))
  {
    /* The user could be a role, check if the user is registered as a role */
    if (!combo.host.length && !find_acl_role(combo.user.str))
    {
      my_message(ER_PASSWORD_NO_MATCH, ER_THD(table->in_use,
                                              ER_PASSWORD_NO_MATCH), MYF(0));
      DBUG_RETURN(-1);
    }
  }

  table->use_all_columns();
  table->field[0]->store(combo.host.str,combo.host.length,
                         system_charset_info);
  table->field[1]->store(db,(uint) strlen(db), system_charset_info);
  table->field[2]->store(combo.user.str,combo.user.length,
                         system_charset_info);
  key_copy(user_key, table->record[0], table->key_info,
           table->key_info->key_length);

  if (table->file->ha_index_read_idx_map(table->record[0],0, user_key,
                                         HA_WHOLE_KEY,
                                         HA_READ_KEY_EXACT))
  {
    if (revoke_grant)
    { // no row, no revoke
      my_error(ER_NONEXISTING_GRANT, MYF(0), combo.user.str, combo.host.str);
      goto abort;
    }
    old_row_exists = 0;
    restore_record(table, s->default_values);
    table->field[0]->store(combo.host.str,combo.host.length,
                           system_charset_info);
    table->field[1]->store(db,(uint) strlen(db), system_charset_info);
    table->field[2]->store(combo.user.str,combo.user.length,
                           system_charset_info);
  }
  else
  {
    old_row_exists = 1;
    store_record(table,record[1]);
  }

  store_rights=get_rights_for_db(rights);
  for (i= 3, priv= 1; i < table->s->fields; i++, priv <<= 1)
  {
    if (priv & store_rights)			// do it if priv is chosen
      table->field [i]->store(&what,1, &my_charset_latin1);// set requested privileges
  }
  rights=get_access(table,3);
  rights=fix_rights_for_db(rights);

  if (old_row_exists)
  {
    /* update old existing row */
    if (rights)
    {
      if (unlikely((error= table->file->ha_update_row(table->record[1],
                                                      table->record[0]))) &&
          error != HA_ERR_RECORD_IS_THE_SAME)
	goto table_error;			/* purecov: deadcode */
    }
    else	/* must have been a revoke of all privileges */
    {
      if (unlikely((error= table->file->ha_delete_row(table->record[1]))))
	goto table_error;			/* purecov: deadcode */
    }
  }
  else if (rights &&
           (unlikely(error= table->file->ha_write_row(table->record[0]))))
  {
    if (table->file->is_fatal_error(error, HA_CHECK_DUP_KEY))
      goto table_error; /* purecov: deadcode */
  }

  acl_cache->clear(1);				// Clear privilege cache
  if (old_row_exists)
    acl_update_db(combo.user.str,combo.host.str,db,rights);
  else if (rights)
  {
    /*
       If we did not have an already existing row, for users, we must always
       insert an ACL_DB entry. For roles however, it is possible that one was
       already created when DB privileges were propagated from other granted
       roles onto the current role. For this case, first try to update the
       existing entry, otherwise insert a new one.
    */
    if (!combo.is_role() ||
        !acl_update_db(combo.user.str, combo.host.str, db, rights))
    {
      acl_insert_db(combo.user.str,combo.host.str,db,rights);
    }
  }
  DBUG_RETURN(0);

  /* This could only happen if the grant tables got corrupted */
table_error:
  table->file->print_error(error,MYF(0));	/* purecov: deadcode */

abort:
  DBUG_RETURN(-1);
}

/**
  Updates the mysql.roles_mapping table

  @param table          TABLE to update
  @param user           user name of the grantee
  @param host           host name of the grantee
  @param role           role name to grant
  @param with_admin     WITH ADMIN OPTION flag
  @param existing       the entry in the acl_roles_mappings hash or NULL.
                        it is never NULL if revoke_grant is true.
                        it is NULL when a new pair is added, it's not NULL
                        when an existing pair is updated.
  @param revoke_grant   true for REVOKE, false for GRANT
*/
static int
replace_roles_mapping_table(TABLE *table, LEX_CSTRING *user, LEX_CSTRING *host,
                            LEX_CSTRING *role, bool with_admin,
                            ROLE_GRANT_PAIR *existing, bool revoke_grant)
{
  DBUG_ENTER("replace_roles_mapping_table");

  uchar row_key[MAX_KEY_LENGTH];
  int error;
  table->use_all_columns();
  restore_record(table, s->default_values);
  table->field[0]->store(host->str, host->length, system_charset_info);
  table->field[1]->store(user->str, user->length, system_charset_info);
  table->field[2]->store(role->str, role->length, system_charset_info);

  DBUG_ASSERT(!revoke_grant || existing);

  if (existing) // delete or update
  {
    key_copy(row_key, table->record[0], table->key_info,
             table->key_info->key_length);
    if (table->file->ha_index_read_idx_map(table->record[1], 0, row_key,
                                           HA_WHOLE_KEY, HA_READ_KEY_EXACT))
    {
      /* No match */
      DBUG_RETURN(1);
    }
    if (revoke_grant && !with_admin) 
    {
      if (unlikely((error= table->file->ha_delete_row(table->record[1]))))
      {
        DBUG_PRINT("info", ("error deleting row '%s' '%s' '%s'",
                            host->str, user->str, role->str));
        goto table_error;
      }
    }
    else if (with_admin)
    {
      table->field[3]->store(!revoke_grant + 1);

      if (unlikely((error= table->file->ha_update_row(table->record[1],
                                                      table->record[0]))))
      {
        DBUG_PRINT("info", ("error updating row '%s' '%s' '%s'",
                            host->str, user->str, role->str));
        goto table_error;
      }
    }
    DBUG_RETURN(0);
  }

  table->field[3]->store(with_admin + 1);

  if (unlikely((error= table->file->ha_write_row(table->record[0]))))
  {
    DBUG_PRINT("info", ("error inserting row '%s' '%s' '%s'",
                        host->str, user->str, role->str));
    goto table_error;
  }

  /* all ok */
  DBUG_RETURN(0);

table_error:
  DBUG_PRINT("info", ("table error"));
  table->file->print_error(error, MYF(0));
  DBUG_RETURN(1);
}


/**
  Updates the acl_roles_mappings hash

  @param user           user name of the grantee
  @param host           host name of the grantee
  @param role           role name to grant
  @param with_admin     WITH ADMIN OPTION flag
  @param existing       the entry in the acl_roles_mappings hash or NULL.
                        it is never NULL if revoke_grant is true.
                        it is NULL when a new pair is added, it's not NULL
                        when an existing pair is updated.
  @param revoke_grant   true for REVOKE, false for GRANT
*/
static int
update_role_mapping(LEX_CSTRING *user, LEX_CSTRING *host, LEX_CSTRING *role,
                    bool with_admin, ROLE_GRANT_PAIR *existing, bool revoke_grant)
{
  if (revoke_grant)
  {
    if (with_admin)
    {
      existing->with_admin= false;
      return 0;
    }
    return my_hash_delete(&acl_roles_mappings, (uchar*)existing);
  }

  if (existing)
  {
    existing->with_admin|= with_admin;
    return 0;
  }

  /* allocate a new entry that will go in the hash */
  ROLE_GRANT_PAIR *hash_entry= new (&acl_memroot) ROLE_GRANT_PAIR;
  if (hash_entry->init(&acl_memroot, user->str, host->str,
                       role->str, with_admin))
    return 1;
  return my_hash_insert(&acl_roles_mappings, (uchar*) hash_entry);
}

static void
acl_update_proxy_user(ACL_PROXY_USER *new_value, bool is_revoke)
{
  mysql_mutex_assert_owner(&acl_cache->lock);

  DBUG_ENTER("acl_update_proxy_user");
  for (uint i= 0; i < acl_proxy_users.elements; i++)
  {
    ACL_PROXY_USER *acl_user=
      dynamic_element(&acl_proxy_users, i, ACL_PROXY_USER *);

    if (acl_user->pk_equals(new_value))
    {
      if (is_revoke)
      {
        DBUG_PRINT("info", ("delting ACL_PROXY_USER"));
        delete_dynamic_element(&acl_proxy_users, i);
      }
      else
      {
        DBUG_PRINT("info", ("updating ACL_PROXY_USER"));
        acl_user->set_data(new_value);
      }
      break;
    }
  }
  DBUG_VOID_RETURN;
}


static void
acl_insert_proxy_user(ACL_PROXY_USER *new_value)
{
  DBUG_ENTER("acl_insert_proxy_user");
  mysql_mutex_assert_owner(&acl_cache->lock);
  (void) push_dynamic(&acl_proxy_users, (uchar *) new_value);
  my_qsort((uchar*) dynamic_element(&acl_proxy_users, 0, ACL_PROXY_USER *),
           acl_proxy_users.elements,
           sizeof(ACL_PROXY_USER), (qsort_cmp) acl_compare);
  DBUG_VOID_RETURN;
}


static int
replace_proxies_priv_table(THD *thd, TABLE *table, const LEX_USER *user,
                         const LEX_USER *proxied_user, bool with_grant_arg,
                         bool revoke_grant)
{
  bool old_row_exists= 0;
  int error;
  uchar user_key[MAX_KEY_LENGTH];
  ACL_PROXY_USER new_grant;
  char grantor[USER_HOST_BUFF_SIZE];

  DBUG_ENTER("replace_proxies_priv_table");

  if (!table)
  {
    my_error(ER_NO_SUCH_TABLE, MYF(0), MYSQL_SCHEMA_NAME.str,
             MYSQL_TABLE_NAME[PROXIES_PRIV_TABLE].str);
    DBUG_RETURN(-1);
  }

  /* Check if there is such a user in user table in memory? */
  if (!find_user_wild(user->host.str,user->user.str))
  {
    my_message(ER_PASSWORD_NO_MATCH,
               ER_THD(thd, ER_PASSWORD_NO_MATCH), MYF(0));
    DBUG_RETURN(-1);
  }

  table->use_all_columns();
  ACL_PROXY_USER::store_pk (table, &user->host, &user->user,
                            &proxied_user->host, &proxied_user->user);

  key_copy(user_key, table->record[0], table->key_info,
           table->key_info->key_length);

  get_grantor(thd, grantor);

  if (unlikely((error= table->file->ha_index_init(0, 1))))
  {
    table->file->print_error(error, MYF(0));
    DBUG_PRINT("info", ("ha_index_init error"));
    DBUG_RETURN(-1);
  }

  if (table->file->ha_index_read_map(table->record[0], user_key,
                                     HA_WHOLE_KEY,
                                     HA_READ_KEY_EXACT))
  {
    DBUG_PRINT ("info", ("Row not found"));
    if (revoke_grant)
    { // no row, no revoke
      my_error(ER_NONEXISTING_GRANT, MYF(0), user->user.str, user->host.str);
      goto abort;
    }
    old_row_exists= 0;
    restore_record(table, s->default_values);
    ACL_PROXY_USER::store_data_record(table, &user->host, &user->user,
                                      &proxied_user->host,
                                      &proxied_user->user,
                                      with_grant_arg,
                                      grantor);
  }
  else
  {
    DBUG_PRINT("info", ("Row found"));
    old_row_exists= 1;
    store_record(table, record[1]);
  }

  if (old_row_exists)
  {
    /* update old existing row */
    if (!revoke_grant)
    {
      if (unlikely(error= table->file->ha_update_row(table->record[1],
                                                     table->record[0])) &&
          error != HA_ERR_RECORD_IS_THE_SAME)
	goto table_error;			/* purecov: inspected */
    }
    else
    {
      if (unlikely((error= table->file->ha_delete_row(table->record[1]))))
	goto table_error;			/* purecov: inspected */
    }
  }
  else if (unlikely((error= table->file->ha_write_row(table->record[0]))))
  {
    DBUG_PRINT("info", ("error inserting the row"));
    if (table->file->is_fatal_error(error, HA_CHECK_DUP_KEY))
      goto table_error; /* purecov: inspected */
  }

  acl_cache->clear(1);				// Clear privilege cache
  if (old_row_exists)
  {
    new_grant.init(user->host.str, user->user.str,
                   proxied_user->host.str, proxied_user->user.str,
                   with_grant_arg);
    acl_update_proxy_user(&new_grant, revoke_grant);
  }
  else
  {
    new_grant.init(&acl_memroot, user->host.str, user->user.str,
                   proxied_user->host.str, proxied_user->user.str,
                   with_grant_arg);
    acl_insert_proxy_user(&new_grant);
  }

  table->file->ha_index_end();
  DBUG_RETURN(0);

  /* This could only happen if the grant tables got corrupted */
table_error:
  DBUG_PRINT("info", ("table error"));
  table->file->print_error(error, MYF(0));	/* purecov: inspected */

abort:
  DBUG_PRINT("info", ("aborting replace_proxies_priv_table"));
  table->file->ha_index_end();
  DBUG_RETURN(-1);
}


class GRANT_COLUMN :public Sql_alloc
{
public:
  char *column;
  ulong rights;
  ulong init_rights;
  uint key_length;
  GRANT_COLUMN(String &c,  ulong y) :rights (y), init_rights(y)
  {
    column= (char*) memdup_root(&grant_memroot,c.ptr(), key_length=c.length());
  }

  /* this constructor assumes thas source->column is allocated in grant_memroot */
  GRANT_COLUMN(GRANT_COLUMN *source) : column(source->column),
    rights (source->rights), init_rights(0), key_length(source->key_length) { }
};


static uchar* get_key_column(GRANT_COLUMN *buff, size_t *length,
			    my_bool not_used __attribute__((unused)))
{
  *length=buff->key_length;
  return (uchar*) buff->column;
}

class GRANT_NAME :public Sql_alloc
{
public:
  acl_host_and_ip host;
  char *db, *user, *tname, *hash_key;
  ulong privs;
  ulong init_privs; /* privileges found in physical table */
  ulonglong sort;
  size_t key_length;
  GRANT_NAME(const char *h, const char *d,const char *u,
             const char *t, ulong p, bool is_routine);
  GRANT_NAME (TABLE *form, bool is_routine);
  virtual ~GRANT_NAME() {};
  virtual bool ok() { return privs != 0; }
  void set_user_details(const char *h, const char *d,
                        const char *u, const char *t,
                        bool is_routine);
};


class GRANT_TABLE :public GRANT_NAME
{
public:
  ulong cols;
  ulong init_cols; /* privileges found in physical table */
  HASH hash_columns;

  GRANT_TABLE(const char *h, const char *d,const char *u,
              const char *t, ulong p, ulong c);
  GRANT_TABLE (TABLE *form, TABLE *col_privs);
  ~GRANT_TABLE();
  bool ok() { return privs != 0 || cols != 0; }
  void init_hash()
  {
    my_hash_init2(&hash_columns, 4, system_charset_info, 0, 0, 0,
                  (my_hash_get_key) get_key_column, 0, 0, 0);
  }
};


void GRANT_NAME::set_user_details(const char *h, const char *d,
                                  const char *u, const char *t,
                                  bool is_routine)
{
  /* Host given by user */
  update_hostname(&host, strdup_root(&grant_memroot, h));
  if (db != d)
  {
    db= strdup_root(&grant_memroot, d);
    if (lower_case_table_names)
      my_casedn_str(files_charset_info, db);
  }
  user = strdup_root(&grant_memroot,u);
  sort=  get_magic_sort("hdu", host.hostname, db, user);
  if (tname != t)
  {
    tname= strdup_root(&grant_memroot, t);
    if (lower_case_table_names || is_routine)
      my_casedn_str(files_charset_info, tname);
  }
  key_length= strlen(d) + strlen(u)+ strlen(t)+3;
  hash_key=   (char*) alloc_root(&grant_memroot,key_length);
  strmov(strmov(strmov(hash_key,user)+1,db)+1,tname);
}

GRANT_NAME::GRANT_NAME(const char *h, const char *d,const char *u,
                       const char *t, ulong p, bool is_routine)
  :db(0), tname(0), privs(p), init_privs(p)
{
  set_user_details(h, d, u, t, is_routine);
}

GRANT_TABLE::GRANT_TABLE(const char *h, const char *d,const char *u,
                	 const char *t, ulong p, ulong c)
  :GRANT_NAME(h,d,u,t,p, FALSE), cols(c)
{
  init_hash();
}

/*
  create a new GRANT_TABLE entry for role inheritance. init_* fields are set
  to 0
*/
GRANT_NAME::GRANT_NAME(TABLE *form, bool is_routine)
{
  user= safe_str(get_field(&grant_memroot,form->field[2]));

  const char *hostname= get_field(&grant_memroot, form->field[0]);
  mysql_mutex_lock(&acl_cache->lock);
  if (!hostname && find_acl_role(user))
    hostname= "";
  mysql_mutex_unlock(&acl_cache->lock);
  update_hostname(&host, hostname);

  db=    get_field(&grant_memroot,form->field[1]);
  tname= get_field(&grant_memroot,form->field[3]);
  if (!db || !tname)
  {
    /* Wrong table row; Ignore it */
    privs= 0;
    return;					/* purecov: inspected */
  }
  sort=  get_magic_sort("hdu", host.hostname, db, user);
  if (lower_case_table_names)
  {
    my_casedn_str(files_charset_info, db);
  }
  if (lower_case_table_names || is_routine)
  {
    my_casedn_str(files_charset_info, tname);
  }
  key_length= (strlen(db) + strlen(user) + strlen(tname) + 3);
  hash_key=   (char*) alloc_root(&grant_memroot, key_length);
  strmov(strmov(strmov(hash_key,user)+1,db)+1,tname);
  privs = (ulong) form->field[6]->val_int();
  privs = fix_rights_for_table(privs);
  init_privs= privs;
}


GRANT_TABLE::GRANT_TABLE(TABLE *form, TABLE *col_privs)
  :GRANT_NAME(form, FALSE)
{
  uchar key[MAX_KEY_LENGTH];

  if (!db || !tname)
  {
    /* Wrong table row; Ignore it */
    my_hash_clear(&hash_columns);               /* allow for destruction */
    cols= 0;
    return;
  }
  cols= (ulong) form->field[7]->val_int();
  cols= fix_rights_for_column(cols);
  /*
    Initial columns privileges are the same as column privileges on creation.
    In case of roles, the cols privilege bits can get inherited and thus
    cause the cols field to change. The init_cols field is always the same
    as the physical table entry
  */
  init_cols= cols;

  init_hash();

  if (cols)
  {
    uint key_prefix_len;
    KEY_PART_INFO *key_part= col_privs->key_info->key_part;
    col_privs->field[0]->store(host.hostname,
                               (uint) safe_strlen(host.hostname),
                               system_charset_info);
    col_privs->field[1]->store(db,(uint) strlen(db), system_charset_info);
    col_privs->field[2]->store(user,(uint) strlen(user), system_charset_info);
    col_privs->field[3]->store(tname,(uint) strlen(tname), system_charset_info);

    key_prefix_len= (key_part[0].store_length +
                     key_part[1].store_length +
                     key_part[2].store_length +
                     key_part[3].store_length);
    key_copy(key, col_privs->record[0], col_privs->key_info, key_prefix_len);
    col_privs->field[4]->store("",0, &my_charset_latin1);

    if (col_privs->file->ha_index_init(0, 1))
    {
      cols= 0;
      init_cols= 0;
      return;
    }

    if (col_privs->file->ha_index_read_map(col_privs->record[0], (uchar*) key,
                                           (key_part_map)15,
                                           HA_READ_KEY_EXACT))
    {
      cols= 0; /* purecov: deadcode */
      init_cols= 0;
      col_privs->file->ha_index_end();
      return;
    }
    do
    {
      String *res,column_name;
      GRANT_COLUMN *mem_check;
      /* As column name is a string, we don't have to supply a buffer */
      res=col_privs->field[4]->val_str(&column_name);
      ulong priv= (ulong) col_privs->field[6]->val_int();
      if (!(mem_check = new GRANT_COLUMN(*res,
                                         fix_rights_for_column(priv))))
      {
        /* Don't use this entry */
        privs= cols= init_privs= init_cols=0;   /* purecov: deadcode */
        return;				/* purecov: deadcode */
      }
      if (my_hash_insert(&hash_columns, (uchar *) mem_check))
      {
        /* Invalidate this entry */
        privs= cols= init_privs= init_cols=0;
        return;
      }
    } while (!col_privs->file->ha_index_next(col_privs->record[0]) &&
             !key_cmp_if_same(col_privs,key,0,key_prefix_len));
    col_privs->file->ha_index_end();
  }
}


GRANT_TABLE::~GRANT_TABLE()
{
  my_hash_free(&hash_columns);
}


static uchar* get_grant_table(GRANT_NAME *buff, size_t *length,
			     my_bool not_used __attribute__((unused)))
{
  *length=buff->key_length;
  return (uchar*) buff->hash_key;
}


static void free_grant_table(GRANT_TABLE *grant_table)
{
  grant_table->~GRANT_TABLE();
}


/* Search after a matching grant. Prefer exact grants before not exact ones */

static GRANT_NAME *name_hash_search(HASH *name_hash,
                                    const char *host,const char* ip,
                                    const char *db,
                                    const char *user, const char *tname,
                                    bool exact, bool name_tolower)
{
  char helping[SAFE_NAME_LEN*2+USERNAME_LENGTH+3];
  char *hend = helping + sizeof(helping);
  uint len;
  GRANT_NAME *grant_name,*found=0;
  HASH_SEARCH_STATE state;

  char *db_ptr= strmov(helping, user) + 1;
  char *tname_ptr= strnmov(db_ptr, db, hend - db_ptr) + 1;
  if (tname_ptr > hend)
    return 0; // invalid name = not found
  char *end= strnmov(tname_ptr, tname, hend - tname_ptr) + 1;
  if (end > hend)
    return 0; // invalid name = not found

  len  = (uint) (end - helping);
  if (name_tolower)
    my_casedn_str(files_charset_info, tname_ptr);
  for (grant_name= (GRANT_NAME*) my_hash_first(name_hash, (uchar*) helping,
                                               len, &state);
       grant_name ;
       grant_name= (GRANT_NAME*) my_hash_next(name_hash,(uchar*) helping,
                                              len, &state))
  {
    if (exact)
    {
      if (!grant_name->host.hostname ||
          (host &&
	   !my_strcasecmp(system_charset_info, host,
                          grant_name->host.hostname)) ||
	  (ip && !strcmp(ip, grant_name->host.hostname)))
	return grant_name;
    }
    else
    {
      if (compare_hostname(&grant_name->host, host, ip) &&
          (!found || found->sort < grant_name->sort))
	found=grant_name;					// Host ok
    }
  }
  return found;
}


static GRANT_NAME *
routine_hash_search(const char *host, const char *ip, const char *db,
                    const char *user, const char *tname, const Sp_handler *sph,
                    bool exact)
{
  return (GRANT_NAME*)
    name_hash_search(sph->get_priv_hash(),
		     host, ip, db, user, tname, exact, TRUE);
}


static GRANT_TABLE *
table_hash_search(const char *host, const char *ip, const char *db,
		  const char *user, const char *tname, bool exact)
{
  return (GRANT_TABLE*) name_hash_search(&column_priv_hash, host, ip, db,
					 user, tname, exact, FALSE);
}

static bool column_priv_insert(GRANT_TABLE *grant)
{
  return my_hash_insert(&column_priv_hash,(uchar*) grant);
}

static GRANT_COLUMN *
column_hash_search(GRANT_TABLE *t, const char *cname, size_t length)
{
  if (!my_hash_inited(&t->hash_columns))
    return (GRANT_COLUMN*) 0;
  return (GRANT_COLUMN*) my_hash_search(&t->hash_columns,
                                        (uchar*) cname, length);
}


static int replace_column_table(GRANT_TABLE *g_t,
				TABLE *table, const LEX_USER &combo,
				List <LEX_COLUMN> &columns,
				const char *db, const char *table_name,
				ulong rights, bool revoke_grant)
{
  int result=0;
  uchar key[MAX_KEY_LENGTH];
  uint key_prefix_length;
  KEY_PART_INFO *key_part= table->key_info->key_part;
  DBUG_ENTER("replace_column_table");

  table->use_all_columns();
  table->field[0]->store(combo.host.str,combo.host.length,
                         system_charset_info);
  table->field[1]->store(db,(uint) strlen(db),
                         system_charset_info);
  table->field[2]->store(combo.user.str,combo.user.length,
                         system_charset_info);
  table->field[3]->store(table_name,(uint) strlen(table_name),
                         system_charset_info);

  /* Get length of 4 first key parts */
  key_prefix_length= (key_part[0].store_length + key_part[1].store_length +
                      key_part[2].store_length + key_part[3].store_length);
  key_copy(key, table->record[0], table->key_info, key_prefix_length);

  rights&= COL_ACLS;				// Only ACL for columns

  /* first fix privileges for all columns in column list */

  List_iterator <LEX_COLUMN> iter(columns);
  class LEX_COLUMN *column;
  int error= table->file->ha_index_init(0, 1);
  if (unlikely(error))
  {
    table->file->print_error(error, MYF(0));
    DBUG_RETURN(-1);
  }

  while ((column= iter++))
  {
    ulong privileges= column->rights;
    bool old_row_exists=0;
    uchar user_key[MAX_KEY_LENGTH];

    key_restore(table->record[0],key,table->key_info,
                key_prefix_length);
    table->field[4]->store(column->column.ptr(), column->column.length(),
                           system_charset_info);
    /* Get key for the first 4 columns */
    key_copy(user_key, table->record[0], table->key_info,
             table->key_info->key_length);

    if (table->file->ha_index_read_map(table->record[0], user_key,
                                       HA_WHOLE_KEY, HA_READ_KEY_EXACT))
    {
      if (revoke_grant)
      {
	my_error(ER_NONEXISTING_TABLE_GRANT, MYF(0),
                 combo.user.str, combo.host.str,
                 table_name);                   /* purecov: inspected */
	result= -1;                             /* purecov: inspected */
	continue;                               /* purecov: inspected */
      }
      old_row_exists = 0;
      restore_record(table, s->default_values);		// Get empty record
      key_restore(table->record[0],key,table->key_info,
                  key_prefix_length);
      table->field[4]->store(column->column.ptr(),column->column.length(),
                             system_charset_info);
    }
    else
    {
      ulong tmp= (ulong) table->field[6]->val_int();
      tmp=fix_rights_for_column(tmp);

      if (revoke_grant)
	privileges = tmp & ~(privileges | rights);
      else
	privileges |= tmp;
      old_row_exists = 1;
      store_record(table,record[1]);			// copy original row
    }

    table->field[6]->store((longlong) get_rights_for_column(privileges), TRUE);

    if (old_row_exists)
    {
      GRANT_COLUMN *grant_column;
      if (privileges)
	error=table->file->ha_update_row(table->record[1],table->record[0]);
      else
	error=table->file->ha_delete_row(table->record[1]);
      if (unlikely(error) && error != HA_ERR_RECORD_IS_THE_SAME)
      {
	table->file->print_error(error,MYF(0)); /* purecov: inspected */
	result= -1;				/* purecov: inspected */
	goto end;				/* purecov: inspected */
      }
      else
        error= 0;
      grant_column= column_hash_search(g_t, column->column.ptr(),
                                       column->column.length());
      if (grant_column)				// Should always be true
	grant_column->rights= privileges;	// Update hash
    }
    else					// new grant
    {
      GRANT_COLUMN *grant_column;
      if (unlikely((error=table->file->ha_write_row(table->record[0]))))
      {
	table->file->print_error(error,MYF(0)); /* purecov: inspected */
	result= -1;				/* purecov: inspected */
	goto end;				/* purecov: inspected */
      }
      grant_column= new GRANT_COLUMN(column->column,privileges);
      if (my_hash_insert(&g_t->hash_columns,(uchar*) grant_column))
      {
        result= -1;
        goto end;
      }
    }
  }

  /*
    If revoke of privileges on the table level, remove all such privileges
    for all columns
  */

  if (revoke_grant)
  {
    uchar user_key[MAX_KEY_LENGTH];
    key_copy(user_key, table->record[0], table->key_info,
             key_prefix_length);

    if (table->file->ha_index_read_map(table->record[0], user_key,
                                       (key_part_map)15,
                                       HA_READ_KEY_EXACT))
      goto end;

    /* Scan through all rows with the same host,db,user and table */
    do
    {
      ulong privileges = (ulong) table->field[6]->val_int();
      privileges=fix_rights_for_column(privileges);
      store_record(table,record[1]);

      if (privileges & rights)	// is in this record the priv to be revoked ??
      {
	GRANT_COLUMN *grant_column = NULL;
	char  colum_name_buf[HOSTNAME_LENGTH+1];
	String column_name(colum_name_buf,sizeof(colum_name_buf),
                           system_charset_info);

	privileges&= ~rights;
	table->field[6]->store((longlong)
			       get_rights_for_column(privileges), TRUE);
	table->field[4]->val_str(&column_name);
	grant_column = column_hash_search(g_t,
					  column_name.ptr(),
					  column_name.length());
	if (privileges)
	{
	  int tmp_error;
	  if (unlikely(tmp_error=
                       table->file->ha_update_row(table->record[1],
                                                  table->record[0])) &&
              tmp_error != HA_ERR_RECORD_IS_THE_SAME)
	  {					/* purecov: deadcode */
	    table->file->print_error(tmp_error,MYF(0)); /* purecov: deadcode */
	    result= -1;				/* purecov: deadcode */
	    goto end;				/* purecov: deadcode */
	  }
	  if (grant_column)
          {
            grant_column->rights  = privileges; // Update hash
            grant_column->init_rights = privileges;
          }
	}
	else
	{
	  int tmp_error;
	  if (unlikely((tmp_error=
                        table->file->ha_delete_row(table->record[1]))))
	  {					/* purecov: deadcode */
	    table->file->print_error(tmp_error,MYF(0)); /* purecov: deadcode */
	    result= -1;				/* purecov: deadcode */
	    goto end;				/* purecov: deadcode */
	  }
	  if (grant_column)
	    my_hash_delete(&g_t->hash_columns,(uchar*) grant_column);
	}
      }
    } while (!table->file->ha_index_next(table->record[0]) &&
	     !key_cmp_if_same(table, key, 0, key_prefix_length));
  }

end:
  table->file->ha_index_end();
  DBUG_RETURN(result);
}

static inline void get_grantor(THD *thd, char *grantor)
{
  const char *user= thd->security_ctx->user;
  const char *host= thd->security_ctx->host_or_ip;

#if defined(HAVE_REPLICATION)
  if (thd->slave_thread && thd->has_invoker())
  {
    user= thd->get_invoker_user().str;
    host= thd->get_invoker_host().str;
  }
#endif
  strxmov(grantor, user, "@", host, NullS);
}


/**
   Revoke rights from a grant table entry.

   @return 0  ok
   @return 1  fatal error (error given)
   @return -1 grant table was revoked
*/

static int replace_table_table(THD *thd, GRANT_TABLE *grant_table,
			       TABLE *table, const LEX_USER &combo,
			       const char *db, const char *table_name,
			       ulong rights, ulong col_rights,
			       bool revoke_grant)
{
  char grantor[USER_HOST_BUFF_SIZE];
  int old_row_exists = 1;
  int error=0;
  ulong store_table_rights, store_col_rights;
  uchar user_key[MAX_KEY_LENGTH];
  DBUG_ENTER("replace_table_table");

  get_grantor(thd, grantor);
  /*
    The following should always succeed as new users are created before
    this function is called!
  */
  if (!find_user_wild(combo.host.str,combo.user.str))
  {
    if (!combo.host.length && !find_acl_role(combo.user.str))
    {
      my_message(ER_PASSWORD_NO_MATCH, ER_THD(thd, ER_PASSWORD_NO_MATCH),
                 MYF(0)); /* purecov: deadcode */
      DBUG_RETURN(1);                            /* purecov: deadcode */
    }
  }

  table->use_all_columns();
  restore_record(table, s->default_values);     // Get empty record
  table->field[0]->store(combo.host.str,combo.host.length,
                         system_charset_info);
  table->field[1]->store(db,(uint) strlen(db), system_charset_info);
  table->field[2]->store(combo.user.str,combo.user.length,
                         system_charset_info);
  table->field[3]->store(table_name,(uint) strlen(table_name),
                         system_charset_info);
  store_record(table,record[1]);			// store at pos 1
  key_copy(user_key, table->record[0], table->key_info,
           table->key_info->key_length);

  if (table->file->ha_index_read_idx_map(table->record[0], 0, user_key,
                                         HA_WHOLE_KEY,
                                         HA_READ_KEY_EXACT))
  {
    /*
      The following should never happen as we first check the in memory
      grant tables for the user.  There is however always a small change that
      the user has modified the grant tables directly.
    */
    if (revoke_grant)
    { // no row, no revoke
      my_error(ER_NONEXISTING_TABLE_GRANT, MYF(0),
               combo.user.str, combo.host.str,
               table_name);		        /* purecov: deadcode */
      DBUG_RETURN(1);				/* purecov: deadcode */
    }
    old_row_exists = 0;
    restore_record(table,record[1]);			// Get saved record
  }

  store_table_rights= get_rights_for_table(rights);
  store_col_rights=   get_rights_for_column(col_rights);
  if (old_row_exists)
  {
    ulong j,k;
    store_record(table,record[1]);
    j = (ulong) table->field[6]->val_int();
    k = (ulong) table->field[7]->val_int();

    if (revoke_grant)
    {
      /* column rights are already fixed in mysql_table_grant */
      store_table_rights=j & ~store_table_rights;
    }
    else
    {
      store_table_rights|= j;
      store_col_rights|=   k;
    }
  }

  table->field[4]->store(grantor,(uint) strlen(grantor), system_charset_info);
  table->field[6]->store((longlong) store_table_rights, TRUE);
  table->field[7]->store((longlong) store_col_rights, TRUE);
  rights=fix_rights_for_table(store_table_rights);
  col_rights=fix_rights_for_column(store_col_rights);

  if (old_row_exists)
  {
    if (store_table_rights || store_col_rights)
    {
      if (unlikely(error=table->file->ha_update_row(table->record[1],
                                                    table->record[0])) &&
          error != HA_ERR_RECORD_IS_THE_SAME)
	goto table_error;			/* purecov: deadcode */
    }
    else if (unlikely((error = table->file->ha_delete_row(table->record[1]))))
      goto table_error;				/* purecov: deadcode */
  }
  else
  {
    error=table->file->ha_write_row(table->record[0]);
    if (unlikely(table->file->is_fatal_error(error, HA_CHECK_DUP_KEY)))
      goto table_error;				/* purecov: deadcode */
  }

  if (rights | col_rights)
  {
    grant_table->init_privs= rights;
    grant_table->init_cols=  col_rights;

    grant_table->privs= rights;
    grant_table->cols=	col_rights;
  }
  else
  {
    my_hash_delete(&column_priv_hash,(uchar*) grant_table);
    DBUG_RETURN(-1);                            // Entry revoked
  }
  DBUG_RETURN(0);

  /* This should never happen */
table_error:
  table->file->print_error(error,MYF(0)); /* purecov: deadcode */
  DBUG_RETURN(1); /* purecov: deadcode */
}


/**
  @retval       0  success
  @retval      -1  error
*/
static int replace_routine_table(THD *thd, GRANT_NAME *grant_name,
			      TABLE *table, const LEX_USER &combo,
			      const char *db, const char *routine_name,
			      const Sp_handler *sph,
			      ulong rights, bool revoke_grant)
{
  char grantor[USER_HOST_BUFF_SIZE];
  int old_row_exists= 1;
  int error=0;
  ulong store_proc_rights;
  HASH *hash= sph->get_priv_hash();
  DBUG_ENTER("replace_routine_table");

  if (!table)
  {
    my_error(ER_NO_SUCH_TABLE, MYF(0), MYSQL_SCHEMA_NAME.str,
             MYSQL_TABLE_NAME[PROCS_PRIV_TABLE].str);
    DBUG_RETURN(-1);
  }

  if (revoke_grant && !grant_name->init_privs) // only inherited role privs
  {
    my_hash_delete(hash, (uchar*) grant_name);
    DBUG_RETURN(0);
  }

  get_grantor(thd, grantor);
  /*
    New users are created before this function is called.

    There may be some cases where a routine's definer is removed but the
    routine remains.
  */

  table->use_all_columns();
  restore_record(table, s->default_values);		// Get empty record
  table->field[0]->store(combo.host.str,combo.host.length, &my_charset_latin1);
  table->field[1]->store(db,(uint) strlen(db), &my_charset_latin1);
  table->field[2]->store(combo.user.str,combo.user.length, &my_charset_latin1);
  table->field[3]->store(routine_name,(uint) strlen(routine_name),
                         &my_charset_latin1);
  table->field[4]->store((longlong) sph->type(), true);
  store_record(table,record[1]);			// store at pos 1

  if (table->file->ha_index_read_idx_map(table->record[0], 0,
                                         (uchar*) table->field[0]->ptr,
                                         HA_WHOLE_KEY,
                                         HA_READ_KEY_EXACT))
  {
    /*
      The following should never happen as we first check the in memory
      grant tables for the user.  There is however always a small change that
      the user has modified the grant tables directly.

      Also, there is also a second posibility that this routine entry
      is created for a role by being inherited from a granted role.
    */
    if (revoke_grant)
    { // no row, no revoke
      my_error(ER_NONEXISTING_PROC_GRANT, MYF(0),
               combo.user.str, combo.host.str, routine_name);
      DBUG_RETURN(-1);
    }
    old_row_exists= 0;
    restore_record(table,record[1]);			// Get saved record
  }

  store_proc_rights= get_rights_for_procedure(rights);
  if (old_row_exists)
  {
    ulong j;
    store_record(table,record[1]);
    j= (ulong) table->field[6]->val_int();

    if (revoke_grant)
    {
      /* column rights are already fixed in mysql_table_grant */
      store_proc_rights=j & ~store_proc_rights;
    }
    else
    {
      store_proc_rights|= j;
    }
  }

  table->field[5]->store(grantor,(uint) strlen(grantor), &my_charset_latin1);
  table->field[6]->store((longlong) store_proc_rights, TRUE);
  rights=fix_rights_for_procedure(store_proc_rights);

  if (old_row_exists)
  {
    if (store_proc_rights)
    {
      if (unlikely(error=table->file->ha_update_row(table->record[1],
                                                    table->record[0])) &&
                   error != HA_ERR_RECORD_IS_THE_SAME)
	goto table_error;
    }
    else if (unlikely((error= table->file->ha_delete_row(table->record[1]))))
      goto table_error;
  }
  else
  {
    error=table->file->ha_write_row(table->record[0]);
    if (unlikely(table->file->is_fatal_error(error, HA_CHECK_DUP_KEY)))
      goto table_error;
  }

  if (rights)
  {
    grant_name->init_privs= rights;
    grant_name->privs= rights;
  }
  else
  {
    my_hash_delete(hash, (uchar*) grant_name);
  }
  DBUG_RETURN(0);

  /* This should never happen */
table_error:
  table->file->print_error(error,MYF(0));
  DBUG_RETURN(-1);
}


/*****************************************************************
  Role privilege propagation and graph traversal functionality

  According to the SQL standard, a role can be granted to a role,
  thus role grants can create an arbitrarily complex directed acyclic
  graph (a standard explicitly specifies that cycles are not allowed).

  When a privilege is granted to a role, it becomes available to all grantees.
  The code below recursively traverses a DAG of role grants, propagating
  privilege changes.

  The traversal function can work both ways, from roles to grantees or
  from grantees to roles. The first is used for privilege propagation,
  the second - for SHOW GRANTS and I_S.APPLICABLE_ROLES

  The role propagation code is smart enough to propagate only privilege
  changes to one specific database, table, or routine, if only they
  were changed (like in GRANT ... ON ... TO ...) or it can propagate
  everything (on startup or after FLUSH PRIVILEGES).

  It traverses only a subgraph that's accessible from the modified role,
  only visiting roles that can be possibly affected by the GRANT statement.

  Additionally, it stops traversal early, if this particular GRANT statement
  didn't result in any changes of privileges (e.g. both role1 and role2
  are granted to the role3, both role1 and role2 have SELECT privilege.
  if SELECT is revoked from role1 it won't change role3 privileges,
  so we won't traverse from role3 to its grantees).
******************************************************************/
struct PRIVS_TO_MERGE
{
  enum what
  {
    ALL, GLOBAL, DB, TABLE_COLUMN, PROC, FUNC, PACKAGE_SPEC, PACKAGE_BODY
  } what;
  const char *db, *name;
};


static enum PRIVS_TO_MERGE::what sp_privs_to_merge(stored_procedure_type type)
{
  switch (type) {
  case TYPE_ENUM_FUNCTION:
    return PRIVS_TO_MERGE::FUNC;
  case TYPE_ENUM_PROCEDURE:
    return PRIVS_TO_MERGE::PROC;
  case TYPE_ENUM_PACKAGE:
    return PRIVS_TO_MERGE::PACKAGE_SPEC;
  case TYPE_ENUM_PACKAGE_BODY:
    return PRIVS_TO_MERGE::PACKAGE_BODY;
  case TYPE_ENUM_TRIGGER:
  case TYPE_ENUM_PROXY:
    break;
  }
  DBUG_ASSERT(0);
  return PRIVS_TO_MERGE::PROC;
}


static int init_role_for_merging(ACL_ROLE *role, void *context)
{
  role->counter= 0;
  return 0;
}

static int count_subgraph_nodes(ACL_ROLE *role, ACL_ROLE *grantee, void *context)
{
  grantee->counter++;
  return 0;
}

static int merge_role_privileges(ACL_ROLE *, ACL_ROLE *, void *);

/**
  rebuild privileges of all affected roles

  entry point into role privilege propagation. after privileges of the
  'role' were changed, this function rebuilds privileges of all affected roles
  as necessary.
*/
static void propagate_role_grants(ACL_ROLE *role,
                                  enum PRIVS_TO_MERGE::what what,
                                  const char *db= 0, const char *name= 0)
{
  if (!role)
    return;

  mysql_mutex_assert_owner(&acl_cache->lock);
  PRIVS_TO_MERGE data= { what, db, name };

  /*
     Changing privileges of a role causes all other roles that had
     this role granted to them to have their rights invalidated.

     We need to rebuild all roles' related access bits.

     This cannot be a simple depth-first search, instead we have to merge
     privieges for all roles granted to a specific grantee, *before*
     merging privileges for this grantee. In other words, we must visit all
     parent nodes of a specific node, before descencing into this node.

     For example, if role1 is granted to role2 and role3, and role3 is
     granted to role2, after "GRANT ... role1", we cannot merge privileges
     for role2, until role3 is merged.  The counter will be 0 for role1, 2
     for role2, 1 for role3. Traversal will start from role1, go to role2,
     decrement the counter, backtrack, go to role3, merge it, go to role2
     again, merge it.

     And the counter is not just "all parent nodes", but only parent nodes
     that are part of the subgraph we're interested in. For example, if
     both roleA and roleB are granted to roleC, then roleC has two parent
     nodes. But when granting a privilege to roleA, we're only looking at a
     subgraph that includes roleA and roleC (roleB cannot be possibly
     affected by that grant statement). In this subgraph roleC has only one
     parent.

     (on the other hand, in acl_load we want to update all roles, and
     the counter is exactly equal to the number of all parent nodes)

     Thus, we do two graph traversals here. First we only count parents
     that are part of the subgraph. On the second traversal we decrement
     the counter and actually merge privileges for a node when a counter
     drops to zero.
  */
  traverse_role_graph_up(role, &data, init_role_for_merging, count_subgraph_nodes);
  traverse_role_graph_up(role, &data, NULL, merge_role_privileges);
}


// State of a node during a Depth First Search exploration
struct NODE_STATE
{
  ACL_USER_BASE *node_data; /* pointer to the node data */
  uint neigh_idx;           /* the neighbour that needs to be evaluated next */
};

/**
  Traverse the role grant graph and invoke callbacks at the specified points. 
  
  @param user           user or role to start traversal from
  @param context        opaque parameter to pass to callbacks
  @param offset         offset to ACL_ROLE::parent_grantee or to
                        ACL_USER_BASE::role_grants. Depending on this value,
                        traversal will go from roles to grantees or from
                        grantees to roles.
  @param on_node        called when a node is visited for the first time.
                        Returning a value <0 will abort the traversal.
  @param on_edge        called for every edge in the graph, when traversal
                        goes from a node to a neighbour node.
                        Returning <0 will abort the traversal. Returning >0
                        will make the traversal not to follow this edge.

  @note
  The traverse method is a DEPTH FIRST SEARCH, but callbacks can influence
  that (on_edge returning >0 value).

  @note
  This function should not be called directly, use
  traverse_role_graph_up() and traverse_role_graph_down() instead.

  @retval 0                 traversal finished successfully
  @retval ROLE_CYCLE_FOUND  traversal aborted, cycle detected
  @retval <0                traversal was aborted, because a callback returned
                            this error code
*/
static int traverse_role_graph_impl(ACL_USER_BASE *user, void *context,
       off_t offset,
       int (*on_node) (ACL_USER_BASE *role, void *context),
       int (*on_edge) (ACL_USER_BASE *current, ACL_ROLE *neighbour, void *context))
{
  DBUG_ENTER("traverse_role_graph_impl");
  DBUG_ASSERT(user);
  DBUG_PRINT("enter",("role: '%s'", user->user.str));
  /*
     The search operation should always leave the ROLE_ON_STACK and
     ROLE_EXPLORED flags clean for all nodes involved in the search
  */
  DBUG_ASSERT(!(user->flags & ROLE_ON_STACK));
  DBUG_ASSERT(!(user->flags & ROLE_EXPLORED));
  mysql_mutex_assert_owner(&acl_cache->lock);

  /*
     Stack used to simulate the recursive calls of DFS.
     It uses a Dynamic_array to reduce the number of
     malloc calls to a minimum
  */
  Dynamic_array<NODE_STATE> stack(20,50);
  Dynamic_array<ACL_USER_BASE *> to_clear(20,50);
  NODE_STATE state;     /* variable used to insert elements in the stack */
  int result= 0;

  state.neigh_idx= 0;
  state.node_data= user;
  user->flags|= ROLE_ON_STACK;

  stack.push(state);
  to_clear.push(user);

  user->flags|= ROLE_OPENED;
  if (on_node && ((result= on_node(user, context)) < 0))
    goto end;

  while (stack.elements())
  {
    NODE_STATE *curr_state= stack.back();

    DBUG_ASSERT(curr_state->node_data->flags & ROLE_ON_STACK);

    ACL_USER_BASE *current= curr_state->node_data;
    ACL_USER_BASE *neighbour= NULL;
    DBUG_PRINT("info", ("Examining role %s", current->user.str));
    /*
      Iterate through the neighbours until a first valid jump-to
      neighbour is found
    */
    bool found= FALSE;
    uint i;
    DYNAMIC_ARRAY *array= (DYNAMIC_ARRAY *)(((char*)current) + offset);

    DBUG_ASSERT(array == &current->role_grants || current->flags & IS_ROLE);
    for (i= curr_state->neigh_idx; i < array->elements; i++)
    {
      neighbour= *(dynamic_element(array, i, ACL_ROLE**));
      if (!(neighbour->flags & IS_ROLE))
        continue;

      DBUG_PRINT("info", ("Examining neighbour role %s", neighbour->user.str));

      /* check if it forms a cycle */
      if (neighbour->flags & ROLE_ON_STACK)
      {
        DBUG_PRINT("info", ("Found cycle"));
        result= ROLE_CYCLE_FOUND;
        goto end;
      }

      if (!(neighbour->flags & ROLE_OPENED))
      {
        neighbour->flags|= ROLE_OPENED;
        to_clear.push(neighbour);
        if (on_node && ((result= on_node(neighbour, context)) < 0))
          goto end;
      }

      if (on_edge)
      {
        result= on_edge(current, (ACL_ROLE*)neighbour, context);
        if (result < 0)
          goto end;
        if (result > 0)
          continue;
      }

      /* Check if it was already explored, in that case, move on */
      if (neighbour->flags & ROLE_EXPLORED)
        continue;

      found= TRUE;
      break;
    }

    /* found states that we have found a node to jump next into */
    if (found)
    {
      curr_state->neigh_idx= i + 1;

      /* some sanity checks */
      DBUG_ASSERT(!(neighbour->flags & ROLE_ON_STACK));

      /* add the neighbour on the stack */
      neighbour->flags|= ROLE_ON_STACK;
      state.neigh_idx= 0;
      state.node_data= neighbour;
      stack.push(state);
    }
    else
    {
      /* Make sure we got a correct node */
      DBUG_ASSERT(curr_state->node_data->flags & ROLE_ON_STACK);
      /* Finished with exploring the current node, pop it off the stack */
      curr_state= &stack.pop();
      curr_state->node_data->flags&= ~ROLE_ON_STACK; /* clear the on-stack bit */
      curr_state->node_data->flags|= ROLE_EXPLORED;
    }
  }

end:
  /* Cleanup */
  for (uint i= 0; i < to_clear.elements(); i++)
  {
    ACL_USER_BASE *current= to_clear.at(i);
    DBUG_ASSERT(current->flags & (ROLE_EXPLORED | ROLE_ON_STACK | ROLE_OPENED));
    current->flags&= ~(ROLE_EXPLORED | ROLE_ON_STACK | ROLE_OPENED);
  }
  DBUG_RETURN(result);
}

/**
  Traverse the role grant graph, going from a role to its grantees.

  This is used to propagate changes in privileges, for example,
  when GRANT or REVOKE is issued for a role.
*/

static int traverse_role_graph_up(ACL_ROLE *role, void *context,
       int (*on_node) (ACL_ROLE *role, void *context),
       int (*on_edge) (ACL_ROLE *current, ACL_ROLE *neighbour, void *context))
{
  return traverse_role_graph_impl(role, context,
                    my_offsetof(ACL_ROLE, parent_grantee),
                    (int (*)(ACL_USER_BASE *, void *))on_node,
                    (int (*)(ACL_USER_BASE *, ACL_ROLE *, void *))on_edge);
}

/**
  Traverse the role grant graph, going from a user or a role to granted roles.

  This is used, for example, to print all grants available to a user or a role
  (as in SHOW GRANTS).
*/

static int traverse_role_graph_down(ACL_USER_BASE *user, void *context,
       int (*on_node) (ACL_USER_BASE *role, void *context),
       int (*on_edge) (ACL_USER_BASE *current, ACL_ROLE *neighbour, void *context))
{
  return traverse_role_graph_impl(user, context,
                             my_offsetof(ACL_USER_BASE, role_grants),
                             on_node, on_edge);
}

/*
  To find all db/table/routine privilege for a specific role
  we need to scan the array of privileges. It can be big.
  But the set of privileges granted to a role in question (or
  to roles directly granted to the role in question) is supposedly
  much smaller.

  We put a role and all roles directly granted to it in a hash, and iterate
  the (suposedly long) array of privileges, filtering out "interesting"
  entries using the role hash. We put all these "interesting"
  entries in a (suposedly small) dynamic array and them use it for merging.
*/
static uchar* role_key(const ACL_ROLE *role, size_t *klen, my_bool)
{
  *klen= role->user.length;
  return (uchar*) role->user.str;
}
typedef Hash_set<ACL_ROLE> role_hash_t;

static bool merge_role_global_privileges(ACL_ROLE *grantee)
{
  ulong old= grantee->access;
  grantee->access= grantee->initial_role_access;

  DBUG_EXECUTE_IF("role_merge_stats", role_global_merges++;);

  for (uint i= 0; i < grantee->role_grants.elements; i++)
  {
    ACL_ROLE *r= *dynamic_element(&grantee->role_grants, i, ACL_ROLE**);
    grantee->access|= r->access;
  }
  return old != grantee->access;
}

static int db_name_sort(const int *db1, const int *db2)
{
  return strcmp(acl_dbs.at(*db1).db, acl_dbs.at(*db2).db);
}

/**
  update ACL_DB for given database and a given role with merged privileges

  @param merged ACL_DB of the role in question (or -1 if it wasn't found)
  @param first  first ACL_DB in an array for the database in question
  @param access new privileges for the given role on the gived database
  @param role   the name of the given role

  @return a bitmap of
          1 - privileges were changed
          2 - ACL_DB was added
          4 - ACL_DB was deleted
*/
static int update_role_db(int merged, int first, ulong access,
                          const char *role)
{
  if (first < 0)
    return 0;

  DBUG_EXECUTE_IF("role_merge_stats", role_db_merges++;);

  if (merged < 0)
  {
    /*
      there's no ACL_DB for this role (all db grants come from granted roles)
      we need to create it

      Note that we cannot use acl_insert_db() now:
      1. it'll sort elements in the acl_dbs, so the pointers will become invalid
      2. we may need many of them, no need to sort every time
    */
    DBUG_ASSERT(access);
    ACL_DB acl_db;
    acl_db.user= role;
    acl_db.host.hostname= const_cast<char*>("");
    acl_db.host.ip= acl_db.host.ip_mask= 0;
    acl_db.db= acl_dbs.at(first).db;
    acl_db.access= access;
    acl_db.initial_access= 0;
    acl_db.sort= get_magic_sort("hdu", "", acl_db.db, role);
    acl_dbs.push(acl_db);
    return 2;
  }
  else if (access == 0)
  {
    /*
      there is ACL_DB but the role has no db privileges granted
      (all privileges were coming from granted roles, and now those roles
      were dropped or had their privileges revoked).
      we need to remove this ACL_DB entry

      Note, that we cannot delete now:
      1. it'll shift elements in the acl_dbs, so the pointers will become invalid
      2. it's O(N) operation, and we may need many of them
      so we only mark elements deleted and will delete later.
    */
    acl_dbs.at(merged).sort= 0; // lower than any valid ACL_DB sort value, will be sorted last
    return 4;
  }
  else if (acl_dbs.at(merged).access != access)
  {
    /* this is easy */
    acl_dbs.at(merged).access= access;
    return 1;
  }
  return 0;
}

/**
  merges db privileges from roles granted to the role 'grantee'.

  @return true if database privileges of the 'grantee' were changed

*/
static bool merge_role_db_privileges(ACL_ROLE *grantee, const char *dbname,
                                     role_hash_t *rhash)
{
  Dynamic_array<int> dbs;

  /*
    Supposedly acl_dbs can be huge, but only a handful of db grants
    apply to grantee or roles directly granted to grantee.

    Collect these applicable db grants.
  */
  for (uint i=0 ; i < acl_dbs.elements() ; i++)
  {
    ACL_DB *db= &acl_dbs.at(i);
    if (db->host.hostname[0])
      continue;
    if (dbname && strcmp(db->db, dbname))
      continue;
    ACL_ROLE *r= rhash->find(db->user, strlen(db->user));
    if (!r)
      continue;
    dbs.append(i);
  }
  dbs.sort(db_name_sort);

  /*
    Because dbs array is sorted by the db name, all grants for the same db
    (that should be merged) are sorted together. The grantee's ACL_DB element
    is not necessarily the first and may be not present at all.
  */
  int first= -1, merged= -1;
  ulong access= 0, update_flags= 0;
  for (int *p= dbs.front(); p <= dbs.back(); p++)
  {
    if (first<0 || (!dbname && strcmp(acl_dbs.at(p[0]).db, acl_dbs.at(p[-1]).db)))
    { // new db name series
      update_flags|= update_role_db(merged, first, access, grantee->user.str);
      merged= -1;
      access= 0;
      first= *p;
    }
    if (strcmp(acl_dbs.at(*p).user, grantee->user.str) == 0)
      access|= acl_dbs.at(merged= *p).initial_access;
    else
      access|= acl_dbs.at(*p).access;
  }
  update_flags|= update_role_db(merged, first, access, grantee->user.str);

  if (update_flags & 4)
  {
    // Remove elements marked for deletion.
    uint count= 0;
    for(uint i= 0; i < acl_dbs.elements(); i++)
    {
      ACL_DB *acl_db= &acl_dbs.at(i);
      if (acl_db->sort)
      {
        if (i > count)
          acl_dbs.set(count, *acl_db);
        count++;
      }
    }
    acl_dbs.elements(count);
  }


  if (update_flags & 2)
  { // inserted, need to sort
    rebuild_acl_dbs();
  }

  return update_flags;
}

static int table_name_sort(GRANT_TABLE * const *tbl1, GRANT_TABLE * const *tbl2)
{
  int res = strcmp((*tbl1)->db, (*tbl2)->db);
  if (res) return res;
  return strcmp((*tbl1)->tname, (*tbl2)->tname);
}

/**
  merges column privileges for the entry 'merged'

  @param merged GRANT_TABLE to merge the privileges into
  @param cur    first entry in the array of GRANT_TABLE's for a given table
  @param last   last entry in the array of GRANT_TABLE's for a given table,
                all entries between cur and last correspond to the *same* table

  @return 1 if the _set of columns_ in 'merged' was changed
          (not if the _set of privileges_ was changed).
*/
static int update_role_columns(GRANT_TABLE *merged,
                               GRANT_TABLE **cur, GRANT_TABLE **last)

{
  ulong rights __attribute__((unused))= 0;
  int changed= 0;
  if (!merged->cols)
  {
    changed= merged->hash_columns.records > 0;
    my_hash_reset(&merged->hash_columns);
    return changed;
  }

  DBUG_EXECUTE_IF("role_merge_stats", role_column_merges++;);

  HASH *mh= &merged->hash_columns;
  for (uint i=0 ; i < mh->records ; i++)
  {
    GRANT_COLUMN *col = (GRANT_COLUMN *)my_hash_element(mh, i);
    col->rights= col->init_rights;
  }

  for (; cur < last; cur++)
  {
    if (*cur == merged)
      continue;
    HASH *ch= &cur[0]->hash_columns;
    for (uint i=0 ; i < ch->records ; i++)
    {
      GRANT_COLUMN *ccol = (GRANT_COLUMN *)my_hash_element(ch, i);
      GRANT_COLUMN *mcol = (GRANT_COLUMN *)my_hash_search(mh,
                                  (uchar *)ccol->column, ccol->key_length);
      if (mcol)
        mcol->rights|= ccol->rights;
      else
      {
        changed= 1;
        my_hash_insert(mh, (uchar*)new (&grant_memroot) GRANT_COLUMN(ccol));
      }
    }
  }

  for (uint i=0 ; i < mh->records ; i++)
  {
    GRANT_COLUMN *col = (GRANT_COLUMN *)my_hash_element(mh, i);
    rights|= col->rights;
    if (!col->rights)
    {
      changed= 1;
      my_hash_delete(mh, (uchar*)col);
    }
  }
  DBUG_ASSERT(rights == merged->cols);
  return changed;
}

/**
  update GRANT_TABLE for a given table and a given role with merged privileges

  @param merged GRANT_TABLE of the role in question (or NULL if it wasn't found)
  @param first  first GRANT_TABLE in an array for the table in question
  @param last   last entry in the array of GRANT_TABLE's for a given table,
                all entries between first and last correspond to the *same* table
  @param privs  new table-level privileges for 'merged'
  @param cols   new OR-ed column-level privileges for 'merged'
  @param role   the name of the given role

  @return a bitmap of
          1 - privileges were changed
          2 - GRANT_TABLE was added
          4 - GRANT_TABLE was deleted
*/
static int update_role_table_columns(GRANT_TABLE *merged,
                                     GRANT_TABLE **first, GRANT_TABLE **last,
                                     ulong privs, ulong cols, const char *role)
{
  if (!first)
    return 0;

  DBUG_EXECUTE_IF("role_merge_stats", role_table_merges++;);

  if (merged == NULL)
  {
    /*
      there's no GRANT_TABLE for this role (all table grants come from granted
      roles) we need to create it
    */
    DBUG_ASSERT(privs | cols);
    merged= new (&grant_memroot) GRANT_TABLE("", first[0]->db, role, first[0]->tname,
                                     privs, cols);
    merged->init_privs= merged->init_cols= 0;
    update_role_columns(merged, first, last);
    column_priv_insert(merged);
    return 2;
  }
  else if ((privs | cols) == 0)
  {
    /*
      there is GRANT_TABLE object but the role has no table or column
      privileges granted (all privileges were coming from granted roles, and
      now those roles were dropped or had their privileges revoked).
      we need to remove this GRANT_TABLE
    */
    DBUG_EXECUTE_IF("role_merge_stats",
                    role_column_merges+= MY_TEST(merged->cols););
    my_hash_delete(&column_priv_hash,(uchar*) merged);
    return 4;
  }
  else
  {
    bool changed= merged->cols != cols || merged->privs != privs;
    merged->cols= cols;
    merged->privs= privs;
    if (update_role_columns(merged, first, last))
      changed= true;
    return changed;
  }
}

/**
  merges table privileges from roles granted to the role 'grantee'.

  @return true if table privileges of the 'grantee' were changed

*/
static bool merge_role_table_and_column_privileges(ACL_ROLE *grantee,
                        const char *db, const char *tname, role_hash_t *rhash)
{
  Dynamic_array<GRANT_TABLE *> grants;
  DBUG_ASSERT(MY_TEST(db) == MY_TEST(tname)); // both must be set, or neither

  /*
    first, collect table/column privileges granted to
    roles in question.
  */
  for (uint i=0 ; i < column_priv_hash.records ; i++)
  {
    GRANT_TABLE *grant= (GRANT_TABLE *) my_hash_element(&column_priv_hash, i);
    if (grant->host.hostname[0])
      continue;
    if (tname && (strcmp(grant->db, db) || strcmp(grant->tname, tname)))
      continue;
    ACL_ROLE *r= rhash->find(grant->user, strlen(grant->user));
    if (!r)
      continue;
    grants.append(grant);
  }
  grants.sort(table_name_sort);

  GRANT_TABLE **first= NULL, *merged= NULL, **cur;
  ulong privs= 0, cols= 0, update_flags= 0;
  for (cur= grants.front(); cur <= grants.back(); cur++)
  {
    if (!first ||
        (!tname && (strcmp(cur[0]->db, cur[-1]->db) ||
                   strcmp(cur[0]->tname, cur[-1]->tname))))
    { // new db.tname series
      update_flags|= update_role_table_columns(merged, first, cur,
                                               privs, cols, grantee->user.str);
      merged= NULL;
      privs= cols= 0;
      first= cur;
    }
    if (strcmp(cur[0]->user, grantee->user.str) == 0)
    {
      merged= cur[0];
      cols|= cur[0]->init_cols;
      privs|= cur[0]->init_privs;
    }
    else
    {
      cols|= cur[0]->cols;
      privs|= cur[0]->privs;
    }
  }
  update_flags|= update_role_table_columns(merged, first, cur,
                                           privs, cols, grantee->user.str);

  return update_flags;
}

static int routine_name_sort(GRANT_NAME * const *r1, GRANT_NAME * const *r2)
{
  int res= strcmp((*r1)->db, (*r2)->db);
  if (res) return res;
  return strcmp((*r1)->tname, (*r2)->tname);
}

/**
  update GRANT_NAME for a given routine and a given role with merged privileges

  @param merged GRANT_NAME of the role in question (or NULL if it wasn't found)
  @param first  first GRANT_NAME in an array for the routine in question
  @param privs  new routine-level privileges for 'merged'
  @param role   the name of the given role
  @param hash   proc_priv_hash or func_priv_hash

  @return a bitmap of
          1 - privileges were changed
          2 - GRANT_NAME was added
          4 - GRANT_NAME was deleted
*/
static int update_role_routines(GRANT_NAME *merged, GRANT_NAME **first,
                                ulong privs, const char *role, HASH *hash)
{
  if (!first)
    return 0;

  DBUG_EXECUTE_IF("role_merge_stats", role_routine_merges++;);

  if (merged == NULL)
  {
    /*
      there's no GRANT_NAME for this role (all routine grants come from granted
      roles) we need to create it
    */
    DBUG_ASSERT(privs);
    merged= new (&grant_memroot) GRANT_NAME("", first[0]->db, role, first[0]->tname,
                                    privs, true);
    merged->init_privs= 0; // all privs are inherited
    my_hash_insert(hash, (uchar *)merged);
    return 2;
  }
  else if (privs == 0)
  {
    /*
      there is GRANT_NAME but the role has no privileges granted
      (all privileges were coming from granted roles, and now those roles
      were dropped or had their privileges revoked).
      we need to remove this entry
    */
    my_hash_delete(hash, (uchar*)merged);
    return 4;
  }
  else if (merged->privs != privs)
  {
    /* this is easy */
    merged->privs= privs;
    return 1;
  }
  return 0;
}

/**
  merges routine privileges from roles granted to the role 'grantee'.

  @return true if routine privileges of the 'grantee' were changed

*/
static bool merge_role_routine_grant_privileges(ACL_ROLE *grantee,
            const char *db, const char *tname, role_hash_t *rhash, HASH *hash)
{
  ulong update_flags= 0;

  DBUG_ASSERT(MY_TEST(db) == MY_TEST(tname)); // both must be set, or neither

  Dynamic_array<GRANT_NAME *> grants; 

  /* first, collect routine privileges granted to roles in question */
  for (uint i=0 ; i < hash->records ; i++)
  {
    GRANT_NAME *grant= (GRANT_NAME *) my_hash_element(hash, i);
    if (grant->host.hostname[0])
      continue;
    if (tname && (strcmp(grant->db, db) || strcmp(grant->tname, tname)))
      continue;
    ACL_ROLE *r= rhash->find(grant->user, strlen(grant->user));
    if (!r)
      continue;
    grants.append(grant);
  }
  grants.sort(routine_name_sort);

  GRANT_NAME **first= NULL, *merged= NULL;
  ulong privs= 0 ;
  for (GRANT_NAME **cur= grants.front(); cur <= grants.back(); cur++)
  {
    if (!first ||
        (!tname && (strcmp(cur[0]->db, cur[-1]->db) ||
                    strcmp(cur[0]->tname, cur[-1]->tname))))
    { // new db.tname series
      update_flags|= update_role_routines(merged, first, privs,
                                          grantee->user.str, hash);
      merged= NULL;
      privs= 0;
      first= cur;
    }
    if (strcmp(cur[0]->user, grantee->user.str) == 0)
    {
      merged= cur[0];
      privs|= cur[0]->init_privs;
    }
    else
    {
      privs|= cur[0]->privs;
    }
  }
  update_flags|= update_role_routines(merged, first, privs,
                                      grantee->user.str, hash);
  return update_flags;
}

/**
  update privileges of the 'grantee' from all roles, granted to it
*/
static int merge_role_privileges(ACL_ROLE *role __attribute__((unused)),
                                 ACL_ROLE *grantee, void *context)
{
  PRIVS_TO_MERGE *data= (PRIVS_TO_MERGE *)context;

  DBUG_ASSERT(grantee->counter > 0);
  if (--grantee->counter)
    return 1; // don't recurse into grantee just yet

  grantee->counter= 1; // Mark the grantee as merged.

  /* if we'll do db/table/routine privileges, create a hash of role names */
  role_hash_t role_hash(role_key);
  if (data->what != PRIVS_TO_MERGE::GLOBAL)
  {
    role_hash.insert(grantee);
    for (uint i= 0; i < grantee->role_grants.elements; i++)
      role_hash.insert(*dynamic_element(&grantee->role_grants, i, ACL_ROLE**));
  }

  bool all= data->what == PRIVS_TO_MERGE::ALL;
  bool changed= false;
  if (all || data->what == PRIVS_TO_MERGE::GLOBAL)
    changed|= merge_role_global_privileges(grantee);
  if (all || data->what == PRIVS_TO_MERGE::DB)
    changed|= merge_role_db_privileges(grantee, data->db, &role_hash);
  if (all || data->what == PRIVS_TO_MERGE::TABLE_COLUMN)
    changed|= merge_role_table_and_column_privileges(grantee,
                                             data->db, data->name, &role_hash);
  if (all || data->what == PRIVS_TO_MERGE::PROC)
    changed|= merge_role_routine_grant_privileges(grantee,
                            data->db, data->name, &role_hash, &proc_priv_hash);
  if (all || data->what == PRIVS_TO_MERGE::FUNC)
    changed|= merge_role_routine_grant_privileges(grantee,
                            data->db, data->name, &role_hash, &func_priv_hash);
  if (all || data->what == PRIVS_TO_MERGE::PACKAGE_SPEC)
    changed|= merge_role_routine_grant_privileges(grantee,
                            data->db, data->name, &role_hash,
                            &package_spec_priv_hash);
  if (all || data->what == PRIVS_TO_MERGE::PACKAGE_BODY)
    changed|= merge_role_routine_grant_privileges(grantee,
                            data->db, data->name, &role_hash,
                            &package_body_priv_hash);
  return !changed; // don't recurse into the subgraph if privs didn't change
}

static bool merge_one_role_privileges(ACL_ROLE *grantee)
{
  PRIVS_TO_MERGE data= { PRIVS_TO_MERGE::ALL, 0, 0 };
  grantee->counter= 1;
  return merge_role_privileges(0, grantee, &data);
}

/*****************************************************************
  End of the role privilege propagation and graph traversal code
******************************************************************/

static bool has_auth(LEX_USER *user, LEX *lex)
{
  return user->has_auth() ||
         lex->account_options.ssl_type != SSL_TYPE_NOT_SPECIFIED ||
         lex->account_options.ssl_cipher.str ||
         lex->account_options.x509_issuer.str ||
         lex->account_options.x509_subject.str ||
         lex->account_options.specified_limits;
}

static bool copy_and_check_auth(LEX_USER *to, LEX_USER *from, THD *thd)
{
  to->auth= from->auth;

  // if changing auth for an existing user
  if (has_auth(to, thd->lex) && find_user_exact(to->host.str, to->user.str))
  {
    mysql_mutex_unlock(&acl_cache->lock);
    bool res= check_alter_user(thd, to->host.str, to->user.str);
    mysql_mutex_lock(&acl_cache->lock);
    return res;
  }

  return false;
}


/*
  Store table level and column level grants in the privilege tables

  SYNOPSIS
    mysql_table_grant()
    thd			Thread handle
    table_list		List of tables to give grant
    user_list		List of users to give grant
    columns		List of columns to give grant
    rights		Table level grant
    revoke_grant	Set to 1 if this is a REVOKE command

  RETURN
    FALSE ok
    TRUE  error
*/

int mysql_table_grant(THD *thd, TABLE_LIST *table_list,
		      List <LEX_USER> &user_list,
		      List <LEX_COLUMN> &columns, ulong rights,
		      bool revoke_grant)
{
  ulong column_priv= 0;
  int result, res;
  List_iterator <LEX_USER> str_list (user_list);
  LEX_USER *Str, *tmp_Str;
  bool create_new_users=0;
  const char *db_name, *table_name;
  DBUG_ENTER("mysql_table_grant");

  if (rights & ~TABLE_ACLS)
  {
    my_message(ER_ILLEGAL_GRANT_FOR_TABLE,
               ER_THD(thd, ER_ILLEGAL_GRANT_FOR_TABLE),
               MYF(0));
    DBUG_RETURN(TRUE);
  }

  if (!revoke_grant)
  {
    if (columns.elements)
    {
      class LEX_COLUMN *column;
      List_iterator <LEX_COLUMN> column_iter(columns);

      if (open_normal_and_derived_tables(thd, table_list, 0, DT_PREPARE))
        DBUG_RETURN(TRUE);

      while ((column = column_iter++))
      {
        uint unused_field_idx= NO_CACHED_FIELD_INDEX;
        TABLE_LIST *dummy;
        Field *f=find_field_in_table_ref(thd, table_list, column->column.ptr(),
                                         column->column.length(),
                                         column->column.ptr(), NULL, NULL,
                                         NULL, TRUE, FALSE,
                                         &unused_field_idx, FALSE, &dummy);
        if (unlikely(f == (Field*)0))
        {
          my_error(ER_BAD_FIELD_ERROR, MYF(0),
                   column->column.c_ptr(), table_list->alias.str);
          DBUG_RETURN(TRUE);
        }
        if (unlikely(f == (Field *)-1))
          DBUG_RETURN(TRUE);
        column_priv|= column->rights;
      }
      close_mysql_tables(thd);
    }
    else
    {
      if (!(rights & CREATE_ACL))
      {
        if (!ha_table_exists(thd, &table_list->db, &table_list->table_name))
        {
          my_error(ER_NO_SUCH_TABLE, MYF(0), table_list->db.str,
                   table_list->alias.str);
          DBUG_RETURN(TRUE);
        }
      }
      if (table_list->grant.want_privilege)
      {
        char command[128];
        get_privilege_desc(command, sizeof(command),
                           table_list->grant.want_privilege);
        my_error(ER_TABLEACCESS_DENIED_ERROR, MYF(0),
                 command, thd->security_ctx->priv_user,
                 thd->security_ctx->host_or_ip, table_list->alias.str);
        DBUG_RETURN(-1);
      }
    }
  }

  /*
    Open the mysql.user and mysql.tables_priv tables.
    Don't open column table if we don't need it !
  */
  int tables_to_open= Table_user | Table_tables_priv;
  if (column_priv ||
      (revoke_grant && ((rights & COL_ACLS) || columns.elements)))
    tables_to_open|= Table_columns_priv;

  /*
    The lock api is depending on the thd->lex variable which needs to be
    re-initialized.
  */
  Query_tables_list backup;
  thd->lex->reset_n_backup_query_tables_list(&backup);
  /*
    Restore Query_tables_list::sql_command value, which was reset
    above, as the code writing query to the binary log assumes that
    this value corresponds to the statement being executed.
  */
  thd->lex->sql_command= backup.sql_command;

  Grant_tables tables;
  if ((result= tables.open_and_lock(thd, tables_to_open, TL_WRITE)))
  {
    thd->lex->restore_backup_query_tables_list(&backup);
    DBUG_RETURN(result != 1);
  }

  if (!revoke_grant)
    create_new_users= test_if_create_new_users(thd);
  mysql_rwlock_wrlock(&LOCK_grant);
  mysql_mutex_lock(&acl_cache->lock);
  MEM_ROOT *old_root= thd->mem_root;
  thd->mem_root= &grant_memroot;
  grant_version++;

  while ((tmp_Str = str_list++))
  {
    int error;
    GRANT_TABLE *grant_table;
    if (!(Str= get_current_user(thd, tmp_Str, false)))
    {
      result= TRUE;
      continue;
    }
    /* Create user if needed */
    error= copy_and_check_auth(Str, tmp_Str, thd) ||
           replace_user_table(thd, tables.user_table(), Str,
                               0, revoke_grant, create_new_users,
                               MY_TEST(thd->variables.sql_mode &
                                       MODE_NO_AUTO_CREATE_USER));
    if (unlikely(error))
    {
      result= TRUE;				// Remember error
      continue;					// Add next user
    }

    db_name= table_list->get_db_name();
    table_name= table_list->get_table_name();

    /* Find/create cached table grant */
    grant_table= table_hash_search(Str->host.str, NullS, db_name,
				   Str->user.str, table_name, 1);
    if (!grant_table)
    {
      if (revoke_grant)
      {
	my_error(ER_NONEXISTING_TABLE_GRANT, MYF(0),
                 Str->user.str, Str->host.str, table_list->table_name.str);
	result= TRUE;
	continue;
      }
      grant_table= new (&grant_memroot) GRANT_TABLE(Str->host.str, db_name,
                                                    Str->user.str, table_name,
                                                    rights,
                                                    column_priv);
      if (!grant_table ||
          column_priv_insert(grant_table))
      {
	result= TRUE;				/* purecov: deadcode */
	continue;				/* purecov: deadcode */
      }
    }

    /* If revoke_grant, calculate the new column privilege for tables_priv */
    if (revoke_grant)
    {
      class LEX_COLUMN *column;
      List_iterator <LEX_COLUMN> column_iter(columns);
      GRANT_COLUMN *grant_column;

      /* Fix old grants */
      while ((column = column_iter++))
      {
	grant_column = column_hash_search(grant_table,
					  column->column.ptr(),
					  column->column.length());
	if (grant_column)
	  grant_column->rights&= ~(column->rights | rights);
      }
      /* scan trough all columns to get new column grant */
      column_priv= 0;
      for (uint idx=0 ; idx < grant_table->hash_columns.records ; idx++)
      {
        grant_column= (GRANT_COLUMN*)
          my_hash_element(&grant_table->hash_columns, idx);
	grant_column->rights&= ~rights;		// Fix other columns
	column_priv|= grant_column->rights;
      }
    }
    else
    {
      column_priv|= grant_table->cols;
    }


    /* update table and columns */

    /* TODO(cvicentiu) refactor replace_table_table to use Tables_priv_table
       instead of TABLE directly. */
    if (tables.columns_priv_table().table_exists())
    {
      /* TODO(cvicentiu) refactor replace_column_table to use Columns_priv_table
         instead of TABLE directly. */
      if (replace_column_table(grant_table, tables.columns_priv_table().table(),
                               *Str, columns, db_name, table_name, rights,
                               revoke_grant))
	result= TRUE;
    }
    if ((res= replace_table_table(thd, grant_table,
                                  tables.tables_priv_table().table(),
                                  *Str, db_name, table_name,
                                  rights, column_priv, revoke_grant)))
    {
      if (res > 0)
      {
        /* Should only happen if table is crashed */
        result= TRUE;			       /* purecov: deadcode */
      }
    }
    if (Str->is_role())
      propagate_role_grants(find_acl_role(Str->user.str),
                            PRIVS_TO_MERGE::TABLE_COLUMN, db_name, table_name);
  }

  thd->mem_root= old_root;
  mysql_mutex_unlock(&acl_cache->lock);

  if (!result) /* success */
    result= write_bin_log(thd, TRUE, thd->query(), thd->query_length());

  mysql_rwlock_unlock(&LOCK_grant);

  if (!result) /* success */
    my_ok(thd);

  thd->lex->restore_backup_query_tables_list(&backup);
  DBUG_RETURN(result);
}


/**
  Store routine level grants in the privilege tables

  @param thd Thread handle
  @param table_list List of routines to give grant
  @param sph SP handler
  @param user_list List of users to give grant
  @param rights Table level grant
  @param revoke_grant Is this is a REVOKE command?

  @return
    @retval FALSE Success.
    @retval TRUE An error occurred.
*/

bool mysql_routine_grant(THD *thd, TABLE_LIST *table_list,
                         const Sp_handler *sph,
			 List <LEX_USER> &user_list, ulong rights,
			 bool revoke_grant, bool write_to_binlog)
{
  List_iterator <LEX_USER> str_list (user_list);
  LEX_USER *Str, *tmp_Str;
  bool create_new_users= 0;
  int result;
  const char *db_name, *table_name;
  DBUG_ENTER("mysql_routine_grant");

  if (rights & ~PROC_ACLS)
  {
    my_message(ER_ILLEGAL_GRANT_FOR_TABLE,
               ER_THD(thd, ER_ILLEGAL_GRANT_FOR_TABLE),
               MYF(0));
    DBUG_RETURN(TRUE);
  }

  if (!revoke_grant)
  {
    if (sph->sp_exist_routines(thd, table_list))
      DBUG_RETURN(TRUE);
  }

  Grant_tables tables;
  if ((result= tables.open_and_lock(thd, Table_user | Table_procs_priv, TL_WRITE)))
    DBUG_RETURN(result != 1);

  DBUG_ASSERT(!thd->is_current_stmt_binlog_format_row());

  if (!revoke_grant)
    create_new_users= test_if_create_new_users(thd);
  mysql_rwlock_wrlock(&LOCK_grant);
  mysql_mutex_lock(&acl_cache->lock);
  MEM_ROOT *old_root= thd->mem_root;
  thd->mem_root= &grant_memroot;

  DBUG_PRINT("info",("now time to iterate and add users"));

  while ((tmp_Str= str_list++))
  {
    GRANT_NAME *grant_name;
    if (!(Str= get_current_user(thd, tmp_Str, false)))
    {
      result= TRUE;
      continue;
    }
    /* Create user if needed */
    if (copy_and_check_auth(Str, tmp_Str, thd) ||
        replace_user_table(thd, tables.user_table(), Str,
			   0, revoke_grant, create_new_users,
                           MY_TEST(thd->variables.sql_mode &
                                     MODE_NO_AUTO_CREATE_USER)))
    {
      result= TRUE;
      continue;
    }

    db_name= table_list->db.str;
    table_name= table_list->table_name.str;
    grant_name= routine_hash_search(Str->host.str, NullS, db_name,
                                    Str->user.str, table_name, sph, 1);
    if (!grant_name || !grant_name->init_privs)
    {
      if (revoke_grant)
      {
        my_error(ER_NONEXISTING_PROC_GRANT, MYF(0),
	         Str->user.str, Str->host.str, table_name);
	result= TRUE;
	continue;
      }
      grant_name= new GRANT_NAME(Str->host.str, db_name,
				 Str->user.str, table_name,
				 rights, TRUE);
      if (!grant_name ||
        my_hash_insert(sph->get_priv_hash(), (uchar*) grant_name))
      {
        result= TRUE;
	continue;
      }
    }

    if (replace_routine_table(thd, grant_name, tables.procs_priv_table().table(),
          *Str, db_name, table_name, sph, rights, revoke_grant) != 0)
    {
      result= TRUE;
      continue;
    }
    if (Str->is_role())
      propagate_role_grants(find_acl_role(Str->user.str),
                            sp_privs_to_merge(sph->type()),
                            db_name, table_name);
  }
  thd->mem_root= old_root;
  mysql_mutex_unlock(&acl_cache->lock);

  if (write_to_binlog)
  {
    if (write_bin_log(thd, FALSE, thd->query(), thd->query_length()))
      result= TRUE;
  }

  mysql_rwlock_unlock(&LOCK_grant);

  /* Tables are automatically closed */
  DBUG_RETURN(result);
}

/**
  append a user or role name to a buffer that will be later used as an error message
*/
static void append_user(THD *thd, String *str,
                        const LEX_CSTRING *u, const LEX_CSTRING *h)
{
  if (str->length())
    str->append(',');
  append_query_string(system_charset_info, str, u->str, u->length,
                      thd->variables.sql_mode & MODE_NO_BACKSLASH_ESCAPES);
  /* hostname part is not relevant for roles, it is always empty */
  if (u->length == 0 || h->length != 0)
  {
    str->append('@');
    append_query_string(system_charset_info, str, h->str, h->length,
                        thd->variables.sql_mode & MODE_NO_BACKSLASH_ESCAPES);
  }
}

static void append_user(THD *thd, String *str, LEX_USER *user)
{
  append_user(thd, str, & user->user, & user->host);
}

/**
  append a string to a buffer that will be later used as an error message

  @note
  a string can be either CURRENT_USER or CURRENT_ROLE or NONE, it should be
  neither quoted nor escaped.
*/
static void append_str(String *str, const char *s, size_t l)
{
  if (str->length())
    str->append(',');
  str->append(s, l);
}

static int can_grant_role_callback(ACL_USER_BASE *grantee,
                                   ACL_ROLE *role, void *data)
{
  ROLE_GRANT_PAIR *pair;

  if (role != (ACL_ROLE*)data)
    return 0; // keep searching

  if (grantee->flags & IS_ROLE)
    pair= find_role_grant_pair(&grantee->user, &empty_clex_str, &role->user);
  else
  {
    ACL_USER *user= (ACL_USER *)grantee;
    LEX_CSTRING host= { user->host.hostname, user->hostname_length };
    pair= find_role_grant_pair(&user->user, &host, &role->user);
  }
  if (!pair->with_admin)
    return 0; // keep searching

  return -1; // abort the traversal
}


/*
  One can only grant a role if SELECT * FROM I_S.APPLICABLE_ROLES shows this
  role as grantable.
  
  What this really means - we need to traverse role graph for the current user
  looking for our role being granted with the admin option.
*/
static bool can_grant_role(THD *thd, ACL_ROLE *role)
{
  Security_context *sctx= thd->security_ctx;

  if (!sctx->user) // replication
    return true;

  ACL_USER *grantee= find_user_exact(sctx->priv_host, sctx->priv_user);
  if (!grantee)
    return false;

  return traverse_role_graph_down(grantee, role, NULL,
                                  can_grant_role_callback) == -1;
}


bool mysql_grant_role(THD *thd, List <LEX_USER> &list, bool revoke)
{
  DBUG_ENTER("mysql_grant_role");
  /*
     The first entry in the list is the granted role. Need at least two
     entries for the command to be valid
   */
  DBUG_ASSERT(list.elements >= 2);
  int result;
  bool create_new_user, no_auto_create_user;
  String wrong_users;
  LEX_USER *user, *granted_role;
  LEX_CSTRING rolename;
  LEX_CSTRING username;
  LEX_CSTRING hostname;
  ACL_ROLE *role, *role_as_user;

  List_iterator <LEX_USER> user_list(list);
  granted_role= user_list++;
  if (!(granted_role= get_current_user(thd, granted_role)))
    DBUG_RETURN(TRUE);

  DBUG_ASSERT(granted_role->is_role());
  rolename= granted_role->user;

  create_new_user= test_if_create_new_users(thd);
  no_auto_create_user= MY_TEST(thd->variables.sql_mode &
                               MODE_NO_AUTO_CREATE_USER);

  Grant_tables tables;
  if ((result= tables.open_and_lock(thd, Table_user | Table_roles_mapping, TL_WRITE)))
    DBUG_RETURN(result != 1);

  mysql_rwlock_wrlock(&LOCK_grant);
  mysql_mutex_lock(&acl_cache->lock);
  if (!(role= find_acl_role(rolename.str)))
  {
    mysql_mutex_unlock(&acl_cache->lock);
    mysql_rwlock_unlock(&LOCK_grant);
    my_error(ER_INVALID_ROLE, MYF(0), rolename.str);
    DBUG_RETURN(TRUE);
  }

  if (!can_grant_role(thd, role))
  {
    mysql_mutex_unlock(&acl_cache->lock);
    mysql_rwlock_unlock(&LOCK_grant);
    my_error(ER_ACCESS_DENIED_NO_PASSWORD_ERROR, MYF(0),
             thd->security_ctx->priv_user, thd->security_ctx->priv_host);
    DBUG_RETURN(TRUE);
  }

  while ((user= user_list++))
  {
    role_as_user= NULL;
    /* current_role is treated slightly different */
    if (user->user.str == current_role.str)
    {
      /* current_role is NONE */
      if (!thd->security_ctx->priv_role[0])
      {
        my_error(ER_INVALID_ROLE, MYF(0), "NONE");
        append_str(&wrong_users, STRING_WITH_LEN("NONE"));
        result= 1;
        continue;
      }
      if (!(role_as_user= find_acl_role(thd->security_ctx->priv_role)))
      {
        LEX_CSTRING ls= { thd->security_ctx->priv_role,
                          strlen(thd->security_ctx->priv_role) };
        append_user(thd, &wrong_users, &ls, &empty_clex_str);
        result= 1;
        continue;
      }

      /* can not grant current_role to current_role */
      if (granted_role->user.str == current_role.str)
      {
        append_user(thd, &wrong_users, &role_as_user->user, &empty_clex_str);
        result= 1;
        continue;
      }
      username.str= thd->security_ctx->priv_role;
      username.length= strlen(username.str);
      hostname= empty_clex_str;
    }
    else if (user->user.str == current_user.str)
    {
      username.str= thd->security_ctx->priv_user;
      username.length= strlen(username.str);
      hostname.str= thd->security_ctx->priv_host;
      hostname.length= strlen(hostname.str);
    }
    else
    {
      username= user->user;
      if (user->host.str)
        hostname= user->host;
      else
      if ((role_as_user= find_acl_role(user->user.str)))
        hostname= empty_clex_str;
      else
      {
        if (is_invalid_role_name(username.str))
        {
          append_user(thd, &wrong_users, &username, &empty_clex_str);
          result= 1;
          continue;
        }
        hostname= host_not_specified;
      }
    }

    ROLE_GRANT_PAIR *hash_entry= find_role_grant_pair(&username, &hostname,
                                                      &rolename);
    ACL_USER_BASE *grantee= role_as_user;

    if (has_auth(user, thd->lex))
      DBUG_ASSERT(!grantee);
    else if (!grantee)
      grantee= find_user_exact(hostname.str, username.str);

    if (!grantee && !revoke)
    {
      LEX_USER user_combo = *user;
      user_combo.host = hostname;
      user_combo.user = username;

      if (copy_and_check_auth(&user_combo, &user_combo, thd) ||
          replace_user_table(thd, tables.user_table(), &user_combo, 0,
                             false, create_new_user,
                             no_auto_create_user))
      {
        append_user(thd, &wrong_users, &username, &hostname);
        result= 1;
        continue;
      }
      grantee= find_user_exact(hostname.str, username.str);

      /* either replace_user_table failed, or we've added the user */
      DBUG_ASSERT(grantee);
    }

    if (!grantee)
    {
      append_user(thd, &wrong_users, &username, &hostname);
      result= 1;
      continue;
    }

    if (!revoke)
    {
      if (hash_entry)
      {
        // perhaps, updating an existing grant, adding WITH ADMIN OPTION
      }
      else
      {
        add_role_user_mapping(grantee, role);

        /*
          Check if this grant would cause a cycle. It only needs to be run
          if we're granting a role to a role
        */
        if (role_as_user &&
            traverse_role_graph_down(role, 0, 0, 0) == ROLE_CYCLE_FOUND)
        {
          append_user(thd, &wrong_users, &username, &empty_clex_str);
          result= 1;
          undo_add_role_user_mapping(grantee, role);
          continue;
        }
      }
    }
    else
    {
      /* grant was already removed or never existed */
      if (!hash_entry)
      {
        append_user(thd, &wrong_users, &username, &hostname);
        result= 1;
        continue;
      }
      if (thd->lex->with_admin_option)
      {
        // only revoking an admin option, not the complete grant
      }
      else
      {
        /* revoke a role grant */
        remove_role_user_mapping(grantee, role);
      }
    }

    /* write into the roles_mapping table */
    /* TODO(cvicentiu) refactor replace_roles_mapping_table to use
       Roles_mapping_table instead of TABLE directly. */
    if (replace_roles_mapping_table(tables.roles_mapping_table().table(),
                                    &username, &hostname, &rolename,
                                    thd->lex->with_admin_option,
                                    hash_entry, revoke))
    {
      append_user(thd, &wrong_users, &username, &empty_clex_str);
      result= 1;
      if (!revoke)
      {
        /* need to remove the mapping added previously */
        undo_add_role_user_mapping(grantee, role);
      }
      else
      {
        /* need to restore the mapping deleted previously */
        add_role_user_mapping(grantee, role);
      }
      continue;
    }
    update_role_mapping(&username, &hostname, &rolename,
                        thd->lex->with_admin_option, hash_entry, revoke);

    /*
       Only need to propagate grants when granting/revoking a role to/from
       a role
    */
    if (role_as_user && merge_one_role_privileges(role_as_user) == 0)
      propagate_role_grants(role_as_user, PRIVS_TO_MERGE::ALL);
  }

  mysql_mutex_unlock(&acl_cache->lock);

  if (result)
    my_error(revoke ? ER_CANNOT_REVOKE_ROLE : ER_CANNOT_GRANT_ROLE, MYF(0),
             rolename.str, wrong_users.c_ptr_safe());
  else
    result= write_bin_log(thd, TRUE, thd->query(), thd->query_length());

  mysql_rwlock_unlock(&LOCK_grant);

  DBUG_RETURN(result);
}


bool mysql_grant(THD *thd, const char *db, List <LEX_USER> &list,
                 ulong rights, bool revoke_grant, bool is_proxy)
{
  List_iterator <LEX_USER> str_list (list);
  LEX_USER *Str, *tmp_Str, *proxied_user= NULL;
  char tmp_db[SAFE_NAME_LEN+1];
  bool create_new_users=0;
  int result;
  DBUG_ENTER("mysql_grant");

  if (lower_case_table_names && db)
  {
    char *end= strnmov(tmp_db,db, sizeof(tmp_db));
    if (end >= tmp_db + sizeof(tmp_db))
    {
      my_error(ER_WRONG_DB_NAME ,MYF(0), db);
      DBUG_RETURN(TRUE);
    }
    my_casedn_str(files_charset_info, tmp_db);
    db=tmp_db;
  }

  if (is_proxy)
  {
    DBUG_ASSERT(!db);
    proxied_user= str_list++;
  }

  const uint tables_to_open= Table_user | (is_proxy ? Table_proxies_priv : Table_db);
  Grant_tables tables;
  if ((result= tables.open_and_lock(thd, tables_to_open, TL_WRITE)))
    DBUG_RETURN(result != 1);

  DBUG_ASSERT(!thd->is_current_stmt_binlog_format_row());

  if (!revoke_grant)
    create_new_users= test_if_create_new_users(thd);

  /* go through users in user_list */
  mysql_rwlock_wrlock(&LOCK_grant);
  mysql_mutex_lock(&acl_cache->lock);
  grant_version++;

  if (proxied_user)
  {
    if (!(proxied_user= get_current_user(thd, proxied_user, false)))
      DBUG_RETURN(TRUE);
    DBUG_ASSERT(proxied_user->host.length); // not a Role
  }

  while ((tmp_Str = str_list++))
  {
    if (!(Str= get_current_user(thd, tmp_Str, false)))
    {
      result= true;
      continue;
    }

    if (copy_and_check_auth(Str, tmp_Str, thd) ||
        replace_user_table(thd, tables.user_table(), Str,
                           (!db ? rights : 0), revoke_grant, create_new_users,
                           MY_TEST(thd->variables.sql_mode &
                                   MODE_NO_AUTO_CREATE_USER)))
      result= true;
    else if (db)
    {
      ulong db_rights= rights & DB_ACLS;
      if (db_rights  == rights)
      {
	if (replace_db_table(tables.db_table().table(), db, *Str, db_rights,
			     revoke_grant))
	  result= true;
      }
      else
      {
	my_error(ER_WRONG_USAGE, MYF(0), "DB GRANT", "GLOBAL PRIVILEGES");
	result= true;
      }
    }
    else if (is_proxy)
    {
      if (replace_proxies_priv_table(thd, tables.proxies_priv_table().table(),
            Str, proxied_user, rights & GRANT_ACL ? TRUE : FALSE, revoke_grant))
        result= true;
    }
    if (Str->is_role())
      propagate_role_grants(find_acl_role(Str->user.str),
                            db ? PRIVS_TO_MERGE::DB : PRIVS_TO_MERGE::GLOBAL,
                            db);
  }
  mysql_mutex_unlock(&acl_cache->lock);

  if (!result)
  {
    result= write_bin_log(thd, TRUE, thd->query(), thd->query_length());
  }

  mysql_rwlock_unlock(&LOCK_grant);

  if (!result)
    my_ok(thd);

  DBUG_RETURN(result);
}


/* Free grant array if possible */

void  grant_free(void)
{
  DBUG_ENTER("grant_free");
  my_hash_free(&column_priv_hash);
  my_hash_free(&proc_priv_hash);
  my_hash_free(&func_priv_hash);
  my_hash_free(&package_spec_priv_hash);
  my_hash_free(&package_body_priv_hash);
  free_root(&grant_memroot,MYF(0));
  DBUG_VOID_RETURN;
}


/**
  @brief Initialize structures responsible for table/column-level privilege
   checking and load information for them from tables in the 'mysql' database.

  @return Error status
    @retval 0 OK
    @retval 1 Could not initialize grant subsystem.
*/

bool grant_init()
{
  THD  *thd;
  bool return_val;
  DBUG_ENTER("grant_init");

  if (!(thd= new THD(0)))
    DBUG_RETURN(1);				/* purecov: deadcode */
  thd->thread_stack= (char*) &thd;
  thd->store_globals();
  return_val=  grant_reload(thd);
  delete thd;
  DBUG_RETURN(return_val);
}


/**
  @brief Initialize structures responsible for table/column-level privilege
    checking and load information about grants from open privilege tables.

  @param thd Current thread
  @param tables List containing open "mysql.tables_priv" and
    "mysql.columns_priv" tables.

  @see grant_reload

  @return Error state
    @retval FALSE Success
    @retval TRUE Error
*/

static bool grant_load(THD *thd,
                       const Tables_priv_table& tables_priv,
                       const Columns_priv_table& columns_priv,
                       const Procs_priv_table& procs_priv)
{
  bool return_val= 1;
  TABLE *t_table, *c_table, *p_table;
  bool check_no_resolve= specialflag & SPECIAL_NO_RESOLVE;
  MEM_ROOT *save_mem_root= thd->mem_root;
  sql_mode_t old_sql_mode= thd->variables.sql_mode;
  DBUG_ENTER("grant_load");

  thd->variables.sql_mode&= ~MODE_PAD_CHAR_TO_FULL_LENGTH;

  (void) my_hash_init(&column_priv_hash, &my_charset_utf8_bin,
                      0,0,0, (my_hash_get_key) get_grant_table,
                      (my_hash_free_key) free_grant_table,0);
  (void) my_hash_init(&proc_priv_hash, &my_charset_utf8_bin,
                      0,0,0, (my_hash_get_key) get_grant_table, 0,0);
  (void) my_hash_init(&func_priv_hash, &my_charset_utf8_bin,
                      0,0,0, (my_hash_get_key) get_grant_table, 0,0);
  (void) my_hash_init(&package_spec_priv_hash, &my_charset_utf8_bin,
                      0,0,0, (my_hash_get_key) get_grant_table, 0,0);
  (void) my_hash_init(&package_body_priv_hash, &my_charset_utf8_bin,
                      0,0,0, (my_hash_get_key) get_grant_table, 0,0);
  init_sql_alloc(&grant_memroot, "GRANT", ACL_ALLOC_BLOCK_SIZE, 0, MYF(0));

  t_table= tables_priv.table();
  c_table= columns_priv.table();
  p_table= procs_priv.table(); // this can be NULL

  if (t_table->file->ha_index_init(0, 1))
    goto end_index_init;

  t_table->use_all_columns();
  c_table->use_all_columns();

  thd->mem_root= &grant_memroot;

  if (!t_table->file->ha_index_first(t_table->record[0]))
  {
    do
    {
      GRANT_TABLE *mem_check;
      /* TODO(cvicentiu) convert this to use tables_priv and columns_priv. */
      if (!(mem_check= new (&grant_memroot) GRANT_TABLE(t_table, c_table)))
      {
	/* This could only happen if we are out memory */
	goto end_unlock;
      }

      if (check_no_resolve)
      {
	if (hostname_requires_resolving(mem_check->host.hostname))
	{
          sql_print_warning("'tables_priv' entry '%s %s@%s' "
                            "ignored in --skip-name-resolve mode.",
                            mem_check->tname, mem_check->user,
                            safe_str(mem_check->host.hostname));
	  continue;
	}
      }

      if (! mem_check->ok())
	delete mem_check;
      else if (column_priv_insert(mem_check))
      {
	delete mem_check;
	goto end_unlock;
      }
    }
    while (!t_table->file->ha_index_next(t_table->record[0]));
  }

  return_val= 0;

  if (p_table)
  {
    if (p_table->file->ha_index_init(0, 1))
      goto end_unlock;

    p_table->use_all_columns();

    if (!p_table->file->ha_index_first(p_table->record[0]))
    {
      do
      {
        GRANT_NAME *mem_check;
        HASH *hash;
        if (!(mem_check= new (&grant_memroot) GRANT_NAME(p_table, TRUE)))
        {
          /* This could only happen if we are out memory */
          goto end_unlock_p;
        }

        if (check_no_resolve)
        {
          if (hostname_requires_resolving(mem_check->host.hostname))
          {
            sql_print_warning("'procs_priv' entry '%s %s@%s' "
                              "ignored in --skip-name-resolve mode.",
                              mem_check->tname, mem_check->user,
                              safe_str(mem_check->host.hostname));
            continue;
          }
        }
        stored_procedure_type type= (stored_procedure_type)procs_priv.routine_type()->val_int();
        const Sp_handler *sph= Sp_handler::handler(type);
        if (!sph || !(hash= sph->get_priv_hash()))
        {
          sql_print_warning("'procs_priv' entry '%s' "
                            "ignored, bad routine type",
                            mem_check->tname);
          continue;
        }

        mem_check->privs= fix_rights_for_procedure(mem_check->privs);
        mem_check->init_privs= mem_check->privs;
        if (! mem_check->ok())
          delete mem_check;
        else if (my_hash_insert(hash, (uchar*) mem_check))
        {
          delete mem_check;
          goto end_unlock_p;
        }
      }
      while (!p_table->file->ha_index_next(p_table->record[0]));
    }
  }

end_unlock_p:
  if (p_table)
    p_table->file->ha_index_end();
end_unlock:
  t_table->file->ha_index_end();
  thd->mem_root= save_mem_root;
end_index_init:
  thd->variables.sql_mode= old_sql_mode;
  DBUG_RETURN(return_val);
}

static my_bool propagate_role_grants_action(void *role_ptr,
                                            void *ptr __attribute__((unused)))
{
  ACL_ROLE *role= static_cast<ACL_ROLE *>(role_ptr);
  if (role->counter)
    return 0;

  mysql_mutex_assert_owner(&acl_cache->lock);
  PRIVS_TO_MERGE data= { PRIVS_TO_MERGE::ALL, 0, 0 };
  traverse_role_graph_up(role, &data, NULL, merge_role_privileges);
  return 0;
}


/**
  @brief Reload information about table and column level privileges if possible

  @param thd Current thread

  Locked tables are checked by acl_reload() and doesn't have to be checked
  in this call.
  This function is also used for initialization of structures responsible
  for table/column-level privilege checking.

  @return Error state
    @retval FALSE Success
    @retval TRUE  Error
*/

bool grant_reload(THD *thd)
{
  HASH old_column_priv_hash, old_proc_priv_hash, old_func_priv_hash;
  HASH old_package_spec_priv_hash, old_package_body_priv_hash;
  MEM_ROOT old_mem;
  int result;
  DBUG_ENTER("grant_reload");

  /*
    To avoid deadlocks we should obtain table locks before
    obtaining LOCK_grant rwlock.
  */

  Grant_tables tables;
  const uint tables_to_open= Table_tables_priv | Table_columns_priv| Table_procs_priv;
  if ((result= tables.open_and_lock(thd, tables_to_open, TL_READ)))
    DBUG_RETURN(result != 1);

  mysql_rwlock_wrlock(&LOCK_grant);
  grant_version++;
  old_column_priv_hash= column_priv_hash;
  old_proc_priv_hash= proc_priv_hash;
  old_func_priv_hash= func_priv_hash;
  old_package_spec_priv_hash= package_spec_priv_hash;
  old_package_body_priv_hash= package_body_priv_hash;

  /*
    Create a new memory pool but save the current memory pool to make an undo
    opertion possible in case of failure.
  */
  old_mem= grant_memroot;

  if ((result= grant_load(thd,
                          tables.tables_priv_table(),
                          tables.columns_priv_table(),
                          tables.procs_priv_table())))
  {						// Error. Revert to old hash
    DBUG_PRINT("error",("Reverting to old privileges"));
    grant_free();				/* purecov: deadcode */
    column_priv_hash= old_column_priv_hash;	/* purecov: deadcode */
    proc_priv_hash= old_proc_priv_hash;
    func_priv_hash= old_func_priv_hash;
    package_spec_priv_hash= old_package_spec_priv_hash;
    package_body_priv_hash= old_package_body_priv_hash;
    grant_memroot= old_mem;                     /* purecov: deadcode */
  }
  else
  {
    my_hash_free(&old_column_priv_hash);
    my_hash_free(&old_proc_priv_hash);
    my_hash_free(&old_func_priv_hash);
    my_hash_free(&old_package_spec_priv_hash);
    my_hash_free(&old_package_body_priv_hash);
    free_root(&old_mem,MYF(0));
  }

  mysql_mutex_lock(&acl_cache->lock);
  my_hash_iterate(&acl_roles, propagate_role_grants_action, NULL);
  mysql_mutex_unlock(&acl_cache->lock);

  mysql_rwlock_unlock(&LOCK_grant);

  close_mysql_tables(thd);

  DBUG_RETURN(result);
}


/**
  @brief Check table level grants

  @param thd          Thread handler
  @param want_access  Bits of privileges user needs to have.
  @param tables       List of tables to check. The user should have
                      'want_access' to all tables in list.
  @param any_combination_will_do TRUE if it's enough to have any privilege for
    any combination of the table columns.
  @param number       Check at most this number of tables.
  @param no_errors    TRUE if no error should be sent directly to the client.

  If table->grant.want_privilege != 0 then the requested privileges where
  in the set of COL_ACLS but access was not granted on the table level. As
  a consequence an extra check of column privileges is required.

  Specifically if this function returns FALSE the user has some kind of
  privilege on a combination of columns in each table.

  This function is usually preceeded by check_access which establish the
  User-, Db- and Host access rights.

  @see check_access
  @see check_table_access

  @note
     This functions assumes that either number of tables to be inspected
     by it is limited explicitly (i.e. is is not UINT_MAX) or table list
     used and thd->lex->query_tables_own_last value correspond to each
     other (the latter should be either 0 or point to next_global member
     of one of elements of this table list).

     We delay locking of LOCK_grant until we really need it as we assume that
     most privileges be resolved with user or db level accesses.

   @return Access status
     @retval FALSE Access granted; But column privileges might need to be
      checked.
     @retval TRUE The user did not have the requested privileges on any of the
      tables.

*/

bool check_grant(THD *thd, ulong want_access, TABLE_LIST *tables,
                 bool any_combination_will_do, uint number, bool no_errors)
{
  TABLE_LIST *tl;
  TABLE_LIST *first_not_own_table= thd->lex->first_not_own_table();
  Security_context *sctx= thd->security_ctx;
  uint i;
  ulong original_want_access= want_access;
  bool locked= 0;
  GRANT_TABLE *grant_table;
  GRANT_TABLE *grant_table_role= NULL;
  DBUG_ENTER("check_grant");
  DBUG_ASSERT(number > 0);

  /*
    Walk through the list of tables that belong to the query and save the
    requested access (orig_want_privilege) to be able to use it when
    checking access rights to the underlying tables of a view. Our grant
    system gradually eliminates checked bits from want_privilege and thus
    after all checks are done we can no longer use it.
    The check that first_not_own_table is not reached is for the case when
    the given table list refers to the list for prelocking (contains tables
    of other queries). For simple queries first_not_own_table is 0.
  */
  for (i= 0, tl= tables;
       i < number  && tl != first_not_own_table;
       tl= tl->next_global, i++)
  {
    /*
      Save a copy of the privileges without the SHOW_VIEW_ACL attribute.
      It will be checked during making view.
    */
    tl->grant.orig_want_privilege= (want_access & ~SHOW_VIEW_ACL);
  }
  number= i;

  for (tl= tables; number-- ; tl= tl->next_global)
  {
    TABLE_LIST *const t_ref=
      tl->correspondent_table ? tl->correspondent_table : tl;
    sctx= t_ref->security_ctx ? t_ref->security_ctx : thd->security_ctx;
    ulong orig_want_access= original_want_access;

    /*
      If sequence is used as part of NEXT VALUE, PREVIOUS VALUE or SELECT,
      we need to modify the requested access rights depending on how the
      sequence is used.
    */
    if (t_ref->sequence &&
        !(want_access & ~(SELECT_ACL | INSERT_ACL | UPDATE_ACL | DELETE_ACL)))
    {
      /*
        We want to have either SELECT or INSERT rights to sequences depending
        on how they are accessed
      */
      orig_want_access= ((t_ref->lock_type == TL_WRITE_ALLOW_WRITE) ?
                         INSERT_ACL : SELECT_ACL);
    }

    if (tl->with || !tl->db.str ||
        (tl->select_lex &&
         (tl->with= tl->select_lex->find_table_def_in_with_clauses(tl))))
      continue;

    const ACL_internal_table_access *access=
      get_cached_table_access(&t_ref->grant.m_internal,
                              t_ref->get_db_name(),
                              t_ref->get_table_name());

    if (access)
    {
      switch(access->check(orig_want_access, &t_ref->grant.privilege))
      {
      case ACL_INTERNAL_ACCESS_GRANTED:
        /*
          Currently,
          -  the information_schema does not subclass ACL_internal_table_access,
          there are no per table privilege checks for I_S,
          - the performance schema does use per tables checks, but at most
          returns 'CHECK_GRANT', and never 'ACCESS_GRANTED'.
          so this branch is not used.
        */
        DBUG_ASSERT(0);
      case ACL_INTERNAL_ACCESS_DENIED:
        goto err;
      case ACL_INTERNAL_ACCESS_CHECK_GRANT:
        break;
      }
    }

    want_access= orig_want_access;
    want_access&= ~sctx->master_access;
    if (!want_access)
      continue;                                 // ok

    if (!(~t_ref->grant.privilege & want_access) ||
        t_ref->is_anonymous_derived_table() || t_ref->schema_table)
    {
      /*
        It is subquery in the FROM clause. VIEW set t_ref->derived after
        table opening, but this function always called before table opening.

        NOTE: is_derived() can't be used here because subquery in this case
        the FROM clase (derived tables) can be not be marked yet.
      */
      if (t_ref->is_anonymous_derived_table() || t_ref->schema_table)
      {
        /*
          If it's a temporary table created for a subquery in the FROM
          clause, or an INFORMATION_SCHEMA table, drop the request for
          a privilege.
        */
        t_ref->grant.want_privilege= 0;
      }
      continue;
    }

    if (is_temporary_table(t_ref))
    {
      /*
        If this table list element corresponds to a pre-opened temporary
        table skip checking of all relevant table-level privileges for it.
        Note that during creation of temporary table we still need to check
        if user has CREATE_TMP_ACL.
      */
      t_ref->grant.privilege|= TMP_TABLE_ACLS;
      t_ref->grant.want_privilege= 0;
      continue;
    }

    if (!locked)
    {
      locked= 1;
      mysql_rwlock_rdlock(&LOCK_grant);
    }

    grant_table= table_hash_search(sctx->host, sctx->ip,
                                   t_ref->get_db_name(),
                                   sctx->priv_user,
                                   t_ref->get_table_name(),
                                   FALSE);
    if (sctx->priv_role[0])
      grant_table_role= table_hash_search("", NULL, t_ref->get_db_name(),
                                          sctx->priv_role,
                                          t_ref->get_table_name(),
                                          TRUE);

    if (!grant_table && !grant_table_role)
    {
      want_access&= ~t_ref->grant.privilege;
      goto err;					// No grants
    }

    /*
      For SHOW COLUMNS, SHOW INDEX it is enough to have some
      privileges on any column combination on the table.
    */
    if (any_combination_will_do)
      continue;

    t_ref->grant.grant_table_user= grant_table; // Remember for column test
    t_ref->grant.grant_table_role= grant_table_role;
    t_ref->grant.version= grant_version;
    t_ref->grant.privilege|= grant_table ? grant_table->privs : 0;
    t_ref->grant.privilege|= grant_table_role ? grant_table_role->privs : 0;
    t_ref->grant.want_privilege= ((want_access & COL_ACLS) & ~t_ref->grant.privilege);

    if (!(~t_ref->grant.privilege & want_access))
      continue;

    if ((want_access&= ~((grant_table ? grant_table->cols : 0) |
                        (grant_table_role ? grant_table_role->cols : 0) |
                        t_ref->grant.privilege)))
    {
      goto err;                                 // impossible
    }
  }
  if (locked)
    mysql_rwlock_unlock(&LOCK_grant);
  DBUG_RETURN(FALSE);

err:
  if (locked)
    mysql_rwlock_unlock(&LOCK_grant);
  if (!no_errors)				// Not a silent skip of table
  {
    char command[128];
    get_privilege_desc(command, sizeof(command), want_access);
    status_var_increment(thd->status_var.access_denied_errors);

    my_error(ER_TABLEACCESS_DENIED_ERROR, MYF(0),
             command,
             sctx->priv_user,
             sctx->host_or_ip,
             tl ? tl->get_table_name() : "unknown");
  }
  DBUG_RETURN(TRUE);
}


static void check_grant_column_int(GRANT_TABLE *grant_table, const char *name,
                                   uint length, ulong *want_access)
{
  if (grant_table)
  {
    *want_access&= ~grant_table->privs;
    if (*want_access & grant_table->cols)
    {
      GRANT_COLUMN *grant_column= column_hash_search(grant_table, name, length);
      if (grant_column)
        *want_access&= ~grant_column->rights;
    }
  }
}

/*
  Check column rights in given security context

  SYNOPSIS
    check_grant_column()
    thd                  thread handler
    grant                grant information structure
    db_name              db name
    table_name           table  name
    name                 column name
    length               column name length
    sctx                 security context

  RETURN
    FALSE OK
    TRUE  access denied
*/

bool check_grant_column(THD *thd, GRANT_INFO *grant,
			const char *db_name, const char *table_name,
			const char *name, size_t length,  Security_context *sctx)
{
  ulong want_access= grant->want_privilege & ~grant->privilege;
  DBUG_ENTER("check_grant_column");
  DBUG_PRINT("enter", ("table: %s  want_access: %lu", table_name, want_access));

  if (!want_access)
    DBUG_RETURN(0);				// Already checked

  mysql_rwlock_rdlock(&LOCK_grant);

  /* reload table if someone has modified any grants */

  if (grant->version != grant_version)
  {
    grant->grant_table_user=
      table_hash_search(sctx->host, sctx->ip, db_name,
			sctx->priv_user,
			table_name, 0);         /* purecov: inspected */
    grant->grant_table_role=
      sctx->priv_role[0] ? table_hash_search("", NULL, db_name,
                                             sctx->priv_role,
                                             table_name, TRUE) : NULL;
    grant->version= grant_version;		/* purecov: inspected */
  }

  check_grant_column_int(grant->grant_table_user, name, (uint)length,
                         &want_access);
  check_grant_column_int(grant->grant_table_role, name, (uint)length,
                         &want_access);

  mysql_rwlock_unlock(&LOCK_grant);
  if (!want_access)
    DBUG_RETURN(0);

  char command[128];
  get_privilege_desc(command, sizeof(command), want_access);
  /* TODO perhaps error should print current rolename aswell */
  my_error(ER_COLUMNACCESS_DENIED_ERROR, MYF(0), command, sctx->priv_user,
           sctx->host_or_ip, name, table_name);
  DBUG_RETURN(1);
}


/*
  Check the access right to a column depending on the type of table.

  SYNOPSIS
    check_column_grant_in_table_ref()
    thd              thread handler
    table_ref        table reference where to check the field
    name             name of field to check
    length           length of name
    fld              use fld object to check invisibility when it is
                     not 0, not_found_field, view_ref_found

  DESCRIPTION
    Check the access rights to a column depending on the type of table
    reference where the column is checked. The function provides a
    generic interface to check column access rights that hides the
    heterogeneity of the column representation - whether it is a view
    or a stored table colum.

  RETURN
    FALSE OK
    TRUE  access denied
*/

bool check_column_grant_in_table_ref(THD *thd, TABLE_LIST * table_ref,
                                     const char *name, size_t length,
                                     Field *fld)
{
  GRANT_INFO *grant;
  const char *db_name;
  const char *table_name;
  Security_context *sctx= table_ref->security_ctx ?
                          table_ref->security_ctx : thd->security_ctx;
  if (fld && fld != not_found_field && fld != view_ref_found
          && fld->invisible >= INVISIBLE_SYSTEM)
      return false;

  if (table_ref->view || table_ref->field_translation)
  {
    /* View or derived information schema table. */
    ulong view_privs;
    grant= &(table_ref->grant);
    db_name= table_ref->view_db.str;
    table_name= table_ref->view_name.str;
    if (table_ref->belong_to_view &&
        thd->lex->sql_command == SQLCOM_SHOW_FIELDS)
    {
      view_privs= get_column_grant(thd, grant, db_name, table_name, name);
      if (view_privs & VIEW_ANY_ACL)
      {
        table_ref->belong_to_view->allowed_show= TRUE;
        return FALSE;
      }
      table_ref->belong_to_view->allowed_show= FALSE;
      my_message(ER_VIEW_NO_EXPLAIN, ER_THD(thd, ER_VIEW_NO_EXPLAIN), MYF(0));
      return TRUE;
    }
  }
  else
  {
    /* Normal or temporary table. */
    TABLE *table= table_ref->table;
    grant= &(table->grant);
    db_name= table->s->db.str;
    table_name= table->s->table_name.str;
  }

  if (grant->want_privilege)
    return check_grant_column(thd, grant, db_name, table_name, name,
                              length, sctx);
  else
    return FALSE;

}


/**
  @brief check if a query can access a set of columns

  @param  thd  the current thread
  @param  want_access_arg  the privileges requested
  @param  fields an iterator over the fields of a table reference.
  @return Operation status
    @retval 0 Success
    @retval 1 Falure
  @details This function walks over the columns of a table reference
   The columns may originate from different tables, depending on the kind of
   table reference, e.g. join, view.
   For each table it will retrieve the grant information and will use it
   to check the required access privileges for the fields requested from it.
*/
bool check_grant_all_columns(THD *thd, ulong want_access_arg,
                             Field_iterator_table_ref *fields)
{
  Security_context *sctx= thd->security_ctx;
  ulong UNINIT_VAR(want_access);
  const char *table_name= NULL;
  const char* db_name;
  GRANT_INFO *grant;
  GRANT_TABLE *UNINIT_VAR(grant_table);
  GRANT_TABLE *UNINIT_VAR(grant_table_role);
  /*
     Flag that gets set if privilege checking has to be performed on column
     level.
  */
  bool using_column_privileges= FALSE;

  mysql_rwlock_rdlock(&LOCK_grant);

  for (; !fields->end_of_fields(); fields->next())
  {
    if (fields->field() &&
        fields->field()->invisible >= INVISIBLE_SYSTEM)
      continue;
    LEX_CSTRING *field_name= fields->name();

    if (table_name != fields->get_table_name())
    {
      table_name= fields->get_table_name();
      db_name= fields->get_db_name();
      grant= fields->grant();
      /* get a fresh one for each table */
      want_access= want_access_arg & ~grant->privilege;
      if (want_access)
      {
        /* reload table if someone has modified any grants */
        if (grant->version != grant_version)
        {
          grant->grant_table_user=
            table_hash_search(sctx->host, sctx->ip, db_name,
                              sctx->priv_user,
                              table_name, 0);	/* purecov: inspected */
          grant->grant_table_role=
            sctx->priv_role[0] ? table_hash_search("", NULL, db_name,
                                                   sctx->priv_role,
                                                   table_name, TRUE) : NULL;
          grant->version= grant_version;	/* purecov: inspected */
        }

        grant_table= grant->grant_table_user;
        grant_table_role= grant->grant_table_role;
        if (!grant_table && !grant_table_role)
          goto err;
      }
    }

    if (want_access)
    {
      ulong have_access= 0;
      if (grant_table)
      {
        GRANT_COLUMN *grant_column=
          column_hash_search(grant_table, field_name->str, field_name->length);
        if (grant_column)
          have_access= grant_column->rights;
      }
      if (grant_table_role)
      {
        GRANT_COLUMN *grant_column=
          column_hash_search(grant_table_role, field_name->str,
                             field_name->length);
        if (grant_column)
          have_access|= grant_column->rights;
      }

      if (have_access)
        using_column_privileges= TRUE;
      if (want_access & ~have_access)
        goto err;
    }
  }
  mysql_rwlock_unlock(&LOCK_grant);
  return 0;

err:
  mysql_rwlock_unlock(&LOCK_grant);

  char command[128];
  get_privilege_desc(command, sizeof(command), want_access);
  /*
    Do not give an error message listing a column name unless the user has
    privilege to see all columns.
  */
  if (using_column_privileges)
    my_error(ER_TABLEACCESS_DENIED_ERROR, MYF(0),
             command, sctx->priv_user,
             sctx->host_or_ip, table_name);
  else
    my_error(ER_COLUMNACCESS_DENIED_ERROR, MYF(0),
             command,
             sctx->priv_user,
             sctx->host_or_ip,
             fields->name()->str,
             table_name);
  return 1;
}


static bool check_grant_db_routine(THD *thd, const char *db, HASH *hash)
{
  Security_context *sctx= thd->security_ctx;

  for (uint idx= 0; idx < hash->records; ++idx)
  {
    GRANT_NAME *item= (GRANT_NAME*) my_hash_element(hash, idx);

    if (strcmp(item->user, sctx->priv_user) == 0 &&
        strcmp(item->db, db) == 0 &&
        compare_hostname(&item->host, sctx->host, sctx->ip))
    {
      return FALSE;
    }
    if (sctx->priv_role[0] && strcmp(item->user, sctx->priv_role) == 0 &&
        strcmp(item->db, db) == 0 &&
        (!item->host.hostname || !item->host.hostname[0]))
    {
      return FALSE; /* Found current role match */
    }
  }

  return TRUE;
}


/*
  Check if a user has the right to access a database
  Access is accepted if he has a grant for any table/routine in the database
  Return 1 if access is denied
*/

bool check_grant_db(THD *thd, const char *db)
{
  Security_context *sctx= thd->security_ctx;
  char helping [SAFE_NAME_LEN + USERNAME_LENGTH+2], *end;
  char helping2 [SAFE_NAME_LEN + USERNAME_LENGTH+2], *tmp_db;
  uint len, UNINIT_VAR(len2);
  bool error= TRUE;

  tmp_db= strmov(helping, sctx->priv_user) + 1;
  end= strnmov(tmp_db, db, helping + sizeof(helping) - tmp_db);

  if (end >= helping + sizeof(helping)) // db name was truncated
    return 1;                           // no privileges for an invalid db name

  if (lower_case_table_names)
  {
    end = tmp_db + my_casedn_str(files_charset_info, tmp_db);
    db=tmp_db;
  }

  len= (uint) (end - helping) + 1;

  /*
     If a role is set, we need to check for privileges here as well.
  */
  if (sctx->priv_role[0])
  {
    end= strmov(helping2, sctx->priv_role) + 1;
    end= strnmov(end, db, helping2 + sizeof(helping2) - end);
    len2= (uint) (end - helping2) + 1;
  }


  mysql_rwlock_rdlock(&LOCK_grant);

  for (uint idx=0 ; idx < column_priv_hash.records ; idx++)
  {
    GRANT_TABLE *grant_table= (GRANT_TABLE*) my_hash_element(&column_priv_hash,
                                                             idx);
    if (len < grant_table->key_length &&
        !memcmp(grant_table->hash_key, helping, len) &&
        compare_hostname(&grant_table->host, sctx->host, sctx->ip))
    {
      error= FALSE; /* Found match. */
      break;
    }
    if (sctx->priv_role[0] &&
        len2 < grant_table->key_length &&
        !memcmp(grant_table->hash_key, helping2, len2) &&
        (!grant_table->host.hostname || !grant_table->host.hostname[0]))
    {
      error= FALSE; /* Found role match */
      break;
    }
  }

  if (error)
    error= check_grant_db_routine(thd, db, &proc_priv_hash) &&
           check_grant_db_routine(thd, db, &func_priv_hash) &&
           check_grant_db_routine(thd, db, &package_spec_priv_hash) &&
           check_grant_db_routine(thd, db, &package_body_priv_hash);

  mysql_rwlock_unlock(&LOCK_grant);

  return error;
}


/****************************************************************************
  Check routine level grants

  SYNPOSIS
   bool check_grant_routine()
   thd		Thread handler
   want_access  Bits of privileges user needs to have
   procs	List of routines to check. The user should have 'want_access'
   sph          SP handler
   no_errors	If 0 then we write an error. The error is sent directly to
		the client

   RETURN
     0  ok
     1  Error: User did not have the requested privielges
****************************************************************************/

bool check_grant_routine(THD *thd, ulong want_access,
			 TABLE_LIST *procs, const Sp_handler *sph,
			 bool no_errors)
{
  TABLE_LIST *table;
  Security_context *sctx= thd->security_ctx;
  char *user= sctx->priv_user;
  char *host= sctx->priv_host;
  char *role= sctx->priv_role;
  DBUG_ENTER("check_grant_routine");

  want_access&= ~sctx->master_access;
  if (!want_access)
    DBUG_RETURN(0);                             // ok

  mysql_rwlock_rdlock(&LOCK_grant);
  for (table= procs; table; table= table->next_global)
  {
    GRANT_NAME *grant_proc;
    if ((grant_proc= routine_hash_search(host, sctx->ip, table->db.str, user,
                                         table->table_name.str, sph, 0)))
      table->grant.privilege|= grant_proc->privs;
    if (role[0]) /* current role set check */
    {
      if ((grant_proc= routine_hash_search("", NULL, table->db.str, role,
                                           table->table_name.str, sph, 0)))
      table->grant.privilege|= grant_proc->privs;
    }

    if (want_access & ~table->grant.privilege)
    {
      want_access &= ~table->grant.privilege;
      goto err;
    }
  }
  mysql_rwlock_unlock(&LOCK_grant);
  DBUG_RETURN(0);
err:
  mysql_rwlock_unlock(&LOCK_grant);
  if (!no_errors)
  {
    char buff[1024];
    const char *command="";
    if (table)
      strxmov(buff, table->db.str, ".", table->table_name.str, NullS);
    if (want_access & EXECUTE_ACL)
      command= "execute";
    else if (want_access & ALTER_PROC_ACL)
      command= "alter routine";
    else if (want_access & GRANT_ACL)
      command= "grant";
    my_error(ER_PROCACCESS_DENIED_ERROR, MYF(0),
             command, user, host, table ? buff : "unknown");
  }
  DBUG_RETURN(1);
}


/*
  Check if routine has any of the
  routine level grants

  SYNPOSIS
   bool    check_routine_level_acl()
   thd	        Thread handler
   db           Database name
   name         Routine name

  RETURN
   0            Ok
   1            error
*/

bool check_routine_level_acl(THD *thd, const char *db, const char *name,
                             const Sp_handler *sph)
{
  bool no_routine_acl= 1;
  GRANT_NAME *grant_proc;
  Security_context *sctx= thd->security_ctx;
  mysql_rwlock_rdlock(&LOCK_grant);
  if ((grant_proc= routine_hash_search(sctx->priv_host,
                                       sctx->ip, db,
                                       sctx->priv_user,
                                       name, sph, 0)))
    no_routine_acl= !(grant_proc->privs & SHOW_PROC_ACLS);

  if (no_routine_acl && sctx->priv_role[0]) /* current set role check */
  {
    if ((grant_proc= routine_hash_search("",
                                         NULL, db,
                                         sctx->priv_role,
                                         name, sph, 0)))
      no_routine_acl= !(grant_proc->privs & SHOW_PROC_ACLS);
  }
  mysql_rwlock_unlock(&LOCK_grant);
  return no_routine_acl;
}


/*****************************************************************************
  Functions to retrieve the grant for a table/column  (for SHOW functions)
*****************************************************************************/

ulong get_table_grant(THD *thd, TABLE_LIST *table)
{
  ulong privilege;
  Security_context *sctx= thd->security_ctx;
  const char *db = table->db.str ? table->db.str : thd->db.str;
  GRANT_TABLE *grant_table;
  GRANT_TABLE *grant_table_role= NULL;

  mysql_rwlock_rdlock(&LOCK_grant);
#ifdef EMBEDDED_LIBRARY
  grant_table= NULL;
  grant_table_role= NULL;
#else
  grant_table= table_hash_search(sctx->host, sctx->ip, db, sctx->priv_user,
				 table->table_name.str, 0);
  if (sctx->priv_role[0])
    grant_table_role= table_hash_search("", "", db, sctx->priv_role,
                                        table->table_name.str, 0);
#endif
  table->grant.grant_table_user= grant_table; // Remember for column test
  table->grant.grant_table_role= grant_table_role;
  table->grant.version=grant_version;
  if (grant_table)
    table->grant.privilege|= grant_table->privs;
  if (grant_table_role)
    table->grant.privilege|= grant_table_role->privs;
  privilege= table->grant.privilege;
  mysql_rwlock_unlock(&LOCK_grant);
  return privilege;
}


/*
  Determine the access priviliges for a field.

  SYNOPSIS
    get_column_grant()
    thd         thread handler
    grant       grants table descriptor
    db_name     name of database that the field belongs to
    table_name  name of table that the field belongs to
    field_name  name of field

  DESCRIPTION
    The procedure may also modify: grant->grant_table and grant->version.

  RETURN
    The access priviliges for the field db_name.table_name.field_name
*/

ulong get_column_grant(THD *thd, GRANT_INFO *grant,
                       const char *db_name, const char *table_name,
                       const char *field_name)
{
  GRANT_TABLE *grant_table;
  GRANT_TABLE *grant_table_role;
  GRANT_COLUMN *grant_column;
  ulong priv= 0;

  mysql_rwlock_rdlock(&LOCK_grant);
  /* reload table if someone has modified any grants */
  if (grant->version != grant_version)
  {
    Security_context *sctx= thd->security_ctx;
    grant->grant_table_user=
      table_hash_search(sctx->host, sctx->ip,
                        db_name, sctx->priv_user,
                        table_name, 0);         /* purecov: inspected */
    grant->grant_table_role=
      sctx->priv_role[0] ? table_hash_search("", "", db_name,
                                             sctx->priv_role,
                                             table_name, TRUE) : NULL;
    grant->version= grant_version;              /* purecov: inspected */
  }

  grant_table= grant->grant_table_user;
  grant_table_role= grant->grant_table_role;

  if (!grant_table && !grant_table_role)
    priv= grant->privilege;
  else
  {
    if (grant_table)
    {
      grant_column= column_hash_search(grant_table, field_name,
                                       (uint) strlen(field_name));
      if (!grant_column)
        priv= (grant->privilege | grant_table->privs);
      else
        priv= (grant->privilege | grant_table->privs | grant_column->rights);
    }

    if (grant_table_role)
    {
      grant_column= column_hash_search(grant_table_role, field_name,
                                       (uint) strlen(field_name));
      if (!grant_column)
        priv|= (grant->privilege | grant_table_role->privs);
      else
        priv|= (grant->privilege | grant_table_role->privs |
                grant_column->rights);
    }
  }
  mysql_rwlock_unlock(&LOCK_grant);
  return priv;
}


/* Help function for mysql_show_grants */

static void add_user_option(String *grant, long value, const char *name,
                            bool is_signed)
{
  if (value)
  {
    char buff[22], *p; // just as in int2str
    grant->append(' ');
    grant->append(name, strlen(name));
    grant->append(' ');
    p=int10_to_str(value, buff, is_signed ? -10 : 10);
    grant->append(buff,p-buff);
  }
}


static void add_user_option(String *grant, double value, const char *name)
{
  if (value != 0.0 )
  {
    char buff[FLOATING_POINT_BUFFER];
    size_t len;
    grant->append(' ');
    grant->append(name, strlen(name));
    grant->append(' ');
    len= my_fcvt(value, 6, buff, NULL);
    grant->append(buff, len);
  }
}

static void add_user_parameters(THD *thd, String *result, ACL_USER* acl_user,
                                bool with_grant)
{
  result->append('@');
  append_identifier(thd, result, acl_user->host.hostname,
                    acl_user->hostname_length);

  if (acl_user->nauth == 1 &&
      (acl_user->auth->plugin.str == native_password_plugin_name.str ||
       acl_user->auth->plugin.str == old_password_plugin_name.str))
  {
    if (acl_user->auth->auth_string.length)
    {
      result->append(STRING_WITH_LEN(" IDENTIFIED BY PASSWORD '"));
      result->append(&acl_user->auth->auth_string);
      result->append('\'');
    }
  }
  else
  {
    result->append(STRING_WITH_LEN(" IDENTIFIED VIA "));
    for (uint i=0; i < acl_user->nauth; i++)
    {
      if (i)
        result->append(STRING_WITH_LEN(" OR "));
      result->append(&acl_user->auth[i].plugin);
      if (acl_user->auth[i].auth_string.length)
      {
        result->append(STRING_WITH_LEN(" USING '"));
        result->append(&acl_user->auth[i].auth_string);
        result->append('\'');
      }
    }
  }
  /* "show grants" SSL related stuff */
  if (acl_user->ssl_type == SSL_TYPE_ANY)
    result->append(STRING_WITH_LEN(" REQUIRE SSL"));
  else if (acl_user->ssl_type == SSL_TYPE_X509)
    result->append(STRING_WITH_LEN(" REQUIRE X509"));
  else if (acl_user->ssl_type == SSL_TYPE_SPECIFIED)
  {
    int ssl_options = 0;
    result->append(STRING_WITH_LEN(" REQUIRE "));
    if (acl_user->x509_issuer[0])
    {
      ssl_options++;
      result->append(STRING_WITH_LEN("ISSUER \'"));
      result->append(acl_user->x509_issuer,strlen(acl_user->x509_issuer));
      result->append('\'');
    }
    if (acl_user->x509_subject[0])
    {
      if (ssl_options++)
        result->append(' ');
      result->append(STRING_WITH_LEN("SUBJECT \'"));
      result->append(acl_user->x509_subject,strlen(acl_user->x509_subject),
                    system_charset_info);
      result->append('\'');
    }
    if (acl_user->ssl_cipher)
    {
      if (ssl_options++)
        result->append(' ');
      result->append(STRING_WITH_LEN("CIPHER '"));
      result->append(acl_user->ssl_cipher,strlen(acl_user->ssl_cipher),
                    system_charset_info);
      result->append('\'');
    }
  }
  if (with_grant ||
      (acl_user->user_resource.questions ||
       acl_user->user_resource.updates ||
       acl_user->user_resource.conn_per_hour ||
       acl_user->user_resource.user_conn ||
       acl_user->user_resource.max_statement_time != 0.0))
  {
    result->append(STRING_WITH_LEN(" WITH"));
    if (with_grant)
      result->append(STRING_WITH_LEN(" GRANT OPTION"));
    add_user_option(result, acl_user->user_resource.questions,
                    "MAX_QUERIES_PER_HOUR", false);
    add_user_option(result, acl_user->user_resource.updates,
                    "MAX_UPDATES_PER_HOUR", false);
    add_user_option(result, acl_user->user_resource.conn_per_hour,
                    "MAX_CONNECTIONS_PER_HOUR", false);
    add_user_option(result, acl_user->user_resource.user_conn,
                    "MAX_USER_CONNECTIONS", true);
    add_user_option(result, acl_user->user_resource.max_statement_time,
                    "MAX_STATEMENT_TIME");
  }
}

static const char *command_array[]=
{
  "SELECT", "INSERT", "UPDATE", "DELETE", "CREATE", "DROP", "RELOAD",
  "SHUTDOWN", "PROCESS","FILE", "GRANT", "REFERENCES", "INDEX",
  "ALTER", "SHOW DATABASES", "SUPER", "CREATE TEMPORARY TABLES",
  "LOCK TABLES", "EXECUTE", "REPLICATION SLAVE", "REPLICATION CLIENT",
  "CREATE VIEW", "SHOW VIEW", "CREATE ROUTINE", "ALTER ROUTINE",
  "CREATE USER", "EVENT", "TRIGGER", "CREATE TABLESPACE",
  "DELETE HISTORY"
};

static uint command_lengths[]=
{
  6, 6, 6, 6, 6, 4, 6, 8, 7, 4, 5, 10, 5, 5, 14, 5, 23, 11, 7, 17, 18, 11, 9,
  14, 13, 11, 5, 7, 17, 14,
};


static bool print_grants_for_role(THD *thd, ACL_ROLE * role)
{
  char buff[1024];

  if (show_role_grants(thd, "", role, buff, sizeof(buff)))
    return TRUE;

  if (show_global_privileges(thd, role, TRUE, buff, sizeof(buff)))
    return TRUE;

  if (show_database_privileges(thd, role->user.str, "", buff, sizeof(buff)))
    return TRUE;

  if (show_table_and_column_privileges(thd, role->user.str, "", buff, sizeof(buff)))
    return TRUE;

  if (show_routine_grants(thd, role->user.str, "", &sp_handler_procedure,
                          buff, sizeof(buff)))
    return TRUE;

  if (show_routine_grants(thd, role->user.str, "", &sp_handler_function,
                          buff, sizeof(buff)))
    return TRUE;

  if (show_routine_grants(thd, role->user.str, "", &sp_handler_package_spec,
                          buff, sizeof(buff)))
    return TRUE;

  if (show_routine_grants(thd, role->user.str, "", &sp_handler_package_body,
                          buff, sizeof(buff)))
    return TRUE;

  return FALSE;

}

static void append_auto_expiration_policy(ACL_USER *acl_user, String *r) {
    if (!acl_user->password_lifetime)
      r->append(STRING_WITH_LEN(" PASSWORD EXPIRE NEVER"));
    else if (acl_user->password_lifetime > 0)
    {
      r->append(STRING_WITH_LEN(" PASSWORD EXPIRE INTERVAL "));
      r->append_longlong(acl_user->password_lifetime);
      r->append(STRING_WITH_LEN(" DAY"));
    }
}

bool mysql_show_create_user(THD *thd, LEX_USER *lex_user)
{
  const char *username= NULL, *hostname= NULL;
  char buff[1024]; //Show create user should not take more than 1024 bytes.
  Protocol *protocol= thd->protocol;
  bool error= false;
  ACL_USER *acl_user;
  uint head_length;
  DBUG_ENTER("mysql_show_create_user");

  if (!initialized)
  {
    my_error(ER_OPTION_PREVENTS_STATEMENT, MYF(0), "--skip-grant-tables");
    DBUG_RETURN(TRUE);
  }
  if (get_show_user(thd, lex_user, &username, &hostname, NULL))
    DBUG_RETURN(TRUE);

  List<Item> field_list;
  head_length= (uint) (strxmov(buff, "CREATE USER for ", username, "@",
                               hostname, NullS) - buff);
  Item_string *field = new (thd->mem_root) Item_string_ascii(thd, "", 0);
  if (!field)
    DBUG_RETURN(true);                          // Error given my my_alloc()

  field->name.str= buff;
  field->name.length= head_length;
  field->max_length= sizeof(buff);
  field_list.push_back(field, thd->mem_root);
  if (protocol->send_result_set_metadata(&field_list,
                                         Protocol::SEND_NUM_ROWS |
                                         Protocol::SEND_EOF))
    DBUG_RETURN(true);

  String result(buff, sizeof(buff), system_charset_info);
  result.length(0);
  mysql_rwlock_rdlock(&LOCK_grant);
  mysql_mutex_lock(&acl_cache->lock);

  acl_user= find_user_exact(hostname, username);

  // User not found in the internal data structures.
  if (!acl_user)
  {
    my_error(ER_PASSWORD_NO_MATCH, MYF(0));
    error= true;
    goto end;
  }

  result.append("CREATE USER ");
  append_identifier(thd, &result, username, strlen(username));
  add_user_parameters(thd, &result, acl_user, false);

  if (acl_user->account_locked)
    result.append(STRING_WITH_LEN(" ACCOUNT LOCK"));

  if (acl_user->password_expired)
    result.append(STRING_WITH_LEN(" PASSWORD EXPIRE"));
  else
    append_auto_expiration_policy(acl_user, &result);

  protocol->prepare_for_resend();
  protocol->store(result.ptr(), result.length(), result.charset());
  if (protocol->write())
  {
    error= true;
  }

  /* MDEV-24114 - PASSWORD EXPIRE and PASSWORD EXPIRE [NEVER | INTERVAL X DAY]
   are two different mechanisms. To make sure a tool can restore the state
   of a user account, including both the manual expiration state of the
   account and the automatic expiration policy attached to it, we should
   print two statements here, a CREATE USER (printed above) and an ALTER USER */
  if (acl_user->password_expired && acl_user->password_lifetime > -1) {
    result.length(0);
    result.append("ALTER USER ");
    append_identifier(thd, &result, username, strlen(username));
    result.append('@');
    append_identifier(thd, &result, acl_user->host.hostname,
                      acl_user->hostname_length);
    append_auto_expiration_policy(acl_user, &result);
    protocol->prepare_for_resend();
    protocol->store(result.ptr(), result.length(), result.charset());
    if (protocol->write())
    {
      error= true;
    }
  }

  my_eof(thd);

end:
  mysql_rwlock_unlock(&LOCK_grant);
  mysql_mutex_unlock(&acl_cache->lock);

  DBUG_RETURN(error);
}


static int show_grants_callback(ACL_USER_BASE *role, void *data)
{
  THD *thd= (THD *)data;
  DBUG_ASSERT(role->flags & IS_ROLE);
  if (print_grants_for_role(thd, (ACL_ROLE *)role))
    return -1;
  return 0;
}

void mysql_show_grants_get_fields(THD *thd, List<Item> *fields,
                                  const char *name, size_t length)
{
  Item_string *field=new (thd->mem_root) Item_string_ascii(thd, "", 0);
  /* Set name explicit to avoid character set conversions */
  field->name.str= name;
  field->name.length= length;
  field->max_length=1024;
  fields->push_back(field, thd->mem_root);
}

/** checks privileges for SHOW GRANTS and SHOW CREATE USER

  @note that in case of SHOW CREATE USER the parser guarantees
  that a role can never happen here, so *rolename will never
  be assigned to
*/
bool get_show_user(THD *thd, LEX_USER *lex_user, const char **username,
                   const char **hostname, const char **rolename)
{
  if (lex_user->user.str == current_user.str)
  {
    *username= thd->security_ctx->priv_user;
    *hostname= thd->security_ctx->priv_host;
    return 0;
  }
  if (lex_user->user.str == current_role.str)
  {
    *rolename= thd->security_ctx->priv_role;
    return 0;
  }
  if (lex_user->user.str == current_user_and_current_role.str)
  {
    *username= thd->security_ctx->priv_user;
    *hostname= thd->security_ctx->priv_host;
    *rolename= thd->security_ctx->priv_role;
    return 0;
  }

  Security_context *sctx= thd->security_ctx;
  bool do_check_access;

  if (!(lex_user= get_current_user(thd, lex_user)))
    return 1;

  if (lex_user->is_role())
  {
    *rolename= lex_user->user.str;
    do_check_access= strcmp(*rolename, sctx->priv_role);
  }
  else
  {
    *username= lex_user->user.str;
    *hostname= lex_user->host.str;
    do_check_access= strcmp(*username, sctx->priv_user) ||
                     strcmp(*hostname, sctx->priv_host);
  }

  if (do_check_access && check_access(thd, SELECT_ACL, "mysql", 0, 0, 1, 0))
    return 1;
  return 0;
}

/*
  SHOW GRANTS;  Send grants for a user to the client

  IMPLEMENTATION
   Send to client grant-like strings depicting user@host privileges
*/

bool mysql_show_grants(THD *thd, LEX_USER *lex_user)
{
  int  error = -1;
  ACL_USER *UNINIT_VAR(acl_user);
  ACL_ROLE *acl_role= NULL;
  char buff[1024];
  Protocol *protocol= thd->protocol;
  const char *username= NULL, *hostname= NULL, *rolename= NULL, *end;
  DBUG_ENTER("mysql_show_grants");

  if (!initialized)
  {
    my_error(ER_OPTION_PREVENTS_STATEMENT, MYF(0), "--skip-grant-tables");
    DBUG_RETURN(TRUE);
  }

  if (get_show_user(thd, lex_user, &username, &hostname, &rolename))
    DBUG_RETURN(TRUE);

  DBUG_ASSERT(rolename || username);

  List<Item> field_list;
  if (username)
    end= strxmov(buff,"Grants for ",username,"@",hostname, NullS);
  else
    end= strxmov(buff,"Grants for ",rolename, NullS);

  mysql_show_grants_get_fields(thd, &field_list, buff, (uint) (end-buff));

  if (protocol->send_result_set_metadata(&field_list,
                               Protocol::SEND_NUM_ROWS | Protocol::SEND_EOF))
    DBUG_RETURN(TRUE);

  mysql_rwlock_rdlock(&LOCK_grant);
  mysql_mutex_lock(&acl_cache->lock);

  if (username)
  {
    acl_user= find_user_exact(hostname, username);
    if (!acl_user)
    {
      mysql_mutex_unlock(&acl_cache->lock);
      mysql_rwlock_unlock(&LOCK_grant);

      my_error(ER_NONEXISTING_GRANT, MYF(0),
               username, hostname);
      DBUG_RETURN(TRUE);
    }

    /* Show granted roles to acl_user */
    if (show_role_grants(thd, hostname, acl_user, buff, sizeof(buff)))
      goto end;

    /* Add first global access grants */
    if (show_global_privileges(thd, acl_user, FALSE, buff, sizeof(buff)))
      goto end;

    /* Add database access */
    if (show_database_privileges(thd, username, hostname, buff, sizeof(buff)))
      goto end;

    /* Add table & column access */
    if (show_table_and_column_privileges(thd, username, hostname, buff, sizeof(buff)))
      goto end;

    if (show_routine_grants(thd, username, hostname, &sp_handler_procedure,
                            buff, sizeof(buff)))
      goto end;

    if (show_routine_grants(thd, username, hostname, &sp_handler_function,
                            buff, sizeof(buff)))
      goto end;

    if (show_routine_grants(thd, username, hostname, &sp_handler_package_spec,
                            buff, sizeof(buff)))
      goto end;

    if (show_routine_grants(thd, username, hostname, &sp_handler_package_body,
                            buff, sizeof(buff)))
      goto end;

    if (show_proxy_grants(thd, username, hostname, buff, sizeof(buff)))
      goto end;
  }

  if (rolename)
  {
    acl_role= find_acl_role(rolename);
    if (acl_role)
    {
      /* get a list of all inherited roles */
      traverse_role_graph_down(acl_role, thd, show_grants_callback, NULL);
    }
    else
    {
      if (lex_user->user.str == current_role.str)
      {
        mysql_mutex_unlock(&acl_cache->lock);
        mysql_rwlock_unlock(&LOCK_grant);
        my_error(ER_NONEXISTING_GRANT, MYF(0),
                 thd->security_ctx->priv_user,
                 thd->security_ctx->priv_host);
        DBUG_RETURN(TRUE);
      }
    }
  }

  if (username)
  {
    /* Show default role to acl_user */
    if (show_default_role(thd, acl_user, buff, sizeof(buff)))
      goto end;
  }


  error= 0;
end:
  mysql_mutex_unlock(&acl_cache->lock);
  mysql_rwlock_unlock(&LOCK_grant);

  my_eof(thd);
  DBUG_RETURN(error);
}

static ROLE_GRANT_PAIR *find_role_grant_pair(const LEX_CSTRING *u,
                                             const LEX_CSTRING *h,
                                             const LEX_CSTRING *r)
{
  char buf[1024];
  String pair_key(buf, sizeof(buf), &my_charset_bin);

  size_t key_length= u->length + h->length + r->length + 3;
  pair_key.alloc(key_length);

  strmov(strmov(strmov(const_cast<char*>(pair_key.ptr()),
                       safe_str(u->str)) + 1, h->str) + 1, r->str);

  return (ROLE_GRANT_PAIR *)
    my_hash_search(&acl_roles_mappings, (uchar*)pair_key.ptr(), key_length);
}

static bool show_default_role(THD *thd, ACL_USER *acl_entry,
                              char *buff, size_t buffsize)
{
  Protocol *protocol= thd->protocol;
  LEX_CSTRING def_rolename= acl_entry->default_rolename;

  if (def_rolename.length)
  {
    String def_str(buff, buffsize, system_charset_info);
    def_str.length(0);
    def_str.append(STRING_WITH_LEN("SET DEFAULT ROLE "));
    append_identifier(thd, &def_str, def_rolename.str, def_rolename.length);
    def_str.append(" FOR ");
    append_identifier(thd, &def_str, acl_entry->user.str, acl_entry->user.length);
    DBUG_ASSERT(!(acl_entry->flags & IS_ROLE));
    def_str.append('@');
    append_identifier(thd, &def_str, acl_entry->host.hostname,
                      acl_entry->hostname_length);
    protocol->prepare_for_resend();
    protocol->store(def_str.ptr(),def_str.length(),def_str.charset());
    if (protocol->write())
    {
      return TRUE;
    }
  }
  return FALSE;
}

static bool show_role_grants(THD *thd, const char *hostname,
                             ACL_USER_BASE *acl_entry,
                             char *buff, size_t buffsize)
{
  uint counter;
  Protocol *protocol= thd->protocol;
  LEX_CSTRING host= {const_cast<char*>(hostname), strlen(hostname)};

  String grant(buff, buffsize, system_charset_info);
  for (counter= 0; counter < acl_entry->role_grants.elements; counter++)
  {
    grant.length(0);
    grant.append(STRING_WITH_LEN("GRANT "));
    ACL_ROLE *acl_role= *(dynamic_element(&acl_entry->role_grants, counter,
                                          ACL_ROLE**));
    append_identifier(thd, &grant, acl_role->user.str, acl_role->user.length);
    grant.append(STRING_WITH_LEN(" TO "));
    append_identifier(thd, &grant, acl_entry->user.str, acl_entry->user.length);
    if (!(acl_entry->flags & IS_ROLE))
    {
      grant.append('@');
      append_identifier(thd, &grant, host.str, host.length);
    }

    ROLE_GRANT_PAIR *pair=
      find_role_grant_pair(&acl_entry->user, &host, &acl_role->user);
    DBUG_ASSERT(pair);

    if (pair->with_admin)
      grant.append(STRING_WITH_LEN(" WITH ADMIN OPTION"));

    protocol->prepare_for_resend();
    protocol->store(grant.ptr(),grant.length(),grant.charset());
    if (protocol->write())
    {
      return TRUE;
    }
  }
  return FALSE;
}

static bool show_global_privileges(THD *thd, ACL_USER_BASE *acl_entry,
                                   bool handle_as_role,
                                   char *buff, size_t buffsize)
{
  uint counter;
  ulong want_access;
  Protocol *protocol= thd->protocol;

  String global(buff, buffsize, system_charset_info);
  global.length(0);
  global.append(STRING_WITH_LEN("GRANT "));

  if (handle_as_role)
    want_access= ((ACL_ROLE *)acl_entry)->initial_role_access;
  else
    want_access= acl_entry->access;
  if (test_all_bits(want_access, (GLOBAL_ACLS & ~ GRANT_ACL)))
    global.append(STRING_WITH_LEN("ALL PRIVILEGES"));
  else if (!(want_access & ~GRANT_ACL))
    global.append(STRING_WITH_LEN("USAGE"));
  else
  {
    bool found=0;
    ulong j,test_access= want_access & ~GRANT_ACL;
    for (counter=0, j = SELECT_ACL;j <= GLOBAL_ACLS;counter++,j <<= 1)
    {
      if (test_access & j)
      {
        if (found)
          global.append(STRING_WITH_LEN(", "));
        found=1;
        global.append(command_array[counter],command_lengths[counter]);
      }
    }
  }
  global.append (STRING_WITH_LEN(" ON *.* TO "));
  append_identifier(thd, &global, acl_entry->user.str, acl_entry->user.length);

  if (!handle_as_role)
    add_user_parameters(thd, &global, (ACL_USER *)acl_entry,
                        (want_access & GRANT_ACL));

  else if (want_access & GRANT_ACL)
    global.append(STRING_WITH_LEN(" WITH GRANT OPTION"));
  protocol->prepare_for_resend();
  protocol->store(global.ptr(),global.length(),global.charset());
  if (protocol->write())
    return TRUE;

  return FALSE;

}


static void add_to_user(THD *thd, String *result, const char *user,
                        bool is_user, const char *host)
{
  result->append(STRING_WITH_LEN(" TO "));
  append_identifier(thd, result, user, strlen(user));
  if (is_user)
  {
    result->append('@');
    // host and lex_user->host are equal except for case
    append_identifier(thd, result, host, strlen(host));
  }
}


static bool show_database_privileges(THD *thd, const char *username,
                                     const char *hostname,
                                     char *buff, size_t buffsize)
{
  ulong want_access;
  Protocol *protocol= thd->protocol;

  for (uint i=0 ; i < acl_dbs.elements() ; i++)
  {
    const char *user, *host;

    ACL_DB *acl_db= &acl_dbs.at(i);
    user= acl_db->user;
    host=acl_db->host.hostname;

    /*
      We do not make SHOW GRANTS case-sensitive here (like REVOKE),
      but make it case-insensitive because that's the way they are
      actually applied, and showing fewer privileges than are applied
      would be wrong from a security point of view.
    */

    if (!strcmp(username, user) &&
        !my_strcasecmp(system_charset_info, hostname, host))
    {
      /*
        do not print inherited access bits for roles,
        the role bits present in the table are what matters
      */
      if (*hostname) // User
        want_access=acl_db->access;
      else // Role
        want_access=acl_db->initial_access;
      if (want_access)
      {
        String db(buff, buffsize, system_charset_info);
        db.length(0);
        db.append(STRING_WITH_LEN("GRANT "));

        if (test_all_bits(want_access,(DB_ACLS & ~GRANT_ACL)))
          db.append(STRING_WITH_LEN("ALL PRIVILEGES"));
        else if (!(want_access & ~GRANT_ACL))
          db.append(STRING_WITH_LEN("USAGE"));
        else
        {
          int found=0, cnt;
          ulong j,test_access= want_access & ~GRANT_ACL;
          for (cnt=0, j = SELECT_ACL; j <= DB_ACLS; cnt++,j <<= 1)
          {
            if (test_access & j)
            {
              if (found)
                db.append(STRING_WITH_LEN(", "));
              found = 1;
              db.append(command_array[cnt],command_lengths[cnt]);
            }
          }
        }
        db.append (STRING_WITH_LEN(" ON "));
        append_identifier(thd, &db, acl_db->db, strlen(acl_db->db));
        db.append (STRING_WITH_LEN(".*"));
        add_to_user(thd, &db, username, (*hostname), host);
        if (want_access & GRANT_ACL)
          db.append(STRING_WITH_LEN(" WITH GRANT OPTION"));
        protocol->prepare_for_resend();
        protocol->store(db.ptr(),db.length(),db.charset());
        if (protocol->write())
        {
          return TRUE;
        }
      }
    }
  }
  return FALSE;

}

static bool show_table_and_column_privileges(THD *thd, const char *username,
                                             const char *hostname,
                                             char *buff, size_t buffsize)
{
  uint counter, index;
  Protocol *protocol= thd->protocol;

  for (index=0 ; index < column_priv_hash.records ; index++)
  {
    const char *user, *host;
    GRANT_TABLE *grant_table= (GRANT_TABLE*)
      my_hash_element(&column_priv_hash, index);

    user= grant_table->user;
    host= grant_table->host.hostname;

    /*
      We do not make SHOW GRANTS case-sensitive here (like REVOKE),
      but make it case-insensitive because that's the way they are
      actually applied, and showing fewer privileges than are applied
      would be wrong from a security point of view.
    */

    if (!strcmp(username,user) &&
        !my_strcasecmp(system_charset_info, hostname, host))
    {
      ulong table_access;
      ulong cols_access;
      if (*hostname) // User
      {
        table_access= grant_table->privs;
        cols_access= grant_table->cols;
      }
      else // Role
      {
        table_access= grant_table->init_privs;
        cols_access= grant_table->init_cols;
      }

      if ((table_access | cols_access) != 0)
      {
        String global(buff, sizeof(buff), system_charset_info);
        ulong test_access= (table_access | cols_access) & ~GRANT_ACL;

        global.length(0);
        global.append(STRING_WITH_LEN("GRANT "));

        if (test_all_bits(table_access, (TABLE_ACLS & ~GRANT_ACL)))
          global.append(STRING_WITH_LEN("ALL PRIVILEGES"));
        else if (!test_access)
          global.append(STRING_WITH_LEN("USAGE"));
        else
        {
          /* Add specific column access */
          int found= 0;
          ulong j;

          for (counter= 0, j= SELECT_ACL; j <= TABLE_ACLS; counter++, j<<= 1)
          {
            if (test_access & j)
            {
              if (found)
                global.append(STRING_WITH_LEN(", "));
              found= 1;
              global.append(command_array[counter],command_lengths[counter]);

              if (grant_table->cols)
              {
                uint found_col= 0;
                HASH *hash_columns;
                hash_columns= &grant_table->hash_columns;

                for (uint col_index=0 ;
                     col_index < hash_columns->records ;
                     col_index++)
                {
                  GRANT_COLUMN *grant_column = (GRANT_COLUMN*)
                    my_hash_element(hash_columns,col_index);
                  if (j & (*hostname ? grant_column->rights         // User
                                     : grant_column->init_rights))  // Role
                  {
                    if (!found_col)
                    {
                      found_col= 1;
                      /*
                        If we have a duplicated table level privilege, we
                        must write the access privilege name again.
                      */
                      if (table_access & j)
                      {
                        global.append(STRING_WITH_LEN(", "));
                        global.append(command_array[counter],
                                      command_lengths[counter]);
                      }
                      global.append(STRING_WITH_LEN(" ("));
                    }
                    else
                      global.append(STRING_WITH_LEN(", "));
                    global.append(grant_column->column,
                                  grant_column->key_length,
                                  system_charset_info);
                  }
                }
                if (found_col)
                  global.append(')');
              }
            }
          }
        }
        global.append(STRING_WITH_LEN(" ON "));
        append_identifier(thd, &global, grant_table->db,
                          strlen(grant_table->db));
        global.append('.');
        append_identifier(thd, &global, grant_table->tname,
                          strlen(grant_table->tname));
        add_to_user(thd, &global, username, (*hostname), host);
        if (table_access & GRANT_ACL)
          global.append(STRING_WITH_LEN(" WITH GRANT OPTION"));
        protocol->prepare_for_resend();
        protocol->store(global.ptr(),global.length(),global.charset());
        if (protocol->write())
        {
          return TRUE;
        }
      }
    }
  }
  return FALSE;

}

static int show_routine_grants(THD* thd,
                               const char *username, const char *hostname,
                               const Sp_handler *sph,
                               char *buff, int buffsize)
{
  uint counter, index;
  int error= 0;
  Protocol *protocol= thd->protocol;
  HASH *hash= sph->get_priv_hash();
  /* Add routine access */
  for (index=0 ; index < hash->records ; index++)
  {
    const char *user, *host;
    GRANT_NAME *grant_proc= (GRANT_NAME*) my_hash_element(hash, index);

    user= grant_proc->user;
    host= grant_proc->host.hostname;

    /*
      We do not make SHOW GRANTS case-sensitive here (like REVOKE),
      but make it case-insensitive because that's the way they are
      actually applied, and showing fewer privileges than are applied
      would be wrong from a security point of view.
    */

    if (!strcmp(username, user) &&
        !my_strcasecmp(system_charset_info, hostname, host))
    {
      ulong proc_access;
      if (*hostname) // User
        proc_access= grant_proc->privs;
      else // Role
        proc_access= grant_proc->init_privs;

      if (proc_access != 0)
      {
	String global(buff, buffsize, system_charset_info);
	ulong test_access= proc_access & ~GRANT_ACL;

	global.length(0);
	global.append(STRING_WITH_LEN("GRANT "));

	if (!test_access)
 	  global.append(STRING_WITH_LEN("USAGE"));
	else
	{
          /* Add specific procedure access */
	  int found= 0;
	  ulong j;

	  for (counter= 0, j= SELECT_ACL; j <= PROC_ACLS; counter++, j<<= 1)
	  {
	    if (test_access & j)
	    {
	      if (found)
		global.append(STRING_WITH_LEN(", "));
	      found= 1;
	      global.append(command_array[counter],command_lengths[counter]);
	    }
	  }
	}
	global.append(STRING_WITH_LEN(" ON "));
        LEX_CSTRING tmp= sph->type_lex_cstring();
        global.append(&tmp);
        global.append(' ');
	append_identifier(thd, &global, grant_proc->db,
			  strlen(grant_proc->db));
	global.append('.');
	append_identifier(thd, &global, grant_proc->tname,
			  strlen(grant_proc->tname));
        add_to_user(thd, &global, username, (*hostname), host);
	if (proc_access & GRANT_ACL)
	  global.append(STRING_WITH_LEN(" WITH GRANT OPTION"));
	protocol->prepare_for_resend();
	protocol->store(global.ptr(),global.length(),global.charset());
	if (protocol->write())
	{
	  error= -1;
	  break;
	}
      }
    }
  }
  return error;
}


/*
  Make a clear-text version of the requested privilege.
*/

void get_privilege_desc(char *to, uint max_length, ulong access)
{
  uint pos;
  char *start=to;
  DBUG_ASSERT(max_length >= 30);                // For end ', ' removal

  if (access)
  {
    max_length--;				// Reserve place for end-zero
    for (pos=0 ; access ; pos++, access>>=1)
    {
      if ((access & 1) &&
	  command_lengths[pos] + (uint) (to-start) < max_length)
      {
	to= strmov(to, command_array[pos]);
        *to++= ',';
        *to++= ' ';
      }
    }
    to--;                                       // Remove end ' '
    to--;					// Remove end ','
  }
  *to=0;
}


void get_mqh(const char *user, const char *host, USER_CONN *uc)
{
  ACL_USER *acl_user;

  mysql_mutex_lock(&acl_cache->lock);

  if (initialized && (acl_user= find_user_wild(host,user)))
    uc->user_resources= acl_user->user_resource;
  else
    bzero((char*) &uc->user_resources, sizeof(uc->user_resources));

  mysql_mutex_unlock(&acl_cache->lock);
}

/*
  Modify a privilege table.

  SYNOPSIS
    modify_grant_table()
    table                       The table to modify.
    host_field                  The host name field.
    user_field                  The user name field.
    user_to                     The new name for the user if to be renamed,
                                NULL otherwise.

  DESCRIPTION
  Update user/host in the current record if user_to is not NULL.
  Delete the current record if user_to is NULL.

  RETURN
    0           OK.
    != 0        Error.
*/

static int modify_grant_table(TABLE *table, Field *host_field,
                              Field *user_field, LEX_USER *user_to)
{
  int error;
  DBUG_ENTER("modify_grant_table");

  if (user_to)
  {
    /* rename */
    store_record(table, record[1]);
    host_field->store(user_to->host.str, user_to->host.length,
                      system_charset_info);
    user_field->store(user_to->user.str, user_to->user.length,
                      system_charset_info);
    if (unlikely(error= table->file->ha_update_row(table->record[1],
                                                   table->record[0])) &&
        error != HA_ERR_RECORD_IS_THE_SAME)
      table->file->print_error(error, MYF(0));
    else
      error= 0;
  }
  else
  {
    /* delete */
    if (unlikely((error=table->file->ha_delete_row(table->record[0]))))
      table->file->print_error(error, MYF(0));
  }

  DBUG_RETURN(error);
}

/*
  Handle the roles_mapping privilege table
*/
static int handle_roles_mappings_table(TABLE *table, bool drop,
                                       LEX_USER *user_from, LEX_USER *user_to)
{
  /*
    All entries (Host, User) that match user_from will be renamed,
    as well as all Role entries that match if user_from.host.str == ""

    Otherwise, only matching (Host, User) will be renamed.
  */
  DBUG_ENTER("handle_roles_mappings_table");

  int error;
  int result= 0;
  THD *thd= table->in_use;
  const char *host, *user, *role;
  Field *host_field= table->field[0];
  Field *user_field= table->field[1];
  Field *role_field= table->field[2];

  DBUG_PRINT("info", ("Rewriting entry in roles_mapping table: %s@%s",
                      user_from->user.str, user_from->host.str));
  table->use_all_columns();

  if (unlikely(table->file->ha_rnd_init_with_error(1)))
    result= -1;
  else
  {
    while((error= table->file->ha_rnd_next(table->record[0])) !=
          HA_ERR_END_OF_FILE)
    {
      if (error)
      {
        DBUG_PRINT("info", ("scan error: %d", error));
        continue;
      }

      host= safe_str(get_field(thd->mem_root, host_field));
      user= safe_str(get_field(thd->mem_root, user_field));

      if (!(strcmp(user_from->user.str, user) ||
            my_strcasecmp(system_charset_info, user_from->host.str, host)))
        result= ((drop || user_to) &&
                 modify_grant_table(table, host_field, user_field, user_to)) ?
          -1 : result ? result : 1; /* Error or keep result or found. */
      else
      {
        role= safe_str(get_field(thd->mem_root, role_field));

        if (!user_from->is_role() || strcmp(user_from->user.str, role))
          continue;

        error= 0;

        if (drop) /* drop if requested */
        {
          if (unlikely((error= table->file->ha_delete_row(table->record[0]))))
            table->file->print_error(error, MYF(0));
        }
        else if (user_to)
        {
          store_record(table, record[1]);
          role_field->store(user_to->user.str, user_to->user.length,
                            system_charset_info);
          if (unlikely(error= table->file->ha_update_row(table->record[1],
                                                         table->record[0])) &&
              error != HA_ERR_RECORD_IS_THE_SAME)
            table->file->print_error(error, MYF(0));
        }

        /* Error or keep result or found. */
        result= error ? -1 : result ? result : 1;
      }
    }
    table->file->ha_rnd_end();
  }
  DBUG_RETURN(result);
}

/*
  Handle a privilege table.

  SYNOPSIS
    handle_grant_table()
    grant_table                 An open grant table handle.
    which_table                 Which grant table to handle.
    drop                        If user_from is to be dropped.
    user_from                   The the user to be searched/dropped/renamed.
    user_to                     The new name for the user if to be renamed,
                                NULL otherwise.

  DESCRIPTION
    Scan through all records in a grant table and apply the requested
    operation. For the "user" table, a single index access is sufficient,
    since there is an unique index on (host, user).
    Delete from grant table if drop is true.
    Update in grant table if drop is false and user_to is not NULL.
    Search in grant table if drop is false and user_to is NULL.

  RETURN
    > 0         At least one record matched.
    0           OK, but no record matched.
    < 0         Error.

   TODO(cvicentiu) refactor handle_grant_table to use
   Grant_table_base instead of TABLE directly.
*/

static int handle_grant_table(THD *thd, const Grant_table_base& grant_table,
                              enum enum_acl_tables which_table, bool drop,
                              LEX_USER *user_from, LEX_USER *user_to)
{
  int result= 0;
  int error;
  TABLE *table= grant_table.table();
  Field *host_field= table->field[0];
  Field *user_field= table->field[which_table == USER_TABLE ||
                                  which_table == PROXIES_PRIV_TABLE ? 1 : 2];
  const char *host_str= user_from->host.str;
  const char *user_str= user_from->user.str;
  const char *host;
  const char *user;
  uchar user_key[MAX_KEY_LENGTH];
  uint key_prefix_length;
  DBUG_ENTER("handle_grant_table");

  if (which_table == ROLES_MAPPING_TABLE)
  {
    result= handle_roles_mappings_table(table, drop, user_from, user_to);
    DBUG_RETURN(result);
  }

  table->use_all_columns();
  if (which_table == USER_TABLE) // mysql.user table
  {
    /*
      The 'user' table has an unique index on (host, user).
      Thus, we can handle everything with a single index access.
      The host- and user fields are consecutive in the user table records.
      So we set host- and user fields of table->record[0] and use the
      pointer to the host field as key.
      index_read_idx() will replace table->record[0] (its first argument)
      by the searched record, if it exists.
    */
    DBUG_PRINT("info",("read table: '%s'  search: '%s'@'%s'",
                       table->s->table_name.str, user_str, host_str));
    host_field->store(host_str, user_from->host.length, system_charset_info);
    user_field->store(user_str, user_from->user.length, system_charset_info);

    key_prefix_length= (table->key_info->key_part[0].store_length +
                        table->key_info->key_part[1].store_length);
    key_copy(user_key, table->record[0], table->key_info, key_prefix_length);

    error= table->file->ha_index_read_idx_map(table->record[0], 0,
                                              user_key, (key_part_map)3,
                                              HA_READ_KEY_EXACT);
    if (!unlikely(error) && !*host_str)
    {
      // verify that we got a role or a user, as needed
      if (static_cast<const User_table&>(grant_table).get_is_role() !=
          user_from->is_role())
        error= HA_ERR_KEY_NOT_FOUND;
    }
    if (unlikely(error))
    {
      if (error != HA_ERR_KEY_NOT_FOUND && error != HA_ERR_END_OF_FILE)
      {
        table->file->print_error(error, MYF(0));
        result= -1;
      }
    }
    else
    {
      /* If requested, delete or update the record. */
      result= ((drop || user_to) &&
               modify_grant_table(table, host_field, user_field, user_to)) ?
        -1 : 1; /* Error or found. */
    }
    DBUG_PRINT("info",("read result: %d", result));
  }
  else
  {
    /*
      The non-'user' table do not have indexes on (host, user).
      And their host- and user fields are not consecutive.
      Thus, we need to do a table scan to find all matching records.
    */
    if (unlikely(table->file->ha_rnd_init_with_error(1)))
      result= -1;
    else
    {
#ifdef EXTRA_DEBUG
      DBUG_PRINT("info",("scan table: '%s'  search: '%s'@'%s'",
                         table->s->table_name.str, user_str, host_str));
#endif
      while ((error= table->file->ha_rnd_next(table->record[0])) !=
             HA_ERR_END_OF_FILE)
      {
        if (error)
        {
          /* Most probable 'deleted record'. */
          DBUG_PRINT("info",("scan error: %d", error));
          continue;
        }
        host= safe_str(get_field(thd->mem_root, host_field));
        user= safe_str(get_field(thd->mem_root, user_field));

#ifdef EXTRA_DEBUG
        if (which_table != PROXIES_PRIV_TABLE)
        {
          DBUG_PRINT("loop",("scan fields: '%s'@'%s' '%s' '%s' '%s'",
                             user, host,
                             get_field(thd->mem_root, table->field[1]) /*db*/,
                             get_field(thd->mem_root, table->field[3]) /*table*/,
                             get_field(thd->mem_root,
                                       table->field[4]) /*column*/));
        }
#endif
        if (strcmp(user_str, user) ||
            my_strcasecmp(system_charset_info, host_str, host))
          continue;

        /* If requested, delete or update the record. */
        result= ((drop || user_to) &&
                 modify_grant_table(table, host_field, user_field, user_to)) ?
          -1 : result ? result : 1; /* Error or keep result or found. */
        /* If search is requested, we do not need to search further. */
        if (! drop && ! user_to)
          break ;
      }
      (void) table->file->ha_rnd_end();
      DBUG_PRINT("info",("scan result: %d", result));
    }
  }

  DBUG_RETURN(result);
}


/**
  Handle an in-memory privilege structure.

  @param struct_no  The number of the structure to handle (0..6).
  @param drop       If user_from is to be dropped.
  @param user_from  The the user to be searched/dropped/renamed.
  @param user_to    The new name for the user if to be renamed, NULL otherwise.

  @note
    Scan through all elements in an in-memory grant structure and apply
    the requested operation.
    Delete from grant structure if drop is true.
    Update in grant structure if drop is false and user_to is not NULL.
    Search in grant structure if drop is false and user_to is NULL.

  @retval > 0  At least one element matched.
  @retval 0    OK, but no element matched.
*/

static int handle_grant_struct(enum enum_acl_lists struct_no, bool drop,
                               LEX_USER *user_from, LEX_USER *user_to)
{
  int result= 0;
  int elements;
  bool restart;
  const char *UNINIT_VAR(user);
  const char *UNINIT_VAR(host);
  ACL_USER *acl_user= NULL;
  ACL_ROLE *acl_role= NULL;
  ACL_DB *acl_db= NULL;
  ACL_PROXY_USER *acl_proxy_user= NULL;
  GRANT_NAME *grant_name= NULL;
  ROLE_GRANT_PAIR *UNINIT_VAR(role_grant_pair);
  HASH *grant_name_hash= NULL;
  HASH *roles_mappings_hash= NULL;
  DBUG_ENTER("handle_grant_struct");
  DBUG_PRINT("info",("scan struct: %u  search: '%s'@'%s'",
                     struct_no, user_from->user.str, user_from->host.str));

  mysql_mutex_assert_owner(&acl_cache->lock);

  /* No point in querying ROLE ACL if user_from is not a role */
  if (struct_no == ROLE_ACL && user_from->host.length)
    DBUG_RETURN(0);

  /* same. no roles in PROXY_USERS_ACL */
  if (struct_no == PROXY_USERS_ACL && user_from->is_role())
    DBUG_RETURN(0);

  if (struct_no == ROLE_ACL) //no need to scan the structures in this case
  {
    acl_role= find_acl_role(user_from->user.str);
    if (!acl_role)
      DBUG_RETURN(0);

    if (!drop && !user_to) //role was found
      DBUG_RETURN(1);

    /* this calls for a role update */
    const char *old_key= acl_role->user.str;
    size_t old_key_length= acl_role->user.length;
    if (drop)
    {
      /* all grants must be revoked from this role by now. propagate this */
      propagate_role_grants(acl_role, PRIVS_TO_MERGE::ALL);

      // delete the role from cross-reference arrays
      for (uint i=0; i < acl_role->role_grants.elements; i++)
      {
        ACL_ROLE *grant= *dynamic_element(&acl_role->role_grants,
                                          i, ACL_ROLE**);
        remove_ptr_from_dynarray(&grant->parent_grantee, acl_role);
      }

      for (uint i=0; i < acl_role->parent_grantee.elements; i++)
      {
        ACL_USER_BASE *grantee= *dynamic_element(&acl_role->parent_grantee,
                                                 i, ACL_USER_BASE**);
        remove_ptr_from_dynarray(&grantee->role_grants, acl_role);
      }

      my_hash_delete(&acl_roles, (uchar*) acl_role);
      DBUG_RETURN(1);
    }
    acl_role->user= safe_lexcstrdup_root(&acl_memroot, user_to->user);

    my_hash_update(&acl_roles, (uchar*) acl_role, (uchar*) old_key,
                   old_key_length);
    DBUG_RETURN(1);

  }

  /* Get the number of elements in the in-memory structure. */
  switch (struct_no) {
  case USER_ACL:
    elements= acl_users.elements;
    break;
  case DB_ACL:
    elements= int(acl_dbs.elements());
    break;
  case COLUMN_PRIVILEGES_HASH:
    grant_name_hash= &column_priv_hash;
    elements= grant_name_hash->records;
    break;
  case PROC_PRIVILEGES_HASH:
    grant_name_hash= &proc_priv_hash;
    elements= grant_name_hash->records;
    break;
  case FUNC_PRIVILEGES_HASH:
    grant_name_hash= &func_priv_hash;
    elements= grant_name_hash->records;
    break;
  case PACKAGE_SPEC_PRIVILEGES_HASH:
    grant_name_hash= &package_spec_priv_hash;
    elements= grant_name_hash->records;
    break;
  case PACKAGE_BODY_PRIVILEGES_HASH:
    grant_name_hash= &package_body_priv_hash;
    elements= grant_name_hash->records;
    break;
  case PROXY_USERS_ACL:
    elements= acl_proxy_users.elements;
    break;
  case ROLES_MAPPINGS_HASH:
    roles_mappings_hash= &acl_roles_mappings;
    elements= roles_mappings_hash->records;
    break;
  default:
    DBUG_ASSERT(0);
    DBUG_RETURN(-1);
  }


#ifdef EXTRA_DEBUG
    DBUG_PRINT("loop",("scan struct: %u  search    user: '%s'  host: '%s'",
                       struct_no, user_from->user.str, user_from->host.str));
#endif
  /* Loop over elements backwards as it may reduce the number of mem-moves
     for dynamic arrays.

     We restart the loop, if we deleted or updated anything in a hash table
     because calling my_hash_delete or my_hash_update shuffles elements indices
     and we can miss some if we do only one scan.
  */
  do {
    restart= false;
    for (int idx= elements - 1; idx >= 0; idx--)
    {
      /*
        Get a pointer to the element.
      */
      switch (struct_no) {
      case USER_ACL:
        acl_user= dynamic_element(&acl_users, idx, ACL_USER*);
        user= acl_user->user.str;
        host= acl_user->host.hostname;
      break;

      case DB_ACL:
        acl_db= &acl_dbs.at(idx);
        user= acl_db->user;
        host= acl_db->host.hostname;
        break;

      case COLUMN_PRIVILEGES_HASH:
      case PROC_PRIVILEGES_HASH:
      case FUNC_PRIVILEGES_HASH:
      case PACKAGE_SPEC_PRIVILEGES_HASH:
      case PACKAGE_BODY_PRIVILEGES_HASH:
        grant_name= (GRANT_NAME*) my_hash_element(grant_name_hash, idx);
        user= grant_name->user;
        host= grant_name->host.hostname;
        break;

      case PROXY_USERS_ACL:
        acl_proxy_user= dynamic_element(&acl_proxy_users, idx, ACL_PROXY_USER*);
        user= acl_proxy_user->get_user();
        host= acl_proxy_user->get_host();
        break;

      case ROLES_MAPPINGS_HASH:
        role_grant_pair= (ROLE_GRANT_PAIR *) my_hash_element(roles_mappings_hash, idx);
        user= role_grant_pair->u_uname;
        host= role_grant_pair->u_hname;
        break;

      default:
        DBUG_ASSERT(0);
      }
      if (! host)
        host= "";

#ifdef EXTRA_DEBUG
      DBUG_PRINT("loop",("scan struct: %u  index: %u  user: '%s'  host: '%s'",
                         struct_no, idx, user, host));
#endif

      if (struct_no == ROLES_MAPPINGS_HASH)
      {
        const char* role= role_grant_pair->r_uname? role_grant_pair->r_uname: "";
        if (user_from->is_role())
        {
          /* When searching for roles within the ROLES_MAPPINGS_HASH, we have
             to check both the user field as well as the role field for a match.

             It is possible to have a role granted to a role. If we are going
             to modify the mapping entry, it needs to be done on either on the
             "user" end (here represented by a role) or the "role" end. At least
             one part must match.

             If the "user" end has a not-empty host string, it can never match
             as we are searching for a role here. A role always has an empty host
             string.
          */
          if ((*host || strcmp(user_from->user.str, user)) &&
              strcmp(user_from->user.str, role))
            continue;
        }
        else
        {
          if (strcmp(user_from->user.str, user) ||
              my_strcasecmp(system_charset_info, user_from->host.str, host))
            continue;
        }
      }
      else
      {
        if (strcmp(user_from->user.str, user) ||
            my_strcasecmp(system_charset_info, user_from->host.str, host))
          continue;
      }

      result= 1; /* At least one element found. */
      if ( drop )
      {
        elements--;
        switch ( struct_no ) {
        case USER_ACL:
          free_acl_user(dynamic_element(&acl_users, idx, ACL_USER*));
          delete_dynamic_element(&acl_users, idx);
          break;

        case DB_ACL:
          acl_dbs.del(idx);
          break;

        case COLUMN_PRIVILEGES_HASH:
        case PROC_PRIVILEGES_HASH:
        case FUNC_PRIVILEGES_HASH:
        case PACKAGE_SPEC_PRIVILEGES_HASH:
        case PACKAGE_BODY_PRIVILEGES_HASH:
          my_hash_delete(grant_name_hash, (uchar*) grant_name);
          restart= true;
          break;

        case PROXY_USERS_ACL:
          delete_dynamic_element(&acl_proxy_users, idx);
          break;

        case ROLES_MAPPINGS_HASH:
          my_hash_delete(roles_mappings_hash, (uchar*) role_grant_pair);
          restart= true;
          break;

        default:
          DBUG_ASSERT(0);
          break;
        }
      }
      else if ( user_to )
      {
        switch ( struct_no ) {
        case USER_ACL:
          acl_user->user= safe_lexcstrdup_root(&acl_memroot, user_to->user);
          update_hostname(&acl_user->host, strdup_root(&acl_memroot, user_to->host.str));
          acl_user->hostname_length= strlen(acl_user->host.hostname);
          break;

        case DB_ACL:
          acl_db->user= strdup_root(&acl_memroot, user_to->user.str);
          update_hostname(&acl_db->host, strdup_root(&acl_memroot, user_to->host.str));
          break;

        case COLUMN_PRIVILEGES_HASH:
        case PROC_PRIVILEGES_HASH:
        case FUNC_PRIVILEGES_HASH:
        case PACKAGE_SPEC_PRIVILEGES_HASH:
        case PACKAGE_BODY_PRIVILEGES_HASH:
          {
            /*
              Save old hash key and its length to be able to properly update
              element position in hash.
            */
            char *old_key= grant_name->hash_key;
            size_t old_key_length= grant_name->key_length;

            /*
              Update the grant structure with the new user name and host name.
            */
            grant_name->set_user_details(user_to->host.str, grant_name->db,
                                         user_to->user.str, grant_name->tname,
                                         TRUE);

            /*
              Since username is part of the hash key, when the user name
              is renamed, the hash key is changed. Update the hash to
              ensure that the position matches the new hash key value
            */
            my_hash_update(grant_name_hash, (uchar*) grant_name, (uchar*) old_key,
                           old_key_length);
            restart= true;
            break;
          }

        case PROXY_USERS_ACL:
          acl_proxy_user->set_user (&acl_memroot, user_to->user.str);
          acl_proxy_user->set_host (&acl_memroot, user_to->host.str);
          break;

        case ROLES_MAPPINGS_HASH:
          {
            /*
              Save old hash key and its length to be able to properly update
              element position in hash.
            */
            char *old_key= role_grant_pair->hashkey.str;
            size_t old_key_length= role_grant_pair->hashkey.length;
            bool oom;

            if (user_to->is_role())
              oom= role_grant_pair->init(&acl_memroot, role_grant_pair->u_uname,
                                         role_grant_pair->u_hname,
                                         user_to->user.str, false);
            else
              oom= role_grant_pair->init(&acl_memroot, user_to->user.str,
                                         user_to->host.str,
                                         role_grant_pair->r_uname, false);
            if (oom)
              DBUG_RETURN(-1);

            my_hash_update(roles_mappings_hash, (uchar*) role_grant_pair,
                           (uchar*) old_key, old_key_length);
            restart= true;
            break;
          }

        default:
          DBUG_ASSERT(0);
          break;
        }

      }
      else
      {
        /* If search is requested, we do not need to search further. */
        break;
      }
    }
  } while (restart);
#ifdef EXTRA_DEBUG
  DBUG_PRINT("loop",("scan struct: %u  result %d", struct_no, result));
#endif

  DBUG_RETURN(result);
}


/*
  Handle all privilege tables and in-memory privilege structures.

  SYNOPSIS
    handle_grant_data()
    tables                      The array with the four open tables.
    drop                        If user_from is to be dropped.
    user_from                   The the user to be searched/dropped/renamed.
    user_to                     The new name for the user if to be renamed,
                                NULL otherwise.

  DESCRIPTION
    Go through all grant tables and in-memory grant structures and apply
    the requested operation.
    Delete from grant data if drop is true.
    Update in grant data if drop is false and user_to is not NULL.
    Search in grant data if drop is false and user_to is NULL.

  RETURN
    > 0         At least one element matched.
    0           OK, but no element matched.
    < 0         Error.
*/

static int handle_grant_data(THD *thd, Grant_tables& tables, bool drop,
                             LEX_USER *user_from, LEX_USER *user_to)
{
  int result= 0;
  int found;
  bool handle_as_role= user_from->is_role();
  bool search_only= !drop && !user_to;
  DBUG_ENTER("handle_grant_data");

  if (user_to)
    DBUG_ASSERT(handle_as_role == user_to->is_role());

  if (search_only)
  {
    /* quickly search in-memory structures first */
    if (handle_as_role && find_acl_role(user_from->user.str))
      DBUG_RETURN(1); // found

    if (!handle_as_role && find_user_exact(user_from->host.str, user_from->user.str))
      DBUG_RETURN(1); // found
  }

  /* Handle db table. */
  if ((found= handle_grant_table(thd, tables.db_table(),
                                 DB_TABLE, drop, user_from,
                                 user_to)) < 0)
  {
    /* Handle of table failed, don't touch the in-memory array. */
    result= -1;
  }
  else
  {
    /* Handle db array. */
    if ((handle_grant_struct(DB_ACL, drop, user_from, user_to) || found)
        && ! result)
    {
      result= 1; /* At least one record/element found. */
      /* If search is requested, we do not need to search further. */
      if (search_only)
        goto end;
      acl_cache->clear(1);
    }
  }

  /* Handle stored routines table. */
  if ((found= handle_grant_table(thd, tables.procs_priv_table(),
                                 PROCS_PRIV_TABLE, drop,
                                 user_from, user_to)) < 0)
  {
    /* Handle of table failed, don't touch in-memory array. */
    result= -1;
  }
  else
  {
    /* Handle procs array. */
    if ((handle_grant_struct(PROC_PRIVILEGES_HASH, drop, user_from, user_to) || found)
        && ! result)
    {
      result= 1; /* At least one record/element found. */
      /* If search is requested, we do not need to search further. */
      if (search_only)
        goto end;
    }
    /* Handle funcs array. */
    if ((handle_grant_struct(FUNC_PRIVILEGES_HASH, drop, user_from, user_to) || found)
        && ! result)
    {
      result= 1; /* At least one record/element found. */
      /* If search is requested, we do not need to search further. */
      if (search_only)
        goto end;
    }
    /* Handle package spec array. */
    if ((handle_grant_struct(PACKAGE_SPEC_PRIVILEGES_HASH,
                             drop, user_from, user_to) || found)
        && ! result)
    {
      result= 1; /* At least one record/element found. */
      /* If search is requested, we do not need to search further. */
      if (search_only)
        goto end;
    }
    /* Handle package body array. */
    if ((handle_grant_struct(PACKAGE_BODY_PRIVILEGES_HASH,
                             drop, user_from, user_to) || found)
        && ! result)
    {
      result= 1; /* At least one record/element found. */
      /* If search is requested, we do not need to search further. */
      if (search_only)
        goto end;
    }
  }

  /* Handle tables table. */
  if ((found= handle_grant_table(thd, tables.tables_priv_table(),
                                 TABLES_PRIV_TABLE, drop,
                                 user_from, user_to)) < 0)
  {
    /* Handle of table failed, don't touch columns and in-memory array. */
    result= -1;
  }
  else
  {
    if (found && ! result)
    {
      result= 1; /* At least one record found. */
      /* If search is requested, we do not need to search further. */
      if (search_only)
        goto end;
    }

    /* Handle columns table. */
    if ((found= handle_grant_table(thd, tables.columns_priv_table(),
                                   COLUMNS_PRIV_TABLE, drop,
                                   user_from, user_to)) < 0)
    {
      /* Handle of table failed, don't touch the in-memory array. */
      result= -1;
    }
    else
    {
      /* Handle columns hash. */
      if ((handle_grant_struct(COLUMN_PRIVILEGES_HASH, drop, user_from, user_to) || found)
          && ! result)
        result= 1; /* At least one record/element found. */
      if (search_only)
        goto end;
    }
  }

  /* Handle proxies_priv table. */
  if (tables.proxies_priv_table().table_exists())
  {
    if ((found= handle_grant_table(thd, tables.proxies_priv_table(),
                                   PROXIES_PRIV_TABLE, drop,
                                   user_from, user_to)) < 0)
    {
      /* Handle of table failed, don't touch the in-memory array. */
      result= -1;
    }
    else
    {
      /* Handle proxies_priv array. */
      if ((handle_grant_struct(PROXY_USERS_ACL, drop, user_from, user_to) || found)
          && ! result)
        result= 1; /* At least one record/element found. */
      if (search_only)
        goto end;
    }
  }

  /* Handle roles_mapping table. */
  if (tables.roles_mapping_table().table_exists() &&
      (found= handle_grant_table(thd, tables.roles_mapping_table(),
                         ROLES_MAPPING_TABLE, drop, user_from, user_to)) < 0)
  {
    /* Handle of table failed, don't touch the in-memory array. */
    result= -1;
  }
  else
  {
    /* Handle acl_roles_mappings array */
    if ((handle_grant_struct(ROLES_MAPPINGS_HASH, drop, user_from, user_to) || found)
        && ! result)
      result= 1; /* At least one record/element found */
    if (search_only)
      goto end;
  }

  /* Handle user table. */
  if ((found= handle_grant_table(thd, tables.user_table(), USER_TABLE,
                                 drop, user_from, user_to)) < 0)
  {
    /* Handle of table failed, don't touch the in-memory array. */
    result= -1;
  }
  else
  {
    enum enum_acl_lists what= handle_as_role ? ROLE_ACL : USER_ACL;
    if (((handle_grant_struct(what, drop, user_from, user_to)) || found) && !result)
    {
      result= 1; /* At least one record/element found. */
      DBUG_ASSERT(! search_only);
    }
  }

end:
  DBUG_RETURN(result);
}

/*
  Create a list of users.

  SYNOPSIS
    mysql_create_user()
    thd                         The current thread.
    list                        The users to create.
    handle_as_role              Handle the user list as roles if true

  RETURN
    FALSE       OK.
    TRUE        Error.
*/

bool mysql_create_user(THD *thd, List <LEX_USER> &list, bool handle_as_role)
{
  int result;
  String wrong_users;
  LEX_USER *user_name;
  List_iterator <LEX_USER> user_list(list);
  bool binlog= false;
  bool some_users_dropped= false;
  DBUG_ENTER("mysql_create_user");
  DBUG_PRINT("entry", ("Handle as %s", handle_as_role ? "role" : "user"));

  if (handle_as_role && sp_process_definer(thd))
    DBUG_RETURN(TRUE);

  /* CREATE USER may be skipped on replication client. */
  Grant_tables tables;
  const uint tables_to_open= Table_user | Table_db | Table_tables_priv |
                             Table_columns_priv | Table_procs_priv |
                             Table_proxies_priv | Table_roles_mapping;
  if ((result= tables.open_and_lock(thd, tables_to_open, TL_WRITE)))
    DBUG_RETURN(result != 1);

  mysql_rwlock_wrlock(&LOCK_grant);
  mysql_mutex_lock(&acl_cache->lock);

  while ((user_name= user_list++))
  {
    if (user_name->user.str == current_user.str)
    {
      append_str(&wrong_users, STRING_WITH_LEN("CURRENT_USER"));
      result= TRUE;
      continue;
    }

    if (user_name->user.str == current_role.str)
    {
      append_str(&wrong_users, STRING_WITH_LEN("CURRENT_ROLE"));
      result= TRUE;
      continue;
    }

    if (handle_as_role && is_invalid_role_name(user_name->user.str))
    {
      append_user(thd, &wrong_users, user_name);
      result= TRUE;
      continue;
    }

    if (!user_name->host.str)
      user_name->host= host_not_specified;

    /*
      Search all in-memory structures and grant tables
      for a mention of the new user/role name.
    */
    if (handle_grant_data(thd, tables, 0, user_name, NULL))
    {
      if (thd->lex->create_info.or_replace())
      {
        // Drop the existing user
        if (handle_grant_data(thd, tables, 1, user_name, NULL) <= 0)
        {
          // DROP failed
          append_user(thd, &wrong_users, user_name);
          result= true;
          continue;
        }
        else
          some_users_dropped= true;
        // Proceed with the creation
      }
      else if (thd->lex->create_info.if_not_exists())
      {
        binlog= true;
        if (handle_as_role)
          push_warning_printf(thd, Sql_condition::WARN_LEVEL_NOTE,
                              ER_ROLE_CREATE_EXISTS,
                              ER_THD(thd, ER_ROLE_CREATE_EXISTS),
                              user_name->user.str);
        else
          push_warning_printf(thd, Sql_condition::WARN_LEVEL_NOTE,
                              ER_USER_CREATE_EXISTS,
                              ER_THD(thd, ER_USER_CREATE_EXISTS),
                              user_name->user.str, user_name->host.str);
        continue;
      }
      else
      {
        // "CREATE USER user1" for an existing user
        append_user(thd, &wrong_users, user_name);
        result= true;
        continue;
      }
    }

    if (replace_user_table(thd, tables.user_table(), user_name, 0, 0, 1, 0))
    {
      append_user(thd, &wrong_users, user_name);
      result= TRUE;
      continue;
    }
    binlog= true;

    // every created role is automatically granted to its creator-admin
    if (handle_as_role)
    {
      ACL_USER_BASE *grantee= find_acl_user_base(thd->lex->definer->user.str,
                                                 thd->lex->definer->host.str);
      ACL_ROLE *role= find_acl_role(user_name->user.str);

      /*
        just like with routines, views, triggers, and events we allow
        non-existant definers here with a warning (see sp_process_definer())
      */
      if (grantee)
        add_role_user_mapping(grantee, role);

      /* TODO(cvicentiu) refactor replace_roles_mapping_table to use
         Roles_mapping_table instead of TABLE directly. */
      if (replace_roles_mapping_table(tables.roles_mapping_table().table(),
                                      &thd->lex->definer->user,
                                      &thd->lex->definer->host,
                                      &user_name->user, true,
                                      NULL, false))
      {
        append_user(thd, &wrong_users, user_name);
        if (grantee)
          undo_add_role_user_mapping(grantee, role);
        result= TRUE;
      }
      else if (grantee)
             update_role_mapping(&thd->lex->definer->user,
                                 &thd->lex->definer->host,
                                 &user_name->user, true, NULL, false);
    }
  }

  if (result && some_users_dropped && !handle_as_role)
  {
    /* Rebuild in-memory structs, since 'acl_users' has been modified */
    rebuild_check_host();
    rebuild_role_grants();
  }

  mysql_mutex_unlock(&acl_cache->lock);

  if (result)
  {
    my_error(ER_CANNOT_USER, MYF(0),
             (handle_as_role) ? "CREATE ROLE" : "CREATE USER",
             wrong_users.c_ptr_safe());
  }

  if (binlog)
    result |= write_bin_log(thd, FALSE, thd->query(), thd->query_length());

  mysql_rwlock_unlock(&LOCK_grant);
  DBUG_RETURN(result);
}

/*
  Drop a list of users and all their privileges.

  SYNOPSIS
    mysql_drop_user()
    thd                         The current thread.
    list                        The users to drop.

  RETURN
    FALSE       OK.
    TRUE        Error.
*/

bool mysql_drop_user(THD *thd, List <LEX_USER> &list, bool handle_as_role)
{
  int result;
  String wrong_users;
  LEX_USER *user_name, *tmp_user_name;
  List_iterator <LEX_USER> user_list(list);
  bool binlog= false;
  sql_mode_t old_sql_mode= thd->variables.sql_mode;
  DBUG_ENTER("mysql_drop_user");
  DBUG_PRINT("entry", ("Handle as %s", handle_as_role ? "role" : "user"));

  /* DROP USER may be skipped on replication client. */
  Grant_tables tables;
  const uint tables_to_open= Table_user | Table_db | Table_tables_priv |
                             Table_columns_priv | Table_procs_priv |
                             Table_proxies_priv | Table_roles_mapping;
  if ((result= tables.open_and_lock(thd, tables_to_open, TL_WRITE)))
    DBUG_RETURN(result != 1);

  thd->variables.sql_mode&= ~MODE_PAD_CHAR_TO_FULL_LENGTH;

  mysql_rwlock_wrlock(&LOCK_grant);
  mysql_mutex_lock(&acl_cache->lock);

  while ((tmp_user_name= user_list++))
  {
    int rc;
    user_name= get_current_user(thd, tmp_user_name, false);
    if (!user_name)
    {
      thd->clear_error();
      append_str(&wrong_users, STRING_WITH_LEN("CURRENT_ROLE"));
      result= TRUE;
      continue;
    }

    if (handle_as_role != user_name->is_role())
    {
      append_user(thd, &wrong_users, user_name);
      result= TRUE;
      continue;
    }

    if ((rc= handle_grant_data(thd, tables, 1, user_name, NULL)) > 0)
    {
      // The user or role was successfully deleted
      binlog= true;
      continue;
    }

    if (rc == 0 && thd->lex->if_exists())
    {
      // "DROP USER IF EXISTS user1" for a non-existing user or role
      if (handle_as_role)
        push_warning_printf(thd, Sql_condition::WARN_LEVEL_NOTE,
                            ER_ROLE_DROP_EXISTS,
                            ER_THD(thd, ER_ROLE_DROP_EXISTS),
                            user_name->user.str);
      else
        push_warning_printf(thd, Sql_condition::WARN_LEVEL_NOTE,
                            ER_USER_DROP_EXISTS,
                            ER_THD(thd, ER_USER_DROP_EXISTS),
                            user_name->user.str, user_name->host.str);
      binlog= true;
      continue;
    }
    // Internal error, or "DROP USER user1" for a non-existing user
    append_user(thd, &wrong_users, user_name);
    result= TRUE;
  }

  if (!handle_as_role)
  {
    /* Rebuild 'acl_check_hosts' since 'acl_users' has been modified */
    rebuild_check_host();

    /*
      Rebuild every user's role_grants since 'acl_users' has been sorted
      and old pointers to ACL_USER elements are no longer valid
    */
    rebuild_role_grants();
  }

  mysql_mutex_unlock(&acl_cache->lock);

  if (result)
    my_error(ER_CANNOT_USER, MYF(0),
             (handle_as_role) ? "DROP ROLE" : "DROP USER",
             wrong_users.c_ptr_safe());

  if (binlog)
    result |= write_bin_log(thd, FALSE, thd->query(), thd->query_length());

  mysql_rwlock_unlock(&LOCK_grant);
  thd->variables.sql_mode= old_sql_mode;
  DBUG_RETURN(result);
}

/*
  Rename a user.

  SYNOPSIS
    mysql_rename_user()
    thd                         The current thread.
    list                        The user name pairs: (from, to).

  RETURN
    FALSE       OK.
    TRUE        Error.
*/

bool mysql_rename_user(THD *thd, List <LEX_USER> &list)
{
  int result;
  String wrong_users;
  LEX_USER *user_from, *tmp_user_from;
  LEX_USER *user_to, *tmp_user_to;
  List_iterator <LEX_USER> user_list(list);
  bool some_users_renamed= FALSE;
  DBUG_ENTER("mysql_rename_user");

  /* RENAME USER may be skipped on replication client. */
  Grant_tables tables;
  const uint tables_to_open= Table_user | Table_db | Table_tables_priv |
                             Table_columns_priv | Table_procs_priv |
                             Table_proxies_priv | Table_roles_mapping;
  if ((result= tables.open_and_lock(thd, tables_to_open, TL_WRITE)))
    DBUG_RETURN(result != 1);

  DBUG_ASSERT(!thd->is_current_stmt_binlog_format_row());

  mysql_rwlock_wrlock(&LOCK_grant);
  mysql_mutex_lock(&acl_cache->lock);

  while ((tmp_user_from= user_list++))
  {
    tmp_user_to= user_list++;
    if (!(user_from= get_current_user(thd, tmp_user_from, false)))
    {
      append_user(thd, &wrong_users, user_from);
      result= TRUE;
      continue;
    }
    if (!(user_to= get_current_user(thd, tmp_user_to, false)))
    {
      append_user(thd, &wrong_users, user_to);
      result= TRUE;
      continue;
    }
    DBUG_ASSERT(!user_from->is_role());
    DBUG_ASSERT(!user_to->is_role());

    /*
      Search all in-memory structures and grant tables
      for a mention of the new user name.
    */
    if (handle_grant_data(thd, tables, 0, user_to, NULL) ||
        handle_grant_data(thd, tables, 0, user_from, user_to) <= 0)
    {
      /* NOTE TODO renaming roles is not yet implemented */
      append_user(thd, &wrong_users, user_from);
      result= TRUE;
      continue;
    }
    some_users_renamed= TRUE;
    rebuild_acl_users();
  }

  /* Rebuild 'acl_dbs' since 'acl_users' has been modified */
  rebuild_acl_dbs();

  /* Rebuild 'acl_check_hosts' since 'acl_users' has been modified */
  rebuild_check_host();

  /*
    Rebuild every user's role_grants since 'acl_users' has been sorted
    and old pointers to ACL_USER elements are no longer valid
  */
  rebuild_role_grants();

  mysql_mutex_unlock(&acl_cache->lock);

  if (result)
    my_error(ER_CANNOT_USER, MYF(0), "RENAME USER", wrong_users.c_ptr_safe());

  if (some_users_renamed && mysql_bin_log.is_open())
    result |= write_bin_log(thd, FALSE, thd->query(), thd->query_length());

  mysql_rwlock_unlock(&LOCK_grant);
  DBUG_RETURN(result);
}

/*
  Alter a user's connection and resource settings.

  SYNOPSIS
    mysql_alter_user()
    thd                         The current thread.
    list                        The users to alter.

  RETURN
    > 0         Error. Error message already sent.
    0           OK.
*/
int mysql_alter_user(THD* thd, List<LEX_USER> &users_list)
{
  DBUG_ENTER("mysql_alter_user");
  int result= 0;
  String wrong_users;
  bool some_users_altered= false;

  /* The only table we're altering is the user table. */
  Grant_tables tables;
  if ((result= tables.open_and_lock(thd, Table_user, TL_WRITE)))
    DBUG_RETURN(result != 1);

  /* Lock ACL data structures until we finish altering all users. */
  mysql_rwlock_wrlock(&LOCK_grant);
  mysql_mutex_lock(&acl_cache->lock);

  LEX_USER *tmp_lex_user;
  List_iterator<LEX_USER> users_list_iterator(users_list);

  while ((tmp_lex_user= users_list_iterator++))
  {
    LEX_USER* lex_user= get_current_user(thd, tmp_lex_user, false);
    if (!lex_user || replace_user_table(thd, tables.user_table(), lex_user, 0,
                                        false, false, true))
    {
      thd->clear_error();
      append_user(thd, &wrong_users, tmp_lex_user);
      result= TRUE;
      continue;
    }
    some_users_altered= true;
  }

  /* Unlock ACL data structures. */
  mysql_mutex_unlock(&acl_cache->lock);
  mysql_rwlock_unlock(&LOCK_grant);

  if (result)
  {
    /* 'if exists' flag leads to warnings instead of errors. */
    if (thd->lex->create_info.if_exists())
    {
      push_warning_printf(thd, Sql_condition::WARN_LEVEL_NOTE,
                          ER_CANNOT_USER,
                          ER_THD(thd, ER_CANNOT_USER),
                          "ALTER USER", wrong_users.c_ptr_safe());
      result= FALSE;
    }
    else
    {
      my_error(ER_CANNOT_USER, MYF(0),
               "ALTER USER",
               wrong_users.c_ptr_safe());
    }
  }

  if (some_users_altered)
    result|= write_bin_log(thd, FALSE, thd->query(),
                                     thd->query_length());
  DBUG_RETURN(result);
}


static bool
mysql_revoke_sp_privs(THD *thd, Grant_tables *tables, const Sp_handler *sph,
                      const LEX_USER *lex_user)
{
  bool rc= false;
  uint counter, revoked;
  do {
    HASH *hash= sph->get_priv_hash();
    for (counter= 0, revoked= 0 ; counter < hash->records ; )
    {
      const char *user,*host;
      GRANT_NAME *grant_proc= (GRANT_NAME*) my_hash_element(hash, counter);
      user= grant_proc->user;
      host= safe_str(grant_proc->host.hostname);

      if (!strcmp(lex_user->user.str, user) &&
          !strcmp(lex_user->host.str, host))
      {
        if (replace_routine_table(thd, grant_proc,
                                  tables->procs_priv_table().table(),
                                  *lex_user,
                                  grant_proc->db, grant_proc->tname,
                                  sph, ~(ulong)0, 1) == 0)
        {
          revoked= 1;
          continue;
        }
        rc= true;  // Something went wrong
      }
      counter++;
    }
  } while (revoked);
  return rc;
}


/*
  Revoke all privileges from a list of users.

  SYNOPSIS
    mysql_revoke_all()
    thd                         The current thread.
    list                        The users to revoke all privileges from.

  RETURN
    > 0         Error. Error message already sent.
    0           OK.
    < 0         Error. Error message not yet sent.
*/

bool mysql_revoke_all(THD *thd,  List <LEX_USER> &list)
{
  uint counter, revoked;
  int result, res;
  ACL_DB *acl_db;
  DBUG_ENTER("mysql_revoke_all");

  Grant_tables tables;
  const uint tables_to_open= Table_user | Table_db | Table_tables_priv |
                             Table_columns_priv | Table_procs_priv |
                             Table_proxies_priv | Table_roles_mapping;
  if ((result= tables.open_and_lock(thd, tables_to_open, TL_WRITE)))
    DBUG_RETURN(result != 1);

  DBUG_ASSERT(!thd->is_current_stmt_binlog_format_row());

  mysql_rwlock_wrlock(&LOCK_grant);
  mysql_mutex_lock(&acl_cache->lock);

  LEX_USER *lex_user, *tmp_lex_user;
  List_iterator <LEX_USER> user_list(list);
  while ((tmp_lex_user= user_list++))
  {
    if (!(lex_user= get_current_user(thd, tmp_lex_user, false)))
    {
      result= -1;
      continue;
    }

    /* This is not a role and the user could not be found */
    if (!lex_user->is_role() &&
        !find_user_exact(lex_user->host.str, lex_user->user.str))
    {
      result= -1;
      continue;
    }

    if (replace_user_table(thd, tables.user_table(), lex_user,
                           ~(ulong)0, 1, 0, 0))
    {
      result= -1;
      continue;
    }

    /* Remove db access privileges */
    /*
      Because acl_dbs and column_priv_hash shrink and may re-order
      as privileges are removed, removal occurs in a repeated loop
      until no more privileges are revoked.
     */
    do
    {
      for (counter= 0, revoked= 0 ; counter < acl_dbs.elements() ; )
      {
        const char *user, *host;

        acl_db= &acl_dbs.at(counter);

        user= acl_db->user;
        host= safe_str(acl_db->host.hostname);

	if (!strcmp(lex_user->user.str, user) &&
            !strcmp(lex_user->host.str, host))
	{
      /* TODO(cvicentiu) refactor replace_db_table to use
         Db_table instead of TABLE directly. */
	  if (!replace_db_table(tables.db_table().table(), acl_db->db, *lex_user,
                            ~(ulong)0, 1))
	  {
	    /*
	      Don't increment counter as replace_db_table deleted the
	      current element in acl_dbs.
	     */
	    revoked= 1;
	    continue;
	  }
	  result= -1; // Something went wrong
	}
	counter++;
      }
    } while (revoked);

    /* Remove column access */
    do
    {
      for (counter= 0, revoked= 0 ; counter < column_priv_hash.records ; )
      {
	const char *user,*host;
        GRANT_TABLE *grant_table=
          (GRANT_TABLE*) my_hash_element(&column_priv_hash, counter);
        user= grant_table->user;
        host= safe_str(grant_table->host.hostname);

	if (!strcmp(lex_user->user.str,user) &&
            !strcmp(lex_user->host.str, host))
	{
          List<LEX_COLUMN> columns;
          /* TODO(cvicentiu) refactor replace_db_table to use
             Db_table instead of TABLE directly. */
          if (replace_column_table(grant_table,
                                   tables.columns_priv_table().table(),
                                   *lex_user, columns, grant_table->db,
                                   grant_table->tname, ~(ulong)0, 1))
	    result= -1;

          /* TODO(cvicentiu) refactor replace_db_table to use
             Db_table instead of TABLE directly. */
	  if ((res= replace_table_table(thd, grant_table,
                                        tables.tables_priv_table().table(),
                                        *lex_user, grant_table->db,
                                        grant_table->tname, ~(ulong)0, 0, 1)))
	  {
            if (res > 0)
              result= -1;
            else
            {
              /*
                Entry was deleted. We have to retry the loop as the
                hash table has probably been reorganized.
              */
              revoked= 1;
              continue;
            }
          }
        }
	counter++;
      }
    } while (revoked);

    /* Remove procedure access */
    if (mysql_revoke_sp_privs(thd, &tables, &sp_handler_function, lex_user) ||
        mysql_revoke_sp_privs(thd, &tables, &sp_handler_procedure, lex_user) ||
        mysql_revoke_sp_privs(thd, &tables, &sp_handler_package_spec, lex_user) ||
        mysql_revoke_sp_privs(thd, &tables, &sp_handler_package_body, lex_user))
      result= -1;

    ACL_USER_BASE *user_or_role;
    /* remove role grants */
    if (lex_user->is_role())
    {
      /* this can not fail due to get_current_user already having searched for it */
      user_or_role= find_acl_role(lex_user->user.str);
    }
    else
    {
      user_or_role= find_user_exact(lex_user->host.str, lex_user->user.str);
    }
    /*
      Find every role grant pair matching the role_grants array and remove it,
      both from the acl_roles_mappings and the roles_mapping table
    */
    for (counter= 0; counter < user_or_role->role_grants.elements; counter++)
    {
      ACL_ROLE *role_grant= *dynamic_element(&user_or_role->role_grants,
                                             counter, ACL_ROLE**);
      ROLE_GRANT_PAIR *pair = find_role_grant_pair(&lex_user->user,
                                                   &lex_user->host,
                                                   &role_grant->user);
      /* TODO(cvicentiu) refactor replace_roles_mapping_table to use
         Roles_mapping_table instead of TABLE directly. */
      if (replace_roles_mapping_table(tables.roles_mapping_table().table(),
                                      &lex_user->user, &lex_user->host,
                                      &role_grant->user, false, pair, true))
      {
        result= -1; //Something went wrong
      }
      update_role_mapping(&lex_user->user, &lex_user->host,
                          &role_grant->user, false, pair, true);
      /*
        Delete from the parent_grantee array of the roles granted,
        the entry pointing to this user_or_role
      */
      remove_ptr_from_dynarray(&role_grant->parent_grantee, user_or_role);
    }
    /* TODO
       How to handle an error in the replace_roles_mapping_table, in
       regards to the privileges held in memory
    */

    /* Finally, clear the role_grants array */
    if (counter == user_or_role->role_grants.elements)
    {
      reset_dynamic(&user_or_role->role_grants);
    }
    /*
      If we are revoking from a role, we need to update all the parent grantees
    */
    if (lex_user->is_role())
    {
      propagate_role_grants((ACL_ROLE *)user_or_role, PRIVS_TO_MERGE::ALL);
    }
  }

  mysql_mutex_unlock(&acl_cache->lock);

  if (result)
    my_message(ER_REVOKE_GRANTS, ER_THD(thd, ER_REVOKE_GRANTS), MYF(0));
  
  result= result |
    write_bin_log(thd, FALSE, thd->query(), thd->query_length());

  mysql_rwlock_unlock(&LOCK_grant);

  DBUG_RETURN(result);
}




/**
  If the defining user for a routine does not exist, then the ACL lookup
  code should raise two errors which we should intercept.  We convert the more
  descriptive error into a warning, and consume the other.

  If any other errors are raised, then we set a flag that should indicate
  that there was some failure we should complain at a higher level.
*/
class Silence_routine_definer_errors : public Internal_error_handler
{
public:
  Silence_routine_definer_errors()
    : is_grave(FALSE)
  {}

  virtual ~Silence_routine_definer_errors()
  {}

  virtual bool handle_condition(THD *thd,
                                uint sql_errno,
                                const char* sqlstate,
                                Sql_condition::enum_warning_level *level,
                                const char* msg,
                                Sql_condition ** cond_hdl);

  bool has_errors() { return is_grave; }

private:
  bool is_grave;
};

bool
Silence_routine_definer_errors::handle_condition(
  THD *thd,
  uint sql_errno,
  const char*,
  Sql_condition::enum_warning_level *level,
  const char* msg,
  Sql_condition ** cond_hdl)
{
  *cond_hdl= NULL;
  if (*level == Sql_condition::WARN_LEVEL_ERROR)
  {
    switch (sql_errno)
    {
      case ER_NONEXISTING_PROC_GRANT:
        /* Convert the error into a warning. */
        push_warning(thd, Sql_condition::WARN_LEVEL_WARN,
                     sql_errno, msg);
        return TRUE;
      default:
        is_grave= TRUE;
    }
  }

  return FALSE;
}


/**
  Revoke privileges for all users on a stored procedure.  Use an error handler
  that converts errors about missing grants into warnings.

  @param
    thd                         The current thread.
  @param
    db				DB of the stored procedure
  @param
    name			Name of the stored procedure

  @retval
    0           OK.
  @retval
    < 0         Error. Error message not yet sent.
*/

bool sp_revoke_privileges(THD *thd, const char *sp_db, const char *sp_name,
                          const Sp_handler *sph)
{
  uint counter, revoked;
  int result;
  HASH *hash= sph->get_priv_hash();
  Silence_routine_definer_errors error_handler;
  DBUG_ENTER("sp_revoke_privileges");

  Grant_tables tables;
  const uint tables_to_open= Table_user | Table_db | Table_tables_priv |
                             Table_columns_priv | Table_procs_priv |
                             Table_proxies_priv | Table_roles_mapping;
  if ((result= tables.open_and_lock(thd, tables_to_open, TL_WRITE)))
    DBUG_RETURN(result != 1);

  DBUG_ASSERT(!thd->is_current_stmt_binlog_format_row());

  /* Be sure to pop this before exiting this scope! */
  thd->push_internal_handler(&error_handler);

  mysql_rwlock_wrlock(&LOCK_grant);
  mysql_mutex_lock(&acl_cache->lock);

  /* Remove procedure access */
  do
  {
    for (counter= 0, revoked= 0 ; counter < hash->records ; )
    {
      GRANT_NAME *grant_proc= (GRANT_NAME*) my_hash_element(hash, counter);
      if (!my_strcasecmp(&my_charset_utf8_bin, grant_proc->db, sp_db) &&
	  !my_strcasecmp(system_charset_info, grant_proc->tname, sp_name))
      {
        LEX_USER lex_user;
	lex_user.user.str= grant_proc->user;
	lex_user.user.length= strlen(grant_proc->user);
        lex_user.host.str= safe_str(grant_proc->host.hostname);
        lex_user.host.length= strlen(lex_user.host.str);
        if (replace_routine_table(thd, grant_proc,
                                  tables.procs_priv_table().table(), lex_user,
                                  grant_proc->db, grant_proc->tname,
                                  sph, ~(ulong)0, 1) == 0)
	{
	  revoked= 1;
	  continue;
	}
      }
      counter++;
    }
  } while (revoked);

  mysql_mutex_unlock(&acl_cache->lock);
  mysql_rwlock_unlock(&LOCK_grant);

  thd->pop_internal_handler();

  DBUG_RETURN(error_handler.has_errors());
}


/**
  Grant EXECUTE,ALTER privilege for a stored procedure

  @param thd The current thread.
  @param sp_db
  @param sp_name
  @param sph

  @return
    @retval FALSE Success
    @retval TRUE An error occurred. Error message not yet sent.
*/

bool sp_grant_privileges(THD *thd, const char *sp_db, const char *sp_name,
                         const Sp_handler *sph)
{
  Security_context *sctx= thd->security_ctx;
  LEX_USER *combo;
  TABLE_LIST tables[1];
  List<LEX_USER> user_list;
  bool result;
  ACL_USER *au;
  Dummy_error_handler error_handler;
  DBUG_ENTER("sp_grant_privileges");

  if (!(combo=(LEX_USER*) thd->alloc(sizeof(LEX_USER))))
    DBUG_RETURN(TRUE);

  combo->user.str= (char *) sctx->priv_user;

  mysql_mutex_lock(&acl_cache->lock);
  if ((au= find_user_exact(combo->host.str= (char *) sctx->priv_host,
                           combo->user.str)))
    goto found_acl;

  mysql_mutex_unlock(&acl_cache->lock);
  DBUG_RETURN(TRUE);

 found_acl:
  mysql_mutex_unlock(&acl_cache->lock);

  bzero((char*)tables, sizeof(TABLE_LIST));
  user_list.empty();

  tables->db.str= sp_db;
  tables->db.length= sp_db ? strlen(sp_db) : 0;
  tables->table_name.str= tables->alias.str= sp_name;
  tables->table_name.length= tables->alias.length= sp_name ? strlen(sp_name) : 0;

  thd->make_lex_string(&combo->user, combo->user.str, strlen(combo->user.str));
  thd->make_lex_string(&combo->host, combo->host.str, strlen(combo->host.str));

  combo->auth= NULL;

  if (user_list.push_back(combo, thd->mem_root))
    DBUG_RETURN(TRUE);

  thd->lex->account_options.reset();

  /*
    Only care about whether the operation failed or succeeded
    as all errors will be handled later.
  */
  thd->push_internal_handler(&error_handler);
  result= mysql_routine_grant(thd, tables, sph, user_list,
                              DEFAULT_CREATE_PROC_ACLS, FALSE, FALSE);
  thd->pop_internal_handler();
  DBUG_RETURN(result);
}


/**
  Validate if a user can proxy as another user

  @thd                     current thread
  @param user              the logged in user (proxy user)
  @param authenticated_as  the effective user a plugin is trying to
                           impersonate as (proxied user)
  @return                  proxy user definition
    @retval NULL           proxy user definition not found or not applicable
    @retval non-null       the proxy user data
*/

static ACL_PROXY_USER *
acl_find_proxy_user(const char *user, const char *host, const char *ip,
                    const char *authenticated_as, bool *proxy_used)
{
  uint i;
  /* if the proxied and proxy user are the same return OK */
  DBUG_ENTER("acl_find_proxy_user");
  DBUG_PRINT("info", ("user=%s host=%s ip=%s authenticated_as=%s",
                      user, host, ip, authenticated_as));

  if (!strcmp(authenticated_as, user))
  {
    DBUG_PRINT ("info", ("user is the same as authenticated_as"));
    DBUG_RETURN (NULL);
  }

  *proxy_used= TRUE;
  for (i=0; i < acl_proxy_users.elements; i++)
  {
    ACL_PROXY_USER *proxy= dynamic_element(&acl_proxy_users, i,
                                           ACL_PROXY_USER *);
    if (proxy->matches(host, user, ip, authenticated_as))
      DBUG_RETURN(proxy);
  }

  DBUG_RETURN(NULL);
}


bool
acl_check_proxy_grant_access(THD *thd, const char *host, const char *user,
                             bool with_grant)
{
  DBUG_ENTER("acl_check_proxy_grant_access");
  DBUG_PRINT("info", ("user=%s host=%s with_grant=%d", user, host,
                      (int) with_grant));
  if (!initialized)
  {
    my_error(ER_OPTION_PREVENTS_STATEMENT, MYF(0), "--skip-grant-tables");
    DBUG_RETURN(1);
  }

  /* replication slave thread can do anything */
  if (thd->slave_thread)
  {
    DBUG_PRINT("info", ("replication slave"));
    DBUG_RETURN(FALSE);
  }

  /*
    one can grant proxy for self to others.
    Security context in THD contains two pairs of (user,host):
    1. (user,host) pair referring to inbound connection.
    2. (priv_user,priv_host) pair obtained from mysql.user table after doing
        authentication of incoming connection.
    Privileges should be checked wrt (priv_user, priv_host) tuple, because
    (user,host) pair obtained from inbound connection may have different
    values than what is actually stored in mysql.user table and while granting
    or revoking proxy privilege, user is expected to provide entries mentioned
    in mysql.user table.
  */
  if (thd->security_ctx->is_priv_user(user, host))
  {
    DBUG_PRINT("info", ("strcmp (%s, %s) my_casestrcmp (%s, %s) equal",
                        thd->security_ctx->priv_user, user,
                        host, thd->security_ctx->priv_host));
    DBUG_RETURN(FALSE);
  }

  mysql_mutex_lock(&acl_cache->lock);

  /* check for matching WITH PROXY rights */
  for (uint i=0; i < acl_proxy_users.elements; i++)
  {
    ACL_PROXY_USER *proxy= dynamic_element(&acl_proxy_users, i,
                                           ACL_PROXY_USER *);
    if (proxy->matches(thd->security_ctx->host,
                       thd->security_ctx->user,
                       thd->security_ctx->ip,
                       user) &&
        proxy->get_with_grant())
    {
      DBUG_PRINT("info", ("found"));
      mysql_mutex_unlock(&acl_cache->lock);
      DBUG_RETURN(FALSE);
    }
  }

  mysql_mutex_unlock(&acl_cache->lock);
  my_error(ER_ACCESS_DENIED_NO_PASSWORD_ERROR, MYF(0),
           thd->security_ctx->user,
           thd->security_ctx->host_or_ip);
  DBUG_RETURN(TRUE);
}


static bool
show_proxy_grants(THD *thd, const char *username, const char *hostname,
                  char *buff, size_t buffsize)
{
  Protocol *protocol= thd->protocol;
  int error= 0;

  for (uint i=0; i < acl_proxy_users.elements; i++)
  {
    ACL_PROXY_USER *proxy= dynamic_element(&acl_proxy_users, i,
                                           ACL_PROXY_USER *);
    if (proxy->granted_on(hostname, username))
    {
      String global(buff, buffsize, system_charset_info);
      global.length(0);
      proxy->print_grant(&global);
      protocol->prepare_for_resend();
      protocol->store(global.ptr(), global.length(), global.charset());
      if (protocol->write())
      {
        error= -1;
        break;
      }
    }
  }
  return error;
}

static int enabled_roles_insert(ACL_USER_BASE *role, void *context_data)
{
  TABLE *table= (TABLE*) context_data;
  DBUG_ASSERT(role->flags & IS_ROLE);

  restore_record(table, s->default_values);
  table->field[0]->set_notnull();
  table->field[0]->store(role->user.str, role->user.length,
                         system_charset_info);
  if (schema_table_store_record(table->in_use, table))
    return -1;
  return 0;
}

struct APPLICABLE_ROLES_DATA
{
  TABLE *table;
  const LEX_CSTRING host;
  const LEX_CSTRING user_and_host;
  ACL_USER *user;
};

static int
applicable_roles_insert(ACL_USER_BASE *grantee, ACL_ROLE *role, void *ptr)
{
  APPLICABLE_ROLES_DATA *data= (APPLICABLE_ROLES_DATA *)ptr;
  CHARSET_INFO *cs= system_charset_info;
  TABLE *table= data->table;
  bool is_role= grantee != data->user;
  const LEX_CSTRING *user_and_host= is_role ? &grantee->user
                                           : &data->user_and_host;
  const LEX_CSTRING *host= is_role ? &empty_clex_str : &data->host;

  restore_record(table, s->default_values);
  table->field[0]->store(user_and_host->str, user_and_host->length, cs);
  table->field[1]->store(role->user.str, role->user.length, cs);

  ROLE_GRANT_PAIR *pair=
    find_role_grant_pair(&grantee->user, host, &role->user);
  DBUG_ASSERT(pair);

  if (pair->with_admin)
    table->field[2]->store(STRING_WITH_LEN("YES"), cs);
  else
    table->field[2]->store(STRING_WITH_LEN("NO"), cs);

  /* Default role is only valid when looking at a role granted to a user. */
  if (!is_role)
  {
    if (data->user->default_rolename.length &&
        lex_string_eq(&data->user->default_rolename, &role->user))
      table->field[3]->store(STRING_WITH_LEN("YES"), cs);
    else
      table->field[3]->store(STRING_WITH_LEN("NO"), cs);
    table->field[3]->set_notnull();
  }

  if (schema_table_store_record(table->in_use, table))
    return -1;
  return 0;
}

/**
  Hash iterate function to count the number of total column privileges granted.
*/
static my_bool count_column_grants(void *grant_table,
                                       void *current_count)
{
  HASH hash_columns = ((GRANT_TABLE *)grant_table)->hash_columns;
  *(ulong *)current_count+= hash_columns.records;
  return 0;
}

/**
  SHOW function that computes the number of column grants.

  This must be performed under the mutex in order to make sure the
  iteration does not fail.
*/
static int show_column_grants(THD *thd, SHOW_VAR *var, char *buff,
                              enum enum_var_type scope)
{
  var->type= SHOW_ULONG;
  var->value= buff;
  *(ulong *)buff= 0;
  if (initialized)
  {
    mysql_rwlock_rdlock(&LOCK_grant);
    mysql_mutex_lock(&acl_cache->lock);
    my_hash_iterate(&column_priv_hash, count_column_grants, buff);
    mysql_mutex_unlock(&acl_cache->lock);
    mysql_rwlock_unlock(&LOCK_grant);
  }
  return 0;
}

static int show_database_grants(THD *thd, SHOW_VAR *var, char *buff,
                                enum enum_var_type scope)
{
  var->type= SHOW_UINT;
  var->value= buff;
  *(uint *)buff= uint(acl_dbs.elements());
  return 0;
}

#else
static bool set_user_salt_if_needed(ACL_USER *, int, plugin_ref)
{ return 0; }
bool check_grant(THD *, ulong, TABLE_LIST *, bool, uint, bool)
{ return 0; }
#endif /*NO_EMBEDDED_ACCESS_CHECKS */

SHOW_VAR acl_statistics[] = {
#ifndef NO_EMBEDDED_ACCESS_CHECKS
  {"column_grants",    (char*)show_column_grants,          SHOW_SIMPLE_FUNC},
  {"database_grants",  (char*)show_database_grants,        SHOW_SIMPLE_FUNC},
  {"function_grants",  (char*)&func_priv_hash.records,     SHOW_ULONG},
  {"procedure_grants", (char*)&proc_priv_hash.records,     SHOW_ULONG},
  {"package_spec_grants", (char*)&package_spec_priv_hash.records, SHOW_ULONG},
  {"package_body_grants", (char*)&package_body_priv_hash.records, SHOW_ULONG},
  {"proxy_users",      (char*)&acl_proxy_users.elements,   SHOW_UINT},
  {"role_grants",      (char*)&acl_roles_mappings.records, SHOW_ULONG},
  {"roles",            (char*)&acl_roles.records,          SHOW_ULONG},
  {"table_grants",     (char*)&column_priv_hash.records,   SHOW_ULONG},
  {"users",            (char*)&acl_users.elements,         SHOW_UINT},
#endif
  {NullS, NullS, SHOW_LONG},
};

/* Check if a role is granted to a user/role. We traverse the role graph
   and return true if we find a match.

   hostname == NULL means we are looking for a role as a starting point,
   otherwise a user.
*/
bool check_role_is_granted(const char *username,
                           const char *hostname,
                           const char *rolename)
{
  DBUG_ENTER("check_role_is_granted");
  bool result= false;
#ifndef NO_EMBEDDED_ACCESS_CHECKS
  ACL_USER_BASE *root;
  mysql_mutex_lock(&acl_cache->lock);
  if (hostname)
    root= find_user_exact(hostname, username);
  else
    root= find_acl_role(username);

  LEX_CSTRING role_lex;
  role_lex.str= rolename;
  role_lex.length= strlen(rolename);

  if (root && /* No grantee, nothing to search. */
      traverse_role_graph_down(root, &role_lex, check_role_is_granted_callback,
                               NULL) == -1)
  {
    /* We have found the role during our search. */
    result= true;
  }

  /* We haven't found the role or we had no initial grantee to start from. */
  mysql_mutex_unlock(&acl_cache->lock);
#endif
  DBUG_RETURN(result);
}

int fill_schema_enabled_roles(THD *thd, TABLE_LIST *tables, COND *cond)
{
  TABLE *table= tables->table;
#ifndef NO_EMBEDDED_ACCESS_CHECKS
  if (thd->security_ctx->priv_role[0])
  {
    mysql_rwlock_rdlock(&LOCK_grant);
    mysql_mutex_lock(&acl_cache->lock);
    ACL_ROLE *acl_role= find_acl_role(thd->security_ctx->priv_role);
    if (acl_role)
      traverse_role_graph_down(acl_role, table, enabled_roles_insert, NULL);
    mysql_mutex_unlock(&acl_cache->lock);
    mysql_rwlock_unlock(&LOCK_grant);
    if (acl_role)
      return 0;
  }
#endif

  restore_record(table, s->default_values);
  table->field[0]->set_null();
  return schema_table_store_record(table->in_use, table);
}


/*
  This shows all roles granted to current user
  and recursively all roles granted to those roles
*/
int fill_schema_applicable_roles(THD *thd, TABLE_LIST *tables, COND *cond)
{
  int res= 0;
#ifndef NO_EMBEDDED_ACCESS_CHECKS
  if (initialized)
  {
    TABLE *table= tables->table;
    Security_context *sctx= thd->security_ctx;
    mysql_rwlock_rdlock(&LOCK_grant);
    mysql_mutex_lock(&acl_cache->lock);
    ACL_USER *user= find_user_exact(sctx->priv_host, sctx->priv_user);
    if (user)
    {
      char buff[USER_HOST_BUFF_SIZE+10];
      DBUG_ASSERT(user->user.length + user->hostname_length +2 < sizeof(buff));
      char *end= strxmov(buff, user->user.str, "@", user->host.hostname, NULL);
      APPLICABLE_ROLES_DATA data= { table,
        { user->host.hostname, user->hostname_length },
        { buff, (size_t)(end - buff) }, user
      };

      res= traverse_role_graph_down(user, &data, 0, applicable_roles_insert);
    }

    mysql_mutex_unlock(&acl_cache->lock);
    mysql_rwlock_unlock(&LOCK_grant);
  }
#endif

  return res;
}


int wild_case_compare(CHARSET_INFO *cs, const char *str,const char *wildstr)
{
  int flag;
  DBUG_ENTER("wild_case_compare");
  DBUG_PRINT("enter",("str: '%s'  wildstr: '%s'",str,wildstr));
  while (*wildstr)
  {
    while (*wildstr && *wildstr != wild_many && *wildstr != wild_one)
    {
      if (*wildstr == wild_prefix && wildstr[1])
	wildstr++;
      if (my_toupper(cs, *wildstr++) !=
          my_toupper(cs, *str++)) DBUG_RETURN(1);
    }
    if (! *wildstr ) DBUG_RETURN (*str != 0);
    if (*wildstr++ == wild_one)
    {
      if (! *str++) DBUG_RETURN (1);	/* One char; skip */
    }
    else
    {						/* Found '*' */
      if (!*wildstr) DBUG_RETURN(0);		/* '*' as last char: OK */
      flag=(*wildstr != wild_many && *wildstr != wild_one);
      do
      {
	if (flag)
	{
	  char cmp;
	  if ((cmp= *wildstr) == wild_prefix && wildstr[1])
	    cmp=wildstr[1];
	  cmp=my_toupper(cs, cmp);
	  while (*str && my_toupper(cs, *str) != cmp)
	    str++;
	  if (!*str) DBUG_RETURN (1);
	}
	if (wild_case_compare(cs, str,wildstr) == 0) DBUG_RETURN (0);
      } while (*str++);
      DBUG_RETURN(1);
    }
  }
  DBUG_RETURN (*str != '\0');
}


#ifndef NO_EMBEDDED_ACCESS_CHECKS
static bool update_schema_privilege(THD *thd, TABLE *table, const char *buff,
                                    const char* db, const char* t_name,
                                    const char* column, uint col_length,
                                    const char *priv, uint priv_length,
                                    const char* is_grantable)
{
  int i= 2;
  CHARSET_INFO *cs= system_charset_info;
  restore_record(table, s->default_values);
  table->field[0]->store(buff, (uint) strlen(buff), cs);
  table->field[1]->store(STRING_WITH_LEN("def"), cs);
  if (db)
    table->field[i++]->store(db, (uint) strlen(db), cs);
  if (t_name)
    table->field[i++]->store(t_name, (uint) strlen(t_name), cs);
  if (column)
    table->field[i++]->store(column, col_length, cs);
  table->field[i++]->store(priv, priv_length, cs);
  table->field[i]->store(is_grantable, strlen(is_grantable), cs);
  return schema_table_store_record(thd, table);
}
#endif


#ifndef NO_EMBEDDED_ACCESS_CHECKS
class Grantee_str
{
  char m_buff[USER_HOST_BUFF_SIZE + 6 /* 4 quotes, @, '\0' */];
public:
  Grantee_str(const char *user, const char *host)
  {
    DBUG_ASSERT(strlen(user) + strlen(host) + 6 < sizeof(m_buff));
    strxmov(m_buff, "'", user, "'@'", host, "'", NullS);
  }
  operator const char *() const { return m_buff; }
};
#endif


int fill_schema_user_privileges(THD *thd, TABLE_LIST *tables, COND *cond)
{
#ifndef NO_EMBEDDED_ACCESS_CHECKS
  int error= 0;
  uint counter;
  ACL_USER *acl_user;
  ulong want_access;
  TABLE *table= tables->table;
  bool no_global_access= check_access(thd, SELECT_ACL, "mysql",
                                      NULL, NULL, 1, 1);
  DBUG_ENTER("fill_schema_user_privileges");

  if (!initialized)
    DBUG_RETURN(0);
  mysql_mutex_lock(&acl_cache->lock);

  for (counter=0 ; counter < acl_users.elements ; counter++)
  {
    const char *user,*host, *is_grantable="YES";
    acl_user=dynamic_element(&acl_users,counter,ACL_USER*);
    user= acl_user->user.str;
    host= safe_str(acl_user->host.hostname);

    if (no_global_access &&
        !thd->security_ctx->is_priv_user(user, host))
      continue;

    want_access= acl_user->access;
    if (!(want_access & GRANT_ACL))
      is_grantable= "NO";

    Grantee_str grantee(user, host);
    if (!(want_access & ~GRANT_ACL))
    {
      if (update_schema_privilege(thd, table, grantee, 0, 0, 0, 0,
                                  STRING_WITH_LEN("USAGE"), is_grantable))
      {
        error= 1;
        goto err;
      }
    }
    else
    {
      uint priv_id;
      ulong j,test_access= want_access & ~GRANT_ACL;
      for (priv_id=0, j = SELECT_ACL;j <= GLOBAL_ACLS; priv_id++,j <<= 1)
      {
        if (test_access & j)
        {
          if (update_schema_privilege(thd, table, grantee, 0, 0, 0, 0,
                                      command_array[priv_id],
                                      command_lengths[priv_id], is_grantable))
          {
            error= 1;
            goto err;
          }
        }
      }
    }
  }
err:
  mysql_mutex_unlock(&acl_cache->lock);

  DBUG_RETURN(error);
#else
  return(0);
#endif
}


int fill_schema_schema_privileges(THD *thd, TABLE_LIST *tables, COND *cond)
{
#ifndef NO_EMBEDDED_ACCESS_CHECKS
  int error= 0;
  uint counter;
  ACL_DB *acl_db;
  ulong want_access;
  TABLE *table= tables->table;
  bool no_global_access= check_access(thd, SELECT_ACL, "mysql",
                                      NULL, NULL, 1, 1);
  DBUG_ENTER("fill_schema_schema_privileges");

  if (!initialized)
    DBUG_RETURN(0);
  mysql_mutex_lock(&acl_cache->lock);

  for (counter=0 ; counter < acl_dbs.elements() ; counter++)
  {
    const char *user, *host, *is_grantable="YES";

    acl_db=&acl_dbs.at(counter);
    user= acl_db->user;
    host= safe_str(acl_db->host.hostname);

    if (no_global_access &&
        !thd->security_ctx->is_priv_user(user, host))
      continue;

    want_access=acl_db->access;
    if (want_access)
    {
      if (!(want_access & GRANT_ACL))
      {
        is_grantable= "NO";
      }
      Grantee_str grantee(user, host);
      if (!(want_access & ~GRANT_ACL))
      {
        if (update_schema_privilege(thd, table, grantee, acl_db->db, 0, 0,
                                    0, STRING_WITH_LEN("USAGE"), is_grantable))
        {
          error= 1;
          goto err;
        }
      }
      else
      {
        int cnt;
        ulong j,test_access= want_access & ~GRANT_ACL;
        for (cnt=0, j = SELECT_ACL; j <= DB_ACLS; cnt++,j <<= 1)
          if (test_access & j)
          {
            if (update_schema_privilege(thd, table,
                                        grantee, acl_db->db, 0, 0, 0,
                                        command_array[cnt], command_lengths[cnt],
                                        is_grantable))
            {
              error= 1;
              goto err;
            }
          }
      }
    }
  }
err:
  mysql_mutex_unlock(&acl_cache->lock);

  DBUG_RETURN(error);
#else
  return (0);
#endif
}


int fill_schema_table_privileges(THD *thd, TABLE_LIST *tables, COND *cond)
{
#ifndef NO_EMBEDDED_ACCESS_CHECKS
  int error= 0;
  uint index;
  TABLE *table= tables->table;
  bool no_global_access= check_access(thd, SELECT_ACL, "mysql",
                                      NULL, NULL, 1, 1);
  DBUG_ENTER("fill_schema_table_privileges");

  mysql_rwlock_rdlock(&LOCK_grant);

  for (index=0 ; index < column_priv_hash.records ; index++)
  {
    const char *user, *host, *is_grantable= "YES";
    GRANT_TABLE *grant_table= (GRANT_TABLE*) my_hash_element(&column_priv_hash,
                                                             index);
    user= grant_table->user;
    host= safe_str(grant_table->host.hostname);

    if (no_global_access &&
        !thd->security_ctx->is_priv_user(user, host))
      continue;

    ulong table_access= grant_table->privs;
    if (table_access)
    {
      ulong test_access= table_access & ~GRANT_ACL;
      /*
        We should skip 'usage' privilege on table if
        we have any privileges on column(s) of this table
      */
      if (!test_access && grant_table->cols)
        continue;
      if (!(table_access & GRANT_ACL))
        is_grantable= "NO";

      Grantee_str grantee(user, host);
      if (!test_access)
      {
        if (update_schema_privilege(thd, table,
                                    grantee, grant_table->db,
                                    grant_table->tname, 0, 0,
                                    STRING_WITH_LEN("USAGE"), is_grantable))
        {
          error= 1;
          goto err;
        }
      }
      else
      {
        ulong j;
        int cnt;
        for (cnt= 0, j= SELECT_ACL; j <= TABLE_ACLS; cnt++, j<<= 1)
        {
          if (test_access & j)
          {
            if (update_schema_privilege(thd, table,
                                        grantee, grant_table->db,
                                        grant_table->tname, 0, 0,
                                        command_array[cnt],
                                        command_lengths[cnt], is_grantable))
            {
              error= 1;
              goto err;
            }
          }
        }
      }
    }
  }
err:
  mysql_rwlock_unlock(&LOCK_grant);

  DBUG_RETURN(error);
#else
  return (0);
#endif
}


int fill_schema_column_privileges(THD *thd, TABLE_LIST *tables, COND *cond)
{
#ifndef NO_EMBEDDED_ACCESS_CHECKS
  int error= 0;
  uint index;
  TABLE *table= tables->table;
  bool no_global_access= check_access(thd, SELECT_ACL, "mysql",
                                      NULL, NULL, 1, 1);
  DBUG_ENTER("fill_schema_table_privileges");

  mysql_rwlock_rdlock(&LOCK_grant);

  for (index=0 ; index < column_priv_hash.records ; index++)
  {
    const char *user, *host, *is_grantable= "YES";
    GRANT_TABLE *grant_table= (GRANT_TABLE*) my_hash_element(&column_priv_hash,
                                                          index);
    user= grant_table->user;
    host= safe_str(grant_table->host.hostname);

    if (no_global_access &&
        !thd->security_ctx->is_priv_user(user, host))
      continue;

    ulong table_access= grant_table->cols;
    if (table_access != 0)
    {
      if (!(grant_table->privs & GRANT_ACL))
        is_grantable= "NO";

      ulong test_access= table_access & ~GRANT_ACL;
      Grantee_str grantee(user, host);
      if (!test_access)
        continue;
      else
      {
        ulong j;
        int cnt;
        for (cnt= 0, j= SELECT_ACL; j <= TABLE_ACLS; cnt++, j<<= 1)
        {
          if (test_access & j)
          {
            for (uint col_index=0 ;
                 col_index < grant_table->hash_columns.records ;
                 col_index++)
            {
              GRANT_COLUMN *grant_column = (GRANT_COLUMN*)
                my_hash_element(&grant_table->hash_columns,col_index);
              if ((grant_column->rights & j) && (table_access & j))
              {
                if (update_schema_privilege(thd, table,
                                            grantee,
                                            grant_table->db,
                                            grant_table->tname,
                                            grant_column->column,
                                            grant_column->key_length,
                                            command_array[cnt],
                                            command_lengths[cnt], is_grantable))
                {
                  error= 1;
                  goto err;
                }
              }
            }
          }
        }
      }
    }
  }
err:
  mysql_rwlock_unlock(&LOCK_grant);

  DBUG_RETURN(error);
#else
  return (0);
#endif
}


#ifndef NO_EMBEDDED_ACCESS_CHECKS
/*
  fill effective privileges for table

  SYNOPSIS
    fill_effective_table_privileges()
    thd     thread handler
    grant   grants table descriptor
    db      db name
    table   table name
*/

void fill_effective_table_privileges(THD *thd, GRANT_INFO *grant,
                                     const char *db, const char *table)
{
  Security_context *sctx= thd->security_ctx;
  DBUG_ENTER("fill_effective_table_privileges");
  DBUG_PRINT("enter", ("Host: '%s', Ip: '%s', User: '%s', table: `%s`.`%s`",
                       sctx->priv_host, sctx->ip, sctx->priv_user, db, table));
  /* --skip-grants */
  if (!initialized)
  {
    DBUG_PRINT("info", ("skip grants"));
    grant->privilege= ~NO_ACCESS;             // everything is allowed
    DBUG_PRINT("info", ("privilege 0x%lx", grant->privilege));
    DBUG_VOID_RETURN;
  }

  /* global privileges */
  grant->privilege= sctx->master_access;

  if (!thd->db.str || strcmp(db, thd->db.str))
  {
    /* db privileges */
    grant->privilege|= acl_get(sctx->host, sctx->ip, sctx->priv_user, db, 0);
    /* db privileges for role */
    if (sctx->priv_role[0])
      grant->privilege|= acl_get("", "", sctx->priv_role, db, 0);
  }
  else
  {
    grant->privilege|= sctx->db_access;
  }

  /* table privileges */
  mysql_rwlock_rdlock(&LOCK_grant);
  if (grant->version != grant_version)
  {
    grant->grant_table_user=
      table_hash_search(sctx->host, sctx->ip, db,
                        sctx->priv_user,
                        table, 0);              /* purecov: inspected */
    grant->grant_table_role=
      sctx->priv_role[0] ? table_hash_search("", "", db,
                                             sctx->priv_role,
                                             table, TRUE) : NULL;
    grant->version= grant_version;              /* purecov: inspected */
  }
  if (grant->grant_table_user != 0)
  {
    grant->privilege|= grant->grant_table_user->privs;
  }
  if (grant->grant_table_role != 0)
  {
    grant->privilege|= grant->grant_table_role->privs;
  }
  mysql_rwlock_unlock(&LOCK_grant);

  DBUG_PRINT("info", ("privilege 0x%lx", grant->privilege));
  DBUG_VOID_RETURN;
}

#else /* NO_EMBEDDED_ACCESS_CHECKS */

/****************************************************************************
 Dummy wrappers when we don't have any access checks
****************************************************************************/

bool check_routine_level_acl(THD *thd, const char *db, const char *name,
                             const Sp_handler *sph)
{
  return FALSE;
}

#endif

/**
  Return information about user or current user.

  @param[in] thd          thread handler
  @param[in] user         user
  @param[in] lock         whether &acl_cache->lock mutex needs to be locked

  @return
    - On success, return a valid pointer to initialized
    LEX_USER, which contains user information.
    - On error, return 0.
*/

LEX_USER *get_current_user(THD *thd, LEX_USER *user, bool lock)
{
  if (user->user.str == current_user.str)  // current_user
    return create_default_definer(thd, false);

  if (user->user.str == current_role.str)  // current_role
    return create_default_definer(thd, true);

  if (user->host.str == NULL) // Possibly a role
  {
    // to be reexecution friendly we have to make a copy
    LEX_USER *dup= (LEX_USER*) thd->memdup(user, sizeof(*user));
    if (!dup)
      return 0;

#ifndef NO_EMBEDDED_ACCESS_CHECKS
    if (has_auth(user, thd->lex))
    {
      dup->host= host_not_specified;
      return dup;
    }

    if (is_invalid_role_name(user->user.str))
      return 0;

    if (lock)
      mysql_mutex_lock(&acl_cache->lock);
    if (find_acl_role(dup->user.str))
      dup->host= empty_clex_str;
    else
      dup->host= host_not_specified;
    if (lock)
      mysql_mutex_unlock(&acl_cache->lock);
#endif

    return dup;
  }

  return user;
}

struct ACL_internal_schema_registry_entry
{
  const LEX_CSTRING *m_name;
  const ACL_internal_schema_access *m_access;
};

/**
  Internal schema registered.
  Currently, this is only:
  - performance_schema
  - information_schema,
  This can be reused later for:
  - mysql
*/
static ACL_internal_schema_registry_entry registry_array[2];
static uint m_registry_array_size= 0;

/**
  Add an internal schema to the registry.
  @param name the schema name
  @param access the schema ACL specific rules
*/
void ACL_internal_schema_registry::register_schema
  (const LEX_CSTRING *name, const ACL_internal_schema_access *access)
{
  DBUG_ASSERT(m_registry_array_size < array_elements(registry_array));

  /* Not thread safe, and does not need to be. */
  registry_array[m_registry_array_size].m_name= name;
  registry_array[m_registry_array_size].m_access= access;
  m_registry_array_size++;
}

/**
  Search per internal schema ACL by name.
  @param name a schema name
  @return per schema rules, or NULL
*/
const ACL_internal_schema_access *
ACL_internal_schema_registry::lookup(const char *name)
{
  DBUG_ASSERT(name != NULL);

  uint i;

  for (i= 0; i<m_registry_array_size; i++)
  {
    if (my_strcasecmp(system_charset_info, registry_array[i].m_name->str,
                      name) == 0)
      return registry_array[i].m_access;
  }
  return NULL;
}

/**
  Get a cached internal schema access.
  @param grant_internal_info the cache
  @param schema_name the name of the internal schema
*/
const ACL_internal_schema_access *
get_cached_schema_access(GRANT_INTERNAL_INFO *grant_internal_info,
                         const char *schema_name)
{
  if (grant_internal_info)
  {
    if (! grant_internal_info->m_schema_lookup_done)
    {
      grant_internal_info->m_schema_access=
        ACL_internal_schema_registry::lookup(schema_name);
      grant_internal_info->m_schema_lookup_done= TRUE;
    }
    return grant_internal_info->m_schema_access;
  }
  return ACL_internal_schema_registry::lookup(schema_name);
}

/**
  Get a cached internal table access.
  @param grant_internal_info the cache
  @param schema_name the name of the internal schema
  @param table_name the name of the internal table
*/
const ACL_internal_table_access *
get_cached_table_access(GRANT_INTERNAL_INFO *grant_internal_info,
                        const char *schema_name,
                        const char *table_name)
{
  DBUG_ASSERT(grant_internal_info);
  if (! grant_internal_info->m_table_lookup_done)
  {
    const ACL_internal_schema_access *schema_access;
    schema_access= get_cached_schema_access(grant_internal_info, schema_name);
    if (schema_access)
      grant_internal_info->m_table_access= schema_access->lookup(table_name);
    grant_internal_info->m_table_lookup_done= TRUE;
  }
  return grant_internal_info->m_table_access;
}


/****************************************************************************
   AUTHENTICATION CODE
   including initial connect handshake, invoking appropriate plugins,
   client-server plugin negotiation, COM_CHANGE_USER, and native
   MySQL authentication plugins.
****************************************************************************/

/* few defines to have less ifdef's in the code below */
#ifdef EMBEDDED_LIBRARY
#undef HAVE_OPENSSL
#ifdef NO_EMBEDDED_ACCESS_CHECKS
#define initialized 0
#define check_for_max_user_connections(X,Y)   0
#define get_or_create_user_conn(A,B,C,D) 0
#endif
#endif
#ifndef HAVE_OPENSSL
#define ssl_acceptor_fd 0
#define sslaccept(A,B,C,D) 1
#endif

/**
  The internal version of what plugins know as MYSQL_PLUGIN_VIO,
  basically the context of the authentication session
*/
struct MPVIO_EXT :public MYSQL_PLUGIN_VIO
{
  MYSQL_SERVER_AUTH_INFO auth_info;
  ACL_USER *acl_user;       ///< a copy, independent from acl_users array
  plugin_ref plugin;        ///< what plugin we're under
  LEX_CSTRING db;           ///< db name from the handshake packet
  /** when restarting a plugin this caches the last client reply */
  struct {
    const char *plugin;
    char *pkt;              ///< pointer into NET::buff
    uint pkt_len;
  } cached_client_reply;
  /** this caches the first plugin packet for restart request on the client */
  struct {
    char *pkt;
    uint pkt_len;
  } cached_server_packet;
  uint curr_auth;                    ///< an index in acl_user->auth[]
  int packets_read, packets_written; ///< counters for send/received packets
  bool make_it_fail;
  /** when plugin returns a failure this tells us what really happened */
  enum { SUCCESS, FAILURE, RESTART } status;
};

/**
  a helper function to report an access denied error in most proper places
*/
static void login_failed_error(THD *thd)
{
  my_error(access_denied_error_code(thd->password), MYF(0),
           thd->main_security_ctx.user,
           thd->main_security_ctx.host_or_ip,
           thd->password ? ER_THD(thd, ER_YES) : ER_THD(thd, ER_NO));
  general_log_print(thd, COM_CONNECT,
                    ER_THD(thd, access_denied_error_code(thd->password)),
                    thd->main_security_ctx.user,
                    thd->main_security_ctx.host_or_ip,
                    thd->password ? ER_THD(thd, ER_YES) : ER_THD(thd, ER_NO));
  status_var_increment(thd->status_var.access_denied_errors);
  /*
    Log access denied messages to the error log when log-warnings = 2
    so that the overhead of the general query log is not required to track
    failed connections.
  */
  if (global_system_variables.log_warnings > 1)
  {
    sql_print_warning(ER_THD(thd, access_denied_error_code(thd->password)),
                      thd->main_security_ctx.user,
                      thd->main_security_ctx.host_or_ip,
                      thd->password ? ER_THD(thd, ER_YES) : ER_THD(thd, ER_NO));
  }
}

/**
  sends a server handshake initialization packet, the very first packet
  after the connection was established

  Packet format:

    Bytes       Content
    -----       ----
    1           protocol version (always 10)
    n           server version string, \0-terminated
    4           thread id
    8           first 8 bytes of the plugin provided data (scramble)
    1           \0 byte, terminating the first part of a scramble
    2           server capabilities (two lower bytes)
    1           server character set
    2           server status
    2           server capabilities (two upper bytes)
    1           length of the scramble
    10          reserved, always 0
    n           rest of the plugin provided data (at least 12 bytes)
    1           \0 byte, terminating the second part of a scramble

  @retval 0 ok
  @retval 1 error
*/
static bool send_server_handshake_packet(MPVIO_EXT *mpvio,
                                         const char *data, uint data_len)
{
  DBUG_ASSERT(mpvio->status == MPVIO_EXT::RESTART);
  DBUG_ASSERT(data_len <= 255);

  THD *thd= mpvio->auth_info.thd;
  char *buff= (char *) my_alloca(1 + SERVER_VERSION_LENGTH + 1 + data_len + 64);
  char scramble_buf[SCRAMBLE_LENGTH];
  char *end= buff;
  DBUG_ENTER("send_server_handshake_packet");

  *end++= protocol_version;

  thd->client_capabilities= CLIENT_BASIC_FLAGS;

  if (opt_using_transactions)
    thd->client_capabilities|= CLIENT_TRANSACTIONS;

  thd->client_capabilities|= CAN_CLIENT_COMPRESS;

  if (ssl_acceptor_fd)
  {
    thd->client_capabilities |= CLIENT_SSL;
    thd->client_capabilities |= CLIENT_SSL_VERIFY_SERVER_CERT;
  }

  if (data_len)
  {
    mpvio->cached_server_packet.pkt= (char*)thd->memdup(data, data_len);
    mpvio->cached_server_packet.pkt_len= data_len;
  }

  if (data_len < SCRAMBLE_LENGTH)
  {
    if (data_len)
    {
      /*
        the first packet *must* have at least 20 bytes of a scramble.
        if a plugin provided less, we pad it to 20 with zeros
      */
      memcpy(scramble_buf, data, data_len);
      bzero(scramble_buf + data_len, SCRAMBLE_LENGTH - data_len);
      data= scramble_buf;
    }
    else
    {
      /*
        if the default plugin does not provide the data for the scramble at
        all, we generate a scramble internally anyway, just in case the
        user account (that will be known only later) uses a
        native_password_plugin (which needs a scramble). If we don't send a
        scramble now - wasting 20 bytes in the packet -
        native_password_plugin will have to send it in a separate packet,
        adding one more round trip.
      */
      thd_create_random_password(thd, thd->scramble, SCRAMBLE_LENGTH);
      data= thd->scramble;
    }
    data_len= SCRAMBLE_LENGTH;
  }

  /* When server version is specified in config file, don't include
     the replication hack prefix. */
  if (using_custom_server_version)
    end= strnmov(end, server_version, SERVER_VERSION_LENGTH) + 1;
  else
    end= strxnmov(end, SERVER_VERSION_LENGTH, RPL_VERSION_HACK, server_version, NullS) + 1;

  int4store((uchar*) end, mpvio->auth_info.thd->thread_id);
  end+= 4;

  /*
    Old clients does not understand long scrambles, but can ignore packet
    tail: that's why first part of the scramble is placed here, and second
    part at the end of packet.
  */
  end= (char*) memcpy(end, data, SCRAMBLE_LENGTH_323);
  end+= SCRAMBLE_LENGTH_323;
  *end++= 0;

  int2store(end, thd->client_capabilities);
  /* write server characteristics: up to 16 bytes allowed */
  end[2]= (char) default_charset_info->number;
  int2store(end+3, mpvio->auth_info.thd->server_status);
  int2store(end+5, thd->client_capabilities >> 16);
  end[7]= data_len;
  DBUG_EXECUTE_IF("poison_srv_handshake_scramble_len", end[7]= -100;);
  DBUG_EXECUTE_IF("increase_srv_handshake_scramble_len", end[7]= 50;);
  bzero(end + 8, 6);
  int4store(end + 14, thd->client_capabilities >> 32);
  end+= 18;
  /* write scramble tail */
  end= (char*) memcpy(end, data + SCRAMBLE_LENGTH_323,
                      data_len - SCRAMBLE_LENGTH_323);
  end+= data_len - SCRAMBLE_LENGTH_323;
  end= strmake(end, plugin_name(mpvio->plugin)->str,
                    plugin_name(mpvio->plugin)->length);

  int res= my_net_write(&mpvio->auth_info.thd->net, (uchar*) buff,
                        (size_t) (end - buff + 1)) ||
           net_flush(&mpvio->auth_info.thd->net);
  my_afree(buff);
  DBUG_RETURN (res);
}

static bool secure_auth(THD *thd)
{
  if (!opt_secure_auth)
    return 0;

  /*
    If the server is running in secure auth mode, short scrambles are
    forbidden. Extra juggling to report the same error as the old code.
  */
  if (thd->client_capabilities & CLIENT_PROTOCOL_41)
  {
    my_error(ER_SERVER_IS_IN_SECURE_AUTH_MODE, MYF(0),
             thd->security_ctx->user,
             thd->security_ctx->host_or_ip);
    general_log_print(thd, COM_CONNECT,
                      ER_THD(thd, ER_SERVER_IS_IN_SECURE_AUTH_MODE),
                      thd->security_ctx->user,
                      thd->security_ctx->host_or_ip);
  }
  else
  {
    my_error(ER_NOT_SUPPORTED_AUTH_MODE, MYF(0));
    general_log_print(thd, COM_CONNECT,
                      ER_THD(thd, ER_NOT_SUPPORTED_AUTH_MODE));
  }
  return 1;
}

/**
  sends a "change plugin" packet, requesting a client to restart authentication
  using a different authentication plugin

  Packet format:

    Bytes       Content
    -----       ----
    1           byte with the value 254
    n           client plugin to use, \0-terminated
    n           plugin provided data

  In a special case of switching from native_password_plugin to
  old_password_plugin, the packet contains only one - the first - byte,
  plugin name is omitted, plugin data aren't needed as the scramble was
  already sent. This one-byte packet is identical to the "use the short
  scramble" packet in the protocol before plugins were introduced.

  @retval 0 ok
  @retval 1 error
*/
static bool send_plugin_request_packet(MPVIO_EXT *mpvio,
                                       const uchar *data, uint data_len)
{
  NET *net= &mpvio->auth_info.thd->net;
  static uchar switch_plugin_request_buf[]= { 254 };
  DBUG_ENTER("send_plugin_request_packet");

  const char *client_auth_plugin=
    ((st_mysql_auth *) (plugin_decl(mpvio->plugin)->info))->client_auth_plugin;

  DBUG_EXECUTE_IF("auth_disconnect", { DBUG_RETURN(1); });
  DBUG_EXECUTE_IF("auth_invalid_plugin", client_auth_plugin="foo/bar"; );
  DBUG_ASSERT(client_auth_plugin);

  /*
    we send an old "short 4.0 scramble request", if we need to request a
    client to use 4.0 auth plugin (short scramble) and the scramble was
    already sent to the client

    below, cached_client_reply.plugin is the plugin name that client has used,
    client_auth_plugin is derived from mysql.user table, for the given
    user account, it's the plugin that the client need to use to login.
  */
  bool switch_from_long_to_short_scramble=
    client_auth_plugin == old_password_plugin_name.str &&
    my_strcasecmp(system_charset_info, mpvio->cached_client_reply.plugin,
                  native_password_plugin_name.str) == 0;

  if (switch_from_long_to_short_scramble)
    DBUG_RETURN (secure_auth(mpvio->auth_info.thd) ||
                 my_net_write(net, switch_plugin_request_buf, 1) ||
                 net_flush(net));

  /*
    We never request a client to switch from a short to long scramble.
    Plugin-aware clients can do that, but traditionally it meant to
    ask an old 4.0 client to use the new 4.1 authentication protocol.
  */
  bool switch_from_short_to_long_scramble=
    client_auth_plugin == native_password_plugin_name.str &&
    my_strcasecmp(system_charset_info, mpvio->cached_client_reply.plugin,
                  old_password_plugin_name.str) == 0;

  if (switch_from_short_to_long_scramble)
  {
    my_error(ER_NOT_SUPPORTED_AUTH_MODE, MYF(0));
    general_log_print(mpvio->auth_info.thd, COM_CONNECT,
                      ER_THD(mpvio->auth_info.thd, ER_NOT_SUPPORTED_AUTH_MODE));
    DBUG_RETURN (1);
  }

  DBUG_PRINT("info", ("requesting client to use the %s plugin",
                      client_auth_plugin));
  DBUG_RETURN(net_write_command(net, switch_plugin_request_buf[0],
                                (uchar*) client_auth_plugin,
                                strlen(client_auth_plugin) + 1,
                                (uchar*) data, data_len));
}

#ifndef NO_EMBEDDED_ACCESS_CHECKS

/**
  Safeguard to avoid blocking the root, when max_password_errors
  limit is reached.

  Currently, we allow password errors for superuser on localhost.

  @return true, if password errors should be ignored, and user should not be locked.
*/
static bool ignore_max_password_errors(const ACL_USER *acl_user)
{
 const char *host= acl_user->host.hostname;
 return (acl_user->access & SUPER_ACL)
   && (!strcasecmp(host, "localhost") ||
       !strcmp(host, "127.0.0.1") ||
       !strcmp(host, "::1"));
}
/**
   Finds acl entry in user database for authentication purposes.

   Finds a user and copies it into mpvio. Creates a fake user
   if no matching user account is found.

   @retval 0    found
   @retval 1    error
*/
static bool find_mpvio_user(MPVIO_EXT *mpvio)
{
  Security_context *sctx= mpvio->auth_info.thd->security_ctx;
  DBUG_ENTER("find_mpvio_user");
  DBUG_ASSERT(mpvio->acl_user == 0);

  mysql_mutex_lock(&acl_cache->lock);

  ACL_USER *user= find_user_or_anon(sctx->host, sctx->user, sctx->ip);

  if (user)
    mpvio->acl_user= user->copy(mpvio->auth_info.thd->mem_root);

  mysql_mutex_unlock(&acl_cache->lock);

  if (!mpvio->acl_user)
  {
    /*
      A matching user was not found. Fake it. Take any user, make the
      authentication fail later.
      This way we get a realistically looking failure, with occasional
      "change auth plugin" requests even for nonexistent users. The ratio
      of "change auth plugin" request will be the same for real and
      nonexistent users.
      Note, that we cannot pick any user at random, it must always be
      the same user account for the incoming sctx->user name.
    */
    ulong nr1=1, nr2=4;
    CHARSET_INFO *cs= &my_charset_latin1;
    cs->coll->hash_sort(cs, (uchar*) sctx->user, strlen(sctx->user), &nr1, &nr2);

    mysql_mutex_lock(&acl_cache->lock);
    if (!acl_users.elements)
    {
      mysql_mutex_unlock(&acl_cache->lock);
      login_failed_error(mpvio->auth_info.thd);
      DBUG_RETURN(1);
    }
    uint i= nr1 % acl_users.elements;
    ACL_USER *acl_user_tmp= dynamic_element(&acl_users, i, ACL_USER*);
    mpvio->acl_user= acl_user_tmp->copy(mpvio->auth_info.thd->mem_root);
    mysql_mutex_unlock(&acl_cache->lock);

    mpvio->make_it_fail= true;
  }

  if (mpvio->acl_user->password_errors >= max_password_errors &&
      !ignore_max_password_errors(mpvio->acl_user))
  {
    my_error(ER_USER_IS_BLOCKED, MYF(0));
    general_log_print(mpvio->auth_info.thd, COM_CONNECT,
      ER_THD(mpvio->auth_info.thd, ER_USER_IS_BLOCKED));
    DBUG_RETURN(1);
  }

  /* user account requires non-default plugin and the client is too old */
  if (mpvio->acl_user->auth->plugin.str != native_password_plugin_name.str &&
      mpvio->acl_user->auth->plugin.str != old_password_plugin_name.str &&
      !(mpvio->auth_info.thd->client_capabilities & CLIENT_PLUGIN_AUTH))
  {
    DBUG_ASSERT(my_strcasecmp(system_charset_info,
      mpvio->acl_user->auth->plugin.str, native_password_plugin_name.str));
    DBUG_ASSERT(my_strcasecmp(system_charset_info,
      mpvio->acl_user->auth->plugin.str, old_password_plugin_name.str));
    my_error(ER_NOT_SUPPORTED_AUTH_MODE, MYF(0));
    general_log_print(mpvio->auth_info.thd, COM_CONNECT,
                      ER_THD(mpvio->auth_info.thd, ER_NOT_SUPPORTED_AUTH_MODE));
    DBUG_RETURN (1);
  }
  DBUG_RETURN(0);
}

static bool
read_client_connect_attrs(char **ptr, char *end, CHARSET_INFO *from_cs)
{
  ulonglong length;
  char *ptr_save= *ptr;

  /* not enough bytes to hold the length */
  if (ptr_save >= end)
    return true;

  length= safe_net_field_length_ll((uchar **) ptr, end - ptr_save);

  /* cannot even read the length */
  if (*ptr == NULL)
    return true;

  /* length says there're more data than can fit into the packet */
  if (*ptr + length > end)
    return true;

  /* impose an artificial length limit of 64k */
  if (length > 65535)
    return true;

  if (PSI_CALL_set_thread_connect_attrs(*ptr, (uint)length, from_cs) &&
      current_thd->variables.log_warnings)
    sql_print_warning("Connection attributes of length %llu were truncated",
                      length);
  return false;
}

#endif

/* the packet format is described in send_change_user_packet() */
static bool parse_com_change_user_packet(MPVIO_EXT *mpvio, uint packet_length)
{
  THD *thd= mpvio->auth_info.thd;
  NET *net= &thd->net;
  Security_context *sctx= thd->security_ctx;

  char *user= (char*) net->read_pos;
  char *end= user + packet_length;
  /* Safe because there is always a trailing \0 at the end of the packet */
  char *passwd= strend(user) + 1;
  uint user_len= (uint)(passwd - user - 1);
  char *db= passwd;
  char db_buff[SAFE_NAME_LEN + 1];            // buffer to store db in utf8
  char user_buff[USERNAME_LENGTH + 1];	      // buffer to store user in utf8
  uint dummy_errors;
  DBUG_ENTER ("parse_com_change_user_packet");

  if (passwd >= end)
  {
    my_message(ER_UNKNOWN_COM_ERROR, ER_THD(thd, ER_UNKNOWN_COM_ERROR),
               MYF(0));
    DBUG_RETURN (1);
  }

  /*
    Old clients send null-terminated string as password; new clients send
    the size (1 byte) + string (not null-terminated). Hence in case of empty
    password both send '\0'.

    This strlen() can't be easily deleted without changing protocol.

    Cast *passwd to an unsigned char, so that it doesn't extend the sign for
    *passwd > 127 and become 2**32-127+ after casting to uint.
  */
  uint passwd_len= (thd->client_capabilities & CLIENT_SECURE_CONNECTION ?
                    (uchar) (*passwd++) : (uint)strlen(passwd));

  db+= passwd_len + 1;
  /*
    Database name is always NUL-terminated, so in case of empty database
    the packet must contain at least the trailing '\0'.
  */
  if (db >= end)
  {
    my_message(ER_UNKNOWN_COM_ERROR, ER_THD(thd, ER_UNKNOWN_COM_ERROR),
               MYF(0));
    DBUG_RETURN (1);
  }

  size_t db_len= strlen(db);

  char *next_field= db + db_len + 1;

  if (next_field + 1 < end)
  {
    if (thd_init_client_charset(thd, uint2korr(next_field)))
      DBUG_RETURN(1);
    next_field+= 2;
  }

  /* Convert database and user names to utf8 */
  db_len= copy_and_convert(db_buff, sizeof(db_buff) - 1, system_charset_info,
                           db, db_len, thd->charset(), &dummy_errors);

  user_len= copy_and_convert(user_buff, sizeof(user_buff) - 1,
                             system_charset_info, user, user_len,
                             thd->charset(), &dummy_errors);

  if (!(sctx->user= my_strndup(user_buff, user_len, MYF(MY_WME))))
    DBUG_RETURN(1);

  /* Clear variables that are allocated */
  thd->user_connect= 0;
  strmake_buf(sctx->priv_user, sctx->user);

  if (thd->make_lex_string(&mpvio->db, db_buff, db_len) == 0)
    DBUG_RETURN(1); /* The error is set by make_lex_string(). */

  /*
    Clear thd->db as it points to something, that will be freed when
    connection is closed. We don't want to accidentally free a wrong
    pointer if connect failed.
  */
  thd->reset_db(&null_clex_str);

  if (!initialized)
  {
    // if mysqld's been started with --skip-grant-tables option
    mpvio->status= MPVIO_EXT::SUCCESS;
    DBUG_RETURN(0);
  }

#ifndef NO_EMBEDDED_ACCESS_CHECKS
  thd->password= passwd_len > 0;
  if (find_mpvio_user(mpvio))
    DBUG_RETURN(1);

  const char *client_plugin;
  if (thd->client_capabilities & CLIENT_PLUGIN_AUTH)
  {
    if (next_field >= end)
    {
      my_message(ER_UNKNOWN_COM_ERROR, ER_THD(thd, ER_UNKNOWN_COM_ERROR),
                 MYF(0));
      DBUG_RETURN(1);
    }
    client_plugin= next_field;
    next_field+= strlen(next_field) + 1;
  }
  else
  {
    if (thd->client_capabilities & CLIENT_SECURE_CONNECTION)
      client_plugin= native_password_plugin_name.str;
    else
    {
      /*
        Normally old clients use old_password_plugin, but for
        a passwordless accounts we use native_password_plugin.
        See guess_auth_plugin().
      */
      client_plugin= passwd_len ? old_password_plugin_name.str
                                : native_password_plugin_name.str;
    }
  }

  if ((thd->client_capabilities & CLIENT_CONNECT_ATTRS) &&
      read_client_connect_attrs(&next_field, end, thd->charset()))
  {
    my_message(ER_UNKNOWN_COM_ERROR, ER_THD(thd, ER_UNKNOWN_COM_ERROR),
               MYF(0));
    DBUG_RETURN(1);
  }

  DBUG_PRINT("info", ("client_plugin=%s, restart", client_plugin));
  /*
    Remember the data part of the packet, to present it to plugin in
    read_packet()
  */
  mpvio->cached_client_reply.pkt= passwd;
  mpvio->cached_client_reply.pkt_len= passwd_len;
  mpvio->cached_client_reply.plugin= client_plugin;
  mpvio->status= MPVIO_EXT::RESTART;
#endif

  DBUG_RETURN (0);
}


/* the packet format is described in send_client_reply_packet() */
static ulong parse_client_handshake_packet(MPVIO_EXT *mpvio,
                                           uchar **buff, ulong pkt_len)
{
#ifndef EMBEDDED_LIBRARY
  THD *thd= mpvio->auth_info.thd;
  NET *net= &thd->net;
  char *end;
  DBUG_ASSERT(mpvio->status == MPVIO_EXT::FAILURE);

  if (pkt_len < MIN_HANDSHAKE_SIZE)
    return packet_error;

  /*
    Protocol buffer is guaranteed to always end with \0. (see my_net_read())
    As the code below depends on this, lets check that.
  */
  DBUG_ASSERT(net->read_pos[pkt_len] == 0);

  ulonglong client_capabilities= uint2korr(net->read_pos);
  compile_time_assert(sizeof(client_capabilities) >= 8);
  if (client_capabilities & CLIENT_PROTOCOL_41)
  {
    if (pkt_len < 32)
      return packet_error;
    client_capabilities|= ((ulong) uint2korr(net->read_pos+2)) << 16;
    if (!(client_capabilities & CLIENT_MYSQL))
    {
      // it is client with mariadb extensions
      ulonglong ext_client_capabilities=
        (((ulonglong)uint4korr(net->read_pos + 28)) << 32);
      client_capabilities|= ext_client_capabilities;
    }
  }

  /* Disable those bits which are not supported by the client. */
  compile_time_assert(sizeof(thd->client_capabilities) >= 8);
  thd->client_capabilities&= client_capabilities;

  DBUG_PRINT("info", ("client capabilities: %llu", thd->client_capabilities));
  if (thd->client_capabilities & CLIENT_SSL)
  {
    unsigned long errptr __attribute__((unused));

    /* Do the SSL layering. */
    if (!ssl_acceptor_fd)
      return packet_error;

    DBUG_PRINT("info", ("IO layer change in progress..."));
    mysql_rwlock_rdlock(&LOCK_ssl_refresh);
    int ssl_ret = sslaccept(ssl_acceptor_fd, net->vio, net->read_timeout, &errptr);
    mysql_rwlock_unlock(&LOCK_ssl_refresh);
    ssl_acceptor_stats_update(ssl_ret);

    if(ssl_ret)
    {
      DBUG_PRINT("error", ("Failed to accept new SSL connection"));
      return packet_error;
    }

    DBUG_PRINT("info", ("Reading user information over SSL layer"));
    pkt_len= my_net_read(net);
    if (unlikely(pkt_len == packet_error || pkt_len < NORMAL_HANDSHAKE_SIZE))
    {
      DBUG_PRINT("error", ("Failed to read user information (pkt_len= %lu)",
			   pkt_len));
      return packet_error;
    }
  }

  if (client_capabilities & CLIENT_PROTOCOL_41)
  {
    thd->max_client_packet_length= uint4korr(net->read_pos+4);
    DBUG_PRINT("info", ("client_character_set: %d", (uint) net->read_pos[8]));
    if (thd_init_client_charset(thd, (uint) net->read_pos[8]))
      return packet_error;
    end= (char*) net->read_pos+32;
  }
  else
  {
    if (pkt_len < 5)
      return packet_error;
    thd->max_client_packet_length= uint3korr(net->read_pos+2);
    end= (char*) net->read_pos+5;
  }

  if (end >= (char*) net->read_pos+ pkt_len +2)
    return packet_error;

  if (thd->client_capabilities & CLIENT_IGNORE_SPACE)
    thd->variables.sql_mode|= MODE_IGNORE_SPACE;
  if (thd->client_capabilities & CLIENT_INTERACTIVE)
    thd->variables.net_wait_timeout= thd->variables.net_interactive_timeout;

  if (end >= (char*) net->read_pos+ pkt_len +2)
    return packet_error;

  if ((thd->client_capabilities & CLIENT_TRANSACTIONS) &&
      opt_using_transactions)
    net->return_status= &thd->server_status;

  char *user= end;
  char *passwd= strend(user)+1;
  size_t user_len= (size_t)(passwd - user - 1), db_len;
  char *db= passwd;
  char user_buff[USERNAME_LENGTH + 1];	// buffer to store user in utf8
  uint dummy_errors;

  /*
    Old clients send null-terminated string as password; new clients send
    the size (1 byte) + string (not null-terminated). Hence in case of empty
    password both send '\0'.

    This strlen() can't be easily deleted without changing protocol.

    Cast *passwd to an unsigned char, so that it doesn't extend the sign for
    *passwd > 127 and become 2**32-127+ after casting to uint.
  */
  ulonglong len;
  size_t passwd_len;

  if (!(thd->client_capabilities & CLIENT_SECURE_CONNECTION))
    len= strlen(passwd);
  else if (!(thd->client_capabilities & CLIENT_PLUGIN_AUTH_LENENC_CLIENT_DATA))
    len= (uchar)(*passwd++);
  else
  {
    len= safe_net_field_length_ll((uchar**)&passwd,
                                      net->read_pos + pkt_len - (uchar*)passwd);
    if (len > pkt_len)
      return packet_error;
  }

  passwd_len= (size_t)len;
  db= thd->client_capabilities & CLIENT_CONNECT_WITH_DB ?
    db + passwd_len + 1 : 0;

  if (passwd == NULL ||
      passwd + passwd_len + MY_TEST(db) > (char*) net->read_pos + pkt_len)
    return packet_error;

  /* strlen() can't be easily deleted without changing protocol */
  db_len= safe_strlen(db);

  char *next_field;
  const char *client_plugin= next_field= passwd + passwd_len + (db ? db_len + 1 : 0);

  /*
    Since 4.1 all database names are stored in utf8
    The cast is ok as copy_with_error will create a new area for db
  */
  if (unlikely(thd->copy_with_error(system_charset_info,
                                    (LEX_STRING*) &mpvio->db,
                                    thd->charset(), db, db_len)))
    return packet_error;

  user_len= copy_and_convert(user_buff, sizeof(user_buff) - 1,
                             system_charset_info, user, user_len,
                             thd->charset(), &dummy_errors);
  user= user_buff;

  /* If username starts and ends in "'", chop them off */
  if (user_len > 1 && user[0] == '\'' && user[user_len - 1] == '\'')
  {
    user++;
    user_len-= 2;
  }

  /*
    Clip username to allowed length in characters (not bytes).  This is
    mostly for backward compatibility (to truncate long usernames, as
    old 5.1 did)
  */
  user_len= Well_formed_prefix(system_charset_info, user, user_len,
                               username_char_length).length();
  user[user_len]= '\0';

  Security_context *sctx= thd->security_ctx;

  my_free((char*) sctx->user);
  if (!(sctx->user= my_strndup(user, user_len, MYF(MY_WME))))
    return packet_error; /* The error is set by my_strdup(). */


  /*
    Clear thd->db as it points to something, that will be freed when
    connection is closed. We don't want to accidentally free a wrong
    pointer if connect failed.
  */
  thd->reset_db(&null_clex_str);

  if (!initialized)
  {
    // if mysqld's been started with --skip-grant-tables option
    mpvio->status= MPVIO_EXT::SUCCESS;
    return packet_error;
  }

  thd->password= passwd_len > 0;
  if (find_mpvio_user(mpvio))
    return packet_error;

  if ((thd->client_capabilities & CLIENT_PLUGIN_AUTH) &&
      (client_plugin < (char *)net->read_pos + pkt_len))
  {
    next_field+= strlen(next_field) + 1;
  }
  else
  {
    /* Some clients lie. Sad, but true */
    thd->client_capabilities &= ~CLIENT_PLUGIN_AUTH;

    if (thd->client_capabilities & CLIENT_SECURE_CONNECTION)
      client_plugin= native_password_plugin_name.str;
    else
    {
      /*
        Normally old clients use old_password_plugin, but for
        a passwordless accounts we use native_password_plugin.
        See guess_auth_plugin().
      */
      client_plugin= passwd_len ? old_password_plugin_name.str
                                : native_password_plugin_name.str;
    }
  }

  if ((thd->client_capabilities & CLIENT_CONNECT_ATTRS) &&
      read_client_connect_attrs(&next_field, ((char *)net->read_pos) + pkt_len,
                                mpvio->auth_info.thd->charset()))
    return packet_error;

  /*
    if the acl_user needs a different plugin to authenticate
    (specified in GRANT ... AUTHENTICATED VIA plugin_name ..)
    we need to restart the authentication in the server.
    But perhaps the client has already used the correct plugin -
    in that case the authentication on the client may not need to be
    restarted and a server auth plugin will read the data that the client
    has just send. Cache them to return in the next server_mpvio_read_packet().
  */
  if (!lex_string_eq(&mpvio->acl_user->auth->plugin, plugin_name(mpvio->plugin)))
  {
    mpvio->cached_client_reply.pkt= passwd;
    mpvio->cached_client_reply.pkt_len= (uint)passwd_len;
    mpvio->cached_client_reply.plugin= client_plugin;
    mpvio->status= MPVIO_EXT::RESTART;
    return packet_error;
  }

  /*
    ok, we don't need to restart the authentication on the server.
    but if the client used the wrong plugin, we need to restart
    the authentication on the client. Do it here, the server plugin
    doesn't need to know.
  */
  const char *client_auth_plugin=
    ((st_mysql_auth *) (plugin_decl(mpvio->plugin)->info))->client_auth_plugin;

  if (client_auth_plugin &&
      my_strcasecmp(system_charset_info, client_plugin, client_auth_plugin))
  {
    mpvio->cached_client_reply.plugin= client_plugin;
    if (send_plugin_request_packet(mpvio,
                                   (uchar*) mpvio->cached_server_packet.pkt,
                                   mpvio->cached_server_packet.pkt_len))
      return packet_error;

    passwd_len= my_net_read(&thd->net);
    passwd= (char*)thd->net.read_pos;
  }

  *buff= (uchar*) passwd;
  return (ulong)passwd_len;
#else
  return 0;
#endif
}


/**
  vio->write_packet() callback method for server authentication plugins

  This function is called by a server authentication plugin, when it wants
  to send data to the client.

  It transparently wraps the data into a handshake packet,
  and handles plugin negotiation with the client. If necessary,
  it escapes the plugin data, if it starts with a mysql protocol packet byte.
*/
static int server_mpvio_write_packet(MYSQL_PLUGIN_VIO *param,
                                   const uchar *packet, int packet_len)
{
  MPVIO_EXT *mpvio= (MPVIO_EXT *) param;
  int res;
  DBUG_ENTER("server_mpvio_write_packet");

  /* reset cached_client_reply */
  mpvio->cached_client_reply.pkt= 0;

  /* for the 1st packet we wrap plugin data into the handshake packet */
  if (mpvio->packets_written == 0)
    res= send_server_handshake_packet(mpvio, (char*) packet, packet_len);
  else if (mpvio->status == MPVIO_EXT::RESTART)
    res= send_plugin_request_packet(mpvio, packet, packet_len);
  else if (packet_len > 0 && (*packet == 1 || *packet == 255 || *packet == 254))
  {
    /*
      we cannot allow plugin data packet to start from 255 or 254 -
      as the client will treat it as an error or "change plugin" packet.
      We'll escape these bytes with \1. Consequently, we
      have to escape \1 byte too.
    */
    res= net_write_command(&mpvio->auth_info.thd->net, 1, (uchar*)"", 0,
                           packet, packet_len);
  }
  else
  {
    res= my_net_write(&mpvio->auth_info.thd->net, packet, packet_len) ||
         net_flush(&mpvio->auth_info.thd->net);
  }
  mpvio->status= MPVIO_EXT::FAILURE; // the status is no longer RESTART
  mpvio->packets_written++;
  DBUG_RETURN(res);
}

/**
  vio->read_packet() callback method for server authentication plugins

  This function is called by a server authentication plugin, when it wants
  to read data from the client.

  It transparently extracts the client plugin data, if embedded into
  a client authentication handshake packet, and handles plugin negotiation
  with the client, if necessary.
*/
static int server_mpvio_read_packet(MYSQL_PLUGIN_VIO *param, uchar **buf)
{
  MPVIO_EXT * const mpvio= (MPVIO_EXT *) param;
  MYSQL_SERVER_AUTH_INFO * const ai= &mpvio->auth_info;
  ulong pkt_len;
  DBUG_ENTER("server_mpvio_read_packet");
  if (mpvio->status == MPVIO_EXT::RESTART)
  {
    const char *client_auth_plugin=
      ((st_mysql_auth *) (plugin_decl(mpvio->plugin)->info))->client_auth_plugin;
    if (client_auth_plugin == 0)
    {
      mpvio->status= MPVIO_EXT::FAILURE;
      pkt_len= 0;
      *buf= 0;
      goto done;
    }

    if (mpvio->cached_client_reply.pkt)
    {
      DBUG_ASSERT(mpvio->packets_read > 0);
      /*
        if the have the data cached from the last server_mpvio_read_packet
        (which can be the case if it's a restarted authentication)
        and a client has used the correct plugin, then we can return the
        cached data straight away and avoid one round trip.
      */
      if (my_strcasecmp(system_charset_info, mpvio->cached_client_reply.plugin,
                        client_auth_plugin) == 0)
      {
        mpvio->status= MPVIO_EXT::FAILURE;
        pkt_len= mpvio->cached_client_reply.pkt_len;
        *buf= (uchar*) mpvio->cached_client_reply.pkt;
        mpvio->packets_read++;
        goto done;
      }
    }

    /*
      plugin wants to read the data without sending anything first.
      send an empty packet to force a server handshake packet to be sent
    */
    if (server_mpvio_write_packet(mpvio, 0, 0))
      pkt_len= packet_error;
    else
      pkt_len= my_net_read(&ai->thd->net);
  }
  else
    pkt_len= my_net_read(&ai->thd->net);

  if (unlikely(pkt_len == packet_error))
    goto err;

  mpvio->packets_read++;

  /*
    the 1st packet has the plugin data wrapped into the client authentication
    handshake packet
  */
  if (mpvio->packets_read == 1)
  {
    pkt_len= parse_client_handshake_packet(mpvio, buf, pkt_len);
    if (unlikely(pkt_len == packet_error))
      goto err;
  }
  else
    *buf= ai->thd->net.read_pos;

done:
  if (set_user_salt_if_needed(mpvio->acl_user, mpvio->curr_auth, mpvio->plugin))
  {
    ai->thd->clear_error(); // authenticating user should not see these errors
    my_error(ER_ACCESS_DENIED_ERROR, MYF(0), ai->thd->security_ctx->user,
             ai->thd->security_ctx->host_or_ip, ER_THD(ai->thd, ER_YES));
    goto err;
  }

  ai->user_name= ai->thd->security_ctx->user;
  ai->user_name_length= (uint) strlen(ai->user_name);
  ai->auth_string= mpvio->acl_user->auth[mpvio->curr_auth].salt.str;
  ai->auth_string_length= (ulong) mpvio->acl_user->auth[mpvio->curr_auth].salt.length;
  strmake_buf(ai->authenticated_as, mpvio->acl_user->user.str);

  DBUG_RETURN((int)pkt_len);

err:
  if (mpvio->status == MPVIO_EXT::FAILURE)
  {
    if (!ai->thd->is_error())
      my_error(ER_HANDSHAKE_ERROR, MYF(0));
  }
  DBUG_RETURN(-1);
}

/**
  fills MYSQL_PLUGIN_VIO_INFO structure with the information about the
  connection
*/
static void server_mpvio_info(MYSQL_PLUGIN_VIO *vio,
                              MYSQL_PLUGIN_VIO_INFO *info)
{
  MPVIO_EXT *mpvio= (MPVIO_EXT *) vio;
  mpvio_info(mpvio->auth_info.thd->net.vio, info);
}

static bool acl_check_ssl(THD *thd, const ACL_USER *acl_user)
{
#ifdef HAVE_OPENSSL
  Vio *vio= thd->net.vio;
  SSL *ssl= (SSL *) vio->ssl_arg;
  X509 *cert;
#endif

  /*
    At this point we know that user is allowed to connect
    from given host by given username/password pair. Now
    we check if SSL is required, if user is using SSL and
    if X509 certificate attributes are OK
  */
  switch (acl_user->ssl_type) {
  case SSL_TYPE_NOT_SPECIFIED:                  // Impossible
  case SSL_TYPE_NONE:                           // SSL is not required
    return 0;
#ifdef HAVE_OPENSSL
  case SSL_TYPE_ANY:                            // Any kind of SSL is ok
    return vio_type(vio) != VIO_TYPE_SSL;
  case SSL_TYPE_X509: /* Client should have any valid certificate. */
    /*
      Connections with non-valid certificates are dropped already
      in sslaccept() anyway, so we do not check validity here.

      We need to check for absence of SSL because without SSL
      we should reject connection.
    */
    if (vio_type(vio) == VIO_TYPE_SSL &&
        SSL_get_verify_result(ssl) == X509_V_OK &&
        (cert= SSL_get_peer_certificate(ssl)))
    {
      X509_free(cert);
      return 0;
    }
    return 1;
  case SSL_TYPE_SPECIFIED: /* Client should have specified attrib */
    /* If a cipher name is specified, we compare it to actual cipher in use. */
    if (vio_type(vio) != VIO_TYPE_SSL ||
        SSL_get_verify_result(ssl) != X509_V_OK)
      return 1;
    if (acl_user->ssl_cipher)
    {
      const char *ssl_cipher= SSL_get_cipher(ssl);
      DBUG_PRINT("info", ("comparing ciphers: '%s' and '%s'",
                         acl_user->ssl_cipher, ssl_cipher));
      if (strcmp(acl_user->ssl_cipher, ssl_cipher))
      {
        if (global_system_variables.log_warnings)
          sql_print_information("X509 ciphers mismatch: should be '%s' but is '%s'",
                            acl_user->ssl_cipher, ssl_cipher);
        return 1;
      }
    }
    if (!acl_user->x509_issuer[0] && !acl_user->x509_subject[0])
      return 0; // all done

    /* Prepare certificate (if exists) */
    if (!(cert= SSL_get_peer_certificate(ssl)))
      return 1;
    /* If X509 issuer is specified, we check it... */
    if (acl_user->x509_issuer[0])
    {
      char *ptr= X509_NAME_oneline(X509_get_issuer_name(cert), 0, 0);
      DBUG_PRINT("info", ("comparing issuers: '%s' and '%s'",
                         acl_user->x509_issuer, ptr));
      if (strcmp(acl_user->x509_issuer, ptr))
      {
        if (global_system_variables.log_warnings)
          sql_print_information("X509 issuer mismatch: should be '%s' "
                            "but is '%s'", acl_user->x509_issuer, ptr);
        free(ptr);
        X509_free(cert);
        return 1;
      }
      free(ptr);
    }
    /* X509 subject is specified, we check it .. */
    if (acl_user->x509_subject[0])
    {
      char *ptr= X509_NAME_oneline(X509_get_subject_name(cert), 0, 0);
      DBUG_PRINT("info", ("comparing subjects: '%s' and '%s'",
                         acl_user->x509_subject, ptr));
      if (strcmp(acl_user->x509_subject, ptr))
      {
        if (global_system_variables.log_warnings)
          sql_print_information("X509 subject mismatch: should be '%s' but is '%s'",
                          acl_user->x509_subject, ptr);
        free(ptr);
        X509_free(cert);
        return 1;
      }
      free(ptr);
    }
    X509_free(cert);
    return 0;
#else  /* HAVE_OPENSSL */
  default:
    /*
      If we don't have SSL but SSL is required for this user the
      authentication should fail.
    */
    return 1;
#endif /* HAVE_OPENSSL */
  }
  return 1;
}


static int do_auth_once(THD *thd, const LEX_CSTRING *auth_plugin_name,
                        MPVIO_EXT *mpvio)
{
  int res= CR_OK;
  bool unlock_plugin= false;
  plugin_ref plugin= get_auth_plugin(thd, *auth_plugin_name, &unlock_plugin);

  mpvio->plugin= plugin;
  mpvio->auth_info.user_name= NULL;

  if (plugin)
  {
    st_mysql_auth *info= (st_mysql_auth *) plugin_decl(plugin)->info;
    switch (info->interface_version >> 8) {
    case 0x02:
      res= info->authenticate_user(mpvio, &mpvio->auth_info);
      break;
    case 0x01:
      {
        MYSQL_SERVER_AUTH_INFO_0x0100 compat;
        compat.downgrade(&mpvio->auth_info);
        res= info->authenticate_user(mpvio, (MYSQL_SERVER_AUTH_INFO *)&compat);
        compat.upgrade(&mpvio->auth_info);
      }
      break;
    default: DBUG_ASSERT(0);
    }

    if (unlock_plugin)
      plugin_unlock(thd, plugin);
  }
  else
  {
    /* Server cannot load the required plugin. */
    Host_errors errors;
    errors.m_no_auth_plugin= 1;
    inc_host_errors(mpvio->auth_info.thd->security_ctx->ip, &errors);
    my_error(ER_PLUGIN_IS_NOT_LOADED, MYF(0), auth_plugin_name->str);
    res= CR_ERROR;
  }

  return res;
}

enum PASSWD_ERROR_ACTION
{
  PASSWD_ERROR_CLEAR,
  PASSWD_ERROR_INCREMENT
};

/* Increment, or clear password errors for a user. */
static void handle_password_errors(const char *user, const char *hostname, PASSWD_ERROR_ACTION action)
{
#ifndef NO_EMBEDDED_ACCESS_CHECKS
  mysql_mutex_assert_not_owner(&acl_cache->lock);
  mysql_mutex_lock(&acl_cache->lock);
  ACL_USER *u = find_user_exact(hostname, user);
  if (u)
  {
    switch(action)
    {
      case PASSWD_ERROR_INCREMENT:
        u->password_errors++;
        break;
      case PASSWD_ERROR_CLEAR:
        u->password_errors= 0;
        break;
      default:
        DBUG_ASSERT(0);
        break;
    }
  }
  mysql_mutex_unlock(&acl_cache->lock);
#endif
}

static bool check_password_lifetime(THD *thd, const ACL_USER &acl_user)
{
  /* the password should never expire */
  if (!acl_user.password_lifetime)
    return false;

  longlong interval= acl_user.password_lifetime;
  if (interval < 0)
  {
    interval= default_password_lifetime;

    /* default global policy applies, and that is password never expires */
    if (!interval)
      return false;
  }

  thd->set_time();

  if ((thd->query_start() - acl_user.password_last_changed)/3600/24 >= interval)
    return true;

  return false;
}

/**
  Perform the handshake, authorize the client and update thd sctx variables.

  @param thd                     thread handle
  @param com_change_user_pkt_len size of the COM_CHANGE_USER packet
                                 (without the first, command, byte) or 0
                                 if it's not a COM_CHANGE_USER (that is, if
                                 it's a new connection)

  @retval 0  success, thd is updated.
  @retval 1  error
*/
bool acl_authenticate(THD *thd, uint com_change_user_pkt_len)
{
  int res= CR_OK;
  MPVIO_EXT mpvio;
  enum  enum_server_command command= com_change_user_pkt_len ? COM_CHANGE_USER
                                                             : COM_CONNECT;
  DBUG_ENTER("acl_authenticate");

  bzero(&mpvio, sizeof(mpvio));
  mpvio.read_packet= server_mpvio_read_packet;
  mpvio.write_packet= server_mpvio_write_packet;
  mpvio.cached_client_reply.plugin= "";
  mpvio.info= server_mpvio_info;
  mpvio.status= MPVIO_EXT::RESTART;
  mpvio.auth_info.thd= thd;
  mpvio.auth_info.host_or_ip= thd->security_ctx->host_or_ip;
  mpvio.auth_info.host_or_ip_length=
    (unsigned int) strlen(thd->security_ctx->host_or_ip);

  DBUG_PRINT("info", ("com_change_user_pkt_len=%u", com_change_user_pkt_len));

  if (command == COM_CHANGE_USER)
  {
    mpvio.packets_written++; // pretend that a server handshake packet was sent
    mpvio.packets_read++;    // take COM_CHANGE_USER packet into account

    if (parse_com_change_user_packet(&mpvio, com_change_user_pkt_len))
      DBUG_RETURN(1);

    res= mpvio.status ==  MPVIO_EXT::SUCCESS ? CR_OK : CR_ERROR;

    DBUG_ASSERT(mpvio.status == MPVIO_EXT::RESTART ||
                mpvio.status == MPVIO_EXT::SUCCESS);
  }
  else
  {
    /* mark the thd as having no scramble yet */
    thd->scramble[SCRAMBLE_LENGTH]= 1;

    /*
      perform the first authentication attempt, with the default plugin.
      This sends the server handshake packet, reads the client reply
      with a user name, and performs the authentication if everyone has used
      the correct plugin.
    */

    res= do_auth_once(thd, default_auth_plugin_name, &mpvio);
  }

  Security_context * const sctx= thd->security_ctx;
  const ACL_USER * acl_user= mpvio.acl_user;
  if (!acl_user)
    statistic_increment(aborted_connects_preauth, &LOCK_status);

  if (acl_user)
  {
    /*
      retry the authentication with curr_auth==0 if after receiving the user
      name we found that we need to switch to a non-default plugin
    */
    for (mpvio.curr_auth= mpvio.status != MPVIO_EXT::RESTART;
         res != CR_OK && mpvio.curr_auth < acl_user->nauth;
         mpvio.curr_auth++)
    {
      thd->clear_error();
      mpvio.status= MPVIO_EXT::RESTART;
      res= do_auth_once(thd, &acl_user->auth[mpvio.curr_auth].plugin, &mpvio);
    }
  }

  if (mpvio.make_it_fail && res == CR_OK)
  {
    mpvio.status= MPVIO_EXT::FAILURE;
    res= CR_ERROR;
  }

  thd->password= mpvio.auth_info.password_used;  // remember for error messages

  /*
    Log the command here so that the user can check the log
    for the tried logins and also to detect break-in attempts.

    if sctx->user is unset it's protocol failure, bad packet.
  */
  if (sctx->user)
  {
    if (strcmp(sctx->priv_user, sctx->user))
    {
      general_log_print(thd, command, "%s@%s as %s on %s",
                        sctx->user, sctx->host_or_ip,
                        sctx->priv_user[0] ? sctx->priv_user : "anonymous",
                        safe_str(mpvio.db.str));
    }
    else
      general_log_print(thd, command, (char*) "%s@%s on %s",
                        sctx->user, sctx->host_or_ip,
                        safe_str(mpvio.db.str));
  }

  if (res > CR_OK && mpvio.status != MPVIO_EXT::SUCCESS)
  {
    Host_errors errors;
    switch (res)
    {
    case CR_AUTH_PLUGIN_ERROR:
      errors.m_auth_plugin= 1;
      break;
    case CR_AUTH_HANDSHAKE:
      errors.m_handshake= 1;
      break;
    case CR_AUTH_USER_CREDENTIALS:
      errors.m_authentication= 1;
      if (thd->password && !mpvio.make_it_fail)
        handle_password_errors(acl_user->user.str, acl_user->host.hostname, PASSWD_ERROR_INCREMENT);
      break;
    case CR_ERROR:
    default:
      /* Unknown of unspecified auth plugin error. */
      errors.m_auth_plugin= 1;
      break;
    }
    inc_host_errors(mpvio.auth_info.thd->security_ctx->ip, &errors);
    if (!thd->is_error())
      login_failed_error(thd);
    DBUG_RETURN(1);
  }

  sctx->proxy_user[0]= 0;
  if (thd->password && acl_user->password_errors)
  {
    /* Login succeeded, clear password errors.*/
    handle_password_errors(acl_user->user.str, acl_user->host.hostname, PASSWD_ERROR_CLEAR);
  }

  if (initialized) // if not --skip-grant-tables
  {
    /*
      OK. Let's check the SSL. Historically it was checked after the password,
      as an additional layer, not instead of the password
      (in which case it would've been a plugin too).
    */
    if (acl_check_ssl(thd, acl_user))
    {
      Host_errors errors;
      errors.m_ssl= 1;
      inc_host_errors(mpvio.auth_info.thd->security_ctx->ip, &errors);
      login_failed_error(thd);
      DBUG_RETURN(1);
    }

    if (acl_user->account_locked) {
      status_var_increment(denied_connections);
      my_error(ER_ACCOUNT_HAS_BEEN_LOCKED, MYF(0));
      DBUG_RETURN(1);
    }

    bool client_can_handle_exp_pass= thd->client_capabilities &
                                     CLIENT_CAN_HANDLE_EXPIRED_PASSWORDS;
    bool password_expired= thd->password != PASSWORD_USED_NO_MENTION
                           && (acl_user->password_expired ||
                               check_password_lifetime(thd, *acl_user));

    if (!client_can_handle_exp_pass && disconnect_on_expired_password &&
        password_expired)
    {
      status_var_increment(denied_connections);
      my_error(ER_MUST_CHANGE_PASSWORD_LOGIN, MYF(0));
      DBUG_RETURN(1);
    }

    sctx->password_expired= password_expired;

#ifndef NO_EMBEDDED_ACCESS_CHECKS
    if (!password_expired)
    {
      bool is_proxy_user= FALSE;
      const char *auth_user = acl_user->user.str;
      ACL_PROXY_USER *proxy_user;
      /* check if the user is allowed to proxy as another user */
      proxy_user= acl_find_proxy_user(auth_user, sctx->host, sctx->ip,
                                      mpvio.auth_info.authenticated_as,
                                            &is_proxy_user);
      if (is_proxy_user)
      {
        ACL_USER *acl_proxy_user;

        /* we need to find the proxy user, but there was none */
        if (!proxy_user)
        {
          Host_errors errors;
          errors.m_proxy_user= 1;
          inc_host_errors(mpvio.auth_info.thd->security_ctx->ip, &errors);
          if (!thd->is_error())
            login_failed_error(thd);
          DBUG_RETURN(1);
        }

        my_snprintf(sctx->proxy_user, sizeof(sctx->proxy_user) - 1,
                    "'%s'@'%s'", auth_user,
                    safe_str(acl_user->host.hostname));

        /* we're proxying : find the proxy user definition */
        mysql_mutex_lock(&acl_cache->lock);
        acl_proxy_user= find_user_exact(safe_str(proxy_user->get_proxied_host()),
                                       mpvio.auth_info.authenticated_as);
        if (!acl_proxy_user)
        {
          mysql_mutex_unlock(&acl_cache->lock);

          Host_errors errors;
          errors.m_proxy_user_acl= 1;
          inc_host_errors(mpvio.auth_info.thd->security_ctx->ip, &errors);
          if (!thd->is_error())
            login_failed_error(thd);
          DBUG_RETURN(1);
        }
        acl_user= acl_proxy_user->copy(thd->mem_root);
        mysql_mutex_unlock(&acl_cache->lock);
      }
    }
#endif

    sctx->master_access= acl_user->access;
    strmake_buf(sctx->priv_user, acl_user->user.str);

    if (acl_user->host.hostname)
      strmake_buf(sctx->priv_host, acl_user->host.hostname);
    else
      *sctx->priv_host= 0;


    /*
      Don't allow the user to connect if he has done too many queries.
      As we are testing max_user_connections == 0 here, it means that we
      can't let the user change max_user_connections from 0 in the server
      without a restart as it would lead to wrong connect counting.
    */
    if ((acl_user->user_resource.questions ||
         acl_user->user_resource.updates ||
         acl_user->user_resource.conn_per_hour ||
         acl_user->user_resource.user_conn ||
         acl_user->user_resource.max_statement_time != 0.0 ||
         max_user_connections_checking) &&
         get_or_create_user_conn(thd,
           (opt_old_style_user_limits ? sctx->user : sctx->priv_user),
           (opt_old_style_user_limits ? sctx->host_or_ip : sctx->priv_host),
           &acl_user->user_resource))
      DBUG_RETURN(1); // The error is set by get_or_create_user_conn()

    if (acl_user->user_resource.max_statement_time != 0.0)
    {
      thd->variables.max_statement_time_double=
        acl_user->user_resource.max_statement_time;
      thd->variables.max_statement_time=
        (ulonglong) (thd->variables.max_statement_time_double * 1e6 + 0.1);
    }
  }
  else
    sctx->skip_grants();

  if (thd->user_connect &&
      (thd->user_connect->user_resources.conn_per_hour ||
       thd->user_connect->user_resources.user_conn ||
       max_user_connections_checking) &&
       check_for_max_user_connections(thd, thd->user_connect))
  {
    /* Ensure we don't decrement thd->user_connections->connections twice */
    thd->user_connect= 0;
    status_var_increment(denied_connections);
    DBUG_RETURN(1); // The error is set in check_for_max_user_connections()
  }

  DBUG_PRINT("info",
             ("Capabilities: %llu  packet_length: %ld  Host: '%s'  "
              "Login user: '%s' Priv_user: '%s'  Using password: %s "
              "Access: %lu  db: '%s'",
              thd->client_capabilities, thd->max_client_packet_length,
              sctx->host_or_ip, sctx->user, sctx->priv_user,
              thd->password ? "yes": "no",
              sctx->master_access, mpvio.db.str));

  if (command == COM_CONNECT &&
      !(thd->main_security_ctx.master_access & SUPER_ACL))
  {
    mysql_mutex_lock(&LOCK_connection_count);
    bool count_ok= (*thd->scheduler->connection_count <=
                    *thd->scheduler->max_connections);
    mysql_mutex_unlock(&LOCK_connection_count);
    if (!count_ok)
    {                                         // too many connections
      my_error(ER_CON_COUNT_ERROR, MYF(0));
      DBUG_RETURN(1);
    }
  }

  /*
    This is the default access rights for the current database.  It's
    set to 0 here because we don't have an active database yet (and we
    may not have an active database to set.
  */
  sctx->db_access=0;

#ifndef NO_EMBEDDED_ACCESS_CHECKS
  /*
    In case the user has a default role set, attempt to set that role
  */
  if (initialized && acl_user->default_rolename.length) {
    ulonglong access= 0;
    int result;
    result= acl_check_setrole(thd, acl_user->default_rolename.str, &access);
    if (!result)
      result= acl_setrole(thd, acl_user->default_rolename.str, access);
    if (result)
      thd->clear_error(); // even if the default role was not granted, do not
                          // close the connection
  }
#endif

  /* Change a database if necessary */
  if (mpvio.db.length)
  {
    uint err = mysql_change_db(thd, &mpvio.db, FALSE);
    if(err)
    {
      if (err == ER_DBACCESS_DENIED_ERROR)
      {
        /*
          Got an "access denied" error, which must be handled
          other access denied errors (see login_failed_error()).
          mysql_change_db() already sent error to client, and
          wrote to general log, we only need to increment the counter
          and maybe write a warning to error log.
        */
        status_var_increment(thd->status_var.access_denied_errors);
        if (global_system_variables.log_warnings > 1)
        {
          Security_context* sctx = thd->security_ctx;
          sql_print_warning(ER_THD(thd, err),
            sctx->priv_user, sctx->priv_host, mpvio.db.str);
        }
      }
      DBUG_RETURN(1);
    }
  }

  thd->net.net_skip_rest_factor= 2;  // skip at most 2*max_packet_size

  if (mpvio.auth_info.external_user[0])
    sctx->external_user= my_strdup(mpvio.auth_info.external_user, MYF(0));

  if (res == CR_OK_HANDSHAKE_COMPLETE)
    thd->get_stmt_da()->disable_status();
  else
    my_ok(thd);

  PSI_CALL_set_thread_user_host
    (thd->main_security_ctx.user, (uint)strlen(thd->main_security_ctx.user),
    thd->main_security_ctx.host_or_ip, (uint)strlen(thd->main_security_ctx.host_or_ip));

  /* Ready to handle queries */
  DBUG_RETURN(0);
}

/**
  MySQL Server Password Authentication Plugin

  In the MySQL authentication protocol:
  1. the server sends the random scramble to the client
  2. client sends the encrypted password back to the server
  3. the server checks the password.
*/
static int native_password_authenticate(MYSQL_PLUGIN_VIO *vio,
                                        MYSQL_SERVER_AUTH_INFO *info)
{
  uchar *pkt;
  int pkt_len;
  MPVIO_EXT *mpvio= (MPVIO_EXT *) vio;
  THD *thd=info->thd;
  DBUG_ENTER("native_password_authenticate");

  /* generate the scramble, or reuse the old one */
  if (thd->scramble[SCRAMBLE_LENGTH])
    thd_create_random_password(thd, thd->scramble, SCRAMBLE_LENGTH);

  /* and send it to the client */
  if (mpvio->write_packet(mpvio, (uchar*)thd->scramble, SCRAMBLE_LENGTH + 1))
    DBUG_RETURN(CR_AUTH_HANDSHAKE);

  /* reply and authenticate */

  /*
    <digression>
      This is more complex than it looks.

      The plugin (we) may be called right after the client was connected -
      and will need to send a scramble, read reply, authenticate.

      Or the plugin may be called after another plugin has sent a scramble,
      and read the reply. If the client has used the correct client-plugin,
      we won't need to read anything here from the client, the client
      has already sent a reply with everything we need for authentication.

      Or the plugin may be called after another plugin has sent a scramble,
      and read the reply, but the client has used the wrong client-plugin.
      We'll need to sent a "switch to another plugin" packet to the
      client and read the reply. "Use the short scramble" packet is a special
      case of "switch to another plugin" packet.

      Or, perhaps, the plugin may be called after another plugin has
      done the handshake but did not send a useful scramble. We'll need
      to send a scramble (and perhaps a "switch to another plugin" packet)
      and read the reply.

      Besides, a client may be an old one, that doesn't understand plugins.
      Or doesn't even understand 4.0 scramble.

      And we want to keep the same protocol on the wire  unless non-native
      plugins are involved.

      Anyway, it still looks simple from a plugin point of view:
      "send the scramble, read the reply and authenticate".
      All the magic is transparently handled by the server.
    </digression>
  */

  /* read the reply with the encrypted password */
  if ((pkt_len= mpvio->read_packet(mpvio, &pkt)) < 0)
    DBUG_RETURN(CR_AUTH_HANDSHAKE);
  DBUG_PRINT("info", ("reply read : pkt_len=%d", pkt_len));

#ifdef NO_EMBEDDED_ACCESS_CHECKS
  DBUG_RETURN(CR_OK);
#endif

  DBUG_EXECUTE_IF("native_password_bad_reply", { pkt_len= 12; });

  if (pkt_len == 0) /* no password */
    DBUG_RETURN(info->auth_string_length != 0
                ? CR_AUTH_USER_CREDENTIALS : CR_OK);

  info->password_used= PASSWORD_USED_YES;
  if (pkt_len == SCRAMBLE_LENGTH)
  {
    if (info->auth_string_length != SCRAMBLE_LENGTH)
      DBUG_RETURN(CR_AUTH_USER_CREDENTIALS);

    if (check_scramble(pkt, thd->scramble, (uchar*)info->auth_string))
      DBUG_RETURN(CR_AUTH_USER_CREDENTIALS);
    else
      DBUG_RETURN(CR_OK);
  }

  my_error(ER_HANDSHAKE_ERROR, MYF(0));
  DBUG_RETURN(CR_AUTH_HANDSHAKE);
}

static int native_password_make_scramble(const char *password,
                      size_t password_length, char *hash, size_t *hash_length)
{
  DBUG_ASSERT(*hash_length >= SCRAMBLED_PASSWORD_CHAR_LENGTH);
  if (password_length == 0)
    *hash_length= 0;
  else
  {
    *hash_length= SCRAMBLED_PASSWORD_CHAR_LENGTH;
    my_make_scrambled_password(hash, password, password_length);
  }
  return 0;
}

/* As this contains is a string of not a valid SCRAMBLE_LENGTH */
static const char invalid_password[] = "*THISISNOTAVALIDPASSWORDTHATCANBEUSEDHERE";

static int native_password_get_salt(const char *hash, size_t hash_length,
                                    unsigned char *out, size_t *out_length)
{
  DBUG_ASSERT(sizeof(invalid_password) > SCRAMBLE_LENGTH);
  DBUG_ASSERT(*out_length >= SCRAMBLE_LENGTH);
  DBUG_ASSERT(*out_length >= sizeof(invalid_password));
  if (hash_length == 0)
  {
    *out_length= 0;
    return 0;
  }

  if (hash_length != SCRAMBLED_PASSWORD_CHAR_LENGTH)
  {
    if (hash_length == 7 && strcmp(hash, "invalid") == 0)
    {
      memcpy(out, invalid_password, sizeof(invalid_password));
      *out_length= sizeof(invalid_password);
      return 0;
    }
    my_error(ER_PASSWD_LENGTH, MYF(0), SCRAMBLED_PASSWORD_CHAR_LENGTH);
    return 1;
  }

  for (const char *c= hash + 1; c < (hash + hash_length); c++)
  {
    /* If any non-hex characters are found, mark the password as invalid. */
    if (!(*c >= '0' && *c <= '9') &&
        !(*c >= 'A' && *c <= 'F') &&
        !(*c >= 'a' && *c <= 'f'))
    {
      memcpy(out, invalid_password, sizeof(invalid_password));
      *out_length= sizeof(invalid_password);
      return 0;
    }
  }

  *out_length= SCRAMBLE_LENGTH;
  get_salt_from_password(out, hash);
  return 0;
}

static int old_password_authenticate(MYSQL_PLUGIN_VIO *vio,
                                     MYSQL_SERVER_AUTH_INFO *info)
{
  uchar *pkt;
  int pkt_len;
  MPVIO_EXT *mpvio= (MPVIO_EXT *) vio;
  THD *thd=info->thd;

  /* generate the scramble, or reuse the old one */
  if (thd->scramble[SCRAMBLE_LENGTH])
    thd_create_random_password(thd, thd->scramble, SCRAMBLE_LENGTH);
  /* and send it to the client */
  if (mpvio->write_packet(mpvio, (uchar*)thd->scramble, SCRAMBLE_LENGTH + 1))
    return CR_AUTH_HANDSHAKE;

  /* read the reply and authenticate */
  if ((pkt_len= mpvio->read_packet(mpvio, &pkt)) < 0)
    return CR_AUTH_HANDSHAKE;

#ifdef NO_EMBEDDED_ACCESS_CHECKS
  return CR_OK;
#endif

  /*
    legacy: if switch_from_long_to_short_scramble,
    the password is sent \0-terminated, the pkt_len is always 9 bytes.
    We need to figure out the correct scramble length here.
  */
  if (pkt_len == SCRAMBLE_LENGTH_323 + 1)
    pkt_len= (int)strnlen((char*)pkt, pkt_len);

  if (pkt_len == 0) /* no password */
    return info->auth_string_length ? CR_AUTH_USER_CREDENTIALS : CR_OK;

  if (secure_auth(thd))
    return CR_AUTH_HANDSHAKE;

  info->password_used= PASSWORD_USED_YES;

  if (pkt_len == SCRAMBLE_LENGTH_323)
  {
    if (!info->auth_string_length)
      return CR_AUTH_USER_CREDENTIALS;

    return check_scramble_323(pkt, thd->scramble, (ulong *) info->auth_string)
             ? CR_AUTH_USER_CREDENTIALS : CR_OK;
  }

  my_error(ER_HANDSHAKE_ERROR, MYF(0));
  return CR_AUTH_HANDSHAKE;
}

static int old_password_make_scramble(const char *password,
                      size_t password_length, char *hash, size_t *hash_length)
{
  DBUG_ASSERT(*hash_length >= SCRAMBLED_PASSWORD_CHAR_LENGTH_323);
  if (password_length == 0)
    *hash_length= 0;
  else
  {
    *hash_length= SCRAMBLED_PASSWORD_CHAR_LENGTH_323;
    my_make_scrambled_password_323(hash, password, password_length);
  }
  return 0;
}

#define SALT_LENGTH_323 (sizeof(ulong)*2)
static int old_password_get_salt(const char *hash, size_t hash_length,
                                 unsigned char *out, size_t *out_length)
{
  DBUG_ASSERT(*out_length >= SALT_LENGTH_323);

  if (hash_length != SCRAMBLED_PASSWORD_CHAR_LENGTH_323)
  {
    my_error(ER_PASSWD_LENGTH, MYF(0), SCRAMBLED_PASSWORD_CHAR_LENGTH_323);
    return 1;
  }

  *out_length= SALT_LENGTH_323;
  get_salt_from_password_323((ulong*)out, hash);
  return 0;
}

static struct st_mysql_auth native_password_handler=
{
  MYSQL_AUTHENTICATION_INTERFACE_VERSION,
  native_password_plugin_name.str,
  native_password_authenticate,
  native_password_make_scramble,
  native_password_get_salt
};

static struct st_mysql_auth old_password_handler=
{
  MYSQL_AUTHENTICATION_INTERFACE_VERSION,
  old_password_plugin_name.str,
  old_password_authenticate,
  old_password_make_scramble,
  old_password_get_salt
};

maria_declare_plugin(mysql_password)
{
  MYSQL_AUTHENTICATION_PLUGIN,                  /* type constant    */
  &native_password_handler,                     /* type descriptor  */
  native_password_plugin_name.str,              /* Name             */
  "R.J.Silk, Sergei Golubchik",                 /* Author           */
  "Native MySQL authentication",                /* Description      */
  PLUGIN_LICENSE_GPL,                           /* License          */
  NULL,                                         /* Init function    */
  NULL,                                         /* Deinit function  */
  0x0100,                                       /* Version (1.0)    */
  NULL,                                         /* status variables */
  NULL,                                         /* system variables */
  "1.0",                                        /* String version   */
  MariaDB_PLUGIN_MATURITY_STABLE                /* Maturity         */
},
{
  MYSQL_AUTHENTICATION_PLUGIN,                  /* type constant    */
  &old_password_handler,                        /* type descriptor  */
  old_password_plugin_name.str,                 /* Name             */
  "R.J.Silk, Sergei Golubchik",                 /* Author           */
  "Old MySQL-4.0 authentication",               /* Description      */
  PLUGIN_LICENSE_GPL,                           /* License          */
  NULL,                                         /* Init function    */
  NULL,                                         /* Deinit function  */
  0x0100,                                       /* Version (1.0)    */
  NULL,                                         /* status variables */
  NULL,                                         /* system variables */
  "1.0",                                        /* String version   */
  MariaDB_PLUGIN_MATURITY_STABLE                /* Maturity         */
}
maria_declare_plugin_end;<|MERGE_RESOLUTION|>--- conflicted
+++ resolved
@@ -1874,7 +1874,6 @@
     /* if User_table_json wasn't found, let's try User_table_tabular */
     if (!res && (which_tables & Table_user) && !tables[USER_TABLE].table)
     {
-<<<<<<< HEAD
       uint unused;
       TABLE_LIST *tl= tables + USER_TABLE;
       TABLE *backup_open_tables= thd->open_tables;
@@ -1893,18 +1892,6 @@
       {
         tables[USER_TABLE].table->next= backup_open_tables;
         thd->set_open_tables(tables[USER_TABLE].table);
-=======
-      /*
-        GRANT and REVOKE are applied the slave in/exclusion rules as they are
-        some kind of updates to the mysql.% tables.
-      */
-      Rpl_filter *rpl_filter= thd->system_thread_info.rpl_sql_info->rpl_filter;
-      if (rpl_filter->is_on() &&
-          !rpl_filter->tables_ok(0, &first_table_in_list->tl))
-      {
-        thd->slave_expected_error= 0;
-        DBUG_RETURN(1);
->>>>>>> ac49b7a8
       }
     }
     if (res)
@@ -1982,9 +1969,11 @@
         some kind of updates to the mysql.% tables.
       */
       Rpl_filter *rpl_filter= thd->system_thread_info.rpl_sql_info->rpl_filter;
-
       if (rpl_filter->is_on() && !rpl_filter->tables_ok(0, tables))
+      {
+        thd->slave_expected_error= 0;
         DBUG_RETURN(1);
+      }
     }
     DBUG_RETURN(0);
   }
