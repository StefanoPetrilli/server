/* Copyright (c) 2000, 2018, Oracle and/or its affiliates.
   Copyright (c) 2009, 2023, MariaDB

   This program is free software; you can redistribute it and/or modify
   it under the terms of the GNU General Public License as published by
   the Free Software Foundation; version 2 of the License.

   This program is distributed in the hope that it will be useful,
   but WITHOUT ANY WARRANTY; without even the implied warranty of
   MERCHANTABILITY or FITNESS FOR A PARTICULAR PURPOSE.  See the
   GNU General Public License for more details.

   You should have received a copy of the GNU General Public License
   along with this program; if not, write to the Free Software
   Foundation, Inc., 51 Franklin Street, Fifth Floor, Boston, MA  02110-1335  USA */


/*
  The privileges are saved in the following tables:
  mysql/user	 ; super user who are allowed to do almost anything
  mysql/host	 ; host privileges. This is used if host is empty in mysql/db.
  mysql/db	 ; database privileges / user

  data in tables is sorted according to how many not-wild-cards there is
  in the relevant fields. Empty strings comes last.
*/

#include "mariadb.h"                          /* NO_EMBEDDED_ACCESS_CHECKS */
#include "sql_priv.h"
#include "sql_acl.h"         // MYSQL_DB_FIELD_COUNT, ACL_ACCESS
#include "sql_base.h"                           // close_mysql_tables
#include "key.h"             // key_copy, key_cmp_if_same, key_restore
#include "sql_show.h"        // append_identifier
#include "sql_table.h"                         // write_bin_log
#include "hash_filo.h"
#include "sql_parse.h"                          // check_access
#include "sql_view.h"                           // VIEW_ANY_ACL
#include "records.h"              // READ_RECORD, read_record_info,
                                  // init_read_record, end_read_record
#include "rpl_filter.h"           // rpl_filter
#include "rpl_rli.h"
#include <m_ctype.h>
#include <stdarg.h>
#include "sp_head.h"
#include "sp.h"
#include "transaction.h"
#include "lock.h"                               // MYSQL_LOCK_IGNORE_TIMEOUT
#include <sql_common.h>
#include <mysql/plugin_auth.h>
#include <mysql/plugin_password_validation.h>
#include "sql_connect.h"
#include "hostname.h"
#include "sql_db.h"
#include "sql_array.h"
#include "sql_hset.h"
#include "password.h"

#include "sql_plugin_compat.h"
#include "wsrep_mysqld.h"

#define MAX_SCRAMBLE_LENGTH 1024

bool mysql_user_table_is_in_short_password_format= false;
bool using_global_priv_table= true;

// set that from field length in acl_load?
#ifndef NO_EMBEDDED_ACCESS_CHECKS
const uint max_hostname_length= HOSTNAME_LENGTH;
const uint max_dbname_length= NAME_CHAR_LEN;
#endif

const char *safe_vio_type_name(Vio *vio)
{
  size_t unused;
#ifdef EMBEDDED_LIBRARY
  if (!vio) return "Internal";
#endif
  return vio_type_name(vio_type(vio), &unused);
}

#include "sql_acl_getsort.ic"

static LEX_CSTRING native_password_plugin_name= {
  STRING_WITH_LEN("mysql_native_password")
};

static LEX_CSTRING old_password_plugin_name= {
  STRING_WITH_LEN("mysql_old_password")
};

/// @todo make it configurable
LEX_CSTRING *default_auth_plugin_name= &native_password_plugin_name;

/*
  Wildcard host, matches any hostname
*/
LEX_CSTRING host_not_specified= { STRING_WITH_LEN("%") };

/*
  Constants, used in the SHOW GRANTS command.
  Their actual string values are irrelevant, they're always compared
  as pointers to these string constants.
*/
LEX_CSTRING current_user= { STRING_WITH_LEN("*current_user") };
LEX_CSTRING current_role= { STRING_WITH_LEN("*current_role") };
LEX_CSTRING current_user_and_current_role=
 { STRING_WITH_LEN("*current_user_and_current_role") };
LEX_CSTRING none= {STRING_WITH_LEN("NONE") };
LEX_CSTRING public_name= {STRING_WITH_LEN("PUBLIC") };

static plugin_ref old_password_plugin;
static plugin_ref native_password_plugin;

static plugin_ref get_auth_plugin(THD *thd, const LEX_CSTRING &name, bool *locked)
{
  if (name.str == native_password_plugin_name.str)
    return native_password_plugin;
  else if (name.str == old_password_plugin_name.str)
    return old_password_plugin;
  *locked=true;
  return my_plugin_lock_by_name(thd, &name, MYSQL_AUTHENTICATION_PLUGIN);
}

/* Classes */

struct acl_host_and_ip
{
  char *hostname;
  long ip, ip_mask;                      // Used with masked ip:s
};

#ifndef NO_EMBEDDED_ACCESS_CHECKS
static bool compare_hostname(const acl_host_and_ip *, const char *, const char *);
static inline bool is_public(const char *l) { return l == public_name.str; }
static inline bool is_public(const LEX_CSTRING *l) { return is_public(l->str); }
static inline bool is_public(const LEX_USER *l) { return is_public(&l->user); }

#else
#define compare_hostname(X,Y,Z) 0
#endif

class ACL_ACCESS {
public:
  ulonglong sort;
  privilege_t access;
  ACL_ACCESS()
   :sort(0), access(NO_ACL)
  { }
};

/* ACL_HOST is used if no host is specified */

class ACL_HOST :public ACL_ACCESS
{
public:
  acl_host_and_ip host;
  char *db;
};

class ACL_USER_BASE :public ACL_ACCESS, public Sql_alloc
{

public:
  ACL_USER_BASE()
   :flags(0), user(null_clex_str)
  {
    bzero(&role_grants, sizeof(role_grants));
  }
  uchar flags;           // field used to store various state information
  LEX_CSTRING user;
  /* list to hold references to granted roles (ACL_ROLE instances) */
  DYNAMIC_ARRAY role_grants;
  const char *get_username() { return user.str; }
};

class ACL_USER_PARAM
{
public:
  ACL_USER_PARAM()
  {
    bzero(this, sizeof(*this));
  }
  acl_host_and_ip host;
  size_t hostname_length;
  USER_RESOURCES user_resource;
  enum SSL_type ssl_type;
  uint password_errors;
  const char *ssl_cipher, *x509_issuer, *x509_subject;
  LEX_CSTRING default_rolename;
  struct AUTH { LEX_CSTRING plugin, auth_string, salt; } *auth;
  uint nauth;
  bool account_locked;
  bool password_expired;
  my_time_t password_last_changed;
  longlong password_lifetime;

  bool alloc_auth(MEM_ROOT *root, uint n)
  {
    return !(auth= (AUTH*) alloc_root(root, (nauth= n)*sizeof(AUTH)));
  }
};


class ACL_USER :public ACL_USER_BASE,
                public ACL_USER_PARAM
{
public:

  ACL_USER() = default;
  ACL_USER(THD *thd, const LEX_USER &combo,
           const Account_options &options,
           const privilege_t privileges);

  ACL_USER *copy(MEM_ROOT *root)
  {
    ACL_USER *dst;
    AUTH *dauth;
    if (!multi_alloc_root(root, &dst, sizeof(ACL_USER),
                                &dauth, sizeof(AUTH)*nauth, NULL))
      return 0;
    *dst= *this;
    dst->user= safe_lexcstrdup_root(root, user);
    dst->ssl_cipher= safe_strdup_root(root, ssl_cipher);
    dst->x509_issuer= safe_strdup_root(root, x509_issuer);
    dst->x509_subject= safe_strdup_root(root, x509_subject);
    dst->auth= dauth;
    for (uint i=0; i < nauth; i++, dauth++)
    {
      if (auth[i].plugin.str == native_password_plugin_name.str ||
          auth[i].plugin.str == old_password_plugin_name.str)
        dauth->plugin= auth[i].plugin;
      else
        dauth->plugin= safe_lexcstrdup_root(root, auth[i].plugin);
      dauth->auth_string= safe_lexcstrdup_root(root, auth[i].auth_string);
      if (auth[i].salt.length == 0)
        dauth->salt= auth[i].salt;
      else
        dauth->salt= safe_lexcstrdup_root(root, auth[i].salt);
    }
    dst->host.hostname= safe_strdup_root(root, host.hostname);
    dst->default_rolename= safe_lexcstrdup_root(root, default_rolename);
    bzero(&dst->role_grants, sizeof(role_grants));
    return dst;
  }

  int cmp(const char *user2, const char *host2)
  {
    CHARSET_INFO *cs= system_charset_info;
    int res;
    res= strcmp(user.str, user2);
    if (!res)
      res= my_strcasecmp(cs, host.hostname, host2);
    return res;
  }

  bool eq(const char *user2, const char *host2) { return !cmp(user2, host2); }

  bool wild_eq(const char *user2, const char *host2, const char *ip2)
  {
    if (strcmp(user.str, user2))
      return false;

    return compare_hostname(&host, host2, ip2 ? ip2 : host2);
  }
};

class ACL_ROLE :public ACL_USER_BASE
{
public:
  /*
    In case of granting a role to a role, the access bits are merged together
    via a bit OR operation and placed in the ACL_USER::access field.

    When rebuilding role_grants via the rebuild_role_grant function,
    the ACL_USER::access field needs to be reset first. The field
    initial_role_access holds initial grants, as granted directly to the role
  */
  privilege_t initial_role_access;
  /*
    In subgraph traversal, when we need to traverse only a part of the graph
    (e.g. all direct and indirect grantees of a role X), the counter holds the
    number of affected neighbour nodes.
    See also propagate_role_grants()
  */
  uint  counter;
  DYNAMIC_ARRAY parent_grantee; // array of backlinks to elements granted

  ACL_ROLE(ACL_USER *user);
  ACL_ROLE(const char *rolename, privilege_t privileges, MEM_ROOT *mem);

};

class ACL_DB :public ACL_ACCESS
{
public:
  ACL_DB() :initial_access(NO_ACL) { }
  acl_host_and_ip host;
  const char *user,*db;
  privilege_t initial_access; /* access bits present in the table */

  const char *get_username() { return user; }
};

#ifndef DBUG_OFF
/* status variables, only visible in SHOW STATUS after -#d,role_merge_stats */
ulong role_global_merges= 0, role_db_merges= 0, role_table_merges= 0,
      role_column_merges= 0, role_routine_merges= 0;
#endif

#ifndef NO_EMBEDDED_ACCESS_CHECKS
static void update_hostname(acl_host_and_ip *host, const char *hostname);
static bool show_proxy_grants (THD *, const char *, const char *,
                               char *, size_t);
static bool show_role_grants(THD *, const char *,
                             ACL_USER_BASE *, char *, size_t);
static bool show_default_role(THD *, ACL_USER *, char *, size_t);
static bool show_global_privileges(THD *, ACL_USER_BASE *,
                                   bool, char *, size_t);
static bool show_database_privileges(THD *, const char *, const char *,
                                     char *, size_t);
static bool show_table_and_column_privileges(THD *, const char *, const char *,
                                             char *, size_t);
static int show_routine_grants(THD *, const char *, const char *,
                               const Sp_handler *sph, char *, int);

static ACL_ROLE *acl_public= NULL;

inline privilege_t public_access()
{
  return (acl_public ? acl_public->access : NO_ACL);
}

class Grant_tables;
class User_table;
class Proxies_priv_table;

class ACL_PROXY_USER :public ACL_ACCESS
{
  acl_host_and_ip host;
  const char *user;
  acl_host_and_ip proxied_host;
  const char *proxied_user;
  bool with_grant;

  typedef enum {
    MYSQL_PROXIES_PRIV_HOST,
    MYSQL_PROXIES_PRIV_USER,
    MYSQL_PROXIES_PRIV_PROXIED_HOST,
    MYSQL_PROXIES_PRIV_PROXIED_USER,
    MYSQL_PROXIES_PRIV_WITH_GRANT,
    MYSQL_PROXIES_PRIV_GRANTOR,
    MYSQL_PROXIES_PRIV_TIMESTAMP } proxy_table_fields;
public:
  ACL_PROXY_USER () = default;

  void init(const char *host_arg, const char *user_arg,
       const char *proxied_host_arg, const char *proxied_user_arg,
       bool with_grant_arg)
  {
    user= user_arg;
    update_hostname (&host, (host_arg && *host_arg) ? host_arg : NULL);
    proxied_user= proxied_user_arg;
    update_hostname (&proxied_host,
                     (proxied_host_arg && *proxied_host_arg) ?
                     proxied_host_arg : NULL);
    with_grant= with_grant_arg;
    sort= get_magic_sort("huhu", host.hostname, user, proxied_host.hostname,
                         proxied_user);
  }

  void init(MEM_ROOT *mem, const char *host_arg, const char *user_arg,
       const char *proxied_host_arg, const char *proxied_user_arg,
       bool with_grant_arg)
  {
    init ((host_arg && *host_arg) ? strdup_root (mem, host_arg) : NULL,
          strdup_root (mem, user_arg),
          (proxied_host_arg && *proxied_host_arg) ?
            strdup_root (mem, proxied_host_arg) : NULL,
          strdup_root (mem, proxied_user_arg),
          with_grant_arg);
  }

  void init(const Proxies_priv_table& proxies_priv_table, MEM_ROOT *mem);

  bool get_with_grant() { return with_grant; }
  const char *get_user() { return user; }
  const char *get_host() { return host.hostname; }
  const char *get_proxied_user() { return proxied_user; }
  const char *get_proxied_host() { return proxied_host.hostname; }
  void set_user(MEM_ROOT *mem, const char *user_arg)
  {
    user= *user_arg ? strdup_root(mem, user_arg) : "";
  }
  void set_host(MEM_ROOT *mem, const char *host_arg)
  {
    update_hostname(&host, safe_strdup_root(mem, host_arg));
  }

  bool check_validity()
  {
    if (opt_skip_name_resolve &&
        (hostname_requires_resolving(host.hostname) ||
         hostname_requires_resolving(proxied_host.hostname)))
    {
      sql_print_warning("'proxies_priv' entry '%s@%s %s@%s' "
                        "ignored in --skip-name-resolve mode.",
                        proxied_user,
                        safe_str(proxied_host.hostname), user,
                        safe_str(host.hostname));
      return TRUE;
    }
    return FALSE;
  }

  bool matches(const char *host_arg, const char *user_arg, const char *ip_arg,
                const char *proxied_user_arg)
  {
    DBUG_ENTER("ACL_PROXY_USER::matches");
    DBUG_PRINT("info", ("compare_hostname(%s,%s,%s) &&"
                        "compare_hostname(%s,%s,%s) &&"
                        "wild_compare (%s,%s) &&"
                        "wild_compare (%s,%s)",
                        host.hostname, host_arg, ip_arg, proxied_host.hostname,
                        host_arg, ip_arg, user_arg, user,
                        proxied_user_arg, proxied_user));
    DBUG_RETURN(compare_hostname(&host, host_arg, ip_arg) &&
                compare_hostname(&proxied_host, host_arg, ip_arg) &&
                (!*user || !strcmp(user_arg, user)) &&
                (!*proxied_user || !strcmp(proxied_user_arg, proxied_user)));
  }


  inline static bool auth_element_equals(const char *a, const char *b)
  {
    return (a == b || (a != NULL && b != NULL && !strcmp(a,b)));
  }


  bool pk_equals(ACL_PROXY_USER *grant)
  {
    DBUG_ENTER("pk_equals");
    DBUG_PRINT("info", ("strcmp(%s,%s) &&"
                        "strcmp(%s,%s) &&"
                        "wild_compare (%s,%s) &&"
                        "wild_compare (%s,%s)",
                        user, grant->user, proxied_user, grant->proxied_user,
                        host.hostname, grant->host.hostname,
                        proxied_host.hostname, grant->proxied_host.hostname));

    bool res= auth_element_equals(user, grant->user) &&
              auth_element_equals(proxied_user, grant->proxied_user) &&
              auth_element_equals(host.hostname, grant->host.hostname) &&
              auth_element_equals(proxied_host.hostname,
                                  grant->proxied_host.hostname);
    DBUG_RETURN(res);
  }


  bool granted_on(const char *host_arg, const char *user_arg)
  {
    return (!strcmp(user, user_arg) &&
            ((!host.hostname && (!host_arg || !host_arg[0])) ||
             (host.hostname && host_arg && !strcmp(host.hostname, host_arg))));
  }


  void print_grant(String *str)
  {
    str->append(STRING_WITH_LEN("GRANT PROXY ON '"));
    str->append(proxied_user, strlen(proxied_user));
    str->append(STRING_WITH_LEN("'@'"));
    if (proxied_host.hostname)
      str->append(proxied_host.hostname, strlen(proxied_host.hostname));
    str->append(STRING_WITH_LEN("' TO '"));
    str->append(user, strlen(user));
    str->append(STRING_WITH_LEN("'@'"));
    if (host.hostname)
      str->append(host.hostname, strlen(host.hostname));
    str->append(STRING_WITH_LEN("'"));
    if (with_grant)
      str->append(STRING_WITH_LEN(" WITH GRANT OPTION"));
  }

  void set_data(ACL_PROXY_USER *grant)
  {
    with_grant= grant->with_grant;
  }

  static int store_pk(TABLE *table,
                      const LEX_CSTRING *host,
                      const LEX_CSTRING *user,
                      const LEX_CSTRING *proxied_host,
                      const LEX_CSTRING *proxied_user)
  {
    DBUG_ENTER("ACL_PROXY_USER::store_pk");
    DBUG_PRINT("info", ("host=%s, user=%s, proxied_host=%s, proxied_user=%s",
                        host->str, user->str,
                        proxied_host->str, proxied_user->str));
    if (table->field[MYSQL_PROXIES_PRIV_HOST]->store(host->str,
                                                   host->length,
                                                   system_charset_info))
      DBUG_RETURN(TRUE);
    if (table->field[MYSQL_PROXIES_PRIV_USER]->store(user->str,
                                                   user->length,
                                                   system_charset_info))
      DBUG_RETURN(TRUE);
    if (table->field[MYSQL_PROXIES_PRIV_PROXIED_HOST]->store(proxied_host->str,
                                                           proxied_host->length,
                                                           system_charset_info))
      DBUG_RETURN(TRUE);
    if (table->field[MYSQL_PROXIES_PRIV_PROXIED_USER]->store(proxied_user->str,
                                                           proxied_user->length,
                                                           system_charset_info))
      DBUG_RETURN(TRUE);

    DBUG_RETURN(FALSE);
  }

  static int store_data_record(TABLE *table,
                               const LEX_CSTRING *host,
                               const LEX_CSTRING *user,
                               const LEX_CSTRING *proxied_host,
                               const LEX_CSTRING *proxied_user,
                               bool with_grant,
                               const char *grantor)
  {
    DBUG_ENTER("ACL_PROXY_USER::store_pk");
    if (store_pk(table,  host, user, proxied_host, proxied_user))
      DBUG_RETURN(TRUE);
    DBUG_PRINT("info", ("with_grant=%s", with_grant ? "TRUE" : "FALSE"));
    if (table->field[MYSQL_PROXIES_PRIV_WITH_GRANT]->store(with_grant ? 1 : 0,
                                                           TRUE))
      DBUG_RETURN(TRUE);
    if (table->field[MYSQL_PROXIES_PRIV_GRANTOR]->store(grantor,
                                                        strlen(grantor),
                                                        system_charset_info))
      DBUG_RETURN(TRUE);

    DBUG_RETURN(FALSE);
  }
};

#define FIRST_NON_YN_FIELD 26

class acl_entry :public hash_filo_element
{
public:
  privilege_t access;
  uint16 length;
  char key[1];					// Key will be stored here
};


static uchar* acl_entry_get_key(acl_entry *entry, size_t *length,
                                my_bool not_used __attribute__((unused)))
{
  *length=(uint) entry->length;
  return (uchar*) entry->key;
}

static uchar* acl_role_get_key(ACL_ROLE *entry, size_t *length,
                               my_bool not_used __attribute__((unused)))
{
  *length=(uint) entry->user.length;
  return (uchar*) entry->user.str;
}

struct ROLE_GRANT_PAIR : public Sql_alloc
{
  char *u_uname;
  char *u_hname;
  char *r_uname;
  LEX_STRING hashkey;
  bool with_admin;

  bool init(MEM_ROOT *mem, const char *username, const char *hostname,
            const char *rolename, bool with_admin_option);
};

static uchar* acl_role_map_get_key(ROLE_GRANT_PAIR *entry, size_t *length,
                                  my_bool not_used __attribute__((unused)))
{
  *length=(uint) entry->hashkey.length;
  return (uchar*) entry->hashkey.str;
}

bool ROLE_GRANT_PAIR::init(MEM_ROOT *mem, const char *username,
                           const char *hostname, const char *rolename,
                           bool with_admin_option)
{
  size_t uname_l = safe_strlen(username);
  size_t hname_l = safe_strlen(hostname);
  size_t rname_l = safe_strlen(rolename);
  /*
    Create a buffer that holds all 3 NULL terminated strings in succession
    To save memory space, the same buffer is used as the hashkey
  */
  size_t bufflen = uname_l + hname_l + rname_l + 3; //add the '\0' aswell
  char *buff= (char *)alloc_root(mem, bufflen);
  if (!buff)
    return true;

  /*
    Offsets in the buffer for all 3 strings
  */
  char *username_pos= buff;
  char *hostname_pos= buff + uname_l + 1;
  char *rolename_pos= buff + uname_l + hname_l + 2;

  if (username) //prevent undefined behaviour
    memcpy(username_pos, username, uname_l);
  username_pos[uname_l]= '\0';         //#1 string terminator
  u_uname= username_pos;

  if (hostname) //prevent undefined behaviour
    memcpy(hostname_pos, hostname, hname_l);
  hostname_pos[hname_l]= '\0';         //#2 string terminator
  u_hname= hostname_pos;

  if (rolename) //prevent undefined behaviour
    memcpy(rolename_pos, rolename, rname_l);
  rolename_pos[rname_l]= '\0';         //#3 string terminator
  r_uname= rolename_pos;

  hashkey.str = buff;
  hashkey.length = bufflen;

  with_admin= with_admin_option;

  return false;
}

#define IP_ADDR_STRLEN (3 + 1 + 3 + 1 + 3 + 1 + 3)
#define ACL_KEY_LENGTH (IP_ADDR_STRLEN + 1 + NAME_LEN + \
                        1 + USERNAME_LENGTH + 1)

#if defined(HAVE_OPENSSL)
/*
  Without SSL the handshake consists of one packet. This packet
  has both client capabilities and scrambled password.
  With SSL the handshake might consist of two packets. If the first
  packet (client capabilities) has CLIENT_SSL flag set, we have to
  switch to SSL and read the second packet. The scrambled password
  is in the second packet and client_capabilities field will be ignored.
  Maybe it is better to accept flags other than CLIENT_SSL from the
  second packet?
*/
#define SSL_HANDSHAKE_SIZE      2
#define MIN_HANDSHAKE_SIZE      2
#else
#define MIN_HANDSHAKE_SIZE      6
#endif /* HAVE_OPENSSL && !EMBEDDED_LIBRARY */
#define NORMAL_HANDSHAKE_SIZE   6

#define ROLE_ASSIGN_COLUMN_IDX  44
#define DEFAULT_ROLE_COLUMN_IDX 45
#define MAX_STATEMENT_TIME_COLUMN_IDX 46

/* various flags valid for ACL_USER */
#define IS_ROLE                 (1L << 0)
/* Flag to mark that a ROLE is on the recursive DEPTH_FIRST_SEARCH stack */
#define ROLE_ON_STACK            (1L << 1)
/*
  Flag to mark that a ROLE and all it's neighbours have
  been visited
*/
#define ROLE_EXPLORED           (1L << 2)
/* Flag to mark that on_node was already called for this role */
#define ROLE_OPENED             (1L << 3)

static DYNAMIC_ARRAY acl_hosts, acl_users, acl_proxy_users;
static Dynamic_array<ACL_DB> acl_dbs(PSI_INSTRUMENT_MEM, 0, 50);
typedef Dynamic_array<ACL_DB>::CMP_FUNC acl_dbs_cmp;
static HASH acl_roles;
/*
  An hash containing mappings user <--> role

  A hash is used so as to make updates quickly
  The hashkey used represents all the entries combined
*/
static HASH acl_roles_mappings;
static MEM_ROOT acl_memroot, grant_memroot;
static bool initialized=0;
static bool allow_all_hosts=1;
static HASH acl_check_hosts, column_priv_hash, proc_priv_hash, func_priv_hash;
static HASH package_spec_priv_hash, package_body_priv_hash;
static DYNAMIC_ARRAY acl_wild_hosts;
static Hash_filo<acl_entry> *acl_cache;
static uint grant_version=0; /* Version of priv tables. incremented by acl_load */
static privilege_t get_access(TABLE *form, uint fieldnr, uint *next_field=0);
static int acl_compare(const ACL_ACCESS *a, const ACL_ACCESS *b);
static int acl_user_compare(const ACL_USER *a, const ACL_USER *b);
static void rebuild_acl_users();
static int acl_db_compare(const ACL_DB *a, const ACL_DB *b);
static void rebuild_acl_dbs();
static void init_check_host(void);
static void rebuild_check_host(void);
static void rebuild_role_grants(void);
static ACL_USER *find_user_exact(const char *host, const char *user);
static ACL_USER *find_user_wild(const char *host, const char *user, const char *ip= 0);
static ACL_ROLE *find_acl_role(const char *user, bool allow_public);
static ROLE_GRANT_PAIR *find_role_grant_pair(const LEX_CSTRING *u, const LEX_CSTRING *h, const LEX_CSTRING *r);
static ACL_USER_BASE *find_acl_user_base(const char *user, const char *host);
static bool update_user_table_password(THD *, const User_table&, const ACL_USER&);
static bool acl_load(THD *thd, const Grant_tables& grant_tables);
static inline void get_grantor(THD *thd, char* grantor);
static bool add_role_user_mapping(const char *uname, const char *hname, const char *rname);
static bool get_YN_as_bool(Field *field);

#define ROLE_CYCLE_FOUND 2
static int traverse_role_graph_up(ACL_ROLE *, void *,
                                  int (*) (ACL_ROLE *, void *),
                                  int (*) (ACL_ROLE *, ACL_ROLE *, void *));

static int traverse_role_graph_down(ACL_USER_BASE *, void *,
                             int (*) (ACL_USER_BASE *, void *),
                             int (*) (ACL_USER_BASE *, ACL_ROLE *, void *));


HASH *Sp_handler_procedure::get_priv_hash() const
{
  return &proc_priv_hash;
}


HASH *Sp_handler_function::get_priv_hash() const
{
  return &func_priv_hash;
}


HASH *Sp_handler_package_spec::get_priv_hash() const
{
  return &package_spec_priv_hash;
}


HASH *Sp_handler_package_body::get_priv_hash() const
{
  return &package_body_priv_hash;
}


/*
 Enumeration of ACL/GRANT tables in the mysql database
*/
enum enum_acl_tables
{
  DB_TABLE,
  TABLES_PRIV_TABLE,
  COLUMNS_PRIV_TABLE,
#define FIRST_OPTIONAL_TABLE HOST_TABLE
  HOST_TABLE,
  PROCS_PRIV_TABLE,
  PROXIES_PRIV_TABLE,
  ROLES_MAPPING_TABLE,
  USER_TABLE // <== always the last
};

static const int Table_user= 1 << USER_TABLE;
static const int Table_db= 1 << DB_TABLE;
static const int Table_tables_priv= 1 << TABLES_PRIV_TABLE;
static const int Table_columns_priv= 1 << COLUMNS_PRIV_TABLE;
static const int Table_host= 1 << HOST_TABLE;
static const int Table_procs_priv= 1 << PROCS_PRIV_TABLE;
static const int Table_proxies_priv= 1 << PROXIES_PRIV_TABLE;
static const int Table_roles_mapping= 1 << ROLES_MAPPING_TABLE;

static LEX_CSTRING MYSQL_TABLE_NAME[USER_TABLE+1]= {
  {STRING_WITH_LEN("db")},
  {STRING_WITH_LEN("tables_priv")},
  {STRING_WITH_LEN("columns_priv")},
  {STRING_WITH_LEN("host")},
  {STRING_WITH_LEN("procs_priv")},
  {STRING_WITH_LEN("proxies_priv")},
  {STRING_WITH_LEN("roles_mapping")},
  {STRING_WITH_LEN("global_priv")}
};
static LEX_CSTRING MYSQL_TABLE_NAME_USER={STRING_WITH_LEN("user")};

/**
  Choose from either native or old password plugins when assigning a password
*/

static LEX_CSTRING &guess_auth_plugin(THD *thd, size_t password_len)
{
  if (thd->variables.old_passwords == 1 ||
      password_len == SCRAMBLED_PASSWORD_CHAR_LENGTH_323)
    return old_password_plugin_name;
  else
    return native_password_plugin_name;
}

/**
  Base class representing a generic grant table from the mysql database.

  The potential tables that this class can represent are:
  user, db, columns_priv, tables_priv, host, procs_priv, proxies_priv,
  roles_mapping

  Objects belonging to this parent class can only be constructed by the
  Grants_table class. This ensures the correct initialization of the objects.
*/
class Grant_table_base
{
 public:
  /* Number of fields for this Grant Table. */
  uint num_fields() const { return m_table->s->fields; }
  /* Check if the table exists after an attempt to open it was made.
     Some tables, such as the host table in MySQL 5.6.7+ are missing. */
  bool table_exists() const { return m_table; };
  /* Initializes the READ_RECORD structure provided as a parameter
     to read through the whole table, with all columns available. Cleaning up
     is the caller's job. */
  bool init_read_record(READ_RECORD* info) const
  {
    DBUG_ASSERT(m_table);

    if (num_fields() < min_columns)
    {
      my_printf_error(ER_UNKNOWN_ERROR, "Fatal error: mysql.%s table is "
                      "damaged or in unsupported 3.20 format",
                      MYF(ME_ERROR_LOG), m_table->s->table_name.str);
      return 1;
    }

    bool result= ::init_read_record(info, m_table->in_use, m_table,
                                    NULL, NULL, 1, true, false);
    if (!result)
      m_table->use_all_columns();
    return result;
  }

  /* Return the underlying TABLE handle. */
  TABLE* table() const { return m_table; }

  privilege_t get_access() const
  {
    ulonglong access_bits= 0, bit= 1;
    for (uint i = start_priv_columns; i < end_priv_columns; i++, bit<<=1)
    {
      if (get_YN_as_bool(m_table->field[i]))
        access_bits|= bit;
    }
    return ALL_KNOWN_ACL & access_bits;
  }

 protected:
  friend class Grant_tables;

  Grant_table_base() : min_columns(3), start_priv_columns(0), end_priv_columns(0), m_table(0)
  { }

  /* Compute how many privilege columns this table has. This method
     can only be called after the table has been opened.

     IMPLEMENTATION
     A privilege column is of type enum('Y', 'N'). Privilege columns are
     expected to be one after another.
  */
  void set_table(TABLE *table)
  {
    if (!(m_table= table)) // Table does not exist or not opened.
      return;

    for (end_priv_columns= 0; end_priv_columns < num_fields(); end_priv_columns++)
    {
      Field *field= m_table->field[end_priv_columns];
      if (field->real_type() == MYSQL_TYPE_ENUM &&
          static_cast<Field_enum*>(field)->typelib->count == 2)
      {
        if (!start_priv_columns)
          start_priv_columns= end_priv_columns;
      }
      else if (start_priv_columns)
          break;
    }
  }


  /* the min number of columns a table should have */
  uint min_columns;
  /* The index at which privilege columns start. */
  uint start_priv_columns;
  /* The index after the last privilege column */
  uint end_priv_columns;

  TABLE *m_table;
};

class User_table: public Grant_table_base
{
 public:
  bool init_read_record(READ_RECORD* info) const
  {
    return Grant_table_base::init_read_record(info) || setup_sysvars();
  }

  virtual LEX_CSTRING& name() const = 0;
  virtual int get_auth(THD *, MEM_ROOT *, ACL_USER *u) const= 0;
  virtual bool set_auth(const ACL_USER &u) const = 0;
  virtual privilege_t get_access() const = 0;
  virtual void set_access(const privilege_t rights, bool revoke) const = 0;

  char *get_host(MEM_ROOT *root) const
  { return ::get_field(root, m_table->field[0]); }
  int set_host(const char *s, size_t l) const
  { return m_table->field[0]->store(s, l, system_charset_info); };
  char *get_user(MEM_ROOT *root) const
  { return ::get_field(root, m_table->field[1]); }
  int set_user(const char *s, size_t l) const
  { return m_table->field[1]->store(s, l, system_charset_info); };

  virtual SSL_type get_ssl_type () const = 0;
  virtual int set_ssl_type (SSL_type x) const = 0;
  virtual const char* get_ssl_cipher (MEM_ROOT *root) const = 0;
  virtual int set_ssl_cipher (const char *s, size_t l) const = 0;
  virtual const char* get_x509_issuer (MEM_ROOT *root) const = 0;
  virtual int set_x509_issuer (const char *s, size_t l) const = 0;
  virtual const char* get_x509_subject (MEM_ROOT *root) const = 0;
  virtual int set_x509_subject (const char *s, size_t l) const = 0;
  virtual longlong get_max_questions () const = 0;
  virtual int set_max_questions (longlong x) const = 0;
  virtual longlong get_max_updates () const = 0;
  virtual int set_max_updates (longlong x) const = 0;
  virtual longlong get_max_connections () const = 0;
  virtual int set_max_connections (longlong x) const = 0;
  virtual longlong get_max_user_connections () const = 0;
  virtual int set_max_user_connections (longlong x) const = 0;
  virtual double get_max_statement_time () const = 0;
  virtual int set_max_statement_time (double x) const = 0;
  virtual bool get_is_role () const = 0;
  virtual int set_is_role (bool x) const = 0;
  virtual const char* get_default_role (MEM_ROOT *root) const = 0;
  virtual int set_default_role (const char *s, size_t l) const = 0;
  virtual bool get_account_locked () const = 0;
  virtual int set_account_locked (bool x) const = 0;
  virtual bool get_password_expired () const = 0;
  virtual int set_password_expired (bool x) const = 0;
  virtual my_time_t get_password_last_changed () const = 0;
  virtual int set_password_last_changed (my_time_t x) const = 0;
  virtual longlong get_password_lifetime () const = 0;
  virtual int set_password_lifetime (longlong x) const = 0;

  virtual ~User_table() = default;
 private:
  friend class Grant_tables;
  virtual int setup_sysvars() const = 0;
};

/* MySQL-3.23 to MariaDB 10.3 `user` table */
class User_table_tabular: public User_table
{
 public:

  LEX_CSTRING& name() const { return MYSQL_TABLE_NAME_USER; }

  int get_auth(THD *thd, MEM_ROOT *root, ACL_USER *u) const
  {
    u->alloc_auth(root, 1);
    if (have_password())
    {
      const char *as= safe_str(::get_field(&acl_memroot, password()));
      u->auth->auth_string.str= as;
      u->auth->auth_string.length= strlen(as);
      u->auth->plugin= guess_auth_plugin(thd, u->auth->auth_string.length);
    }
    else
    {
      u->auth->plugin= native_password_plugin_name;
      u->auth->auth_string= empty_clex_str;
    }
    if (plugin() && authstr())
    {
      char *tmpstr= ::get_field(&acl_memroot, plugin());
      if (tmpstr)
      {
        const char *pw= u->auth->auth_string.str;
        const char *as= safe_str(::get_field(&acl_memroot, authstr()));
        if (*pw)
        {
          if (*as && strcmp(as, pw))
          {
            sql_print_warning("'user' entry '%s@%s' has both a password and an "
              "authentication plugin specified. The password will be ignored.",
              safe_str(get_user(thd->mem_root)), safe_str(get_host(thd->mem_root)));
          }
          else
            as= pw;
        }
        u->auth->plugin.str= tmpstr;
        u->auth->plugin.length= strlen(tmpstr);
        u->auth->auth_string.str= as;
        u->auth->auth_string.length= strlen(as);
      }
    }
    return 0;
  }

  bool set_auth(const ACL_USER &u) const
  {
    if (u.nauth != 1)
      return 1;
    if (plugin())
    {
      if (have_password())
        password()->reset();
      plugin()->store(u.auth->plugin.str, u.auth->plugin.length, system_charset_info);
      authstr()->store(u.auth->auth_string.str, u.auth->auth_string.length, system_charset_info);
    }
    else
    {
      if (u.auth->plugin.str != native_password_plugin_name.str &&
          u.auth->plugin.str != old_password_plugin_name.str)
        return 1;
      password()->store(u.auth->auth_string.str, u.auth->auth_string.length, system_charset_info);
    }
    return 0;
  }

  privilege_t get_access() const
  {
    privilege_t access(Grant_table_base::get_access());
    if ((num_fields() <= 13) && (access & CREATE_ACL))
      access|=REFERENCES_ACL | INDEX_ACL | ALTER_ACL;

    if (num_fields() <= 18)
    {
      access|= LOCK_TABLES_ACL | CREATE_TMP_ACL | SHOW_DB_ACL;
      if (access & FILE_ACL)
        access|= BINLOG_MONITOR_ACL | REPL_SLAVE_ACL | BINLOG_ADMIN_ACL |
                 BINLOG_REPLAY_ACL;
      if (access & PROCESS_ACL)
        access|= SUPER_ACL | EXECUTE_ACL;
    }

    if (num_fields() <= 31 && (access & CREATE_ACL))
      access|= (CREATE_VIEW_ACL | SHOW_VIEW_ACL);

    if (num_fields() <= 33)
    {
      if (access & CREATE_ACL)
        access|= CREATE_PROC_ACL;
      if (access & ALTER_ACL)
        access|= ALTER_PROC_ACL;
    }

    if (num_fields() <= 36 && (access & GRANT_ACL))
      access|= CREATE_USER_ACL;

    if (num_fields() <= 37 && (access & SUPER_ACL))
      access|= EVENT_ACL;

    if (num_fields() <= 38 && (access & SUPER_ACL))
      access|= TRIGGER_ACL;

    if (num_fields() <= 46 && (access & DELETE_ACL))
      access|= DELETE_HISTORY_ACL;

    if (access & SUPER_ACL)
      access|= GLOBAL_SUPER_ADDED_SINCE_USER_TABLE_ACLS;

    /*
      The SHOW SLAVE HOSTS statement :
      - required REPLICATION SLAVE privilege prior to 10.5.2
      - requires REPLICATION MASTER ADMIN privilege since 10.5.2
      There is no a way to GRANT MASTER ADMIN with User_table_tabular.
      So let's automatically add REPLICATION MASTER ADMIN for all users
      that had REPLICATION SLAVE. This will allow to do SHOW SLAVE HOSTS.
    */
    if (access & REPL_SLAVE_ACL)
      access|= REPL_MASTER_ADMIN_ACL;

    if (access & REPL_SLAVE_ACL)
      access|= SLAVE_MONITOR_ACL;

    return access & GLOBAL_ACLS;
  }

  void set_access(const privilege_t rights, bool revoke) const
  {
    ulonglong priv(SELECT_ACL);
    for (uint i= start_priv_columns; i < end_priv_columns; i++, priv <<= 1)
    {
      if (priv & rights)
        m_table->field[i]->store(1 + !revoke, 0);
    }
  }

  SSL_type get_ssl_type () const
  {
    Field *f= get_field(end_priv_columns, MYSQL_TYPE_ENUM);
    return (SSL_type)(f ? f->val_int()-1 : 0);
  }
  int set_ssl_type (SSL_type x) const
  {
    if (Field *f= get_field(end_priv_columns, MYSQL_TYPE_ENUM))
      return f->store(x+1, 0);
    else
      return 1;
  }
  const char* get_ssl_cipher (MEM_ROOT *root) const
  {
    Field *f= get_field(end_priv_columns + 1, MYSQL_TYPE_BLOB);
    return f ? ::get_field(root,f) : 0;
  }
  int set_ssl_cipher (const char *s, size_t l) const
  {
    if (Field *f= get_field(end_priv_columns + 1, MYSQL_TYPE_BLOB))
      return f->store(s, l, &my_charset_latin1);
    else
      return 1;
  }
  const char* get_x509_issuer (MEM_ROOT *root) const
  {
    Field *f= get_field(end_priv_columns + 2, MYSQL_TYPE_BLOB);
    return f ? ::get_field(root,f) : 0;
  }
  int set_x509_issuer (const char *s, size_t l) const
  {
    if (Field *f= get_field(end_priv_columns + 2, MYSQL_TYPE_BLOB))
      return f->store(s, l, &my_charset_latin1);
    else
      return 1;
  }
  const char* get_x509_subject (MEM_ROOT *root) const
  {
    Field *f= get_field(end_priv_columns + 3, MYSQL_TYPE_BLOB);
    return f ? ::get_field(root,f) : 0;
  }
  int set_x509_subject (const char *s, size_t l) const
  {
    if (Field *f= get_field(end_priv_columns + 3, MYSQL_TYPE_BLOB))
      return f->store(s, l, &my_charset_latin1);
    else
      return 1;
  }
  longlong get_max_questions () const
  {
    Field *f= get_field(end_priv_columns + 4, MYSQL_TYPE_LONG);
    return f ? f->val_int() : 0;
  }
  int set_max_questions (longlong x) const
  {
    if (Field *f= get_field(end_priv_columns + 4, MYSQL_TYPE_LONG))
      return f->store(x, 0);
    else
      return 1;
  }
  longlong get_max_updates () const
  {
    Field *f= get_field(end_priv_columns + 5, MYSQL_TYPE_LONG);
    return f ? f->val_int() : 0;
  }
  int set_max_updates (longlong x) const
  {
    if (Field *f= get_field(end_priv_columns + 5, MYSQL_TYPE_LONG))
      return f->store(x, 0);
    else
      return 1;
  }
  longlong get_max_connections () const
  {
    Field *f= get_field(end_priv_columns + 6, MYSQL_TYPE_LONG);
    return f ? f->val_int() : 0;
  }
  int set_max_connections (longlong x) const
  {
    if (Field *f= get_field(end_priv_columns + 6, MYSQL_TYPE_LONG))
      return f->store(x, 0);
    else
      return 1;
  }
  longlong get_max_user_connections () const
  {
    Field *f= get_field(end_priv_columns + 7, MYSQL_TYPE_LONG);
    return f ? f->val_int() : 0;
  }
  int set_max_user_connections (longlong x) const
  {
    if (Field *f= get_field(end_priv_columns + 7, MYSQL_TYPE_LONG))
      return f->store(x, 0);
    else
      return 1;
  }
  double get_max_statement_time () const
  {
    Field *f= get_field(end_priv_columns + 13, MYSQL_TYPE_NEWDECIMAL);
    return f ? f->val_real() : 0;
  }
  int set_max_statement_time (double x) const
  {
    if (Field *f= get_field(end_priv_columns + 13, MYSQL_TYPE_NEWDECIMAL))
      return f->store(x);
    else
      return 1;
  }
  bool get_is_role () const
  {
    Field *f= get_field(end_priv_columns + 11, MYSQL_TYPE_ENUM);
    return f ? f->val_int()-1 : 0;
  }
  int set_is_role (bool x) const
  {
    if (Field *f= get_field(end_priv_columns + 11, MYSQL_TYPE_ENUM))
      return f->store(x+1, 0);
    else
      return 1;
  }
  const char* get_default_role (MEM_ROOT *root) const
  {
    Field *f= get_field(end_priv_columns + 12, MYSQL_TYPE_STRING);
    return f ? ::get_field(root,f) : 0;
  }
  int set_default_role (const char *s, size_t l) const
  {
    if (Field *f= get_field(end_priv_columns + 12, MYSQL_TYPE_STRING))
      return f->store(s, l, system_charset_info);
    else
      return 1;
  }
  /* On a MariaDB 10.3 user table, the account locking accessors will try to
     get the content of the max_statement_time column, but they will fail due
     to the typecheck in get_field. */
  bool get_account_locked () const
  {
    Field *f= get_field(end_priv_columns + 13, MYSQL_TYPE_ENUM);
    return f ? f->val_int()-1 : 0;
  }
  int set_account_locked (bool x) const
  {
    if (Field *f= get_field(end_priv_columns + 13, MYSQL_TYPE_ENUM))
      return f->store(x+1, 0);

    return 1;
  }

  bool get_password_expired () const
  {
    uint field_num= end_priv_columns + 10;

    Field *f= get_field(field_num, MYSQL_TYPE_ENUM);
    return f ? f->val_int()-1 : 0;
  }
  int set_password_expired (bool x) const
  {
    uint field_num= end_priv_columns + 10;

    if (Field *f= get_field(field_num, MYSQL_TYPE_ENUM))
      return f->store(x+1, 0);
    return 1;
  }
  my_time_t get_password_last_changed () const
  {
    ulong unused_dec;
    if (Field *f= get_field(end_priv_columns + 11, MYSQL_TYPE_TIMESTAMP2))
      return f->get_timestamp(&unused_dec);
    return 0;
  }
  int set_password_last_changed (my_time_t x) const
  {
    if (Field *f= get_field(end_priv_columns + 11, MYSQL_TYPE_TIMESTAMP2))
    {
      f->set_notnull();
      return f->store_timestamp(x, 0);
    }
    return 1;
  }
  longlong get_password_lifetime () const
  {
    if (Field *f= get_field(end_priv_columns + 12, MYSQL_TYPE_SHORT))
    {
      if (f->is_null())
        return -1;
      return f->val_int();
    }
    return 0;
  }
  int set_password_lifetime (longlong x) const
  {
    if (Field *f= get_field(end_priv_columns + 12, MYSQL_TYPE_SHORT))
    {
      if (x < 0)
      {
        f->set_null();
        return 0;
      }
      f->set_notnull();
      return f->store(x, 0);
    }
    return 1;
  }

  virtual ~User_table_tabular() = default;
 private:
  friend class Grant_tables;

  /* Only Grant_tables can instantiate this class. */
  User_table_tabular() { min_columns= 13; /* As in 3.20.13 */ }

  /* The user table is a bit different compared to the other Grant tables.
     Usually, we only add columns to the grant tables when adding functionality.
     This makes it easy to test which version of the table we are using, by
     just looking at the number of fields present in the table.

     In MySQL 5.7.6 the Password column was removed. We need to guard for that.
     The field-fetching methods for the User table return NULL if the field
     doesn't exist. This simplifies checking of table "version", as we don't
     have to make use of num_fields() any more.
  */
  inline Field* get_field(uint field_num, enum enum_field_types type) const
  {
    if (field_num >= num_fields())
      return NULL;
    Field *f= m_table->field[field_num];
    return f->real_type() == type ? f : NULL;
  }

  int setup_sysvars() const
  {
    username_char_length= MY_MIN(m_table->field[1]->char_length(),
                                 USERNAME_CHAR_LENGTH);
    using_global_priv_table= false;

    if (have_password()) // Password column might be missing. (MySQL 5.7.6+)
    {
      int password_length= password()->field_length /
                           password()->charset()->mbmaxlen;
      if (password_length < SCRAMBLED_PASSWORD_CHAR_LENGTH_323)
      {
        sql_print_error("Fatal error: mysql.user table is damaged or in "
                        "unsupported 3.20 format.");
        return 1;
      }

      mysql_mutex_lock(&LOCK_global_system_variables);
      if (password_length < SCRAMBLED_PASSWORD_CHAR_LENGTH)
      {
        if (opt_secure_auth)
        {
          mysql_mutex_unlock(&LOCK_global_system_variables);
          sql_print_error("Fatal error: mysql.user table is in old format, "
                          "but server started with --secure-auth option.");
          return 1;
        }
        mysql_user_table_is_in_short_password_format= true;
        if (global_system_variables.old_passwords)
          mysql_mutex_unlock(&LOCK_global_system_variables);
        else
        {
          extern sys_var *Sys_old_passwords_ptr;
          Sys_old_passwords_ptr->value_origin= sys_var::AUTO;
          global_system_variables.old_passwords= 1;
          mysql_mutex_unlock(&LOCK_global_system_variables);
          sql_print_warning("mysql.user table is not updated to new password format; "
                            "Disabling new password usage until "
                            "mysql_fix_privilege_tables is run");
        }
        m_table->in_use->variables.old_passwords= 1;
      }
      else
      {
        mysql_user_table_is_in_short_password_format= false;
        mysql_mutex_unlock(&LOCK_global_system_variables);
      }
    }
    return 0;
  }

  /* Normally password column is the third column in the table. If privileges
     start on the third column instead, we are missing the password column.
     This means we are using a MySQL 5.7.6+ data directory. */
  bool have_password() const { return start_priv_columns == 3; }

  Field* password() const { return m_table->field[2]; }
  Field* plugin() const   { return get_field(end_priv_columns + 8, MYSQL_TYPE_STRING); }
  Field* authstr() const  { return get_field(end_priv_columns + 9, MYSQL_TYPE_BLOB); }
};

/*
  MariaDB 10.4 and up `global_priv` table

  TODO possible optimizations:
  * update json in-place if the new value can fit
  * don't repeat get_value for every key, but use a streaming parser
    to convert json into in-memory object (ACL_USER?) in one json scan.
    - this makes sense for acl_load(), but hardly for GRANT
  * similarly, pack ACL_USER (?) into json in one go.
    - doesn't make sense? GRANT rarely updates more than one field.
*/
class User_table_json: public User_table
{
  LEX_CSTRING& name() const { return MYSQL_TABLE_NAME[USER_TABLE]; }

  int get_auth(THD *thd, MEM_ROOT *root, ACL_USER *u) const
  {
    size_t array_len;
    const char *array;
    int vl;
    const char *v;

    if (get_value("auth_or", JSV_ARRAY, &array, &array_len))
    {
      u->alloc_auth(root, 1);
      return get_auth1(thd, root, u, 0);
    }

    if (json_get_array_item(array, array + array_len, (int)array_len,
                            &v, &vl) != JSV_NOTHING)
      return 1;
    u->alloc_auth(root, vl);
    for (uint i=0; i < u->nauth; i++)
    {
      if (json_get_array_item(array, array + array_len, i, &v, &vl) != JSV_OBJECT)
        return 1;

      const char *p, *a;
      int pl, al;
      switch (json_get_object_key(v, v + vl, "plugin", &p, &pl)) {
      case JSV_STRING: u->auth[i].plugin.str= strmake_root(root, p, pl);
                       u->auth[i].plugin.length= pl;
                       break;
      case JSV_NOTHING: if (get_auth1(thd, root, u, i))
                          return 1;
                        else
                          continue;
      default: return 1;
      }
      switch (json_get_object_key(v, v + vl, "authentication_string", &a, &al)) {
      case JSV_NOTHING: u->auth[i].auth_string= empty_clex_str;
                        break;
      case JSV_STRING: u->auth[i].auth_string.str= strmake_root(root, a, al);
                       u->auth[i].auth_string.length= al;
                       break;
      default: return 1;
      }
    }
    return 0;
  }

  int get_auth1(THD *thd, MEM_ROOT *root, ACL_USER *u, uint n) const
  {
    const char *authstr= get_str_value(root, "authentication_string");
    const char *plugin= get_str_value(root, "plugin");
    if (plugin && authstr)
    {
      if (plugin && *plugin)
      {
        u->auth[n].plugin.str= plugin;
        u->auth[n].plugin.length= strlen(plugin);
      }
      else
        u->auth[n].plugin= native_password_plugin_name;
      u->auth[n].auth_string.str= authstr;
      u->auth[n].auth_string.length= strlen(authstr);
      return 0;
    }
    return 1;
  }

  bool append_str_value(String *to, const LEX_CSTRING &str) const
  {
    to->append('"');
    to->reserve(str.length*2);
    int len= json_escape(system_charset_info, (uchar*)str.str, (uchar*)str.str + str.length,
                         to->charset(), (uchar*)to->end(), (uchar*)to->end() + str.length*2);
    if (len < 0)
      return 1;
    to->length(to->length() + len);
    to->append('"');
    return 0;
  }

  bool set_auth(const ACL_USER &u) const
  {
    size_t array_len;
    const char *array;
    if (u.nauth == 1 && get_value("auth_or", JSV_ARRAY, &array, &array_len))
      return set_auth1(u, 0);

    StringBuffer<JSON_SIZE> json(m_table->field[2]->charset());
    bool top_done = false;
    json.append('[');
    for (uint i=0; i < u.nauth; i++)
    {
      ACL_USER::AUTH * const auth= u.auth + i;
      if (i)
        json.append(',');
      json.append('{');
      if (!top_done &&
          (auth->plugin.str == native_password_plugin_name.str ||
           auth->plugin.str == old_password_plugin_name.str ||
           i == u.nauth - 1))
      {
        if (set_auth1(u, i))
          return 1;
        top_done= true;
      }
      else
      {
        json.append(STRING_WITH_LEN("\"plugin\":"));
        if (append_str_value(&json, auth->plugin))
          return 1;
        if (auth->auth_string.length)
        {
          json.append(STRING_WITH_LEN(",\"authentication_string\":"));
          if (append_str_value(&json, auth->auth_string))
            return 1;
        }
      }
      json.append('}');
    }
    json.append(']');
    return set_value("auth_or", json.ptr(), json.length(), false) == JSV_BAD_JSON;
  }
  bool set_auth1(const ACL_USER &u, uint i) const
  {
    return set_str_value("plugin",
                         u.auth[i].plugin.str, u.auth[i].plugin.length) ||
            set_str_value("authentication_string",
                         u.auth[i].auth_string.str, u.auth[i].auth_string.length);
  }

  void print_warning_bad_version_id(ulonglong version_id) const
  {
    sql_print_warning("'user' entry '%s@%s' has a wrong 'version_id' value %lld",
                      safe_str(get_user(current_thd->mem_root)),
                      safe_str(get_host(current_thd->mem_root)),
                      version_id);
  }

  void print_warning_bad_access(ulonglong version_id,
                                privilege_t mask,
                                ulonglong access) const
  {
    sql_print_warning("'user' entry '%s@%s' "
                      "has a wrong 'access' value 0x%llx "
                      "(allowed mask is 0x%llx, version_id=%lld)",
                      safe_str(get_user(current_thd->mem_root)),
                      safe_str(get_host(current_thd->mem_root)),
                      access, mask, version_id);
  }

  privilege_t adjust_access(ulonglong version_id, ulonglong access) const
  {
    privilege_t mask= ALL_KNOWN_ACL_100304;
    ulonglong orig_access= access;
    if (version_id < 101100)
    {
      if (access & SUPER_ACL)
        access|= READ_ONLY_ADMIN_ACL;
    }
    if (version_id >= 100509)
    {
      mask= ALL_KNOWN_ACL_100509;
    }
    else if (version_id >= 100502)
    {
      if (version_id >= 100508)
        mask= ALL_KNOWN_ACL_100508;
      else
        mask= ALL_KNOWN_ACL_100502;
      if (access & REPL_SLAVE_ADMIN_ACL)
        access|= SLAVE_MONITOR_ACL;
    }
    else // 100501 or earlier
    {
      /*
        Address changes in SUPER and REPLICATION SLAVE made in 10.5.2.
        This also covers a special case: if the user had ALL PRIVILEGES before
        the upgrade, it gets ALL PRIVILEGES after the upgrade.
      */
      if (access & SUPER_ACL)
      {
        if (access & REPL_SLAVE_ACL)
        {
          /*
            The user could do both before the upgrade:
            - set global variables       (because of SUPER_ACL)
            - execute "SHOW SLAVE HOSTS" (because of REPL_SLAVE_ACL)
            Grant all new privileges that were splitted from SUPER (in 10.5.2),
            and REPLICATION MASTER ADMIN, so it still can do "SHOW SLAVE HOSTS".
          */
          access|= REPL_MASTER_ADMIN_ACL;
        }
        access|= GLOBAL_SUPER_ADDED_SINCE_USER_TABLE_ACLS;
      }
      /*
        REPLICATION_CLIENT(BINLOG_MONITOR_ACL) should allow SHOW SLAVE STATUS
        REPLICATION SLAVE should allow SHOW RELAYLOG EVENTS
      */
      if (access & BINLOG_MONITOR_ACL || access & REPL_SLAVE_ACL)
        access|= SLAVE_MONITOR_ACL;
    }

    if (orig_access & ~mask)
    {
      print_warning_bad_access(version_id, mask, orig_access);
      return NO_ACL;
    }
    return access & ALL_KNOWN_ACL;
  }

  privilege_t get_access() const
  {
    ulonglong version_id= (ulonglong) get_int_value("version_id");
    ulonglong access= (ulonglong) get_int_value("access");

    /*
      Special case:
      mysql_system_tables_data.sql populates "ALL PRIVILEGES"
      for the super user this way:
            {"access":18446744073709551615}
    */
    if (access == (ulonglong) ~0)
      return GLOBAL_ACLS;

    /*
      Reject obviously bad (negative and too large) version_id values.
      Also reject versions before 10.4.0 (when JSON table was added).
    */
    if ((longlong) version_id < 0 || version_id > 999999 ||
        (version_id > 0 && version_id < 100400))
    {
      print_warning_bad_version_id(version_id);
      return NO_ACL;
    }
    return adjust_access(version_id, access) & GLOBAL_ACLS;
  }

  void set_access(const privilege_t rights, bool revoke) const
  {
    privilege_t access= get_access();
    if (revoke)
      access&= ~rights;
    else
      access|= rights;
    set_int_value("access", (longlong) (access & GLOBAL_ACLS));
    set_int_value("version_id", (longlong) MYSQL_VERSION_ID);
  }
  const char *unsafe_str(const char *s) const
  { return s[0] ? s : NULL; }

  SSL_type get_ssl_type () const
  { return (SSL_type)get_int_value("ssl_type"); }
  int set_ssl_type (SSL_type x) const
  { return set_int_value("ssl_type", x); }
  const char* get_ssl_cipher (MEM_ROOT *root) const
  { return unsafe_str(get_str_value(root, "ssl_cipher")); }
  int set_ssl_cipher (const char *s, size_t l) const
  { return set_str_value("ssl_cipher", s, l); }
  const char* get_x509_issuer (MEM_ROOT *root) const
  { return unsafe_str(get_str_value(root, "x509_issuer")); }
  int set_x509_issuer (const char *s, size_t l) const
  { return set_str_value("x509_issuer", s, l); }
  const char* get_x509_subject (MEM_ROOT *root) const
  { return unsafe_str(get_str_value(root, "x509_subject")); }
  int set_x509_subject (const char *s, size_t l) const
  { return set_str_value("x509_subject", s, l); }
  longlong get_max_questions () const
  { return get_int_value("max_questions"); }
  int set_max_questions (longlong x) const
  { return set_int_value("max_questions", x); }
  longlong get_max_updates () const
  { return get_int_value("max_updates"); }
  int set_max_updates (longlong x) const
  { return set_int_value("max_updates", x); }
  longlong get_max_connections () const
  { return get_int_value("max_connections"); }
  int set_max_connections (longlong x) const
  { return set_int_value("max_connections", x); }
  longlong get_max_user_connections () const
  { return get_int_value("max_user_connections"); }
  int set_max_user_connections (longlong x) const
  { return set_int_value("max_user_connections", x); }
  double get_max_statement_time () const
  { return get_double_value("max_statement_time"); }
  int set_max_statement_time (double x) const
  { return set_double_value("max_statement_time", x); }
  bool get_is_role () const
  { return get_bool_value("is_role"); }
  int set_is_role (bool x) const
  { return set_bool_value("is_role", x); }
  const char* get_default_role (MEM_ROOT *root) const
  { return get_str_value(root, "default_role"); }
  int set_default_role (const char *s, size_t l) const
  { return set_str_value("default_role", s, l); }
  bool get_account_locked () const
  { return get_bool_value("account_locked"); }
  int set_account_locked (bool x) const
  { return set_bool_value("account_locked", x); }
  my_time_t get_password_last_changed () const
  { return static_cast<my_time_t>(get_int_value("password_last_changed")); }
  int set_password_last_changed (my_time_t x) const
  { return set_int_value("password_last_changed", static_cast<longlong>(x)); }
  int set_password_lifetime (longlong x) const
  { return set_int_value("password_lifetime", x); }
  longlong get_password_lifetime () const
  { return get_int_value("password_lifetime", -1); }
  /*
     password_last_changed=0 means the password is manually expired.
     In MySQL 5.7+ this state is described using the password_expired column
     in mysql.user
  */
  bool get_password_expired () const
  { return get_int_value("password_last_changed", -1) == 0; }
  int set_password_expired (bool x) const
  { return x ? set_password_last_changed(0) : 0; }

  ~User_table_json() = default;
 private:
  friend class Grant_tables;
  static const uint JSON_SIZE=1024;
  int setup_sysvars() const
  {
    using_global_priv_table= true;
    username_char_length= MY_MIN(m_table->field[1]->char_length(),
                                 USERNAME_CHAR_LENGTH);
    return 0;
  }
  bool get_value(const char *key, 
                 enum json_types vt, const char **v, size_t *vl) const
  {
    enum json_types value_type;
    int int_vl;
    String str, *res= m_table->field[2]->val_str(&str);
    if (!res ||
        (value_type= json_get_object_key(res->ptr(), res->end(), key,
                                             v, &int_vl)) == JSV_BAD_JSON)
      return 1; // invalid
    *vl= int_vl;
    return value_type != vt;
  }
  const char *get_str_value(MEM_ROOT *root, const char *key) const
  {
    size_t value_len;
    const char *value_start;
    if (get_value(key, JSV_STRING, &value_start, &value_len))
      return "";
    char *ptr= (char*)alloca(value_len);
    int len= json_unescape(m_table->field[2]->charset(),
                           (const uchar*)value_start,
                           (const uchar*)value_start + value_len,
                           system_charset_info,
                           (uchar*)ptr, (uchar*)ptr + value_len);
    if (len < 0)
      return NULL;
    return strmake_root(root, ptr, len);
  }
  longlong get_int_value(const char *key, longlong def_val= 0) const
  {
    int err;
    size_t value_len;
    const char *value_start;
    if (get_value(key, JSV_NUMBER, &value_start, &value_len))
      return def_val;
    const char *value_end= value_start + value_len;
    return my_strtoll10(value_start, (char**)&value_end, &err);
  }
  double get_double_value(const char *key) const
  {
    int err;
    size_t value_len;
    const char *value_start;
    if (get_value(key, JSV_NUMBER, &value_start, &value_len))
      return 0;
    const char *value_end= value_start + value_len;
    return my_strtod(value_start, (char**)&value_end, &err);
  }
  bool get_bool_value(const char *key) const
  {
    size_t value_len;
    const char *value_start;
    if (get_value(key, JSV_TRUE, &value_start, &value_len))
      return false;
    return true;
  }
  enum json_types set_value(const char *key,
                            const char *val, size_t vlen, bool string) const
  {
    int value_len;
    const char *value_start;
    enum json_types value_type;
    String str, *res= m_table->field[2]->val_str(&str);
    if (!res || !res->length())
      (res= &str)->set(STRING_WITH_LEN("{}"), m_table->field[2]->charset());
    value_type= json_get_object_key(res->ptr(), res->end(), key,
                                    &value_start, &value_len);
    if (value_type == JSV_BAD_JSON)
      return value_type; // invalid
    StringBuffer<JSON_SIZE> json(res->charset());
    json.copy(res->ptr(), value_start - res->ptr(), res->charset());
    if (value_type == JSV_NOTHING)
    {
      if (value_len)
        json.append(',');
      json.append('"');
      json.append(key, strlen(key));
      json.append(STRING_WITH_LEN("\":"));
      if (string)
        json.append('"');
    }
    else
      value_start+= value_len;
    json.append(val, vlen);
    if (!value_type && string)
      json.append('"');
    json.append(value_start, res->end() - value_start);
    DBUG_ASSERT(json_valid(json.ptr(), json.length(), json.charset()));
    m_table->field[2]->store(json.ptr(), json.length(), json.charset());
    return value_type;
  }
  bool set_str_value(const char *key, const char *val, size_t vlen) const
  {
    char buf[JSON_SIZE];
    int blen= json_escape(system_charset_info,
                          (const uchar*)val, (const uchar*)val + vlen,
                          m_table->field[2]->charset(),
                          (uchar*)buf, (uchar*)buf+sizeof(buf));
    if (blen < 0)
      return 1;
    return set_value(key, buf, blen, true) == JSV_BAD_JSON;
  }
  bool set_int_value(const char *key, longlong val) const
  {
    char v[MY_INT64_NUM_DECIMAL_DIGITS+1];
    size_t vlen= longlong10_to_str(val, v, -10) - v;
    return set_value(key, v, vlen, false) == JSV_BAD_JSON;
  }
  bool set_double_value(const char *key, double val) const
  {
    char v[FLOATING_POINT_BUFFER+1];
    size_t vlen= my_fcvt(val, TIME_SECOND_PART_DIGITS, v, NULL);
    return set_value(key, v, vlen, false) == JSV_BAD_JSON;
  }
  bool set_bool_value(const char *key, bool val) const
  {
    return set_value(key, val ? "true" : "false", val ? 4 : 5, false) == JSV_BAD_JSON;
  }
};

class Db_table: public Grant_table_base
{
 public:
  Field* host() const { return m_table->field[0]; }
  Field* db() const { return m_table->field[1]; }
  Field* user() const { return m_table->field[2]; }

 private:
  friend class Grant_tables;

  Db_table() { min_columns= 9; /* as in 3.20.13 */ }
};

class Tables_priv_table: public Grant_table_base
{
 public:
  Field* host() const { return m_table->field[0]; }
  Field* db() const { return m_table->field[1]; }
  Field* user() const { return m_table->field[2]; }
  Field* table_name() const { return m_table->field[3]; }
  Field* grantor() const { return m_table->field[4]; }
  Field* timestamp() const { return m_table->field[5]; }
  Field* table_priv() const { return m_table->field[6]; }
  Field* column_priv() const { return m_table->field[7]; }

 private:
  friend class Grant_tables;

  Tables_priv_table() { min_columns= 8; /* as in 3.22.26a */ }
};

class Columns_priv_table: public Grant_table_base
{
 public:
  Field* host() const { return m_table->field[0]; }
  Field* db() const { return m_table->field[1]; }
  Field* user() const { return m_table->field[2]; }
  Field* table_name() const { return m_table->field[3]; }
  Field* column_name() const { return m_table->field[4]; }
  Field* timestamp() const { return m_table->field[5]; }
  Field* column_priv() const { return m_table->field[6]; }

 private:
  friend class Grant_tables;

  Columns_priv_table() { min_columns= 7; /* as in 3.22.26a */ }
};

class Host_table: public Grant_table_base
{
 public:
  Field* host() const { return m_table->field[0]; }
  Field* db() const { return m_table->field[1]; }

 private:
  friend class Grant_tables;

  Host_table() { min_columns= 8; /* as in 3.20.13 */ }
};

class Procs_priv_table: public Grant_table_base
{
 public:
  Field* host() const { return m_table->field[0]; }
  Field* db() const { return m_table->field[1]; }
  Field* user() const { return m_table->field[2]; }
  Field* routine_name() const { return m_table->field[3]; }
  Field* routine_type() const { return m_table->field[4]; }
  Field* grantor() const { return m_table->field[5]; }
  Field* proc_priv() const { return m_table->field[6]; }
  Field* timestamp() const { return m_table->field[7]; }

 private:
  friend class Grant_tables;

  Procs_priv_table() { min_columns=8; }
};

class Proxies_priv_table: public Grant_table_base
{
 public:
  Field* host() const { return m_table->field[0]; }
  Field* user() const { return m_table->field[1]; }
  Field* proxied_host() const { return m_table->field[2]; }
  Field* proxied_user() const { return m_table->field[3]; }
  Field* with_grant() const { return m_table->field[4]; }
  Field* grantor() const { return m_table->field[5]; }
  Field* timestamp() const { return m_table->field[6]; }

 private:
  friend class Grant_tables;

  Proxies_priv_table() { min_columns= 7; }
};

class Roles_mapping_table: public Grant_table_base
{
 public:
  Field* host() const { return m_table->field[0]; }
  Field* user() const { return m_table->field[1]; }
  Field* role() const { return m_table->field[2]; }
  Field* admin_option() const { return m_table->field[3]; }

 private:
  friend class Grant_tables;

  Roles_mapping_table() { min_columns= 4; }
};

/**
  Class that represents a collection of grant tables.
*/
class Grant_tables
{
 public:
  Grant_tables() : p_user_table(&m_user_table_json) { }

  /**
    An auxiliary to build a list of involved tables.

    @retval  0 Success
    @retval -1 A my_error reported error
   */
  int build_table_list(THD *thd, TABLE_LIST** ptr_first,
                       int which_tables, enum thr_lock_type lock_type,
                       TABLE_LIST *tables)
  {
    DBUG_ENTER("Grant_tables::build_table_list");

    DBUG_ASSERT(which_tables); /* At least one table must be opened. */
    /*
       We can read privilege tables even when !initialized.
       This can be acl_load() - server startup or FLUSH PRIVILEGES
       */
    if (lock_type >= TL_FIRST_WRITE && !initialized)
    {
      my_error(ER_OPTION_PREVENTS_STATEMENT, MYF(0), "--skip-grant-tables");
      DBUG_RETURN(-1);
    }

    for (int i=USER_TABLE; i >=0; i--)
    {
      TABLE_LIST *tl= tables + i;
      if (which_tables & (1 << i))
      {
        tl->init_one_table(&MYSQL_SCHEMA_NAME, &MYSQL_TABLE_NAME[i],
                           NULL, lock_type);
        tl->open_type= OT_BASE_ONLY;
        tl->i_s_requested_object= OPEN_TABLE_ONLY;
        tl->updating= lock_type >= TL_FIRST_WRITE;
        if (i >= FIRST_OPTIONAL_TABLE)
          tl->open_strategy= TABLE_LIST::OPEN_IF_EXISTS;
        tl->next_global= tl->next_local= *ptr_first;
        *ptr_first= tl;
      }
      else
        tl->table= NULL;
    }
    DBUG_RETURN(0);
  }

  int open_and_lock(THD *thd, int which_tables, enum thr_lock_type lock_type)
  {
    DBUG_ENTER("Grant_tables::open_and_lock");

    TABLE_LIST tables[USER_TABLE+1], *first= NULL;

    if (build_table_list(thd, &first, which_tables, lock_type, tables))
      DBUG_RETURN(-1);

    uint counter;
    int res= really_open(thd, first, &counter);

    /* if User_table_json wasn't found, let's try User_table_tabular */
    if (!res && (which_tables & Table_user) && !tables[USER_TABLE].table)
    {
      uint unused;
      TABLE_LIST *tl= tables + USER_TABLE;
      TABLE *backup_open_tables= thd->open_tables;
      thd->set_open_tables(NULL);

      tl->init_one_table(&MYSQL_SCHEMA_NAME, &MYSQL_TABLE_NAME_USER,
                         NULL, lock_type);
      tl->open_type= OT_BASE_ONLY;
      tl->i_s_requested_object= OPEN_TABLE_ONLY;
      tl->updating= lock_type >= TL_FIRST_WRITE;
      p_user_table= &m_user_table_tabular;
      counter++;
      res= really_open(thd, tl, &unused);
      thd->set_open_tables(backup_open_tables);
      if (tables[USER_TABLE].table)
      {
        tables[USER_TABLE].table->next= backup_open_tables;
        thd->set_open_tables(tables[USER_TABLE].table);
      }
    }
    if (res)
      DBUG_RETURN(res);

    if (lock_tables(thd, first, counter,
                    MYSQL_LOCK_IGNORE_TIMEOUT |
                    MYSQL_OPEN_IGNORE_LOGGING_FORMAT))
      DBUG_RETURN(-1);

    p_user_table->set_table(tables[USER_TABLE].table);
    m_db_table.set_table(tables[DB_TABLE].table);
    m_tables_priv_table.set_table(tables[TABLES_PRIV_TABLE].table);
    m_columns_priv_table.set_table(tables[COLUMNS_PRIV_TABLE].table);
    m_host_table.set_table(tables[HOST_TABLE].table);
    m_procs_priv_table.set_table(tables[PROCS_PRIV_TABLE].table);
    m_proxies_priv_table.set_table(tables[PROXIES_PRIV_TABLE].table);
    m_roles_mapping_table.set_table(tables[ROLES_MAPPING_TABLE].table);
    DBUG_RETURN(0);
  }

  inline const User_table& user_table() const
  { return *p_user_table; }

  inline const Db_table& db_table() const
  { return m_db_table; }

  inline const Tables_priv_table& tables_priv_table() const
  { return m_tables_priv_table; }

  inline const Columns_priv_table& columns_priv_table() const
  { return m_columns_priv_table; }

  inline const Host_table& host_table() const
  { return m_host_table; }

  inline const Procs_priv_table& procs_priv_table() const
  { return m_procs_priv_table; }

  inline const Proxies_priv_table& proxies_priv_table() const
  { return m_proxies_priv_table; }

  inline const Roles_mapping_table& roles_mapping_table() const
  { return m_roles_mapping_table; }

#ifdef HAVE_REPLICATION
  /**
    Checks if the tables targeted by a grant command should be ignored because
    of the configured replication filters

    @retval 1 Tables are excluded for replication
    @retval 0 tables are included for replication
  */
  int rpl_ignore_tables(THD *thd, TABLE_LIST* tables, int which_tables= 0,
                        enum thr_lock_type lock_type= TL_IGNORE)
  {
    DBUG_ENTER("Grant_tables::rpl_ignore_tables");

    if (!(thd->slave_thread && !thd->spcont))
      DBUG_RETURN(0);

    TABLE_LIST all_tables[USER_TABLE+1];

    if (!tables)
    {
      int rc __attribute__((unused))=
        build_table_list(thd, &tables, which_tables, lock_type, all_tables);

      DBUG_ASSERT(!rc);  // Grant_tables must be already initialized
      DBUG_ASSERT(tables);
    }

    if (tables->lock_type >= TL_FIRST_WRITE)
    {
      /*
        GRANT and REVOKE are applied the slave in/exclusion rules as they are
        some kind of updates to the mysql.% tables.
      */
      Rpl_filter *rpl_filter= thd->system_thread_info.rpl_sql_info->rpl_filter;
      if (rpl_filter->is_on() && !rpl_filter->tables_ok(0, tables))
      {
        thd->slave_expected_error= 0;
        DBUG_RETURN(1);
      }
    }
    DBUG_RETURN(0);
  }
#endif

 private:

  /* Before any operation is possible on grant tables, they must be opened.

     @retval  1 replication filters matched. Abort the operation,
                but return OK (!)
     @retval  0 tables were opened successfully
     @retval -1 error, tables could not be opened
  */
  int really_open(THD *thd, TABLE_LIST* tables, uint *counter)
  {
    DBUG_ENTER("Grant_tables::really_open:");
#ifdef HAVE_REPLICATION
    if (rpl_ignore_tables(thd, tables))
    {
      DBUG_RETURN(1);
    }
#endif
    if (open_tables(thd, &tables, counter, MYSQL_LOCK_IGNORE_TIMEOUT))
      DBUG_RETURN(-1);
    DBUG_RETURN(0);
  }

  User_table *p_user_table;
  User_table_json m_user_table_json;
  User_table_tabular m_user_table_tabular;
  Db_table m_db_table;
  Tables_priv_table m_tables_priv_table;
  Columns_priv_table m_columns_priv_table;
  Host_table m_host_table;
  Procs_priv_table m_procs_priv_table;
  Proxies_priv_table m_proxies_priv_table;
  Roles_mapping_table m_roles_mapping_table;
};


void ACL_PROXY_USER::init(const Proxies_priv_table& proxies_priv_table,
                          MEM_ROOT *mem)
{
  init(get_field(mem, proxies_priv_table.host()),
       safe_str(get_field(mem, proxies_priv_table.user())),
       get_field(mem, proxies_priv_table.proxied_host()),
       safe_str(get_field(mem, proxies_priv_table.proxied_user())),
       proxies_priv_table.with_grant()->val_int() != 0);
}


/*
 Enumeration of various ACL's and Hashes used in handle_grant_struct()
*/
enum enum_acl_lists
{
  USER_ACL= 0,
  ROLE_ACL,
  DB_ACL,
  COLUMN_PRIVILEGES_HASH,
  PROC_PRIVILEGES_HASH,
  FUNC_PRIVILEGES_HASH,
  PACKAGE_SPEC_PRIVILEGES_HASH,
  PACKAGE_BODY_PRIVILEGES_HASH,
  PROXY_USERS_ACL,
  ROLES_MAPPINGS_HASH
};

ACL_ROLE::ACL_ROLE(ACL_USER *user)
 :
  /* set initial role access the same as the table row privileges */
  initial_role_access(user->access),
  counter(0)
{
  access= user->access;
  this->user= user->user;
  bzero(&parent_grantee, sizeof(parent_grantee));
  flags= IS_ROLE;
}

ACL_ROLE::ACL_ROLE(const char *rolename, privilege_t privileges, MEM_ROOT *root)
  : initial_role_access(privileges), counter(0)
{
  this->access= initial_role_access;
  if (is_public(rolename))
    this->user= public_name;
  else
  {
    this->user.str= safe_strdup_root(root, rolename);
    this->user.length= strlen(rolename);
  }
  bzero(&parent_grantee, sizeof(parent_grantee));
  flags= IS_ROLE;
}

enum role_name_check_result
{
  ROLE_NAME_OK= 0,
  ROLE_NAME_PUBLIC,
  ROLE_NAME_INVALID
};

static role_name_check_result check_role_name(LEX_CSTRING *str,
                                              bool public_is_ok)
{
  if (str->length)
  {
    if (str->length == public_name.length &&
        strcasecmp(str->str, public_name.str) == 0)
    {
      *str= public_name;
      if (public_is_ok)
        return ROLE_NAME_PUBLIC;
      else
        goto error;
    }
    if (str->length != none.length || strcasecmp(str->str, none.str) != 0)
      return ROLE_NAME_OK;
  }

error:
  my_error(ER_INVALID_ROLE, MYF(0), str->str);
  return ROLE_NAME_INVALID;
}


static void free_acl_user(ACL_USER *user)
{
  delete_dynamic(&(user->role_grants));
}

static void free_acl_role(ACL_ROLE *role)
{
  delete_dynamic(&(role->role_grants));
  delete_dynamic(&(role->parent_grantee));
}

static my_bool check_if_exists(THD *, plugin_ref, void *)
{
  return TRUE;
}

static bool has_validation_plugins()
{
  return plugin_foreach(NULL, check_if_exists,
                        MariaDB_PASSWORD_VALIDATION_PLUGIN, NULL);
}

struct validation_data { const LEX_CSTRING *user, *password, *host; };

static my_bool do_validate(THD *, plugin_ref plugin, void *arg)
{
  struct validation_data *data= (struct validation_data *)arg;
  struct st_mariadb_password_validation *handler=
    (st_mariadb_password_validation *)plugin_decl(plugin)->info;
  if (handler->validate_password(data->user, data->password, data->host))
  {
    my_error(ER_NOT_VALID_PASSWORD, MYF(0), plugin_ref_to_int(plugin)->name.str);
    return true;
  }
  return false;
}


static bool validate_password(THD *thd, const LEX_CSTRING &user,
                              const LEX_CSTRING &host,
                              const LEX_CSTRING &pwtext, bool has_hash)
{
  if (pwtext.length || !has_hash)
  {
    struct validation_data data= { &user,
                                   pwtext.str ? &pwtext : &empty_clex_str,
                                   &host };
    if (plugin_foreach(NULL, do_validate,
                       MariaDB_PASSWORD_VALIDATION_PLUGIN, &data))
    {
      return true;
    }
  }
  else
  {
    if (!thd->slave_thread &&
        strict_password_validation && has_validation_plugins()
#ifdef WITH_WSREP
        && !thd->wsrep_applier
#endif
       )
    {
      my_error(ER_OPTION_PREVENTS_STATEMENT, MYF(0), "--strict-password-validation");
      return true;
    }
  }
  return false;
}

static int set_user_salt(ACL_USER::AUTH *auth, plugin_ref plugin)
{
  st_mysql_auth *info= (st_mysql_auth *) plugin_decl(plugin)->info;
  if (info->interface_version >= 0x0202 && info->preprocess_hash &&
      auth->auth_string.length)
  {
    uchar buf[MAX_SCRAMBLE_LENGTH];
    size_t len= sizeof(buf);
    if (info->preprocess_hash(auth->auth_string.str,
                              auth->auth_string.length, buf, &len))
      return 1;
    auth->salt.str= (char*)memdup_root(&acl_memroot, buf, len);
    auth->salt.length= len;
  }
  else
    auth->salt= safe_lexcstrdup_root(&acl_memroot, auth->auth_string);

  return 0;
}

/**
  Fills in ACL_USER::auth_string and ACL_USER::salt fields, as needed

  hashes the plain-text password (if provided) to auth_string,
  converts auth_string to salt.

  Fails if the plain-text password fails validation, if the plugin is
  not loaded, if the auth_string is invalid, if the password is not applicable
*/
static int set_user_auth(THD *thd, const LEX_CSTRING &user,
                         const LEX_CSTRING &host,
                         ACL_USER::AUTH *auth, const LEX_CSTRING &pwtext)
{
  const char *plugin_name= auth->plugin.str;
  bool unlock_plugin= false;
  plugin_ref plugin= get_auth_plugin(thd, auth->plugin, &unlock_plugin);
  int res= 1;

  if (!plugin)
  {
    push_warning_printf(thd, Sql_condition::WARN_LEVEL_WARN,
                        ER_PLUGIN_IS_NOT_LOADED,
                        ER_THD(thd, ER_PLUGIN_IS_NOT_LOADED), plugin_name);
    return ER_PLUGIN_IS_NOT_LOADED;
  }

  auth->salt= auth->auth_string;

  st_mysql_auth *info= (st_mysql_auth *) plugin_decl(plugin)->info;
  if (info->interface_version < 0x0202)
  {
    res= pwtext.length ? ER_SET_PASSWORD_AUTH_PLUGIN : 0;
    goto end;
  }

  if (thd->lex->sql_command == SQLCOM_SET_OPTION && !info->hash_password)
  {
    res= ER_SET_PASSWORD_AUTH_PLUGIN;
    goto end;
  }

  if (info->hash_password &&
      validate_password(thd, user, host, pwtext, auth->auth_string.length))
  {
    res= ER_NOT_VALID_PASSWORD;
    goto end;
  }
  if (pwtext.length)
  {
    if (info->hash_password)
    {
      char buf[MAX_SCRAMBLE_LENGTH];
      size_t len= sizeof(buf) - 1;
      if (info->hash_password(pwtext.str, pwtext.length, buf, &len))
      {
        res= ER_OUTOFMEMORY;
        goto end;
      }
      buf[len] = 0;
      auth->auth_string.str= (char*)memdup_root(&acl_memroot, buf, len+1);
      auth->auth_string.length= len;
    }
    else
    {
      res= ER_SET_PASSWORD_AUTH_PLUGIN;
      goto end;
    }
  }
  if (set_user_salt(auth, plugin))
  {
    res= ER_PASSWD_LENGTH;
    goto end;
  }

  res= 0;
end:
  if (unlock_plugin)
    plugin_unlock(thd, plugin);
  return res;
}


/**
  Lazily computes user's salt from the password hash
*/
static bool set_user_salt_if_needed(ACL_USER *user_copy, int curr_auth,
                                    plugin_ref plugin)
{
  ACL_USER::AUTH *auth_copy= user_copy->auth + curr_auth;
  DBUG_ASSERT(!strcasecmp(auth_copy->plugin.str, plugin_name(plugin)->str));

  if (auth_copy->salt.str)
    return 0; // already done

  if (set_user_salt(auth_copy, plugin))
    return 1;

  mysql_mutex_lock(&acl_cache->lock);
  ACL_USER *user= find_user_exact(user_copy->host.hostname, user_copy->user.str);
  // make sure the user wasn't altered or dropped meanwhile
  if (user)
  {
    ACL_USER::AUTH *auth= user->auth + curr_auth;
    if (!auth->salt.str && auth->plugin.length == auth_copy->plugin.length &&
        auth->auth_string.length == auth_copy->auth_string.length &&
        !memcmp(auth->plugin.str, auth_copy->plugin.str, auth->plugin.length) &&
        !memcmp(auth->auth_string.str, auth_copy->auth_string.str, auth->auth_string.length))
      auth->salt= auth_copy->salt;
  }
  mysql_mutex_unlock(&acl_cache->lock);
  return 0;
}


/**
  Fix ACL::plugin pointer to point to a hard-coded string, if appropriate

  Make sure that if ACL_USER's plugin is a built-in, then it points
  to a hard coded string, not to an allocated copy. Run-time, for
  authentication, we want to be able to detect built-ins by comparing
  pointers, not strings.

  @retval 0 the pointers were fixed
  @retval 1 this ACL_USER uses a not built-in plugin
*/
static bool fix_user_plugin_ptr(ACL_USER::AUTH *auth)
{
  if (lex_string_eq(&auth->plugin, &native_password_plugin_name))
    auth->plugin= native_password_plugin_name;
  else
  if (lex_string_eq(&auth->plugin, &old_password_plugin_name))
    auth->plugin= old_password_plugin_name;
  else
    return true;
  return false;
}


static bool get_YN_as_bool(Field *field)
{
  char buff[2];
  String res(buff,sizeof(buff),&my_charset_latin1);
  field->val_str(&res);
  return res[0] == 'Y' || res[0] == 'y';
}


/*
  Initialize structures responsible for user/db-level privilege checking and
  load privilege information for them from tables in the 'mysql' database.

  SYNOPSIS
    acl_init()
      dont_read_acl_tables  TRUE if we want to skip loading data from
                            privilege tables and disable privilege checking.

  NOTES
    This function is mostly responsible for preparatory steps, main work
    on initialization and grants loading is done in acl_reload().

  RETURN VALUES
    0	ok
    1	Could not initialize grant's
*/

bool acl_init(bool dont_read_acl_tables)
{
  THD  *thd;
  bool return_val;
  DBUG_ENTER("acl_init");

  acl_cache= new Hash_filo<acl_entry>(key_memory_acl_cache, ACL_CACHE_SIZE, 0, 0,
                           (my_hash_get_key) acl_entry_get_key,
                           (my_hash_free_key) my_free,
                           &my_charset_utf8mb3_bin);

  /*
    cache built-in native authentication plugins,
    to avoid hash searches and a global mutex lock on every connect
  */
  native_password_plugin= my_plugin_lock_by_name(0,
           &native_password_plugin_name, MYSQL_AUTHENTICATION_PLUGIN);
  old_password_plugin= my_plugin_lock_by_name(0,
           &old_password_plugin_name, MYSQL_AUTHENTICATION_PLUGIN);

  if (!native_password_plugin || !old_password_plugin)
    DBUG_RETURN(1);

  if (dont_read_acl_tables)
  {
    DBUG_RETURN(0); /* purecov: tested */
  }

  /*
    To be able to run this from boot, we allocate a temporary THD
  */
  if (!(thd=new THD(0)))
    DBUG_RETURN(1); /* purecov: inspected */
  thd->thread_stack= (char*) &thd;
  thd->store_globals();
  /*
    It is safe to call acl_reload() since acl_* arrays and hashes which
    will be freed there are global static objects and thus are initialized
    by zeros at startup.
  */
  return_val= acl_reload(thd);
  delete thd;
  DBUG_RETURN(return_val);
}

static void push_new_user(const ACL_USER &user)
{
  push_dynamic(&acl_users, &user);
  if (!user.host.hostname ||
      (user.host.hostname[0] == wild_many && !user.host.hostname[1]))
    allow_all_hosts=1;                  // Anyone can connect
}


/*
  Initialize structures responsible for user/db-level privilege checking
  and load information about grants from open privilege tables.

  SYNOPSIS
    acl_load()
      thd     Current thread
      tables  List containing open "mysql.host", "mysql.user",
              "mysql.db", "mysql.proxies_priv" and "mysql.roles_mapping"
              tables.

  RETURN VALUES
    FALSE  Success
    TRUE   Error
*/

static bool acl_load(THD *thd, const Grant_tables& tables)
{
  READ_RECORD read_record_info;
  char tmp_name[SAFE_NAME_LEN+1];
  Sql_mode_save old_mode_save(thd);
  DBUG_ENTER("acl_load");

  thd->variables.sql_mode&= ~MODE_PAD_CHAR_TO_FULL_LENGTH;

  grant_version++; /* Privileges updated */

  const Host_table& host_table= tables.host_table();
  init_sql_alloc(key_memory_acl_mem, &acl_memroot, ACL_ALLOC_BLOCK_SIZE, 0, MYF(0));
  if (host_table.table_exists()) // "host" table may not exist (e.g. in MySQL 5.6.7+)
  {
    if (host_table.init_read_record(&read_record_info))
      DBUG_RETURN(true);
    while (!(read_record_info.read_record()))
    {
      ACL_HOST host;
      update_hostname(&host.host, get_field(&acl_memroot, host_table.host()));
      host.db= get_field(&acl_memroot, host_table.db());
      if (lower_case_table_names && host.db)
      {
        /*
          convert db to lower case and give a warning if the db wasn't
          already in lower case
        */
        char *end = strnmov(tmp_name, host.db, sizeof(tmp_name));
        if (end >= tmp_name + sizeof(tmp_name))
        {
          sql_print_warning(ER_THD(thd, ER_WRONG_DB_NAME), host.db);
          continue;
        }
        my_casedn_str(files_charset_info, host.db);
        if (strcmp(host.db, tmp_name) != 0)
          sql_print_warning("'host' entry '%s|%s' had database in mixed "
                            "case that has been forced to lowercase because "
                            "lower_case_table_names is set. It will not be "
                            "possible to remove this privilege using REVOKE.",
                            host.host.hostname, host.db);
      }
      else if (!host.db)
        host.db= const_cast<char*>(host_not_specified.str);
      host.access= host_table.get_access();
      host.access= fix_rights_for_db(host.access);
      host.sort= get_magic_sort("hd", host.host.hostname, host.db);
      if (opt_skip_name_resolve &&
          hostname_requires_resolving(host.host.hostname))
      {
        sql_print_warning("'host' entry '%s|%s' "
                        "ignored in --skip-name-resolve mode.",
                         host.host.hostname, host.db);
        continue;
      }
#ifndef TO_BE_REMOVED
      if (host_table.num_fields() == 8)
      {						// Without grant
        if (host.access & CREATE_ACL)
          host.access|=REFERENCES_ACL | INDEX_ACL | ALTER_ACL | CREATE_TMP_ACL;
      }
#endif
      (void) push_dynamic(&acl_hosts,(uchar*) &host);
    }
    my_qsort((uchar*) dynamic_element(&acl_hosts, 0, ACL_HOST*),
             acl_hosts.elements, sizeof(ACL_HOST),(qsort_cmp) acl_compare);
    end_read_record(&read_record_info);
  }
  freeze_size(&acl_hosts);

  const User_table& user_table= tables.user_table();
  if (user_table.init_read_record(&read_record_info))
    DBUG_RETURN(true);

  allow_all_hosts=0;
  while (!(read_record_info.read_record()))
  {
    ACL_USER user;
    bool is_role= FALSE;
    update_hostname(&user.host, user_table.get_host(&acl_memroot));
    char *username= safe_str(user_table.get_user(&acl_memroot));
    user.user.str= username;
    user.user.length= strlen(username);

    is_role= user_table.get_is_role();

    user.access= user_table.get_access();

    user.sort= get_magic_sort("hu", user.host.hostname, user.user.str);
    user.hostname_length= safe_strlen(user.host.hostname);

    my_init_dynamic_array(key_memory_acl_mem, &user.role_grants,
                          sizeof(ACL_ROLE *), 0, 8, MYF(0));

    user.account_locked= user_table.get_account_locked();

    user.password_expired= user_table.get_password_expired();
    user.password_last_changed= user_table.get_password_last_changed();
    user.password_lifetime= user_table.get_password_lifetime();

    if (is_role)
    {
      role_name_check_result result= check_role_name(&user.user, true);
      if (result == ROLE_NAME_INVALID)
      {
        thd->clear_error(); // the warning is still issued
        continue;
      }

      ACL_ROLE *entry= new (&acl_memroot) ACL_ROLE(&user);
      entry->role_grants = user.role_grants;
      my_init_dynamic_array(key_memory_acl_mem, &entry->parent_grantee,
                            sizeof(ACL_USER_BASE *), 0, 8, MYF(0));
      if (result == ROLE_NAME_PUBLIC)
        acl_public= entry;

      my_hash_insert(&acl_roles, (uchar *)entry);

      continue;
    }
    else
    {
      if (opt_skip_name_resolve &&
          hostname_requires_resolving(user.host.hostname))
      {
        sql_print_warning("'user' entry '%s@%s' "
                          "ignored in --skip-name-resolve mode.", user.user.str,
                          safe_str(user.host.hostname));
        continue;
      }

      if (user_table.get_auth(thd, &acl_memroot, &user))
        continue;
      for (uint i= 0; i < user.nauth; i++)
      {
        ACL_USER::AUTH *auth= user.auth + i;
        auth->salt= null_clex_str;
        fix_user_plugin_ptr(auth);
      }

      user.ssl_type=     user_table.get_ssl_type();
      user.ssl_cipher=   user_table.get_ssl_cipher(&acl_memroot);
      user.x509_issuer=  safe_str(user_table.get_x509_issuer(&acl_memroot));
      user.x509_subject= safe_str(user_table.get_x509_subject(&acl_memroot));
      user.user_resource.questions= (uint)user_table.get_max_questions();
      user.user_resource.updates= (uint)user_table.get_max_updates();
      user.user_resource.conn_per_hour= (uint)user_table.get_max_connections();
      if (user.user_resource.questions || user.user_resource.updates ||
          user.user_resource.conn_per_hour)
        mqh_used=1;

      user.user_resource.user_conn= (int)user_table.get_max_user_connections();
      user.user_resource.max_statement_time= user_table.get_max_statement_time();

      user.default_rolename.str= user_table.get_default_role(&acl_memroot);
      user.default_rolename.length= safe_strlen(user.default_rolename.str);
    }
    push_new_user(user);
  }
  rebuild_acl_users();
  end_read_record(&read_record_info);
  freeze_size(&acl_users);

  const Db_table& db_table= tables.db_table();
  if (db_table.init_read_record(&read_record_info))
    DBUG_RETURN(TRUE);
  while (!(read_record_info.read_record()))
  {
    ACL_DB db;
    char *db_name;
    db.user=safe_str(get_field(&acl_memroot, db_table.user()));
    const char *hostname= get_field(&acl_memroot, db_table.host());
    if (!hostname && find_acl_role(db.user, true))
      hostname= "";
    update_hostname(&db.host, hostname);
    db.db= db_name= get_field(&acl_memroot, db_table.db());
    if (!db.db)
    {
      sql_print_warning("Found an entry in the 'db' table with empty database name; Skipped");
      continue;
    }
    if (opt_skip_name_resolve && hostname_requires_resolving(db.host.hostname))
    {
      sql_print_warning("'db' entry '%s %s@%s' "
                        "ignored in --skip-name-resolve mode.",
		        db.db, db.user, safe_str(db.host.hostname));
      continue;
    }
    db.access= db_table.get_access();
    db.access=fix_rights_for_db(db.access);
    db.initial_access= db.access;
    if (lower_case_table_names)
    {
      /*
        convert db to lower case and give a warning if the db wasn't
        already in lower case
      */
      char *end = strnmov(tmp_name, db.db, sizeof(tmp_name));
      if (end >= tmp_name + sizeof(tmp_name))
      {
        sql_print_warning(ER_THD(thd, ER_WRONG_DB_NAME), db.db);
        continue;
      }
      my_casedn_str(files_charset_info, db_name);
      if (strcmp(db_name, tmp_name) != 0)
      {
        sql_print_warning("'db' entry '%s %s@%s' had database in mixed "
                          "case that has been forced to lowercase because "
                          "lower_case_table_names is set. It will not be "
                          "possible to remove this privilege using REVOKE.",
		          db.db, db.user, safe_str(db.host.hostname));
      }
    }
    db.sort=get_magic_sort("hdu", db.host.hostname, db.db, db.user);
#ifndef TO_BE_REMOVED
    if (db_table.num_fields() <=  9)
    {						// Without grant
      if (db.access & CREATE_ACL)
	db.access|=REFERENCES_ACL | INDEX_ACL | ALTER_ACL;
    }
#endif
    acl_dbs.push(db);
  }
  end_read_record(&read_record_info);
  rebuild_acl_dbs();
  acl_dbs.freeze();

  const Proxies_priv_table& proxies_priv_table= tables.proxies_priv_table();
  if (proxies_priv_table.table_exists())
  {
    if (proxies_priv_table.init_read_record(&read_record_info))
      DBUG_RETURN(TRUE);
    while (!(read_record_info.read_record()))
    {
      ACL_PROXY_USER proxy;
      proxy.init(proxies_priv_table, &acl_memroot);
      if (proxy.check_validity())
        continue;
      if (push_dynamic(&acl_proxy_users, (uchar*) &proxy))
        DBUG_RETURN(TRUE);
    }
    my_qsort((uchar*) dynamic_element(&acl_proxy_users, 0, ACL_PROXY_USER*),
             acl_proxy_users.elements,
             sizeof(ACL_PROXY_USER), (qsort_cmp) acl_compare);
    end_read_record(&read_record_info);
  }
  else
  {
    sql_print_error("Missing system table mysql.proxies_priv; "
                    "please run mysql_upgrade to create it");
  }
  freeze_size(&acl_proxy_users);

  const Roles_mapping_table& roles_mapping_table= tables.roles_mapping_table();
  if (roles_mapping_table.table_exists())
  {
    if (roles_mapping_table.init_read_record(&read_record_info))
      DBUG_RETURN(TRUE);

    MEM_ROOT temp_root;
    init_alloc_root(key_memory_acl_mem, &temp_root, ACL_ALLOC_BLOCK_SIZE, 0, MYF(0));
    while (!(read_record_info.read_record()))
    {
      char *hostname= safe_str(get_field(&temp_root, roles_mapping_table.host()));
      char *username= safe_str(get_field(&temp_root, roles_mapping_table.user()));
      char *rolename= safe_str(get_field(&temp_root, roles_mapping_table.role()));
      bool with_grant_option= get_YN_as_bool(roles_mapping_table.admin_option());

      if (add_role_user_mapping(username, hostname, rolename)) {
        sql_print_error("Invalid roles_mapping table entry user:'%s@%s', rolename:'%s'",
                        username, hostname, rolename);
        continue;
      }

      ROLE_GRANT_PAIR *mapping= new (&acl_memroot) ROLE_GRANT_PAIR;

      if (mapping->init(&acl_memroot, username, hostname, rolename, with_grant_option))
        continue;

      my_hash_insert(&acl_roles_mappings, (uchar*) mapping);
    }

    free_root(&temp_root, MYF(0));
    end_read_record(&read_record_info);
  }
  else
  {
    sql_print_error("Missing system table mysql.roles_mapping; "
                    "please run mysql_upgrade to create it");
  }

  init_check_host();

  thd->bootstrap= !initialized; // keep FLUSH PRIVILEGES connection special
  initialized=1;
  DBUG_RETURN(FALSE);
}


void acl_free(bool end)
{
  my_hash_free(&acl_roles);
  acl_public= NULL;
  free_root(&acl_memroot,MYF(0));
  delete_dynamic(&acl_hosts);
  delete_dynamic_with_callback(&acl_users, (FREE_FUNC) free_acl_user);
  acl_dbs.free_memory();
  delete_dynamic(&acl_wild_hosts);
  delete_dynamic(&acl_proxy_users);
  my_hash_free(&acl_check_hosts);
  my_hash_free(&acl_roles_mappings);
  if (!end)
    acl_cache->clear(1); /* purecov: inspected */
  else
  {
    plugin_unlock(0, native_password_plugin);
    plugin_unlock(0, old_password_plugin);
    delete acl_cache;
    acl_cache=0;
  }
}


/*
  Forget current user/db-level privileges and read new privileges
  from the privilege tables.

  SYNOPSIS
    acl_reload()
      thd  Current thread

  NOTE
    All tables of calling thread which were open and locked by LOCK TABLES
    statement will be unlocked and closed.
    This function is also used for initialization of structures responsible
    for user/db-level privilege checking.

  RETURN VALUE
    FALSE  Success
    TRUE   Failure
*/

bool acl_reload(THD *thd)
{
  DYNAMIC_ARRAY old_acl_hosts, old_acl_users, old_acl_proxy_users;
  Dynamic_array<ACL_DB> old_acl_dbs(PSI_INSTRUMENT_MEM, 0, 0);
  HASH old_acl_roles, old_acl_roles_mappings;
  ACL_ROLE *old_acl_public;
  MEM_ROOT old_mem;
  int result;
  DBUG_ENTER("acl_reload");


  Grant_tables tables;
  /*
    To avoid deadlocks we should obtain table locks before
    obtaining acl_cache->lock mutex.
  */
  const uint tables_to_open= Table_host | Table_user | Table_db |
                             Table_proxies_priv | Table_roles_mapping;
  if ((result= tables.open_and_lock(thd, tables_to_open, TL_READ)))
  {
    DBUG_ASSERT(result <= 0);
    /*
      Execution might have been interrupted; only print the error message
      if an error condition has been raised.
    */
    if (thd->get_stmt_da()->is_error())
      sql_print_error("Fatal error: Can't open and lock privilege tables: %s",
                      thd->get_stmt_da()->message());
    goto end;
  }

  acl_cache->clear(0);
  mysql_mutex_lock(&acl_cache->lock);

  old_acl_hosts= acl_hosts;
  old_acl_users= acl_users;
  old_acl_roles= acl_roles;
  old_acl_public= acl_public;
  old_acl_roles_mappings= acl_roles_mappings;
  old_acl_proxy_users= acl_proxy_users;
  old_acl_dbs= acl_dbs;
  my_init_dynamic_array(key_memory_acl_mem, &acl_hosts, sizeof(ACL_HOST), 20, 50, MYF(0));
  my_init_dynamic_array(key_memory_acl_mem, &acl_users, sizeof(ACL_USER), 50, 100, MYF(0));
  acl_dbs.init(key_memory_acl_mem, 50, 100);
  my_init_dynamic_array(key_memory_acl_mem, &acl_proxy_users, sizeof(ACL_PROXY_USER), 50, 100, MYF(0));
  my_hash_init2(key_memory_acl_mem, &acl_roles,50, &my_charset_utf8mb3_bin,
                0, 0, 0, (my_hash_get_key) acl_role_get_key, 0,
                (void (*)(void *))free_acl_role, 0);
  my_hash_init2(key_memory_acl_mem, &acl_roles_mappings, 50,
                &my_charset_utf8mb3_bin, 0, 0, 0, (my_hash_get_key)
                acl_role_map_get_key, 0, 0, 0);
  old_mem= acl_memroot;
  delete_dynamic(&acl_wild_hosts);
  my_hash_free(&acl_check_hosts);
  acl_public= NULL;

  if ((result= acl_load(thd, tables)))
  {					// Error. Revert to old list
    DBUG_PRINT("error",("Reverting to old privileges"));
    acl_free();				/* purecov: inspected */
    acl_hosts= old_acl_hosts;
    acl_users= old_acl_users;
    acl_roles= old_acl_roles;
    acl_public= old_acl_public;
    acl_roles_mappings= old_acl_roles_mappings;
    acl_proxy_users= old_acl_proxy_users;
    acl_dbs= old_acl_dbs;
    old_acl_dbs.init(0,0);
    acl_memroot= old_mem;
    init_check_host();
  }
  else
  {
    my_hash_free(&old_acl_roles);
    free_root(&old_mem,MYF(0));
    delete_dynamic(&old_acl_hosts);
    delete_dynamic_with_callback(&old_acl_users, (FREE_FUNC) free_acl_user);
    delete_dynamic(&old_acl_proxy_users);
    my_hash_free(&old_acl_roles_mappings);
  }
  mysql_mutex_unlock(&acl_cache->lock);
end:
  close_mysql_tables(thd);
  DBUG_RETURN(result);
}

/*
  Get all access bits from table after fieldnr

  IMPLEMENTATION
  We know that the access privileges ends when there is no more fields
  or the field is not an enum with two elements.

  SYNOPSIS
    get_access()
    form        an open table to read privileges from.
                The record should be already read in table->record[0]
    fieldnr     number of the first privilege (that is ENUM('N','Y') field
    next_field  on return - number of the field next to the last ENUM
                (unless next_field == 0)

  RETURN VALUE
    privilege mask
*/

static privilege_t get_access(TABLE *form, uint fieldnr, uint *next_field)
{
  ulonglong access_bits=0,bit;
  char buff[2];
  String res(buff,sizeof(buff),&my_charset_latin1);
  Field **pos;

  for (pos=form->field+fieldnr, bit=1;
       *pos && (*pos)->real_type() == MYSQL_TYPE_ENUM &&
	 ((Field_enum*) (*pos))->typelib->count == 2 ;
       pos++, fieldnr++, bit<<=1)
  {
    if (get_YN_as_bool(*pos))
      access_bits|= bit;
  }
  if (next_field)
    *next_field=fieldnr;
  return ALL_KNOWN_ACL & access_bits;
}


static int acl_compare(const ACL_ACCESS *a, const ACL_ACCESS *b)
{
  if (a->sort > b->sort)
    return -1;
  if (a->sort < b->sort)
    return 1;
  return 0;
}

static int acl_user_compare(const ACL_USER *a, const ACL_USER *b)
{
  int res= strcmp(a->user.str, b->user.str);
  if (res)
    return res;

  res= acl_compare(a, b);
  if (res)
    return res;

  /*
    For more deterministic results, resolve ambiguity between
    "localhost" and "127.0.0.1"/"::1" by sorting "localhost" before
    loopback addresses.
    Test suite (on Windows) expects "root@localhost", even if
    root@::1 would also match.
  */
  return -strcmp(a->host.hostname, b->host.hostname);
}

static int acl_db_compare(const ACL_DB *a, const ACL_DB *b)
{
  int res= strcmp(a->user, b->user);
  if (res)
    return res;

  return acl_compare(a, b);
}

static void rebuild_acl_users()
{
   my_qsort((uchar*)dynamic_element(&acl_users, 0, ACL_USER*), acl_users.elements,
     sizeof(ACL_USER), (qsort_cmp)acl_user_compare);
}

static void rebuild_acl_dbs()
{
  acl_dbs.sort(acl_db_compare);
}


/*
  Return index of the first entry with given user in the array,
  or SIZE_T_MAX if not found.

  Assumes the array is sorted by get_username
*/
template<typename T> size_t find_first_user(T* arr, size_t len, const char *user)
{
  size_t low= 0;
  size_t high= len;
  size_t mid;

  bool found= false;
  if(!len)
    return  SIZE_T_MAX;

#ifndef DBUG_OFF
  for (uint i = 0; i < len - 1; i++)
    DBUG_ASSERT(strcmp(arr[i].get_username(), arr[i + 1].get_username()) <= 0);
#endif
  while (low < high)
  {
    mid= low + (high - low) / 2;
    int cmp= strcmp(arr[mid].get_username(),user);
    if (cmp == 0)
      found= true;

    if (cmp >= 0 )
      high= mid;
    else
      low= mid + 1;
  }
  return  (!found || low == len || strcmp(arr[low].get_username(), user)!=0 )?SIZE_T_MAX:low;
}

static size_t acl_find_user_by_name(const char *user)
{
  return find_first_user<ACL_USER>((ACL_USER *)acl_users.buffer,acl_users.elements,user);
}

static size_t acl_find_db_by_username(const char *user)
{
  return find_first_user<ACL_DB>(acl_dbs.front(), acl_dbs.elements(), user);
}

static bool match_db(ACL_DB *acl_db, const char *db, my_bool db_is_pattern)
{
  return !acl_db->db || (db && !wild_compare(db, acl_db->db, db_is_pattern));
}


/*
  Lookup in the acl_users or acl_dbs for the best matching entry corresponding to
  given user, host and ip parameters (also db, in case of ACL_DB)

  Historical note:

  In the past, both arrays were sorted just by ACL_ENTRY::sort field and were
  searched linearly, until the first match of (username,host) pair was found.

  This function uses optimizations (binary search by username), yet preserves the
  historical behavior, i.e the returns a match with highest ACL_ENTRY::sort.
*/
template <typename T> T* find_by_username_or_anon(T* arr, size_t len, const char *user,
  const char *host, const char *ip,
  const char *db, my_bool db_is_pattern, bool (*match_db_func)(T*,const char *,my_bool))
{
  size_t i;
  T *ret = NULL;

  // Check  entries matching user name.
  size_t start = find_first_user(arr, len, user);
  for (i= start; i < len; i++)
  {
    T *entry= &arr[i];
    if (i > start && strcmp(user, entry->get_username()))
      break;

    if (compare_hostname(&entry->host, host, ip) && (!match_db_func || match_db_func(entry, db, db_is_pattern)))
    {
      ret= entry;
      break;
    }
  }

  // Look also for anonymous user (username is empty string)
  // Due to sort by name, entries for anonymous user start at the start of array.
  for (i= 0; i < len; i++)
  {
    T *entry = &arr[i];
    if (*entry->get_username() || (ret && acl_compare(entry, ret) >= 0))
      break;
    if (compare_hostname(&entry->host, host, ip) && (!match_db_func || match_db_func(entry, db, db_is_pattern)))
    {
      ret= entry;
      break;
    }
  }
  return ret;
}

static ACL_DB *acl_db_find(const char *db, const char *user, const char *host, const char *ip, my_bool db_is_pattern)
{
  return find_by_username_or_anon(acl_dbs.front(), acl_dbs.elements(),
                                  user, host, ip, db, db_is_pattern, match_db);
}


/*
  Gets user credentials without authentication and resource limit checks.

  SYNOPSIS
    acl_getroot()
      sctx               Context which should be initialized
      user               user name
      host               host name
      ip                 IP
      db                 current data base name

  RETURN
    FALSE  OK
    TRUE   Error
*/

bool acl_getroot(Security_context *sctx, const char *user, const char *host,
                 const char *ip, const char *db)
{
  int res= 1;
  ACL_USER *acl_user= 0;
  DBUG_ENTER("acl_getroot");

  DBUG_PRINT("enter", ("Host: '%s', Ip: '%s', User: '%s', db: '%s'",
                       host, ip, user, db));
  sctx->init();
  sctx->user= *user ? user : NULL;
  sctx->host= host;
  sctx->ip= ip;
  sctx->host_or_ip= host ? host : (safe_str(ip));

  if (!initialized)
  {
    /*
      here if mysqld's been started with --skip-grant-tables option.
    */
    sctx->skip_grants();
    DBUG_RETURN(FALSE);
  }

  mysql_mutex_lock(&acl_cache->lock);

  sctx->db_access= NO_ACL;

  if (host[0]) // User, not Role
  {
    acl_user= find_user_wild(host, user, ip);

    if (acl_user)
    {
      res= 0;
      if (ACL_DB *acl_db= acl_db_find(db, user, host, ip, FALSE))
        sctx->db_access= acl_db->access;

      sctx->master_access= acl_user->access;

      strmake_buf(sctx->priv_user, user);

      if (acl_user->host.hostname)
        strmake_buf(sctx->priv_host, acl_user->host.hostname);
    }
  }
  else // Role, not User
  {
    ACL_ROLE *acl_role= find_acl_role(user, false);
    if (acl_role)
    {
      res= 0;
      if (ACL_DB *acl_db= acl_db_find(db, user, "", "", FALSE))
        sctx->db_access = acl_db->access;

      sctx->master_access= acl_role->access;

      strmake_buf(sctx->priv_role, user);
    }
  }

  if (acl_public)
  {
    if (ACL_DB *acl_db= acl_db_find(db, public_name.str, "", "", FALSE))
      sctx->db_access|= acl_db->access;

    sctx->master_access|= acl_public->access;
  }

  mysql_mutex_unlock(&acl_cache->lock);
  DBUG_RETURN(res);
}

static int check_role_is_granted_callback(ACL_USER_BASE *grantee, void *data)
{
  LEX_CSTRING *rolename= static_cast<LEX_CSTRING *>(data);
  if (rolename->length == grantee->user.length &&
      !strcmp(rolename->str, grantee->user.str))
    return -1; // End search, we've found our role.

  /* Keep looking, we haven't found our role yet. */
  return 0;
}

/*
  unlike find_user_exact and find_user_wild,
  this function finds anonymous users too, it's when a
  user is not empty, but priv_user (acl_user->user) is empty.
*/
static ACL_USER *find_user_or_anon(const char *host, const char *user, const char *ip)
{
  return find_by_username_or_anon<ACL_USER>
    (reinterpret_cast<ACL_USER*>(acl_users.buffer), acl_users.elements,
     user, host, ip, NULL, FALSE, NULL);
}


static int check_user_can_set_role(THD *thd, const char *user,
                                   const char *host, const char *ip,
                                   const char *rolename, privilege_t *access)
{
  ACL_ROLE *role;
  ACL_USER_BASE *acl_user_base;
  ACL_USER *UNINIT_VAR(acl_user);
  bool is_granted= FALSE;
  int result= 0;

  /* clear role privileges */
  mysql_mutex_lock(&acl_cache->lock);

  if (!strcasecmp(rolename, none.str))
  {
    /* have to clear the privileges */
    /* get the current user */
    acl_user= find_user_wild(host, user, ip);
    if (acl_user == NULL)
      result= ER_INVALID_CURRENT_USER;
    else if (access)
      *access= acl_user->access;

    goto end;
  }

  role= find_acl_role(rolename, false);

  /* According to SQL standard, the same error message must be presented */
  if (role == NULL)
  {
    result= ER_INVALID_ROLE;
    goto end;
  }

  for (uint i=0 ; i < role->parent_grantee.elements ; i++)
  {
    acl_user_base= *(dynamic_element(&role->parent_grantee, i, ACL_USER_BASE**));
    if (acl_user_base->flags & IS_ROLE)
      continue;

    acl_user= (ACL_USER *)acl_user_base;
    if (acl_user->wild_eq(user, host, ip))
    {
      is_granted= TRUE;
      break;
    }
  }

  /* According to SQL standard, the same error message must be presented */
  if (!is_granted)
  {
    result= 1;
    goto end;
  }

  if (access)
    *access = acl_user->access | role->access;

end:
  if (acl_public && access)
    *access|= acl_public->access;

  mysql_mutex_unlock(&acl_cache->lock);

  /* We present different error messages depending if the user has sufficient
     privileges to know if the INVALID_ROLE exists. */
  switch (result)
  {
    case ER_INVALID_CURRENT_USER:
      my_error(ER_INVALID_CURRENT_USER, MYF(0), rolename);
      break;
    case ER_INVALID_ROLE:
      /* Role doesn't exist at all */
      my_error(ER_INVALID_ROLE, MYF(0), rolename);
      break;
    case 1:
      LEX_CSTRING role_lex;
      /* First, check if current user can see mysql database. */
      bool read_access= !check_access(thd, SELECT_ACL, "mysql", NULL, NULL, 1, 1);

      role_lex.str= rolename;
      role_lex.length= strlen(rolename);
      mysql_mutex_lock(&acl_cache->lock);
      ACL_USER *cur_user= find_user_or_anon(thd->security_ctx->priv_host,
                                            thd->security_ctx->priv_user,
                                            thd->security_ctx->ip);

      /* If the current user does not have select priv to mysql database,
         see if the current user can discover the role if it was granted to him.
      */
      if (cur_user && (read_access ||
                       traverse_role_graph_down(cur_user, &role_lex,
                                                check_role_is_granted_callback,
                                                NULL) == -1))
      {
        /* Role is not granted but current user can see the role */
        my_printf_error(ER_INVALID_ROLE, "User %`s@%`s has not been granted role %`s",
                        MYF(0), thd->security_ctx->priv_user,
                        thd->security_ctx->priv_host, rolename);
      }
      else
      {
        /* Role is not granted and current user cannot see the role */
        my_error(ER_INVALID_ROLE, MYF(0), rolename);
      }
      mysql_mutex_unlock(&acl_cache->lock);
      break;
  }

  return result;
}


int acl_check_setrole(THD *thd, const char *rolename, privilege_t *access)
{
  if (!initialized)
  {
    my_error(ER_OPTION_PREVENTS_STATEMENT, MYF(0), "--skip-grant-tables");
    return 1;
  }

  return check_user_can_set_role(thd, thd->security_ctx->priv_user,
           thd->security_ctx->host, thd->security_ctx->ip, rolename, access);
}


int acl_setrole(THD *thd, const char *rolename, privilege_t access)
{
  /* merge the privileges */
  Security_context *sctx= thd->security_ctx;
  sctx->master_access= access;
  if (!strcasecmp(rolename, none.str))
  {
    thd->security_ctx->priv_role[0]= 0;
  }
  else
  {
    /* mark the current role */
    strmake_buf(thd->security_ctx->priv_role, rolename);
  }
  if (thd->db.str)
    sctx->db_access= acl_get_all3(sctx, thd->db.str, FALSE);

  return 0;
}

static uchar* check_get_key(ACL_USER *buff, size_t *length,
                            my_bool not_used __attribute__((unused)))
{
  *length=buff->hostname_length;
  return (uchar*) buff->host.hostname;
}


static void acl_update_role(const char *rolename, const privilege_t privileges)
{
  ACL_ROLE *role= find_acl_role(rolename, true);
  if (role)
  {
    role->initial_role_access= role->access= privileges;
    DBUG_ASSERT(strcasecmp(rolename, public_name.str) || acl_public == role);
  }
}


ACL_USER::ACL_USER(THD *thd, const LEX_USER &combo,
                   const Account_options &options,
                   const privilege_t privileges)
{
  user= safe_lexcstrdup_root(&acl_memroot, combo.user);
  update_hostname(&host, safe_strdup_root(&acl_memroot, combo.host.str));
  hostname_length= combo.host.length;
  sort= get_magic_sort("hu", host.hostname, user.str);
  password_last_changed= thd->query_start();
  password_lifetime= -1;
  my_init_dynamic_array(PSI_INSTRUMENT_ME, &role_grants, sizeof(ACL_USER *), 0, 8, MYF(0));
}


static int acl_user_update(THD *thd, ACL_USER *acl_user, uint nauth,
                           const LEX_USER &combo,
                           const Account_options &options,
                           const privilege_t privileges)
{
  ACL_USER_PARAM::AUTH *work_copy= NULL;
  if (nauth)
  {
    if (!(work_copy= (ACL_USER_PARAM::AUTH*)
            alloc_root(thd->mem_root, nauth * sizeof(ACL_USER_PARAM::AUTH))))
      return 1;

    USER_AUTH *auth= combo.auth;
    for (uint i= 0; i < nauth; i++, auth= auth->next)
    {
      work_copy[i].plugin= auth->plugin;
      work_copy[i].auth_string= safe_lexcstrdup_root(&acl_memroot,
                                                     auth->auth_str);
      if (fix_user_plugin_ptr(work_copy + i))
        work_copy[i].plugin= safe_lexcstrdup_root(&acl_memroot, auth->plugin);
      if (set_user_auth(thd, acl_user->user,
                        {acl_user->host.hostname, acl_user->hostname_length},
                        work_copy + i, auth->pwtext))
        return 1;
    }
  }

  acl_user->access= privileges;
  if (options.specified_limits & USER_RESOURCES::QUERIES_PER_HOUR)
    acl_user->user_resource.questions= options.questions;
  if (options.specified_limits & USER_RESOURCES::UPDATES_PER_HOUR)
    acl_user->user_resource.updates= options.updates;
  if (options.specified_limits & USER_RESOURCES::CONNECTIONS_PER_HOUR)
    acl_user->user_resource.conn_per_hour= options.conn_per_hour;
  if (options.specified_limits & USER_RESOURCES::USER_CONNECTIONS)
    acl_user->user_resource.user_conn= options.user_conn;
  if (options.specified_limits & USER_RESOURCES::MAX_STATEMENT_TIME)
    acl_user->user_resource.max_statement_time= options.max_statement_time;
  if (options.ssl_type != SSL_TYPE_NOT_SPECIFIED)
  {
    acl_user->ssl_type= options.ssl_type;
    acl_user->ssl_cipher= safe_strdup_root(&acl_memroot, options.ssl_cipher.str);
    acl_user->x509_issuer= safe_strdup_root(&acl_memroot,
                                            safe_str(options.x509_issuer.str));
    acl_user->x509_subject= safe_strdup_root(&acl_memroot,
                                             safe_str(options.x509_subject.str));
  }
  if (options.account_locked != ACCOUNTLOCK_UNSPECIFIED)
    acl_user->account_locked= options.account_locked == ACCOUNTLOCK_LOCKED;

  if (thd->is_error())
  {
    // If something went wrong (including OOM) we will not spoil acl cache
    return 1;
  }
  /* Unexpire the user password and copy AUTH (when no more errors possible)*/
  if (nauth)
  {
    acl_user->password_expired= false;
    acl_user->password_last_changed= thd->query_start();

    if (acl_user->nauth >= nauth)
    {
      acl_user->nauth= nauth;
    }
    else
    {
      if (acl_user->alloc_auth(&acl_memroot, nauth))
      {
        /*
          acl_user is a copy, so NULL assigned in case of an error do not
          change the acl cache
        */
        return 1;
      }
    }
    DBUG_ASSERT(work_copy); // allocated under the same condinition
    memcpy(acl_user->auth, work_copy,  nauth * sizeof(ACL_USER_PARAM::AUTH));
  }

  switch (options.password_expire) {
  case PASSWORD_EXPIRE_UNSPECIFIED:
    break;
  case PASSWORD_EXPIRE_NOW:
    acl_user->password_expired= true;
    break;
  case PASSWORD_EXPIRE_NEVER:
    acl_user->password_lifetime= 0;
    break;
  case PASSWORD_EXPIRE_DEFAULT:
    acl_user->password_lifetime= -1;
    break;
  case PASSWORD_EXPIRE_INTERVAL:
    acl_user->password_lifetime= options.num_expiration_days;
    break;
  }

  return 0;
}


static void acl_insert_role(const char *rolename, privilege_t privileges)
{
  ACL_ROLE *entry;
  DBUG_ENTER("acl_insert_role");
  DBUG_PRINT("enter", ("Role: '%s'", rolename));

  mysql_mutex_assert_owner(&acl_cache->lock);
  entry= new (&acl_memroot) ACL_ROLE(rolename, privileges, &acl_memroot);
  my_init_dynamic_array(key_memory_acl_mem, &entry->parent_grantee,
                        sizeof(ACL_USER_BASE *), 0, 8, MYF(0));
  my_init_dynamic_array(key_memory_acl_mem, &entry->role_grants,
                        sizeof(ACL_ROLE *), 0, 8, MYF(0));

  my_hash_insert(&acl_roles, (uchar *)entry);
  DBUG_ASSERT(strcasecmp(rolename, public_name.str) || is_public(rolename));
  if (is_public(rolename))
    acl_public= entry;

  DBUG_VOID_RETURN;
}


static bool acl_update_db(const char *user, const char *host, const char *db,
                          privilege_t privileges)
{
  mysql_mutex_assert_owner(&acl_cache->lock);

  bool updated= false;

  for (size_t i= acl_find_db_by_username(user); i < acl_dbs.elements(); i++)
  {
    ACL_DB *acl_db= &acl_dbs.at(i);
    if (!strcmp(user,acl_db->user))
    {
      if ((!acl_db->host.hostname && !host[0]) ||
          (acl_db->host.hostname && !strcmp(host, acl_db->host.hostname)))
      {
        if ((!acl_db->db && !db[0]) ||
            (acl_db->db && !strcmp(db,acl_db->db)))

        {
          if (privileges)
          {
            acl_db->access= privileges;
            acl_db->initial_access= acl_db->access;
          }
          else
            acl_dbs.del(i);
          updated= true;
        }
      }
    }
    else
     break;
  }

  return updated;
}


/*
  Insert a user/db/host combination into the global acl_cache

  SYNOPSIS
    acl_insert_db()
    user		User name
    host		Host name
    db			Database name
    privileges		Bitmap of privileges

  NOTES
    acl_cache->lock must be locked when calling this
*/

static void acl_insert_db(const char *user, const char *host, const char *db,
                          const privilege_t privileges)
{
  ACL_DB acl_db;
  mysql_mutex_assert_owner(&acl_cache->lock);
  acl_db.user=strdup_root(&acl_memroot,user);
  update_hostname(&acl_db.host, safe_strdup_root(&acl_memroot, host));
  acl_db.db=strdup_root(&acl_memroot,db);
  acl_db.initial_access= acl_db.access= privileges;
  acl_db.sort=get_magic_sort("hdu", acl_db.host.hostname, acl_db.db, acl_db.user);
  acl_dbs.push(acl_db);
  rebuild_acl_dbs();
}


/*
  Get privilege for a host, user and db combination

  as db_is_pattern changes the semantics of comparison,
  acl_cache is not used if db_is_pattern is set.
*/

privilege_t acl_get(const char *host, const char *ip,
                    const char *user, const char *db, my_bool db_is_pattern)
{
  privilege_t host_access(ALL_KNOWN_ACL), db_access(NO_ACL);
  uint i;
  size_t key_length;
  char key[ACL_KEY_LENGTH],*tmp_db,*end;
  acl_entry *entry;
  DBUG_ENTER("acl_get");

  tmp_db= strmov(strmov(key, safe_str(ip)) + 1, user) + 1;
  end= strnmov(tmp_db, db, key + sizeof(key) - tmp_db);

  if (end >= key + sizeof(key)) // db name was truncated
    DBUG_RETURN(NO_ACL);        // no privileges for an invalid db name

  if (lower_case_table_names)
  {
    my_casedn_str(files_charset_info, tmp_db);
    db=tmp_db;
  }
  key_length= (size_t) (end-key);

  mysql_mutex_lock(&acl_cache->lock);
  if (!db_is_pattern && (entry=acl_cache->search((uchar*) key, key_length)))
  {
    db_access=entry->access;
    mysql_mutex_unlock(&acl_cache->lock);
    DBUG_PRINT("exit", ("access: 0x%llx",  (longlong) db_access));
    DBUG_RETURN(db_access);
  }

  /*
    Check if there are some access rights for database and user
  */
  if (ACL_DB *acl_db= acl_db_find(db,user, host, ip, db_is_pattern))
  {
    db_access= acl_db->access;
    if (acl_db->host.hostname)
      goto exit; // Fully specified. Take it
    /* the host table is not used for roles */
    if ((!host || !host[0]) && !acl_db->host.hostname &&
        find_acl_role(user, false))
      goto exit;
  }

  if (!db_access)
    goto exit;					// Can't be better

  /*
    No host specified for user. Get hostdata from host table
  */
  host_access= NO_ACL;                          // Host must be found
  for (i=0 ; i < acl_hosts.elements ; i++)
  {
    ACL_HOST *acl_host=dynamic_element(&acl_hosts,i,ACL_HOST*);
    if (compare_hostname(&acl_host->host,host,ip))
    {
      if (!wild_compare(db, acl_host->db, db_is_pattern))
      {
	host_access=acl_host->access;		// Fully specified. Take it
	break;
      }
    }
  }
exit:
  /* Save entry in cache for quick retrieval */
  if (!db_is_pattern &&
      (entry= (acl_entry*) my_malloc(key_memory_acl_cache,
                                     sizeof(acl_entry)+key_length, MYF(MY_WME))))
  {
    entry->access=(db_access & host_access);
    DBUG_ASSERT(key_length < 0xffff);
    entry->length=(uint16)key_length;
    memcpy((uchar*) entry->key,key,key_length);
    acl_cache->add(entry);
  }
  mysql_mutex_unlock(&acl_cache->lock);
  DBUG_PRINT("exit", ("access: 0x%llx", (longlong) (db_access & host_access)));
  DBUG_RETURN(db_access & host_access);
}

/*
  Check if there is access for the host/user, role, public on the database
*/

privilege_t acl_get_all3(Security_context *sctx, const char *db,
                         bool db_is_patern)
{
  privilege_t access= acl_get(sctx->host, sctx->ip,
                              sctx->priv_user, db, db_is_patern);
  if (sctx->priv_role[0])
    access|= acl_get("", "", sctx->priv_role, db, db_is_patern);
  if (acl_public)
    access|= acl_get("", "", public_name.str, db, db_is_patern);
  return access;
}


/*
  Check if there are any possible matching entries for this host

  NOTES
    All host names without wild cards are stored in a hash table,
    entries with wildcards are stored in a dynamic array
*/

static void init_check_host(void)
{
  DBUG_ENTER("init_check_host");
  (void) my_init_dynamic_array(key_memory_acl_mem, &acl_wild_hosts,
                               sizeof(struct acl_host_and_ip),
                               acl_users.elements, 1, MYF(0));
  (void) my_hash_init(key_memory_acl_mem, &acl_check_hosts,system_charset_info,
                      acl_users.elements, 0, 0,
                      (my_hash_get_key) check_get_key, 0, 0);
  if (!allow_all_hosts)
  {
    for (size_t i=0 ; i < acl_users.elements ; i++)
    {
      ACL_USER *acl_user=dynamic_element(&acl_users,i,ACL_USER*);
      if (strchr(acl_user->host.hostname,wild_many) ||
	  strchr(acl_user->host.hostname,wild_one) ||
	  acl_user->host.ip_mask)
      {						// Has wildcard
	size_t j;
	for (j=0 ; j < acl_wild_hosts.elements ; j++)
	{					// Check if host already exists
	  acl_host_and_ip *acl=dynamic_element(&acl_wild_hosts,j,
					       acl_host_and_ip *);
	  if (!my_strcasecmp(system_charset_info,
                             acl_user->host.hostname, acl->hostname))
	    break;				// already stored
	}
	if (j == acl_wild_hosts.elements)	// If new
	  (void) push_dynamic(&acl_wild_hosts,(uchar*) &acl_user->host);
      }
      else if (!my_hash_search(&acl_check_hosts,(uchar*)
                               acl_user->host.hostname,
                               strlen(acl_user->host.hostname)))
      {
	if (my_hash_insert(&acl_check_hosts,(uchar*) acl_user))
	{					// End of memory
	  allow_all_hosts=1;			// Should never happen
	  DBUG_VOID_RETURN;
	}
      }
    }
  }
  freeze_size(&acl_wild_hosts);
  freeze_size(&acl_check_hosts.array);
  DBUG_VOID_RETURN;
}


/*
  Rebuild lists used for checking of allowed hosts

  We need to rebuild 'acl_check_hosts' and 'acl_wild_hosts' after adding,
  dropping or renaming user, since they contain pointers to elements of
  'acl_user' array, which are invalidated by drop operation, and use
  ACL_USER::host::hostname as a key, which is changed by rename.
*/
static void rebuild_check_host(void)
{
  delete_dynamic(&acl_wild_hosts);
  my_hash_free(&acl_check_hosts);
  init_check_host();
}

/*
  Reset a role role_grants dynamic array.
  Also, the role's access bits are reset to the ones present in the table.
*/
static my_bool acl_role_reset_role_arrays(void *ptr,
                                    void * not_used __attribute__((unused)))
{
  ACL_ROLE *role= (ACL_ROLE *)ptr;
  reset_dynamic(&role->role_grants);
  reset_dynamic(&role->parent_grantee);
  role->counter= 0;
  return 0;
}

/*
   Add a the coresponding pointers present in the mapping to the entries in
   acl_users and acl_roles
*/
static bool add_role_user_mapping(ACL_USER_BASE *grantee, ACL_ROLE *role)
{
  return push_dynamic(&grantee->role_grants, (uchar*) &role)
      || push_dynamic(&role->parent_grantee, (uchar*) &grantee);

}

/*
  Revert the last add_role_user_mapping() action
*/
static void undo_add_role_user_mapping(ACL_USER_BASE *grantee, ACL_ROLE *role)
{
  void *pop __attribute__((unused));

  pop= pop_dynamic(&grantee->role_grants);
  DBUG_ASSERT(role == *(ACL_ROLE**)pop);

  pop= pop_dynamic(&role->parent_grantee);
  DBUG_ASSERT(grantee == *(ACL_USER_BASE**)pop);
}

/*
  this helper is used when building role_grants and parent_grantee arrays
  from scratch.

  this happens either on initial loading of data from tables, in acl_load().
  or in rebuild_role_grants after acl_role_reset_role_arrays().
*/
static bool add_role_user_mapping(const char *uname, const char *hname,
                                  const char *rname)
{
  ACL_USER_BASE *grantee= find_acl_user_base(uname, hname);
  ACL_ROLE *role= find_acl_role(rname, false);

  if (grantee == NULL || role == NULL)
    return 1;

  /*
    because all arrays are rebuilt completely, and counters were also reset,
    we can increment them here, and after the rebuild all counters will
    have correct values (equal to the number of roles granted).
  */
  if (grantee->flags & IS_ROLE)
    ((ACL_ROLE*)grantee)->counter++;
  return add_role_user_mapping(grantee, role);
}

/*
  This helper function is used to removes roles and grantees
  from the corresponding cross-reference arrays. see remove_role_user_mapping().
  as such, it asserts that an element to delete is present in the array,
  and is present only once.
*/
static void remove_ptr_from_dynarray(DYNAMIC_ARRAY *array, void *ptr)
{
  bool found __attribute__((unused))= false;
  for (size_t i= 0; i < array->elements; i++)
  {
    if (ptr == *dynamic_element(array, i, void**))
    {
      DBUG_ASSERT(!found);
      delete_dynamic_element(array, i);
      IF_DBUG_ASSERT(found= true, break);
    }
  }
  DBUG_ASSERT(found);
}

static void remove_role_user_mapping(ACL_USER_BASE *grantee, ACL_ROLE *role,
                                     int grantee_idx=-1, int role_idx=-1)
{
  remove_ptr_from_dynarray(&grantee->role_grants, role);
  remove_ptr_from_dynarray(&role->parent_grantee, grantee);
}


static my_bool add_role_user_mapping_action(void *ptr, void *unused __attribute__((unused)))
{
  ROLE_GRANT_PAIR *pair= (ROLE_GRANT_PAIR*)ptr;
  bool status __attribute__((unused));
  status= add_role_user_mapping(pair->u_uname, pair->u_hname, pair->r_uname);
  /*
     The invariant chosen is that acl_roles_mappings should _always_
     only contain valid entries, referencing correct user and role grants.
     If add_role_user_mapping detects an invalid entry, it will not add
     the mapping into the ACL_USER::role_grants array.
  */
  DBUG_ASSERT(status == 0);
  return 0;
}


/*
  Rebuild the role grants every time the acl_users is modified

  The role grants in the ACL_USER class need to be rebuilt, as they contain
  pointers to elements of the acl_users array.
*/

static void rebuild_role_grants(void)
{
  DBUG_ENTER("rebuild_role_grants");
  /*
    Reset every user's and role's role_grants array
  */
  for (size_t i=0; i < acl_users.elements; i++) {
    ACL_USER *user= dynamic_element(&acl_users, i, ACL_USER *);
    reset_dynamic(&user->role_grants);
  }
  my_hash_iterate(&acl_roles, acl_role_reset_role_arrays, NULL);

  /* Rebuild the direct links between users and roles in ACL_USER::role_grants */
  my_hash_iterate(&acl_roles_mappings, add_role_user_mapping_action, NULL);

  DBUG_VOID_RETURN;
}


/* Return true if there is no users that can match the given host */
bool acl_check_host(const char *host, const char *ip)
{
  if (allow_all_hosts)
    return 0;
  mysql_mutex_lock(&acl_cache->lock);

  if ((host && my_hash_search(&acl_check_hosts,(uchar*) host,strlen(host))) ||
      (ip && my_hash_search(&acl_check_hosts,(uchar*) ip, strlen(ip))))
  {
    mysql_mutex_unlock(&acl_cache->lock);
    return 0;					// Found host
  }
  for (size_t i=0 ; i < acl_wild_hosts.elements ; i++)
  {
    acl_host_and_ip *acl=dynamic_element(&acl_wild_hosts,i,acl_host_and_ip*);
    if (compare_hostname(acl, host, ip))
    {
      mysql_mutex_unlock(&acl_cache->lock);
      return 0;					// Host ok
    }
  }
  mysql_mutex_unlock(&acl_cache->lock);
  if (ip != NULL)
  {
    /* Increment HOST_CACHE.COUNT_HOST_ACL_ERRORS. */
    Host_errors errors;
    errors.m_host_acl= 1;
    inc_host_errors(ip, &errors);
  }
  return 1;					// Host is not allowed
}

/**
  Check if the user is allowed to alter the mysql.user table

 @param thd              THD
 @param host             Hostname for the user
 @param user             User name

 @return Error status
   @retval 0 OK
   @retval 1 Error
*/

static int check_alter_user(THD *thd, const char *host, const char *user)
{
  int error = 1;
  if (!initialized)
  {
    my_error(ER_OPTION_PREVENTS_STATEMENT, MYF(0), "--skip-grant-tables");
    goto end;
  }

  if (IF_WSREP((!WSREP(thd) || !thd->wsrep_applier), 1) &&
      !thd->slave_thread && !thd->security_ctx->priv_user[0] &&
      !thd->bootstrap)
  {
    my_message(ER_PASSWORD_ANONYMOUS_USER,
               ER_THD(thd, ER_PASSWORD_ANONYMOUS_USER),
               MYF(0));
    goto end;
  }
  if (!host) // Role
  {
    my_error(ER_PASSWORD_NO_MATCH, MYF(0));
    goto end;
  }

  if (!thd->slave_thread &&
      IF_WSREP((!WSREP(thd) || !thd->wsrep_applier),1) &&
      !thd->security_ctx->is_priv_user(user, host))
  {
    if (thd->security_ctx->password_expired)
    {
      my_error(ER_MUST_CHANGE_PASSWORD, MYF(0));
      goto end;
    }
    if (check_access(thd, UPDATE_ACL, "mysql", NULL, NULL, 1, 0))
      goto end;
  }

  error = 0;

end:
  return error;
}
/**
  Check if the user is allowed to change password

 @param thd              THD
 @param user             User, hostname, new password or password hash

 @return Error status
   @retval 0 OK
   @retval 1 ERROR; In this case the error is sent to the client.
*/

bool check_change_password(THD *thd, LEX_USER *user)
{
  LEX_USER *real_user= get_current_user(thd, user);
  user->user= real_user->user;
  user->host= real_user->host;
  return check_alter_user(thd, user->host.str, user->user.str);
}


/**
  Change a password for a user.

  @param thd            THD
  @param user           User, hostname, new password hash
 
  @return Error code
   @retval 0 ok
   @retval 1 ERROR; In this case the error is sent to the client.
*/
bool change_password(THD *thd, LEX_USER *user)
{
  Grant_tables tables;
  /* Buffer should be extended when password length is extended. */
  char buff[512];
  ulong query_length= 0;
  enum_binlog_format save_binlog_format;
  bool result= false, acl_cache_is_locked= false;
  ACL_USER *acl_user;
  ACL_USER::AUTH auth;
  const char *password_plugin= 0;
  const CSET_STRING query_save __attribute__((unused)) = thd->query_string;
  DBUG_ENTER("change_password");
  DBUG_PRINT("enter",("host: '%s'  user: '%s'  new_password: '%s'",
		      user->host.str, user->user.str, user->auth->auth_str.str));
  DBUG_ASSERT(user->host.str != 0);                     // Ensured by caller

  /*
    This statement will be replicated as a statement, even when using
    row-based replication.  The flag will be reset at the end of the
    statement.
    This has to be handled here as it's called by set_var.cc, which is
    not automaticly handled by sql_parse.cc
  */
  save_binlog_format= thd->set_current_stmt_binlog_format_stmt();

  if (WSREP(thd) && !IF_WSREP(thd->wsrep_applier, 0))
    WSREP_TO_ISOLATION_BEGIN(WSREP_MYSQL_DB, NULL, NULL);

  if ((result= tables.open_and_lock(thd, Table_user, TL_WRITE)))
    DBUG_RETURN(result != 1);

  acl_cache_is_locked= 1;
  mysql_mutex_lock(&acl_cache->lock);

  if (!(acl_user= find_user_exact(user->host.str, user->user.str)))
  {
    my_error(ER_PASSWORD_NO_MATCH, MYF(0));
    goto end;
  }

  if (acl_user->nauth == 1 &&
      (acl_user->auth[0].plugin.str == native_password_plugin_name.str ||
       acl_user->auth[0].plugin.str == old_password_plugin_name.str))
  {
    /* historical hack of auto-changing the plugin */
    acl_user->auth[0].plugin= guess_auth_plugin(thd, user->auth->auth_str.length);
  }

  for (uint i=0; i < acl_user->nauth; i++)
  {
    auth= acl_user->auth[i];
    auth.auth_string= safe_lexcstrdup_root(&acl_memroot, user->auth->auth_str);
    int r= set_user_auth(thd, user->user, user->host,
                         &auth, user->auth->pwtext);
    if (r == ER_SET_PASSWORD_AUTH_PLUGIN)
      password_plugin= auth.plugin.str;
    else if (r)
      goto end;
    else
    {
      acl_user->auth[i]= auth;
      password_plugin= 0;
      break;
    }
  }
  if (password_plugin)
  {
    my_error(ER_SET_PASSWORD_AUTH_PLUGIN, MYF(0), password_plugin);
    goto end;
  }

  /* Update the acl password expired state of user */
  acl_user->password_last_changed= thd->query_start();
  acl_user->password_expired= false;

  /* If user is the connected user, reset the password expired field on sctx
     and allow the user to exit sandbox mode */
  if (thd->security_ctx->is_priv_user(user->user.str, user->host.str))
    thd->security_ctx->password_expired= false;

  if (update_user_table_password(thd, tables.user_table(), *acl_user))
    goto end;

  hostname_cache_refresh();                    // Clear locked hostname cache
  mysql_mutex_unlock(&acl_cache->lock);
  result= acl_cache_is_locked= 0;
  if (mysql_bin_log.is_open())
  {
    query_length= sprintf(buff, "SET PASSWORD FOR '%-.120s'@'%-.120s'='%-.120s'",
           user->user.str, safe_str(user->host.str), auth.auth_string.str);
    DBUG_ASSERT(query_length);
    thd->clear_error();
    result= thd->binlog_query(THD::STMT_QUERY_TYPE, buff, query_length,
                              FALSE, FALSE, FALSE, 0) > 0;
  }
end:
  if (acl_cache_is_locked)
    mysql_mutex_unlock(&acl_cache->lock);
  close_mysql_tables(thd);

#ifdef WITH_WSREP
wsrep_error_label:
  if (WSREP(thd))
  {
    wsrep_to_isolation_end(thd);
    thd->set_query(query_save);
  }
#endif /* WITH_WSREP */
  thd->restore_stmt_binlog_format(save_binlog_format);

  DBUG_RETURN(result);
}

int acl_check_set_default_role(THD *thd, const char *host, const char *user,
                               const char *role)
{
  DBUG_ENTER("acl_check_set_default_role");
#ifdef HAVE_REPLICATION
  /*
    If the roles_mapping table is excluded by the replication filter, we return
    successful without validating the user/role data because the command will
    be ignored in a later call to `acl_set_default_role()` for a graceful exit.
  */
  Grant_tables tables;
  TABLE_LIST* first= NULL;
  if (tables.rpl_ignore_tables(thd, first, Table_roles_mapping, TL_WRITE))
    DBUG_RETURN(0);
#endif
  DBUG_RETURN(check_alter_user(thd, host, user) ||
              check_user_can_set_role(thd, user, host, NULL, role, NULL));
}

int acl_set_default_role(THD *thd, const char *host, const char *user,
                         const char *rolename)
{
  Grant_tables tables;
  char user_key[MAX_KEY_LENGTH];
  int result= 1;
  int error;
  ulong query_length= 0;
  bool clear_role= FALSE;
  char buff[512];
  enum_binlog_format save_binlog_format= thd->get_current_stmt_binlog_format();
  const CSET_STRING query_save __attribute__((unused)) = thd->query_string;

  DBUG_ENTER("acl_set_default_role");
  DBUG_PRINT("enter",("host: '%s'  user: '%s'  rolename: '%s'",
                      user, safe_str(host), safe_str(rolename)));

  if (!strcasecmp(rolename, none.str))
    clear_role= TRUE;

  if (mysql_bin_log.is_open() ||
      (WSREP(thd) && !IF_WSREP(thd->wsrep_applier, 0)))
  {
    query_length=
      sprintf(buff,"SET DEFAULT ROLE '%-.120s' FOR '%-.120s'@'%-.120s'",
              safe_str(rolename), user, safe_str(host));
  }

  /*
    This statement will be replicated as a statement, even when using
    row-based replication.  The flag will be reset at the end of the
    statement.
    This has to be handled here as it's called by set_var.cc, which is
    not automaticly handled by sql_parse.cc
  */
  save_binlog_format= thd->set_current_stmt_binlog_format_stmt();

  if (WSREP(thd) && !IF_WSREP(thd->wsrep_applier, 0))
  {
    thd->set_query(buff, query_length, system_charset_info);
    // Attention!!! here is implicit goto error;
    WSREP_TO_ISOLATION_BEGIN(WSREP_MYSQL_DB, NULL, NULL);
  }

  /*
    Extra block due to WSREP_TO_ISOLATION_BEGIN using goto.
    TODO(cvicentiu) Should move  this block out in a new function.
  */
  {
    if ((result= tables.open_and_lock(thd, Table_user, TL_WRITE)))
      DBUG_RETURN(result != 1);

    const User_table& user_table= tables.user_table();
    TABLE *table= user_table.table();

    result= 1;

    mysql_mutex_lock(&acl_cache->lock);
    ACL_USER *acl_user;
    if (!(acl_user= find_user_exact(host, user)))
    {
      mysql_mutex_unlock(&acl_cache->lock);
      my_message(ER_PASSWORD_NO_MATCH, ER_THD(thd, ER_PASSWORD_NO_MATCH),
                 MYF(0));
      goto end;
    }

    if (!clear_role)
    {
      /* set new default_rolename */
      acl_user->default_rolename.str= safe_strdup_root(&acl_memroot, rolename);
      acl_user->default_rolename.length= strlen(rolename);
    }
    else
    {
      /* clear the default_rolename */
      acl_user->default_rolename.str = NULL;
      acl_user->default_rolename.length = 0;
    }

    /* update the mysql.user table with the new default role */
    tables.user_table().table()->use_all_columns();
    user_table.set_host(host, strlen(host));
    user_table.set_user(user, strlen(user));
    key_copy((uchar *) user_key, table->record[0], table->key_info,
             table->key_info->key_length);

    if (table->file->ha_index_read_idx_map(table->record[0], 0,
                                           (uchar *) user_key, HA_WHOLE_KEY,
                                           HA_READ_KEY_EXACT))
    {
      mysql_mutex_unlock(&acl_cache->lock);
      my_message(ER_PASSWORD_NO_MATCH, ER_THD(thd, ER_PASSWORD_NO_MATCH),
                 MYF(0));
      goto end;
    }
    store_record(table, record[1]);
    user_table.set_default_role(acl_user->default_rolename.str,
                                acl_user->default_rolename.length);
    if (unlikely(error= table->file->ha_update_row(table->record[1],
                                                   table->record[0])) &&
        error != HA_ERR_RECORD_IS_THE_SAME)
    {
      mysql_mutex_unlock(&acl_cache->lock);
      table->file->print_error(error,MYF(0));	/* purecov: deadcode */
      goto end;
    }

    mysql_mutex_unlock(&acl_cache->lock);
    result= 0;
    if (mysql_bin_log.is_open())
    {
      DBUG_ASSERT(query_length);
      thd->clear_error();
      result= thd->binlog_query(THD::STMT_QUERY_TYPE, buff, query_length,
                                FALSE, FALSE, FALSE, 0) > 0;
    }
  end:
    close_mysql_tables(thd);
  }

#ifdef WITH_WSREP
wsrep_error_label:
  if (WSREP(thd))
  {
    wsrep_to_isolation_end(thd);
    thd->set_query(query_save);
  }
#endif /* WITH_WSREP */

  thd->restore_stmt_binlog_format(save_binlog_format);

  DBUG_RETURN(result);
}


/*
  Find user in ACL. Uses to check a definer

  SYNOPSIS
    is_acl_user()
    host                 host name
    user                 user name

  RETURN
   FALSE  definer not fond
   TRUE   there is such definer
*/

bool is_acl_user(const char *host, const char *user)
{
  bool res;

  /* --skip-grants */
  if (!initialized)
    return TRUE;

  mysql_mutex_lock(&acl_cache->lock);

  if (*host) // User
    res= find_user_exact(host, user) != NULL;
  else // Role
    res= find_acl_role(user, false) != NULL;

  mysql_mutex_unlock(&acl_cache->lock);
  return res;
}


/*
  Find first entry that matches the specified user@host pair
*/
static ACL_USER *find_user_exact(const char *host, const char *user)
{
  mysql_mutex_assert_owner(&acl_cache->lock);
  size_t start= acl_find_user_by_name(user);

  for (size_t i= start; i < acl_users.elements; i++)
  {
    ACL_USER *acl_user= dynamic_element(&acl_users, i, ACL_USER*);
    if (i > start && strcmp(acl_user->user.str, user))
      return 0;

    if (!my_strcasecmp(system_charset_info, acl_user->host.hostname, host))
      return acl_user;
  }
  return 0;
}

/*
  Find first entry that matches the specified user@host pair
*/
static ACL_USER * find_user_wild(const char *host, const char *user, const char *ip)
{
  mysql_mutex_assert_owner(&acl_cache->lock);

  size_t start = acl_find_user_by_name(user);

  for (size_t i= start; i < acl_users.elements; i++)
  {
    ACL_USER *acl_user=dynamic_element(&acl_users,i,ACL_USER*);
    if (i > start && strcmp(acl_user->user.str, user))
      break;
    if (compare_hostname(&acl_user->host, host, ip ? ip : host))
      return acl_user;
  }
  return 0;
}

/*
  Find a role with the specified name
*/
static ACL_ROLE *find_acl_role(const char *role, bool allow_public)
{
  size_t length= strlen(role);
  DBUG_ENTER("find_acl_role");
  DBUG_PRINT("enter",("role: '%s'", role));
  DBUG_PRINT("info", ("Hash elements: %ld", acl_roles.records));

  mysql_mutex_assert_owner(&acl_cache->lock);

  if (!length || (!allow_public && strcasecmp(role, public_name.str) == 0))
    DBUG_RETURN(NULL);

  ACL_ROLE *r= (ACL_ROLE *)my_hash_search(&acl_roles, (uchar *)role, length);
  DBUG_RETURN(r);
}

/*
  Finds a grantee - something that privileges or roles can be granted to.
*/
static ACL_USER_BASE *find_acl_user_base(const char *user, const char *host)
{
  if (*host)
    return find_user_exact(host, user);

  return find_acl_role(user, true);
}


/*
  Comparing of hostnames

  NOTES
  A hostname may be of type:
  hostname   (May include wildcards);   monty.pp.sci.fi
  ip	   (May include wildcards);   192.168.0.0
  ip/netmask			      192.168.0.0/255.255.255.0

  A net mask of 0.0.0.0 is not allowed.
*/

static const char *calc_ip(const char *ip, long *val, char end)
{
  long ip_val,tmp;
  if (!(ip=str2int(ip,10,0,255,&ip_val)) || *ip != '.')
    return 0;
  ip_val<<=24;
  if (!(ip=str2int(ip+1,10,0,255,&tmp)) || *ip != '.')
    return 0;
  ip_val+=tmp<<16;
  if (!(ip=str2int(ip+1,10,0,255,&tmp)) || *ip != '.')
    return 0;
  ip_val+=tmp<<8;
  if (!(ip=str2int(ip+1,10,0,255,&tmp)) || *ip != end)
    return 0;
  *val=ip_val+tmp;
  return ip;
}


static void update_hostname(acl_host_and_ip *host, const char *hostname)
{
  // fix historical undocumented convention that empty host is the same as '%'
  hostname=const_cast<char*>(hostname ? hostname : host_not_specified.str);
  host->hostname=(char*) hostname;             // This will not be modified!
  if (!(hostname= calc_ip(hostname,&host->ip,'/')) ||
      !(hostname= calc_ip(hostname+1,&host->ip_mask,'\0')))
  {
    host->ip= host->ip_mask=0;			// Not a masked ip
  }
}


static bool compare_hostname(const acl_host_and_ip *host, const char *hostname,
			     const char *ip)
{
  long tmp;
  if (host->ip_mask && ip && calc_ip(ip,&tmp,'\0'))
  {
    return (tmp & host->ip_mask) == host->ip;
  }
  return (!host->hostname ||
	  (hostname && !wild_case_compare(system_charset_info,
                                          hostname, host->hostname)) ||
	  (ip && !wild_compare(ip, host->hostname, 0)));
}

/**
  Check if the given host name needs to be resolved or not.
  Host name has to be resolved if it actually contains *name*.

  For example:
    192.168.1.1               --> FALSE
    192.168.1.0/255.255.255.0 --> FALSE
    %                         --> FALSE
    192.168.1.%               --> FALSE
    AB%                       --> FALSE

    AAAAFFFF                  --> TRUE (Hostname)
    AAAA:FFFF:1234:5678       --> FALSE
    ::1                       --> FALSE

  This function does not check if the given string is a valid host name or
  not. It assumes that the argument is a valid host name.

  @param hostname   the string to check.

  @return a flag telling if the argument needs to be resolved or not.
  @retval TRUE the argument is a host name and needs to be resolved.
  @retval FALSE the argument is either an IP address, or a patter and
          should not be resolved.
*/

bool hostname_requires_resolving(const char *hostname)
{
  if (!hostname)
    return FALSE;

  /* Check if hostname is the localhost. */

  size_t hostname_len= strlen(hostname);
  size_t localhost_len= strlen(my_localhost);

  if (hostname == my_localhost ||
      (hostname_len == localhost_len &&
       !system_charset_info->strnncoll(
                     (const uchar *) hostname,  hostname_len,
                     (const uchar *) my_localhost, strlen(my_localhost))))
  {
    return FALSE;
  }

  /*
    If the string contains any of {':', '%', '_', '/'}, it is definitely
    not a host name:
      - ':' means that the string is an IPv6 address;
      - '%' or '_' means that the string is a pattern;
      - '/' means that the string is an IPv4 network address;
  */

  for (const char *p= hostname; *p; ++p)
  {
    switch (*p) {
      case ':':
      case '%':
      case '_':
      case '/':
        return FALSE;
    }
  }

  /*
    Now we have to tell a host name (ab.cd, 12.ab) from an IPv4 address
    (12.34.56.78). The assumption is that if the string contains only
    digits and dots, it is an IPv4 address. Otherwise -- a host name.
  */

  for (const char *p= hostname; *p; ++p)
  {
    if (*p != '.' && !my_isdigit(&my_charset_latin1, *p))
      return TRUE; /* a "letter" has been found. */
  }

  return FALSE; /* all characters are either dots or digits. */
}


/**
  Update record for user in mysql.user privilege table with new password.

  @see change_password
*/

static bool update_user_table_password(THD *thd, const User_table& user_table,
                                       const ACL_USER &user)
{
  char user_key[MAX_KEY_LENGTH];
  int error;
  DBUG_ENTER("update_user_table_password");

  TABLE *table= user_table.table();
  table->use_all_columns();
  user_table.set_host(user.host.hostname, user.hostname_length);
  user_table.set_user(user.user.str, user.user.length);
  key_copy((uchar *) user_key, table->record[0], table->key_info,
           table->key_info->key_length);

  if (table->file->ha_index_read_idx_map(table->record[0], 0,
                                         (uchar *) user_key, HA_WHOLE_KEY,
                                         HA_READ_KEY_EXACT))
  {
    my_message(ER_PASSWORD_NO_MATCH, ER_THD(thd, ER_PASSWORD_NO_MATCH),
               MYF(0));
    DBUG_RETURN(1);
  }
  store_record(table, record[1]);

  if (user_table.set_auth(user))
  {
    my_error(ER_COL_COUNT_DOESNT_MATCH_PLEASE_UPDATE, MYF(0),
             user_table.name().str, 3, user_table.num_fields(),
             static_cast<int>(table->s->mysql_version), MYSQL_VERSION_ID);
    DBUG_RETURN(1);
  }

  user_table.set_password_expired(user.password_expired);
  user_table.set_password_last_changed(user.password_last_changed);

  if (unlikely(error= table->file->ha_update_row(table->record[1],
                                                 table->record[0])) &&
      error != HA_ERR_RECORD_IS_THE_SAME)
  {
    table->file->print_error(error,MYF(0));
    DBUG_RETURN(1);
  }

  DBUG_RETURN(0);
}


/*
  Return 1 if we are allowed to create new users
  the logic here is: INSERT_ACL is sufficient.
  It's also a requirement in opt_safe_user_create,
  otherwise CREATE_USER_ACL is enough.
*/

static bool test_if_create_new_users(THD *thd)
{
  Security_context *sctx= thd->security_ctx;
  bool create_new_users= MY_TEST(sctx->master_access & INSERT_ACL) ||
                         (!opt_safe_user_create &&
                          MY_TEST(sctx->master_access & CREATE_USER_ACL));
  if (!create_new_users)
  {
    TABLE_LIST tl;
    privilege_t db_access(NO_ACL);
    tl.init_one_table(&MYSQL_SCHEMA_NAME, &MYSQL_TABLE_NAME[USER_TABLE],
                      NULL, TL_WRITE);
    create_new_users= 1;

    db_access= acl_get_all3(sctx, tl.db.str, FALSE);
    if (!(db_access & INSERT_ACL))
    {
      if (check_grant(thd, INSERT_ACL, &tl, FALSE, UINT_MAX, TRUE))
        create_new_users=0;
    }
  }
  return create_new_users;
}


/****************************************************************************
  Handle GRANT commands
****************************************************************************/
static USER_AUTH auth_no_password;

static int replace_user_table(THD *thd, const User_table &user_table,
                              LEX_USER * const combo, privilege_t rights,
                              const bool revoke_grant,
                              const bool can_create_user,
                              const bool no_auto_create)
{
  int error = -1;
  uint nauth= 0;
  bool old_row_exists=0;
  uchar user_key[MAX_KEY_LENGTH];
  bool handle_as_role= combo->is_role();
  LEX *lex= thd->lex;
  TABLE *table= user_table.table();
  ACL_USER new_acl_user, *old_acl_user= 0;
  DBUG_ENTER("replace_user_table");

  mysql_mutex_assert_owner(&acl_cache->lock);

  table->use_all_columns();
  user_table.set_host(combo->host.str,combo->host.length);
  user_table.set_user(combo->user.str,combo->user.length);
  key_copy(user_key, table->record[0], table->key_info,
           table->key_info->key_length);

  if (table->file->ha_index_read_idx_map(table->record[0], 0, user_key,
                                         HA_WHOLE_KEY, HA_READ_KEY_EXACT))
  {
    if (revoke_grant)
    {
      if (combo->host.length)
        my_error(ER_NONEXISTING_GRANT, MYF(0), combo->user.str,
                 combo->host.str);
      else
        my_error(ER_INVALID_ROLE, MYF(0), combo->user.str);
      goto end;
    }
    /*
      There are four options which affect the process of creation of
      a new user (mysqld option --safe-create-user, 'insert' privilege
      on 'mysql.user' table, using 'GRANT' with 'IDENTIFIED BY' and
      SQL_MODE flag NO_AUTO_CREATE_USER). Below is the simplified rule
      how it should work.
      if (safe-user-create && ! INSERT_priv) => reject
      else if (identified_by) => create
      else if (no_auto_create_user) => reject
      else create

      see also test_if_create_new_users()
    */
    else if (!combo->has_auth() && no_auto_create)
    {
      my_error(ER_PASSWORD_NO_MATCH, MYF(0));
      goto end;
    }
    else if (!can_create_user)
    {
      my_error(ER_CANT_CREATE_USER_WITH_GRANT, MYF(0));
      goto end;
    }

    if (!combo->auth)
      combo->auth= &auth_no_password;

    old_row_exists = 0;
    restore_record(table, s->default_values);
    user_table.set_host(combo->host.str, combo->host.length);
    user_table.set_user(combo->user.str, combo->user.length);
  }
  else
  {
    old_row_exists = 1;
    store_record(table,record[1]);			// Save copy for update
  }

  for (USER_AUTH *auth= combo->auth; auth; auth= auth->next)
  {
    nauth++;
    if (auth->plugin.length)
    {
      if (!plugin_is_ready(&auth->plugin, MYSQL_AUTHENTICATION_PLUGIN))
      {
        my_error(ER_PLUGIN_IS_NOT_LOADED, MYF(0), auth->plugin.str);
        goto end;
      }
    }
    else
      auth->plugin= guess_auth_plugin(thd, auth->auth_str.length);
  }

  /* Update table columns with new privileges */
  user_table.set_access(rights, revoke_grant);
  rights= user_table.get_access();

  if (handle_as_role)
  {
    if (old_row_exists && !user_table.get_is_role())
    {
      goto end;
    }
    if (user_table.set_is_role(true))
    {
      my_error(ER_COL_COUNT_DOESNT_MATCH_PLEASE_UPDATE, MYF(0),
               user_table.name().str,
               ROLE_ASSIGN_COLUMN_IDX + 1, user_table.num_fields(),
               static_cast<int>(table->s->mysql_version), MYSQL_VERSION_ID);
      goto end;
    }
  }
  else
  {
    old_acl_user= find_user_exact(combo->host.str, combo->user.str);
    if ((old_acl_user != NULL) != old_row_exists)
    {
      my_error(ER_PASSWORD_NO_MATCH, MYF(0));
      goto end;
    }
    new_acl_user= old_row_exists ? *old_acl_user :
                  ACL_USER(thd, *combo, lex->account_options, rights);
    if (acl_user_update(thd, &new_acl_user, nauth,
                        *combo, lex->account_options, rights))
      goto end;

    if (user_table.set_auth(new_acl_user))
    {
      my_error(ER_COL_COUNT_DOESNT_MATCH_PLEASE_UPDATE, MYF(0),
               user_table.name().str, 3, user_table.num_fields(),
               static_cast<int>(table->s->mysql_version), MYSQL_VERSION_ID);
      DBUG_RETURN(1);
    }

    switch (lex->account_options.ssl_type) {
    case SSL_TYPE_NOT_SPECIFIED:
      break;
    case SSL_TYPE_NONE:
    case SSL_TYPE_ANY:
    case SSL_TYPE_X509:
      user_table.set_ssl_type(lex->account_options.ssl_type);
      user_table.set_ssl_cipher("", 0);
      user_table.set_x509_issuer("", 0);
      user_table.set_x509_subject("", 0);
      break;
    case SSL_TYPE_SPECIFIED:
      user_table.set_ssl_type(lex->account_options.ssl_type);
      if (lex->account_options.ssl_cipher.str)
        user_table.set_ssl_cipher(lex->account_options.ssl_cipher.str,
                                  lex->account_options.ssl_cipher.length);
      else
        user_table.set_ssl_cipher("", 0);
      if (lex->account_options.x509_issuer.str)
        user_table.set_x509_issuer(lex->account_options.x509_issuer.str,
                                   lex->account_options.x509_issuer.length);
      else
        user_table.set_x509_issuer("", 0);
      if (lex->account_options.x509_subject.str)
        user_table.set_x509_subject(lex->account_options.x509_subject.str,
                                    lex->account_options.x509_subject.length);
      else
        user_table.set_x509_subject("", 0);
      break;
    }

    if (lex->account_options.specified_limits & USER_RESOURCES::QUERIES_PER_HOUR)
      user_table.set_max_questions(lex->account_options.questions);
    if (lex->account_options.specified_limits & USER_RESOURCES::UPDATES_PER_HOUR)
      user_table.set_max_updates(lex->account_options.updates);
    if (lex->account_options.specified_limits & USER_RESOURCES::CONNECTIONS_PER_HOUR)
      user_table.set_max_connections(lex->account_options.conn_per_hour);
    if (lex->account_options.specified_limits & USER_RESOURCES::USER_CONNECTIONS)
      user_table.set_max_user_connections(lex->account_options.user_conn);
    if (lex->account_options.specified_limits & USER_RESOURCES::MAX_STATEMENT_TIME)
      user_table.set_max_statement_time(lex->account_options.max_statement_time);

    mqh_used= (mqh_used || lex->account_options.questions || lex->account_options.updates ||
               lex->account_options.conn_per_hour || lex->account_options.user_conn ||
               lex->account_options.max_statement_time != 0.0);

    if (lex->account_options.account_locked != ACCOUNTLOCK_UNSPECIFIED)
      user_table.set_account_locked(new_acl_user.account_locked);

    if (nauth)
      user_table.set_password_last_changed(new_acl_user.password_last_changed);
    if (lex->account_options.password_expire != PASSWORD_EXPIRE_UNSPECIFIED)
    {
      user_table.set_password_lifetime(new_acl_user.password_lifetime);
      user_table.set_password_expired(new_acl_user.password_expired);
    }
  }

  if (old_row_exists)
  {
    /*
      We should NEVER delete from the user table, as a uses can still
      use mysqld even if he doesn't have any privileges in the user table!
    */
    if (cmp_record(table, record[1]))
    {
      if (unlikely(error= table->file->ha_update_row(table->record[1],
                                                     table->record[0])) &&
          error != HA_ERR_RECORD_IS_THE_SAME)
      {                                         // This should never happen
        table->file->print_error(error,MYF(0)); /* purecov: deadcode */
        error= -1;                              /* purecov: deadcode */
        goto end;                               /* purecov: deadcode */
      }
      else
        error= 0;
    }
  }
  else if (unlikely(error=table->file->ha_write_row(table->record[0])))
  {
    // This should never happen
    if (table->file->is_fatal_error(error, HA_CHECK_DUP))
    {
      table->file->print_error(error,MYF(0));	/* purecov: deadcode */
      error= -1;				/* purecov: deadcode */
      goto end;					/* purecov: deadcode */
    }
  }
  error=0;					// Privileges granted / revoked

end:
  if (likely(!error))
  {
    acl_cache->clear(1);			// Clear privilege cache
    if (handle_as_role)
    {
      if (old_row_exists)
        acl_update_role(combo->user.str, rights);
      else
        acl_insert_role(combo->user.str, rights);
    }
    else
    {
      if (old_acl_user)
        *old_acl_user= new_acl_user;
      else
      {
        push_new_user(new_acl_user);
        rebuild_acl_users();

        /* Rebuild 'acl_check_hosts' since 'acl_users' has been modified */
        rebuild_check_host();

        /*
          Rebuild every user's role_grants since 'acl_users' has been sorted
          and old pointers to ACL_USER elements are no longer valid
        */
        rebuild_role_grants();
      }
    }
  }
  DBUG_RETURN(error);
}


/*
  change grants in the mysql.db table
*/

static int replace_db_table(TABLE *table, const char *db,
			    const LEX_USER &combo,
			    privilege_t rights, const bool revoke_grant)
{
  uint i;
  ulonglong priv;
  privilege_t store_rights(NO_ACL);
  bool old_row_exists=0;
  int error;
  char what= revoke_grant ? 'N' : 'Y';
  uchar user_key[MAX_KEY_LENGTH];
  DBUG_ENTER("replace_db_table");

  /* Check if there is such a user in user table in memory? */
  if (!find_user_wild(combo.host.str,combo.user.str))
  {
    /* The user could be a role, check if the user is registered as a role */
    if (!combo.host.length && !find_acl_role(combo.user.str, true))
    {
      my_message(ER_PASSWORD_NO_MATCH, ER_THD(table->in_use,
                                              ER_PASSWORD_NO_MATCH), MYF(0));
      DBUG_RETURN(-1);
    }
  }

  table->use_all_columns();
  table->field[0]->store(combo.host.str,combo.host.length,
                         system_charset_info);
  table->field[1]->store(db,(uint) strlen(db), system_charset_info);
  table->field[2]->store(combo.user.str,combo.user.length,
                         system_charset_info);
  key_copy(user_key, table->record[0], table->key_info,
           table->key_info->key_length);

  if (table->file->ha_index_read_idx_map(table->record[0],0, user_key,
                                         HA_WHOLE_KEY,
                                         HA_READ_KEY_EXACT))
  {
    if (revoke_grant)
    { // no row, no revoke
      my_error(ER_NONEXISTING_GRANT, MYF(0), combo.user.str, combo.host.str);
      goto abort;
    }
    old_row_exists = 0;
    restore_record(table, s->default_values);
    table->field[0]->store(combo.host.str,combo.host.length,
                           system_charset_info);
    table->field[1]->store(db,(uint) strlen(db), system_charset_info);
    table->field[2]->store(combo.user.str,combo.user.length,
                           system_charset_info);
  }
  else
  {
    old_row_exists = 1;
    store_record(table,record[1]);
  }

  store_rights=get_rights_for_db(rights);
  for (i= 3, priv= 1; i < table->s->fields; i++, priv <<= 1)
  {
    if (priv & store_rights)			// do it if priv is chosen
      table->field [i]->store(&what,1, &my_charset_latin1);// set requested privileges
  }
  rights=get_access(table,3);
  rights=fix_rights_for_db(rights);

  if (old_row_exists)
  {
    /* update old existing row */
    if (rights)
    {
      if (unlikely((error= table->file->ha_update_row(table->record[1],
                                                      table->record[0]))) &&
          error != HA_ERR_RECORD_IS_THE_SAME)
	goto table_error;			/* purecov: deadcode */
    }
    else	/* must have been a revoke of all privileges */
    {
      if (unlikely((error= table->file->ha_delete_row(table->record[1]))))
	goto table_error;			/* purecov: deadcode */
    }
  }
  else if (rights &&
           (unlikely(error= table->file->ha_write_row(table->record[0]))))
  {
    if (table->file->is_fatal_error(error, HA_CHECK_DUP_KEY))
      goto table_error; /* purecov: deadcode */
  }

  acl_cache->clear(1);				// Clear privilege cache
  if (old_row_exists)
    acl_update_db(combo.user.str,combo.host.str,db,rights);
  else if (rights)
  {
    /*
       If we did not have an already existing row, for users, we must always
       insert an ACL_DB entry. For roles however, it is possible that one was
       already created when DB privileges were propagated from other granted
       roles onto the current role. For this case, first try to update the
       existing entry, otherwise insert a new one.
    */
    if (!combo.is_role() ||
        !acl_update_db(combo.user.str, combo.host.str, db, rights))
    {
      acl_insert_db(combo.user.str,combo.host.str,db,rights);
    }
  }
  DBUG_RETURN(0);

  /* This could only happen if the grant tables got corrupted */
table_error:
  table->file->print_error(error,MYF(0));	/* purecov: deadcode */

abort:
  DBUG_RETURN(-1);
}

/**
  Updates the mysql.roles_mapping table

  @param table          TABLE to update
  @param user           user name of the grantee
  @param host           host name of the grantee
  @param role           role name to grant
  @param with_admin     WITH ADMIN OPTION flag
  @param existing       the entry in the acl_roles_mappings hash or NULL.
                        it is never NULL if revoke_grant is true.
                        it is NULL when a new pair is added, it's not NULL
                        when an existing pair is updated.
  @param revoke_grant   true for REVOKE, false for GRANT
*/
static int
replace_roles_mapping_table(TABLE *table, LEX_CSTRING *user, LEX_CSTRING *host,
                            LEX_CSTRING *role, bool with_admin,
                            ROLE_GRANT_PAIR *existing, bool revoke_grant)
{
  DBUG_ENTER("replace_roles_mapping_table");

  uchar row_key[MAX_KEY_LENGTH];
  int error;
  table->use_all_columns();
  restore_record(table, s->default_values);
  table->field[0]->store(host->str, host->length, system_charset_info);
  table->field[1]->store(user->str, user->length, system_charset_info);
  table->field[2]->store(role->str, role->length, system_charset_info);

  DBUG_ASSERT(!revoke_grant || existing);

  if (existing) // delete or update
  {
    key_copy(row_key, table->record[0], table->key_info,
             table->key_info->key_length);
    if (table->file->ha_index_read_idx_map(table->record[1], 0, row_key,
                                           HA_WHOLE_KEY, HA_READ_KEY_EXACT))
    {
      /* No match */
      DBUG_RETURN(1);
    }
    if (revoke_grant && !with_admin) 
    {
      if (unlikely((error= table->file->ha_delete_row(table->record[1]))))
      {
        DBUG_PRINT("info", ("error deleting row '%s' '%s' '%s'",
                            host->str, user->str, role->str));
        goto table_error;
      }
    }
    else if (with_admin)
    {
      table->field[3]->store(!revoke_grant + 1);

      if (unlikely((error= table->file->ha_update_row(table->record[1],
                                                      table->record[0]))))
      {
        DBUG_PRINT("info", ("error updating row '%s' '%s' '%s'",
                            host->str, user->str, role->str));
        goto table_error;
      }
    }
    DBUG_RETURN(0);
  }

  table->field[3]->store(with_admin + 1);

  if (unlikely((error= table->file->ha_write_row(table->record[0]))))
  {
    DBUG_PRINT("info", ("error inserting row '%s' '%s' '%s'",
                        host->str, user->str, role->str));
    goto table_error;
  }

  /* all ok */
  DBUG_RETURN(0);

table_error:
  DBUG_PRINT("info", ("table error"));
  table->file->print_error(error, MYF(0));
  DBUG_RETURN(1);
}


/**
  Updates the acl_roles_mappings hash

  @param user           user name of the grantee
  @param host           host name of the grantee
  @param role           role name to grant
  @param with_admin     WITH ADMIN OPTION flag
  @param existing       the entry in the acl_roles_mappings hash or NULL.
                        it is never NULL if revoke_grant is true.
                        it is NULL when a new pair is added, it's not NULL
                        when an existing pair is updated.
  @param revoke_grant   true for REVOKE, false for GRANT
*/
static int
update_role_mapping(LEX_CSTRING *user, LEX_CSTRING *host, LEX_CSTRING *role,
                    bool with_admin, ROLE_GRANT_PAIR *existing, bool revoke_grant)
{
  if (revoke_grant)
  {
    if (with_admin)
    {
      existing->with_admin= false;
      return 0;
    }
    return my_hash_delete(&acl_roles_mappings, (uchar*)existing);
  }

  if (existing)
  {
    existing->with_admin|= with_admin;
    return 0;
  }

  /* allocate a new entry that will go in the hash */
  ROLE_GRANT_PAIR *hash_entry= new (&acl_memroot) ROLE_GRANT_PAIR;
  if (hash_entry->init(&acl_memroot, user->str, host->str,
                       role->str, with_admin))
    return 1;
  return my_hash_insert(&acl_roles_mappings, (uchar*) hash_entry);
}

static void
acl_update_proxy_user(ACL_PROXY_USER *new_value, bool is_revoke)
{
  mysql_mutex_assert_owner(&acl_cache->lock);

  DBUG_ENTER("acl_update_proxy_user");
  for (size_t i= 0; i < acl_proxy_users.elements; i++)
  {
    ACL_PROXY_USER *acl_user=
      dynamic_element(&acl_proxy_users, i, ACL_PROXY_USER *);

    if (acl_user->pk_equals(new_value))
    {
      if (is_revoke)
      {
        DBUG_PRINT("info", ("deleting ACL_PROXY_USER"));
        delete_dynamic_element(&acl_proxy_users, i);
      }
      else
      {
        DBUG_PRINT("info", ("updating ACL_PROXY_USER"));
        acl_user->set_data(new_value);
      }
      break;
    }
  }
  DBUG_VOID_RETURN;
}


static void
acl_insert_proxy_user(ACL_PROXY_USER *new_value)
{
  DBUG_ENTER("acl_insert_proxy_user");
  mysql_mutex_assert_owner(&acl_cache->lock);
  (void) push_dynamic(&acl_proxy_users, (uchar *) new_value);
  my_qsort((uchar*) dynamic_element(&acl_proxy_users, 0, ACL_PROXY_USER *),
           acl_proxy_users.elements,
           sizeof(ACL_PROXY_USER), (qsort_cmp) acl_compare);
  DBUG_VOID_RETURN;
}


static int
replace_proxies_priv_table(THD *thd, TABLE *table, const LEX_USER *user,
                         const LEX_USER *proxied_user, bool with_grant_arg,
                         bool revoke_grant)
{
  bool old_row_exists= 0;
  int error;
  uchar user_key[MAX_KEY_LENGTH];
  ACL_PROXY_USER new_grant;
  char grantor[USER_HOST_BUFF_SIZE];

  DBUG_ENTER("replace_proxies_priv_table");

  if (!table)
  {
    my_error(ER_NO_SUCH_TABLE, MYF(0), MYSQL_SCHEMA_NAME.str,
             MYSQL_TABLE_NAME[PROXIES_PRIV_TABLE].str);
    DBUG_RETURN(-1);
  }

  /* Check if there is such a user in user table in memory? */
  if (!find_user_wild(user->host.str,user->user.str))
  {
    my_message(ER_PASSWORD_NO_MATCH,
               ER_THD(thd, ER_PASSWORD_NO_MATCH), MYF(0));
    DBUG_RETURN(-1);
  }

  table->use_all_columns();
  ACL_PROXY_USER::store_pk (table, &user->host, &user->user,
                            &proxied_user->host, &proxied_user->user);

  key_copy(user_key, table->record[0], table->key_info,
           table->key_info->key_length);

  get_grantor(thd, grantor);

  if (unlikely((error= table->file->ha_index_init(0, 1))))
  {
    table->file->print_error(error, MYF(0));
    DBUG_PRINT("info", ("ha_index_init error"));
    DBUG_RETURN(-1);
  }

  if (table->file->ha_index_read_map(table->record[0], user_key,
                                     HA_WHOLE_KEY,
                                     HA_READ_KEY_EXACT))
  {
    DBUG_PRINT ("info", ("Row not found"));
    if (revoke_grant)
    { // no row, no revoke
      my_error(ER_NONEXISTING_GRANT, MYF(0), user->user.str, user->host.str);
      goto abort;
    }
    old_row_exists= 0;
    restore_record(table, s->default_values);
    ACL_PROXY_USER::store_data_record(table, &user->host, &user->user,
                                      &proxied_user->host,
                                      &proxied_user->user,
                                      with_grant_arg,
                                      grantor);
  }
  else
  {
    DBUG_PRINT("info", ("Row found"));
    old_row_exists= 1;
    store_record(table, record[1]);
  }

  if (old_row_exists)
  {
    /* update old existing row */
    if (!revoke_grant)
    {
      if (unlikely(error= table->file->ha_update_row(table->record[1],
                                                     table->record[0])) &&
          error != HA_ERR_RECORD_IS_THE_SAME)
	goto table_error;			/* purecov: inspected */
    }
    else
    {
      if (unlikely((error= table->file->ha_delete_row(table->record[1]))))
	goto table_error;			/* purecov: inspected */
    }
  }
  else if (unlikely((error= table->file->ha_write_row(table->record[0]))))
  {
    DBUG_PRINT("info", ("error inserting the row"));
    if (table->file->is_fatal_error(error, HA_CHECK_DUP_KEY))
      goto table_error; /* purecov: inspected */
  }

  acl_cache->clear(1);				// Clear privilege cache
  if (old_row_exists)
  {
    new_grant.init(user->host.str, user->user.str,
                   proxied_user->host.str, proxied_user->user.str,
                   with_grant_arg);
    acl_update_proxy_user(&new_grant, revoke_grant);
  }
  else
  {
    new_grant.init(&acl_memroot, user->host.str, user->user.str,
                   proxied_user->host.str, proxied_user->user.str,
                   with_grant_arg);
    acl_insert_proxy_user(&new_grant);
  }

  table->file->ha_index_end();
  DBUG_RETURN(0);

  /* This could only happen if the grant tables got corrupted */
table_error:
  DBUG_PRINT("info", ("table error"));
  table->file->print_error(error, MYF(0));	/* purecov: inspected */

abort:
  DBUG_PRINT("info", ("aborting replace_proxies_priv_table"));
  table->file->ha_index_end();
  DBUG_RETURN(-1);
}


class GRANT_COLUMN :public Sql_alloc
{
public:
  char *column;
  privilege_t rights;
  privilege_t init_rights;
  uint key_length;
  GRANT_COLUMN(String &c, privilege_t y) :rights (y), init_rights(y)
  {
    column= (char*) memdup_root(&grant_memroot,c.ptr(), key_length=c.length());
  }

  /* this constructor assumes thas source->column is allocated in grant_memroot */
  GRANT_COLUMN(GRANT_COLUMN *source) : column(source->column),
    rights (source->rights), init_rights(NO_ACL), key_length(source->key_length) { }
};


static uchar* get_key_column(GRANT_COLUMN *buff, size_t *length,
			    my_bool not_used __attribute__((unused)))
{
  *length=buff->key_length;
  return (uchar*) buff->column;
}

class GRANT_NAME :public Sql_alloc
{
public:
  acl_host_and_ip host;
  char *db, *user, *tname, *hash_key;
  privilege_t privs;
  privilege_t init_privs; /* privileges found in physical table */
  ulonglong sort;
  size_t key_length;
  GRANT_NAME(const char *h, const char *d,const char *u,
             const char *t, privilege_t p, bool is_routine);
  GRANT_NAME (TABLE *form, bool is_routine);
  virtual ~GRANT_NAME() = default;
  virtual bool ok() { return privs != NO_ACL; }
  void set_user_details(const char *h, const char *d,
                        const char *u, const char *t,
                        bool is_routine);
};


static privilege_t get_access_value_from_val_int(Field *field)
{
  return privilege_t(ALL_KNOWN_ACL & (ulonglong) field->val_int());
}


class GRANT_TABLE :public GRANT_NAME
{
public:
  privilege_t cols;
  privilege_t init_cols; /* privileges found in physical table */
  HASH hash_columns;

  GRANT_TABLE(const char *h, const char *d,const char *u,
              const char *t, privilege_t p, privilege_t c);
  GRANT_TABLE (TABLE *form, TABLE *col_privs);
  ~GRANT_TABLE();
  bool ok() { return privs != NO_ACL || cols != NO_ACL; }
  void init_hash()
  {
    my_hash_init2(key_memory_acl_memex, &hash_columns, 4, system_charset_info,
                  0, 0, 0, (my_hash_get_key) get_key_column, 0, 0, 0);
  }
};


privilege_t GRANT_INFO::all_privilege()
{
  return (grant_table_user ? grant_table_user->cols : NO_ACL) |
         (grant_table_role ? grant_table_role->cols : NO_ACL) | privilege;
}


void GRANT_NAME::set_user_details(const char *h, const char *d,
                                  const char *u, const char *t,
                                  bool is_routine)
{
  /* Host given by user */
  update_hostname(&host, strdup_root(&grant_memroot, h));
  if (db != d)
  {
    db= strdup_root(&grant_memroot, d);
    if (lower_case_table_names)
      my_casedn_str(files_charset_info, db);
  }
  user = strdup_root(&grant_memroot,u);
  sort=  get_magic_sort("hdu", host.hostname, db, user);
  if (tname != t)
  {
    tname= strdup_root(&grant_memroot, t);
    if (lower_case_table_names || is_routine)
      my_casedn_str(files_charset_info, tname);
  }
  key_length= strlen(d) + strlen(u)+ strlen(t)+3;
  hash_key=   (char*) alloc_root(&grant_memroot,key_length);
  strmov(strmov(strmov(hash_key,user)+1,db)+1,tname);
}

GRANT_NAME::GRANT_NAME(const char *h, const char *d,const char *u,
                       const char *t, privilege_t p, bool is_routine)
  :db(0), tname(0), privs(p), init_privs(p)
{
  set_user_details(h, d, u, t, is_routine);
}

GRANT_TABLE::GRANT_TABLE(const char *h, const char *d,const char *u,
                         const char *t, privilege_t p, privilege_t c)
  :GRANT_NAME(h,d,u,t,p, FALSE), cols(c), init_cols(c)
{
  init_hash();
}

/*
  create a new GRANT_TABLE entry for role inheritance. init_* fields are set
  to 0
*/
GRANT_NAME::GRANT_NAME(TABLE *form, bool is_routine)
 :privs(NO_ACL), init_privs(NO_ACL)
{
  user= safe_str(get_field(&grant_memroot,form->field[2]));

  const char *hostname= get_field(&grant_memroot, form->field[0]);
  mysql_mutex_lock(&acl_cache->lock);
  if (!hostname && find_acl_role(user, true))
    hostname= "";
  mysql_mutex_unlock(&acl_cache->lock);
  update_hostname(&host, hostname);

  db=    get_field(&grant_memroot,form->field[1]);
  tname= get_field(&grant_memroot,form->field[3]);
  if (!db || !tname)
  {
    /* Wrong table row; Ignore it */
    return;					/* purecov: inspected */
  }
  sort=  get_magic_sort("hdu", host.hostname, db, user);
  if (lower_case_table_names)
  {
    my_casedn_str(files_charset_info, db);
  }
  if (lower_case_table_names || is_routine)
  {
    my_casedn_str(files_charset_info, tname);
  }
  key_length= (strlen(db) + strlen(user) + strlen(tname) + 3);
  hash_key=   (char*) alloc_root(&grant_memroot, key_length);
  strmov(strmov(strmov(hash_key,user)+1,db)+1,tname);
  privs = get_access_value_from_val_int(form->field[6]);
  privs = fix_rights_for_table(privs);
  init_privs= privs;
}


GRANT_TABLE::GRANT_TABLE(TABLE *form, TABLE *col_privs)
  :GRANT_NAME(form, FALSE), cols(NO_ACL), init_cols(NO_ACL)
{
  uchar key[MAX_KEY_LENGTH];

  if (!db || !tname)
  {
    /* Wrong table row; Ignore it */
    my_hash_clear(&hash_columns);               /* allow for destruction */
    cols= NO_ACL;
    return;
  }
  cols= get_access_value_from_val_int(form->field[7]);
  cols= fix_rights_for_column(cols);
  /*
    Initial columns privileges are the same as column privileges on creation.
    In case of roles, the cols privilege bits can get inherited and thus
    cause the cols field to change. The init_cols field is always the same
    as the physical table entry
  */
  init_cols= cols;

  init_hash();

  if (cols)
  {
    uint key_prefix_len;
    KEY_PART_INFO *key_part= col_privs->key_info->key_part;
    col_privs->field[0]->store(host.hostname,
                               (uint) safe_strlen(host.hostname),
                               system_charset_info);
    col_privs->field[1]->store(db,(uint) strlen(db), system_charset_info);
    col_privs->field[2]->store(user,(uint) strlen(user), system_charset_info);
    col_privs->field[3]->store(tname,(uint) strlen(tname), system_charset_info);

    key_prefix_len= (key_part[0].store_length +
                     key_part[1].store_length +
                     key_part[2].store_length +
                     key_part[3].store_length);
    key_copy(key, col_privs->record[0], col_privs->key_info, key_prefix_len);
    col_privs->field[4]->store("",0, &my_charset_latin1);

    if (col_privs->file->ha_index_init(0, 1))
    {
      cols= NO_ACL;
      init_cols= NO_ACL;
      return;
    }

    if (col_privs->file->ha_index_read_map(col_privs->record[0], (uchar*) key,
                                           (key_part_map)15,
                                           HA_READ_KEY_EXACT))
    {
      cols= NO_ACL; /* purecov: deadcode */
      init_cols= NO_ACL;
      col_privs->file->ha_index_end();
      return;
    }
    do
    {
      String *res,column_name;
      GRANT_COLUMN *mem_check;
      /* As column name is a string, we don't have to supply a buffer */
      res=col_privs->field[4]->val_str(&column_name);
      privilege_t priv= get_access_value_from_val_int(col_privs->field[6]);
      if (!(mem_check = new GRANT_COLUMN(*res,
                                         fix_rights_for_column(priv))))
      {
        /* Don't use this entry */
        privs= cols= init_privs= init_cols= NO_ACL;   /* purecov: deadcode */
        return;				/* purecov: deadcode */
      }
      if (my_hash_insert(&hash_columns, (uchar *) mem_check))
      {
        /* Invalidate this entry */
        privs= cols= init_privs= init_cols= NO_ACL;
        return;
      }
    } while (!col_privs->file->ha_index_next(col_privs->record[0]) &&
             !key_cmp_if_same(col_privs,key,0,key_prefix_len));
    col_privs->file->ha_index_end();
  }
}


GRANT_TABLE::~GRANT_TABLE()
{
  my_hash_free(&hash_columns);
}


static uchar* get_grant_table(GRANT_NAME *buff, size_t *length,
			     my_bool not_used __attribute__((unused)))
{
  *length=buff->key_length;
  return (uchar*) buff->hash_key;
}


static void free_grant_table(GRANT_TABLE *grant_table)
{
  grant_table->~GRANT_TABLE();
}


/* Search after a matching grant. Prefer exact grants before not exact ones */

static GRANT_NAME *name_hash_search(HASH *name_hash,
                                    const char *host,const char* ip,
                                    const char *db,
                                    const char *user, const char *tname,
                                    bool exact, bool name_tolower)
{
  char helping[SAFE_NAME_LEN*2+USERNAME_LENGTH+3];
  char *hend = helping + sizeof(helping);
  uint len;
  GRANT_NAME *grant_name,*found=0;
  HASH_SEARCH_STATE state;

  char *db_ptr= strmov(helping, user) + 1;
  char *tname_ptr= strnmov(db_ptr, db, hend - db_ptr) + 1;
  if (tname_ptr > hend)
    return 0; // invalid name = not found
  char *end= strnmov(tname_ptr, tname, hend - tname_ptr) + 1;
  if (end > hend)
    return 0; // invalid name = not found

  len  = (uint) (end - helping);
  if (name_tolower)
    my_casedn_str(files_charset_info, tname_ptr);
  for (grant_name= (GRANT_NAME*) my_hash_first(name_hash, (uchar*) helping,
                                               len, &state);
       grant_name ;
       grant_name= (GRANT_NAME*) my_hash_next(name_hash,(uchar*) helping,
                                              len, &state))
  {
    if (exact)
    {
      if (!grant_name->host.hostname ||
          (host &&
	   !my_strcasecmp(system_charset_info, host,
                          grant_name->host.hostname)) ||
	  (ip && !strcmp(ip, grant_name->host.hostname)))
	return grant_name;
    }
    else
    {
      if (compare_hostname(&grant_name->host, host, ip) &&
          (!found || found->sort < grant_name->sort))
	found=grant_name;					// Host ok
    }
  }
  return found;
}


static GRANT_NAME *
routine_hash_search(const char *host, const char *ip, const char *db,
                    const char *user, const char *tname, const Sp_handler *sph,
                    bool exact)
{
  return (GRANT_NAME*)
    name_hash_search(sph->get_priv_hash(),
		     host, ip, db, user, tname, exact, TRUE);
}


static GRANT_TABLE *
table_hash_search(const char *host, const char *ip, const char *db,
		  const char *user, const char *tname, bool exact)
{
  return (GRANT_TABLE*) name_hash_search(&column_priv_hash, host, ip, db,
					 user, tname, exact, (lower_case_table_names > 0));
}

static bool column_priv_insert(GRANT_TABLE *grant)
{
  return my_hash_insert(&column_priv_hash,(uchar*) grant);
}

static GRANT_COLUMN *
column_hash_search(GRANT_TABLE *t, const char *cname, size_t length)
{
  if (!my_hash_inited(&t->hash_columns))
    return (GRANT_COLUMN*) 0;
  return (GRANT_COLUMN*)my_hash_search(&t->hash_columns, (uchar*)cname, length);
}


static int replace_column_table(GRANT_TABLE *g_t,
				TABLE *table, const LEX_USER &combo,
				List <LEX_COLUMN> &columns,
				const char *db, const char *table_name,
				privilege_t rights, bool revoke_grant)
{
  int result=0;
  uchar key[MAX_KEY_LENGTH];
  uint key_prefix_length;
  KEY_PART_INFO *key_part= table->key_info->key_part;
  DBUG_ENTER("replace_column_table");

  table->use_all_columns();
  table->field[0]->store(combo.host.str,combo.host.length,
                         system_charset_info);
  table->field[1]->store(db,(uint) strlen(db),
                         system_charset_info);
  table->field[2]->store(combo.user.str,combo.user.length,
                         system_charset_info);
  table->field[3]->store(table_name,(uint) strlen(table_name),
                         system_charset_info);

  /* Get length of 4 first key parts */
  key_prefix_length= (key_part[0].store_length + key_part[1].store_length +
                      key_part[2].store_length + key_part[3].store_length);
  key_copy(key, table->record[0], table->key_info, key_prefix_length);

  rights&= COL_ACLS;				// Only ACL for columns

  /* first fix privileges for all columns in column list */

  List_iterator <LEX_COLUMN> iter(columns);
  class LEX_COLUMN *column;

  int error= table->file->ha_index_init(0, 1);
  if (unlikely(error))
  {
    table->file->print_error(error, MYF(0));
    DBUG_RETURN(-1);
  }

  while ((column= iter++))
  {
    privilege_t privileges= column->rights;
    bool old_row_exists=0;
    uchar user_key[MAX_KEY_LENGTH];

    key_restore(table->record[0],key,table->key_info,
                key_prefix_length);
    table->field[4]->store(column->column.ptr(), column->column.length(),
                           system_charset_info);
    /* Get key for the first 4 columns */
    key_copy(user_key, table->record[0], table->key_info,
             table->key_info->key_length);

    if (table->file->ha_index_read_map(table->record[0], user_key,
                                       HA_WHOLE_KEY, HA_READ_KEY_EXACT))
    {
      if (revoke_grant)
      {
	my_error(ER_NONEXISTING_TABLE_GRANT, MYF(0),
                 combo.user.str, combo.host.str,
                 table_name);                   /* purecov: inspected */
	result= -1;                             /* purecov: inspected */
	continue;                               /* purecov: inspected */
      }
      old_row_exists = 0;
      restore_record(table, s->default_values);		// Get empty record
      key_restore(table->record[0],key,table->key_info,
                  key_prefix_length);
      table->field[4]->store(column->column.ptr(),column->column.length(),
                             system_charset_info);
    }
    else
    {
      privilege_t tmp= get_access_value_from_val_int(table->field[6]);
      tmp=fix_rights_for_column(tmp);

      if (revoke_grant)
	privileges = tmp & ~(privileges | rights);
      else
	privileges |= tmp;
      old_row_exists = 1;
      store_record(table,record[1]);			// copy original row
    }

    table->field[6]->store((longlong) get_rights_for_column(privileges), TRUE);

    if (old_row_exists)
    {
      GRANT_COLUMN *grant_column;
      if (privileges)
	error=table->file->ha_update_row(table->record[1],table->record[0]);
      else
	error=table->file->ha_delete_row(table->record[1]);
      if (unlikely(error) && error != HA_ERR_RECORD_IS_THE_SAME)
      {
	table->file->print_error(error,MYF(0)); /* purecov: inspected */
	result= -1;				/* purecov: inspected */
	goto end;				/* purecov: inspected */
      }
      else
        error= 0;
      grant_column= column_hash_search(g_t, column->column.ptr(),
                                       column->column.length());
      if (grant_column)  // Should always be true
      {
        grant_column->rights= privileges;	// Update hash
        grant_column->init_rights= privileges;
      }
    }
    else					// new grant
    {
      GRANT_COLUMN *grant_column;
      if (unlikely((error=table->file->ha_write_row(table->record[0]))))
      {
	table->file->print_error(error,MYF(0)); /* purecov: inspected */
	result= -1;				/* purecov: inspected */
	goto end;				/* purecov: inspected */
      }
      grant_column= new GRANT_COLUMN(column->column,privileges);
      if (my_hash_insert(&g_t->hash_columns,(uchar*) grant_column))
      {
        result= -1;
        goto end;
      }
    }
  }

  /*
    If revoke of privileges on the table level, remove all such privileges
    for all columns
  */

  if (revoke_grant)
  {
    uchar user_key[MAX_KEY_LENGTH];
    key_copy(user_key, table->record[0], table->key_info,
             key_prefix_length);

    if (table->file->ha_index_read_map(table->record[0], user_key,
                                       (key_part_map)15,
                                       HA_READ_KEY_EXACT))
      goto end;

    /* Scan through all rows with the same host,db,user and table */
    do
    {
      privilege_t privileges = get_access_value_from_val_int(table->field[6]);
      privileges=fix_rights_for_column(privileges);
      store_record(table,record[1]);

      if (privileges & rights)	// is in this record the priv to be revoked ??
      {
	GRANT_COLUMN *grant_column = NULL;
	char  colum_name_buf[HOSTNAME_LENGTH+1];
	String column_name(colum_name_buf,sizeof(colum_name_buf),
                           system_charset_info);

	privileges&= ~rights;
	table->field[6]->store((longlong)
	                       get_rights_for_column(privileges), TRUE);
	table->field[4]->val_str(&column_name);
	grant_column = column_hash_search(g_t,
					  column_name.ptr(),
					  column_name.length());
	if (privileges)
	{
	  int tmp_error;
	  if (unlikely(tmp_error=
                       table->file->ha_update_row(table->record[1],
                                                  table->record[0])) &&
              tmp_error != HA_ERR_RECORD_IS_THE_SAME)
	  {					/* purecov: deadcode */
	    table->file->print_error(tmp_error,MYF(0)); /* purecov: deadcode */
	    result= -1;				/* purecov: deadcode */
	    goto end;				/* purecov: deadcode */
	  }
	  if (grant_column)
          {
            grant_column->rights  = privileges; // Update hash
            grant_column->init_rights = privileges;
          }
	}
	else
	{
	  int tmp_error;
	  if (unlikely((tmp_error=
                        table->file->ha_delete_row(table->record[1]))))
	  {					/* purecov: deadcode */
	    table->file->print_error(tmp_error,MYF(0)); /* purecov: deadcode */
	    result= -1;				/* purecov: deadcode */
	    goto end;				/* purecov: deadcode */
	  }
	  if (grant_column)
	    my_hash_delete(&g_t->hash_columns,(uchar*) grant_column);
	}
      }
    } while (!table->file->ha_index_next(table->record[0]) &&
	     !key_cmp_if_same(table, key, 0, key_prefix_length));
  }

end:
  table->file->ha_index_end();
  DBUG_RETURN(result);
}

static inline void get_grantor(THD *thd, char *grantor)
{
  const char *user= thd->security_ctx->user;
  const char *host= thd->security_ctx->host_or_ip;

#if defined(HAVE_REPLICATION)
  if (thd->slave_thread && thd->has_invoker())
  {
    user= thd->get_invoker_user().str;
    host= thd->get_invoker_host().str;
  }
#endif
  strxmov(grantor, user, "@", host, NullS);
}


/**
   Revoke rights from a grant table entry.

   @return 0  ok
   @return 1  fatal error (error given)
   @return -1 grant table was revoked
*/

static int replace_table_table(THD *thd, GRANT_TABLE *grant_table,
			       TABLE *table, const LEX_USER &combo,
			       const char *db, const char *table_name,
			       privilege_t rights, privilege_t col_rights,
			       bool revoke_grant)
{
  char grantor[USER_HOST_BUFF_SIZE];
  int old_row_exists = 1;
  int error=0;
  privilege_t store_table_rights(NO_ACL), store_col_rights(NO_ACL);
  uchar user_key[MAX_KEY_LENGTH];
  DBUG_ENTER("replace_table_table");
  DBUG_PRINT("enter", ("User: '%s'  Host: '%s'  Revoke:'%d'",
                        combo.user.str, combo.host.str, (int) revoke_grant));

  get_grantor(thd, grantor);
  /*
    The following should always succeed as new users are created before
    this function is called!
  */
  if (!find_user_wild(combo.host.str,combo.user.str))
  {
    if (!combo.host.length && !find_acl_role(combo.user.str, true))
    {
      my_message(ER_PASSWORD_NO_MATCH, ER_THD(thd, ER_PASSWORD_NO_MATCH),
                 MYF(0)); /* purecov: deadcode */
      DBUG_RETURN(1);                            /* purecov: deadcode */
    }
  }

  table->use_all_columns();
  restore_record(table, s->default_values);     // Get empty record
  table->field[0]->store(combo.host.str,combo.host.length,
                         system_charset_info);
  table->field[1]->store(db,(uint) strlen(db), system_charset_info);
  table->field[2]->store(combo.user.str,combo.user.length,
                         system_charset_info);
  table->field[3]->store(table_name,(uint) strlen(table_name),
                         system_charset_info);
  store_record(table,record[1]);			// store at pos 1
  key_copy(user_key, table->record[0], table->key_info,
           table->key_info->key_length);

  if (table->file->ha_index_read_idx_map(table->record[0], 0, user_key,
                                         HA_WHOLE_KEY,
                                         HA_READ_KEY_EXACT))
  {
    /*
      The following should never happen as we first check the in memory
      grant tables for the user.  There is however always a small change that
      the user has modified the grant tables directly.
    */
    if (revoke_grant)
    { // no row, no revoke
      my_error(ER_NONEXISTING_TABLE_GRANT, MYF(0),
               combo.user.str, combo.host.str,
               table_name);		        /* purecov: deadcode */
      DBUG_RETURN(1);				/* purecov: deadcode */
    }
    old_row_exists = 0;
    restore_record(table,record[1]);			// Get saved record
  }

  store_table_rights= get_rights_for_table(rights);
  store_col_rights=   get_rights_for_column(col_rights);
  if (old_row_exists)
  {
    store_record(table,record[1]);
    privilege_t j= get_access_value_from_val_int(table->field[6]);
    privilege_t k= get_access_value_from_val_int(table->field[7]);

    if (revoke_grant)
    {
      /* column rights are already fixed in mysql_table_grant */
      store_table_rights=j & ~store_table_rights;
    }
    else
    {
      store_table_rights|= j;
      store_col_rights|=   k;
    }
  }

  table->field[4]->store(grantor,(uint) strlen(grantor), system_charset_info);
  table->field[6]->store((longlong) store_table_rights, TRUE);
  table->field[7]->store((longlong) store_col_rights, TRUE);
  rights=fix_rights_for_table(store_table_rights);
  col_rights=fix_rights_for_column(store_col_rights);

  if (old_row_exists)
  {
    if (store_table_rights || store_col_rights)
    {
      if (unlikely(error=table->file->ha_update_row(table->record[1],
                                                    table->record[0])) &&
          error != HA_ERR_RECORD_IS_THE_SAME)
	goto table_error;			/* purecov: deadcode */
    }
    else if (unlikely((error = table->file->ha_delete_row(table->record[1]))))
      goto table_error;				/* purecov: deadcode */
  }
  else
  {
    error=table->file->ha_write_row(table->record[0]);
    if (unlikely(table->file->is_fatal_error(error, HA_CHECK_DUP_KEY)))
      goto table_error;				/* purecov: deadcode */
  }

  if (rights | col_rights)
  {
    grant_table->init_privs= rights;
    grant_table->init_cols=  col_rights;

    grant_table->privs= rights;
    grant_table->cols=	col_rights;
  }
  else
  {
    my_hash_delete(&column_priv_hash,(uchar*) grant_table);
    DBUG_RETURN(-1);                            // Entry revoked
  }
  DBUG_RETURN(0);

  /* This should never happen */
table_error:
  table->file->print_error(error,MYF(0)); /* purecov: deadcode */
  DBUG_RETURN(1); /* purecov: deadcode */
}


/**
  @retval       0  success
  @retval      -1  error
*/
static int replace_routine_table(THD *thd, GRANT_NAME *grant_name,
			      TABLE *table, const LEX_USER &combo,
			      const char *db, const char *routine_name,
			      const Sp_handler *sph,
			      privilege_t rights, bool revoke_grant)
{
  char grantor[USER_HOST_BUFF_SIZE];
  int old_row_exists= 1;
  int error=0;
  HASH *hash= sph->get_priv_hash();
  DBUG_ENTER("replace_routine_table");

  if (!table)
  {
    my_error(ER_NO_SUCH_TABLE, MYF(0), MYSQL_SCHEMA_NAME.str,
             MYSQL_TABLE_NAME[PROCS_PRIV_TABLE].str);
    DBUG_RETURN(-1);
  }

  if (revoke_grant && !grant_name->init_privs) // only inherited role privs
  {
    my_hash_delete(hash, (uchar*) grant_name);
    DBUG_RETURN(0);
  }

  get_grantor(thd, grantor);
  /*
    New users are created before this function is called.

    There may be some cases where a routine's definer is removed but the
    routine remains.
  */

  table->use_all_columns();
  restore_record(table, s->default_values);            // Get empty record
  table->field[0]->store(combo.host.str,combo.host.length, &my_charset_latin1);
  table->field[1]->store(db,(uint) strlen(db), &my_charset_latin1);
  table->field[2]->store(combo.user.str,combo.user.length, &my_charset_latin1);
  table->field[3]->store(routine_name,(uint) strlen(routine_name),
                         &my_charset_latin1);
  table->field[4]->store((longlong) sph->type(), true);
  store_record(table,record[1]);			// store at pos 1

  if (table->file->ha_index_read_idx_map(table->record[0], 0,
                                         (uchar*) table->field[0]->ptr,
                                         HA_WHOLE_KEY,
                                         HA_READ_KEY_EXACT))
  {
    /*
      The following should never happen as we first check the in memory
      grant tables for the user.  There is however always a small change that
      the user has modified the grant tables directly.

      Also, there is also a second posibility that this routine entry
      is created for a role by being inherited from a granted role.
    */
    if (revoke_grant)
    { // no row, no revoke
      my_error(ER_NONEXISTING_PROC_GRANT, MYF(0),
               combo.user.str, combo.host.str, routine_name);
      DBUG_RETURN(-1);
    }
    old_row_exists= 0;
    restore_record(table,record[1]);			// Get saved record
  }

  privilege_t store_proc_rights= get_rights_for_procedure(rights);
  if (old_row_exists)
  {
    store_record(table,record[1]);
    privilege_t j= get_access_value_from_val_int(table->field[6]);

    if (revoke_grant)
    {
      /* column rights are already fixed in mysql_table_grant */
      store_proc_rights=j & ~store_proc_rights;
    }
    else
    {
      store_proc_rights|= j;
    }
  }

  table->field[5]->store(grantor,(uint) strlen(grantor), &my_charset_latin1);
  table->field[6]->store((longlong) store_proc_rights, TRUE);
  rights=fix_rights_for_procedure(store_proc_rights);

  if (old_row_exists)
  {
    if (store_proc_rights)
    {
      if (unlikely(error=table->file->ha_update_row(table->record[1],
                                                    table->record[0])) &&
                   error != HA_ERR_RECORD_IS_THE_SAME)
	goto table_error;
    }
    else if (unlikely((error= table->file->ha_delete_row(table->record[1]))))
      goto table_error;
  }
  else
  {
    error=table->file->ha_write_row(table->record[0]);
    if (unlikely(table->file->is_fatal_error(error, HA_CHECK_DUP_KEY)))
      goto table_error;
  }

  if (rights)
  {
    grant_name->init_privs= rights;
    grant_name->privs= rights;
  }
  else
  {
    my_hash_delete(hash, (uchar*) grant_name);
  }
  DBUG_RETURN(0);

  /* This should never happen */
table_error:
  table->file->print_error(error,MYF(0));
  DBUG_RETURN(-1);
}


/*****************************************************************
  Role privilege propagation and graph traversal functionality

  According to the SQL standard, a role can be granted to a role,
  thus role grants can create an arbitrarily complex directed acyclic
  graph (a standard explicitly specifies that cycles are not allowed).

  When a privilege is granted to a role, it becomes available to all grantees.
  The code below recursively traverses a DAG of role grants, propagating
  privilege changes.

  The traversal function can work both ways, from roles to grantees or
  from grantees to roles. The first is used for privilege propagation,
  the second - for SHOW GRANTS and I_S.APPLICABLE_ROLES

  The role propagation code is smart enough to propagate only privilege
  changes to one specific database, table, or routine, if only they
  were changed (like in GRANT ... ON ... TO ...) or it can propagate
  everything (on startup or after FLUSH PRIVILEGES).

  It traverses only a subgraph that's accessible from the modified role,
  only visiting roles that can be possibly affected by the GRANT statement.

  Additionally, it stops traversal early, if this particular GRANT statement
  didn't result in any changes of privileges (e.g. both role1 and role2
  are granted to the role3, both role1 and role2 have SELECT privilege.
  if SELECT is revoked from role1 it won't change role3 privileges,
  so we won't traverse from role3 to its grantees).
******************************************************************/
struct PRIVS_TO_MERGE
{
  enum what
  {
    ALL, GLOBAL, DB, TABLE_COLUMN, PROC, FUNC, PACKAGE_SPEC, PACKAGE_BODY
  } what;
  const char *db, *name;
};


static enum PRIVS_TO_MERGE::what sp_privs_to_merge(enum_sp_type type)
{
  switch (type) {
  case SP_TYPE_FUNCTION:
    return PRIVS_TO_MERGE::FUNC;
  case SP_TYPE_PROCEDURE:
    return PRIVS_TO_MERGE::PROC;
  case SP_TYPE_PACKAGE:
    return PRIVS_TO_MERGE::PACKAGE_SPEC;
  case SP_TYPE_PACKAGE_BODY:
    return PRIVS_TO_MERGE::PACKAGE_BODY;
  case SP_TYPE_EVENT:
  case SP_TYPE_TRIGGER:
    break;
  }
  DBUG_ASSERT(0);
  return PRIVS_TO_MERGE::PROC;
}


static int init_role_for_merging(ACL_ROLE *role, void *context)
{
  role->counter= 0;
  return 0;
}

static int count_subgraph_nodes(ACL_ROLE *role, ACL_ROLE *grantee, void *context)
{
  grantee->counter++;
  return 0;
}

static int merge_role_privileges(ACL_ROLE *, ACL_ROLE *, void *);
static bool merge_one_role_privileges(ACL_ROLE *grantee, PRIVS_TO_MERGE what);

/**
  rebuild privileges of all affected roles

  entry point into role privilege propagation. after privileges of the
  'role' were changed, this function rebuilds privileges of all affected roles
  as necessary.
*/
static void propagate_role_grants(ACL_ROLE *role,
                                  enum PRIVS_TO_MERGE::what what,
                                  const char *db= 0, const char *name= 0)
{
  if (!role)
    return;

  mysql_mutex_assert_owner(&acl_cache->lock);
  PRIVS_TO_MERGE data= { what, db, name };

  /*
     Before updating grants to roles that inherit from this role, ensure that
     the effective grants on this role are up-to-date from *its* granted roles.
  */
  merge_one_role_privileges(role, data);
  /*
     Changing privileges of a role causes all other roles that had
     this role granted to them to have their rights invalidated.

     We need to rebuild all roles' related access bits.

     This cannot be a simple depth-first search, instead we have to merge
     privieges for all roles granted to a specific grantee, *before*
     merging privileges for this grantee. In other words, we must visit all
     parent nodes of a specific node, before descencing into this node.

     For example, if role1 is granted to role2 and role3, and role3 is
     granted to role2, after "GRANT ... role1", we cannot merge privileges
     for role2, until role3 is merged.  The counter will be 0 for role1, 2
     for role2, 1 for role3. Traversal will start from role1, go to role2,
     decrement the counter, backtrack, go to role3, merge it, go to role2
     again, merge it.

     And the counter is not just "all parent nodes", but only parent nodes
     that are part of the subgraph we're interested in. For example, if
     both roleA and roleB are granted to roleC, then roleC has two parent
     nodes. But when granting a privilege to roleA, we're only looking at a
     subgraph that includes roleA and roleC (roleB cannot be possibly
     affected by that grant statement). In this subgraph roleC has only one
     parent.

     (on the other hand, in acl_load we want to update all roles, and
     the counter is exactly equal to the number of all parent nodes)

     Thus, we do two graph traversals here. First we only count parents
     that are part of the subgraph. On the second traversal we decrement
     the counter and actually merge privileges for a node when a counter
     drops to zero.
  */
  traverse_role_graph_up(role, &data, init_role_for_merging, count_subgraph_nodes);
  traverse_role_graph_up(role, &data, NULL, merge_role_privileges);
}


// State of a node during a Depth First Search exploration
struct NODE_STATE
{
  ACL_USER_BASE *node_data; /* pointer to the node data */
  uint neigh_idx;           /* the neighbour that needs to be evaluated next */
};

/**
  Traverse the role grant graph and invoke callbacks at the specified points. 
  
  @param user           user or role to start traversal from
  @param context        opaque parameter to pass to callbacks
  @param offset         offset to ACL_ROLE::parent_grantee or to
                        ACL_USER_BASE::role_grants. Depending on this value,
                        traversal will go from roles to grantees or from
                        grantees to roles.
  @param on_node        called when a node is visited for the first time.
                        Returning a value <0 will abort the traversal.
  @param on_edge        called for every edge in the graph, when traversal
                        goes from a node to a neighbour node.
                        Returning <0 will abort the traversal. Returning >0
                        will make the traversal not to follow this edge.

  @note
  The traverse method is a DEPTH FIRST SEARCH, but callbacks can influence
  that (on_edge returning >0 value).

  @note
  This function should not be called directly, use
  traverse_role_graph_up() and traverse_role_graph_down() instead.

  @retval 0                 traversal finished successfully
  @retval ROLE_CYCLE_FOUND  traversal aborted, cycle detected
  @retval <0                traversal was aborted, because a callback returned
                            this error code
*/
static int traverse_role_graph_impl(ACL_USER_BASE *user, void *context,
       off_t offset,
       int (*on_node) (ACL_USER_BASE *role, void *context),
       int (*on_edge) (ACL_USER_BASE *current, ACL_ROLE *neighbour, void *context))
{
  DBUG_ENTER("traverse_role_graph_impl");
  DBUG_ASSERT(user);
  DBUG_PRINT("enter",("role: '%s'", user->user.str));
  /*
     The search operation should always leave the ROLE_ON_STACK and
     ROLE_EXPLORED flags clean for all nodes involved in the search
  */
  DBUG_ASSERT(!(user->flags & ROLE_ON_STACK));
  DBUG_ASSERT(!(user->flags & ROLE_EXPLORED));
  mysql_mutex_assert_owner(&acl_cache->lock);

  /*
     Stack used to simulate the recursive calls of DFS.
     It uses a Dynamic_array to reduce the number of
     malloc calls to a minimum
  */
  Dynamic_array<NODE_STATE> stack(PSI_INSTRUMENT_MEM, 20,50);
  Dynamic_array<ACL_USER_BASE *> to_clear(PSI_INSTRUMENT_MEM, 20, 50);
  NODE_STATE state;     /* variable used to insert elements in the stack */
  int result= 0;

  state.neigh_idx= 0;
  state.node_data= user;
  user->flags|= ROLE_ON_STACK;

  stack.push(state);
  to_clear.push(user);

  user->flags|= ROLE_OPENED;
  if (on_node && ((result= on_node(user, context)) < 0))
    goto end;

  while (stack.elements())
  {
    NODE_STATE *curr_state= stack.back();

    DBUG_ASSERT(curr_state->node_data->flags & ROLE_ON_STACK);

    ACL_USER_BASE *current= curr_state->node_data;
    ACL_USER_BASE *neighbour= NULL;
    DBUG_PRINT("info", ("Examining role %s", current->user.str));
    /*
      Iterate through the neighbours until a first valid jump-to
      neighbour is found
    */
    bool found= FALSE;
    uint i;
    DYNAMIC_ARRAY *array= (DYNAMIC_ARRAY *)(((char*)current) + offset);

    DBUG_ASSERT(array == &current->role_grants || current->flags & IS_ROLE);
    for (i= curr_state->neigh_idx; i < array->elements; i++)
    {
      neighbour= *(dynamic_element(array, i, ACL_ROLE**));
      if (!(neighbour->flags & IS_ROLE))
        continue;

      DBUG_PRINT("info", ("Examining neighbour role %s", neighbour->user.str));

      /* check if it forms a cycle */
      if (neighbour->flags & ROLE_ON_STACK)
      {
        DBUG_PRINT("info", ("Found cycle"));
        result= ROLE_CYCLE_FOUND;
        goto end;
      }

      if (!(neighbour->flags & ROLE_OPENED))
      {
        neighbour->flags|= ROLE_OPENED;
        to_clear.push(neighbour);
        if (on_node && ((result= on_node(neighbour, context)) < 0))
          goto end;
      }

      if (on_edge)
      {
        result= on_edge(current, (ACL_ROLE*)neighbour, context);
        if (result < 0)
          goto end;
        if (result > 0)
          continue;
      }

      /* Check if it was already explored, in that case, move on */
      if (neighbour->flags & ROLE_EXPLORED)
        continue;

      found= TRUE;
      break;
    }

    /* found states that we have found a node to jump next into */
    if (found)
    {
      curr_state->neigh_idx= i + 1;

      /* some sanity checks */
      DBUG_ASSERT(!(neighbour->flags & ROLE_ON_STACK));

      /* add the neighbour on the stack */
      neighbour->flags|= ROLE_ON_STACK;
      state.neigh_idx= 0;
      state.node_data= neighbour;
      stack.push(state);
    }
    else
    {
      /* Make sure we got a correct node */
      DBUG_ASSERT(curr_state->node_data->flags & ROLE_ON_STACK);
      /* Finished with exploring the current node, pop it off the stack */
      curr_state= &stack.pop();
      curr_state->node_data->flags&= ~ROLE_ON_STACK; /* clear the on-stack bit */
      curr_state->node_data->flags|= ROLE_EXPLORED;
    }
  }

end:
  /* Cleanup */
  for (size_t i= 0; i < to_clear.elements(); i++)
  {
    ACL_USER_BASE *current= to_clear.at(i);
    DBUG_ASSERT(current->flags & (ROLE_EXPLORED | ROLE_ON_STACK | ROLE_OPENED));
    current->flags&= ~(ROLE_EXPLORED | ROLE_ON_STACK | ROLE_OPENED);
  }
  DBUG_RETURN(result);
}

/**
  Traverse the role grant graph, going from a role to its grantees.

  This is used to propagate changes in privileges, for example,
  when GRANT or REVOKE is issued for a role.
*/

static int traverse_role_graph_up(ACL_ROLE *role, void *context,
       int (*on_node) (ACL_ROLE *role, void *context),
       int (*on_edge) (ACL_ROLE *current, ACL_ROLE *neighbour, void *context))
{
  return traverse_role_graph_impl(role, context,
                    my_offsetof(ACL_ROLE, parent_grantee),
                    (int (*)(ACL_USER_BASE *, void *))on_node,
                    (int (*)(ACL_USER_BASE *, ACL_ROLE *, void *))on_edge);
}

/**
  Traverse the role grant graph, going from a user or a role to granted roles.

  This is used, for example, to print all grants available to a user or a role
  (as in SHOW GRANTS).
*/

static int traverse_role_graph_down(ACL_USER_BASE *user, void *context,
       int (*on_node) (ACL_USER_BASE *role, void *context),
       int (*on_edge) (ACL_USER_BASE *current, ACL_ROLE *neighbour, void *context))
{
  return traverse_role_graph_impl(user, context,
                             my_offsetof(ACL_USER_BASE, role_grants),
                             on_node, on_edge);
}

/*
  To find all db/table/routine privilege for a specific role
  we need to scan the array of privileges. It can be big.
  But the set of privileges granted to a role in question (or
  to roles directly granted to the role in question) is supposedly
  much smaller.

  We put a role and all roles directly granted to it in a hash, and iterate
  the (suposedly long) array of privileges, filtering out "interesting"
  entries using the role hash. We put all these "interesting"
  entries in a (suposedly small) dynamic array and them use it for merging.
*/
static uchar* role_key(const ACL_ROLE *role, size_t *klen, my_bool)
{
  *klen= role->user.length;
  return (uchar*) role->user.str;
}
typedef Hash_set<ACL_ROLE> role_hash_t;

static bool merge_role_global_privileges(ACL_ROLE *grantee)
{
  privilege_t old= grantee->access;
  grantee->access= grantee->initial_role_access;

  DBUG_EXECUTE_IF("role_merge_stats", role_global_merges++;);

  for (size_t i= 0; i < grantee->role_grants.elements; i++)
  {
    ACL_ROLE *r= *dynamic_element(&grantee->role_grants, i, ACL_ROLE**);
    grantee->access|= r->access;
  }
  return old != grantee->access;
}

static int db_name_sort(const int *db1, const int *db2)
{
  return strcmp(acl_dbs.at(*db1).db, acl_dbs.at(*db2).db);
}

/**
  update ACL_DB for given database and a given role with merged privileges

  @param merged ACL_DB of the role in question (or -1 if it wasn't found)
  @param first  first ACL_DB in an array for the database in question
  @param access new privileges for the given role on the gived database
  @param role   the name of the given role

  @return a bitmap of
          1 - privileges were changed
          2 - ACL_DB was added
          4 - ACL_DB was deleted
*/
static int update_role_db(int merged, int first, privilege_t access,
                          const char *role)
{
  if (first < 0)
    return 0;

  DBUG_EXECUTE_IF("role_merge_stats", role_db_merges++;);

  if (merged < 0)
  {
    /*
      there's no ACL_DB for this role (all db grants come from granted roles)
      we need to create it

      Note that we cannot use acl_insert_db() now:
      1. it'll sort elements in the acl_dbs, so the pointers will become invalid
      2. we may need many of them, no need to sort every time
    */
    DBUG_ASSERT(access);
    ACL_DB acl_db;
    acl_db.user= role;
    acl_db.host.hostname= const_cast<char*>("");
    acl_db.host.ip= acl_db.host.ip_mask= 0;
    acl_db.db= acl_dbs.at(first).db;
    acl_db.access= access;
    acl_db.initial_access= NO_ACL;
    acl_db.sort= get_magic_sort("hdu", "", acl_db.db, role);
    acl_dbs.push(acl_db);
    return 2;
  }
  else if (access == NO_ACL)
  {
    /*
      there is ACL_DB but the role has no db privileges granted
      (all privileges were coming from granted roles, and now those roles
      were dropped or had their privileges revoked).
      we need to remove this ACL_DB entry

      Note, that we cannot delete now:
      1. it'll shift elements in the acl_dbs, so the pointers will become invalid
      2. it's O(N) operation, and we may need many of them
      so we only mark elements deleted and will delete later.
    */
    acl_dbs.at(merged).sort= 0; // lower than any valid ACL_DB sort value, will be sorted last
    return 4;
  }
  else if (acl_dbs.at(merged).access != access)
  {
    /* this is easy */
    acl_dbs.at(merged).access= access;
    return 1;
  }
  return 0;
}

/**
  merges db privileges from roles granted to the role 'grantee'.

  @return true if database privileges of the 'grantee' were changed

*/
static bool merge_role_db_privileges(ACL_ROLE *grantee, const char *dbname,
                                     role_hash_t *rhash)
{
  Dynamic_array<int> dbs(PSI_INSTRUMENT_MEM);

  /*
    Supposedly acl_dbs can be huge, but only a handful of db grants
    apply to grantee or roles directly granted to grantee.

    Collect these applicable db grants.
  */
  for (uint i=0 ; i < acl_dbs.elements() ; i++)
  {
    ACL_DB *db= &acl_dbs.at(i);
    if (db->host.hostname[0])
      continue;
    if (dbname && strcmp(db->db, dbname))
      continue;
    ACL_ROLE *r= rhash->find(db->user, strlen(db->user));
    if (!r)
      continue;
    dbs.append(i);
  }
  dbs.sort(db_name_sort);

  /*
    Because dbs array is sorted by the db name, all grants for the same db
    (that should be merged) are sorted together. The grantee's ACL_DB element
    is not necessarily the first and may be not present at all.
  */
  int first= -1, merged= -1;
  privilege_t access(NO_ACL);
  ulong update_flags= 0;
  for (int *p= dbs.front(); p <= dbs.back(); p++)
  {
    if (first<0 || (!dbname && strcmp(acl_dbs.at(p[0]).db, acl_dbs.at(p[-1]).db)))
    { // new db name series
      update_flags|= update_role_db(merged, first, access, grantee->user.str);
      merged= -1;
      access= NO_ACL;
      first= *p;
    }
    if (strcmp(acl_dbs.at(*p).user, grantee->user.str) == 0)
      access|= acl_dbs.at(merged= *p).initial_access;
    else
      access|= acl_dbs.at(*p).access;
  }
  update_flags|= update_role_db(merged, first, access, grantee->user.str);

  if (update_flags & 4)
  {
    // Remove elements marked for deletion.
    size_t count= 0;
    for(size_t i= 0; i < acl_dbs.elements(); i++)
    {
      ACL_DB *acl_db= &acl_dbs.at(i);
      if (acl_db->sort)
      {
        if (i > count)
          acl_dbs.set(count, *acl_db);
        count++;
      }
    }
    acl_dbs.elements(count);
  }


  if (update_flags & 2)
  { // inserted, need to sort
    rebuild_acl_dbs();
  }

  return update_flags;
}

static int table_name_sort(GRANT_TABLE * const *tbl1, GRANT_TABLE * const *tbl2)
{
  int res = strcmp((*tbl1)->db, (*tbl2)->db);
  if (res) return res;
  return strcmp((*tbl1)->tname, (*tbl2)->tname);
}

/**
  merges column privileges for the entry 'merged'

  @param merged GRANT_TABLE to merge the privileges into
  @param cur    first entry in the array of GRANT_TABLE's for a given table
  @param last   last entry in the array of GRANT_TABLE's for a given table,
                all entries between cur and last correspond to the *same* table

  @return 1 if the _set of columns_ in 'merged' was changed
          (not if the _set of privileges_ was changed).
*/
static int update_role_columns(GRANT_TABLE *merged,
                               GRANT_TABLE **cur, GRANT_TABLE **last)
{
  privilege_t rights __attribute__((unused)) (NO_ACL);
  int changed= 0;
  if (!merged->cols)
  {
    changed= merged->hash_columns.records > 0;
    my_hash_reset(&merged->hash_columns);
    return changed;
  }

  DBUG_EXECUTE_IF("role_merge_stats", role_column_merges++;);

  HASH *mh= &merged->hash_columns;
  for (uint i=0 ; i < mh->records ; i++)
  {
    GRANT_COLUMN *col = (GRANT_COLUMN *)my_hash_element(mh, i);
    col->rights= col->init_rights;
  }

  for (; cur < last; cur++)
  {
    if (*cur == merged)
      continue;
    HASH *ch= &cur[0]->hash_columns;
    for (uint i=0 ; i < ch->records ; i++)
    {
      GRANT_COLUMN *ccol = (GRANT_COLUMN *)my_hash_element(ch, i);
      GRANT_COLUMN *mcol = (GRANT_COLUMN *)my_hash_search(mh,
                                  (uchar *)ccol->column, ccol->key_length);
      if (mcol)
        mcol->rights|= ccol->rights;
      else
      {
        changed= 1;
        my_hash_insert(mh, (uchar*)new (&grant_memroot) GRANT_COLUMN(ccol));
      }
    }
  }

restart:
  for (uint i=0 ; i < mh->records ; i++)
  {
    GRANT_COLUMN *col = (GRANT_COLUMN *)my_hash_element(mh, i);
    rights|= col->rights;
    if (!col->rights)
    {
      changed= 1;
      my_hash_delete(mh, (uchar*)col);
      goto restart;
    }
  }
  DBUG_ASSERT(rights == merged->cols);
  return changed;
}

/**
  update GRANT_TABLE for a given table and a given role with merged privileges

  @param merged GRANT_TABLE of the role in question (or NULL if it wasn't found)
  @param first  first GRANT_TABLE in an array for the table in question
  @param last   last entry in the array of GRANT_TABLE's for a given table,
                all entries between first and last correspond to the *same* table
  @param privs  new table-level privileges for 'merged'
  @param cols   new OR-ed column-level privileges for 'merged'
  @param role   the name of the given role

  @return a bitmap of
          1 - privileges were changed
          2 - GRANT_TABLE was added
          4 - GRANT_TABLE was deleted
*/
static int update_role_table_columns(GRANT_TABLE *merged,
                                     GRANT_TABLE **first, GRANT_TABLE **last,
                                     privilege_t privs, privilege_t cols,
                                     const char *role)
{
  if (!first)
    return 0;

  DBUG_EXECUTE_IF("role_merge_stats", role_table_merges++;);

  if (merged == NULL)
  {
    /*
      there's no GRANT_TABLE for this role (all table grants come from granted
      roles) we need to create it
    */
    DBUG_ASSERT(privs | cols);
    merged= new (&grant_memroot) GRANT_TABLE("", first[0]->db, role, first[0]->tname,
                                     privs, cols);
    merged->init_privs= merged->init_cols= NO_ACL;
    update_role_columns(merged, first, last);
    column_priv_insert(merged);
    return 2;
  }
  else if ((privs | cols) == NO_ACL)
  {
    /*
      there is GRANT_TABLE object but the role has no table or column
      privileges granted (all privileges were coming from granted roles, and
      now those roles were dropped or had their privileges revoked).
      we need to remove this GRANT_TABLE
    */
    DBUG_EXECUTE_IF("role_merge_stats",
                    role_column_merges+= MY_TEST(merged->cols););
    my_hash_delete(&column_priv_hash,(uchar*) merged);
    return 4;
  }
  else
  {
    bool changed= merged->cols != cols || merged->privs != privs;
    merged->cols= cols;
    merged->privs= privs;
    if (update_role_columns(merged, first, last))
      changed= true;
    return changed;
  }
}

/**
  merges table privileges from roles granted to the role 'grantee'.

  @return true if table privileges of the 'grantee' were changed

*/
static bool merge_role_table_and_column_privileges(ACL_ROLE *grantee,
                        const char *db, const char *tname, role_hash_t *rhash)
{
  Dynamic_array<GRANT_TABLE *> grants(PSI_INSTRUMENT_MEM);
  DBUG_ASSERT(MY_TEST(db) == MY_TEST(tname)); // both must be set, or neither

  /*
    first, collect table/column privileges granted to
    roles in question.
  */
  for (uint i=0 ; i < column_priv_hash.records ; i++)
  {
    GRANT_TABLE *grant= (GRANT_TABLE *) my_hash_element(&column_priv_hash, i);
    if (grant->host.hostname[0])
      continue;
    if (tname && (strcmp(grant->db, db) || strcmp(grant->tname, tname)))
      continue;
    ACL_ROLE *r= rhash->find(grant->user, strlen(grant->user));
    if (!r)
      continue;
    grants.append(grant);
  }
  grants.sort(table_name_sort);

  GRANT_TABLE **first= NULL, *merged= NULL, **cur;
  privilege_t privs(NO_ACL), cols(NO_ACL);
  ulong update_flags= 0;
  for (cur= grants.front(); cur <= grants.back(); cur++)
  {
    if (!first ||
        (!tname && (strcmp(cur[0]->db, cur[-1]->db) ||
                   strcmp(cur[0]->tname, cur[-1]->tname))))
    { // new db.tname series
      update_flags|= update_role_table_columns(merged, first, cur,
                                               privs, cols, grantee->user.str);
      merged= NULL;
      privs= cols= NO_ACL;
      first= cur;
    }
    if (strcmp(cur[0]->user, grantee->user.str) == 0)
    {
      merged= cur[0];
      cols|= cur[0]->init_cols;
      privs|= cur[0]->init_privs;
    }
    else
    {
      cols|= cur[0]->cols;
      privs|= cur[0]->privs;
    }
  }
  update_flags|= update_role_table_columns(merged, first, cur,
                                           privs, cols, grantee->user.str);

  return update_flags;
}

static int routine_name_sort(GRANT_NAME * const *r1, GRANT_NAME * const *r2)
{
  int res= strcmp((*r1)->db, (*r2)->db);
  if (res) return res;
  return strcmp((*r1)->tname, (*r2)->tname);
}

/**
  update GRANT_NAME for a given routine and a given role with merged privileges

  @param merged GRANT_NAME of the role in question (or NULL if it wasn't found)
  @param first  first GRANT_NAME in an array for the routine in question
  @param privs  new routine-level privileges for 'merged'
  @param role   the name of the given role
  @param hash   proc_priv_hash or func_priv_hash

  @return a bitmap of
          1 - privileges were changed
          2 - GRANT_NAME was added
          4 - GRANT_NAME was deleted
*/
static int update_role_routines(GRANT_NAME *merged, GRANT_NAME **first,
                                privilege_t privs, const char *role, HASH *hash)
{
  if (!first)
    return 0;

  DBUG_EXECUTE_IF("role_merge_stats", role_routine_merges++;);

  if (merged == NULL)
  {
    /*
      there's no GRANT_NAME for this role (all routine grants come from granted
      roles) we need to create it
    */
    DBUG_ASSERT(privs);
    merged= new (&grant_memroot) GRANT_NAME("", first[0]->db, role, first[0]->tname,
                                    privs, true);
    merged->init_privs= NO_ACL; // all privs are inherited
    my_hash_insert(hash, (uchar *)merged);
    return 2;
  }
  else if (privs == NO_ACL)
  {
    /*
      there is GRANT_NAME but the role has no privileges granted
      (all privileges were coming from granted roles, and now those roles
      were dropped or had their privileges revoked).
      we need to remove this entry
    */
    my_hash_delete(hash, (uchar*)merged);
    return 4;
  }
  else if (merged->privs != privs)
  {
    /* this is easy */
    merged->privs= privs;
    return 1;
  }
  return 0;
}

/**
  merges routine privileges from roles granted to the role 'grantee'.

  @return true if routine privileges of the 'grantee' were changed

*/
static bool merge_role_routine_grant_privileges(ACL_ROLE *grantee,
            const char *db, const char *tname, role_hash_t *rhash, HASH *hash)
{
  ulong update_flags= 0;

  DBUG_ASSERT(MY_TEST(db) == MY_TEST(tname)); // both must be set, or neither

  Dynamic_array<GRANT_NAME *> grants(PSI_INSTRUMENT_MEM);

  /* first, collect routine privileges granted to roles in question */
  for (uint i=0 ; i < hash->records ; i++)
  {
    GRANT_NAME *grant= (GRANT_NAME *) my_hash_element(hash, i);
    if (grant->host.hostname[0])
      continue;
    if (tname && (strcmp(grant->db, db) || strcmp(grant->tname, tname)))
      continue;
    ACL_ROLE *r= rhash->find(grant->user, strlen(grant->user));
    if (!r)
      continue;
    grants.append(grant);
  }
  grants.sort(routine_name_sort);

  GRANT_NAME **first= NULL, *merged= NULL;
  privilege_t privs(NO_ACL);
  for (GRANT_NAME **cur= grants.front(); cur <= grants.back(); cur++)
  {
    if (!first ||
        (!tname && (strcmp(cur[0]->db, cur[-1]->db) ||
                    strcmp(cur[0]->tname, cur[-1]->tname))))
    { // new db.tname series
      update_flags|= update_role_routines(merged, first, privs,
                                          grantee->user.str, hash);
      merged= NULL;
      privs= NO_ACL;
      first= cur;
    }
    if (strcmp(cur[0]->user, grantee->user.str) == 0)
    {
      merged= cur[0];
      privs|= cur[0]->init_privs;
    }
    else
    {
      privs|= cur[0]->privs;
    }
  }
  update_flags|= update_role_routines(merged, first, privs,
                                      grantee->user.str, hash);
  return update_flags;
}

/**
  update privileges of the 'grantee' from all roles, granted to it
*/
static int merge_role_privileges(ACL_ROLE *role __attribute__((unused)),
                                 ACL_ROLE *grantee, void *context)
{
  PRIVS_TO_MERGE *data= (PRIVS_TO_MERGE *)context;

  DBUG_ASSERT(grantee->counter > 0);
  if (--grantee->counter)
    return 1; // don't recurse into grantee just yet

  grantee->counter= 1; // Mark the grantee as merged.

  /* if we'll do db/table/routine privileges, create a hash of role names */
  role_hash_t role_hash(PSI_INSTRUMENT_MEM, role_key);
  if (data->what != PRIVS_TO_MERGE::GLOBAL)
  {
    role_hash.insert(grantee);
    for (size_t i= 0; i < grantee->role_grants.elements; i++)
      role_hash.insert(*dynamic_element(&grantee->role_grants, i, ACL_ROLE**));
  }

  bool all= data->what == PRIVS_TO_MERGE::ALL;
  bool changed= false;
  if (all || data->what == PRIVS_TO_MERGE::GLOBAL)
    changed|= merge_role_global_privileges(grantee);
  if (all || data->what == PRIVS_TO_MERGE::DB)
    changed|= merge_role_db_privileges(grantee, data->db, &role_hash);
  if (all || data->what == PRIVS_TO_MERGE::TABLE_COLUMN)
    changed|= merge_role_table_and_column_privileges(grantee,
                                             data->db, data->name, &role_hash);
  if (all || data->what == PRIVS_TO_MERGE::PROC)
    changed|= merge_role_routine_grant_privileges(grantee,
                            data->db, data->name, &role_hash, &proc_priv_hash);
  if (all || data->what == PRIVS_TO_MERGE::FUNC)
    changed|= merge_role_routine_grant_privileges(grantee,
                            data->db, data->name, &role_hash, &func_priv_hash);
  if (all || data->what == PRIVS_TO_MERGE::PACKAGE_SPEC)
    changed|= merge_role_routine_grant_privileges(grantee,
                            data->db, data->name, &role_hash,
                            &package_spec_priv_hash);
  if (all || data->what == PRIVS_TO_MERGE::PACKAGE_BODY)
    changed|= merge_role_routine_grant_privileges(grantee,
                            data->db, data->name, &role_hash,
                            &package_body_priv_hash);
  return !changed; // don't recurse into the subgraph if privs didn't change
}

static
bool merge_one_role_privileges(ACL_ROLE *grantee,
                               PRIVS_TO_MERGE what)
{
  grantee->counter= 1;
  return merge_role_privileges(0, grantee, &what);
}

/*****************************************************************
  End of the role privilege propagation and graph traversal code
******************************************************************/

static bool has_auth(LEX_USER *user, LEX *lex)
{
  return user->has_auth() ||
         lex->account_options.ssl_type != SSL_TYPE_NOT_SPECIFIED ||
         lex->account_options.ssl_cipher.str ||
         lex->account_options.x509_issuer.str ||
         lex->account_options.x509_subject.str ||
         lex->account_options.specified_limits;
}

static bool copy_and_check_auth(LEX_USER *to, LEX_USER *from, THD *thd)
{
  to->auth= from->auth;

  // if changing auth for an existing user
  if (has_auth(to, thd->lex) && find_user_exact(to->host.str, to->user.str))
  {
    mysql_mutex_unlock(&acl_cache->lock);
    bool res= check_alter_user(thd, to->host.str, to->user.str);
    mysql_mutex_lock(&acl_cache->lock);
    return res;
  }

  return false;
}


/*
  Store table level and column level grants in the privilege tables

  SYNOPSIS
    mysql_table_grant()
    thd			Thread handle
    table_list		List of tables to give grant
    user_list		List of users to give grant
    columns		List of columns to give grant
    rights		Table level grant
    revoke_grant	Set to 1 if this is a REVOKE command

  RETURN
    FALSE ok
    TRUE  error
*/

int mysql_table_grant(THD *thd, TABLE_LIST *table_list,
		      List <LEX_USER> &user_list,
		      List <LEX_COLUMN> &columns, privilege_t rights,
		      bool revoke_grant)
{
  privilege_t column_priv(NO_ACL);
  int result, res;
  List_iterator <LEX_USER> str_list (user_list);
  LEX_USER *Str, *tmp_Str;
  bool create_new_users=0;
  const char *db_name, *table_name;
  DBUG_ENTER("mysql_table_grant");

  if (rights & ~TABLE_ACLS)
  {
    my_message(ER_ILLEGAL_GRANT_FOR_TABLE,
               ER_THD(thd, ER_ILLEGAL_GRANT_FOR_TABLE),
               MYF(0));
    DBUG_RETURN(TRUE);
  }

  if (!revoke_grant)
  {
    if (columns.elements)
    {
      class LEX_COLUMN *column;
      List_iterator <LEX_COLUMN> column_iter(columns);

      if (open_normal_and_derived_tables(thd, table_list, 0, DT_PREPARE))
        DBUG_RETURN(TRUE);

      while ((column = column_iter++))
      {
        field_index_t unused_field_idx= NO_CACHED_FIELD_INDEX;
        TABLE_LIST *dummy;
        Field *f=find_field_in_table_ref(thd, table_list, column->column.ptr(),
                                         column->column.length(),
                                         column->column.ptr(), NULL, NULL,
                                         ignored_tables_list_t(NULL), NULL,
                                         TRUE, FALSE, &unused_field_idx, FALSE,
                                         &dummy);
        if (unlikely(f == (Field*)0))
        {
          my_error(ER_BAD_FIELD_ERROR, MYF(0),
                   column->column.c_ptr(), table_list->alias.str);
          DBUG_RETURN(TRUE);
        }
        if (unlikely(f == (Field *)-1))
          DBUG_RETURN(TRUE);
        column_priv|= column->rights;
      }
      close_mysql_tables(thd);
    }
    else
    {
      if (!(rights & CREATE_ACL))
      {
        if (!ha_table_exists(thd, &table_list->db, &table_list->table_name))
        {
          my_error(ER_NO_SUCH_TABLE, MYF(0), table_list->db.str,
                   table_list->alias.str);
          DBUG_RETURN(TRUE);
        }
      }
      if (table_list->grant.want_privilege)
      {
        char command[128];
        get_privilege_desc(command, sizeof(command),
                           table_list->grant.want_privilege);
        my_error(ER_TABLEACCESS_DENIED_ERROR, MYF(0),
                 command, thd->security_ctx->priv_user,
                 thd->security_ctx->host_or_ip, table_list->db.str,
                 table_list->alias.str);
        DBUG_RETURN(-1);
      }
    }
  }

  /*
    Open the mysql.user and mysql.tables_priv tables.
    Don't open column table if we don't need it !
  */
  int tables_to_open= Table_user | Table_tables_priv;
  if (column_priv ||
      (revoke_grant && ((rights & COL_ACLS) || columns.elements)))
    tables_to_open|= Table_columns_priv;

  /*
    The lock api is depending on the thd->lex variable which needs to be
    re-initialized.
  */
  Query_tables_list backup;
  thd->lex->reset_n_backup_query_tables_list(&backup);
  /*
    Restore Query_tables_list::sql_command value, which was reset
    above, as the code writing query to the binary log assumes that
    this value corresponds to the statement being executed.
  */
  thd->lex->sql_command= backup.sql_command;

  Grant_tables tables;
  if ((result= tables.open_and_lock(thd, tables_to_open, TL_WRITE)))
  {
    thd->lex->restore_backup_query_tables_list(&backup);
    DBUG_RETURN(result != 1);
  }

  if (!revoke_grant)
    create_new_users= test_if_create_new_users(thd);
  mysql_rwlock_wrlock(&LOCK_grant);
  mysql_mutex_lock(&acl_cache->lock);
  MEM_ROOT *old_root= thd->mem_root;
  thd->mem_root= &grant_memroot;
  grant_version++;

  while ((tmp_Str = str_list++))
  {
    int error;
    GRANT_TABLE *grant_table;
    if (!(Str= get_current_user(thd, tmp_Str, false)))
    {
      result= TRUE;
      continue;
    }
    /* Create user if needed */
    error= copy_and_check_auth(Str, Str, thd) ||
           replace_user_table(thd, tables.user_table(), Str,
                               NO_ACL, revoke_grant, create_new_users,
                               MY_TEST(!is_public(Str) &&
                                       (thd->variables.sql_mode &
                                        MODE_NO_AUTO_CREATE_USER)));
    if (unlikely(error))
    {
      result= TRUE;				// Remember error
      continue;					// Add next user
    }

    db_name= table_list->get_db_name();
    table_name= table_list->get_table_name();

    /* Find/create cached table grant */
    grant_table= table_hash_search(Str->host.str, NullS, db_name,
                                   Str->user.str, table_name, 1);
    if (!grant_table)
    {
      if (revoke_grant)
      {
        my_error(ER_NONEXISTING_TABLE_GRANT, MYF(0),
                 Str->user.str, Str->host.str, table_list->table_name.str);
        result= TRUE;
        continue;
      }
      grant_table= new (&grant_memroot) GRANT_TABLE(Str->host.str, db_name,
                                                    Str->user.str, table_name,
                                                    rights,
                                                    column_priv);
      if (!grant_table ||
          column_priv_insert(grant_table))
      {
        result= TRUE;				/* purecov: deadcode */
        continue;				/* purecov: deadcode */
      }
    }

    /* If revoke_grant, calculate the new column privilege for tables_priv */
    if (revoke_grant)
    {
      class LEX_COLUMN *column;
      List_iterator <LEX_COLUMN> column_iter(columns);
      GRANT_COLUMN *grant_column;

      /* Fix old grants */
      while ((column = column_iter++))
      {
        grant_column = column_hash_search(grant_table,
                                          column->column.ptr(),
                                          column->column.length());
        if (grant_column)
        {
          grant_column->init_rights&= ~(column->rights | rights);
          // If this is a role, rights will need to be reconstructed.
          grant_column->rights= grant_column->init_rights;
        }
      }
      /* scan trough all columns to get new column grant */
      column_priv= NO_ACL;
      for (uint idx=0 ; idx < grant_table->hash_columns.records ; idx++)
      {
        grant_column= (GRANT_COLUMN*)
          my_hash_element(&grant_table->hash_columns, idx);
        grant_column->init_rights&= ~rights;  // Fix other columns
        grant_column->rights= grant_column->init_rights;
        column_priv|= grant_column->init_rights;
      }
    }
    else
    {
      column_priv|= grant_table->init_cols;
    }


    /* update table and columns */

    /* TODO(cvicentiu) refactor replace_table_table to use Tables_priv_table
       instead of TABLE directly. */
    if (tables.columns_priv_table().table_exists())
    {
      /* TODO(cvicentiu) refactor replace_column_table to use Columns_priv_table
         instead of TABLE directly. */
      if (replace_column_table(grant_table, tables.columns_priv_table().table(),
                               *Str, columns, db_name, table_name, rights,
                               revoke_grant))
	result= TRUE;
    }
    if ((res= replace_table_table(thd, grant_table,
                                  tables.tables_priv_table().table(),
                                  *Str, db_name, table_name,
                                  rights, column_priv, revoke_grant)))
    {
      if (res > 0)
      {
        /* Should only happen if table is crashed */
        result= TRUE;			       /* purecov: deadcode */
      }
    }
    if (Str->is_role())
      propagate_role_grants(find_acl_role(Str->user.str, true),
                            PRIVS_TO_MERGE::TABLE_COLUMN, db_name, table_name);
  }

  thd->mem_root= old_root;
  mysql_mutex_unlock(&acl_cache->lock);

  if (!result) /* success */
    result= write_bin_log(thd, TRUE, thd->query(), thd->query_length());

  mysql_rwlock_unlock(&LOCK_grant);

  if (!result) /* success */
    my_ok(thd);

  thd->lex->restore_backup_query_tables_list(&backup);
  DBUG_RETURN(result);
}


/**
  Store routine level grants in the privilege tables

  @param thd Thread handle
  @param table_list List of routines to give grant
  @param sph SP handler
  @param user_list List of users to give grant
  @param rights Table level grant
  @param revoke_grant Is this is a REVOKE command?

  @return
    @retval FALSE Success.
    @retval TRUE An error occurred.
*/

bool mysql_routine_grant(THD *thd, TABLE_LIST *table_list,
                         const Sp_handler *sph,
			 List <LEX_USER> &user_list, privilege_t rights,
			 bool revoke_grant, bool write_to_binlog)
{
  List_iterator <LEX_USER> str_list (user_list);
  LEX_USER *Str, *tmp_Str;
  bool create_new_users= 0;
  int result;
  const char *db_name, *table_name;
  DBUG_ENTER("mysql_routine_grant");

  if (rights & ~PROC_ACLS)
  {
    my_message(ER_ILLEGAL_GRANT_FOR_TABLE,
               ER_THD(thd, ER_ILLEGAL_GRANT_FOR_TABLE),
               MYF(0));
    DBUG_RETURN(TRUE);
  }

  if (!revoke_grant)
  {
    if (sph->sp_exist_routines(thd, table_list))
      DBUG_RETURN(TRUE);
  }

  Grant_tables tables;
  if ((result= tables.open_and_lock(thd, Table_user | Table_procs_priv, TL_WRITE)))
    DBUG_RETURN(result != 1);

  DBUG_ASSERT(!thd->is_current_stmt_binlog_format_row());

  if (!revoke_grant)
    create_new_users= test_if_create_new_users(thd);
  mysql_rwlock_wrlock(&LOCK_grant);
  mysql_mutex_lock(&acl_cache->lock);
  MEM_ROOT *old_root= thd->mem_root;
  thd->mem_root= &grant_memroot;

  DBUG_PRINT("info",("now time to iterate and add users"));

  while ((tmp_Str= str_list++))
  {
    GRANT_NAME *grant_name;
    if (!(Str= get_current_user(thd, tmp_Str, false)))
    {
      result= TRUE;
      continue;
    }
    /* Create user if needed */
    if (copy_and_check_auth(Str, tmp_Str, thd) ||
        replace_user_table(thd, tables.user_table(), Str,
			   NO_ACL, revoke_grant, create_new_users,
                           !is_public(Str) && (thd->variables.sql_mode &
                                     MODE_NO_AUTO_CREATE_USER)))
    {
      result= TRUE;
      continue;
    }

    db_name= table_list->db.str;
    table_name= table_list->table_name.str;
    grant_name= routine_hash_search(Str->host.str, NullS, db_name,
                                    Str->user.str, table_name, sph, 1);
    if (revoke_grant && (!grant_name || !grant_name->init_privs))
    {
      my_error(ER_NONEXISTING_PROC_GRANT, MYF(0),
               Str->user.str, Str->host.str, table_name);
      result= TRUE;
      continue;
    }
    if (!grant_name)
    {
      DBUG_ASSERT(!revoke_grant);
      grant_name= new GRANT_NAME(Str->host.str, db_name,
                                 Str->user.str, table_name,
                                 rights, TRUE);
      if (!grant_name ||
          my_hash_insert(sph->get_priv_hash(), (uchar*) grant_name))
      {
        result= TRUE;
        continue;
      }
    }

    if (replace_routine_table(thd, grant_name, tables.procs_priv_table().table(),
          *Str, db_name, table_name, sph, rights, revoke_grant) != 0)
    {
      result= TRUE;
      continue;
    }
    if (Str->is_role())
      propagate_role_grants(find_acl_role(Str->user.str, true),
                            sp_privs_to_merge(sph->type()),
                            db_name, table_name);
  }
  thd->mem_root= old_root;
  mysql_mutex_unlock(&acl_cache->lock);

  if (write_to_binlog)
  {
    if (write_bin_log(thd, FALSE, thd->query(), thd->query_length()))
      result= TRUE;
  }

  mysql_rwlock_unlock(&LOCK_grant);

  /* Tables are automatically closed */
  DBUG_RETURN(result);
}

/**
  append a user or role name to a buffer that will be later used as an error message
*/
static void append_user(THD *thd, String *str,
                        const LEX_CSTRING *u, const LEX_CSTRING *h)
{
  if (str->length())
    str->append(',');
  append_query_string(system_charset_info, str, u->str, u->length,
                      thd->variables.sql_mode & MODE_NO_BACKSLASH_ESCAPES);
  /* hostname part is not relevant for roles, it is always empty */
  if (u->length == 0 || h->length != 0)
  {
    str->append('@');
    append_query_string(system_charset_info, str, h->str, h->length,
                        thd->variables.sql_mode & MODE_NO_BACKSLASH_ESCAPES);
  }
}

static void append_user(THD *thd, String *str, LEX_USER *user)
{
  append_user(thd, str, & user->user, & user->host);
}

/**
  append a string to a buffer that will be later used as an error message

  @note
  a string can be either CURRENT_USER or CURRENT_ROLE or NONE, it should be
  neither quoted nor escaped.
*/
static void append_str(String *str, const char *s, size_t l)
{
  if (str->length())
    str->append(',');
  str->append(s, l);
}

static int can_grant_role_callback(ACL_USER_BASE *grantee,
                                   ACL_ROLE *role, void *data)
{
  ROLE_GRANT_PAIR *pair;

  if (role != (ACL_ROLE*)data)
    return 0; // keep searching

  if (grantee->flags & IS_ROLE)
    pair= find_role_grant_pair(&grantee->user, &empty_clex_str, &role->user);
  else
  {
    ACL_USER *user= (ACL_USER *)grantee;
    LEX_CSTRING host= { user->host.hostname, user->hostname_length };
    pair= find_role_grant_pair(&user->user, &host, &role->user);
  }
  if (!pair->with_admin)
    return 0; // keep searching

  return -1; // abort the traversal
}


/*
  One can only grant a role if SELECT * FROM I_S.APPLICABLE_ROLES shows this
  role as grantable.
  
  What this really means - we need to traverse role graph for the current user
  looking for our role being granted with the admin option.
*/
static bool can_grant_role(THD *thd, ACL_ROLE *role)
{
  Security_context *sctx= thd->security_ctx;

  if (!sctx->user) // replication
    return true;

  ACL_USER *grantee= find_user_exact(sctx->priv_host, sctx->priv_user);
  if (!grantee)
    return false;

  return traverse_role_graph_down(grantee, role, NULL,
                                  can_grant_role_callback) == -1;
}


bool mysql_grant_role(THD *thd, List <LEX_USER> &list, bool revoke)
{
  DBUG_ENTER("mysql_grant_role");
  /*
     The first entry in the list is the granted role. Need at least two
     entries for the command to be valid
   */
  DBUG_ASSERT(list.elements >= 2);
  int result;
  bool create_new_user, no_auto_create_user;
  String wrong_users;
  LEX_USER *user, *granted_role;
  LEX_CSTRING rolename;
  LEX_CSTRING username;
  LEX_CSTRING hostname;
  ACL_ROLE *role, *role_as_user;

  List_iterator <LEX_USER> user_list(list);
  granted_role= user_list++;
  if (!(granted_role= get_current_user(thd, granted_role)))
    DBUG_RETURN(TRUE);

  DBUG_ASSERT(granted_role->is_role());
  rolename= granted_role->user;

  create_new_user= test_if_create_new_users(thd);
  no_auto_create_user= thd->variables.sql_mode & MODE_NO_AUTO_CREATE_USER;

  Grant_tables tables;
  if ((result= tables.open_and_lock(thd, Table_user | Table_roles_mapping, TL_WRITE)))
    DBUG_RETURN(result != 1);

  mysql_rwlock_wrlock(&LOCK_grant);
  mysql_mutex_lock(&acl_cache->lock);
  if (!(role= find_acl_role(rolename.str, false)))
  {
    mysql_mutex_unlock(&acl_cache->lock);
    mysql_rwlock_unlock(&LOCK_grant);
    my_error(ER_INVALID_ROLE, MYF(0), rolename.str);
    DBUG_RETURN(TRUE);
  }

  if (!can_grant_role(thd, role))
  {
    mysql_mutex_unlock(&acl_cache->lock);
    mysql_rwlock_unlock(&LOCK_grant);
    my_error(ER_ACCESS_DENIED_NO_PASSWORD_ERROR, MYF(0),
             thd->security_ctx->priv_user, thd->security_ctx->priv_host);
    DBUG_RETURN(TRUE);
  }

  while ((user= user_list++))
  {
    role_as_user= NULL;
    /* current_role is treated slightly different */
    if (user->user.str == current_role.str)
    {
      /* current_role is NONE */
      if (!thd->security_ctx->priv_role[0])
      {
        my_error(ER_INVALID_ROLE, MYF(0), none.str);
        append_str(&wrong_users, none.str, none.length);
        result= 1;
        continue;
      }
      if (!(role_as_user= find_acl_role(thd->security_ctx->priv_role, true)))
      {
        LEX_CSTRING ls= { thd->security_ctx->priv_role,
                          strlen(thd->security_ctx->priv_role) };
        append_user(thd, &wrong_users, &ls, &empty_clex_str);
        result= 1;
        continue;
      }

      /* can not grant current_role to current_role */
      if (granted_role->user.str == current_role.str)
      {
        append_user(thd, &wrong_users, &role_as_user->user, &empty_clex_str);
        result= 1;
        continue;
      }
      username.str= thd->security_ctx->priv_role;
      username.length= strlen(username.str);
      hostname= empty_clex_str;
    }
    else if (user->user.str == current_user.str)
    {
      username.str= thd->security_ctx->priv_user;
      username.length= strlen(username.str);
      hostname.str= thd->security_ctx->priv_host;
      hostname.length= strlen(hostname.str);
    }
    else
    {
      if (user->host.str)
        hostname= user->host;
      else
      switch (check_role_name(&user->user, true)) {
      case ROLE_NAME_INVALID:
        append_user(thd, &wrong_users, &user->user, &empty_clex_str);
        result= 1;
        continue;
      case ROLE_NAME_PUBLIC:
        user->host= hostname= empty_clex_str;
        role_as_user= acl_public;
        break;
      case ROLE_NAME_OK:
        if ((role_as_user= find_acl_role(user->user.str, false)))
          hostname= empty_clex_str;
        else
          hostname= host_not_specified;
        break;
      }
      username= user->user;
    }

    ROLE_GRANT_PAIR *hash_entry= find_role_grant_pair(&username, &hostname,
                                                      &rolename);
    ACL_USER_BASE *grantee= role_as_user;

    if (has_auth(user, thd->lex))
      DBUG_ASSERT(!grantee);
    else if (!grantee && !is_public(user))
      grantee= find_user_exact(hostname.str, username.str);

    if (!grantee && !revoke)
    {
      LEX_USER user_combo = *user;
      user_combo.user = username;
      user_combo.host = hostname;

      if (copy_and_check_auth(&user_combo, &user_combo, thd) ||
          replace_user_table(thd, tables.user_table(), &user_combo, NO_ACL,
                             false, create_new_user,
                             (!is_public(&user_combo) && no_auto_create_user)))
      {
        append_user(thd, &wrong_users, &username, &hostname);
        result= 1;
        continue;
      }
      if (!is_public(&user_combo))
        grantee= find_user_exact(hostname.str, username.str);
      else
        grantee= role_as_user= acl_public;

      /* either replace_user_table failed, or we've added the user */
      DBUG_ASSERT(grantee);
    }

    if (!grantee)
    {
      append_user(thd, &wrong_users, &username, &hostname);
      result= 1;
      continue;
    }

    if (!revoke)
    {
      if (hash_entry)
      {
        // perhaps, updating an existing grant, adding WITH ADMIN OPTION
      }
      else
      {
        add_role_user_mapping(grantee, role);

        /*
          Check if this grant would cause a cycle. It only needs to be run
          if we're granting a role to a role
        */
        if (role_as_user &&
            traverse_role_graph_down(role, 0, 0, 0) == ROLE_CYCLE_FOUND)
        {
          append_user(thd, &wrong_users, &username, &empty_clex_str);
          result= 1;
          undo_add_role_user_mapping(grantee, role);
          continue;
        }
      }
    }
    else
    {
      /* grant was already removed or never existed */
      if (!hash_entry)
      {
        append_user(thd, &wrong_users, &username, &hostname);
        result= 1;
        continue;
      }
      if (thd->lex->with_admin_option)
      {
        // only revoking an admin option, not the complete grant
      }
      else
      {
        /* revoke a role grant */
        remove_role_user_mapping(grantee, role);
      }
    }

    /* write into the roles_mapping table */
    /* TODO(cvicentiu) refactor replace_roles_mapping_table to use
       Roles_mapping_table instead of TABLE directly. */
    if (replace_roles_mapping_table(tables.roles_mapping_table().table(),
                                    &username, &hostname, &rolename,
                                    thd->lex->with_admin_option,
                                    hash_entry, revoke))
    {
      append_user(thd, &wrong_users, &username, &empty_clex_str);
      result= 1;
      if (!revoke)
      {
        /* need to remove the mapping added previously */
        undo_add_role_user_mapping(grantee, role);
      }
      else
      {
        /* need to restore the mapping deleted previously */
        add_role_user_mapping(grantee, role);
      }
      continue;
    }
    update_role_mapping(&username, &hostname, &rolename,
                        thd->lex->with_admin_option, hash_entry, revoke);

    /*
       Only need to propagate grants when granting/revoking a role to/from
       a role
    */
    if (role_as_user)
    {
      propagate_role_grants(role_as_user, PRIVS_TO_MERGE::ALL);
      acl_cache->clear(1);
    }
  }

  mysql_mutex_unlock(&acl_cache->lock);

  if (result)
    my_error(revoke ? ER_CANNOT_REVOKE_ROLE : ER_CANNOT_GRANT_ROLE, MYF(0),
             rolename.str, wrong_users.c_ptr_safe());
  else
    result= write_bin_log(thd, TRUE, thd->query(), thd->query_length());

  mysql_rwlock_unlock(&LOCK_grant);

  DBUG_RETURN(result);
}


bool mysql_grant(THD *thd, const char *db, List <LEX_USER> &list,
                 privilege_t rights, bool revoke_grant, bool is_proxy)
{
  List_iterator <LEX_USER> str_list (list);
  LEX_USER *Str, *tmp_Str, *proxied_user= NULL;
  char tmp_db[SAFE_NAME_LEN+1];
  bool create_new_users=0;
  int result;
  DBUG_ENTER("mysql_grant");

  if (lower_case_table_names && db)
  {
    char *end= strnmov(tmp_db,db, sizeof(tmp_db));
    if (end >= tmp_db + sizeof(tmp_db))
    {
      my_error(ER_WRONG_DB_NAME ,MYF(0), db);
      DBUG_RETURN(TRUE);
    }
    my_casedn_str(files_charset_info, tmp_db);
    db=tmp_db;
  }

  if (is_proxy)
  {
    DBUG_ASSERT(!db);
    proxied_user= str_list++;
  }

  const uint tables_to_open= Table_user | (is_proxy ? Table_proxies_priv : Table_db);
  Grant_tables tables;
  if ((result= tables.open_and_lock(thd, tables_to_open, TL_WRITE)))
    DBUG_RETURN(result != 1);

  DBUG_ASSERT(!thd->is_current_stmt_binlog_format_row());

  if (!revoke_grant)
    create_new_users= test_if_create_new_users(thd);

  /* go through users in user_list */
  mysql_rwlock_wrlock(&LOCK_grant);
  mysql_mutex_lock(&acl_cache->lock);
  grant_version++;

  if (proxied_user)
  {
    if (!(proxied_user= get_current_user(thd, proxied_user, false)))
      DBUG_RETURN(TRUE);
    DBUG_ASSERT(proxied_user->host.length); // not a Role
  }

  while ((tmp_Str = str_list++))
  {
    if (!(Str= get_current_user(thd, tmp_Str, false)))
    {
      result= true;
      continue;
    }

    if (copy_and_check_auth(Str, tmp_Str, thd) ||
        replace_user_table(thd, tables.user_table(), Str,
                           (!db ? rights : NO_ACL),
                           revoke_grant, create_new_users,
                           MY_TEST(!is_public(Str) &&
                                   (thd->variables.sql_mode &
                                    MODE_NO_AUTO_CREATE_USER))))
      result= true;
    else if (db)
    {
      privilege_t db_rights(rights & DB_ACLS);
      if (db_rights  == rights)
      {
	if (replace_db_table(tables.db_table().table(), db, *Str, db_rights,
			     revoke_grant))
	  result= true;
      }
      else
      {
	my_error(ER_WRONG_USAGE, MYF(0), "DB GRANT", "GLOBAL PRIVILEGES");
	result= true;
      }
    }
    else if (is_proxy)
    {
      if (replace_proxies_priv_table(thd, tables.proxies_priv_table().table(),
            Str, proxied_user, rights & GRANT_ACL ? TRUE : FALSE, revoke_grant))
        result= true;
    }
    if (Str->is_role())
      propagate_role_grants(find_acl_role(Str->user.str, true),
                            db ? PRIVS_TO_MERGE::DB : PRIVS_TO_MERGE::GLOBAL,
                            db);
  }
  mysql_mutex_unlock(&acl_cache->lock);

  if (!result)
  {
    result= write_bin_log(thd, TRUE, thd->query(), thd->query_length());
  }

  mysql_rwlock_unlock(&LOCK_grant);

  if (!result)
    my_ok(thd);

  DBUG_RETURN(result);
}


/* Free grant array if possible */

void  grant_free(void)
{
  DBUG_ENTER("grant_free");
  my_hash_free(&column_priv_hash);
  my_hash_free(&proc_priv_hash);
  my_hash_free(&func_priv_hash);
  my_hash_free(&package_spec_priv_hash);
  my_hash_free(&package_body_priv_hash);
  free_root(&grant_memroot,MYF(0));
  DBUG_VOID_RETURN;
}


/**
  @brief Initialize structures responsible for table/column-level privilege
   checking and load information for them from tables in the 'mysql' database.

  @return Error status
    @retval 0 OK
    @retval 1 Could not initialize grant subsystem.
*/

bool grant_init()
{
  THD  *thd;
  bool return_val;
  DBUG_ENTER("grant_init");

  if (!(thd= new THD(0)))
    DBUG_RETURN(1);				/* purecov: deadcode */
  thd->thread_stack= (char*) &thd;
  thd->store_globals();
  return_val=  grant_reload(thd);
  delete thd;
  DBUG_RETURN(return_val);
}


/**
  @brief Initialize structures responsible for table/column-level privilege
    checking and load information about grants from open privilege tables.

  @param thd Current thread
  @param tables List containing open "mysql.tables_priv" and
    "mysql.columns_priv" tables.

  @see grant_reload

  @return Error state
    @retval FALSE Success
    @retval TRUE Error
*/

static bool grant_load(THD *thd,
                       const Tables_priv_table& tables_priv,
                       const Columns_priv_table& columns_priv,
                       const Procs_priv_table& procs_priv)
{
  bool return_val= 1;
  TABLE *t_table, *c_table, *p_table;
  MEM_ROOT *save_mem_root= thd->mem_root;
  DBUG_ENTER("grant_load");

  Sql_mode_instant_remove sms(thd, MODE_PAD_CHAR_TO_FULL_LENGTH);

  (void) my_hash_init(key_memory_acl_memex, &column_priv_hash,
                      &my_charset_utf8mb3_bin, 0,0,0, (my_hash_get_key)
                      get_grant_table, (my_hash_free_key) free_grant_table, 0);
  (void) my_hash_init(key_memory_acl_memex, &proc_priv_hash,
                      &my_charset_utf8mb3_bin, 0,0,0, (my_hash_get_key)
                      get_grant_table, 0,0);
  (void) my_hash_init(key_memory_acl_memex, &func_priv_hash,
                      &my_charset_utf8mb3_bin, 0,0,0, (my_hash_get_key)
                      get_grant_table, 0,0);
  (void) my_hash_init(key_memory_acl_memex, &package_spec_priv_hash,
                      &my_charset_utf8mb3_bin, 0,0,0, (my_hash_get_key)
                      get_grant_table, 0,0);
  (void) my_hash_init(key_memory_acl_memex, &package_body_priv_hash,
                      &my_charset_utf8mb3_bin, 0,0,0, (my_hash_get_key)
                      get_grant_table, 0,0);
  init_sql_alloc(key_memory_acl_mem, &grant_memroot, ACL_ALLOC_BLOCK_SIZE, 0, MYF(0));

  t_table= tables_priv.table();
  c_table= columns_priv.table();
  p_table= procs_priv.table(); // this can be NULL

  if (t_table->file->ha_index_init(0, 1))
    goto end_index_init;

  t_table->use_all_columns();
  c_table->use_all_columns();

  thd->mem_root= &grant_memroot;

  if (!t_table->file->ha_index_first(t_table->record[0]))
  {
    do
    {
      GRANT_TABLE *mem_check;
      /* TODO(cvicentiu) convert this to use tables_priv and columns_priv. */
      if (!(mem_check= new (&grant_memroot) GRANT_TABLE(t_table, c_table)))
      {
	/* This could only happen if we are out memory */
	goto end_unlock;
      }

      if (opt_skip_name_resolve)
      {
	if (hostname_requires_resolving(mem_check->host.hostname))
	{
          sql_print_warning("'tables_priv' entry '%s %s@%s' "
                            "ignored in --skip-name-resolve mode.",
                            mem_check->tname, mem_check->user,
                            safe_str(mem_check->host.hostname));
	  continue;
	}
      }

      if (! mem_check->ok())
	delete mem_check;
      else if (column_priv_insert(mem_check))
      {
	delete mem_check;
	goto end_unlock;
      }
    }
    while (!t_table->file->ha_index_next(t_table->record[0]));
  }

  return_val= 0;

  if (p_table)
  {
    if (p_table->file->ha_index_init(0, 1))
      goto end_unlock;

    p_table->use_all_columns();

    if (!p_table->file->ha_index_first(p_table->record[0]))
    {
      do
      {
        GRANT_NAME *mem_check;
        HASH *hash;
        if (!(mem_check= new (&grant_memroot) GRANT_NAME(p_table, TRUE)))
        {
          /* This could only happen if we are out memory */
          goto end_unlock_p;
        }

        if (opt_skip_name_resolve)
        {
          if (hostname_requires_resolving(mem_check->host.hostname))
          {
            sql_print_warning("'procs_priv' entry '%s %s@%s' "
                              "ignored in --skip-name-resolve mode.",
                              mem_check->tname, mem_check->user,
                              safe_str(mem_check->host.hostname));
            continue;
          }
        }
        enum_sp_type type= (enum_sp_type)procs_priv.routine_type()->val_int();
        const Sp_handler *sph= Sp_handler::handler(type);
        if (!sph || !(hash= sph->get_priv_hash()))
        {
          sql_print_warning("'procs_priv' entry '%s' "
                            "ignored, bad routine type",
                            mem_check->tname);
          continue;
        }

        mem_check->privs= fix_rights_for_procedure(mem_check->privs);
        mem_check->init_privs= mem_check->privs;
        if (! mem_check->ok())
          delete mem_check;
        else if (my_hash_insert(hash, (uchar*) mem_check))
        {
          delete mem_check;
          goto end_unlock_p;
        }
      }
      while (!p_table->file->ha_index_next(p_table->record[0]));
    }
  }

end_unlock_p:
  if (p_table)
    p_table->file->ha_index_end();
end_unlock:
  t_table->file->ha_index_end();
  thd->mem_root= save_mem_root;
end_index_init:
  DBUG_RETURN(return_val);
}

static my_bool propagate_role_grants_action(void *role_ptr,
                                            void *ptr __attribute__((unused)))
{
  ACL_ROLE *role= static_cast<ACL_ROLE *>(role_ptr);
  if (role->counter)
    return 0;

  mysql_mutex_assert_owner(&acl_cache->lock);
  PRIVS_TO_MERGE data= { PRIVS_TO_MERGE::ALL, 0, 0 };
  traverse_role_graph_up(role, &data, NULL, merge_role_privileges);
  return 0;
}


/**
  @brief Reload information about table and column level privileges if possible

  @param thd Current thread

  Locked tables are checked by acl_reload() and doesn't have to be checked
  in this call.
  This function is also used for initialization of structures responsible
  for table/column-level privilege checking.

  @return Error state
    @retval FALSE Success
    @retval TRUE  Error
*/

bool grant_reload(THD *thd)
{
  HASH old_column_priv_hash, old_proc_priv_hash, old_func_priv_hash;
  HASH old_package_spec_priv_hash, old_package_body_priv_hash;
  MEM_ROOT old_mem;
  int result;
  DBUG_ENTER("grant_reload");

  /*
    To avoid deadlocks we should obtain table locks before
    obtaining LOCK_grant rwlock.
  */

  Grant_tables tables;
  const uint tables_to_open= Table_tables_priv | Table_columns_priv| Table_procs_priv;
  if ((result= tables.open_and_lock(thd, tables_to_open, TL_READ)))
    DBUG_RETURN(result != 1);

  mysql_rwlock_wrlock(&LOCK_grant);
  grant_version++;
  old_column_priv_hash= column_priv_hash;
  old_proc_priv_hash= proc_priv_hash;
  old_func_priv_hash= func_priv_hash;
  old_package_spec_priv_hash= package_spec_priv_hash;
  old_package_body_priv_hash= package_body_priv_hash;

  /*
    Create a new memory pool but save the current memory pool to make an undo
    opertion possible in case of failure.
  */
  old_mem= grant_memroot;

  if ((result= grant_load(thd,
                          tables.tables_priv_table(),
                          tables.columns_priv_table(),
                          tables.procs_priv_table())))
  {						// Error. Revert to old hash
    DBUG_PRINT("error",("Reverting to old privileges"));
    grant_free();				/* purecov: deadcode */
    column_priv_hash= old_column_priv_hash;	/* purecov: deadcode */
    proc_priv_hash= old_proc_priv_hash;
    func_priv_hash= old_func_priv_hash;
    package_spec_priv_hash= old_package_spec_priv_hash;
    package_body_priv_hash= old_package_body_priv_hash;
    grant_memroot= old_mem;                     /* purecov: deadcode */
  }
  else
  {
    my_hash_free(&old_column_priv_hash);
    my_hash_free(&old_proc_priv_hash);
    my_hash_free(&old_func_priv_hash);
    my_hash_free(&old_package_spec_priv_hash);
    my_hash_free(&old_package_body_priv_hash);
    free_root(&old_mem,MYF(0));
  }

  mysql_mutex_lock(&acl_cache->lock);
  my_hash_iterate(&acl_roles, propagate_role_grants_action, NULL);
  mysql_mutex_unlock(&acl_cache->lock);

  mysql_rwlock_unlock(&LOCK_grant);

  close_mysql_tables(thd);

  DBUG_RETURN(result);
}


/**
  @brief Check table level grants

  @param thd          Thread handler
  @param want_access  Bits of privileges user needs to have.
  @param tables       List of tables to check. The user should have
                      'want_access' to all tables in list.
  @param any_combination_will_do TRUE if it's enough to have any privilege for
    any combination of the table columns.
  @param number       Check at most this number of tables.
  @param no_errors    TRUE if no error should be sent directly to the client.

  If table->grant.want_privilege != 0 then the requested privileges where
  in the set of COL_ACLS but access was not granted on the table level. As
  a consequence an extra check of column privileges is required.

  Specifically if this function returns FALSE the user has some kind of
  privilege on a combination of columns in each table.

  This function is usually preceeded by check_access which establish the
  User-, Db- and Host access rights.

  @see check_access
  @see check_table_access

  @note
     This function assumes that either number of tables to be inspected
     by it is limited explicitly (i.e. is not UINT_MAX) or table list
     used and thd->lex->query_tables_own_last value correspond to each
     other (the latter should be either 0 or point to next_global member
     of one of elements of this table list).

     We delay locking of LOCK_grant until we really need it as we assume that
     most privileges be resolved with user or db level accesses.

   @return Access status
     @retval FALSE Access granted; But column privileges might need to be
      checked.
     @retval TRUE The user did not have the requested privileges on any of the
      tables.

*/

bool check_grant(THD *thd, privilege_t want_access, TABLE_LIST *tables,
                 bool any_combination_will_do, uint number, bool no_errors)
{
  TABLE_LIST *tl;
  TABLE_LIST *first_not_own_table= thd->lex->first_not_own_table();
  Security_context *sctx= thd->security_ctx;
  uint i;
  privilege_t original_want_access(want_access);
  bool locked= 0;
  DBUG_ENTER("check_grant");
  DBUG_ASSERT(number > 0);

  /*
    Walk through the list of tables that belong to the query and save the
    requested access (orig_want_privilege) to be able to use it when
    checking access rights to the underlying tables of a view. Our grant
    system gradually eliminates checked bits from want_privilege and thus
    after all checks are done we can no longer use it.
    The check that first_not_own_table is not reached is for the case when
    the given table list refers to the list for prelocking (contains tables
    of other queries). For simple queries first_not_own_table is 0.
  */
  for (i= 0, tl= tables;
       i < number  && tl != first_not_own_table;
       tl= tl->next_global, i++)
  {
    /*
      Save a copy of the privileges without the SHOW_VIEW_ACL attribute.
      It will be checked during making view.
    */
    tl->grant.orig_want_privilege= (want_access & ~SHOW_VIEW_ACL);
  }
  number= i;

  for (tl= tables; number-- ; tl= tl->next_global)
  {
    TABLE_LIST *const t_ref=
      tl->correspondent_table ? tl->correspondent_table : tl;
    sctx= t_ref->security_ctx ? t_ref->security_ctx : thd->security_ctx;
    privilege_t orig_want_access(original_want_access);

    /*
      If sequence is used as part of NEXT VALUE, PREVIOUS VALUE or SELECT,
      we need to modify the requested access rights depending on how the
      sequence is used.
    */
    if (t_ref->sequence &&
        !(want_access & ~(SELECT_ACL | INSERT_ACL | UPDATE_ACL | DELETE_ACL)))
    {
      /*
        We want to have either SELECT or INSERT rights to sequences depending
        on how they are accessed
      */
      orig_want_access= ((t_ref->lock_type >= TL_FIRST_WRITE) ?
                         INSERT_ACL : SELECT_ACL);
    }

    if (tl->with || !tl->db.str ||
        (tl->select_lex &&
         (tl->with= tl->select_lex->find_table_def_in_with_clauses(tl))))
      continue;

    const ACL_internal_table_access *access=
      get_cached_table_access(&t_ref->grant.m_internal,
                              t_ref->get_db_name(),
                              t_ref->get_table_name());

    if (access)
    {
      switch(access->check(orig_want_access, &t_ref->grant.privilege))
      {
      case ACL_INTERNAL_ACCESS_GRANTED:
        t_ref->grant.privilege|= orig_want_access;
        t_ref->grant.want_privilege= NO_ACL;
        continue;
      case ACL_INTERNAL_ACCESS_DENIED:
        goto err;
      case ACL_INTERNAL_ACCESS_CHECK_GRANT:
        break;
      }
    }

    want_access= orig_want_access;
    want_access&= ~sctx->master_access;
    if (!want_access)
      continue;                                 // ok

    if (!(~t_ref->grant.privilege & want_access) ||
        t_ref->is_anonymous_derived_table() || t_ref->schema_table ||
        t_ref->table_function)
    {
      /*
        It is subquery in the FROM clause. VIEW set t_ref->derived after
        table opening, but this function always called before table opening.

        NOTE: is_derived() can't be used here because subquery in this case
        the FROM clase (derived tables) can be not be marked yet.
      */
      if (t_ref->is_anonymous_derived_table() || t_ref->schema_table ||
          t_ref->table_function)
      {
        /*
          If it's a temporary table created for a subquery in the FROM
          clause, or an INFORMATION_SCHEMA table, drop the request for
          a privilege.
        */
        t_ref->grant.want_privilege= NO_ACL;
      }
      continue;
    }

    if (is_temporary_table(t_ref))
    {
      /*
        If this table list element corresponds to a pre-opened temporary
        table skip checking of all relevant table-level privileges for it.
        Note that during creation of temporary table we still need to check
        if user has CREATE_TMP_ACL.
      */
      t_ref->grant.privilege|= TMP_TABLE_ACLS;
      t_ref->grant.want_privilege= NO_ACL;
      continue;
    }

    if (!locked)
    {
      locked= 1;
      mysql_rwlock_rdlock(&LOCK_grant);
    }

    t_ref->grant.read(sctx, t_ref->get_db_name(), t_ref->get_table_name());

    if (!t_ref->grant.grant_table_user &&
        !t_ref->grant.grant_table_role &&
        !t_ref->grant.grant_public)
    {
      want_access&= ~t_ref->grant.privilege;
      goto err;					// No grants
    }

    /*
      For SHOW COLUMNS, SHOW INDEX it is enough to have some
      privileges on any column combination on the table.
    */
    if (any_combination_will_do)
      continue;

    t_ref->grant.privilege|= t_ref->grant.aggregate_privs();
    t_ref->grant.want_privilege= ((want_access & COL_ACLS) & ~t_ref->grant.privilege);

    if (!(~t_ref->grant.privilege & want_access))
      continue;

<<<<<<< HEAD
    if ((want_access&= ~(t_ref->grant.aggregate_cols() |
                         t_ref->grant.privilege)))
=======
    if ((want_access&= ~t_ref->grant.all_privilege()))
>>>>>>> 04d9a46c
    {
      goto err;                                 // impossible
    }
  }
  if (locked)
    mysql_rwlock_unlock(&LOCK_grant);
  DBUG_RETURN(FALSE);

err:
  if (locked)
    mysql_rwlock_unlock(&LOCK_grant);
  if (!no_errors)				// Not a silent skip of table
  {
    char command[128];
    get_privilege_desc(command, sizeof(command), want_access);
    status_var_increment(thd->status_var.access_denied_errors);

    my_error(ER_TABLEACCESS_DENIED_ERROR, MYF(0),
             command,
             sctx->priv_user,
             sctx->host_or_ip, tl ? tl->db.str : "unknown",
             tl ? tl->get_table_name() : "unknown");
  }
  DBUG_RETURN(TRUE);
}


static void check_grant_column_int(GRANT_TABLE *grant_table, const char *name,
                                   uint length, privilege_t *want_access)
{
  if (grant_table)
  {
    *want_access&= ~grant_table->privs;
    if (*want_access & grant_table->cols)
    {
      GRANT_COLUMN *grant_column= column_hash_search(grant_table, name, length);
      if (grant_column)
        *want_access&= ~grant_column->rights;
    }
  }
}

inline privilege_t GRANT_INFO::aggregate_privs()
{
  return (grant_table_user ? grant_table_user->privs : NO_ACL) |
         (grant_table_role ?  grant_table_role->privs : NO_ACL) |
         (grant_public ?  grant_public->privs : NO_ACL);
}

inline privilege_t GRANT_INFO::aggregate_cols()
{
  return (grant_table_user ? grant_table_user->cols : NO_ACL) |
         (grant_table_role ?  grant_table_role->cols : NO_ACL) |
         (grant_public ?  grant_public->cols : NO_ACL);
}

void GRANT_INFO::refresh(const Security_context *sctx,
                         const char *db, const char *table)
{
  if (version != grant_version)
    read(sctx, db, table);
}

void GRANT_INFO::read(const Security_context *sctx,
                         const char *db, const char *table)
{
#ifdef EMBEDDED_LIBRARY
  grant_table_user= grant_table_role= grant_public= NULL;
#else
  grant_table_user=
    table_hash_search(sctx->host, sctx->ip, db, sctx->priv_user,
                      table, FALSE);         /* purecov: inspected */
  grant_table_role=
    sctx->priv_role[0] ? table_hash_search("", NULL, db, sctx->priv_role,
                                           table, TRUE) : NULL;
  grant_public=
    acl_public ? table_hash_search("", NULL, db, public_name.str,
                                   table, TRUE) : NULL;
#endif
  version= grant_version;		/* purecov: inspected */
}

/*
  Check column rights in given security context

  SYNOPSIS
    check_grant_column()
    thd                  thread handler
    grant                grant information structure
    db_name              db name
    table_name           table  name
    name                 column name
    length               column name length
    sctx                 security context

  RETURN
    FALSE OK
    TRUE  access denied
*/

bool check_grant_column(THD *thd, GRANT_INFO *grant,
			const char *db_name, const char *table_name,
			const char *name, size_t length,  Security_context *sctx)
{
  privilege_t want_access(grant->want_privilege & ~grant->privilege);
  DBUG_ENTER("check_grant_column");
  DBUG_PRINT("enter", ("table: %s  want_access: %llx",
                       table_name, (longlong) want_access));

  if (!want_access)
    DBUG_RETURN(0);				// Already checked

  mysql_rwlock_rdlock(&LOCK_grant);

  /* reload table if someone has modified any grants */
  grant->refresh(sctx, db_name, table_name);

  check_grant_column_int(grant->grant_table_user, name, (uint)length,
                         &want_access);
  check_grant_column_int(grant->grant_table_role, name, (uint)length,
                         &want_access);
  check_grant_column_int(grant->grant_public, name, (uint)length,
                         &want_access);

  mysql_rwlock_unlock(&LOCK_grant);
  if (!want_access)
    DBUG_RETURN(0);

  char command[128];
  get_privilege_desc(command, sizeof(command), want_access);
  /* TODO perhaps error should print current rolename aswell */
  my_error(ER_COLUMNACCESS_DENIED_ERROR, MYF(0), command, sctx->priv_user,
           sctx->host_or_ip, name, table_name);
  DBUG_RETURN(1);
}


/*
  Check the access right to a column depending on the type of table.

  SYNOPSIS
    check_column_grant_in_table_ref()
    thd              thread handler
    table_ref        table reference where to check the field
    name             name of field to check
    length           length of name
    fld              use fld object to check invisibility when it is
                     not 0, not_found_field, view_ref_found

  DESCRIPTION
    Check the access rights to a column depending on the type of table
    reference where the column is checked. The function provides a
    generic interface to check column access rights that hides the
    heterogeneity of the column representation - whether it is a view
    or a stored table colum.

  RETURN
    FALSE OK
    TRUE  access denied
*/

bool check_column_grant_in_table_ref(THD *thd, TABLE_LIST * table_ref,
                                     const char *name, size_t length,
                                     Field *fld)
{
  GRANT_INFO *grant;
  const char *db_name;
  const char *table_name;
  Security_context *sctx= table_ref->security_ctx ?
                          table_ref->security_ctx : thd->security_ctx;
  if (fld && fld != not_found_field && fld != view_ref_found
          && fld->invisible >= INVISIBLE_SYSTEM)
      return false;

  if (table_ref->view || table_ref->field_translation)
  {
    /* View or derived information schema table. */
    privilege_t view_privs(NO_ACL);
    grant= &(table_ref->grant);
    db_name= table_ref->view_db.str;
    table_name= table_ref->view_name.str;
    if (table_ref->belong_to_view &&
        thd->lex->sql_command == SQLCOM_SHOW_FIELDS)
    {
      view_privs= get_column_grant(thd, grant, db_name, table_name, name);
      if (view_privs & VIEW_ANY_ACL)
      {
        table_ref->belong_to_view->allowed_show= TRUE;
        return FALSE;
      }
      table_ref->belong_to_view->allowed_show= FALSE;
      my_message(ER_VIEW_NO_EXPLAIN, ER_THD(thd, ER_VIEW_NO_EXPLAIN), MYF(0));
      return TRUE;
    }
  }
  else
  {
    /* Normal or temporary table. */
    TABLE *table= table_ref->table;
    grant= &(table->grant);
    db_name= table->s->db.str;
    table_name= table->s->table_name.str;
  }

  if (grant->want_privilege)
    return check_grant_column(thd, grant, db_name, table_name, name,
                              length, sctx);
  else
    return FALSE;

}


/**
  @brief check if a query can access a set of columns

  @param  thd  the current thread
  @param  want_access_arg  the privileges requested
  @param  fields an iterator over the fields of a table reference.
  @return Operation status
    @retval 0 Success
    @retval 1 Falure
  @details This function walks over the columns of a table reference
   The columns may originate from different tables, depending on the kind of
   table reference, e.g. join, view.
   For each table it will retrieve the grant information and will use it
   to check the required access privileges for the fields requested from it.
*/
bool check_grant_all_columns(THD *thd, privilege_t want_access_arg,
                             Field_iterator_table_ref *fields)
{
  Security_context *sctx= thd->security_ctx;
  privilege_t want_access(NO_ACL);
  const char *table_name= NULL;
  const char* db_name= NULL;
  GRANT_INFO *grant;
  GRANT_TABLE *UNINIT_VAR(grant_table);
  GRANT_TABLE *UNINIT_VAR(grant_table_role);
  GRANT_TABLE *UNINIT_VAR(grant_public);
  /*
     Flag that gets set if privilege checking has to be performed on column
     level.
  */
  bool using_column_privileges= FALSE;

  mysql_rwlock_rdlock(&LOCK_grant);

  for (; !fields->end_of_fields(); fields->next())
  {
    if (fields->field() &&
        fields->field()->invisible >= INVISIBLE_SYSTEM)
      continue;
    LEX_CSTRING *field_name= fields->name();

    if (table_name != fields->get_table_name())
    {
      table_name= fields->get_table_name();
      db_name= fields->get_db_name();
      grant= fields->grant();
      /* get a fresh one for each table */
      want_access= want_access_arg & ~grant->privilege;
      if (want_access)
      {
        /* reload table if someone has modified any grants */
        grant->refresh(sctx, db_name, table_name);

        grant_table= grant->grant_table_user;
        grant_table_role= grant->grant_table_role;
        grant_public= grant->grant_public;
        if (!grant_table && !grant_table_role && !grant_public)
          goto err;
      }
    }

    if (want_access)
    {
      privilege_t have_access(NO_ACL);
      if (grant_table)
      {
        GRANT_COLUMN *grant_column=
          column_hash_search(grant_table, field_name->str, field_name->length);
        if (grant_column)
          have_access= grant_column->rights;
      }
      if (grant_table_role)
      {
        GRANT_COLUMN *grant_column=
          column_hash_search(grant_table_role, field_name->str,
                             field_name->length);
        if (grant_column)
          have_access|= grant_column->rights;
      }
      if (grant_public)
      {
        GRANT_COLUMN *grant_column=
          column_hash_search(grant_public, field_name->str,
                             field_name->length);
        if (grant_column)
          have_access|= grant_column->rights;

      }

      if (have_access)
        using_column_privileges= TRUE;
      if (want_access & ~have_access)
        goto err;
    }
  }
  mysql_rwlock_unlock(&LOCK_grant);
  return 0;

err:
  mysql_rwlock_unlock(&LOCK_grant);

  char command[128];
  get_privilege_desc(command, sizeof(command), want_access);
  /*
    Do not give an error message listing a column name unless the user has
    privilege to see all columns.
  */
  if (using_column_privileges)
    my_error(ER_TABLEACCESS_DENIED_ERROR, MYF(0),
             command, sctx->priv_user,
             sctx->host_or_ip, db_name, table_name);
  else
    my_error(ER_COLUMNACCESS_DENIED_ERROR, MYF(0),
             command,
             sctx->priv_user,
             sctx->host_or_ip,
             fields->name()->str,
             table_name);
  return 1;
}


static bool check_grant_db_routine(THD *thd, const char *db, HASH *hash)
{
  Security_context *sctx= thd->security_ctx;

  for (uint idx= 0; idx < hash->records; ++idx)
  {
    GRANT_NAME *item= (GRANT_NAME*) my_hash_element(hash, idx);

    if (strcmp(item->user, sctx->priv_user) == 0 &&
        strcmp(item->db, db) == 0 &&
        compare_hostname(&item->host, sctx->host, sctx->ip))
    {
      return FALSE;
    }
    if (sctx->priv_role[0] && strcmp(item->user, sctx->priv_role) == 0 &&
        strcmp(item->db, db) == 0 &&
        (!item->host.hostname || !item->host.hostname[0]))
    {
      return FALSE; /* Found current role match */
    }
  }

  return TRUE;
}


/*
  Check if a user has the right to access a database
  Access is accepted if he has a grant for any table/routine in the database
  Return 1 if access is denied
*/

bool check_grant_db(THD *thd, const char *db)
{
  Security_context *sctx= thd->security_ctx;
  char helping [SAFE_NAME_LEN + USERNAME_LENGTH+2], *end;
  char helping2 [SAFE_NAME_LEN + USERNAME_LENGTH+2], *tmp_db;
  uint len, UNINIT_VAR(len2);
  bool error= TRUE;

  tmp_db= strmov(helping, sctx->priv_user) + 1;
  end= strnmov(tmp_db, db, helping + sizeof(helping) - tmp_db);

  if (end >= helping + sizeof(helping)) // db name was truncated
    return 1;                           // no privileges for an invalid db name

  if (lower_case_table_names)
  {
    end = tmp_db + my_casedn_str(files_charset_info, tmp_db);
    db=tmp_db;
  }

  len= (uint) (end - helping) + 1;

  /*
     If a role is set, we need to check for privileges here as well.
  */
  if (sctx->priv_role[0])
  {
    end= strmov(helping2, sctx->priv_role) + 1;
    end= strnmov(end, db, helping2 + sizeof(helping2) - end);
    len2= (uint) (end - helping2) + 1;
  }


  mysql_rwlock_rdlock(&LOCK_grant);

  for (uint idx=0 ; idx < column_priv_hash.records ; idx++)
  {
    GRANT_TABLE *grant_table= (GRANT_TABLE*) my_hash_element(&column_priv_hash,
                                                             idx);
    if (len < grant_table->key_length &&
        !memcmp(grant_table->hash_key, helping, len) &&
        compare_hostname(&grant_table->host, sctx->host, sctx->ip))
    {
      error= FALSE; /* Found match. */
      break;
    }
    if (sctx->priv_role[0] &&
        len2 < grant_table->key_length &&
        !memcmp(grant_table->hash_key, helping2, len2) &&
        (!grant_table->host.hostname || !grant_table->host.hostname[0]))
    {
      error= FALSE; /* Found role match */
      break;
    }
  }

  if (error)
    error= check_grant_db_routine(thd, db, &proc_priv_hash) &&
           check_grant_db_routine(thd, db, &func_priv_hash) &&
           check_grant_db_routine(thd, db, &package_spec_priv_hash) &&
           check_grant_db_routine(thd, db, &package_body_priv_hash);

  mysql_rwlock_unlock(&LOCK_grant);

  return error;
}


/****************************************************************************
  Check routine level grants

  SYNPOSIS
   bool check_grant_routine()
   thd		Thread handler
   want_access  Bits of privileges user needs to have
   procs	List of routines to check. The user should have 'want_access'
   sph          SP handler
   no_errors	If 0 then we write an error. The error is sent directly to
		the client

   RETURN
     0  ok
     1  Error: User did not have the requested privielges
****************************************************************************/

bool check_grant_routine(THD *thd, privilege_t want_access,
			 TABLE_LIST *procs, const Sp_handler *sph,
			 bool no_errors)
{
  TABLE_LIST *table;
  Security_context *sctx= thd->security_ctx;
  char *user= sctx->priv_user;
  char *host= sctx->priv_host;
  char *role= sctx->priv_role;
  DBUG_ENTER("check_grant_routine");

  want_access&= ~sctx->master_access;
  if (!want_access)
    DBUG_RETURN(0);                             // ok

  mysql_rwlock_rdlock(&LOCK_grant);
  for (table= procs; table; table= table->next_global)
  {
    GRANT_NAME *grant_proc;
    if ((grant_proc= routine_hash_search(host, sctx->ip, table->db.str, user,
                                         table->table_name.str, sph, 0)))
      table->grant.privilege|= grant_proc->privs;
    if (role[0]) /* current role set check */
    {
      if ((grant_proc= routine_hash_search("", NULL, table->db.str, role,
                                           table->table_name.str, sph, 0)))
      table->grant.privilege|= grant_proc->privs;
    }
    if (acl_public)
    {
      if ((grant_proc= routine_hash_search("", NULL, table->db.str,
                                           public_name.str,
                                           table->table_name.str, sph, 0)))
      table->grant.privilege|= grant_proc->privs;
    }

    if (want_access & ~table->grant.privilege)
    {
      want_access &= ~table->grant.privilege;
      goto err;
    }
  }
  mysql_rwlock_unlock(&LOCK_grant);
  DBUG_RETURN(0);
err:
  mysql_rwlock_unlock(&LOCK_grant);
  if (!no_errors)
  {
    char buff[1024];
    const char *command="";
    if (table)
      strxmov(buff, table->db.str, ".", table->table_name.str, NullS);
    if (want_access & EXECUTE_ACL)
      command= "execute";
    else if (want_access & ALTER_PROC_ACL)
      command= "alter routine";
    else if (want_access & GRANT_ACL)
      command= "grant";
    my_error(ER_PROCACCESS_DENIED_ERROR, MYF(0),
             command, user, host, table ? buff : "unknown");
  }
  DBUG_RETURN(1);
}


/*
  Check if routine has any of the
  routine level grants

  SYNPOSIS
   bool    check_routine_level_acl()
   thd	        Thread handler
   db           Database name
   name         Routine name

  RETURN
   0            Ok
   1            error
*/

bool check_routine_level_acl(THD *thd, const char *db, const char *name,
                             const Sp_handler *sph)
{
  bool no_routine_acl= 1;
  GRANT_NAME *grant_proc;
  Security_context *sctx= thd->security_ctx;
  mysql_rwlock_rdlock(&LOCK_grant);
  if ((grant_proc= routine_hash_search(sctx->priv_host,
                                       sctx->ip, db,
                                       sctx->priv_user,
                                       name, sph, 0)))
    no_routine_acl= !(grant_proc->privs & SHOW_PROC_ACLS);

  if (no_routine_acl && sctx->priv_role[0]) /* current set role check */
  {
    if ((grant_proc= routine_hash_search("",
                                         NULL, db,
                                         sctx->priv_role,
                                         name, sph, 0)))
      no_routine_acl= !(grant_proc->privs & SHOW_PROC_ACLS);
  }
  mysql_rwlock_unlock(&LOCK_grant);
  return no_routine_acl;
}


/*****************************************************************************
  Functions to retrieve the grant for a table/column  (for SHOW functions)
*****************************************************************************/

privilege_t get_table_grant(THD *thd, TABLE_LIST *table)
{
  Security_context *sctx= thd->security_ctx;
  const char *db = table->db.str ? table->db.str : thd->db.str;

  mysql_rwlock_rdlock(&LOCK_grant);
  table->grant.read(sctx, db, table->table_name.str);
  table->grant.privilege|= table->grant.aggregate_privs();
  privilege_t privilege(table->grant.privilege);
  mysql_rwlock_unlock(&LOCK_grant);
  return privilege;
}


/*
  Determine the access priviliges for a field.

  SYNOPSIS
    get_column_grant()
    thd         thread handler
    grant       grants table descriptor
    db_name     name of database that the field belongs to
    table_name  name of table that the field belongs to
    field_name  name of field

  DESCRIPTION
    The procedure may also modify: grant->grant_table and grant->version.

  RETURN
    The access priviliges for the field db_name.table_name.field_name
*/

privilege_t get_column_grant(THD *thd, GRANT_INFO *grant,
                        const char *db_name, const char *table_name,
                        const char *field_name)
{
  GRANT_TABLE *grant_table;
  GRANT_TABLE *grant_table_role;
  GRANT_TABLE *grant_public;
  GRANT_COLUMN *grant_column;
  privilege_t priv(NO_ACL);

  mysql_rwlock_rdlock(&LOCK_grant);
  /* reload table if someone has modified any grants */
  grant->refresh(thd->security_ctx, db_name, table_name);

  grant_table= grant->grant_table_user;
  grant_table_role= grant->grant_table_role;
  grant_public= grant->grant_public;

  if (!grant_table && !grant_table_role && !grant_public)
    priv= grant->privilege;
  else
  {
    if (grant_table)
    {
      grant_column= column_hash_search(grant_table, field_name,
                                       (uint) strlen(field_name));
      if (!grant_column)
        priv= (grant->privilege | grant_table->privs);
      else
        priv= (grant->privilege | grant_table->privs | grant_column->rights);
    }

    if (grant_table_role)
    {
      grant_column= column_hash_search(grant_table_role, field_name,
                                       (uint) strlen(field_name));
      if (!grant_column)
        priv|= (grant->privilege | grant_table_role->privs);
      else
        priv|= (grant->privilege | grant_table_role->privs |
                grant_column->rights);
    }
    if (grant_public)
    {
      grant_column= column_hash_search(grant_public, field_name,
                                       (uint) strlen(field_name));
      if (!grant_column)
        priv|= (grant->privilege | grant_public->privs);
      else
        priv|= (grant->privilege | grant_public->privs |
                grant_column->rights);
    }
  }
  mysql_rwlock_unlock(&LOCK_grant);
  return priv;
}


/* Help function for mysql_show_grants */

static void add_user_option(String *grant, long value, const char *name,
                            bool is_signed)
{
  if (value)
  {
    char buff[22], *p; // just as in int2str
    grant->append(' ');
    grant->append(name, strlen(name));
    grant->append(' ');
    p=int10_to_str(value, buff, is_signed ? -10 : 10);
    grant->append(buff,p-buff);
  }
}


static void add_user_option(String *grant, double value, const char *name)
{
  if (value != 0.0 )
  {
    char buff[FLOATING_POINT_BUFFER];
    size_t len;
    grant->append(' ');
    grant->append(name, strlen(name));
    grant->append(' ');
    len= my_fcvt(value, 6, buff, NULL);
    grant->append(buff, len);
  }
}

static void add_user_parameters(THD *thd, String *result, ACL_USER* acl_user,
                                bool with_grant)
{
  result->append('@');
  append_identifier(thd, result, acl_user->host.hostname,
                    acl_user->hostname_length);

  if (acl_user->nauth == 1 &&
      (acl_user->auth->plugin.str == native_password_plugin_name.str ||
       acl_user->auth->plugin.str == old_password_plugin_name.str))
  {
    if (acl_user->auth->auth_string.length)
    {
      result->append(STRING_WITH_LEN(" IDENTIFIED BY PASSWORD '"));
      result->append(&acl_user->auth->auth_string);
      result->append('\'');
    }
  }
  else
  {
    result->append(STRING_WITH_LEN(" IDENTIFIED VIA "));
    for (uint i=0; i < acl_user->nauth; i++)
    {
      if (i)
        result->append(STRING_WITH_LEN(" OR "));
      result->append(&acl_user->auth[i].plugin);
      if (acl_user->auth[i].auth_string.length)
      {
        result->append(STRING_WITH_LEN(" USING '"));
        result->append(&acl_user->auth[i].auth_string);
        result->append('\'');
      }
    }
  }
  /* "show grants" SSL related stuff */
  if (acl_user->ssl_type == SSL_TYPE_ANY)
    result->append(STRING_WITH_LEN(" REQUIRE SSL"));
  else if (acl_user->ssl_type == SSL_TYPE_X509)
    result->append(STRING_WITH_LEN(" REQUIRE X509"));
  else if (acl_user->ssl_type == SSL_TYPE_SPECIFIED)
  {
    int ssl_options = 0;
    result->append(STRING_WITH_LEN(" REQUIRE "));
    if (acl_user->x509_issuer[0])
    {
      ssl_options++;
      result->append(STRING_WITH_LEN("ISSUER \'"));
      result->append(acl_user->x509_issuer,strlen(acl_user->x509_issuer));
      result->append('\'');
    }
    if (acl_user->x509_subject[0])
    {
      if (ssl_options++)
        result->append(' ');
      result->append(STRING_WITH_LEN("SUBJECT \'"));
      result->append(acl_user->x509_subject,strlen(acl_user->x509_subject),
                    system_charset_info);
      result->append('\'');
    }
    if (acl_user->ssl_cipher)
    {
      if (ssl_options++)
        result->append(' ');
      result->append(STRING_WITH_LEN("CIPHER '"));
      result->append(acl_user->ssl_cipher,strlen(acl_user->ssl_cipher),
                    system_charset_info);
      result->append('\'');
    }
  }
  if (with_grant ||
      (acl_user->user_resource.questions ||
       acl_user->user_resource.updates ||
       acl_user->user_resource.conn_per_hour ||
       acl_user->user_resource.user_conn ||
       acl_user->user_resource.max_statement_time != 0.0))
  {
    result->append(STRING_WITH_LEN(" WITH"));
    if (with_grant)
      result->append(STRING_WITH_LEN(" GRANT OPTION"));
    add_user_option(result, acl_user->user_resource.questions,
                    "MAX_QUERIES_PER_HOUR", false);
    add_user_option(result, acl_user->user_resource.updates,
                    "MAX_UPDATES_PER_HOUR", false);
    add_user_option(result, acl_user->user_resource.conn_per_hour,
                    "MAX_CONNECTIONS_PER_HOUR", false);
    add_user_option(result, acl_user->user_resource.user_conn,
                    "MAX_USER_CONNECTIONS", true);
    add_user_option(result, acl_user->user_resource.max_statement_time,
                    "MAX_STATEMENT_TIME");
  }
}

static const char *command_array[]=
{
  "SELECT", "INSERT", "UPDATE", "DELETE", "CREATE", "DROP", "RELOAD",
  "SHUTDOWN", "PROCESS","FILE", "GRANT", "REFERENCES", "INDEX",
  "ALTER", "SHOW DATABASES", "SUPER", "CREATE TEMPORARY TABLES",
  "LOCK TABLES", "EXECUTE", "REPLICATION SLAVE", "BINLOG MONITOR",
  "CREATE VIEW", "SHOW VIEW", "CREATE ROUTINE", "ALTER ROUTINE",
  "CREATE USER", "EVENT", "TRIGGER", "CREATE TABLESPACE", "DELETE HISTORY",
  "SET USER", "FEDERATED ADMIN", "CONNECTION ADMIN", "READ_ONLY ADMIN",
  "REPLICATION SLAVE ADMIN", "REPLICATION MASTER ADMIN", "BINLOG ADMIN",
  "BINLOG REPLAY", "SLAVE MONITOR"
};

static uint command_lengths[]=
{
  6, 6, 6, 6, 6, 4, 6,
  8, 7, 4, 5, 10, 5,
  5, 14, 5, 23,
  11, 7, 17, 14,
  11, 9, 14, 13,
  11, 5, 7, 17, 14,
  8, 15, 16, 15,
  23, 24, 12,
  13, 13
};


static_assert(array_elements(command_array) == PRIVILEGE_T_MAX_BIT + 1,
              "The definition of command_array does not match privilege_t");
static_assert(array_elements(command_lengths) == PRIVILEGE_T_MAX_BIT + 1,
              "The definition of command_lengths does not match privilege_t");


static bool print_grants_for_role(THD *thd, ACL_ROLE * role)
{
  char buff[1024];

  if (show_role_grants(thd, "", role, buff, sizeof(buff)))
    return TRUE;

  if (show_global_privileges(thd, role, TRUE, buff, sizeof(buff)))
    return TRUE;

  if (show_database_privileges(thd, role->user.str, "", buff, sizeof(buff)))
    return TRUE;

  if (show_table_and_column_privileges(thd, role->user.str, "", buff, sizeof(buff)))
    return TRUE;

  if (show_routine_grants(thd, role->user.str, "", &sp_handler_procedure,
                          buff, sizeof(buff)))
    return TRUE;

  if (show_routine_grants(thd, role->user.str, "", &sp_handler_function,
                          buff, sizeof(buff)))
    return TRUE;

  if (show_routine_grants(thd, role->user.str, "", &sp_handler_package_spec,
                          buff, sizeof(buff)))
    return TRUE;

  if (show_routine_grants(thd, role->user.str, "", &sp_handler_package_body,
                          buff, sizeof(buff)))
    return TRUE;

  return FALSE;

}

static void append_auto_expiration_policy(ACL_USER *acl_user, String *r) {
    if (!acl_user->password_lifetime)
      r->append(STRING_WITH_LEN(" PASSWORD EXPIRE NEVER"));
    else if (acl_user->password_lifetime > 0)
    {
      r->append(STRING_WITH_LEN(" PASSWORD EXPIRE INTERVAL "));
      r->append_longlong(acl_user->password_lifetime);
      r->append(STRING_WITH_LEN(" DAY"));
    }
}

bool mysql_show_create_user(THD *thd, LEX_USER *lex_user)
{
  const char *username= NULL, *hostname= NULL;
  char buff[1024]; //Show create user should not take more than 1024 bytes.
  Protocol *protocol= thd->protocol;
  bool error= false;
  ACL_USER *acl_user;
  uint head_length;
  DBUG_ENTER("mysql_show_create_user");

  if (!initialized)
  {
    my_error(ER_OPTION_PREVENTS_STATEMENT, MYF(0), "--skip-grant-tables");
    DBUG_RETURN(TRUE);
  }
  if (get_show_user(thd, lex_user, &username, &hostname, NULL))
    DBUG_RETURN(TRUE);

  List<Item> field_list;
  head_length= (uint) (strxmov(buff, "CREATE USER for ", username, "@",
                               hostname, NullS) - buff);
  Item_string *field = new (thd->mem_root) Item_string_ascii(thd, "", 0);
  if (!field)
    DBUG_RETURN(true);                          // Error given my my_alloc()

  field->name.str= buff;
  field->name.length= head_length;
  field->max_length= sizeof(buff);
  field_list.push_back(field, thd->mem_root);
  if (protocol->send_result_set_metadata(&field_list,
                                         Protocol::SEND_NUM_ROWS |
                                         Protocol::SEND_EOF))
    DBUG_RETURN(true);

  String result(buff, sizeof(buff), system_charset_info);
  result.length(0);
  mysql_rwlock_rdlock(&LOCK_grant);
  mysql_mutex_lock(&acl_cache->lock);

  acl_user= find_user_exact(hostname, username);

  // User not found in the internal data structures.
  if (!acl_user)
  {
    my_error(ER_PASSWORD_NO_MATCH, MYF(0));
    error= true;
    goto end;
  }

  result.append(STRING_WITH_LEN("CREATE USER "));
  append_identifier(thd, &result, username, strlen(username));
  add_user_parameters(thd, &result, acl_user, false);

  if (acl_user->account_locked)
    result.append(STRING_WITH_LEN(" ACCOUNT LOCK"));

  if (acl_user->password_expired)
    result.append(STRING_WITH_LEN(" PASSWORD EXPIRE"));
  else
    append_auto_expiration_policy(acl_user, &result);

  protocol->prepare_for_resend();
  protocol->store(result.ptr(), result.length(), result.charset());
  if (protocol->write())
  {
    error= true;
  }

  /* MDEV-24114 - PASSWORD EXPIRE and PASSWORD EXPIRE [NEVER | INTERVAL X DAY]
   are two different mechanisms. To make sure a tool can restore the state
   of a user account, including both the manual expiration state of the
   account and the automatic expiration policy attached to it, we should
   print two statements here, a CREATE USER (printed above) and an ALTER USER */
  if (acl_user->password_expired && acl_user->password_lifetime > -1)
  {
    result.length(0);
    result.append(STRING_WITH_LEN("ALTER USER "));
    append_identifier(thd, &result, username, strlen(username));
    result.append('@');
    append_identifier(thd, &result, acl_user->host.hostname,
                      acl_user->hostname_length);
    append_auto_expiration_policy(acl_user, &result);
    protocol->prepare_for_resend();
    protocol->store(result.ptr(), result.length(), result.charset());
    if (protocol->write())
    {
      error= true;
    }
  }

  my_eof(thd);

end:
  mysql_rwlock_unlock(&LOCK_grant);
  mysql_mutex_unlock(&acl_cache->lock);

  DBUG_RETURN(error);
}


static int show_grants_callback(ACL_USER_BASE *role, void *data)
{
  THD *thd= (THD *)data;
  DBUG_ASSERT(role->flags & IS_ROLE);
  if (print_grants_for_role(thd, (ACL_ROLE *)role))
    return -1;
  return 0;
}

void mysql_show_grants_get_fields(THD *thd, List<Item> *fields,
                                  const char *name, size_t length)
{
  Item_string *field=new (thd->mem_root) Item_string_ascii(thd, "", 0);
  /* Set name explicit to avoid character set conversions */
  field->name.str= name;
  field->name.length= length;
  field->max_length=1024;
  fields->push_back(field, thd->mem_root);
}

/** checks privileges for SHOW GRANTS and SHOW CREATE USER

  @note that in case of SHOW CREATE USER the parser guarantees
  that a role can never happen here, so *rolename will never
  be assigned to
*/
bool get_show_user(THD *thd, LEX_USER *lex_user, const char **username,
                   const char **hostname, const char **rolename)
{
  if (lex_user->user.str == current_user.str)
  {
    *username= thd->security_ctx->priv_user;
    *hostname= thd->security_ctx->priv_host;
    return 0;
  }
  if (lex_user->user.str == current_role.str)
  {
    *rolename= thd->security_ctx->priv_role;
    return 0;
  }
  if (lex_user->user.str == current_user_and_current_role.str)
  {
    *username= thd->security_ctx->priv_user;
    *hostname= thd->security_ctx->priv_host;
    *rolename= thd->security_ctx->priv_role;
    return 0;
  }

  Security_context *sctx= thd->security_ctx;
  bool do_check_access;

  if (!(lex_user= get_current_user(thd, lex_user)))
    return 1;

  if (lex_user->is_role())
  {
    *rolename= lex_user->user.str;
    do_check_access= !is_public(lex_user) && strcmp(*rolename, sctx->priv_role);
  }
  else
  {
    *username= lex_user->user.str;
    *hostname= lex_user->host.str;
    do_check_access= strcmp(*username, sctx->priv_user) ||
                     strcmp(*hostname, sctx->priv_host);
  }

  if (do_check_access && check_access(thd, SELECT_ACL, "mysql", 0, 0, 1, 0))
    return 1;
  return 0;
}

/*
  SHOW GRANTS;  Send grants for a user to the client

  IMPLEMENTATION
   Send to client grant-like strings depicting user@host privileges
*/

bool mysql_show_grants(THD *thd, LEX_USER *lex_user)
{
  int  error = -1;
  ACL_USER *UNINIT_VAR(acl_user);
  ACL_ROLE *acl_role= NULL;
  char buff[1024];
  Protocol *protocol= thd->protocol;
  const char *username= NULL, *hostname= NULL, *rolename= NULL, *end;
  DBUG_ENTER("mysql_show_grants");

  if (!initialized)
  {
    my_error(ER_OPTION_PREVENTS_STATEMENT, MYF(0), "--skip-grant-tables");
    DBUG_RETURN(TRUE);
  }

  if (get_show_user(thd, lex_user, &username, &hostname, &rolename))
    DBUG_RETURN(TRUE);

  DBUG_ASSERT(rolename || username);

  List<Item> field_list;
  if (username)
    end= strxmov(buff,"Grants for ",username,"@",hostname, NullS);
  else
    end= strxmov(buff,"Grants for ",rolename, NullS);

  mysql_show_grants_get_fields(thd, &field_list, buff, (uint) (end-buff));

  if (protocol->send_result_set_metadata(&field_list,
                               Protocol::SEND_NUM_ROWS | Protocol::SEND_EOF))
    DBUG_RETURN(TRUE);

  mysql_rwlock_rdlock(&LOCK_grant);
  mysql_mutex_lock(&acl_cache->lock);

  if (username)
  {
    acl_user= find_user_exact(hostname, username);
    if (!acl_user)
    {
      mysql_mutex_unlock(&acl_cache->lock);
      mysql_rwlock_unlock(&LOCK_grant);

      my_error(ER_NONEXISTING_GRANT, MYF(0),
               username, hostname);
      DBUG_RETURN(TRUE);
    }

    /* Show granted roles to acl_user */
    if (show_role_grants(thd, hostname, acl_user, buff, sizeof(buff)))
      goto end;

    /* Add first global access grants */
    if (show_global_privileges(thd, acl_user, FALSE, buff, sizeof(buff)))
      goto end;

    /* Add database access */
    if (show_database_privileges(thd, username, hostname, buff, sizeof(buff)))
      goto end;

    /* Add table & column access */
    if (show_table_and_column_privileges(thd, username, hostname, buff, sizeof(buff)))
      goto end;

    if (show_routine_grants(thd, username, hostname, &sp_handler_procedure,
                            buff, sizeof(buff)))
      goto end;

    if (show_routine_grants(thd, username, hostname, &sp_handler_function,
                            buff, sizeof(buff)))
      goto end;

    if (show_routine_grants(thd, username, hostname, &sp_handler_package_spec,
                            buff, sizeof(buff)))
      goto end;

    if (show_routine_grants(thd, username, hostname, &sp_handler_package_body,
                            buff, sizeof(buff)))
      goto end;

    if (show_proxy_grants(thd, username, hostname, buff, sizeof(buff)))
      goto end;
  }

  if (rolename)
  {
    acl_role= find_acl_role(rolename, true);
    if (acl_role)
    {
      /* get a list of all inherited roles */
      traverse_role_graph_down(acl_role, thd, show_grants_callback, NULL);
    }
    else
    {
      if (lex_user->user.str == current_role.str)
      {
        mysql_mutex_unlock(&acl_cache->lock);
        mysql_rwlock_unlock(&LOCK_grant);
        my_error(ER_NONEXISTING_GRANT, MYF(0),
                 thd->security_ctx->priv_user,
                 thd->security_ctx->priv_host);
        DBUG_RETURN(TRUE);
      }
    }
  }

  if (username && rolename) // show everything, incl. PUBLIC
  {
    if (acl_public)
      traverse_role_graph_down(acl_public, thd, show_grants_callback, NULL);
  }

  if (username)
  {
    /* Show default role to acl_user */
    if (show_default_role(thd, acl_user, buff, sizeof(buff)))
      goto end;
  }


  error= 0;
end:
  mysql_mutex_unlock(&acl_cache->lock);
  mysql_rwlock_unlock(&LOCK_grant);

  my_eof(thd);
  DBUG_RETURN(error);
}

static ROLE_GRANT_PAIR *find_role_grant_pair(const LEX_CSTRING *u,
                                             const LEX_CSTRING *h,
                                             const LEX_CSTRING *r)
{
  char buf[1024];
  String pair_key(buf, sizeof(buf), &my_charset_bin);

  size_t key_length= u->length + h->length + r->length + 3;
  pair_key.alloc(key_length);

  strmov(strmov(strmov(const_cast<char*>(pair_key.ptr()),
                       safe_str(u->str)) + 1, h->str) + 1, r->str);

  return (ROLE_GRANT_PAIR *)
    my_hash_search(&acl_roles_mappings, (uchar*)pair_key.ptr(), key_length);
}

static bool show_default_role(THD *thd, ACL_USER *acl_entry,
                              char *buff, size_t buffsize)
{
  Protocol *protocol= thd->protocol;
  LEX_CSTRING def_rolename= acl_entry->default_rolename;

  if (def_rolename.length)
  {
    String def_str(buff, buffsize, system_charset_info);
    def_str.length(0);
    def_str.append(STRING_WITH_LEN("SET DEFAULT ROLE "));
    append_identifier(thd, &def_str, def_rolename.str, def_rolename.length);
    def_str.append(STRING_WITH_LEN(" FOR "));
    append_identifier(thd, &def_str, acl_entry->user.str, acl_entry->user.length);
    DBUG_ASSERT(!(acl_entry->flags & IS_ROLE));
    def_str.append('@');
    append_identifier(thd, &def_str, acl_entry->host.hostname,
                      acl_entry->hostname_length);
    protocol->prepare_for_resend();
    protocol->store(def_str.ptr(),def_str.length(),def_str.charset());
    if (protocol->write())
    {
      return TRUE;
    }
  }
  return FALSE;
}

static bool show_role_grants(THD *thd, const char *hostname,
                             ACL_USER_BASE *acl_entry,
                             char *buff, size_t buffsize)
{
  size_t counter;
  Protocol *protocol= thd->protocol;
  LEX_CSTRING host= {const_cast<char*>(hostname), strlen(hostname)};

  String grant(buff, buffsize, system_charset_info);
  for (counter= 0; counter < acl_entry->role_grants.elements; counter++)
  {
    grant.length(0);
    grant.append(STRING_WITH_LEN("GRANT "));
    ACL_ROLE *acl_role= *(dynamic_element(&acl_entry->role_grants, counter,
                                          ACL_ROLE**));
    append_identifier(thd, &grant, acl_role->user.str, acl_role->user.length);
    grant.append(STRING_WITH_LEN(" TO "));
    if (acl_entry == acl_public)
      grant.append(public_name);
    else
      append_identifier(thd, &grant, acl_entry->user.str, acl_entry->user.length);
    if (!(acl_entry->flags & IS_ROLE))
    {
      grant.append('@');
      append_identifier(thd, &grant, host.str, host.length);
    }

    ROLE_GRANT_PAIR *pair=
      find_role_grant_pair(&acl_entry->user, &host, &acl_role->user);
    DBUG_ASSERT(pair);

    if (pair->with_admin)
      grant.append(STRING_WITH_LEN(" WITH ADMIN OPTION"));

    protocol->prepare_for_resend();
    protocol->store(grant.ptr(),grant.length(),grant.charset());
    if (protocol->write())
    {
      return TRUE;
    }
  }
  return FALSE;
}

static bool show_global_privileges(THD *thd, ACL_USER_BASE *acl_entry,
                                   bool handle_as_role,
                                   char *buff, size_t buffsize)
{
  uint counter;
  privilege_t want_access(NO_ACL);
  Protocol *protocol= thd->protocol;

  String global(buff, buffsize, system_charset_info);
  global.length(0);
  global.append(STRING_WITH_LEN("GRANT "));

  if (handle_as_role)
    want_access= ((ACL_ROLE *)acl_entry)->initial_role_access;
  else
    want_access= acl_entry->access;

  // suppress "GRANT USAGE ON *.* TO `PUBLIC`"
  if (!(want_access & ~GRANT_ACL) && acl_entry == acl_public)
    return FALSE;

  if (test_all_bits(want_access, (GLOBAL_ACLS & ~ GRANT_ACL)))
    global.append(STRING_WITH_LEN("ALL PRIVILEGES"));
  else if (!(want_access & ~GRANT_ACL))
    global.append(STRING_WITH_LEN("USAGE"));
  else
  {
    bool found=0;
    ulonglong j;
    privilege_t test_access(want_access & ~GRANT_ACL);
    for (counter=0, j = SELECT_ACL;j <= GLOBAL_ACLS;counter++,j <<= 1)
    {
      if (test_access & j)
      {
        if (found)
          global.append(STRING_WITH_LEN(", "));
        found=1;
        global.append(command_array[counter],command_lengths[counter]);
      }
    }
  }
  global.append (STRING_WITH_LEN(" ON *.* TO "));
  if (acl_entry == acl_public)
    global.append(public_name);
  else
    append_identifier(thd, &global, acl_entry->user.str, acl_entry->user.length);

  if (!handle_as_role)
    add_user_parameters(thd, &global, (ACL_USER *)acl_entry,
                        (want_access & GRANT_ACL));

  else if (want_access & GRANT_ACL)
    global.append(STRING_WITH_LEN(" WITH GRANT OPTION"));
  protocol->prepare_for_resend();
  protocol->store(global.ptr(),global.length(),global.charset());
  if (protocol->write())
    return TRUE;

  return FALSE;

}


static void add_to_user(THD *thd, String *result, const char *user,
                        bool is_user, const char *host)
{
  result->append(STRING_WITH_LEN(" TO "));
  if (is_public(user))
    result->append(public_name);
  else
    append_identifier(thd, result, user, strlen(user));
  if (is_user)
  {
    result->append('@');
    // host and lex_user->host are equal except for case
    append_identifier(thd, result, host, strlen(host));
  }
}


static bool show_database_privileges(THD *thd, const char *username,
                                     const char *hostname,
                                     char *buff, size_t buffsize)
{
  privilege_t want_access(NO_ACL);
  Protocol *protocol= thd->protocol;

  for (size_t i=0 ; i < acl_dbs.elements() ; i++)
  {
    const char *user, *host;

    ACL_DB *acl_db= &acl_dbs.at(i);
    user= acl_db->user;
    host=acl_db->host.hostname;

    /*
      We do not make SHOW GRANTS case-sensitive here (like REVOKE),
      but make it case-insensitive because that's the way they are
      actually applied, and showing fewer privileges than are applied
      would be wrong from a security point of view.
    */

    if (!strcmp(username, user) &&
        !my_strcasecmp(system_charset_info, hostname, host))
    {
      /*
        do not print inherited access bits for roles,
        the role bits present in the table are what matters
      */
      if (*hostname) // User
        want_access=acl_db->access;
      else // Role
        want_access=acl_db->initial_access;
      if (want_access)
      {
        String db(buff, buffsize, system_charset_info);
        db.length(0);
        db.append(STRING_WITH_LEN("GRANT "));

        if (test_all_bits(want_access,(DB_ACLS & ~GRANT_ACL)))
          db.append(STRING_WITH_LEN("ALL PRIVILEGES"));
        else if (!(want_access & ~GRANT_ACL))
          db.append(STRING_WITH_LEN("USAGE"));
        else
        {
          int found=0, cnt;
          ulonglong j;
          privilege_t test_access(want_access & ~GRANT_ACL);
          for (cnt=0, j = SELECT_ACL; j <= DB_ACLS; cnt++,j <<= 1)
          {
            if (test_access & j)
            {
              if (found)
                db.append(STRING_WITH_LEN(", "));
              found = 1;
              db.append(command_array[cnt],command_lengths[cnt]);
            }
          }
        }
        db.append (STRING_WITH_LEN(" ON "));
        append_identifier(thd, &db, acl_db->db, strlen(acl_db->db));
        db.append (STRING_WITH_LEN(".*"));
        add_to_user(thd, &db, username, (*hostname), host);
        if (want_access & GRANT_ACL)
          db.append(STRING_WITH_LEN(" WITH GRANT OPTION"));
        protocol->prepare_for_resend();
        protocol->store(db.ptr(),db.length(),db.charset());
        if (protocol->write())
        {
          return TRUE;
        }
      }
    }
  }
  return FALSE;

}

static bool show_table_and_column_privileges(THD *thd, const char *username,
                                             const char *hostname,
                                             char *buff, size_t buffsize)
{
  uint counter, index;
  Protocol *protocol= thd->protocol;

  for (index=0 ; index < column_priv_hash.records ; index++)
  {
    const char *user, *host;
    GRANT_TABLE *grant_table= (GRANT_TABLE*)
      my_hash_element(&column_priv_hash, index);

    user= grant_table->user;
    host= grant_table->host.hostname;

    /*
      We do not make SHOW GRANTS case-sensitive here (like REVOKE),
      but make it case-insensitive because that's the way they are
      actually applied, and showing fewer privileges than are applied
      would be wrong from a security point of view.
    */

    if (!strcmp(username,user) &&
        !my_strcasecmp(system_charset_info, hostname, host))
    {
      privilege_t table_access(NO_ACL);
      privilege_t cols_access(NO_ACL);
      if (*hostname) // User
      {
        table_access= grant_table->privs;
        cols_access= grant_table->cols;
      }
      else // Role
      {
        table_access= grant_table->init_privs;
        cols_access= grant_table->init_cols;
      }

      if ((table_access | cols_access) != NO_ACL)
      {
        String global(buff, sizeof(buff), system_charset_info);
        privilege_t test_access= (table_access | cols_access) & ~GRANT_ACL;

        global.length(0);
        global.append(STRING_WITH_LEN("GRANT "));

        if (test_all_bits(table_access, (TABLE_ACLS & ~GRANT_ACL)))
          global.append(STRING_WITH_LEN("ALL PRIVILEGES"));
        else if (!test_access)
          global.append(STRING_WITH_LEN("USAGE"));
        else
        {
          /* Add specific column access */
          int found= 0;
          ulonglong j;

          for (counter= 0, j= SELECT_ACL; j <= TABLE_ACLS; counter++, j<<= 1)
          {
            if (test_access & j)
            {
              if (found)
                global.append(STRING_WITH_LEN(", "));
              found= 1;
              global.append(command_array[counter],command_lengths[counter]);

              if (grant_table->cols)
              {
                uint found_col= 0;
                HASH *hash_columns;
                hash_columns= &grant_table->hash_columns;

                for (uint col_index=0 ;
                     col_index < hash_columns->records ;
                     col_index++)
                {
                  GRANT_COLUMN *grant_column = (GRANT_COLUMN*)
                    my_hash_element(hash_columns,col_index);
                  if (j & (*hostname ? grant_column->rights         // User
                                     : grant_column->init_rights))  // Role
                  {
                    if (!found_col)
                    {
                      found_col= 1;
                      /*
                        If we have a duplicated table level privilege, we
                        must write the access privilege name again.
                      */
                      if (table_access & j)
                      {
                        global.append(STRING_WITH_LEN(", "));
                        global.append(command_array[counter],
                                      command_lengths[counter]);
                      }
                      global.append(STRING_WITH_LEN(" ("));
                    }
                    else
                      global.append(STRING_WITH_LEN(", "));
                    append_identifier(thd, &global, grant_column->column,
                                      grant_column->key_length);
                  }
                }
                if (found_col)
                  global.append(')');
              }
            }
          }
        }
        global.append(STRING_WITH_LEN(" ON "));
        append_identifier(thd, &global, grant_table->db,
                          strlen(grant_table->db));
        global.append('.');
        append_identifier(thd, &global, grant_table->tname,
                          strlen(grant_table->tname));
        add_to_user(thd, &global, username, (*hostname), host);
        if (table_access & GRANT_ACL)
          global.append(STRING_WITH_LEN(" WITH GRANT OPTION"));
        protocol->prepare_for_resend();
        protocol->store(global.ptr(),global.length(),global.charset());
        if (protocol->write())
        {
          return TRUE;
        }
      }
    }
  }
  return FALSE;

}

static int show_routine_grants(THD* thd, const char *username,
                               const char *hostname, const Sp_handler *sph,
                               char *buff, int buffsize)
{
  uint counter, index;
  int error= 0;
  Protocol *protocol= thd->protocol;
  HASH *hash= sph->get_priv_hash();
  /* Add routine access */
  for (index=0 ; index < hash->records ; index++)
  {
    const char *user, *host;
    GRANT_NAME *grant_proc= (GRANT_NAME*) my_hash_element(hash, index);

    user= grant_proc->user;
    host= grant_proc->host.hostname;

    /*
      We do not make SHOW GRANTS case-sensitive here (like REVOKE),
      but make it case-insensitive because that's the way they are
      actually applied, and showing fewer privileges than are applied
      would be wrong from a security point of view.
    */

    if (!strcmp(username, user) &&
        !my_strcasecmp(system_charset_info, hostname, host))
    {
      privilege_t proc_access(NO_ACL);
      if (*hostname) // User
        proc_access= grant_proc->privs;
      else // Role
        proc_access= grant_proc->init_privs;

      if (proc_access != NO_ACL)
      {
	String global(buff, buffsize, system_charset_info);
	privilege_t test_access(proc_access & ~GRANT_ACL);

	global.length(0);
	global.append(STRING_WITH_LEN("GRANT "));

	if (!test_access)
 	  global.append(STRING_WITH_LEN("USAGE"));
	else
	{
          /* Add specific procedure access */
	  int found= 0;
	  ulonglong j;

	  for (counter= 0, j= SELECT_ACL; j <= PROC_ACLS; counter++, j<<= 1)
	  {
	    if (test_access & j)
	    {
	      if (found)
		global.append(STRING_WITH_LEN(", "));
	      found= 1;
	      global.append(command_array[counter],command_lengths[counter]);
	    }
	  }
	}
	global.append(STRING_WITH_LEN(" ON "));
        LEX_CSTRING tmp= sph->type_lex_cstring();
        global.append(&tmp);
        global.append(' ');
	append_identifier(thd, &global, grant_proc->db,
			  strlen(grant_proc->db));
	global.append('.');
	append_identifier(thd, &global, grant_proc->tname,
			  strlen(grant_proc->tname));
        add_to_user(thd, &global, username, (*hostname), host);
	if (proc_access & GRANT_ACL)
	  global.append(STRING_WITH_LEN(" WITH GRANT OPTION"));
	protocol->prepare_for_resend();
	protocol->store(global.ptr(),global.length(),global.charset());
	if (protocol->write())
	{
	  error= -1;
	  break;
	}
      }
    }
  }
  return error;
}


/*
  Make a clear-text version of the requested privilege.
*/

void get_privilege_desc(char *to, uint max_length, privilege_t access_arg)
{
  uint pos;
  char *start=to;
  DBUG_ASSERT(max_length >= 30);                // For end ', ' removal

  if (ulonglong access= access_arg)
  {
    max_length--;				// Reserve place for end-zero
    for (pos=0 ; access ; pos++, access>>=1)
    {
      if ((access & 1) &&
	  command_lengths[pos] + (uint) (to-start) < max_length)
      {
	to= strmov(to, command_array[pos]);
        *to++= ',';
        *to++= ' ';
      }
    }
    to--;                                       // Remove end ' '
    to--;					// Remove end ','
  }
  *to=0;
}


void get_mqh(const char *user, const char *host, USER_CONN *uc)
{
  ACL_USER *acl_user;

  mysql_mutex_lock(&acl_cache->lock);

  if (initialized && (acl_user= find_user_wild(host,user)))
    uc->user_resources= acl_user->user_resource;
  else
    bzero((char*) &uc->user_resources, sizeof(uc->user_resources));

  mysql_mutex_unlock(&acl_cache->lock);
}

/*
  Modify a privilege table.

  SYNOPSIS
    modify_grant_table()
    table                       The table to modify.
    host_field                  The host name field.
    user_field                  The user name field.
    user_to                     The new name for the user if to be renamed,
                                NULL otherwise.

  DESCRIPTION
  Update user/host in the current record if user_to is not NULL.
  Delete the current record if user_to is NULL.

  RETURN
    0           OK.
    != 0        Error.
*/

static int modify_grant_table(TABLE *table, Field *host_field,
                              Field *user_field, LEX_USER *user_to)
{
  int error;
  DBUG_ENTER("modify_grant_table");

  if (user_to)
  {
    /* rename */
    store_record(table, record[1]);
    host_field->store(user_to->host.str, user_to->host.length,
                      system_charset_info);
    user_field->store(user_to->user.str, user_to->user.length,
                      system_charset_info);
    if (unlikely(error= table->file->ha_update_row(table->record[1],
                                                   table->record[0])) &&
        error != HA_ERR_RECORD_IS_THE_SAME)
      table->file->print_error(error, MYF(0));
    else
      error= 0;
  }
  else
  {
    /* delete */
    if (unlikely((error=table->file->ha_delete_row(table->record[0]))))
      table->file->print_error(error, MYF(0));
  }

  DBUG_RETURN(error);
}

/*
  Handle the roles_mapping privilege table
*/
static int handle_roles_mappings_table(TABLE *table, bool drop,
                                       LEX_USER *user_from, LEX_USER *user_to)
{
  /*
    All entries (Host, User) that match user_from will be renamed,
    as well as all Role entries that match if user_from.host.str == ""

    Otherwise, only matching (Host, User) will be renamed.
  */
  DBUG_ENTER("handle_roles_mappings_table");

  int error;
  int result= 0;
  THD *thd= table->in_use;
  const char *host, *user, *role;
  Field *host_field= table->field[0];
  Field *user_field= table->field[1];
  Field *role_field= table->field[2];

  DBUG_PRINT("info", ("Rewriting entry in roles_mapping table: %s@%s",
                      user_from->user.str, user_from->host.str));
  table->use_all_columns();

  if (unlikely(table->file->ha_rnd_init_with_error(1)))
    result= -1;
  else
  {
    while((error= table->file->ha_rnd_next(table->record[0])) !=
          HA_ERR_END_OF_FILE)
    {
      if (error)
      {
        DBUG_PRINT("info", ("scan error: %d", error));
        continue;
      }

      host= safe_str(get_field(thd->mem_root, host_field));
      user= safe_str(get_field(thd->mem_root, user_field));

      if (!(strcmp(user_from->user.str, user) ||
            my_strcasecmp(system_charset_info, user_from->host.str, host)))
        result= ((drop || user_to) &&
                 modify_grant_table(table, host_field, user_field, user_to)) ?
          -1 : result ? result : 1; /* Error or keep result or found. */
      else
      {
        role= safe_str(get_field(thd->mem_root, role_field));

        if (!user_from->is_role() || strcmp(user_from->user.str, role))
          continue;

        error= 0;

        if (drop) /* drop if requested */
        {
          if (unlikely((error= table->file->ha_delete_row(table->record[0]))))
            table->file->print_error(error, MYF(0));
        }
        else if (user_to)
        {
          store_record(table, record[1]);
          role_field->store(user_to->user.str, user_to->user.length,
                            system_charset_info);
          if (unlikely(error= table->file->ha_update_row(table->record[1],
                                                         table->record[0])) &&
              error != HA_ERR_RECORD_IS_THE_SAME)
            table->file->print_error(error, MYF(0));
        }

        /* Error or keep result or found. */
        result= error ? -1 : result ? result : 1;
      }
    }
    table->file->ha_rnd_end();
  }
  DBUG_RETURN(result);
}

/*
  Handle a privilege table.

  SYNOPSIS
    handle_grant_table()
    grant_table                 An open grant table handle.
    which_table                 Which grant table to handle.
    drop                        If user_from is to be dropped.
    user_from                   The the user to be searched/dropped/renamed.
    user_to                     The new name for the user if to be renamed,
                                NULL otherwise.

  DESCRIPTION
    Scan through all records in a grant table and apply the requested
    operation. For the "user" table, a single index access is sufficient,
    since there is an unique index on (host, user).
    Delete from grant table if drop is true.
    Update in grant table if drop is false and user_to is not NULL.
    Search in grant table if drop is false and user_to is NULL.

  RETURN
    > 0         At least one record matched.
    0           OK, but no record matched.
    < 0         Error.

   TODO(cvicentiu) refactor handle_grant_table to use
   Grant_table_base instead of TABLE directly.
*/

static int handle_grant_table(THD *thd, const Grant_table_base& grant_table,
                              enum enum_acl_tables which_table, bool drop,
                              LEX_USER *user_from, LEX_USER *user_to)
{
  int result= 0;
  int error;
  TABLE *table= grant_table.table();
  Field *host_field= table->field[0];
  Field *user_field= table->field[which_table == USER_TABLE ||
                                  which_table == PROXIES_PRIV_TABLE ? 1 : 2];
  const char *host_str= user_from->host.str;
  const char *user_str= user_from->user.str;
  const char *host;
  const char *user;
  uchar user_key[MAX_KEY_LENGTH];
  uint key_prefix_length;
  DBUG_ENTER("handle_grant_table");

  if (which_table == ROLES_MAPPING_TABLE)
  {
    result= handle_roles_mappings_table(table, drop, user_from, user_to);
    DBUG_RETURN(result);
  }

  table->use_all_columns();
  if (which_table == USER_TABLE) // mysql.user table
  {
    /*
      The 'user' table has an unique index on (host, user).
      Thus, we can handle everything with a single index access.
      The host- and user fields are consecutive in the user table records.
      So we set host- and user fields of table->record[0] and use the
      pointer to the host field as key.
      index_read_idx() will replace table->record[0] (its first argument)
      by the searched record, if it exists.
    */
    DBUG_PRINT("info",("read table: '%s'  search: '%s'@'%s'",
                       table->s->table_name.str, user_str, host_str));
    host_field->store(host_str, user_from->host.length, system_charset_info);
    user_field->store(user_str, user_from->user.length, system_charset_info);

    key_prefix_length= (table->key_info->key_part[0].store_length +
                        table->key_info->key_part[1].store_length);
    key_copy(user_key, table->record[0], table->key_info, key_prefix_length);

    error= table->file->ha_index_read_idx_map(table->record[0], 0,
                                              user_key, (key_part_map)3,
                                              HA_READ_KEY_EXACT);
    if (!unlikely(error) && !*host_str)
    {
      // verify that we got a role or a user, as needed
      if (static_cast<const User_table&>(grant_table).get_is_role() !=
          user_from->is_role())
        error= HA_ERR_KEY_NOT_FOUND;
    }
    if (unlikely(error))
    {
      if (error != HA_ERR_KEY_NOT_FOUND && error != HA_ERR_END_OF_FILE)
      {
        table->file->print_error(error, MYF(0));
        result= -1;
      }
    }
    else
    {
      /* If requested, delete or update the record. */
      result= ((drop || user_to) &&
               modify_grant_table(table, host_field, user_field, user_to)) ?
        -1 : 1; /* Error or found. */
    }
    DBUG_PRINT("info",("read result: %d", result));
  }
  else
  {
    /*
      The non-'user' table do not have indexes on (host, user).
      And their host- and user fields are not consecutive.
      Thus, we need to do a table scan to find all matching records.
    */
    if (unlikely(table->file->ha_rnd_init_with_error(1)))
      result= -1;
    else
    {
#ifdef EXTRA_DEBUG
      DBUG_PRINT("info",("scan table: '%s'  search: '%s'@'%s'",
                         table->s->table_name.str, user_str, host_str));
#endif
      while ((error= table->file->ha_rnd_next(table->record[0])) !=
             HA_ERR_END_OF_FILE)
      {
        if (error)
        {
          /* Most probable 'deleted record'. */
          DBUG_PRINT("info",("scan error: %d", error));
          continue;
        }
        host= safe_str(get_field(thd->mem_root, host_field));
        user= safe_str(get_field(thd->mem_root, user_field));

#ifdef EXTRA_DEBUG
        if (which_table != PROXIES_PRIV_TABLE)
        {
          DBUG_PRINT("loop",("scan fields: '%s'@'%s' '%s' '%s' '%s'",
                             user, host,
                             get_field(thd->mem_root, table->field[1]) /*db*/,
                             get_field(thd->mem_root, table->field[3]) /*table*/,
                             get_field(thd->mem_root,
                                       table->field[4]) /*column*/));
        }
#endif
        if (strcmp(user_str, user) ||
            my_strcasecmp(system_charset_info, host_str, host))
          continue;

        /* If requested, delete or update the record. */
        result= ((drop || user_to) &&
                 modify_grant_table(table, host_field, user_field, user_to)) ?
          -1 : result ? result : 1; /* Error or keep result or found. */
        /* If search is requested, we do not need to search further. */
        if (! drop && ! user_to)
          break ;
      }
      (void) table->file->ha_rnd_end();
      DBUG_PRINT("info",("scan result: %d", result));
    }
  }

  DBUG_RETURN(result);
}


/**
  Handle an in-memory privilege structure.

  @param struct_no  The number of the structure to handle (0..6).
  @param drop       If user_from is to be dropped.
  @param user_from  The the user to be searched/dropped/renamed.
  @param user_to    The new name for the user if to be renamed, NULL otherwise.

  @note
    Scan through all elements in an in-memory grant structure and apply
    the requested operation.
    Delete from grant structure if drop is true.
    Update in grant structure if drop is false and user_to is not NULL.
    Search in grant structure if drop is false and user_to is NULL.

  @retval > 0  At least one element matched.
  @retval 0    OK, but no element matched.
*/

static int handle_grant_struct(enum enum_acl_lists struct_no, bool drop,
                               LEX_USER *user_from, LEX_USER *user_to)
{
  int result= 0;
  int elements;
  bool restart;
  const char *UNINIT_VAR(user);
  const char *UNINIT_VAR(host);
  ACL_USER *acl_user= NULL;
  ACL_ROLE *acl_role= NULL;
  ACL_DB *acl_db= NULL;
  ACL_PROXY_USER *acl_proxy_user= NULL;
  GRANT_NAME *grant_name= NULL;
  ROLE_GRANT_PAIR *UNINIT_VAR(role_grant_pair);
  HASH *grant_name_hash= NULL;
  HASH *roles_mappings_hash= NULL;
  DBUG_ENTER("handle_grant_struct");
  DBUG_PRINT("info",("scan struct: %u  search: '%s'@'%s'",
                     struct_no, user_from->user.str, user_from->host.str));

  mysql_mutex_assert_owner(&acl_cache->lock);

  /* No point in querying ROLE ACL if user_from is not a role */
  if (struct_no == ROLE_ACL && user_from->host.length)
    DBUG_RETURN(0);

  /* same. no roles in PROXY_USERS_ACL */
  if (struct_no == PROXY_USERS_ACL && user_from->is_role())
    DBUG_RETURN(0);

  if (struct_no == ROLE_ACL) //no need to scan the structures in this case
  {
    acl_role= find_acl_role(user_from->user.str, true);
    if (!acl_role)
      DBUG_RETURN(0);

    if (!drop && !user_to) //role was found
      DBUG_RETURN(1);

    /* this calls for a role update */
    const char *old_key= acl_role->user.str;
    size_t old_key_length= acl_role->user.length;
    if (drop)
    {
      // delete the role from cross-reference arrays
      for (size_t i=0; i < acl_role->role_grants.elements; i++)
      {
        ACL_ROLE *grant= *dynamic_element(&acl_role->role_grants,
                                          i, ACL_ROLE**);
        remove_ptr_from_dynarray(&grant->parent_grantee, acl_role);
      }

      for (size_t i=0; i < acl_role->parent_grantee.elements; i++)
      {
        ACL_USER_BASE *grantee= *dynamic_element(&acl_role->parent_grantee,
                                                 i, ACL_USER_BASE**);
        remove_ptr_from_dynarray(&grantee->role_grants, acl_role);
      }

      /* Remove all of the role_grants from this role. */
      delete_dynamic(&acl_role->role_grants);

      /* all grants must be revoked from this role by now. propagate this */
      propagate_role_grants(acl_role, PRIVS_TO_MERGE::ALL);

      my_hash_delete(&acl_roles, (uchar*) acl_role);
      DBUG_RETURN(1);
    }
    acl_role->user= safe_lexcstrdup_root(&acl_memroot, user_to->user);

    my_hash_update(&acl_roles, (uchar*) acl_role, (uchar*) old_key,
                   old_key_length);
    DBUG_RETURN(1);

  }

  /* Get the number of elements in the in-memory structure. */
  switch (struct_no) {
  case USER_ACL:
    elements= int(acl_users.elements);
    break;
  case DB_ACL:
    elements= int(acl_dbs.elements());
    break;
  case COLUMN_PRIVILEGES_HASH:
    grant_name_hash= &column_priv_hash;
    elements= grant_name_hash->records;
    break;
  case PROC_PRIVILEGES_HASH:
    grant_name_hash= &proc_priv_hash;
    elements= grant_name_hash->records;
    break;
  case FUNC_PRIVILEGES_HASH:
    grant_name_hash= &func_priv_hash;
    elements= grant_name_hash->records;
    break;
  case PACKAGE_SPEC_PRIVILEGES_HASH:
    grant_name_hash= &package_spec_priv_hash;
    elements= grant_name_hash->records;
    break;
  case PACKAGE_BODY_PRIVILEGES_HASH:
    grant_name_hash= &package_body_priv_hash;
    elements= grant_name_hash->records;
    break;
  case PROXY_USERS_ACL:
    elements= int(acl_proxy_users.elements);
    break;
  case ROLES_MAPPINGS_HASH:
    roles_mappings_hash= &acl_roles_mappings;
    elements= roles_mappings_hash->records;
    break;
  default:
    DBUG_ASSERT(0);
    DBUG_RETURN(-1);
  }


#ifdef EXTRA_DEBUG
    DBUG_PRINT("loop",("scan struct: %u  search    user: '%s'  host: '%s'",
                       struct_no, user_from->user.str, user_from->host.str));
#endif
  /* Loop over elements backwards as it may reduce the number of mem-moves
     for dynamic arrays.

     We restart the loop, if we deleted or updated anything in a hash table
     because calling my_hash_delete or my_hash_update shuffles elements indices
     and we can miss some if we do only one scan.
  */
  do {
    restart= false;
    for (int idx= elements - 1; idx >= 0; idx--)
    {
      /*
        Get a pointer to the element.
      */
      switch (struct_no) {
      case USER_ACL:
        acl_user= dynamic_element(&acl_users, idx, ACL_USER*);
        user= acl_user->user.str;
        host= acl_user->host.hostname;
      break;

      case DB_ACL:
        acl_db= &acl_dbs.at(idx);
        user= acl_db->user;
        host= acl_db->host.hostname;
        break;

      case COLUMN_PRIVILEGES_HASH:
      case PROC_PRIVILEGES_HASH:
      case FUNC_PRIVILEGES_HASH:
      case PACKAGE_SPEC_PRIVILEGES_HASH:
      case PACKAGE_BODY_PRIVILEGES_HASH:
        grant_name= (GRANT_NAME*) my_hash_element(grant_name_hash, idx);
        user= grant_name->user;
        host= grant_name->host.hostname;
        break;

      case PROXY_USERS_ACL:
        acl_proxy_user= dynamic_element(&acl_proxy_users, idx, ACL_PROXY_USER*);
        user= acl_proxy_user->get_user();
        host= acl_proxy_user->get_host();
        break;

      case ROLES_MAPPINGS_HASH:
        role_grant_pair= (ROLE_GRANT_PAIR *) my_hash_element(roles_mappings_hash, idx);
        user= role_grant_pair->u_uname;
        host= role_grant_pair->u_hname;
        break;

      default:
        DBUG_ASSERT(0);
      }
      if (! host)
        host= "";

#ifdef EXTRA_DEBUG
      DBUG_PRINT("loop",("scan struct: %u  index: %u  user: '%s'  host: '%s'",
                         struct_no, idx, user, host));
#endif

      if (struct_no == ROLES_MAPPINGS_HASH)
      {
        const char* role= role_grant_pair->r_uname? role_grant_pair->r_uname: "";
        if (user_from->is_role())
        {
          /* When searching for roles within the ROLES_MAPPINGS_HASH, we have
             to check both the user field as well as the role field for a match.

             It is possible to have a role granted to a role. If we are going
             to modify the mapping entry, it needs to be done on either on the
             "user" end (here represented by a role) or the "role" end. At least
             one part must match.

             If the "user" end has a not-empty host string, it can never match
             as we are searching for a role here. A role always has an empty host
             string.
          */
          if ((*host || strcmp(user_from->user.str, user)) &&
              strcmp(user_from->user.str, role))
            continue;
        }
        else
        {
          if (strcmp(user_from->user.str, user) ||
              my_strcasecmp(system_charset_info, user_from->host.str, host))
            continue;
        }
      }
      else
      {
        if (strcmp(user_from->user.str, user) ||
            my_strcasecmp(system_charset_info, user_from->host.str, host))
          continue;
      }

      result= 1; /* At least one element found. */
      if ( drop )
      {
        elements--;
        switch ( struct_no ) {
        case USER_ACL:
          free_acl_user(dynamic_element(&acl_users, idx, ACL_USER*));
          delete_dynamic_element(&acl_users, idx);
          break;

        case DB_ACL:
          acl_dbs.del(idx);
          break;

        case COLUMN_PRIVILEGES_HASH:
        case PROC_PRIVILEGES_HASH:
        case FUNC_PRIVILEGES_HASH:
        case PACKAGE_SPEC_PRIVILEGES_HASH:
        case PACKAGE_BODY_PRIVILEGES_HASH:
          my_hash_delete(grant_name_hash, (uchar*) grant_name);
          restart= true;
          break;

        case PROXY_USERS_ACL:
          delete_dynamic_element(&acl_proxy_users, idx);
          break;

        case ROLES_MAPPINGS_HASH:
          my_hash_delete(roles_mappings_hash, (uchar*) role_grant_pair);
          restart= true;
          break;

        default:
          DBUG_ASSERT(0);
          break;
        }
      }
      else if ( user_to )
      {
        switch ( struct_no ) {
        case USER_ACL:
          acl_user->user= safe_lexcstrdup_root(&acl_memroot, user_to->user);
          update_hostname(&acl_user->host, strdup_root(&acl_memroot, user_to->host.str));
          acl_user->hostname_length= strlen(acl_user->host.hostname);
          break;

        case DB_ACL:
          acl_db->user= strdup_root(&acl_memroot, user_to->user.str);
          update_hostname(&acl_db->host, strdup_root(&acl_memroot, user_to->host.str));
          break;

        case COLUMN_PRIVILEGES_HASH:
        case PROC_PRIVILEGES_HASH:
        case FUNC_PRIVILEGES_HASH:
        case PACKAGE_SPEC_PRIVILEGES_HASH:
        case PACKAGE_BODY_PRIVILEGES_HASH:
          {
            /*
              Save old hash key and its length to be able to properly update
              element position in hash.
            */
            char *old_key= grant_name->hash_key;
            size_t old_key_length= grant_name->key_length;

            /*
              Update the grant structure with the new user name and host name.
            */
            grant_name->set_user_details(user_to->host.str, grant_name->db,
                                         user_to->user.str, grant_name->tname,
                                         TRUE);

            /*
              Since username is part of the hash key, when the user name
              is renamed, the hash key is changed. Update the hash to
              ensure that the position matches the new hash key value
            */
            my_hash_update(grant_name_hash, (uchar*) grant_name, (uchar*) old_key,
                           old_key_length);
            restart= true;
            break;
          }

        case PROXY_USERS_ACL:
          acl_proxy_user->set_user (&acl_memroot, user_to->user.str);
          acl_proxy_user->set_host (&acl_memroot, user_to->host.str);
          break;

        case ROLES_MAPPINGS_HASH:
          {
            /*
              Save old hash key and its length to be able to properly update
              element position in hash.
            */
            char *old_key= role_grant_pair->hashkey.str;
            size_t old_key_length= role_grant_pair->hashkey.length;
            bool oom;

            if (user_to->is_role())
              oom= role_grant_pair->init(&acl_memroot, role_grant_pair->u_uname,
                                         role_grant_pair->u_hname,
                                         user_to->user.str, false);
            else
              oom= role_grant_pair->init(&acl_memroot, user_to->user.str,
                                         user_to->host.str,
                                         role_grant_pair->r_uname, false);
            if (oom)
              DBUG_RETURN(-1);

            my_hash_update(roles_mappings_hash, (uchar*) role_grant_pair,
                           (uchar*) old_key, old_key_length);
            restart= true;
            break;
          }

        default:
          DBUG_ASSERT(0);
          break;
        }

      }
      else
      {
        /* If search is requested, we do not need to search further. */
        break;
      }
    }
  } while (restart);
#ifdef EXTRA_DEBUG
  DBUG_PRINT("loop",("scan struct: %u  result %d", struct_no, result));
#endif

  DBUG_RETURN(result);
}


/*
  Handle all privilege tables and in-memory privilege structures.

  SYNOPSIS
    handle_grant_data()
    tables                      The array with the four open tables.
    drop                        If user_from is to be dropped.
    user_from                   The the user to be searched/dropped/renamed.
    user_to                     The new name for the user if to be renamed,
                                NULL otherwise.

  DESCRIPTION
    Go through all grant tables and in-memory grant structures and apply
    the requested operation.
    Delete from grant data if drop is true.
    Update in grant data if drop is false and user_to is not NULL.
    Search in grant data if drop is false and user_to is NULL.

  RETURN
    > 0         At least one element matched.
    0           OK, but no element matched.
    < 0         Error.
*/

static int handle_grant_data(THD *thd, Grant_tables& tables, bool drop,
                             LEX_USER *user_from, LEX_USER *user_to)
{
  int result= 0;
  int found;
  bool handle_as_role= user_from->is_role();
  bool search_only= !drop && !user_to;
  DBUG_ENTER("handle_grant_data");

  if (user_to)
    DBUG_ASSERT(handle_as_role == user_to->is_role());

  if (search_only)
  {
    /* quickly search in-memory structures first */
    if (handle_as_role && find_acl_role(user_from->user.str, true))
      DBUG_RETURN(1); // found

    if (!handle_as_role && find_user_exact(user_from->host.str, user_from->user.str))
      DBUG_RETURN(1); // found
  }

  /* Handle db table. */
  if ((found= handle_grant_table(thd, tables.db_table(),
                                 DB_TABLE, drop, user_from,
                                 user_to)) < 0)
  {
    /* Handle of table failed, don't touch the in-memory array. */
    result= -1;
  }
  else
  {
    /* Handle db array. */
    if ((handle_grant_struct(DB_ACL, drop, user_from, user_to) || found)
        && ! result)
    {
      result= 1; /* At least one record/element found. */
      /* If search is requested, we do not need to search further. */
      if (search_only)
        goto end;
      acl_cache->clear(1);
    }
  }

  /* Handle stored routines table. */
  if ((found= handle_grant_table(thd, tables.procs_priv_table(),
                                 PROCS_PRIV_TABLE, drop,
                                 user_from, user_to)) < 0)
  {
    /* Handle of table failed, don't touch in-memory array. */
    result= -1;
  }
  else
  {
    /* Handle procs array. */
    if ((handle_grant_struct(PROC_PRIVILEGES_HASH, drop, user_from, user_to) || found)
        && ! result)
    {
      result= 1; /* At least one record/element found. */
      /* If search is requested, we do not need to search further. */
      if (search_only)
        goto end;
    }
    /* Handle funcs array. */
    if ((handle_grant_struct(FUNC_PRIVILEGES_HASH, drop, user_from, user_to) || found)
        && ! result)
    {
      result= 1; /* At least one record/element found. */
      /* If search is requested, we do not need to search further. */
      if (search_only)
        goto end;
    }
    /* Handle package spec array. */
    if ((handle_grant_struct(PACKAGE_SPEC_PRIVILEGES_HASH,
                             drop, user_from, user_to) || found)
        && ! result)
    {
      result= 1; /* At least one record/element found. */
      /* If search is requested, we do not need to search further. */
      if (search_only)
        goto end;
    }
    /* Handle package body array. */
    if ((handle_grant_struct(PACKAGE_BODY_PRIVILEGES_HASH,
                             drop, user_from, user_to) || found)
        && ! result)
    {
      result= 1; /* At least one record/element found. */
      /* If search is requested, we do not need to search further. */
      if (search_only)
        goto end;
    }
  }

  /* Handle tables table. */
  if ((found= handle_grant_table(thd, tables.tables_priv_table(),
                                 TABLES_PRIV_TABLE, drop,
                                 user_from, user_to)) < 0)
  {
    /* Handle of table failed, don't touch columns and in-memory array. */
    result= -1;
  }
  else
  {
    if (found && ! result)
    {
      result= 1; /* At least one record found. */
      /* If search is requested, we do not need to search further. */
      if (search_only)
        goto end;
    }

    /* Handle columns table. */
    if ((found= handle_grant_table(thd, tables.columns_priv_table(),
                                   COLUMNS_PRIV_TABLE, drop,
                                   user_from, user_to)) < 0)
    {
      /* Handle of table failed, don't touch the in-memory array. */
      result= -1;
    }
    else
    {
      /* Handle columns hash. */
      if ((handle_grant_struct(COLUMN_PRIVILEGES_HASH, drop, user_from, user_to) || found)
          && ! result)
        result= 1; /* At least one record/element found. */
      if (search_only)
        goto end;
    }
  }

  /* Handle proxies_priv table. */
  if (tables.proxies_priv_table().table_exists())
  {
    if ((found= handle_grant_table(thd, tables.proxies_priv_table(),
                                   PROXIES_PRIV_TABLE, drop,
                                   user_from, user_to)) < 0)
    {
      /* Handle of table failed, don't touch the in-memory array. */
      result= -1;
    }
    else
    {
      /* Handle proxies_priv array. */
      if ((handle_grant_struct(PROXY_USERS_ACL, drop, user_from, user_to) || found)
          && ! result)
        result= 1; /* At least one record/element found. */
      if (search_only)
        goto end;
    }
  }

  /* Handle roles_mapping table. */
  if (tables.roles_mapping_table().table_exists() &&
      (found= handle_grant_table(thd, tables.roles_mapping_table(),
                         ROLES_MAPPING_TABLE, drop, user_from, user_to)) < 0)
  {
    /* Handle of table failed, don't touch the in-memory array. */
    result= -1;
  }
  else
  {
    /* Handle acl_roles_mappings array */
    if ((handle_grant_struct(ROLES_MAPPINGS_HASH, drop, user_from, user_to) || found)
        && ! result)
      result= 1; /* At least one record/element found */
    if (search_only)
      goto end;
  }

  /* Handle user table. */
  if ((found= handle_grant_table(thd, tables.user_table(), USER_TABLE,
                                 drop, user_from, user_to)) < 0)
  {
    /* Handle of table failed, don't touch the in-memory array. */
    result= -1;
  }
  else
  {
    enum enum_acl_lists what= handle_as_role ? ROLE_ACL : USER_ACL;
    if (((handle_grant_struct(what, drop, user_from, user_to)) || found) && !result)
    {
      result= 1; /* At least one record/element found. */
      DBUG_ASSERT(! search_only);
    }
  }

end:
  DBUG_RETURN(result);
}

/*
  Create a list of users.

  SYNOPSIS
    mysql_create_user()
    thd                         The current thread.
    list                        The users to create.
    handle_as_role              Handle the user list as roles if true

  RETURN
    FALSE       OK.
    TRUE        Error.
*/

bool mysql_create_user(THD *thd, List <LEX_USER> &list, bool handle_as_role)
{
  int result;
  String wrong_users;
  LEX_USER *user_name;
  List_iterator <LEX_USER> user_list(list);
  bool binlog= false;
  bool some_users_dropped= false;
  DBUG_ENTER("mysql_create_user");
  DBUG_PRINT("entry", ("Handle as %s", handle_as_role ? "role" : "user"));

  if (handle_as_role && sp_process_definer(thd))
    DBUG_RETURN(TRUE);

  /* CREATE USER may be skipped on replication client. */
  Grant_tables tables;
  const uint tables_to_open= Table_user | Table_db | Table_tables_priv |
                             Table_columns_priv | Table_procs_priv |
                             Table_proxies_priv | Table_roles_mapping;
  if ((result= tables.open_and_lock(thd, tables_to_open, TL_WRITE)))
    DBUG_RETURN(result != 1);

  mysql_rwlock_wrlock(&LOCK_grant);
  mysql_mutex_lock(&acl_cache->lock);

  while ((user_name= user_list++))
  {
    if (user_name->user.str == current_user.str)
    {
      append_str(&wrong_users, STRING_WITH_LEN("CURRENT_USER"));
      result= TRUE;
      continue;
    }

    if (user_name->user.str == current_role.str)
    {
      append_str(&wrong_users, STRING_WITH_LEN("CURRENT_ROLE"));
      result= TRUE;
      continue;
    }

    if (handle_as_role &&
        (check_role_name(&user_name->user, false) == ROLE_NAME_INVALID))
    {
      append_user(thd, &wrong_users, user_name);
      result= TRUE;
      continue;
    }

    if (!user_name->host.str)
      user_name->host= host_not_specified;

    /*
      Search all in-memory structures and grant tables
      for a mention of the new user/role name.
    */
    if (handle_grant_data(thd, tables, 0, user_name, NULL))
    {
      if (thd->lex->create_info.or_replace())
      {
        // Drop the existing user
        if (handle_grant_data(thd, tables, 1, user_name, NULL) <= 0)
        {
          // DROP failed
          append_user(thd, &wrong_users, user_name);
          result= true;
          continue;
        }
        else
          some_users_dropped= true;
        // Proceed with the creation
      }
      else if (thd->lex->create_info.if_not_exists())
      {
        binlog= true;
        if (handle_as_role)
          push_warning_printf(thd, Sql_condition::WARN_LEVEL_NOTE,
                              ER_ROLE_CREATE_EXISTS,
                              ER_THD(thd, ER_ROLE_CREATE_EXISTS),
                              user_name->user.str);
        else
          push_warning_printf(thd, Sql_condition::WARN_LEVEL_NOTE,
                              ER_USER_CREATE_EXISTS,
                              ER_THD(thd, ER_USER_CREATE_EXISTS),
                              user_name->user.str, user_name->host.str);
        continue;
      }
      else
      {
        // "CREATE USER user1" for an existing user
        append_user(thd, &wrong_users, user_name);
        result= true;
        continue;
      }
    }

    if (replace_user_table(thd, tables.user_table(), user_name,
                           NO_ACL, 0, 1, 0))
    {
      append_user(thd, &wrong_users, user_name);
      result= TRUE;
      continue;
    }
    binlog= true;

    // every created role is automatically granted to its creator-admin
    if (handle_as_role)
    {
      ACL_USER_BASE *grantee= find_acl_user_base(thd->lex->definer->user.str,
                                                 thd->lex->definer->host.str);
      ACL_ROLE *role= find_acl_role(user_name->user.str, false);

      /*
        just like with routines, views, triggers, and events we allow
        non-existant definers here with a warning (see sp_process_definer())
      */
      if (grantee)
        add_role_user_mapping(grantee, role);

      /* TODO(cvicentiu) refactor replace_roles_mapping_table to use
         Roles_mapping_table instead of TABLE directly. */
      if (replace_roles_mapping_table(tables.roles_mapping_table().table(),
                                      &thd->lex->definer->user,
                                      &thd->lex->definer->host,
                                      &user_name->user, true,
                                      NULL, false))
      {
        append_user(thd, &wrong_users, user_name);
        if (grantee)
          undo_add_role_user_mapping(grantee, role);
        result= TRUE;
      }
      else if (grantee)
             update_role_mapping(&thd->lex->definer->user,
                                 &thd->lex->definer->host,
                                 &user_name->user, true, NULL, false);
    }
  }

  if (result && some_users_dropped && !handle_as_role)
  {
    /* Rebuild in-memory structs, since 'acl_users' has been modified */
    rebuild_check_host();
    rebuild_role_grants();
  }

  mysql_mutex_unlock(&acl_cache->lock);

  if (result)
  {
    my_error(ER_CANNOT_USER, MYF(0),
             (handle_as_role) ? "CREATE ROLE" : "CREATE USER",
             wrong_users.c_ptr_safe());
  }

  if (binlog)
    result |= write_bin_log(thd, FALSE, thd->query(), thd->query_length());

  mysql_rwlock_unlock(&LOCK_grant);
  DBUG_RETURN(result);
}

/*
  Drop a list of users and all their privileges.

  SYNOPSIS
    mysql_drop_user()
    thd                         The current thread.
    list                        The users to drop.

  RETURN
    FALSE       OK.
    TRUE        Error.
*/

bool mysql_drop_user(THD *thd, List <LEX_USER> &list, bool handle_as_role)
{
  int result;
  String wrong_users;
  LEX_USER *user_name, *tmp_user_name;
  List_iterator <LEX_USER> user_list(list);
  bool binlog= false;
  DBUG_ENTER("mysql_drop_user");
  DBUG_PRINT("entry", ("Handle as %s", handle_as_role ? "role" : "user"));

  /* DROP USER may be skipped on replication client. */
  Grant_tables tables;
  const uint tables_to_open= Table_user | Table_db | Table_tables_priv |
                             Table_columns_priv | Table_procs_priv |
                             Table_proxies_priv | Table_roles_mapping;
  if ((result= tables.open_and_lock(thd, tables_to_open, TL_WRITE)))
    DBUG_RETURN(result != 1);

  Sql_mode_instant_remove sms(thd, MODE_PAD_CHAR_TO_FULL_LENGTH);

  mysql_rwlock_wrlock(&LOCK_grant);
  mysql_mutex_lock(&acl_cache->lock);

  while ((tmp_user_name= user_list++))
  {
    int rc;
    user_name= get_current_user(thd, tmp_user_name, false);
    if (!user_name || (handle_as_role && is_public(user_name)))
    {
      thd->clear_error();
      if (!user_name)
        append_str(&wrong_users, STRING_WITH_LEN("CURRENT_ROLE"));
      else
        append_str(&wrong_users, public_name.str, public_name.length);
      result= TRUE;
      continue;
    }

    if (handle_as_role != user_name->is_role())
    {
      append_user(thd, &wrong_users, user_name);
      result= TRUE;
      continue;
    }

    if ((rc= handle_grant_data(thd, tables, 1, user_name, NULL)) > 0)
    {
      // The user or role was successfully deleted
      binlog= true;
      continue;
    }

    if (rc == 0 && thd->lex->if_exists())
    {
      // "DROP USER IF EXISTS user1" for a non-existing user or role
      if (handle_as_role)
        push_warning_printf(thd, Sql_condition::WARN_LEVEL_NOTE,
                            ER_ROLE_DROP_EXISTS,
                            ER_THD(thd, ER_ROLE_DROP_EXISTS),
                            user_name->user.str);
      else
        push_warning_printf(thd, Sql_condition::WARN_LEVEL_NOTE,
                            ER_USER_DROP_EXISTS,
                            ER_THD(thd, ER_USER_DROP_EXISTS),
                            user_name->user.str, user_name->host.str);
      binlog= true;
      continue;
    }
    // Internal error, or "DROP USER user1" for a non-existing user
    append_user(thd, &wrong_users, user_name);
    result= TRUE;
  }

  if (!handle_as_role)
  {
    /* Rebuild 'acl_check_hosts' since 'acl_users' has been modified */
    rebuild_check_host();

    /*
      Rebuild every user's role_grants since 'acl_users' has been sorted
      and old pointers to ACL_USER elements are no longer valid
    */
    rebuild_role_grants();
  }

  mysql_mutex_unlock(&acl_cache->lock);

  if (result)
    my_error(ER_CANNOT_USER, MYF(0),
             (handle_as_role) ? "DROP ROLE" : "DROP USER",
             wrong_users.c_ptr_safe());

  if (binlog)
    result |= write_bin_log(thd, FALSE, thd->query(), thd->query_length());

  mysql_rwlock_unlock(&LOCK_grant);
  DBUG_RETURN(result);
}

/*
  Rename a user.

  SYNOPSIS
    mysql_rename_user()
    thd                         The current thread.
    list                        The user name pairs: (from, to).

  RETURN
    FALSE       OK.
    TRUE        Error.
*/

bool mysql_rename_user(THD *thd, List <LEX_USER> &list)
{
  int result;
  String wrong_users;
  LEX_USER *user_from, *tmp_user_from;
  LEX_USER *user_to, *tmp_user_to;
  List_iterator <LEX_USER> user_list(list);
  bool some_users_renamed= FALSE;
  DBUG_ENTER("mysql_rename_user");

  /* RENAME USER may be skipped on replication client. */
  Grant_tables tables;
  const uint tables_to_open= Table_user | Table_db | Table_tables_priv |
                             Table_columns_priv | Table_procs_priv |
                             Table_proxies_priv | Table_roles_mapping;
  if ((result= tables.open_and_lock(thd, tables_to_open, TL_WRITE)))
    DBUG_RETURN(result != 1);

  DBUG_ASSERT(!thd->is_current_stmt_binlog_format_row());

  mysql_rwlock_wrlock(&LOCK_grant);
  mysql_mutex_lock(&acl_cache->lock);

  while ((tmp_user_from= user_list++))
  {
    tmp_user_to= user_list++;
    if (!(user_from= get_current_user(thd, tmp_user_from, false)))
    {
      append_user(thd, &wrong_users, user_from);
      result= TRUE;
      continue;
    }
    if (!(user_to= get_current_user(thd, tmp_user_to, false)))
    {
      append_user(thd, &wrong_users, user_to);
      result= TRUE;
      continue;
    }
    DBUG_ASSERT(!user_from->is_role());
    DBUG_ASSERT(!user_to->is_role());

    /*
      Search all in-memory structures and grant tables
      for a mention of the new user name.
    */
    if (handle_grant_data(thd, tables, 0, user_to, NULL) ||
        handle_grant_data(thd, tables, 0, user_from, user_to) <= 0)
    {
      /* NOTE TODO renaming roles is not yet implemented */
      append_user(thd, &wrong_users, user_from);
      result= TRUE;
      continue;
    }
    some_users_renamed= TRUE;
    rebuild_acl_users();
  }

  /* Rebuild 'acl_dbs' since 'acl_users' has been modified */
  rebuild_acl_dbs();

  /* Rebuild 'acl_check_hosts' since 'acl_users' has been modified */
  rebuild_check_host();

  /*
    Rebuild every user's role_grants since 'acl_users' has been sorted
    and old pointers to ACL_USER elements are no longer valid
  */
  rebuild_role_grants();

  mysql_mutex_unlock(&acl_cache->lock);

  if (result)
    my_error(ER_CANNOT_USER, MYF(0), "RENAME USER", wrong_users.c_ptr_safe());

  if (some_users_renamed && mysql_bin_log.is_open())
    result |= write_bin_log(thd, FALSE, thd->query(), thd->query_length());

  mysql_rwlock_unlock(&LOCK_grant);
  DBUG_RETURN(result);
}

/*
  Alter a user's connection and resource settings.

  SYNOPSIS
    mysql_alter_user()
    thd                         The current thread.
    list                        The users to alter.

  RETURN
    > 0         Error. Error message already sent.
    0           OK.
*/
int mysql_alter_user(THD* thd, List<LEX_USER> &users_list)
{
  DBUG_ENTER("mysql_alter_user");
  int result= 0;
  String wrong_users;
  bool some_users_altered= false;

  /* The only table we're altering is the user table. */
  Grant_tables tables;
  if ((result= tables.open_and_lock(thd, Table_user, TL_WRITE)))
    DBUG_RETURN(result != 1);

  /* Lock ACL data structures until we finish altering all users. */
  mysql_rwlock_wrlock(&LOCK_grant);
  mysql_mutex_lock(&acl_cache->lock);

  LEX_USER *tmp_lex_user;
  List_iterator<LEX_USER> users_list_iterator(users_list);

  while ((tmp_lex_user= users_list_iterator++))
  {
    LEX_USER* lex_user= get_current_user(thd, tmp_lex_user, false);
    if (!lex_user ||
        replace_user_table(thd, tables.user_table(), lex_user, NO_ACL,
                           false, false, true))
    {
      thd->clear_error();
      append_user(thd, &wrong_users, tmp_lex_user);
      result= TRUE;
      continue;
    }
    some_users_altered= true;
  }

  /* Unlock ACL data structures. */
  mysql_mutex_unlock(&acl_cache->lock);
  mysql_rwlock_unlock(&LOCK_grant);

  if (result)
  {
    /* 'if exists' flag leads to warnings instead of errors. */
    if (thd->lex->create_info.if_exists())
    {
      push_warning_printf(thd, Sql_condition::WARN_LEVEL_NOTE,
                          ER_CANNOT_USER,
                          ER_THD(thd, ER_CANNOT_USER),
                          "ALTER USER", wrong_users.c_ptr_safe());
      result= FALSE;
    }
    else
    {
      my_error(ER_CANNOT_USER, MYF(0),
               "ALTER USER",
               wrong_users.c_ptr_safe());
    }
  }

  if (some_users_altered)
    result|= write_bin_log(thd, FALSE, thd->query(),
                                     thd->query_length());
  DBUG_RETURN(result);
}


static bool
mysql_revoke_sp_privs(THD *thd, Grant_tables *tables, const Sp_handler *sph,
                      const LEX_USER *lex_user)
{
  bool rc= false;
  uint counter, revoked;
  do {
    HASH *hash= sph->get_priv_hash();
    for (counter= 0, revoked= 0 ; counter < hash->records ; )
    {
      const char *user,*host;
      GRANT_NAME *grant_proc= (GRANT_NAME*) my_hash_element(hash, counter);
      user= grant_proc->user;
      host= safe_str(grant_proc->host.hostname);

      if (!strcmp(lex_user->user.str, user) &&
          !strcmp(lex_user->host.str, host))
      {
        if (replace_routine_table(thd, grant_proc,
                                  tables->procs_priv_table().table(),
                                  *lex_user,
                                  grant_proc->db, grant_proc->tname,
                                  sph, ALL_KNOWN_ACL, 1) == 0)
        {
          revoked= 1;
          continue;
        }
        rc= true;  // Something went wrong
      }
      counter++;
    }
  } while (revoked);
  return rc;
}


/*
  Revoke all privileges from a list of users.

  SYNOPSIS
    mysql_revoke_all()
    thd                         The current thread.
    list                        The users to revoke all privileges from.

  RETURN
    > 0         Error. Error message already sent.
    0           OK.
    < 0         Error. Error message not yet sent.
*/

bool mysql_revoke_all(THD *thd,  List <LEX_USER> &list)
{
  uint counter, revoked;
  int result, res;
  ACL_DB *acl_db;
  DBUG_ENTER("mysql_revoke_all");

  Grant_tables tables;
  const uint tables_to_open= Table_user | Table_db | Table_tables_priv |
                             Table_columns_priv | Table_procs_priv |
                             Table_proxies_priv | Table_roles_mapping;
  if ((result= tables.open_and_lock(thd, tables_to_open, TL_WRITE)))
    DBUG_RETURN(result != 1);

  DBUG_ASSERT(!thd->is_current_stmt_binlog_format_row());

  mysql_rwlock_wrlock(&LOCK_grant);
  mysql_mutex_lock(&acl_cache->lock);

  LEX_USER *lex_user, *tmp_lex_user;
  List_iterator <LEX_USER> user_list(list);
  while ((tmp_lex_user= user_list++))
  {
    if (!(lex_user= get_current_user(thd, tmp_lex_user, false)))
    {
      result= -1;
      continue;
    }

    /* This is not a role and the user could not be found */
    if (!lex_user->is_role() &&
        !find_user_exact(lex_user->host.str, lex_user->user.str))
    {
      result= -1;
      continue;
    }

    if (replace_user_table(thd, tables.user_table(), lex_user,
                           ALL_KNOWN_ACL, 1, 0, 0))
    {
      result= -1;
      continue;
    }

    /* Remove db access privileges */
    /*
      Because acl_dbs and column_priv_hash shrink and may re-order
      as privileges are removed, removal occurs in a repeated loop
      until no more privileges are revoked.
     */
    do
    {
      for (counter= 0, revoked= 0 ; counter < acl_dbs.elements() ; )
      {
        const char *user, *host;

        acl_db= &acl_dbs.at(counter);

        user= acl_db->user;
        host= safe_str(acl_db->host.hostname);

	if (!strcmp(lex_user->user.str, user) &&
            !strcmp(lex_user->host.str, host))
	{
      /* TODO(cvicentiu) refactor replace_db_table to use
         Db_table instead of TABLE directly. */
	  if (!replace_db_table(tables.db_table().table(), acl_db->db, *lex_user,
                                ALL_KNOWN_ACL, 1))
	  {
	    /*
	      Don't increment counter as replace_db_table deleted the
	      current element in acl_dbs.
	     */
	    revoked= 1;
	    continue;
	  }
	  result= -1; // Something went wrong
	}
	counter++;
      }
    } while (revoked);

    /* Remove column access */
    do
    {
      for (counter= 0, revoked= 0 ; counter < column_priv_hash.records ; )
      {
	const char *user,*host;
        GRANT_TABLE *grant_table= ((GRANT_TABLE*)
                                   my_hash_element(&column_priv_hash, counter));

        user= grant_table->user;
        host= safe_str(grant_table->host.hostname);

        if (!strcmp(lex_user->user.str,user) &&
            !strcmp(lex_user->host.str, host))
	{
	    List<LEX_COLUMN> columns;
            /* TODO(cvicentiu) refactor replace_db_table to use
               Db_table instead of TABLE directly. */
	    if (replace_column_table(grant_table,
                                     tables.columns_priv_table().table(),
                                     *lex_user, columns, grant_table->db,
                                     grant_table->tname, ALL_KNOWN_ACL, 1))
              result= -1;

          /* TODO(cvicentiu) refactor replace_db_table to use
             Db_table instead of TABLE directly. */
	  if ((res= replace_table_table(thd, grant_table,
                                        tables.tables_priv_table().table(),
                                        *lex_user, grant_table->db,
                                        grant_table->tname, ALL_KNOWN_ACL,
                                        NO_ACL, 1)))
	  {
            if (res > 0)
              result= -1;
            else
            {
              /*
                Entry was deleted. We have to retry the loop as the
                hash table has probably been reorganized.
              */
              revoked= 1;
              continue;
            }
          }
	}
	counter++;
      }
    } while (revoked);

    /* Remove procedure access */
    if (mysql_revoke_sp_privs(thd, &tables, &sp_handler_function, lex_user) ||
        mysql_revoke_sp_privs(thd, &tables, &sp_handler_procedure, lex_user) ||
        mysql_revoke_sp_privs(thd, &tables, &sp_handler_package_spec, lex_user) ||
        mysql_revoke_sp_privs(thd, &tables, &sp_handler_package_body, lex_user))
      result= -1;

    ACL_USER_BASE *user_or_role;
    /* remove role grants */
    if (lex_user->is_role())
    {
      /* this can not fail due to get_current_user already having searched for it */
      user_or_role= find_acl_role(lex_user->user.str, true);
    }
    else
    {
      user_or_role= find_user_exact(lex_user->host.str, lex_user->user.str);
    }
    /*
      Find every role grant pair matching the role_grants array and remove it,
      both from the acl_roles_mappings and the roles_mapping table
    */
    for (counter= 0; counter < user_or_role->role_grants.elements; counter++)
    {
      ACL_ROLE *role_grant= *dynamic_element(&user_or_role->role_grants,
                                             counter, ACL_ROLE**);
      ROLE_GRANT_PAIR *pair = find_role_grant_pair(&lex_user->user,
                                                   &lex_user->host,
                                                   &role_grant->user);
      /* TODO(cvicentiu) refactor replace_roles_mapping_table to use
         Roles_mapping_table instead of TABLE directly. */
      if (replace_roles_mapping_table(tables.roles_mapping_table().table(),
                                      &lex_user->user, &lex_user->host,
                                      &role_grant->user, false, pair, true))
      {
        result= -1; //Something went wrong
      }
      update_role_mapping(&lex_user->user, &lex_user->host,
                          &role_grant->user, false, pair, true);
      /*
        Delete from the parent_grantee array of the roles granted,
        the entry pointing to this user_or_role
      */
      remove_ptr_from_dynarray(&role_grant->parent_grantee, user_or_role);
    }
    /* TODO
       How to handle an error in the replace_roles_mapping_table, in
       regards to the privileges held in memory
    */

    /* Finally, clear the role_grants array */
    if (counter == user_or_role->role_grants.elements)
    {
      reset_dynamic(&user_or_role->role_grants);
    }
    /*
      If we are revoking from a role, we need to update all the parent grantees
    */
    if (lex_user->is_role())
    {
      propagate_role_grants((ACL_ROLE *)user_or_role, PRIVS_TO_MERGE::ALL);
    }
  }

  mysql_mutex_unlock(&acl_cache->lock);

  if (result)
    my_message(ER_REVOKE_GRANTS, ER_THD(thd, ER_REVOKE_GRANTS), MYF(0));
  
  result= result |
    write_bin_log(thd, FALSE, thd->query(), thd->query_length());

  mysql_rwlock_unlock(&LOCK_grant);

  DBUG_RETURN(result);
}




/**
  If the defining user for a routine does not exist, then the ACL lookup
  code should raise two errors which we should intercept.  We convert the more
  descriptive error into a warning, and consume the other.

  If any other errors are raised, then we set a flag that should indicate
  that there was some failure we should complain at a higher level.
*/
class Silence_routine_definer_errors : public Internal_error_handler
{
public:
  Silence_routine_definer_errors()
    : is_grave(FALSE)
  {}

  virtual ~Silence_routine_definer_errors() = default;

  virtual bool handle_condition(THD *thd,
                                uint sql_errno,
                                const char* sqlstate,
                                Sql_condition::enum_warning_level *level,
                                const char* msg,
                                Sql_condition ** cond_hdl);

  bool has_errors() { return is_grave; }

private:
  bool is_grave;
};

bool
Silence_routine_definer_errors::handle_condition(
  THD *thd,
  uint sql_errno,
  const char*,
  Sql_condition::enum_warning_level *level,
  const char* msg,
  Sql_condition ** cond_hdl)
{
  *cond_hdl= NULL;
  if (*level == Sql_condition::WARN_LEVEL_ERROR)
  {
    switch (sql_errno)
    {
      case ER_NONEXISTING_PROC_GRANT:
        /* Convert the error into a warning. */
        push_warning(thd, Sql_condition::WARN_LEVEL_WARN,
                     sql_errno, msg);
        return TRUE;
      default:
        is_grave= TRUE;
    }
  }

  return FALSE;
}


/**
  Revoke privileges for all users on a stored procedure.  Use an error handler
  that converts errors about missing grants into warnings.

  @param
    thd                         The current thread.
  @param
    db				DB of the stored procedure
  @param
    name			Name of the stored procedure

  @retval
    0           OK.
  @retval
    < 0         Error. Error message not yet sent.
*/

bool sp_revoke_privileges(THD *thd, const char *sp_db, const char *sp_name,
                          const Sp_handler *sph)
{
  uint counter, revoked;
  int result;
  HASH *hash= sph->get_priv_hash();
  Silence_routine_definer_errors error_handler;
  DBUG_ENTER("sp_revoke_privileges");

  Grant_tables tables;
  const uint tables_to_open= Table_user | Table_db | Table_tables_priv |
                             Table_columns_priv | Table_procs_priv |
                             Table_proxies_priv | Table_roles_mapping;
  if ((result= tables.open_and_lock(thd, tables_to_open, TL_WRITE)))
    DBUG_RETURN(result != 1);

  DBUG_ASSERT(!thd->is_current_stmt_binlog_format_row());

  /* Be sure to pop this before exiting this scope! */
  thd->push_internal_handler(&error_handler);

  mysql_rwlock_wrlock(&LOCK_grant);
  mysql_mutex_lock(&acl_cache->lock);

  /* Remove procedure access */
  do
  {
    for (counter= 0, revoked= 0 ; counter < hash->records ; )
    {
      GRANT_NAME *grant_proc= (GRANT_NAME*) my_hash_element(hash, counter);
      if (!my_strcasecmp(&my_charset_utf8mb3_bin, grant_proc->db, sp_db) &&
	  !my_strcasecmp(system_charset_info, grant_proc->tname, sp_name))
      {
        LEX_USER lex_user;
	lex_user.user.str= grant_proc->user;
	lex_user.user.length= strlen(grant_proc->user);
        lex_user.host.str= safe_str(grant_proc->host.hostname);
        lex_user.host.length= strlen(lex_user.host.str);
        if (replace_routine_table(thd, grant_proc,
                                  tables.procs_priv_table().table(), lex_user,
                                  grant_proc->db, grant_proc->tname,
                                  sph, ALL_KNOWN_ACL, 1) == 0)
	{
	  revoked= 1;
	  continue;
	}
      }
      counter++;
    }
  } while (revoked);

  mysql_mutex_unlock(&acl_cache->lock);
  mysql_rwlock_unlock(&LOCK_grant);

  thd->pop_internal_handler();

  DBUG_RETURN(error_handler.has_errors());
}


/**
  Grant EXECUTE,ALTER privilege for a stored procedure

  @param thd The current thread.
  @param sp_db
  @param sp_name
  @param sph

  @return
    @retval FALSE Success
    @retval TRUE An error occurred. Error message not yet sent.
*/

bool sp_grant_privileges(THD *thd, const char *sp_db, const char *sp_name,
                         const Sp_handler *sph)
{
  Security_context *sctx= thd->security_ctx;
  LEX_USER *combo;
  TABLE_LIST tables[1];
  List<LEX_USER> user_list;
  bool result;
  ACL_USER *au;
  Dummy_error_handler error_handler;
  DBUG_ENTER("sp_grant_privileges");

  if (!(combo=(LEX_USER*) thd->alloc(sizeof(LEX_USER))))
    DBUG_RETURN(TRUE);

  combo->user.str= (char *) sctx->priv_user;

  mysql_mutex_lock(&acl_cache->lock);
  if ((au= find_user_exact(combo->host.str= (char *) sctx->priv_host,
                           combo->user.str)))
    goto found_acl;

  mysql_mutex_unlock(&acl_cache->lock);
  DBUG_RETURN(TRUE);

 found_acl:
  mysql_mutex_unlock(&acl_cache->lock);

  bzero((char*)tables, sizeof(TABLE_LIST));
  user_list.empty();

  tables->db.str= sp_db;
  tables->db.length= sp_db ? strlen(sp_db) : 0;
  tables->table_name.str= tables->alias.str= sp_name;
  tables->table_name.length= tables->alias.length= sp_name ? strlen(sp_name) : 0;

  thd->make_lex_string(&combo->user, combo->user.str, strlen(combo->user.str));
  thd->make_lex_string(&combo->host, combo->host.str, strlen(combo->host.str));

  combo->auth= NULL;

  if (user_list.push_back(combo, thd->mem_root))
    DBUG_RETURN(TRUE);

  thd->lex->account_options.reset();

  /*
    Only care about whether the operation failed or succeeded
    as all errors will be handled later.
  */
  thd->push_internal_handler(&error_handler);
  result= mysql_routine_grant(thd, tables, sph, user_list,
                              DEFAULT_CREATE_PROC_ACLS, FALSE, FALSE);
  thd->pop_internal_handler();
  DBUG_RETURN(result);
}


/**
  Validate if a user can proxy as another user

  @thd                     current thread
  @param user              the logged in user (proxy user)
  @param authenticated_as  the effective user a plugin is trying to
                           impersonate as (proxied user)
  @return                  proxy user definition
    @retval NULL           proxy user definition not found or not applicable
    @retval non-null       the proxy user data
*/

static ACL_PROXY_USER *
acl_find_proxy_user(const char *user, const char *host, const char *ip,
                    const char *authenticated_as, bool *proxy_used)
{
  uint i;
  /* if the proxied and proxy user are the same return OK */
  DBUG_ENTER("acl_find_proxy_user");
  DBUG_PRINT("info", ("user=%s host=%s ip=%s authenticated_as=%s",
                      user, host, ip, authenticated_as));

  if (!strcmp(authenticated_as, user))
  {
    DBUG_PRINT ("info", ("user is the same as authenticated_as"));
    DBUG_RETURN (NULL);
  }

  *proxy_used= TRUE;
  for (i=0; i < acl_proxy_users.elements; i++)
  {
    ACL_PROXY_USER *proxy= dynamic_element(&acl_proxy_users, i,
                                           ACL_PROXY_USER *);
    if (proxy->matches(host, user, ip, authenticated_as))
      DBUG_RETURN(proxy);
  }

  DBUG_RETURN(NULL);
}


bool
acl_check_proxy_grant_access(THD *thd, const char *host, const char *user,
                             bool with_grant)
{
  DBUG_ENTER("acl_check_proxy_grant_access");
  DBUG_PRINT("info", ("user=%s host=%s with_grant=%d", user, host,
                      (int) with_grant));
  if (!initialized)
  {
    my_error(ER_OPTION_PREVENTS_STATEMENT, MYF(0), "--skip-grant-tables");
    DBUG_RETURN(1);
  }

  /* replication slave thread can do anything */
  if (thd->slave_thread)
  {
    DBUG_PRINT("info", ("replication slave"));
    DBUG_RETURN(FALSE);
  }

  /*
    one can grant proxy for self to others.
    Security context in THD contains two pairs of (user,host):
    1. (user,host) pair referring to inbound connection.
    2. (priv_user,priv_host) pair obtained from mysql.user table after doing
        authentication of incoming connection.
    Privileges should be checked wrt (priv_user, priv_host) tuple, because
    (user,host) pair obtained from inbound connection may have different
    values than what is actually stored in mysql.user table and while granting
    or revoking proxy privilege, user is expected to provide entries mentioned
    in mysql.user table.
  */
  if (thd->security_ctx->is_priv_user(user, host))
  {
    DBUG_PRINT("info", ("strcmp (%s, %s) my_casestrcmp (%s, %s) equal",
                        thd->security_ctx->priv_user, user,
                        host, thd->security_ctx->priv_host));
    DBUG_RETURN(FALSE);
  }

  mysql_mutex_lock(&acl_cache->lock);

  /* check for matching WITH PROXY rights */
  for (uint i=0; i < acl_proxy_users.elements; i++)
  {
    ACL_PROXY_USER *proxy= dynamic_element(&acl_proxy_users, i,
                                           ACL_PROXY_USER *);
    if (proxy->matches(thd->security_ctx->host,
                       thd->security_ctx->user,
                       thd->security_ctx->ip,
                       user) &&
        proxy->get_with_grant())
    {
      DBUG_PRINT("info", ("found"));
      mysql_mutex_unlock(&acl_cache->lock);
      DBUG_RETURN(FALSE);
    }
  }

  mysql_mutex_unlock(&acl_cache->lock);
  my_error(ER_ACCESS_DENIED_NO_PASSWORD_ERROR, MYF(0),
           thd->security_ctx->user,
           thd->security_ctx->host_or_ip);
  DBUG_RETURN(TRUE);
}


static bool
show_proxy_grants(THD *thd, const char *username, const char *hostname,
                  char *buff, size_t buffsize)
{
  Protocol *protocol= thd->protocol;
  int error= 0;

  for (uint i=0; i < acl_proxy_users.elements; i++)
  {
    ACL_PROXY_USER *proxy= dynamic_element(&acl_proxy_users, i,
                                           ACL_PROXY_USER *);
    if (proxy->granted_on(hostname, username))
    {
      String global(buff, buffsize, system_charset_info);
      global.length(0);
      proxy->print_grant(&global);
      protocol->prepare_for_resend();
      protocol->store(global.ptr(), global.length(), global.charset());
      if (protocol->write())
      {
        error= -1;
        break;
      }
    }
  }
  return error;
}

static int enabled_roles_insert(ACL_USER_BASE *role, void *context_data)
{
  TABLE *table= (TABLE*) context_data;
  DBUG_ASSERT(role->flags & IS_ROLE);

  restore_record(table, s->default_values);
  table->field[0]->set_notnull();
  table->field[0]->store(role->user.str, role->user.length,
                         system_charset_info);
  if (schema_table_store_record(table->in_use, table))
    return -1;
  return 0;
}

struct APPLICABLE_ROLES_DATA
{
  TABLE *table;
  const LEX_CSTRING host;
  const LEX_CSTRING user_and_host;
  ACL_USER *user;
};

static int
applicable_roles_insert(ACL_USER_BASE *grantee, ACL_ROLE *role, void *ptr)
{
  APPLICABLE_ROLES_DATA *data= (APPLICABLE_ROLES_DATA *)ptr;
  CHARSET_INFO *cs= system_charset_info;
  TABLE *table= data->table;
  bool is_role= grantee != data->user;
  const LEX_CSTRING *user_and_host= is_role ? &grantee->user
                                           : &data->user_and_host;
  const LEX_CSTRING *host= is_role ? &empty_clex_str : &data->host;

  restore_record(table, s->default_values);
  table->field[0]->store(user_and_host->str, user_and_host->length, cs);
  table->field[1]->store(role->user.str, role->user.length, cs);

  ROLE_GRANT_PAIR *pair=
    find_role_grant_pair(&grantee->user, host, &role->user);
  DBUG_ASSERT(pair);

  if (pair->with_admin)
    table->field[2]->store(STRING_WITH_LEN("YES"), cs);
  else
    table->field[2]->store(STRING_WITH_LEN("NO"), cs);

  /* Default role is only valid when looking at a role granted to a user. */
  if (!is_role)
  {
    if (data->user->default_rolename.length &&
        lex_string_eq(&data->user->default_rolename, &role->user))
      table->field[3]->store(STRING_WITH_LEN("YES"), cs);
    else
      table->field[3]->store(STRING_WITH_LEN("NO"), cs);
    table->field[3]->set_notnull();
  }

  if (schema_table_store_record(table->in_use, table))
    return -1;
  return 0;
}

/**
  Hash iterate function to count the number of total column privileges granted.
*/
static my_bool count_column_grants(void *grant_table,
                                       void *current_count)
{
  HASH hash_columns = ((GRANT_TABLE *)grant_table)->hash_columns;
  *(ulong *)current_count+= hash_columns.records;
  return 0;
}

/**
  SHOW function that computes the number of column grants.

  This must be performed under the mutex in order to make sure the
  iteration does not fail.
*/
static int show_column_grants(THD *thd, SHOW_VAR *var, char *buff,
                              enum enum_var_type scope)
{
  var->type= SHOW_ULONG;
  var->value= buff;
  *(ulong *)buff= 0;
  if (initialized)
  {
    mysql_rwlock_rdlock(&LOCK_grant);
    mysql_mutex_lock(&acl_cache->lock);
    my_hash_iterate(&column_priv_hash, count_column_grants, buff);
    mysql_mutex_unlock(&acl_cache->lock);
    mysql_rwlock_unlock(&LOCK_grant);
  }
  return 0;
}

static int show_database_grants(THD *thd, SHOW_VAR *var, char *buff,
                                enum enum_var_type scope)
{
  var->type= SHOW_UINT;
  var->value= buff;
  *(uint *)buff= uint(acl_dbs.elements());
  return 0;
}

#else
static bool set_user_salt_if_needed(ACL_USER *, int, plugin_ref)
{ return 0; }
bool check_grant(THD *, privilege_t, TABLE_LIST *, bool, uint, bool)
{ return 0; }
inline privilege_t public_access()
{ return NO_ACL; }
#endif /*NO_EMBEDDED_ACCESS_CHECKS */


#ifdef NO_EMBEDDED_ACCESS_CHECKS

bool Sql_cmd_grant_proxy::execute(THD *thd)
{
  my_ok(thd);
  return false;
}

bool Sql_cmd_grant_table::execute(THD *thd)
{
  my_ok(thd);
  return false;
}


bool Sql_cmd_grant_sp::execute(THD *thd)
{
  my_ok(thd);
  return false;
}

#else // not NO_EMBEDDED_ACCESS_CHECKS


void Sql_cmd_grant::warn_hostname_requires_resolving(THD *thd,
                                                     List<LEX_USER> &users)
{
  LEX_USER *user;
  List_iterator <LEX_USER> it(users);
  while ((user= it++))
  {
    if (opt_skip_name_resolve && hostname_requires_resolving(user->host.str))
      push_warning_printf(thd, Sql_condition::WARN_LEVEL_WARN,
                          ER_WARN_HOSTNAME_WONT_WORK,
                          ER_THD(thd, ER_WARN_HOSTNAME_WONT_WORK));
  }
}


void Sql_cmd_grant::grant_stage0(THD *thd)
{
  thd->binlog_invoker(false);   // Replicate current user as grantor
  if (thd->security_ctx->user)  // If not replication
    warn_hostname_requires_resolving(thd, thd->lex->users_list);
}


bool Sql_cmd_grant::user_list_reset_mqh(THD *thd, List<LEX_USER> &users)
{
  List_iterator <LEX_USER> it(users);
  LEX_USER *user, *tmp_user;
  while ((tmp_user= it++))
  {
    if (!(user= get_current_user(thd, tmp_user)))
      return true;
    reset_mqh(user, 0);
  }
  return false;
}


bool Sql_cmd_grant_proxy::check_access_proxy(THD *thd, List<LEX_USER> &users)
{
  LEX_USER *user;
  List_iterator <LEX_USER> it(users);
  if ((user= it++))
  {
    // GRANT/REVOKE PROXY has the target user as a first entry in the list
    if (!(user= get_current_user(thd, user)) || !user->host.str)
      return true;
    if (acl_check_proxy_grant_access(thd, user->host.str, user->user.str,
                                     m_grant_option & GRANT_ACL))
      return true;
  }
  return false;
}


bool Sql_cmd_grant_proxy::execute(THD *thd)
{
  LEX  *lex= thd->lex;

  DBUG_ASSERT(lex->first_select_lex()->table_list.first == NULL);
  DBUG_ASSERT((m_grant_option & ~GRANT_ACL) == NO_ACL); // only WITH GRANT OPTION

  grant_stage0(thd);

  if (thd->security_ctx->user /* If not replication */ &&
      check_access_proxy(thd, lex->users_list))
    return true;

  WSREP_TO_ISOLATION_BEGIN(WSREP_MYSQL_DB, NULL, NULL);
  /* Conditionally writes to binlog */
  if (mysql_grant(thd, NULL/*db*/, lex->users_list, m_grant_option,
                  is_revoke(), true/*proxy*/))
    return true;

  return !is_revoke() && user_list_reset_mqh(thd, lex->users_list);

#ifdef WITH_WSREP
wsrep_error_label:
  return true;
#endif // WITH_WSREP
}


bool Sql_cmd_grant_object::grant_stage0_exact_object(THD *thd,
                                                     TABLE_LIST *table)
{
  privilege_t priv= m_object_privilege | m_column_privilege_total | GRANT_ACL;
  if (check_access(thd, priv, table->db.str,
                   &table->grant.privilege, &table->grant.m_internal,
                   0, 0))
    return true;
  grant_stage0(thd);
  return false;
}


bool Sql_cmd_grant_table::execute_exact_table(THD *thd, TABLE_LIST *table)
{
  LEX  *lex= thd->lex;
  if (grant_stage0_exact_object(thd, table) ||
      check_grant(thd, m_object_privilege | m_column_privilege_total | GRANT_ACL,
                  lex->query_tables, FALSE, UINT_MAX, FALSE))
    return true;
  /* Conditionally writes to binlog */
  WSREP_TO_ISOLATION_BEGIN(WSREP_MYSQL_DB, NULL, NULL);
  return mysql_table_grant(thd, lex->query_tables, lex->users_list,
                           m_columns, m_object_privilege,
                           is_revoke());
#ifdef WITH_WSREP
wsrep_error_label:
  return true;
#endif // WITH_WSREP
}


bool Sql_cmd_grant_sp::execute(THD *thd)
{
  DBUG_ASSERT(!m_columns.elements);
  DBUG_ASSERT(!m_column_privilege_total);
  LEX  *lex= thd->lex;
  TABLE_LIST *table= lex->first_select_lex()->table_list.first;
  privilege_t grants= m_all_privileges
               ? (PROC_ACLS & ~GRANT_ACL) | (m_object_privilege & GRANT_ACL)
               : m_object_privilege;

  if (!table) // e.g: GRANT EXECUTE ON PROCEDURE *.*
  {
    my_message(ER_ILLEGAL_GRANT_FOR_TABLE, ER_THD(thd, ER_ILLEGAL_GRANT_FOR_TABLE),
               MYF(0));
    return true;
  }

  if (grant_stage0_exact_object(thd, table) ||
      check_grant_routine(thd, grants|GRANT_ACL, lex->query_tables, &m_sph, 0))
    return true;

  /* Conditionally writes to binlog */
  WSREP_TO_ISOLATION_BEGIN(WSREP_MYSQL_DB, NULL, NULL);
  if (mysql_routine_grant(thd, lex->query_tables, &m_sph,
                          lex->users_list, grants,
                          is_revoke(), true))
    return true;
  my_ok(thd);
  return false;
#ifdef WITH_WSREP
wsrep_error_label:
  return true;
#endif // WITH_WSREP
}


bool Sql_cmd_grant_table::execute_table_mask(THD *thd)
{
  LEX  *lex= thd->lex;
  DBUG_ASSERT(lex->first_select_lex()->table_list.first == NULL);

  if (check_access(thd, m_object_privilege | m_column_privilege_total | GRANT_ACL,
                   m_db.str, NULL, NULL, 1, 0))
    return true;

  grant_stage0(thd);

  if (m_columns.elements) // e.g. GRANT SELECT (a) ON *.*
  {
    my_message(ER_ILLEGAL_GRANT_FOR_TABLE, ER_THD(thd, ER_ILLEGAL_GRANT_FOR_TABLE),
               MYF(0));
    return true;
  }

  WSREP_TO_ISOLATION_BEGIN(WSREP_MYSQL_DB, NULL, NULL);
  /* Conditionally writes to binlog */
  if (mysql_grant(thd, m_db.str, lex->users_list, m_object_privilege,
                  is_revoke(), false/*not proxy*/))
    return true;

  return !is_revoke() && user_list_reset_mqh(thd, lex->users_list);

#ifdef WITH_WSREP
wsrep_error_label:
  return true;
#endif // WITH_WSREP
}


bool Sql_cmd_grant_table::execute(THD *thd)
{
  TABLE_LIST *table= thd->lex->first_select_lex()->table_list.first;
  return table ? execute_exact_table(thd, table) :
                 execute_table_mask(thd);
}


#endif // NO_EMBEDDED_ACCESS_CHECKS



SHOW_VAR acl_statistics[] = {
#ifndef NO_EMBEDDED_ACCESS_CHECKS
  {"column_grants",    (char*)show_column_grants,          SHOW_SIMPLE_FUNC},
  {"database_grants",  (char*)show_database_grants,        SHOW_SIMPLE_FUNC},
  {"function_grants",  (char*)&func_priv_hash.records,     SHOW_ULONG},
  {"procedure_grants", (char*)&proc_priv_hash.records,     SHOW_ULONG},
  {"package_spec_grants", (char*)&package_spec_priv_hash.records, SHOW_ULONG},
  {"package_body_grants", (char*)&package_body_priv_hash.records, SHOW_ULONG},
  {"proxy_users",      (char*)&acl_proxy_users.elements,   SHOW_SIZE_T},
  {"role_grants",      (char*)&acl_roles_mappings.records, SHOW_ULONG},
  {"roles",            (char*)&acl_roles.records,          SHOW_ULONG},
  {"table_grants",     (char*)&column_priv_hash.records,   SHOW_ULONG},
  {"users",            (char*)&acl_users.elements,         SHOW_SIZE_T},
#endif
  {NullS, NullS, SHOW_LONG},
};

/* Check if a role is granted to a user/role. We traverse the role graph
   and return true if we find a match.

   hostname == NULL means we are looking for a role as a starting point,
   otherwise a user.
*/
bool check_role_is_granted(const char *username, const char *hostname,
                           const char *rolename)
{
  DBUG_ENTER("check_role_is_granted");
  bool result= false;
#ifndef NO_EMBEDDED_ACCESS_CHECKS
  ACL_USER_BASE *root;
  mysql_mutex_lock(&acl_cache->lock);
  if (hostname)
    root= find_user_exact(hostname, username);
  else
    root= find_acl_role(username, false);

  LEX_CSTRING role_lex;
  role_lex.str= rolename;
  role_lex.length= strlen(rolename);

  if (root && /* No grantee, nothing to search. */
      traverse_role_graph_down(root, &role_lex, check_role_is_granted_callback,
                               NULL) == -1)
  {
    /* We have found the role during our search. */
    result= true;
  }

  /* We haven't found the role or we had no initial grantee to start from. */
  mysql_mutex_unlock(&acl_cache->lock);
#endif
  DBUG_RETURN(result);
}

int fill_schema_enabled_roles(THD *thd, TABLE_LIST *tables, COND *cond)
{
  TABLE *table= tables->table;
#ifndef NO_EMBEDDED_ACCESS_CHECKS
  if (thd->security_ctx->priv_role[0])
  {
    mysql_rwlock_rdlock(&LOCK_grant);
    mysql_mutex_lock(&acl_cache->lock);
    ACL_ROLE *acl_role= find_acl_role(thd->security_ctx->priv_role, false);
    if (acl_role)
      traverse_role_graph_down(acl_role, table, enabled_roles_insert, NULL);
    mysql_mutex_unlock(&acl_cache->lock);
    mysql_rwlock_unlock(&LOCK_grant);
    if (acl_role)
      return 0;
  }
#endif

  restore_record(table, s->default_values);
  table->field[0]->set_null();
  return schema_table_store_record(table->in_use, table);
}


/*
  This shows all roles granted to current user
  and recursively all roles granted to those roles
*/
int fill_schema_applicable_roles(THD *thd, TABLE_LIST *tables, COND *cond)
{
  int res= 0;
#ifndef NO_EMBEDDED_ACCESS_CHECKS
  if (initialized)
  {
    TABLE *table= tables->table;
    Security_context *sctx= thd->security_ctx;
    mysql_rwlock_rdlock(&LOCK_grant);
    mysql_mutex_lock(&acl_cache->lock);
    ACL_USER *user= find_user_exact(sctx->priv_host, sctx->priv_user);
    if (user)
    {
      char buff[USER_HOST_BUFF_SIZE+10];
      DBUG_ASSERT(user->user.length + user->hostname_length +2 < sizeof(buff));
      char *end= strxmov(buff, user->user.str, "@", user->host.hostname, NULL);
      APPLICABLE_ROLES_DATA data= { table,
        { user->host.hostname, user->hostname_length },
        { buff, (size_t)(end - buff) }, user
      };

      res= traverse_role_graph_down(user, &data, 0, applicable_roles_insert);
    }

    mysql_mutex_unlock(&acl_cache->lock);
    mysql_rwlock_unlock(&LOCK_grant);
  }
#endif

  return res;
}


int wild_case_compare(CHARSET_INFO *cs, const char *str,const char *wildstr)
{
  int flag;
  DBUG_ENTER("wild_case_compare");
  DBUG_PRINT("enter",("str: '%s'  wildstr: '%s'",str,wildstr));
  while (*wildstr)
  {
    while (*wildstr && *wildstr != wild_many && *wildstr != wild_one)
    {
      if (*wildstr == wild_prefix && wildstr[1])
	wildstr++;
      if (my_toupper(cs, *wildstr++) !=
          my_toupper(cs, *str++)) DBUG_RETURN(1);
    }
    if (! *wildstr ) DBUG_RETURN (*str != 0);
    if (*wildstr++ == wild_one)
    {
      if (! *str++) DBUG_RETURN (1);	/* One char; skip */
    }
    else
    {						/* Found '*' */
      if (!*wildstr) DBUG_RETURN(0);		/* '*' as last char: OK */
      flag=(*wildstr != wild_many && *wildstr != wild_one);
      do
      {
	if (flag)
	{
	  char cmp;
	  if ((cmp= *wildstr) == wild_prefix && wildstr[1])
	    cmp=wildstr[1];
	  cmp=my_toupper(cs, cmp);
	  while (*str && my_toupper(cs, *str) != cmp)
	    str++;
	  if (!*str) DBUG_RETURN (1);
	}
	if (wild_case_compare(cs, str,wildstr) == 0) DBUG_RETURN (0);
      } while (*str++);
      DBUG_RETURN(1);
    }
  }
  DBUG_RETURN (*str != '\0');
}


#ifndef NO_EMBEDDED_ACCESS_CHECKS
static bool update_schema_privilege(THD *thd, TABLE *table, const char *buff,
                                    const char* db, const char* t_name,
                                    const char* column, uint col_length,
                                    const char *priv, uint priv_length,
                                    const char* is_grantable)
{
  int i= 2;
  CHARSET_INFO *cs= system_charset_info;
  restore_record(table, s->default_values);
  table->field[0]->store(buff, (uint) strlen(buff), cs);
  table->field[1]->store(STRING_WITH_LEN("def"), cs);
  if (db)
    table->field[i++]->store(db, (uint) strlen(db), cs);
  if (t_name)
    table->field[i++]->store(t_name, (uint) strlen(t_name), cs);
  if (column)
    table->field[i++]->store(column, col_length, cs);
  table->field[i++]->store(priv, priv_length, cs);
  table->field[i]->store(is_grantable, strlen(is_grantable), cs);
  return schema_table_store_record(thd, table);
}
#endif


#ifndef NO_EMBEDDED_ACCESS_CHECKS
class Grantee_str
{
  char m_buff[USER_HOST_BUFF_SIZE + 6 /* 4 quotes, @, '\0' */];
public:
  Grantee_str(const char *user, const char *host)
  {
    DBUG_ASSERT(strlen(user) + strlen(host) + 6 < sizeof(m_buff));
    strxmov(m_buff, "'", user, "'@'", host, "'", NullS);
  }
  operator const char *() const { return m_buff; }
};
#endif


int fill_schema_user_privileges(THD *thd, TABLE_LIST *tables, COND *cond)
{
#ifndef NO_EMBEDDED_ACCESS_CHECKS
  int error= 0;
  uint counter;
  ACL_USER *acl_user;
  TABLE *table= tables->table;
  bool no_global_access= check_access(thd, SELECT_ACL, "mysql",
                                      NULL, NULL, 1, 1);
  DBUG_ENTER("fill_schema_user_privileges");

  if (!initialized)
    DBUG_RETURN(0);
  mysql_mutex_lock(&acl_cache->lock);

  for (counter=0 ; counter < acl_users.elements ; counter++)
  {
    const char *user,*host, *is_grantable="YES";
    acl_user=dynamic_element(&acl_users,counter,ACL_USER*);
    user= acl_user->user.str;
    host= safe_str(acl_user->host.hostname);

    if (no_global_access &&
        !thd->security_ctx->is_priv_user(user, host))
      continue;

    privilege_t want_access(acl_user->access);
    if (!(want_access & GRANT_ACL))
      is_grantable= "NO";

    Grantee_str grantee(user, host);
    if (!(want_access & ~GRANT_ACL))
    {
      if (update_schema_privilege(thd, table, grantee, 0, 0, 0, 0,
                                  STRING_WITH_LEN("USAGE"), is_grantable))
      {
        error= 1;
        goto err;
      }
    }
    else
    {
      uint priv_id;
      ulonglong j;
      privilege_t test_access(want_access & ~GRANT_ACL);
      for (priv_id=0, j = SELECT_ACL;j <= GLOBAL_ACLS; priv_id++,j <<= 1)
      {
        if (test_access & j)
        {
          if (update_schema_privilege(thd, table, grantee, 0, 0, 0, 0,
                                      command_array[priv_id],
                                      command_lengths[priv_id], is_grantable))
          {
            error= 1;
            goto err;
          }
        }
      }
    }
  }
err:
  mysql_mutex_unlock(&acl_cache->lock);

  DBUG_RETURN(error);
#else
  return(0);
#endif
}


int fill_schema_schema_privileges(THD *thd, TABLE_LIST *tables, COND *cond)
{
#ifndef NO_EMBEDDED_ACCESS_CHECKS
  int error= 0;
  uint counter;
  ACL_DB *acl_db;
  TABLE *table= tables->table;
  bool no_global_access= check_access(thd, SELECT_ACL, "mysql",
                                      NULL, NULL, 1, 1);
  DBUG_ENTER("fill_schema_schema_privileges");

  if (!initialized)
    DBUG_RETURN(0);
  mysql_mutex_lock(&acl_cache->lock);

  for (counter=0 ; counter < acl_dbs.elements() ; counter++)
  {
    const char *user, *host, *is_grantable="YES";

    acl_db=&acl_dbs.at(counter);
    user= acl_db->user;
    host= safe_str(acl_db->host.hostname);

    if (no_global_access &&
        !thd->security_ctx->is_priv_user(user, host))
      continue;

    privilege_t want_access(acl_db->access);
    if (want_access)
    {
      if (!(want_access & GRANT_ACL))
      {
        is_grantable= "NO";
      }
      Grantee_str grantee(user, host);
      if (!(want_access & ~GRANT_ACL))
      {
        if (update_schema_privilege(thd, table, grantee, acl_db->db, 0, 0,
                                    0, STRING_WITH_LEN("USAGE"), is_grantable))
        {
          error= 1;
          goto err;
        }
      }
      else
      {
        int cnt;
        ulonglong j;
        privilege_t test_access(want_access & ~GRANT_ACL);
        for (cnt=0, j = SELECT_ACL; j <= DB_ACLS; cnt++,j <<= 1)
          if (test_access & j)
          {
            if (update_schema_privilege(thd, table,
                                        grantee, acl_db->db, 0, 0, 0,
                                        command_array[cnt], command_lengths[cnt],
                                        is_grantable))
            {
              error= 1;
              goto err;
            }
          }
      }
    }
  }
err:
  mysql_mutex_unlock(&acl_cache->lock);

  DBUG_RETURN(error);
#else
  return (0);
#endif
}


int fill_schema_table_privileges(THD *thd, TABLE_LIST *tables, COND *cond)
{
#ifndef NO_EMBEDDED_ACCESS_CHECKS
  int error= 0;
  uint index;
  TABLE *table= tables->table;
  bool no_global_access= check_access(thd, SELECT_ACL, "mysql",
                                      NULL, NULL, 1, 1);
  DBUG_ENTER("fill_schema_table_privileges");

  mysql_rwlock_rdlock(&LOCK_grant);

  for (index=0 ; index < column_priv_hash.records ; index++)
  {
    const char *user, *host, *is_grantable= "YES";
    GRANT_TABLE *grant_table= (GRANT_TABLE*) my_hash_element(&column_priv_hash,
                                                             index);
    user= grant_table->user;
    host= safe_str(grant_table->host.hostname);

    if (no_global_access &&
        !thd->security_ctx->is_priv_user(user, host))
      continue;

    privilege_t table_access(grant_table->privs);
    if (table_access)
    {
      privilege_t test_access(table_access & ~GRANT_ACL);
      /*
        We should skip 'usage' privilege on table if
        we have any privileges on column(s) of this table
      */
      if (!test_access && grant_table->cols)
        continue;
      if (!(table_access & GRANT_ACL))
        is_grantable= "NO";

      Grantee_str grantee(user, host);
      if (!test_access)
      {
        if (update_schema_privilege(thd, table,
                                    grantee, grant_table->db,
                                    grant_table->tname, 0, 0,
                                    STRING_WITH_LEN("USAGE"), is_grantable))
        {
          error= 1;
          goto err;
        }
      }
      else
      {
        ulonglong j;
        int cnt;
        for (cnt= 0, j= SELECT_ACL; j <= TABLE_ACLS; cnt++, j<<= 1)
        {
          if (test_access & j)
          {
            if (update_schema_privilege(thd, table,
                                        grantee, grant_table->db,
                                        grant_table->tname, 0, 0,
                                        command_array[cnt],
                                        command_lengths[cnt], is_grantable))
            {
              error= 1;
              goto err;
            }
          }
        }
      }
    }
  }
err:
  mysql_rwlock_unlock(&LOCK_grant);

  DBUG_RETURN(error);
#else
  return (0);
#endif
}


int fill_schema_column_privileges(THD *thd, TABLE_LIST *tables, COND *cond)
{
#ifndef NO_EMBEDDED_ACCESS_CHECKS
  int error= 0;
  uint index;
  TABLE *table= tables->table;
  bool no_global_access= check_access(thd, SELECT_ACL, "mysql",
                                      NULL, NULL, 1, 1);
  DBUG_ENTER("fill_schema_table_privileges");

  mysql_rwlock_rdlock(&LOCK_grant);

  for (index=0 ; index < column_priv_hash.records ; index++)
  {
    const char *user, *host, *is_grantable= "YES";
    GRANT_TABLE *grant_table= (GRANT_TABLE*) my_hash_element(&column_priv_hash,
                                                          index);
    user= grant_table->user;
    host= safe_str(grant_table->host.hostname);

    if (no_global_access &&
        !thd->security_ctx->is_priv_user(user, host))
      continue;

    privilege_t table_access(grant_table->cols);
    if (table_access != NO_ACL)
    {
      if (!(grant_table->privs & GRANT_ACL))
        is_grantable= "NO";

      privilege_t test_access(table_access & ~GRANT_ACL);
      Grantee_str grantee(user, host);
      if (!test_access)
        continue;
      else
      {
        ulonglong j;
        int cnt;
        for (cnt= 0, j= SELECT_ACL; j <= TABLE_ACLS; cnt++, j<<= 1)
        {
          if (test_access & j)
          {
            for (uint col_index=0 ;
                 col_index < grant_table->hash_columns.records ;
                 col_index++)
            {
              GRANT_COLUMN *grant_column = (GRANT_COLUMN*)
                my_hash_element(&grant_table->hash_columns,col_index);
              if ((grant_column->rights & j) && (table_access & j))
              {
                if (update_schema_privilege(thd, table,
                                            grantee,
                                            grant_table->db,
                                            grant_table->tname,
                                            grant_column->column,
                                            grant_column->key_length,
                                            command_array[cnt],
                                            command_lengths[cnt], is_grantable))
                {
                  error= 1;
                  goto err;
                }
              }
            }
          }
        }
      }
    }
  }
err:
  mysql_rwlock_unlock(&LOCK_grant);

  DBUG_RETURN(error);
#else
  return (0);
#endif
}


#ifndef NO_EMBEDDED_ACCESS_CHECKS
/*
  fill effective privileges for table

  SYNOPSIS
    fill_effective_table_privileges()
    thd     thread handler
    grant   grants table descriptor
    db      db name
    table   table name
*/

void fill_effective_table_privileges(THD *thd, GRANT_INFO *grant,
                                     const char *db, const char *table)
{
  Security_context *sctx= thd->security_ctx;
  DBUG_ENTER("fill_effective_table_privileges");
  DBUG_PRINT("enter", ("Host: '%s', Ip: '%s', User: '%s', table: `%s`.`%s`",
                       sctx->priv_host, sctx->ip, sctx->priv_user, db, table));
  /* --skip-grants */
  if (!initialized)
  {
    DBUG_PRINT("info", ("skip grants"));
    grant->privilege= ALL_KNOWN_ACL;             // everything is allowed
    DBUG_PRINT("info", ("privilege 0x%llx", (longlong) grant->privilege));
    DBUG_VOID_RETURN;
  }

  /* global privileges */
  grant->privilege= sctx->master_access;

  if (!thd->db.str || strcmp(db, thd->db.str))
  {
    grant->privilege|= acl_get_all3(sctx, db, FALSE);
  }
  else
  {
    grant->privilege|= sctx->db_access;
  }

  /* table privileges */
  mysql_rwlock_rdlock(&LOCK_grant);
  grant->refresh(sctx, db, table);

  if (grant->grant_table_user != 0)
  {
    grant->privilege|= grant->grant_table_user->privs;
  }
  if (grant->grant_table_role != 0)
  {
    grant->privilege|= grant->grant_table_role->privs;
  }
  if (grant->grant_public != 0)
  {
    grant->privilege|= grant->grant_public->privs;
  }
  mysql_rwlock_unlock(&LOCK_grant);

  DBUG_PRINT("info", ("privilege 0x%llx", (longlong) grant->privilege));
  DBUG_VOID_RETURN;
}

#else /* NO_EMBEDDED_ACCESS_CHECKS */

/****************************************************************************
 Dummy wrappers when we don't have any access checks
****************************************************************************/

bool check_routine_level_acl(THD *thd, const char *db, const char *name,
                             const Sp_handler *sph)
{
  return FALSE;
}

#endif

/**
  Return information about user or current user.

  @param[in] thd          thread handler
  @param[in] user         user
  @param[in] lock         whether &acl_cache->lock mutex needs to be locked

  @return
    - On success, return a valid pointer to initialized
    LEX_USER, which contains user information.
    - On error, return 0.
*/

LEX_USER *get_current_user(THD *thd, LEX_USER *user, bool lock)
{
  if (user->user.str == current_user.str)  // current_user
    return create_default_definer(thd, false);

  if (user->user.str == current_role.str)  // current_role
    return create_default_definer(thd, true);

  if (user->host.str == NULL) // Possibly a role
  {
    // to be reexecution friendly we have to make a copy
    LEX_USER *dup= (LEX_USER*) thd->memdup(user, sizeof(*user));
    if (!dup)
      return 0;

#ifndef NO_EMBEDDED_ACCESS_CHECKS
    if (has_auth(user, thd->lex))
    {
      dup->host= host_not_specified;
      return dup;
    }

    role_name_check_result result= check_role_name(&dup->user, true);
    if (result == ROLE_NAME_INVALID)
      return 0;
    if (result == ROLE_NAME_PUBLIC)
    {
      dup->host= empty_clex_str;
      return dup;
    }

    if (lock)
      mysql_mutex_lock(&acl_cache->lock);
    if (find_acl_role(dup->user.str, false))
      dup->host= empty_clex_str;
    else
      dup->host= host_not_specified;
    if (lock)
      mysql_mutex_unlock(&acl_cache->lock);
#endif

    return dup;
  }

  return user;
}

struct ACL_internal_schema_registry_entry
{
  const LEX_CSTRING *m_name;
  const ACL_internal_schema_access *m_access;
};

/**
  Internal schema registered.
  Currently, this is only:
  - performance_schema
  - information_schema,
  This can be reused later for:
  - mysql
*/
static ACL_internal_schema_registry_entry registry_array[2];
static uint m_registry_array_size= 0;

/**
  Add an internal schema to the registry.
  @param name the schema name
  @param access the schema ACL specific rules
*/
void ACL_internal_schema_registry::register_schema
  (const LEX_CSTRING *name, const ACL_internal_schema_access *access)
{
  DBUG_ASSERT(m_registry_array_size < array_elements(registry_array));

  /* Not thread safe, and does not need to be. */
  registry_array[m_registry_array_size].m_name= name;
  registry_array[m_registry_array_size].m_access= access;
  m_registry_array_size++;
}

/**
  Search per internal schema ACL by name.
  @param name a schema name
  @return per schema rules, or NULL
*/
const ACL_internal_schema_access *
ACL_internal_schema_registry::lookup(const char *name)
{
  DBUG_ASSERT(name != NULL);

  uint i;

  for (i= 0; i<m_registry_array_size; i++)
  {
    if (my_strcasecmp(system_charset_info, registry_array[i].m_name->str,
                      name) == 0)
      return registry_array[i].m_access;
  }
  return NULL;
}

/**
  Get a cached internal schema access.
  @param grant_internal_info the cache
  @param schema_name the name of the internal schema
*/
const ACL_internal_schema_access *
get_cached_schema_access(GRANT_INTERNAL_INFO *grant_internal_info,
                         const char *schema_name)
{
  if (grant_internal_info)
  {
    if (! grant_internal_info->m_schema_lookup_done)
    {
      grant_internal_info->m_schema_access=
        ACL_internal_schema_registry::lookup(schema_name);
      grant_internal_info->m_schema_lookup_done= TRUE;
    }
    return grant_internal_info->m_schema_access;
  }
  return ACL_internal_schema_registry::lookup(schema_name);
}

/**
  Get a cached internal table access.
  @param grant_internal_info the cache
  @param schema_name the name of the internal schema
  @param table_name the name of the internal table
*/
const ACL_internal_table_access *
get_cached_table_access(GRANT_INTERNAL_INFO *grant_internal_info,
                        const char *schema_name,
                        const char *table_name)
{
  DBUG_ASSERT(grant_internal_info);
  if (! grant_internal_info->m_table_lookup_done)
  {
    const ACL_internal_schema_access *schema_access;
    schema_access= get_cached_schema_access(grant_internal_info, schema_name);
    if (schema_access)
      grant_internal_info->m_table_access= schema_access->lookup(table_name);
    grant_internal_info->m_table_lookup_done= TRUE;
  }
  return grant_internal_info->m_table_access;
}


/****************************************************************************
   AUTHENTICATION CODE
   including initial connect handshake, invoking appropriate plugins,
   client-server plugin negotiation, COM_CHANGE_USER, and native
   MySQL authentication plugins.
****************************************************************************/

/* few defines to have less ifdef's in the code below */
#ifdef EMBEDDED_LIBRARY
#undef HAVE_OPENSSL
#ifdef NO_EMBEDDED_ACCESS_CHECKS
#define initialized 0
#define check_for_max_user_connections(X,Y)   0
#define get_or_create_user_conn(A,B,C,D) 0
#endif
#endif
#ifndef HAVE_OPENSSL
#define ssl_acceptor_fd 0
#define sslaccept(A,B,C,D) 1
#endif

/**
  The internal version of what plugins know as MYSQL_PLUGIN_VIO,
  basically the context of the authentication session
*/
struct MPVIO_EXT :public MYSQL_PLUGIN_VIO
{
  MYSQL_SERVER_AUTH_INFO auth_info;
  ACL_USER *acl_user;       ///< a copy, independent from acl_users array
  plugin_ref plugin;        ///< what plugin we're under
  LEX_CSTRING db;           ///< db name from the handshake packet
  /** when restarting a plugin this caches the last client reply */
  struct {
    const char *plugin;
    char *pkt;              ///< pointer into NET::buff
    uint pkt_len;
  } cached_client_reply;
  /** this caches the first plugin packet for restart request on the client */
  struct {
    char *pkt;
    uint pkt_len;
  } cached_server_packet;
  uint curr_auth;                    ///< an index in acl_user->auth[]
  int packets_read, packets_written; ///< counters for send/received packets
  bool make_it_fail;
  /** when plugin returns a failure this tells us what really happened */
  enum { SUCCESS, FAILURE, RESTART } status;
};

/**
  a helper function to report an access denied error in most proper places
*/
static void login_failed_error(THD *thd)
{
  my_error(access_denied_error_code(thd->password), MYF(0),
           thd->main_security_ctx.user,
           thd->main_security_ctx.host_or_ip,
           thd->password ? ER_THD(thd, ER_YES) : ER_THD(thd, ER_NO));
  general_log_print(thd, COM_CONNECT,
                    ER_THD(thd, access_denied_error_code(thd->password)),
                    thd->main_security_ctx.user,
                    thd->main_security_ctx.host_or_ip,
                    thd->password ? ER_THD(thd, ER_YES) : ER_THD(thd, ER_NO));
  status_var_increment(thd->status_var.access_denied_errors);
  /*
    Log access denied messages to the error log when log-warnings = 2
    so that the overhead of the general query log is not required to track
    failed connections.
  */
  if (global_system_variables.log_warnings > 1)
  {
    sql_print_warning(ER_THD(thd, access_denied_error_code(thd->password)),
                      thd->main_security_ctx.user,
                      thd->main_security_ctx.host_or_ip,
                      thd->password ? ER_THD(thd, ER_YES) : ER_THD(thd, ER_NO));
  }
}

/**
  sends a server handshake initialization packet, the very first packet
  after the connection was established

  Packet format:

    Bytes       Content
    -----       ----
    1           protocol version (always 10)
    n           server version string, \0-terminated
    4           thread id
    8           first 8 bytes of the plugin provided data (scramble)
    1           \0 byte, terminating the first part of a scramble
    2           server capabilities (two lower bytes)
    1           server character set
    2           server status
    2           server capabilities (two upper bytes)
    1           length of the scramble
    10          reserved, always 0
    n           rest of the plugin provided data (at least 12 bytes)
    1           \0 byte, terminating the second part of a scramble

  @retval 0 ok
  @retval 1 error
*/
static bool send_server_handshake_packet(MPVIO_EXT *mpvio,
                                         const char *data, uint data_len)
{
  DBUG_ASSERT(mpvio->status == MPVIO_EXT::RESTART);
  DBUG_ASSERT(data_len <= 255);

  THD *thd= mpvio->auth_info.thd;
  char *buff= (char *) my_alloca(1 + SERVER_VERSION_LENGTH + 1 + data_len + 64);
  char scramble_buf[SCRAMBLE_LENGTH];
  char *end= buff;
  DBUG_ENTER("send_server_handshake_packet");

  *end++= protocol_version;

  thd->client_capabilities= CLIENT_BASIC_FLAGS;

  if (opt_using_transactions)
    thd->client_capabilities|= CLIENT_TRANSACTIONS;

  thd->client_capabilities|= CAN_CLIENT_COMPRESS;

  if (ssl_acceptor_fd)
  {
    thd->client_capabilities |= CLIENT_SSL;
  }

  if (data_len)
  {
    mpvio->cached_server_packet.pkt= (char*)thd->memdup(data, data_len);
    mpvio->cached_server_packet.pkt_len= data_len;
  }

  if (data_len < SCRAMBLE_LENGTH)
  {
    if (data_len)
    {
      /*
        the first packet *must* have at least 20 bytes of a scramble.
        if a plugin provided less, we pad it to 20 with zeros
      */
      memcpy(scramble_buf, data, data_len);
      bzero(scramble_buf + data_len, SCRAMBLE_LENGTH - data_len);
      data= scramble_buf;
    }
    else
    {
      /*
        if the default plugin does not provide the data for the scramble at
        all, we generate a scramble internally anyway, just in case the
        user account (that will be known only later) uses a
        native_password_plugin (which needs a scramble). If we don't send a
        scramble now - wasting 20 bytes in the packet -
        native_password_plugin will have to send it in a separate packet,
        adding one more round trip.
      */
      thd_create_random_password(thd, thd->scramble, SCRAMBLE_LENGTH);
      data= thd->scramble;
    }
    data_len= SCRAMBLE_LENGTH;
  }

  /* When server version is specified in config file, don't include
     the replication hack prefix. */
  if (using_custom_server_version)
    end= strnmov(end, server_version, SERVER_VERSION_LENGTH) + 1;
  else
    end= strxnmov(end, SERVER_VERSION_LENGTH, RPL_VERSION_HACK, server_version, NullS) + 1;

  int4store((uchar*) end, mpvio->auth_info.thd->thread_id);
  end+= 4;

  /*
    Old clients does not understand long scrambles, but can ignore packet
    tail: that's why first part of the scramble is placed here, and second
    part at the end of packet.
  */
  end= (char*) memcpy(end, data, SCRAMBLE_LENGTH_323);
  end+= SCRAMBLE_LENGTH_323;
  *end++= 0;

  int2store(end, thd->client_capabilities);
  /* write server characteristics: up to 16 bytes allowed */
  end[2]= (char) default_charset_info->number;
  int2store(end+3, mpvio->auth_info.thd->server_status);
  int2store(end+5, thd->client_capabilities >> 16);
  end[7]= data_len;
  DBUG_EXECUTE_IF("poison_srv_handshake_scramble_len", end[7]= -100;);
  DBUG_EXECUTE_IF("increase_srv_handshake_scramble_len", end[7]= 50;);
  bzero(end + 8, 6);
  int4store(end + 14, thd->client_capabilities >> 32);
  end+= 18;
  /* write scramble tail */
  end= (char*) memcpy(end, data + SCRAMBLE_LENGTH_323,
                      data_len - SCRAMBLE_LENGTH_323);
  end+= data_len - SCRAMBLE_LENGTH_323;
  end= strmake(end, plugin_name(mpvio->plugin)->str,
                    plugin_name(mpvio->plugin)->length);

  int res= my_net_write(&mpvio->auth_info.thd->net, (uchar*) buff,
                        (size_t) (end - buff + 1)) ||
           net_flush(&mpvio->auth_info.thd->net);
  my_afree(buff);
  DBUG_RETURN (res);
}

static bool secure_auth(THD *thd)
{
  if (!opt_secure_auth)
    return 0;

  /*
    If the server is running in secure auth mode, short scrambles are
    forbidden. Extra juggling to report the same error as the old code.
  */
  if (thd->client_capabilities & CLIENT_PROTOCOL_41)
  {
    my_error(ER_SERVER_IS_IN_SECURE_AUTH_MODE, MYF(0),
             thd->security_ctx->user,
             thd->security_ctx->host_or_ip);
    general_log_print(thd, COM_CONNECT,
                      ER_THD(thd, ER_SERVER_IS_IN_SECURE_AUTH_MODE),
                      thd->security_ctx->user,
                      thd->security_ctx->host_or_ip);
  }
  else
  {
    my_error(ER_NOT_SUPPORTED_AUTH_MODE, MYF(0));
    general_log_print(thd, COM_CONNECT,
                      ER_THD(thd, ER_NOT_SUPPORTED_AUTH_MODE));
  }
  return 1;
}

/**
  sends a "change plugin" packet, requesting a client to restart authentication
  using a different authentication plugin

  Packet format:

    Bytes       Content
    -----       ----
    1           byte with the value 254
    n           client plugin to use, \0-terminated
    n           plugin provided data

  In a special case of switching from native_password_plugin to
  old_password_plugin, the packet contains only one - the first - byte,
  plugin name is omitted, plugin data aren't needed as the scramble was
  already sent. This one-byte packet is identical to the "use the short
  scramble" packet in the protocol before plugins were introduced.

  @retval 0 ok
  @retval 1 error
*/
static bool send_plugin_request_packet(MPVIO_EXT *mpvio,
                                       const uchar *data, uint data_len)
{
  NET *net= &mpvio->auth_info.thd->net;
  static uchar switch_plugin_request_buf[]= { 254 };
  DBUG_ENTER("send_plugin_request_packet");

  const char *client_auth_plugin=
    ((st_mysql_auth *) (plugin_decl(mpvio->plugin)->info))->client_auth_plugin;

  DBUG_EXECUTE_IF("auth_disconnect", { DBUG_RETURN(1); });
  DBUG_EXECUTE_IF("auth_invalid_plugin", client_auth_plugin="foo/bar"; );
  DBUG_ASSERT(client_auth_plugin);

  /*
    we send an old "short 4.0 scramble request", if we need to request a
    client to use 4.0 auth plugin (short scramble) and the scramble was
    already sent to the client

    below, cached_client_reply.plugin is the plugin name that client has used,
    client_auth_plugin is derived from mysql.user table, for the given
    user account, it's the plugin that the client need to use to login.
  */
  bool switch_from_long_to_short_scramble=
    client_auth_plugin == old_password_plugin_name.str &&
    my_strcasecmp(system_charset_info, mpvio->cached_client_reply.plugin,
                  native_password_plugin_name.str) == 0;

  if (switch_from_long_to_short_scramble)
    DBUG_RETURN (secure_auth(mpvio->auth_info.thd) ||
                 my_net_write(net, switch_plugin_request_buf, 1) ||
                 net_flush(net));

  /*
    We never request a client to switch from a short to long scramble.
    Plugin-aware clients can do that, but traditionally it meant to
    ask an old 4.0 client to use the new 4.1 authentication protocol.
  */
  bool switch_from_short_to_long_scramble=
    client_auth_plugin == native_password_plugin_name.str &&
    my_strcasecmp(system_charset_info, mpvio->cached_client_reply.plugin,
                  old_password_plugin_name.str) == 0;

  if (switch_from_short_to_long_scramble)
  {
    my_error(ER_NOT_SUPPORTED_AUTH_MODE, MYF(0));
    general_log_print(mpvio->auth_info.thd, COM_CONNECT,
                      ER_THD(mpvio->auth_info.thd, ER_NOT_SUPPORTED_AUTH_MODE));
    DBUG_RETURN (1);
  }

  DBUG_PRINT("info", ("requesting client to use the %s plugin",
                      client_auth_plugin));
  DBUG_RETURN(net_write_command(net, switch_plugin_request_buf[0],
                                (uchar*) client_auth_plugin,
                                strlen(client_auth_plugin) + 1,
                                (uchar*) data, data_len));
}

#ifndef NO_EMBEDDED_ACCESS_CHECKS

/**
  Safeguard to avoid blocking the root, when max_password_errors
  limit is reached.

  Currently, we allow password errors for superuser on localhost.

  @return true, if password errors should be ignored, and user should not be locked.
*/
static bool ignore_max_password_errors(const ACL_USER *acl_user)
{
 const char *host= acl_user->host.hostname;
 return (acl_user->access & PRIV_IGNORE_MAX_PASSWORD_ERRORS)
   && (!strcasecmp(host, "localhost") ||
       !strcmp(host, "127.0.0.1") ||
       !strcmp(host, "::1"));
}
/**
   Finds acl entry in user database for authentication purposes.

   Finds a user and copies it into mpvio. Creates a fake user
   if no matching user account is found.

   @retval 0    found
   @retval 1    error
*/
static bool find_mpvio_user(MPVIO_EXT *mpvio)
{
  Security_context *sctx= mpvio->auth_info.thd->security_ctx;
  DBUG_ENTER("find_mpvio_user");
  DBUG_ASSERT(mpvio->acl_user == 0);

  mysql_mutex_lock(&acl_cache->lock);

  ACL_USER *user= find_user_or_anon(sctx->host, sctx->user, sctx->ip);

  if (user)
    mpvio->acl_user= user->copy(mpvio->auth_info.thd->mem_root);

  mysql_mutex_unlock(&acl_cache->lock);

  if (!mpvio->acl_user)
  {
    /*
      A matching user was not found. Fake it. Take any user, make the
      authentication fail later.
      This way we get a realistically looking failure, with occasional
      "change auth plugin" requests even for nonexistent users. The ratio
      of "change auth plugin" request will be the same for real and
      nonexistent users.
      Note, that we cannot pick any user at random, it must always be
      the same user account for the incoming sctx->user name.
    */
    ulong nr1=1, nr2=4;
    CHARSET_INFO *cs= &my_charset_latin1;
    cs->hash_sort((uchar*) sctx->user, strlen(sctx->user), &nr1, &nr2);

    mysql_mutex_lock(&acl_cache->lock);
    if (!acl_users.elements)
    {
      mysql_mutex_unlock(&acl_cache->lock);
      login_failed_error(mpvio->auth_info.thd);
      DBUG_RETURN(1);
    }
    uint i= nr1 % acl_users.elements;
    ACL_USER *acl_user_tmp= dynamic_element(&acl_users, i, ACL_USER*);
    mpvio->acl_user= acl_user_tmp->copy(mpvio->auth_info.thd->mem_root);
    mysql_mutex_unlock(&acl_cache->lock);

    mpvio->make_it_fail= true;
  }

  if (mpvio->acl_user->password_errors >= max_password_errors &&
      !ignore_max_password_errors(mpvio->acl_user))
  {
    my_error(ER_USER_IS_BLOCKED, MYF(0));
    general_log_print(mpvio->auth_info.thd, COM_CONNECT,
      ER_THD(mpvio->auth_info.thd, ER_USER_IS_BLOCKED));
    DBUG_RETURN(1);
  }

  /* user account requires non-default plugin and the client is too old */
  if (mpvio->acl_user->auth->plugin.str != native_password_plugin_name.str &&
      mpvio->acl_user->auth->plugin.str != old_password_plugin_name.str &&
      !(mpvio->auth_info.thd->client_capabilities & CLIENT_PLUGIN_AUTH))
  {
    DBUG_ASSERT(my_strcasecmp(system_charset_info,
      mpvio->acl_user->auth->plugin.str, native_password_plugin_name.str));
    DBUG_ASSERT(my_strcasecmp(system_charset_info,
      mpvio->acl_user->auth->plugin.str, old_password_plugin_name.str));
    my_error(ER_NOT_SUPPORTED_AUTH_MODE, MYF(0));
    general_log_print(mpvio->auth_info.thd, COM_CONNECT,
                      ER_THD(mpvio->auth_info.thd, ER_NOT_SUPPORTED_AUTH_MODE));
    DBUG_RETURN (1);
  }
  DBUG_RETURN(0);
}

static bool
read_client_connect_attrs(char **ptr, char *end, CHARSET_INFO *from_cs)
{
  ulonglong length;
  char *ptr_save= *ptr;

  /* not enough bytes to hold the length */
  if (ptr_save >= end)
    return true;

  length= safe_net_field_length_ll((uchar **) ptr, end - ptr_save);

  /* cannot even read the length */
  if (*ptr == NULL)
    return true;

  /* length says there're more data than can fit into the packet */
  if (*ptr + length > end)
    return true;

  /* impose an artificial length limit of 64k */
  if (length > 65535)
    return true;

  if (PSI_CALL_set_thread_connect_attrs(*ptr, (uint)length, from_cs) &&
      current_thd->variables.log_warnings)
    sql_print_warning("Connection attributes of length %llu were truncated",
                      length);
  return false;
}

#endif

/* the packet format is described in send_change_user_packet() */
static bool parse_com_change_user_packet(MPVIO_EXT *mpvio, uint packet_length)
{
  THD *thd= mpvio->auth_info.thd;
  NET *net= &thd->net;
  Security_context *sctx= thd->security_ctx;

  char *user= (char*) net->read_pos;
  char *end= user + packet_length;
  /* Safe because there is always a trailing \0 at the end of the packet */
  char *passwd= strend(user) + 1;
  uint user_len= (uint)(passwd - user - 1);
  char *db= passwd;
  char db_buff[SAFE_NAME_LEN + 1];            // buffer to store db in utf8
  char user_buff[USERNAME_LENGTH + 1];	      // buffer to store user in utf8
  uint dummy_errors;
  DBUG_ENTER ("parse_com_change_user_packet");

  if (passwd >= end)
  {
    my_message(ER_UNKNOWN_COM_ERROR, ER_THD(thd, ER_UNKNOWN_COM_ERROR),
               MYF(0));
    DBUG_RETURN (1);
  }

  /*
    Old clients send null-terminated string as password; new clients send
    the size (1 byte) + string (not null-terminated). Hence in case of empty
    password both send '\0'.

    This strlen() can't be easily deleted without changing protocol.

    Cast *passwd to an unsigned char, so that it doesn't extend the sign for
    *passwd > 127 and become 2**32-127+ after casting to uint.
  */
  uint passwd_len= (thd->client_capabilities & CLIENT_SECURE_CONNECTION ?
                    (uchar) (*passwd++) : (uint)strlen(passwd));

  db+= passwd_len + 1;
  /*
    Database name is always NUL-terminated, so in case of empty database
    the packet must contain at least the trailing '\0'.
  */
  if (db >= end)
  {
    my_message(ER_UNKNOWN_COM_ERROR, ER_THD(thd, ER_UNKNOWN_COM_ERROR),
               MYF(0));
    DBUG_RETURN (1);
  }

  size_t db_len= strlen(db);

  char *next_field= db + db_len + 1;

  if (next_field + 1 < end)
  {
    if (thd_init_client_charset(thd, uint2korr(next_field)))
      DBUG_RETURN(1);
    next_field+= 2;
  }

  /* Convert database and user names to utf8 */
  db_len= copy_and_convert(db_buff, sizeof(db_buff) - 1, system_charset_info,
                           db, db_len, thd->charset(), &dummy_errors);

  user_len= copy_and_convert(user_buff, sizeof(user_buff) - 1,
                             system_charset_info, user, user_len,
                             thd->charset(), &dummy_errors);

  if (!(sctx->user= my_strndup(key_memory_MPVIO_EXT_auth_info, user_buff,
                               user_len, MYF(MY_WME))))
    DBUG_RETURN(1);

  /* Clear variables that are allocated */
  thd->user_connect= 0;
  strmake_buf(sctx->priv_user, sctx->user);

  if (thd->make_lex_string(&mpvio->db, db_buff, db_len) == 0)
    DBUG_RETURN(1); /* The error is set by make_lex_string(). */

  /*
    Clear thd->db as it points to something, that will be freed when
    connection is closed. We don't want to accidentally free a wrong
    pointer if connect failed.
  */
  thd->reset_db(&null_clex_str);

  if (!initialized)
  {
    // if mysqld's been started with --skip-grant-tables option
    mpvio->status= MPVIO_EXT::SUCCESS;
    DBUG_RETURN(0);
  }

#ifndef NO_EMBEDDED_ACCESS_CHECKS
  thd->password= passwd_len > 0;
  if (find_mpvio_user(mpvio))
    DBUG_RETURN(1);

  const char *client_plugin;
  if (thd->client_capabilities & CLIENT_PLUGIN_AUTH)
  {
    if (next_field >= end)
    {
      my_message(ER_UNKNOWN_COM_ERROR, ER_THD(thd, ER_UNKNOWN_COM_ERROR),
                 MYF(0));
      DBUG_RETURN(1);
    }
    client_plugin= next_field;
    next_field+= strlen(next_field) + 1;
  }
  else
  {
    if (thd->client_capabilities & CLIENT_SECURE_CONNECTION)
      client_plugin= native_password_plugin_name.str;
    else
    {
      /*
        Normally old clients use old_password_plugin, but for
        a passwordless accounts we use native_password_plugin.
        See guess_auth_plugin().
      */
      client_plugin= passwd_len ? old_password_plugin_name.str
                                : native_password_plugin_name.str;
    }
  }

  if ((thd->client_capabilities & CLIENT_CONNECT_ATTRS) &&
      read_client_connect_attrs(&next_field, end, thd->charset()))
  {
    my_message(ER_UNKNOWN_COM_ERROR, ER_THD(thd, ER_UNKNOWN_COM_ERROR),
               MYF(0));
    DBUG_RETURN(1);
  }

  DBUG_PRINT("info", ("client_plugin=%s, restart", client_plugin));
  /*
    Remember the data part of the packet, to present it to plugin in
    read_packet()
  */
  mpvio->cached_client_reply.pkt= passwd;
  mpvio->cached_client_reply.pkt_len= passwd_len;
  mpvio->cached_client_reply.plugin= client_plugin;
  mpvio->status= MPVIO_EXT::RESTART;
#endif

  DBUG_RETURN (0);
}


/* the packet format is described in send_client_reply_packet() */
static ulong parse_client_handshake_packet(MPVIO_EXT *mpvio,
                                           uchar **buff, ulong pkt_len)
{
#ifndef EMBEDDED_LIBRARY
  THD *thd= mpvio->auth_info.thd;
  NET *net= &thd->net;
  char *end;
  DBUG_ASSERT(mpvio->status == MPVIO_EXT::FAILURE);

  if (pkt_len < MIN_HANDSHAKE_SIZE)
    return packet_error;

  /*
    Protocol buffer is guaranteed to always end with \0. (see my_net_read())
    As the code below depends on this, lets check that.
  */
  DBUG_ASSERT(net->read_pos[pkt_len] == 0);

  ulonglong client_capabilities= uint2korr(net->read_pos);
  compile_time_assert(sizeof(client_capabilities) >= 8);
  if (client_capabilities & CLIENT_PROTOCOL_41)
  {
    if (pkt_len < 32)
      return packet_error;
    client_capabilities|= ((ulong) uint2korr(net->read_pos+2)) << 16;
    if (!(client_capabilities & CLIENT_MYSQL))
    {
      // it is client with mariadb extensions
      ulonglong ext_client_capabilities=
        (((ulonglong)uint4korr(net->read_pos + 28)) << 32);
      client_capabilities|= ext_client_capabilities;
    }
  }

  /* Disable those bits which are not supported by the client. */
  compile_time_assert(sizeof(thd->client_capabilities) >= 8);
  thd->client_capabilities&= client_capabilities;

  DBUG_PRINT("info", ("client capabilities: %llu", thd->client_capabilities));
  if (thd->client_capabilities & CLIENT_SSL)
  {
    unsigned long errptr __attribute__((unused));

    /* Do the SSL layering. */
    if (!ssl_acceptor_fd)
      return packet_error;

    DBUG_PRINT("info", ("IO layer change in progress..."));
    mysql_rwlock_rdlock(&LOCK_ssl_refresh);
    int ssl_ret = sslaccept(ssl_acceptor_fd, net->vio, net->read_timeout, &errptr);
    mysql_rwlock_unlock(&LOCK_ssl_refresh);
    ssl_acceptor_stats_update(ssl_ret);

    if(ssl_ret)
    {
      DBUG_PRINT("error", ("Failed to accept new SSL connection"));
      return packet_error;
    }

    DBUG_PRINT("info", ("Reading user information over SSL layer"));
    pkt_len= my_net_read(net);
    if (unlikely(pkt_len == packet_error || pkt_len < NORMAL_HANDSHAKE_SIZE))
    {
      DBUG_PRINT("error", ("Failed to read user information (pkt_len= %lu)",
			   pkt_len));
      return packet_error;
    }
  }

  if (client_capabilities & CLIENT_PROTOCOL_41)
  {
    thd->max_client_packet_length= uint4korr(net->read_pos+4);
    DBUG_PRINT("info", ("client_character_set: %d", (uint) net->read_pos[8]));
    if (thd_init_client_charset(thd, (uint) net->read_pos[8]))
      return packet_error;
    end= (char*) net->read_pos+32;
  }
  else
  {
    if (pkt_len < 5)
      return packet_error;
    thd->max_client_packet_length= uint3korr(net->read_pos+2);
    end= (char*) net->read_pos+5;
  }

  if (end >= (char*) net->read_pos+ pkt_len +2)
    return packet_error;

  if (thd->client_capabilities & CLIENT_IGNORE_SPACE)
    thd->variables.sql_mode|= MODE_IGNORE_SPACE;
  if (thd->client_capabilities & CLIENT_INTERACTIVE)
    thd->variables.net_wait_timeout= thd->variables.net_interactive_timeout;

  if (end >= (char*) net->read_pos+ pkt_len +2)
    return packet_error;

  if ((thd->client_capabilities & CLIENT_TRANSACTIONS) &&
      opt_using_transactions)
    net->return_status= &thd->server_status;

  char *user= end;
  char *passwd= strend(user)+1;
  size_t user_len= (size_t)(passwd - user - 1), db_len;
  char *db= passwd;
  char user_buff[USERNAME_LENGTH + 1];	// buffer to store user in utf8
  uint dummy_errors;

  /*
    Old clients send null-terminated string as password; new clients send
    the size (1 byte) + string (not null-terminated). Hence in case of empty
    password both send '\0'.

    This strlen() can't be easily deleted without changing protocol.

    Cast *passwd to an unsigned char, so that it doesn't extend the sign for
    *passwd > 127 and become 2**32-127+ after casting to uint.
  */
  ulonglong len;
  size_t passwd_len;

  if (!(thd->client_capabilities & CLIENT_SECURE_CONNECTION))
    len= strlen(passwd);
  else if (!(thd->client_capabilities & CLIENT_PLUGIN_AUTH_LENENC_CLIENT_DATA))
    len= (uchar)(*passwd++);
  else
  {
    len= safe_net_field_length_ll((uchar**)&passwd,
                                      net->read_pos + pkt_len - (uchar*)passwd);
    if (len > pkt_len)
      return packet_error;
  }

  passwd_len= (size_t)len;
  db= thd->client_capabilities & CLIENT_CONNECT_WITH_DB ?
    db + passwd_len + 1 : 0;

  if (passwd == NULL ||
      passwd + passwd_len + MY_TEST(db) > (char*) net->read_pos + pkt_len)
    return packet_error;

  /* strlen() can't be easily deleted without changing protocol */
  db_len= safe_strlen(db);

  char *next_field;
  const char *client_plugin= next_field= passwd + passwd_len + (db ? db_len + 1 : 0);

  /*
    Since 4.1 all database names are stored in utf8
    The cast is ok as copy_with_error will create a new area for db
  */
  if (unlikely(thd->copy_with_error(system_charset_info,
                                    (LEX_STRING*) &mpvio->db,
                                    thd->charset(), db, db_len)))
    return packet_error;

  user_len= copy_and_convert(user_buff, sizeof(user_buff) - 1,
                             system_charset_info, user, user_len,
                             thd->charset(), &dummy_errors);
  user= user_buff;

  /* If username starts and ends in "'", chop them off */
  if (user_len > 1 && user[0] == '\'' && user[user_len - 1] == '\'')
  {
    user++;
    user_len-= 2;
  }

  /*
    Clip username to allowed length in characters (not bytes).  This is
    mostly for backward compatibility (to truncate long usernames, as
    old 5.1 did)
  */
  user_len= Well_formed_prefix(system_charset_info, user, user_len,
                               username_char_length).length();
  user[user_len]= '\0';

  Security_context *sctx= thd->security_ctx;

  my_free(const_cast<char*>(sctx->user));
  if (!(sctx->user= my_strndup(key_memory_MPVIO_EXT_auth_info, user, user_len, MYF(MY_WME))))
    return packet_error; /* The error is set by my_strdup(). */


  /*
    Clear thd->db as it points to something, that will be freed when
    connection is closed. We don't want to accidentally free a wrong
    pointer if connect failed.
  */
  thd->reset_db(&null_clex_str);

  if (!initialized)
  {
    // if mysqld's been started with --skip-grant-tables option
    mpvio->status= MPVIO_EXT::SUCCESS;
    return packet_error;
  }

  thd->password= passwd_len > 0;
  if (find_mpvio_user(mpvio))
    return packet_error;

  if ((thd->client_capabilities & CLIENT_PLUGIN_AUTH) &&
      (client_plugin < (char *)net->read_pos + pkt_len))
  {
    next_field+= strlen(next_field) + 1;
  }
  else
  {
    /* Some clients lie. Sad, but true */
    thd->client_capabilities &= ~CLIENT_PLUGIN_AUTH;

    if (thd->client_capabilities & CLIENT_SECURE_CONNECTION)
      client_plugin= native_password_plugin_name.str;
    else
    {
      /*
        Normally old clients use old_password_plugin, but for
        a passwordless accounts we use native_password_plugin.
        See guess_auth_plugin().
      */
      client_plugin= passwd_len ? old_password_plugin_name.str
                                : native_password_plugin_name.str;
    }
  }

  if ((thd->client_capabilities & CLIENT_CONNECT_ATTRS) &&
      read_client_connect_attrs(&next_field, ((char *)net->read_pos) + pkt_len,
                                mpvio->auth_info.thd->charset()))
    return packet_error;

  /*
    if the acl_user needs a different plugin to authenticate
    (specified in GRANT ... AUTHENTICATED VIA plugin_name ..)
    we need to restart the authentication in the server.
    But perhaps the client has already used the correct plugin -
    in that case the authentication on the client may not need to be
    restarted and a server auth plugin will read the data that the client
    has just send. Cache them to return in the next server_mpvio_read_packet().
  */
  if (!lex_string_eq(&mpvio->acl_user->auth->plugin, plugin_name(mpvio->plugin)))
  {
    mpvio->cached_client_reply.pkt= passwd;
    mpvio->cached_client_reply.pkt_len= (uint)passwd_len;
    mpvio->cached_client_reply.plugin= client_plugin;
    mpvio->status= MPVIO_EXT::RESTART;
    return packet_error;
  }

  /*
    ok, we don't need to restart the authentication on the server.
    but if the client used the wrong plugin, we need to restart
    the authentication on the client. Do it here, the server plugin
    doesn't need to know.
  */
  const char *client_auth_plugin=
    ((st_mysql_auth *) (plugin_decl(mpvio->plugin)->info))->client_auth_plugin;

  if (client_auth_plugin &&
      my_strcasecmp(system_charset_info, client_plugin, client_auth_plugin))
  {
    mpvio->cached_client_reply.plugin= client_plugin;
    if (send_plugin_request_packet(mpvio,
                                   (uchar*) mpvio->cached_server_packet.pkt,
                                   mpvio->cached_server_packet.pkt_len))
      return packet_error;

    passwd_len= my_net_read(&thd->net);
    passwd= (char*)thd->net.read_pos;
  }

  *buff= (uchar*) passwd;
  return (ulong)passwd_len;
#else
  return 0;
#endif
}


/**
  vio->write_packet() callback method for server authentication plugins

  This function is called by a server authentication plugin, when it wants
  to send data to the client.

  It transparently wraps the data into a handshake packet,
  and handles plugin negotiation with the client. If necessary,
  it escapes the plugin data, if it starts with a mysql protocol packet byte.
*/
static int server_mpvio_write_packet(MYSQL_PLUGIN_VIO *param,
                                   const uchar *packet, int packet_len)
{
  MPVIO_EXT *mpvio= (MPVIO_EXT *) param;
  int res;
  DBUG_ENTER("server_mpvio_write_packet");

  /* reset cached_client_reply */
  mpvio->cached_client_reply.pkt= 0;

  /* for the 1st packet we wrap plugin data into the handshake packet */
  if (mpvio->packets_written == 0)
    res= send_server_handshake_packet(mpvio, (char*) packet, packet_len);
  else if (mpvio->status == MPVIO_EXT::RESTART)
    res= send_plugin_request_packet(mpvio, packet, packet_len);
  else if (packet_len > 0 && (*packet == 1 || *packet == 255 || *packet == 254))
  {
    /*
      we cannot allow plugin data packet to start from 255 or 254 -
      as the client will treat it as an error or "change plugin" packet.
      We'll escape these bytes with \1. Consequently, we
      have to escape \1 byte too.
    */
    res= net_write_command(&mpvio->auth_info.thd->net, 1, (uchar*)"", 0,
                           packet, packet_len);
  }
  else
  {
    res= my_net_write(&mpvio->auth_info.thd->net, packet, packet_len) ||
         net_flush(&mpvio->auth_info.thd->net);
  }
  mpvio->status= MPVIO_EXT::FAILURE; // the status is no longer RESTART
  mpvio->packets_written++;
  DBUG_RETURN(res);
}

/**
  vio->read_packet() callback method for server authentication plugins

  This function is called by a server authentication plugin, when it wants
  to read data from the client.

  It transparently extracts the client plugin data, if embedded into
  a client authentication handshake packet, and handles plugin negotiation
  with the client, if necessary.
*/
static int server_mpvio_read_packet(MYSQL_PLUGIN_VIO *param, uchar **buf)
{
  MPVIO_EXT * const mpvio= (MPVIO_EXT *) param;
  MYSQL_SERVER_AUTH_INFO * const ai= &mpvio->auth_info;
  ulong pkt_len;
  DBUG_ENTER("server_mpvio_read_packet");
  if (mpvio->status == MPVIO_EXT::RESTART)
  {
    const char *client_auth_plugin=
      ((st_mysql_auth *) (plugin_decl(mpvio->plugin)->info))->client_auth_plugin;
    if (client_auth_plugin == 0)
    {
      mpvio->status= MPVIO_EXT::FAILURE;
      pkt_len= 0;
      *buf= 0;
      goto done;
    }

    if (mpvio->cached_client_reply.pkt)
    {
      DBUG_ASSERT(mpvio->packets_read > 0);
      /*
        if the have the data cached from the last server_mpvio_read_packet
        (which can be the case if it's a restarted authentication)
        and a client has used the correct plugin, then we can return the
        cached data straight away and avoid one round trip.
      */
      if (my_strcasecmp(system_charset_info, mpvio->cached_client_reply.plugin,
                        client_auth_plugin) == 0)
      {
        mpvio->status= MPVIO_EXT::FAILURE;
        pkt_len= mpvio->cached_client_reply.pkt_len;
        *buf= (uchar*) mpvio->cached_client_reply.pkt;
        mpvio->packets_read++;
        goto done;
      }
    }

    /*
      plugin wants to read the data without sending anything first.
      send an empty packet to force a server handshake packet to be sent
    */
    if (server_mpvio_write_packet(mpvio, 0, 0))
      pkt_len= packet_error;
    else
      pkt_len= my_net_read(&ai->thd->net);
  }
  else
    pkt_len= my_net_read(&ai->thd->net);

  if (unlikely(pkt_len == packet_error))
    goto err;

  mpvio->packets_read++;

  /*
    the 1st packet has the plugin data wrapped into the client authentication
    handshake packet
  */
  if (mpvio->packets_read == 1)
  {
    pkt_len= parse_client_handshake_packet(mpvio, buf, pkt_len);
    if (unlikely(pkt_len == packet_error))
      goto err;
  }
  else
    *buf= ai->thd->net.read_pos;

done:
  if (set_user_salt_if_needed(mpvio->acl_user, mpvio->curr_auth, mpvio->plugin))
  {
    ai->thd->clear_error(); // authenticating user should not see these errors
    my_error(ER_ACCESS_DENIED_ERROR, MYF(0), ai->thd->security_ctx->user,
             ai->thd->security_ctx->host_or_ip, ER_THD(ai->thd, ER_YES));
    goto err;
  }

  ai->user_name= ai->thd->security_ctx->user;
  ai->user_name_length= (uint) strlen(ai->user_name);
  ai->auth_string= mpvio->acl_user->auth[mpvio->curr_auth].salt.str;
  ai->auth_string_length= (ulong) mpvio->acl_user->auth[mpvio->curr_auth].salt.length;
  strmake_buf(ai->authenticated_as, mpvio->acl_user->user.str);

  DBUG_RETURN((int)pkt_len);

err:
  if (mpvio->status == MPVIO_EXT::FAILURE)
  {
    if (!ai->thd->is_error())
      my_error(ER_HANDSHAKE_ERROR, MYF(0));
  }
  DBUG_RETURN(-1);
}

/**
  fills MYSQL_PLUGIN_VIO_INFO structure with the information about the
  connection
*/
static void server_mpvio_info(MYSQL_PLUGIN_VIO *vio,
                              MYSQL_PLUGIN_VIO_INFO *info)
{
  MPVIO_EXT *mpvio= (MPVIO_EXT *) vio;
  mpvio_info(mpvio->auth_info.thd->net.vio, info);
}

static bool acl_check_ssl(THD *thd, const ACL_USER *acl_user)
{
  Vio *vio= thd->net.vio;
#ifdef HAVE_OPENSSL
  SSL *ssl= (SSL *) vio->ssl_arg;
  X509 *cert;
#endif

  /*
    At this point we know that user is allowed to connect
    from given host by given username/password pair. Now
    we check if SSL is required, if user is using SSL and
    if X509 certificate attributes are OK
  */
  switch (acl_user->ssl_type) {
  case SSL_TYPE_NOT_SPECIFIED:                  // Impossible
  case SSL_TYPE_NONE:                           // SSL is not required
    if (opt_require_secure_transport)
    {
      enum enum_vio_type type= vio_type(vio);
#ifdef HAVE_OPENSSL
      return type != VIO_TYPE_SSL &&
#ifndef _WIN32
             type != VIO_TYPE_SOCKET;
#else
             type != VIO_TYPE_NAMEDPIPE;
#endif
#else
#ifndef _WIN32
      return type != VIO_TYPE_SOCKET;
#else
      return type != VIO_TYPE_NAMEDPIPE;
#endif
#endif
    }
    return 0;
#ifdef HAVE_OPENSSL
  case SSL_TYPE_ANY:                            // Any kind of SSL is ok
    return vio_type(vio) != VIO_TYPE_SSL;
  case SSL_TYPE_X509: /* Client should have any valid certificate. */
    /*
      Connections with non-valid certificates are dropped already
      in sslaccept() anyway, so we do not check validity here.

      We need to check for absence of SSL because without SSL
      we should reject connection.
    */
    if (vio_type(vio) == VIO_TYPE_SSL &&
        SSL_get_verify_result(ssl) == X509_V_OK &&
        (cert= SSL_get_peer_certificate(ssl)))
    {
      X509_free(cert);
      return 0;
    }
    return 1;
  case SSL_TYPE_SPECIFIED: /* Client should have specified attrib */
    /* If a cipher name is specified, we compare it to actual cipher in use. */
    if (vio_type(vio) != VIO_TYPE_SSL ||
        SSL_get_verify_result(ssl) != X509_V_OK)
      return 1;
    if (acl_user->ssl_cipher)
    {
      const char *ssl_cipher= SSL_get_cipher(ssl);
      DBUG_PRINT("info", ("comparing ciphers: '%s' and '%s'",
                         acl_user->ssl_cipher, ssl_cipher));
      if (strcmp(acl_user->ssl_cipher, ssl_cipher))
      {
        if (global_system_variables.log_warnings)
          sql_print_information("X509 ciphers mismatch: should be '%s' but is '%s'",
                            acl_user->ssl_cipher, ssl_cipher);
        return 1;
      }
    }
    if (!acl_user->x509_issuer[0] && !acl_user->x509_subject[0])
      return 0; // all done

    /* Prepare certificate (if exists) */
    if (!(cert= SSL_get_peer_certificate(ssl)))
      return 1;
    /* If X509 issuer is specified, we check it... */
    if (acl_user->x509_issuer[0])
    {
      char *ptr= X509_NAME_oneline(X509_get_issuer_name(cert), 0, 0);
      DBUG_PRINT("info", ("comparing issuers: '%s' and '%s'",
                         acl_user->x509_issuer, ptr));
      if (strcmp(acl_user->x509_issuer, ptr))
      {
        if (global_system_variables.log_warnings)
          sql_print_information("X509 issuer mismatch: should be '%s' "
                            "but is '%s'", acl_user->x509_issuer, ptr);
        OPENSSL_free(ptr);
        X509_free(cert);
        return 1;
      }
      OPENSSL_free(ptr);
    }
    /* X509 subject is specified, we check it .. */
    if (acl_user->x509_subject[0])
    {
      char *ptr= X509_NAME_oneline(X509_get_subject_name(cert), 0, 0);
      DBUG_PRINT("info", ("comparing subjects: '%s' and '%s'",
                         acl_user->x509_subject, ptr));
      if (strcmp(acl_user->x509_subject, ptr))
      {
        if (global_system_variables.log_warnings)
          sql_print_information("X509 subject mismatch: should be '%s' but is '%s'",
                          acl_user->x509_subject, ptr);
        OPENSSL_free(ptr);
        X509_free(cert);
        return 1;
      }
      OPENSSL_free(ptr);
    }
    X509_free(cert);
    return 0;
#else  /* HAVE_OPENSSL */
  default:
    /*
      If we don't have SSL but SSL is required for this user the
      authentication should fail.
    */
    return 1;
#endif /* HAVE_OPENSSL */
  }
  return 1;
}


static int do_auth_once(THD *thd, const LEX_CSTRING *auth_plugin_name,
                        MPVIO_EXT *mpvio)
{
  int res= CR_OK;
  bool unlock_plugin= false;
  plugin_ref plugin= get_auth_plugin(thd, *auth_plugin_name, &unlock_plugin);

  mpvio->plugin= plugin;
  mpvio->auth_info.user_name= NULL;

  if (plugin)
  {
    st_mysql_auth *info= (st_mysql_auth *) plugin_decl(plugin)->info;
    switch (info->interface_version >> 8) {
    case 0x02:
      res= info->authenticate_user(mpvio, &mpvio->auth_info);
      break;
    case 0x01:
      {
        MYSQL_SERVER_AUTH_INFO_0x0100 compat;
        compat.downgrade(&mpvio->auth_info);
        res= info->authenticate_user(mpvio, (MYSQL_SERVER_AUTH_INFO *)&compat);
        compat.upgrade(&mpvio->auth_info);
      }
      break;
    default: DBUG_ASSERT(0);
    }

    if (unlock_plugin)
      plugin_unlock(thd, plugin);
  }
  else
  {
    /* Server cannot load the required plugin. */
    Host_errors errors;
    errors.m_no_auth_plugin= 1;
    inc_host_errors(mpvio->auth_info.thd->security_ctx->ip, &errors);
    my_error(ER_PLUGIN_IS_NOT_LOADED, MYF(0), auth_plugin_name->str);
    res= CR_ERROR;
  }

  return res;
}

enum PASSWD_ERROR_ACTION
{
  PASSWD_ERROR_CLEAR,
  PASSWD_ERROR_INCREMENT
};

/* Increment, or clear password errors for a user. */
static void handle_password_errors(const char *user, const char *hostname, PASSWD_ERROR_ACTION action)
{
#ifndef NO_EMBEDDED_ACCESS_CHECKS
  mysql_mutex_assert_not_owner(&acl_cache->lock);
  mysql_mutex_lock(&acl_cache->lock);
  ACL_USER *u = find_user_exact(hostname, user);
  if (u)
  {
    switch(action)
    {
      case PASSWD_ERROR_INCREMENT:
        u->password_errors++;
        break;
      case PASSWD_ERROR_CLEAR:
        u->password_errors= 0;
        break;
      default:
        DBUG_ASSERT(0);
        break;
    }
  }
  mysql_mutex_unlock(&acl_cache->lock);
#endif
}

static bool check_password_lifetime(THD *thd, const ACL_USER &acl_user)
{
  /* the password should never expire */
  if (!acl_user.password_lifetime)
    return false;

  longlong interval= acl_user.password_lifetime;
  if (interval < 0)
  {
    interval= default_password_lifetime;

    /* default global policy applies, and that is password never expires */
    if (!interval)
      return false;
  }

  thd->set_time();

  if ((thd->query_start() - acl_user.password_last_changed)/3600/24 >= interval)
    return true;

  return false;
}

/**
  Perform the handshake, authorize the client and update thd sctx variables.

  @param thd                     thread handle
  @param com_change_user_pkt_len size of the COM_CHANGE_USER packet
                                 (without the first, command, byte) or 0
                                 if it's not a COM_CHANGE_USER (that is, if
                                 it's a new connection)

  @retval 0  success, thd is updated.
  @retval 1  error
*/
bool acl_authenticate(THD *thd, uint com_change_user_pkt_len)
{
  int res= CR_OK;
  MPVIO_EXT mpvio;
  enum  enum_server_command command= com_change_user_pkt_len ? COM_CHANGE_USER
                                                             : COM_CONNECT;
  DBUG_ENTER("acl_authenticate");

  bzero(&mpvio, sizeof(mpvio));
  mpvio.read_packet= server_mpvio_read_packet;
  mpvio.write_packet= server_mpvio_write_packet;
  mpvio.cached_client_reply.plugin= "";
  mpvio.info= server_mpvio_info;
  mpvio.status= MPVIO_EXT::RESTART;
  mpvio.auth_info.thd= thd;
  mpvio.auth_info.host_or_ip= thd->security_ctx->host_or_ip;
  mpvio.auth_info.host_or_ip_length=
    (unsigned int) strlen(thd->security_ctx->host_or_ip);

  DBUG_PRINT("info", ("com_change_user_pkt_len=%u", com_change_user_pkt_len));

  if (command == COM_CHANGE_USER)
  {
    mpvio.packets_written++; // pretend that a server handshake packet was sent
    mpvio.packets_read++;    // take COM_CHANGE_USER packet into account

    if (parse_com_change_user_packet(&mpvio, com_change_user_pkt_len))
      DBUG_RETURN(1);

    res= mpvio.status ==  MPVIO_EXT::SUCCESS ? CR_OK : CR_ERROR;

    DBUG_ASSERT(mpvio.status == MPVIO_EXT::RESTART ||
                mpvio.status == MPVIO_EXT::SUCCESS);
  }
  else
  {
    /* mark the thd as having no scramble yet */
    thd->scramble[SCRAMBLE_LENGTH]= 1;

    /*
      perform the first authentication attempt, with the default plugin.
      This sends the server handshake packet, reads the client reply
      with a user name, and performs the authentication if everyone has used
      the correct plugin.
    */

    res= do_auth_once(thd, default_auth_plugin_name, &mpvio);
  }

  PSI_CALL_set_connection_type(vio_type(thd->net.vio));

  Security_context * const sctx= thd->security_ctx;
  const ACL_USER * acl_user= mpvio.acl_user;
  if (!acl_user)
    statistic_increment(aborted_connects_preauth, &LOCK_status);

  if (acl_user)
  {
    /*
      retry the authentication with curr_auth==0 if after receiving the user
      name we found that we need to switch to a non-default plugin
    */
    for (mpvio.curr_auth= mpvio.status != MPVIO_EXT::RESTART;
         res != CR_OK && mpvio.curr_auth < acl_user->nauth;
         mpvio.curr_auth++)
    {
      thd->clear_error();
      mpvio.status= MPVIO_EXT::RESTART;
      res= do_auth_once(thd, &acl_user->auth[mpvio.curr_auth].plugin, &mpvio);
    }
  }

  if (mpvio.make_it_fail && res == CR_OK)
  {
    mpvio.status= MPVIO_EXT::FAILURE;
    res= CR_ERROR;
  }

  thd->password= mpvio.auth_info.password_used;  // remember for error messages

  /*
    Log the command here so that the user can check the log
    for the tried logins and also to detect break-in attempts.

    if sctx->user is unset it's protocol failure, bad packet.
  */
  if (sctx->user)
  {
    general_log_print(thd, command, (char*) "%s@%s on %s using %s",
                      sctx->user, sctx->host_or_ip,
                      safe_str(mpvio.db.str), safe_vio_type_name(thd->net.vio));
  }

  if (res > CR_OK && mpvio.status != MPVIO_EXT::SUCCESS)
  {
    Host_errors errors;
    switch (res)
    {
    case CR_AUTH_PLUGIN_ERROR:
      errors.m_auth_plugin= 1;
      break;
    case CR_AUTH_HANDSHAKE:
      errors.m_handshake= 1;
      break;
    case CR_AUTH_USER_CREDENTIALS:
      errors.m_authentication= 1;
      if (thd->password && !mpvio.make_it_fail)
        handle_password_errors(acl_user->user.str, acl_user->host.hostname, PASSWD_ERROR_INCREMENT);
      break;
    case CR_ERROR:
    default:
      /* Unknown of unspecified auth plugin error. */
      errors.m_auth_plugin= 1;
      break;
    }
    inc_host_errors(mpvio.auth_info.thd->security_ctx->ip, &errors);
    if (!thd->is_error())
      login_failed_error(thd);
    DBUG_RETURN(1);
  }

  sctx->proxy_user[0]= 0;
  if (thd->password && acl_user->password_errors)
  {
    /* Login succeeded, clear password errors.*/
    handle_password_errors(acl_user->user.str, acl_user->host.hostname, PASSWD_ERROR_CLEAR);
  }

  if (initialized) // if not --skip-grant-tables
  {
    /*
      OK. Let's check the SSL. Historically it was checked after the password,
      as an additional layer, not instead of the password
      (in which case it would've been a plugin too).
    */
    if (acl_check_ssl(thd, acl_user))
    {
      Host_errors errors;
      errors.m_ssl= 1;
      inc_host_errors(mpvio.auth_info.thd->security_ctx->ip, &errors);
      login_failed_error(thd);
      DBUG_RETURN(1);
    }

    if (acl_user->account_locked) {
      status_var_increment(denied_connections);
      my_error(ER_ACCOUNT_HAS_BEEN_LOCKED, MYF(0));
      DBUG_RETURN(1);
    }

    bool client_can_handle_exp_pass= thd->client_capabilities &
                                     CLIENT_CAN_HANDLE_EXPIRED_PASSWORDS;
    bool password_expired= thd->password != PASSWORD_USED_NO_MENTION
                           && (acl_user->password_expired ||
                               check_password_lifetime(thd, *acl_user));

    if (!client_can_handle_exp_pass && disconnect_on_expired_password &&
        password_expired)
    {
      status_var_increment(denied_connections);
      my_error(ER_MUST_CHANGE_PASSWORD_LOGIN, MYF(0));
      DBUG_RETURN(1);
    }

    sctx->password_expired= password_expired;

#ifndef NO_EMBEDDED_ACCESS_CHECKS
    if (!password_expired)
    {
      bool is_proxy_user= FALSE;
      const char *auth_user = acl_user->user.str;
      ACL_PROXY_USER *proxy_user;
      /* check if the user is allowed to proxy as another user */
      proxy_user= acl_find_proxy_user(auth_user, sctx->host, sctx->ip,
                                      mpvio.auth_info.authenticated_as,
                                            &is_proxy_user);
      if (is_proxy_user)
      {
        ACL_USER *acl_proxy_user;

        /* we need to find the proxy user, but there was none */
        if (!proxy_user)
        {
          Host_errors errors;
          errors.m_proxy_user= 1;
          inc_host_errors(mpvio.auth_info.thd->security_ctx->ip, &errors);
          if (!thd->is_error())
            login_failed_error(thd);
          DBUG_RETURN(1);
        }

        my_snprintf(sctx->proxy_user, sizeof(sctx->proxy_user) - 1,
                    "'%s'@'%s'", auth_user,
                    safe_str(acl_user->host.hostname));

        /* we're proxying : find the proxy user definition */
        mysql_mutex_lock(&acl_cache->lock);
        acl_proxy_user= find_user_exact(safe_str(proxy_user->get_proxied_host()),
                                       mpvio.auth_info.authenticated_as);
        if (!acl_proxy_user)
        {
          mysql_mutex_unlock(&acl_cache->lock);

          Host_errors errors;
          errors.m_proxy_user_acl= 1;
          inc_host_errors(mpvio.auth_info.thd->security_ctx->ip, &errors);
          if (!thd->is_error())
            login_failed_error(thd);
          DBUG_RETURN(1);
        }
        acl_user= acl_proxy_user->copy(thd->mem_root);
        mysql_mutex_unlock(&acl_cache->lock);
      }
    }
#endif

    sctx->master_access= (acl_user->access | public_access());
    strmake_buf(sctx->priv_user, acl_user->user.str);

    if (acl_user->host.hostname)
      strmake_buf(sctx->priv_host, acl_user->host.hostname);
    else
      *sctx->priv_host= 0;


    /*
      Don't allow the user to connect if he has done too many queries.
      As we are testing max_user_connections == 0 here, it means that we
      can't let the user change max_user_connections from 0 in the server
      without a restart as it would lead to wrong connect counting.
    */
    if ((acl_user->user_resource.questions ||
         acl_user->user_resource.updates ||
         acl_user->user_resource.conn_per_hour ||
         acl_user->user_resource.user_conn ||
         acl_user->user_resource.max_statement_time != 0.0 ||
         max_user_connections_checking) &&
         get_or_create_user_conn(thd,
           (opt_old_style_user_limits ? sctx->user : sctx->priv_user),
           (opt_old_style_user_limits ? sctx->host_or_ip : sctx->priv_host),
           &acl_user->user_resource))
      DBUG_RETURN(1); // The error is set by get_or_create_user_conn()

    if (acl_user->user_resource.max_statement_time != 0.0)
    {
      thd->variables.max_statement_time_double=
        acl_user->user_resource.max_statement_time;
      thd->variables.max_statement_time=
        (ulonglong) (thd->variables.max_statement_time_double * 1e6 + 0.1);
    }
  }
  else
    sctx->skip_grants();

  if (thd->user_connect &&
      (thd->user_connect->user_resources.conn_per_hour ||
       thd->user_connect->user_resources.user_conn ||
       max_user_connections_checking) &&
       check_for_max_user_connections(thd, thd->user_connect))
  {
    /* Ensure we don't decrement thd->user_connections->connections twice */
    thd->user_connect= 0;
    status_var_increment(denied_connections);
    DBUG_RETURN(1); // The error is set in check_for_max_user_connections()
  }

  DBUG_PRINT("info",
             ("Capabilities: %llu  packet_length: %ld  Host: '%s'  "
              "Login user: '%s' Priv_user: '%s'  Using password: %s "
              "Access: %llx  db: '%s'",
              thd->client_capabilities, thd->max_client_packet_length,
              sctx->host_or_ip, sctx->user, sctx->priv_user,
              thd->password ? "yes": "no",
              (longlong) sctx->master_access, mpvio.db.str));

  if (command == COM_CONNECT &&
      !(thd->main_security_ctx.master_access & PRIV_IGNORE_MAX_CONNECTIONS))
  {
    if (*thd->scheduler->connection_count > *thd->scheduler->max_connections)
    {                                         // too many connections
      my_error(ER_CON_COUNT_ERROR, MYF(0));
      DBUG_RETURN(1);
    }
  }

  /*
    This is the default access rights for the current database.  It's
    set to 0 here because we don't have an active database yet (and we
    may not have an active database to set.
  */
  sctx->db_access= NO_ACL;

#ifndef NO_EMBEDDED_ACCESS_CHECKS
  /*
    In case the user has a default role set, attempt to set that role
  */
  if (initialized && acl_user->default_rolename.length) {
    privilege_t access(NO_ACL);
    int result;
    result= acl_check_setrole(thd, acl_user->default_rolename.str, &access);
    if (!result)
      result= acl_setrole(thd, acl_user->default_rolename.str, access);
    if (result)
      thd->clear_error(); // even if the default role was not granted, do not
                          // close the connection
  }
#endif

  /* Change a database if necessary */
  if (mpvio.db.length)
  {
    uint err = mysql_change_db(thd, &mpvio.db, FALSE);
    if(err)
    {
      if (err == ER_DBACCESS_DENIED_ERROR)
      {
        /*
          Got an "access denied" error, which must be handled
          other access denied errors (see login_failed_error()).
          mysql_change_db() already sent error to client, and
          wrote to general log, we only need to increment the counter
          and maybe write a warning to error log.
        */
        status_var_increment(thd->status_var.access_denied_errors);
        if (global_system_variables.log_warnings > 1)
        {
          Security_context* sctx = thd->security_ctx;
          sql_print_warning(ER_THD(thd, err),
            sctx->priv_user, sctx->priv_host, mpvio.db.str);
        }
      }
      DBUG_RETURN(1);
    }
  }

  thd->net.net_skip_rest_factor= 2;  // skip at most 2*max_packet_size

  if (mpvio.auth_info.external_user[0])
    sctx->external_user= my_strdup(key_memory_MPVIO_EXT_auth_info,
                                   mpvio.auth_info.external_user, MYF(0));

  if (res == CR_OK_HANDSHAKE_COMPLETE)
    thd->get_stmt_da()->disable_status();
  else
    my_ok(thd);

  PSI_CALL_set_thread_account
    (thd->main_security_ctx.user, static_cast<uint>(strlen(thd->main_security_ctx.user)),
    thd->main_security_ctx.host_or_ip, static_cast<uint>(strlen(thd->main_security_ctx.host_or_ip)));

  /* Ready to handle queries */
  DBUG_RETURN(0);
}

/**
  MySQL Server Password Authentication Plugin

  In the MySQL authentication protocol:
  1. the server sends the random scramble to the client
  2. client sends the encrypted password back to the server
  3. the server checks the password.
*/
static int native_password_authenticate(MYSQL_PLUGIN_VIO *vio,
                                        MYSQL_SERVER_AUTH_INFO *info)
{
  uchar *pkt;
  int pkt_len;
  MPVIO_EXT *mpvio= (MPVIO_EXT *) vio;
  THD *thd=info->thd;
  DBUG_ENTER("native_password_authenticate");

  /* generate the scramble, or reuse the old one */
  if (thd->scramble[SCRAMBLE_LENGTH])
    thd_create_random_password(thd, thd->scramble, SCRAMBLE_LENGTH);

  /* and send it to the client */
  if (mpvio->write_packet(mpvio, (uchar*)thd->scramble, SCRAMBLE_LENGTH + 1))
    DBUG_RETURN(CR_AUTH_HANDSHAKE);

  /* reply and authenticate */

  /*
    <digression>
      This is more complex than it looks.

      The plugin (we) may be called right after the client was connected -
      and will need to send a scramble, read reply, authenticate.

      Or the plugin may be called after another plugin has sent a scramble,
      and read the reply. If the client has used the correct client-plugin,
      we won't need to read anything here from the client, the client
      has already sent a reply with everything we need for authentication.

      Or the plugin may be called after another plugin has sent a scramble,
      and read the reply, but the client has used the wrong client-plugin.
      We'll need to sent a "switch to another plugin" packet to the
      client and read the reply. "Use the short scramble" packet is a special
      case of "switch to another plugin" packet.

      Or, perhaps, the plugin may be called after another plugin has
      done the handshake but did not send a useful scramble. We'll need
      to send a scramble (and perhaps a "switch to another plugin" packet)
      and read the reply.

      Besides, a client may be an old one, that doesn't understand plugins.
      Or doesn't even understand 4.0 scramble.

      And we want to keep the same protocol on the wire  unless non-native
      plugins are involved.

      Anyway, it still looks simple from a plugin point of view:
      "send the scramble, read the reply and authenticate".
      All the magic is transparently handled by the server.
    </digression>
  */

  /* read the reply with the encrypted password */
  if ((pkt_len= mpvio->read_packet(mpvio, &pkt)) < 0)
    DBUG_RETURN(CR_AUTH_HANDSHAKE);
  DBUG_PRINT("info", ("reply read : pkt_len=%d", pkt_len));

#ifdef NO_EMBEDDED_ACCESS_CHECKS
  DBUG_RETURN(CR_OK);
#endif

  DBUG_EXECUTE_IF("native_password_bad_reply", { pkt_len= 12; });

  if (pkt_len == 0) /* no password */
    DBUG_RETURN(info->auth_string_length != 0
                ? CR_AUTH_USER_CREDENTIALS : CR_OK);

  info->password_used= PASSWORD_USED_YES;
  if (pkt_len == SCRAMBLE_LENGTH)
  {
    if (info->auth_string_length != SCRAMBLE_LENGTH)
      DBUG_RETURN(CR_AUTH_USER_CREDENTIALS);

    if (check_scramble(pkt, thd->scramble, (uchar*)info->auth_string))
      DBUG_RETURN(CR_AUTH_USER_CREDENTIALS);
    else
      DBUG_RETURN(CR_OK);
  }

  my_error(ER_HANDSHAKE_ERROR, MYF(0));
  DBUG_RETURN(CR_AUTH_HANDSHAKE);
}

static int native_password_make_scramble(const char *password,
                      size_t password_length, char *hash, size_t *hash_length)
{
  DBUG_ASSERT(*hash_length >= SCRAMBLED_PASSWORD_CHAR_LENGTH);
  if (password_length == 0)
    *hash_length= 0;
  else
  {
    *hash_length= SCRAMBLED_PASSWORD_CHAR_LENGTH;
    my_make_scrambled_password(hash, password, password_length);
  }
  return 0;
}

/* As this contains is a string of not a valid SCRAMBLE_LENGTH */
static const char invalid_password[] = "*THISISNOTAVALIDPASSWORDTHATCANBEUSEDHERE";

static int native_password_get_salt(const char *hash, size_t hash_length,
                                    unsigned char *out, size_t *out_length)
{
  DBUG_ASSERT(sizeof(invalid_password) > SCRAMBLE_LENGTH);
  DBUG_ASSERT(*out_length >= SCRAMBLE_LENGTH);
  DBUG_ASSERT(*out_length >= sizeof(invalid_password));
  if (hash_length == 0)
  {
    *out_length= 0;
    return 0;
  }

  if (hash_length != SCRAMBLED_PASSWORD_CHAR_LENGTH)
  {
    if (hash_length == 7 && strcmp(hash, "invalid") == 0)
    {
      memcpy(out, invalid_password, sizeof(invalid_password));
      *out_length= sizeof(invalid_password);
      return 0;
    }
    my_error(ER_PASSWD_LENGTH, MYF(0), SCRAMBLED_PASSWORD_CHAR_LENGTH);
    return 1;
  }

  for (const char *c= hash + 1; c < (hash + hash_length); c++)
  {
    /* If any non-hex characters are found, mark the password as invalid. */
    if (!(*c >= '0' && *c <= '9') &&
        !(*c >= 'A' && *c <= 'F') &&
        !(*c >= 'a' && *c <= 'f'))
    {
      memcpy(out, invalid_password, sizeof(invalid_password));
      *out_length= sizeof(invalid_password);
      return 0;
    }
  }

  *out_length= SCRAMBLE_LENGTH;
  get_salt_from_password(out, hash);
  return 0;
}

static int old_password_authenticate(MYSQL_PLUGIN_VIO *vio,
                                     MYSQL_SERVER_AUTH_INFO *info)
{
  uchar *pkt;
  int pkt_len;
  MPVIO_EXT *mpvio= (MPVIO_EXT *) vio;
  THD *thd=info->thd;

  /* generate the scramble, or reuse the old one */
  if (thd->scramble[SCRAMBLE_LENGTH])
    thd_create_random_password(thd, thd->scramble, SCRAMBLE_LENGTH);
  /* and send it to the client */
  if (mpvio->write_packet(mpvio, (uchar*)thd->scramble, SCRAMBLE_LENGTH + 1))
    return CR_AUTH_HANDSHAKE;

  /* read the reply and authenticate */
  if ((pkt_len= mpvio->read_packet(mpvio, &pkt)) < 0)
    return CR_AUTH_HANDSHAKE;

#ifdef NO_EMBEDDED_ACCESS_CHECKS
  return CR_OK;
#endif

  /*
    legacy: if switch_from_long_to_short_scramble,
    the password is sent \0-terminated, the pkt_len is always 9 bytes.
    We need to figure out the correct scramble length here.
  */
  if (pkt_len == SCRAMBLE_LENGTH_323 + 1)
    pkt_len= (int)strnlen((char*)pkt, pkt_len);

  if (pkt_len == 0) /* no password */
    return info->auth_string_length ? CR_AUTH_USER_CREDENTIALS : CR_OK;

  if (secure_auth(thd))
    return CR_AUTH_HANDSHAKE;

  info->password_used= PASSWORD_USED_YES;

  if (pkt_len == SCRAMBLE_LENGTH_323)
  {
    if (!info->auth_string_length)
      return CR_AUTH_USER_CREDENTIALS;

    return check_scramble_323(pkt, thd->scramble, (ulong *) info->auth_string)
             ? CR_AUTH_USER_CREDENTIALS : CR_OK;
  }

  my_error(ER_HANDSHAKE_ERROR, MYF(0));
  return CR_AUTH_HANDSHAKE;
}

static int old_password_make_scramble(const char *password,
                      size_t password_length, char *hash, size_t *hash_length)
{
  DBUG_ASSERT(*hash_length >= SCRAMBLED_PASSWORD_CHAR_LENGTH_323);
  if (password_length == 0)
    *hash_length= 0;
  else
  {
    *hash_length= SCRAMBLED_PASSWORD_CHAR_LENGTH_323;
    my_make_scrambled_password_323(hash, password, password_length);
  }
  return 0;
}

#define SALT_LENGTH_323 (sizeof(ulong)*2)
static int old_password_get_salt(const char *hash, size_t hash_length,
                                 unsigned char *out, size_t *out_length)
{
  DBUG_ASSERT(*out_length >= SALT_LENGTH_323);

  if (hash_length != SCRAMBLED_PASSWORD_CHAR_LENGTH_323)
  {
    my_error(ER_PASSWD_LENGTH, MYF(0), SCRAMBLED_PASSWORD_CHAR_LENGTH_323);
    return 1;
  }

  *out_length= SALT_LENGTH_323;
  get_salt_from_password_323((ulong*)out, hash);
  return 0;
}

static struct st_mysql_auth native_password_handler=
{
  MYSQL_AUTHENTICATION_INTERFACE_VERSION,
  native_password_plugin_name.str,
  native_password_authenticate,
  native_password_make_scramble,
  native_password_get_salt
};

static struct st_mysql_auth old_password_handler=
{
  MYSQL_AUTHENTICATION_INTERFACE_VERSION,
  old_password_plugin_name.str,
  old_password_authenticate,
  old_password_make_scramble,
  old_password_get_salt
};

maria_declare_plugin(mysql_password)
{
  MYSQL_AUTHENTICATION_PLUGIN,                  /* type constant    */
  &native_password_handler,                     /* type descriptor  */
  native_password_plugin_name.str,              /* Name             */
  "R.J.Silk, Sergei Golubchik",                 /* Author           */
  "Native MySQL authentication",                /* Description      */
  PLUGIN_LICENSE_GPL,                           /* License          */
  NULL,                                         /* Init function    */
  NULL,                                         /* Deinit function  */
  0x0100,                                       /* Version (1.0)    */
  NULL,                                         /* status variables */
  NULL,                                         /* system variables */
  "1.0",                                        /* String version   */
  MariaDB_PLUGIN_MATURITY_STABLE                /* Maturity         */
},
{
  MYSQL_AUTHENTICATION_PLUGIN,                  /* type constant    */
  &old_password_handler,                        /* type descriptor  */
  old_password_plugin_name.str,                 /* Name             */
  "R.J.Silk, Sergei Golubchik",                 /* Author           */
  "Old MySQL-4.0 authentication",               /* Description      */
  PLUGIN_LICENSE_GPL,                           /* License          */
  NULL,                                         /* Init function    */
  NULL,                                         /* Deinit function  */
  0x0100,                                       /* Version (1.0)    */
  NULL,                                         /* status variables */
  NULL,                                         /* system variables */
  "1.0",                                        /* String version   */
  MariaDB_PLUGIN_MATURITY_STABLE                /* Maturity         */
}
maria_declare_plugin_end;


/*
  Exporting functions that allow plugins to do server-style
  host/user matching. Used in server_audit2 plugin.
*/
extern "C" int maria_compare_hostname(
                  const char *wild_host, long wild_ip, long ip_mask,
                  const char *host, const char *ip)
{
#ifndef NO_EMBEDDED_ACCESS_CHECKS
  acl_host_and_ip h;
  h.hostname= (char *) wild_host;
  h.ip= wild_ip;
  h.ip_mask= ip_mask;

  return compare_hostname(&h, host, ip);
#else
  return 0;
#endif
}


extern "C" void maria_update_hostname(
                  const char **wild_host, long *wild_ip, long *ip_mask,
                  const char *host)
{
#ifndef NO_EMBEDDED_ACCESS_CHECKS
  acl_host_and_ip h;
  update_hostname(&h, host);
  *wild_host= h.hostname;
  *wild_ip= h.ip;
  *ip_mask= h.ip_mask;
#endif
}<|MERGE_RESOLUTION|>--- conflicted
+++ resolved
@@ -5449,7 +5449,9 @@
 privilege_t GRANT_INFO::all_privilege()
 {
   return (grant_table_user ? grant_table_user->cols : NO_ACL) |
-         (grant_table_role ? grant_table_role->cols : NO_ACL) | privilege;
+         (grant_table_role ? grant_table_role->cols : NO_ACL) |
+         (grant_public ?  grant_public->cols : NO_ACL) |
+         privilege;
 }
 
 
@@ -8467,12 +8469,7 @@
     if (!(~t_ref->grant.privilege & want_access))
       continue;
 
-<<<<<<< HEAD
-    if ((want_access&= ~(t_ref->grant.aggregate_cols() |
-                         t_ref->grant.privilege)))
-=======
     if ((want_access&= ~t_ref->grant.all_privilege()))
->>>>>>> 04d9a46c
     {
       goto err;                                 // impossible
     }
@@ -8528,6 +8525,7 @@
          (grant_table_role ?  grant_table_role->cols : NO_ACL) |
          (grant_public ?  grant_public->cols : NO_ACL);
 }
+
 
 void GRANT_INFO::refresh(const Security_context *sctx,
                          const char *db, const char *table)
