--- conflicted
+++ resolved
@@ -651,7 +651,6 @@
       }
     }
 
-<<<<<<< HEAD
     result_code= compl_result_code= HA_ADMIN_OK;
 
     if (operator_func == &handler::ha_analyze)
@@ -720,7 +719,9 @@
     if (result_code == HA_ADMIN_OK)
     {    
       DBUG_PRINT("admin", ("calling operator_func '%s'", operator_name));
+      THD_STAGE_INFO(thd, stage_executing);
       result_code = (table->table->file->*operator_func)(thd, check_opt);
+      THD_STAGE_INFO(thd, stage_sending_data);
       DBUG_PRINT("admin", ("operator_func returned: %d", result_code));
     }
 
@@ -749,13 +750,6 @@
           goto err;
       }
     }
-=======
-    DBUG_PRINT("admin", ("calling operator_func '%s'", operator_name));
-    thd_proc_info(thd, "executing");
-    result_code = (table->table->file->*operator_func)(thd, check_opt);
-    thd_proc_info(thd, "Sending data");
-    DBUG_PRINT("admin", ("operator_func returned: %d", result_code));
->>>>>>> 124428a9
 
     if (result_code == HA_ADMIN_NOT_IMPLEMENTED && need_repair_or_alter)
     {
@@ -870,11 +864,7 @@
       }
       if (protocol->write())
         goto err;
-<<<<<<< HEAD
-
-=======
-      thd_proc_info(thd, "recreating table");
->>>>>>> 124428a9
+      THD_STAGE_INFO(thd, stage_recreating_table);
       DBUG_PRINT("info", ("HA_ADMIN_TRY_ALTER, trying analyze..."));
       TABLE_LIST *save_next_local= table->next_local,
                  *save_next_global= table->next_global;
@@ -1092,7 +1082,7 @@
   KEY_CACHE *key_cache;
   DBUG_ENTER("mysql_assign_to_keycache");
 
-  thd_proc_info(thd, "Finding key cache");
+  THD_STAGE_INFO(thd, stage_finding_key_cache);
   check_opt.init();
   mysql_mutex_lock(&LOCK_global_system_variables);
   if (!(key_cache= get_key_cache(key_cache_name)))
