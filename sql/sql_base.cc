--- conflicted
+++ resolved
@@ -4048,7 +4048,6 @@
 
   if (flags & MYSQL_OPEN_SKIP_SCOPED_MDL_LOCK)
   {
-<<<<<<< HEAD
     DBUG_RETURN(thd->mdl_context.acquire_locks(&mdl_requests,
                                                lock_wait_timeout) ||
                 upgrade_lock_if_not_exists(thd, options, tables_start,
@@ -4058,37 +4057,6 @@
   /* Protect this statement against concurrent BACKUP STAGE or FTWRL. */
   if (thd->has_read_only_protection())
     DBUG_RETURN(true);
-=======
-    /*
-      Protect this statement against concurrent global read lock
-      by acquiring global intention exclusive lock with statement
-      duration.
-    */
-    if (thd->global_read_lock.can_acquire_protection())
-      DBUG_RETURN(TRUE);
-    global_request.init(MDL_key::GLOBAL, "", "", MDL_INTENTION_EXCLUSIVE,
-                        MDL_STATEMENT);
-    mdl_requests.push_front(&global_request);
-
-    if (create_table)
-#ifdef WITH_WSREP
-      if (!(thd->lex->sql_command == SQLCOM_CREATE_TABLE &&
-	    thd->wsrep_exec_mode == REPL_RECV))
-#endif
-      lock_wait_timeout= 0;                     // Don't wait for timeout
-  }
-
-  for (;;)
-  {
-    if (create_table)
-      thd->push_internal_handler(&error_handler);  // Avoid warnings & errors
-    bool res= thd->mdl_context.acquire_locks(&mdl_requests, lock_wait_timeout);
-    if (create_table)
-      thd->pop_internal_handler();
-
-    if (!res)
-      DBUG_RETURN(FALSE);                       // Got locks
->>>>>>> 2ae83aff
 
   global_request.init(MDL_key::BACKUP, "", "", MDL_BACKUP_DDL, MDL_STATEMENT);
   mdl_savepoint= thd->mdl_context.mdl_savepoint();
