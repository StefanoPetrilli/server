/* Copyright (c) 2000, 2012, Oracle and/or its affiliates. All rights reserved.

   This program is free software; you can redistribute it and/or modify
   it under the terms of the GNU General Public License as published by
   the Free Software Foundation; version 2 of the License.

   This program is distributed in the hope that it will be useful,
   but WITHOUT ANY WARRANTY; without even the implied warranty of
   MERCHANTABILITY or FITNESS FOR A PARTICULAR PURPOSE.  See the
   GNU General Public License for more details.

   You should have received a copy of the GNU General Public License
   along with this program; if not, write to the Free Software
   Foundation, Inc., 59 Temple Place, Suite 330, Boston, MA  02111-1307  USA */


/* Basic functions needed by many modules */

#include "sql_base.h"                           // setup_table_map
#include "my_global.h"                          /* NO_EMBEDDED_ACCESS_CHECKS */
#include "sql_priv.h"
#include "unireg.h"
#include "debug_sync.h"
#include "lock.h"        // mysql_lock_remove,
                         // mysql_unlock_tables,
                         // mysql_lock_have_duplicate
#include "sql_show.h"    // append_identifier
#include "strfunc.h"     // find_type
#include "parse_file.h"  // sql_parse_prepare, File_parser
#include "sql_view.h"    // mysql_make_view, VIEW_ANY_ACL
#include "sql_parse.h"   // check_table_access
#include "sql_insert.h"  // kill_delayed_threads
#include "sql_acl.h"     // *_ACL, check_grant_all_columns,
                         // check_column_grant_in_table_ref,
                         // get_column_grant
#include "sql_partition.h"               // ALTER_PARTITION_PARAM_TYPE
#include "sql_derived.h" // mysql_derived_prepare,
                         // mysql_handle_derived,
                         // mysql_derived_filling
#include "sql_handler.h" // mysql_ha_flush
#include "sql_partition.h"                      // ALTER_PARTITION_PARAM_TYPE
#include "log_event.h"                          // Query_log_event
#include "sql_select.h"
#include "sp_head.h"
#include "sp.h"
#include "sp_cache.h"
#include "sql_trigger.h"
#include "transaction.h"
#include "sql_prepare.h"
#include <m_ctype.h>
#include <my_dir.h>
#include <hash.h>
#include "rpl_filter.h"
#include "sql_table.h"                          // build_table_filename
#include "datadict.h"   // dd_frm_type()
#include "sql_hset.h"   // Hash_set
#ifdef  __WIN__
#include <io.h>
#endif


bool
No_such_table_error_handler::handle_condition(THD *,
                                              uint sql_errno,
                                              const char*,
                                              MYSQL_ERROR::enum_warning_level,
                                              const char*,
                                              MYSQL_ERROR ** cond_hdl)
{
  *cond_hdl= NULL;
  if (sql_errno == ER_NO_SUCH_TABLE)
  {
    m_handled_errors++;
    return TRUE;
  }

  m_unhandled_errors++;
  return FALSE;
}


bool No_such_table_error_handler::safely_trapped_errors()
{
  /*
    If m_unhandled_errors != 0, something else, unanticipated, happened,
    so the error is not trapped but returned to the caller.
    Multiple ER_NO_SUCH_TABLE can be raised in case of views.
  */
  return ((m_handled_errors > 0) && (m_unhandled_errors == 0));
}


/**
  This internal handler is used to trap ER_NO_SUCH_TABLE and
  ER_WRONG_MRG_TABLE errors during CHECK/REPAIR TABLE for MERGE
  tables.
*/

class Repair_mrg_table_error_handler : public Internal_error_handler
{
public:
  Repair_mrg_table_error_handler()
    : m_handled_errors(false), m_unhandled_errors(false)
  {}

  bool handle_condition(THD *thd,
                        uint sql_errno,
                        const char* sqlstate,
                        MYSQL_ERROR::enum_warning_level level,
                        const char* msg,
                        MYSQL_ERROR ** cond_hdl);

  /**
    Returns TRUE if there were ER_NO_SUCH_/WRONG_MRG_TABLE and there
    were no unhandled errors. FALSE otherwise.
  */
  bool safely_trapped_errors()
  {
    /*
      Check for m_handled_errors is here for extra safety.
      It can be useful in situation when call to open_table()
      fails because some error which was suppressed by another
      error handler (e.g. in case of MDL deadlock which we
      decided to solve by back-off and retry).
    */
    return (m_handled_errors && (! m_unhandled_errors));
  }

private:
  bool m_handled_errors;
  bool m_unhandled_errors;
};


bool
Repair_mrg_table_error_handler::handle_condition(THD *,
                                                 uint sql_errno,
                                                 const char*,
                                                 MYSQL_ERROR::enum_warning_level level,
                                                 const char*,
                                                 MYSQL_ERROR ** cond_hdl)
{
  *cond_hdl= NULL;
  if (sql_errno == ER_NO_SUCH_TABLE || sql_errno == ER_WRONG_MRG_TABLE)
  {
    m_handled_errors= true;
    return TRUE;
  }

  m_unhandled_errors= true;
  return FALSE;
}


/**
  @defgroup Data_Dictionary Data Dictionary
  @{
*/

/**
  Protects table_def_hash, used and unused lists in the
  TABLE_SHARE object, LRU lists of used TABLEs and used
  TABLE_SHAREs, refresh_version and the table id counter.
*/
mysql_mutex_t LOCK_open;

<<<<<<< HEAD
#ifdef HAVE_PSI_INTERFACE
static PSI_mutex_key key_LOCK_open;
static PSI_mutex_info all_tdc_mutexes[]= {
  { &key_LOCK_open, "LOCK_open", PSI_FLAG_GLOBAL }
};
=======
static int open_unireg_entry(THD *thd, TABLE *entry, TABLE_LIST *table_list,
			     const char *alias,
                             char *cache_key, uint cache_key_length,
			     MEM_ROOT *mem_root, uint flags);
static void free_cache_entry(TABLE *entry);
static bool open_new_frm(THD *thd, TABLE_SHARE *share, const char *alias,
                         uint db_stat, uint prgflag,
                         uint ha_open_flags, TABLE *outparam,
                         TABLE_LIST *table_desc, MEM_ROOT *mem_root);
static void close_old_data_files(THD *thd, TABLE *table, bool morph_locks,
                                 bool send_refresh);
static bool
has_write_table_with_auto_increment(TABLE_LIST *tables);
static bool
has_write_table_auto_increment_not_first_in_pk(TABLE_LIST *tables);
>>>>>>> f3509d1d

/**
  Initialize performance schema instrumentation points
  used by the table cache.
*/

static void init_tdc_psi_keys(void)
{
  const char *category= "sql";
  int count;

  if (PSI_server == NULL)
    return;

  count= array_elements(all_tdc_mutexes);
  PSI_server->register_mutex(category, all_tdc_mutexes, count);
}
#endif /* HAVE_PSI_INTERFACE */


/**
   Total number of TABLE instances for tables in the table definition cache
   (both in use by threads and not in use). This value is accessible to user
   as "Open_tables" status variable.
*/
uint  table_cache_count= 0;
/**
   List that contains all TABLE instances for tables in the table definition
   cache that are not in use by any thread. Recently used TABLE instances are
   appended to the end of the list. Thus the beginning of the list contains
   tables which have been least recently used.
*/
TABLE *unused_tables;
HASH table_def_cache;
static TABLE_SHARE *oldest_unused_share, end_of_unused_share;
static bool table_def_inited= 0;
static bool table_def_shutdown_in_progress= 0;

static bool check_and_update_table_version(THD *thd, TABLE_LIST *tables,
                                           TABLE_SHARE *table_share);
static bool open_table_entry_fini(THD *thd, TABLE_SHARE *share, TABLE *entry);
static bool auto_repair_table(THD *thd, TABLE_LIST *table_list);
static void free_cache_entry(TABLE *entry);
static bool
has_write_table_with_auto_increment(TABLE_LIST *tables);
static bool
has_write_table_with_auto_increment_and_select(TABLE_LIST *tables);

uint cached_open_tables(void)
{
  return table_cache_count;
}


#ifdef EXTRA_DEBUG
static void check_unused(void)
{
  uint count= 0, open_files= 0, idx= 0;
  TABLE *cur_link, *start_link, *entry;
  TABLE_SHARE *share;

  if ((start_link=cur_link=unused_tables))
  {
    do
    {
      if (cur_link != cur_link->next->prev || cur_link != cur_link->prev->next)
      {
	DBUG_PRINT("error",("Unused_links aren't linked properly")); /* purecov: inspected */
	return; /* purecov: inspected */
      }
    } while (count++ < table_cache_count &&
	     (cur_link=cur_link->next) != start_link);
    if (cur_link != start_link)
    {
      DBUG_PRINT("error",("Unused_links aren't connected")); /* purecov: inspected */
    }
  }
  for (idx=0 ; idx < table_def_cache.records ; idx++)
  {
    share= (TABLE_SHARE*) my_hash_element(&table_def_cache, idx);

    I_P_List_iterator<TABLE, TABLE_share> it(share->free_tables);
    while ((entry= it++))
    {
      /* We must not have TABLEs in the free list that have their file closed. */
      DBUG_ASSERT(entry->db_stat && entry->file);
      /* Merge children should be detached from a merge parent */
      DBUG_ASSERT(! entry->file->extra(HA_EXTRA_IS_ATTACHED_CHILDREN));

      if (entry->in_use)
      {
        DBUG_PRINT("error",("Used table is in share's list of unused tables")); /* purecov: inspected */
      }
      count--;
      open_files++;
    }
    it.init(share->used_tables);
    while ((entry= it++))
    {
      if (!entry->in_use)
      {
        DBUG_PRINT("error",("Unused table is in share's list of used tables")); /* purecov: inspected */
      }
      open_files++;
    }
  }
  if (count != 0)
  {
    DBUG_PRINT("error",("Unused_links doesn't match open_cache: diff: %d", /* purecov: inspected */
			count)); /* purecov: inspected */
  }
}
#else
#define check_unused()
#endif


/*
  Create a table cache key

  SYNOPSIS
    create_table_def_key()
    thd			Thread handler
    key			Create key here (must be of size MAX_DBKEY_LENGTH)
    table_list		Table definition
    tmp_table		Set if table is a tmp table

 IMPLEMENTATION
    The table cache_key is created from:
    db_name + \0
    table_name + \0

    if the table is a tmp table, we add the following to make each tmp table
    unique on the slave:

    4 bytes for master thread id
    4 bytes pseudo thread id

  RETURN
    Length of key
*/

uint create_table_def_key(THD *thd, char *key,
                          const TABLE_LIST *table_list,
                          bool tmp_table)
{
  uint key_length= (uint) (strmov(strmov(key, table_list->db)+1,
                                  table_list->table_name)-key)+1;
  if (tmp_table)
  {
    int4store(key + key_length, thd->server_id);
    int4store(key + key_length + 4, thd->variables.pseudo_thread_id);
    key_length+= TMP_TABLE_KEY_EXTRA;
  }
  return key_length;
}



/*****************************************************************************
  Functions to handle table definition cach (TABLE_SHARE)
*****************************************************************************/

extern "C" uchar *table_def_key(const uchar *record, size_t *length,
                               my_bool not_used __attribute__((unused)))
{
  TABLE_SHARE *entry=(TABLE_SHARE*) record;
  *length= entry->table_cache_key.length;
  return (uchar*) entry->table_cache_key.str;
}


static void table_def_free_entry(TABLE_SHARE *share)
{
  DBUG_ENTER("table_def_free_entry");
  mysql_mutex_assert_owner(&LOCK_open);
  if (share->prev)
  {
    /* remove from old_unused_share list */
    *share->prev= share->next;
    share->next->prev= share->prev;
  }
  free_table_share(share);
  DBUG_VOID_RETURN;
}


bool table_def_init(void)
{
  table_def_inited= 1;
#ifdef HAVE_PSI_INTERFACE
  init_tdc_psi_keys();
#endif
  mysql_mutex_init(key_LOCK_open, &LOCK_open, MY_MUTEX_INIT_FAST);
  oldest_unused_share= &end_of_unused_share;
  end_of_unused_share.prev= &oldest_unused_share;


  return my_hash_init(&table_def_cache, &my_charset_bin, table_def_size,
                      0, 0, table_def_key,
                      (my_hash_free_key) table_def_free_entry, 0) != 0;
}


/**
  Notify table definition cache that process of shutting down server
  has started so it has to keep number of TABLE and TABLE_SHARE objects
  minimal in order to reduce number of references to pluggable engines.
*/

void table_def_start_shutdown(void)
{
  if (table_def_inited)
  {
    mysql_mutex_lock(&LOCK_open);
    /*
      Ensure that TABLE and TABLE_SHARE objects which are created for
      tables that are open during process of plugins' shutdown are
      immediately released. This keeps number of references to engine
      plugins minimal and allows shutdown to proceed smoothly.
    */
    table_def_shutdown_in_progress= TRUE;
    mysql_mutex_unlock(&LOCK_open);
    /* Free all cached but unused TABLEs and TABLE_SHAREs. */
    close_cached_tables(NULL, NULL, FALSE, LONG_TIMEOUT);
  }
}


void table_def_free(void)
{
  DBUG_ENTER("table_def_free");
  if (table_def_inited)
  {
    table_def_inited= 0;
    /* Free table definitions. */
    my_hash_free(&table_def_cache);
    mysql_mutex_destroy(&LOCK_open);
  }
  DBUG_VOID_RETURN;
}


uint cached_table_definitions(void)
{
  return table_def_cache.records;
}


/*
  Auxiliary routines for manipulating with per-share used/unused and
  global unused lists of TABLE objects and table_cache_count counter.
  Responsible for preserving invariants between those lists, counter
  and TABLE::in_use member.
  In fact those routines implement sort of implicit table cache as
  part of table definition cache.
*/


/**
   Add newly created TABLE object for table share which is going
   to be used right away.
*/

static void table_def_add_used_table(THD *thd, TABLE *table)
{
  DBUG_ASSERT(table->in_use == thd);
  table->s->used_tables.push_front(table);
  table_cache_count++;
}


/**
   Prepare used or unused TABLE instance for destruction by removing
   it from share's and global list.
*/

static void table_def_remove_table(TABLE *table)
{
  if (table->in_use)
  {
    /* Remove from per-share chain of used TABLE objects. */
    table->s->used_tables.remove(table);
  }
  else
  {
    /* Remove from per-share chain of unused TABLE objects. */
    table->s->free_tables.remove(table);

    /* And global unused chain. */
    table->next->prev=table->prev;
    table->prev->next=table->next;
    if (table == unused_tables)
    {
      unused_tables=unused_tables->next;
      if (table == unused_tables)
	unused_tables=0;
    }
    check_unused();
  }
  table_cache_count--;
}


/**
   Mark already existing TABLE instance as used.
*/

static void table_def_use_table(THD *thd, TABLE *table)
{
  DBUG_ASSERT(!table->in_use);

  /* Unlink table from list of unused tables for this share. */
  table->s->free_tables.remove(table);
  /* Unlink able from global unused tables list. */
  if (table == unused_tables)
  {						// First unused
    unused_tables=unused_tables->next;	        // Remove from link
    if (table == unused_tables)
      unused_tables=0;
  }
  table->prev->next=table->next;		/* Remove from unused list */
  table->next->prev=table->prev;
  check_unused();
  /* Add table to list of used tables for this share. */
  table->s->used_tables.push_front(table);
  table->in_use= thd;
  /* The ex-unused table must be fully functional. */
  DBUG_ASSERT(table->db_stat && table->file);
  /* The children must be detached from the table. */
  DBUG_ASSERT(! table->file->extra(HA_EXTRA_IS_ATTACHED_CHILDREN));
}


/**
   Mark already existing used TABLE instance as unused.
*/

static void table_def_unuse_table(TABLE *table)
{
  DBUG_ASSERT(table->in_use);

  /* We shouldn't put the table to 'unused' list if the share is old. */
  DBUG_ASSERT(! table->s->has_old_version());

  table->in_use= 0;
  /* Remove table from the list of tables used in this share. */
  table->s->used_tables.remove(table);
  /* Add table to the list of unused TABLE objects for this share. */
  table->s->free_tables.push_front(table);
  /* Also link it last in the global list of unused TABLE objects. */
  if (unused_tables)
  {
    table->next=unused_tables;
    table->prev=unused_tables->prev;
    unused_tables->prev=table;
    table->prev->next=table;
  }
  else
    unused_tables=table->next=table->prev=table;
  check_unused();
}


/*
  Get TABLE_SHARE for a table.

  get_table_share()
  thd			Thread handle
  table_list		Table that should be opened
  key			Table cache key
  key_length		Length of key
  db_flags		Flags to open_table_def():
			OPEN_VIEW
  error			out: Error code from open_table_def()

  IMPLEMENTATION
    Get a table definition from the table definition cache.
    If it doesn't exist, create a new from the table definition file.

  NOTES
    We must have wrlock on LOCK_open when we come here
    (To be changed later)

  RETURN
   0  Error
   #  Share for table
*/

TABLE_SHARE *get_table_share(THD *thd, TABLE_LIST *table_list, char *key,
                             uint key_length, uint db_flags, int *error,
                             my_hash_value_type hash_value)
{
  TABLE_SHARE *share;
  DBUG_ENTER("get_table_share");

  *error= 0;

  /*
    To be able perform any operation on table we should own
    some kind of metadata lock on it.
  */
  DBUG_ASSERT(thd->mdl_context.is_lock_owner(MDL_key::TABLE,
                                             table_list->db,
                                             table_list->table_name,
                                             MDL_SHARED));

  /* Read table definition from cache */
  if ((share= (TABLE_SHARE*) my_hash_search_using_hash_value(&table_def_cache,
                                                             hash_value, (uchar*) key, key_length)))
    goto found;

  if (!(share= alloc_table_share(table_list, key, key_length)))
  {
    DBUG_RETURN(0);
  }

  /*
    We assign a new table id under the protection of LOCK_open.
    We do this instead of creating a new mutex
    and using it for the sole purpose of serializing accesses to a
    static variable, we assign the table id here. We assign it to the
    share before inserting it into the table_def_cache to be really
    sure that it cannot be read from the cache without having a table
    id assigned.

    CAVEAT. This means that the table cannot be used for
    binlogging/replication purposes, unless get_table_share() has been
    called directly or indirectly.
   */
  assign_new_table_id(share);

  if (my_hash_insert(&table_def_cache, (uchar*) share))
  {
    free_table_share(share);
    DBUG_RETURN(0);				// return error
  }
  if (open_table_def(thd, share, db_flags))
  {
    *error= share->error;
    (void) my_hash_delete(&table_def_cache, (uchar*) share);
    DBUG_RETURN(0);
  }
  share->ref_count++;				// Mark in use
  DBUG_PRINT("exit", ("share: 0x%lx  ref_count: %u",
                      (ulong) share, share->ref_count));
  DBUG_RETURN(share);

found:
  /*
     We found an existing table definition. Return it if we didn't get
     an error when reading the table definition from file.
  */
  if (share->error)
  {
    /* Table definition contained an error */
    open_table_error(share, share->error, share->open_errno, share->errarg);
    DBUG_RETURN(0);
  }
  if (share->is_view && !(db_flags & OPEN_VIEW))
  {
    open_table_error(share, 1, ENOENT, 0);
    DBUG_RETURN(0);
  }

  ++share->ref_count;

  if (share->ref_count == 1 && share->prev)
  {
    /*
      Share was not used before and it was in the old_unused_share list
      Unlink share from this list
    */
    DBUG_PRINT("info", ("Unlinking from not used list"));
    *share->prev= share->next;
    share->next->prev= share->prev;
    share->next= 0;
    share->prev= 0;
  }

   /* Free cache if too big */
  while (table_def_cache.records > table_def_size &&
         oldest_unused_share->next)
    my_hash_delete(&table_def_cache, (uchar*) oldest_unused_share);

  DBUG_PRINT("exit", ("share: 0x%lx  ref_count: %u",
                      (ulong) share, share->ref_count));
  DBUG_RETURN(share);
}


/**
  Get a table share. If it didn't exist, try creating it from engine

  For arguments and return values, see get_table_share()
*/

static TABLE_SHARE *
get_table_share_with_discover(THD *thd, TABLE_LIST *table_list,
                              char *key, uint key_length,
                              uint db_flags, int *error,
                              my_hash_value_type hash_value)

{
  TABLE_SHARE *share;
  bool exists;
  DBUG_ENTER("get_table_share_with_create");

  share= get_table_share(thd, table_list, key, key_length, db_flags, error,
                         hash_value);
  /*
    If share is not NULL, we found an existing share.

    If share is NULL, and there is no error, we're inside
    pre-locking, which silences 'ER_NO_SUCH_TABLE' errors
    with the intention to silently drop non-existing tables 
    from the pre-locking list. In this case we still need to try
    auto-discover before returning a NULL share.

    Or, we're inside SHOW CREATE VIEW, which
    also installs a silencer for ER_NO_SUCH_TABLE error.

    If share is NULL and the error is ER_NO_SUCH_TABLE, this is
    the same as above, only that the error was not silenced by
    pre-locking or SHOW CREATE VIEW.

    In both these cases it won't harm to try to discover the
    table.

    Finally, if share is still NULL, it's a real error and we need
    to abort.

    @todo Rework alternative ways to deal with ER_NO_SUCH TABLE.
  */
  if (share || (thd->is_error() && thd->stmt_da->sql_errno() != ER_NO_SUCH_TABLE))
    DBUG_RETURN(share);

  *error= 0;

  /* Table didn't exist. Check if some engine can provide it */
  if (ha_check_if_table_exists(thd, table_list->db, table_list->table_name,
                               &exists))
  {
    thd->clear_error();
    /* Conventionally, the storage engine API does not report errors. */
    my_error(ER_OUT_OF_RESOURCES, MYF(0));
  }
  else if (! exists)
  {
    /*
      No such table in any engine.
      Hide "Table doesn't exist" errors if the table belongs to a view.
      The check for thd->is_error() is necessary to not push an
      unwanted error in case the error was already silenced.
      @todo Rework the alternative ways to deal with ER_NO_SUCH TABLE.
    */
    if (thd->is_error())
    {
      if (table_list->parent_l)
      {
        thd->clear_error();
        my_error(ER_WRONG_MRG_TABLE, MYF(0));
      }
      else if (table_list->belong_to_view)
      {
        TABLE_LIST *view= table_list->belong_to_view;
        thd->clear_error();
        my_error(ER_VIEW_INVALID, MYF(0),
                 view->view_db.str, view->view_name.str);
      }
    }
  }
  else
  {
    thd->clear_error();
    *error= 7; /* Run auto-discover. */
  }
  DBUG_RETURN(NULL);
}


/**
  Mark that we are not using table share anymore.

  @param  share   Table share

  If the share has no open tables and (we have done a refresh or
  if we have already too many open table shares) then delete the
  definition.
*/

void release_table_share(TABLE_SHARE *share)
{
  DBUG_ENTER("release_table_share");
  DBUG_PRINT("enter",
             ("share: 0x%lx  table: %s.%s  ref_count: %u  version: %lu",
              (ulong) share, share->db.str, share->table_name.str,
              share->ref_count, share->version));

  mysql_mutex_assert_owner(&LOCK_open);

  DBUG_ASSERT(share->ref_count);
  if (!--share->ref_count)
  {
    if (share->has_old_version() || table_def_shutdown_in_progress)
      my_hash_delete(&table_def_cache, (uchar*) share);
    else
    {
      /* Link share last in used_table_share list */
      DBUG_PRINT("info",("moving share to unused list"));

      DBUG_ASSERT(share->next == 0);
      share->prev= end_of_unused_share.prev;
      *end_of_unused_share.prev= share;
      end_of_unused_share.prev= &share->next;
      share->next= &end_of_unused_share;

      if (table_def_cache.records > table_def_size)
      {
        /* Delete the least used share to preserve LRU order. */
        my_hash_delete(&table_def_cache, (uchar*) oldest_unused_share);
      }
    }
  }

  DBUG_VOID_RETURN;
}


/*
  Check if table definition exits in cache

  SYNOPSIS
    get_cached_table_share()
    db			Database name
    table_name		Table name

  RETURN
    0  Not cached
    #  TABLE_SHARE for table
*/

TABLE_SHARE *get_cached_table_share(const char *db, const char *table_name)
{
  char key[NAME_LEN*2+2];
  TABLE_LIST table_list;
  uint key_length;
  mysql_mutex_assert_owner(&LOCK_open);

  table_list.db= (char*) db;
  table_list.table_name= (char*) table_name;
  key_length= create_table_def_key((THD*) 0, key, &table_list, 0);
  return (TABLE_SHARE*) my_hash_search(&table_def_cache,
                                       (uchar*) key, key_length);
}  


/*
  Create a list for all open tables matching SQL expression

  SYNOPSIS
    list_open_tables()
    thd			Thread THD
    wild		SQL like expression

  NOTES
    One gets only a list of tables for which one has any kind of privilege.
    db and table names are allocated in result struct, so one doesn't need
    a lock on LOCK_open when traversing the return list.

  RETURN VALUES
    NULL	Error (Probably OOM)
    #		Pointer to list of names of open tables.
*/

OPEN_TABLE_LIST *list_open_tables(THD *thd, const char *db, const char *wild)
{
  int result = 0;
  OPEN_TABLE_LIST **start_list, *open_list;
  TABLE_LIST table_list;
  DBUG_ENTER("list_open_tables");

  mysql_mutex_lock(&LOCK_open);
  bzero((char*) &table_list,sizeof(table_list));
  start_list= &open_list;
  open_list=0;

  for (uint idx=0 ; result == 0 && idx < table_def_cache.records; idx++)
  {
    TABLE_SHARE *share= (TABLE_SHARE *)my_hash_element(&table_def_cache, idx);

    if (db && my_strcasecmp(system_charset_info, db, share->db.str))
      continue;
    if (wild && wild_compare(share->table_name.str, wild, 0))
      continue;

    /* Check if user has SELECT privilege for any column in the table */
    table_list.db=         share->db.str;
    table_list.table_name= share->table_name.str;
    table_list.grant.privilege=0;

    if (check_table_access(thd,SELECT_ACL,&table_list, TRUE, 1, TRUE))
      continue;

    if (!(*start_list = (OPEN_TABLE_LIST *)
	  sql_alloc(sizeof(**start_list)+share->table_cache_key.length)))
    {
      open_list=0;				// Out of memory
      break;
    }
    strmov((*start_list)->table=
	   strmov(((*start_list)->db= (char*) ((*start_list)+1)),
		  share->db.str)+1,
	   share->table_name.str);
    (*start_list)->in_use= 0;
    I_P_List_iterator<TABLE, TABLE_share> it(share->used_tables);
    while (it++)
      ++(*start_list)->in_use;
    (*start_list)->locked= 0;                   /* Obsolete. */
    start_list= &(*start_list)->next;
    *start_list=0;
  }
  mysql_mutex_unlock(&LOCK_open);
  DBUG_RETURN(open_list);
}

/*****************************************************************************
 *	 Functions to free open table cache
 ****************************************************************************/


void intern_close_table(TABLE *table)
{						// Free all structures
  DBUG_ENTER("intern_close_table");
  DBUG_PRINT("tcache", ("table: '%s'.'%s' 0x%lx",
                        table->s ? table->s->db.str : "?",
                        table->s ? table->s->table_name.str : "?",
                        (long) table));

  free_io_cache(table);
  delete table->triggers;
  if (table->file)                              // Not true if placeholder
    (void) closefrm(table, 1);			// close file
  DBUG_VOID_RETURN;
}

/*
  Remove table from the open table cache

  SYNOPSIS
    free_cache_entry()
    table		Table to remove

  NOTE
    We need to have a lock on LOCK_open when calling this
*/

static void free_cache_entry(TABLE *table)
{
  DBUG_ENTER("free_cache_entry");

  /* This should be done before releasing table share. */
  table_def_remove_table(table);

  intern_close_table(table);

  my_free(table);
  DBUG_VOID_RETURN;
}

/* Free resources allocated by filesort() and read_record() */

void free_io_cache(TABLE *table)
{
  DBUG_ENTER("free_io_cache");
  if (table->sort.io_cache)
  {
    close_cached_file(table->sort.io_cache);
    my_free(table->sort.io_cache);
    table->sort.io_cache=0;
  }
  DBUG_VOID_RETURN;
}


/**
   Auxiliary function which allows to kill delayed threads for
   particular table identified by its share.

   @param share Table share.

   @pre Caller should have LOCK_open mutex.
*/

static void kill_delayed_threads_for_table(TABLE_SHARE *share)
{
  I_P_List_iterator<TABLE, TABLE_share> it(share->used_tables);
  TABLE *tab;

  mysql_mutex_assert_owner(&LOCK_open);

  while ((tab= it++))
  {
    THD *in_use= tab->in_use;

    if ((in_use->system_thread & SYSTEM_THREAD_DELAYED_INSERT) &&
        ! in_use->killed)
    {
      in_use->killed= THD::KILL_CONNECTION;
      mysql_mutex_lock(&in_use->mysys_var->mutex);
      if (in_use->mysys_var->current_cond)
      {
        mysql_mutex_lock(in_use->mysys_var->current_mutex);
        mysql_cond_broadcast(in_use->mysys_var->current_cond);
        mysql_mutex_unlock(in_use->mysys_var->current_mutex);
      }
      mysql_mutex_unlock(&in_use->mysys_var->mutex);
    }
  }
}


/*
  Close all tables which aren't in use by any thread

  @param thd Thread context
  @param tables List of tables to remove from the cache
  @param wait_for_refresh Wait for a impending flush
  @param timeout Timeout for waiting for flush to be completed.

  @note THD can be NULL, but then wait_for_refresh must be FALSE
        and tables must be NULL.

  @note When called as part of FLUSH TABLES WITH READ LOCK this function
        ignores metadata locks held by other threads. In order to avoid
        situation when FLUSH TABLES WITH READ LOCK sneaks in at the moment
        when some write-locked table is being reopened (by FLUSH TABLES or
        ALTER TABLE) we have to rely on additional global shared metadata
        lock taken by thread trying to obtain global read lock.
*/

bool close_cached_tables(THD *thd, TABLE_LIST *tables,
                         bool wait_for_refresh, ulong timeout)
{
  bool result= FALSE;
  bool found= TRUE;
  struct timespec abstime;
  DBUG_ENTER("close_cached_tables");
  DBUG_ASSERT(thd || (!wait_for_refresh && !tables));

  mysql_mutex_lock(&LOCK_open);
  if (!tables)
  {
    /*
      Force close of all open tables.

      Note that code in TABLE_SHARE::wait_for_old_version() assumes that
      incrementing of refresh_version and removal of unused tables and
      shares from TDC happens atomically under protection of LOCK_open,
      or putting it another way that TDC does not contain old shares
      which don't have any tables used.
    */
    refresh_version++;
    DBUG_PRINT("tcache", ("incremented global refresh_version to: %lu",
                          refresh_version));
    kill_delayed_threads();
    /*
      Get rid of all unused TABLE and TABLE_SHARE instances. By doing
      this we automatically close all tables which were marked as "old".
    */
    while (unused_tables)
      free_cache_entry(unused_tables);
    /* Free table shares which were not freed implicitly by loop above. */
    while (oldest_unused_share->next)
      (void) my_hash_delete(&table_def_cache, (uchar*) oldest_unused_share);
  }
  else
  {
    bool found=0;
    for (TABLE_LIST *table= tables; table; table= table->next_local)
    {
      TABLE_SHARE *share= get_cached_table_share(table->db, table->table_name);

      if (share)
      {
        kill_delayed_threads_for_table(share);
        /* tdc_remove_table() also sets TABLE_SHARE::version to 0. */
        tdc_remove_table(thd, TDC_RT_REMOVE_UNUSED, table->db,
                         table->table_name, TRUE);
	found=1;
      }
    }
    if (!found)
      wait_for_refresh=0;			// Nothing to wait for
  }

  mysql_mutex_unlock(&LOCK_open);

  if (!wait_for_refresh)
    DBUG_RETURN(result);

  set_timespec(abstime, timeout);

  if (thd->locked_tables_mode)
  {
    /*
      If we are under LOCK TABLES, we need to reopen the tables without
      opening a door for any concurrent threads to sneak in and get
      lock on our tables. To achieve this we use exclusive metadata
      locks.
    */
    TABLE_LIST *tables_to_reopen= (tables ? tables :
                                  thd->locked_tables_list.locked_tables());

    /* Close open HANLER instances to avoid self-deadlock. */
    mysql_ha_flush_tables(thd, tables_to_reopen);

    for (TABLE_LIST *table_list= tables_to_reopen; table_list;
         table_list= table_list->next_global)
    {
      /* A check that the table was locked for write is done by the caller. */
      TABLE *table= find_table_for_mdl_upgrade(thd, table_list->db,
                                               table_list->table_name, TRUE);

      /* May return NULL if this table has already been closed via an alias. */
      if (! table)
        continue;

      if (wait_while_table_is_used(thd, table, HA_EXTRA_FORCE_REOPEN))
      {
        result= TRUE;
        goto err_with_reopen;
      }
      close_all_tables_for_name(thd, table->s, FALSE);
    }
  }

  /* Wait until all threads have closed all the tables we are flushing. */
  DBUG_PRINT("info", ("Waiting for other threads to close their open tables"));

  while (found && ! thd->killed)
  {
    TABLE_SHARE *share;
    found= FALSE;
    /*
      To a self-deadlock or deadlocks with other FLUSH threads
      waiting on our open HANDLERs, we have to flush them.
    */
    mysql_ha_flush(thd);
    DEBUG_SYNC(thd, "after_flush_unlock");

    mysql_mutex_lock(&LOCK_open);

    if (!tables)
    {
      for (uint idx=0 ; idx < table_def_cache.records ; idx++)
      {
        share= (TABLE_SHARE*) my_hash_element(&table_def_cache, idx);
        if (share->has_old_version())
        {
          found= TRUE;
          break;
        }
      }
    }
    else
    {
      for (TABLE_LIST *table= tables; table; table= table->next_local)
      {
        share= get_cached_table_share(table->db, table->table_name);
        if (share && share->has_old_version())
        {
	  found= TRUE;
          break;
        }
      }
    }

    if (found)
    {
      /*
        The method below temporarily unlocks LOCK_open and frees
        share's memory.
      */
      if (share->wait_for_old_version(thd, &abstime,
                                    MDL_wait_for_subgraph::DEADLOCK_WEIGHT_DDL))
      {
        mysql_mutex_unlock(&LOCK_open);
        result= TRUE;
        goto err_with_reopen;
      }
    }

    mysql_mutex_unlock(&LOCK_open);
  }

err_with_reopen:
  if (thd->locked_tables_mode)
  {
    /*
      No other thread has the locked tables open; reopen them and get the
      old locks. This should always succeed (unless some external process
      has removed the tables)
    */
    thd->locked_tables_list.reopen_tables(thd);
    /*
      Since downgrade_exclusive_lock() won't do anything with shared
      metadata lock it is much simpler to go through all open tables rather
      than picking only those tables that were flushed.
    */
    for (TABLE *tab= thd->open_tables; tab; tab= tab->next)
      tab->mdl_ticket->downgrade_exclusive_lock(MDL_SHARED_NO_READ_WRITE);
  }
  DBUG_RETURN(result);
}


/**
  Close all tables which match specified connection string or
  if specified string is NULL, then any table with a connection string.
*/

bool close_cached_connection_tables(THD *thd, LEX_STRING *connection)
{
  uint idx;
  TABLE_LIST tmp, *tables= NULL;
  bool result= FALSE;
  DBUG_ENTER("close_cached_connections");
  DBUG_ASSERT(thd);

  bzero(&tmp, sizeof(TABLE_LIST));

  mysql_mutex_lock(&LOCK_open);

  for (idx= 0; idx < table_def_cache.records; idx++)
  {
    TABLE_SHARE *share= (TABLE_SHARE *) my_hash_element(&table_def_cache, idx);

    /* Ignore if table is not open or does not have a connect_string */
    if (!share->connect_string.length || !share->ref_count)
      continue;

    /* Compare the connection string */
    if (connection &&
        (connection->length > share->connect_string.length ||
         (connection->length < share->connect_string.length &&
          (share->connect_string.str[connection->length] != '/' &&
           share->connect_string.str[connection->length] != '\\')) ||
         strncasecmp(connection->str, share->connect_string.str,
                     connection->length)))
      continue;

    /* close_cached_tables() only uses these elements */
    tmp.db= share->db.str;
    tmp.table_name= share->table_name.str;
    tmp.next_local= tables;

    tables= (TABLE_LIST *) memdup_root(thd->mem_root, (char*)&tmp, 
                                       sizeof(TABLE_LIST));
  }
  mysql_mutex_unlock(&LOCK_open);

  if (tables)
    result= close_cached_tables(thd, tables, FALSE, LONG_TIMEOUT);

  DBUG_RETURN(result);
}


/**
  Mark all temporary tables which were used by the current statement or
  substatement as free for reuse, but only if the query_id can be cleared.

  @param thd thread context

  @remark For temp tables associated with a open SQL HANDLER the query_id
          is not reset until the HANDLER is closed.
*/

static void mark_temp_tables_as_free_for_reuse(THD *thd)
{
  for (TABLE *table= thd->temporary_tables ; table ; table= table->next)
  {
    if ((table->query_id == thd->query_id) && ! table->open_by_handler)
      mark_tmp_table_for_reuse(table);
  }
}


/**
  Reset a single temporary table.
  Effectively this "closes" one temporary table,
  in a session.

  @param table     Temporary table.
*/

void mark_tmp_table_for_reuse(TABLE *table)
{
  DBUG_ASSERT(table->s->tmp_table);

  table->query_id= 0;
  table->file->ha_reset();

  /* Detach temporary MERGE children from temporary parent. */
  DBUG_ASSERT(table->file);
  table->file->extra(HA_EXTRA_DETACH_CHILDREN);

  /*
    Reset temporary table lock type to it's default value (TL_WRITE).

    Statements such as INSERT INTO .. SELECT FROM tmp, CREATE TABLE
    .. SELECT FROM tmp and UPDATE may under some circumstances modify
    the lock type of the tables participating in the statement. This
    isn't a problem for non-temporary tables since their lock type is
    reset at every open, but the same does not occur for temporary
    tables for historical reasons.

    Furthermore, the lock type of temporary tables is not really that
    important because they can only be used by one query at a time and
    not even twice in a query -- a temporary table is represented by
    only one TABLE object. Nonetheless, it's safer from a maintenance
    point of view to reset the lock type of this singleton TABLE object
    as to not cause problems when the table is reused.

    Even under LOCK TABLES mode its okay to reset the lock type as
    LOCK TABLES is allowed (but ignored) for a temporary table.
  */
  table->reginfo.lock_type= TL_WRITE;
}


/*
  Mark all tables in the list which were used by current substatement
  as free for reuse.

  SYNOPSIS
    mark_used_tables_as_free_for_reuse()
      thd   - thread context
      table - head of the list of tables

  DESCRIPTION
    Marks all tables in the list which were used by current substatement
    (they are marked by its query_id) as free for reuse.

  NOTE
    The reason we reset query_id is that it's not enough to just test
    if table->query_id != thd->query_id to know if a table is in use.

    For example
    SELECT f1_that_uses_t1() FROM t1;
    In f1_that_uses_t1() we will see one instance of t1 where query_id is
    set to query_id of original query.
*/

static void mark_used_tables_as_free_for_reuse(THD *thd, TABLE *table)
{
  for (; table ; table= table->next)
  {
    DBUG_ASSERT(table->pos_in_locked_tables == NULL ||
                table->pos_in_locked_tables->table == table);
    if (table->query_id == thd->query_id)
    {
      table->query_id= 0;
      table->file->ha_reset();
    }
  }
}


/**
  Auxiliary function to close all tables in the open_tables list.

  @param thd Thread context.

  @remark It should not ordinarily be called directly.
*/

static void close_open_tables(THD *thd)
{
  mysql_mutex_assert_not_owner(&LOCK_open);

  DBUG_PRINT("info", ("thd->open_tables: 0x%lx", (long) thd->open_tables));

  while (thd->open_tables)
    (void) close_thread_table(thd, &thd->open_tables);
}


/**
  Close all open instances of the table but keep the MDL lock.

  Works both under LOCK TABLES and in the normal mode.
  Removes all closed instances of the table from the table cache.

  @param     thd     thread handle
  @param[in] share   table share, but is just a handy way to
                     access the table cache key

  @param[in] remove_from_locked_tables
                     TRUE if the table is being dropped or renamed.
                     In that case the documented behaviour is to
                     implicitly remove the table from LOCK TABLES
                     list.

  @pre Must be called with an X MDL lock on the table.
*/

void
close_all_tables_for_name(THD *thd, TABLE_SHARE *share,
                          bool remove_from_locked_tables)
{
  char key[MAX_DBKEY_LENGTH];
  uint key_length= share->table_cache_key.length;
  const char *db= key;
  const char *table_name= db + share->db.length + 1;

  memcpy(key, share->table_cache_key.str, key_length);

  mysql_mutex_assert_not_owner(&LOCK_open);
  for (TABLE **prev= &thd->open_tables; *prev; )
  {
    TABLE *table= *prev;

    if (table->s->table_cache_key.length == key_length &&
        !memcmp(table->s->table_cache_key.str, key, key_length))
    {
      thd->locked_tables_list.unlink_from_list(thd,
                                               table->pos_in_locked_tables,
                                               remove_from_locked_tables);
      /*
        Does nothing if the table is not locked.
        This allows one to use this function after a table
        has been unlocked, e.g. in partition management.
      */
      mysql_lock_remove(thd, thd->lock, table);

      /* Inform handler that table will be dropped after close */
      if (table->db_stat) /* Not true for partitioned tables. */
        table->file->extra(HA_EXTRA_PREPARE_FOR_DROP);
      close_thread_table(thd, prev);
    }
    else
    {
      /* Step to next entry in open_tables list. */
      prev= &table->next;
    }
  }
  /* Remove the table share from the cache. */
  tdc_remove_table(thd, TDC_RT_REMOVE_ALL, db, table_name,
                   FALSE);
}


/*
  Close all tables used by the current substatement, or all tables
  used by this thread if we are on the upper level.

  SYNOPSIS
    close_thread_tables()
    thd			Thread handler

  IMPLEMENTATION
    Unlocks tables and frees derived tables.
    Put all normal tables used by thread in free list.

    It will only close/mark as free for reuse tables opened by this
    substatement, it will also check if we are closing tables after
    execution of complete query (i.e. we are on upper level) and will
    leave prelocked mode if needed.
*/

void close_thread_tables(THD *thd)
{
  TABLE *table;
  DBUG_ENTER("close_thread_tables");

#ifdef EXTRA_DEBUG
  DBUG_PRINT("tcache", ("open tables:"));
  for (table= thd->open_tables; table; table= table->next)
    DBUG_PRINT("tcache", ("table: '%s'.'%s' 0x%lx", table->s->db.str,
                          table->s->table_name.str, (long) table));
#endif

#if defined(ENABLED_DEBUG_SYNC)
  /* debug_sync may not be initialized for some slave threads */
  if (thd->debug_sync_control)
    DEBUG_SYNC(thd, "before_close_thread_tables");
#endif

  DBUG_ASSERT(thd->transaction.stmt.is_empty() || thd->in_sub_stmt ||
              (thd->state_flags & Open_tables_state::BACKUPS_AVAIL));

  /* Detach MERGE children after every statement. Even under LOCK TABLES. */
  for (table= thd->open_tables; table; table= table->next)
  {
    /* Table might be in use by some outer statement. */
    DBUG_PRINT("tcache", ("table: '%s'  query_id: %lu",
                          table->s->table_name.str, (ulong) table->query_id));
    if (thd->locked_tables_mode <= LTM_LOCK_TABLES ||
        table->query_id == thd->query_id)
    {
      DBUG_ASSERT(table->file);
      table->file->extra(HA_EXTRA_DETACH_CHILDREN);
    }
  }

  /*
    We are assuming here that thd->derived_tables contains ONLY derived
    tables for this substatement. i.e. instead of approach which uses
    query_id matching for determining which of the derived tables belong
    to this substatement we rely on the ability of substatements to
    save/restore thd->derived_tables during their execution.

    TODO: Probably even better approach is to simply associate list of
          derived tables with (sub-)statement instead of thread and destroy
          them at the end of its execution.
  */
  if (thd->derived_tables)
  {
    TABLE *next;
    /*
      Close all derived tables generated in queries like
      SELECT * FROM (SELECT * FROM t1)
    */
    for (table= thd->derived_tables ; table ; table= next)
    {
      next= table->next;
      free_tmp_table(thd, table);
    }
    thd->derived_tables= 0;
  }

  /*
    Mark all temporary tables used by this statement as free for reuse.
  */
  mark_temp_tables_as_free_for_reuse(thd);

  if (thd->locked_tables_mode)
  {

    /* Ensure we are calling ha_reset() for all used tables */
    mark_used_tables_as_free_for_reuse(thd, thd->open_tables);

    /*
      We are under simple LOCK TABLES or we're inside a sub-statement
      of a prelocked statement, so should not do anything else.

      Note that even if we are in LTM_LOCK_TABLES mode and statement
      requires prelocking (e.g. when we are closing tables after
      failing ot "open" all tables required for statement execution)
      we will exit this function a few lines below.
    */
    if (! thd->lex->requires_prelocking())
      DBUG_VOID_RETURN;

    /*
      We are in the top-level statement of a prelocked statement,
      so we have to leave the prelocked mode now with doing implicit
      UNLOCK TABLES if needed.
    */
    if (thd->locked_tables_mode == LTM_PRELOCKED_UNDER_LOCK_TABLES)
      thd->locked_tables_mode= LTM_LOCK_TABLES;

    if (thd->locked_tables_mode == LTM_LOCK_TABLES)
      DBUG_VOID_RETURN;

    thd->leave_locked_tables_mode();

    /* Fallthrough */
  }

  if (thd->lock)
  {
    /*
      For RBR we flush the pending event just before we unlock all the
      tables.  This means that we are at the end of a topmost
      statement, so we ensure that the STMT_END_F flag is set on the
      pending event.  For statements that are *inside* stored
      functions, the pending event will not be flushed: that will be
      handled either before writing a query log event (inside
      binlog_query()) or when preparing a pending event.
     */
    (void)thd->binlog_flush_pending_rows_event(TRUE);
    mysql_unlock_tables(thd, thd->lock);
    thd->lock=0;
  }
  /*
    Closing a MERGE child before the parent would be fatal if the
    other thread tries to abort the MERGE lock in between.
  */
  if (thd->open_tables)
    close_open_tables(thd);

  DBUG_VOID_RETURN;
}


/* move one table to free list */

bool close_thread_table(THD *thd, TABLE **table_ptr)
{
  bool found_old_table= 0;
  TABLE *table= *table_ptr;
  DBUG_ENTER("close_thread_table");
  DBUG_ASSERT(table->key_read == 0);
  DBUG_ASSERT(!table->file || table->file->inited == handler::NONE);
  mysql_mutex_assert_not_owner(&LOCK_open);
  /*
    The metadata lock must be released after giving back
    the table to the table cache.
  */
  DBUG_ASSERT(thd->mdl_context.is_lock_owner(MDL_key::TABLE,
                                             table->s->db.str,
                                             table->s->table_name.str,
                                             MDL_SHARED));
  table->mdl_ticket= NULL;

  mysql_mutex_lock(&thd->LOCK_thd_data);
  *table_ptr=table->next;
  mysql_mutex_unlock(&thd->LOCK_thd_data);

  if (! table->needs_reopen())
  {
    /* Avoid having MERGE tables with attached children in unused_tables. */
    table->file->extra(HA_EXTRA_DETACH_CHILDREN);
    /* Free memory and reset for next loop. */
    free_field_buffers_larger_than(table, MAX_TDC_BLOB_SIZE);
    table->file->ha_reset();
  }

  mysql_mutex_lock(&LOCK_open);

  if (table->s->has_old_version() || table->needs_reopen() ||
      table_def_shutdown_in_progress)
  {
    free_cache_entry(table);
    found_old_table= 1;
  }
  else
  {
    DBUG_ASSERT(table->file);
    table_def_unuse_table(table);
    /*
      We free the least used table, not the subject table,
      to keep the LRU order.
    */
    if (table_cache_count > table_cache_size)
      free_cache_entry(unused_tables);
  }
  mysql_mutex_unlock(&LOCK_open);
  DBUG_RETURN(found_old_table);
}


/* close_temporary_tables' internal, 4 is due to uint4korr definition */
static inline uint  tmpkeyval(THD *thd, TABLE *table)
{
  return uint4korr(table->s->table_cache_key.str + table->s->table_cache_key.length - 4);
}


/*
  Close all temporary tables created by 'CREATE TEMPORARY TABLE' for thread
  creates one DROP TEMPORARY TABLE binlog event for each pseudo-thread 
*/

bool close_temporary_tables(THD *thd)
{
  DBUG_ENTER("close_temporary_tables");
  TABLE *table;
  TABLE *next= NULL;
  TABLE *prev_table;
  /* Assume thd->variables.option_bits has OPTION_QUOTE_SHOW_CREATE */
  bool was_quote_show= TRUE;
  bool error= 0;

  if (!thd->temporary_tables)
    DBUG_RETURN(FALSE);

  if (!mysql_bin_log.is_open())
  {
    TABLE *tmp_next;
    for (table= thd->temporary_tables; table; table= tmp_next)
    {
      tmp_next= table->next;
      close_temporary(table, 1, 1);
    }
    thd->temporary_tables= 0;
    DBUG_RETURN(FALSE);
  }

  /* Better add "if exists", in case a RESET MASTER has been done */
  const char stub[]= "DROP /*!40005 TEMPORARY */ TABLE IF EXISTS ";
  uint stub_len= sizeof(stub) - 1;
  char buf[256];
  String s_query= String(buf, sizeof(buf), system_charset_info);
  bool found_user_tables= FALSE;

  memcpy(buf, stub, stub_len);

  /*
    Insertion sort of temp tables by pseudo_thread_id to build ordered list
    of sublists of equal pseudo_thread_id
  */

  for (prev_table= thd->temporary_tables, table= prev_table->next;
       table;
       prev_table= table, table= table->next)
  {
    TABLE *prev_sorted /* same as for prev_table */, *sorted;
    if (is_user_table(table))
    {
      if (!found_user_tables)
        found_user_tables= true;
      for (prev_sorted= NULL, sorted= thd->temporary_tables; sorted != table;
           prev_sorted= sorted, sorted= sorted->next)
      {
        if (!is_user_table(sorted) ||
            tmpkeyval(thd, sorted) > tmpkeyval(thd, table))
        {
          /* move into the sorted part of the list from the unsorted */
          prev_table->next= table->next;
          table->next= sorted;
          if (prev_sorted)
          {
            prev_sorted->next= table;
          }
          else
          {
            thd->temporary_tables= table;
          }
          table= prev_table;
          break;
        }
      }
    }
  }

  /* We always quote db,table names though it is slight overkill */
  if (found_user_tables &&
      !(was_quote_show= test(thd->variables.option_bits & OPTION_QUOTE_SHOW_CREATE)))
  {
    thd->variables.option_bits |= OPTION_QUOTE_SHOW_CREATE;
  }

  /* scan sorted tmps to generate sequence of DROP */
  for (table= thd->temporary_tables; table; table= next)
  {
    if (is_user_table(table))
    {
      bool save_thread_specific_used= thd->thread_specific_used;
      my_thread_id save_pseudo_thread_id= thd->variables.pseudo_thread_id;
      /* Set pseudo_thread_id to be that of the processed table */
      thd->variables.pseudo_thread_id= tmpkeyval(thd, table);
      String db;
      db.append(table->s->db.str);
      /* Loop forward through all tables that belong to a common database
         within the sublist of common pseudo_thread_id to create single
         DROP query 
      */
      for (s_query.length(stub_len);
           table && is_user_table(table) &&
             tmpkeyval(thd, table) == thd->variables.pseudo_thread_id &&
             table->s->db.length == db.length() &&
             strcmp(table->s->db.str, db.ptr()) == 0;
           table= next)
      {
        /*
          We are going to add ` around the table names and possible more
          due to special characters
        */
        append_identifier(thd, &s_query, table->s->table_name.str,
                          strlen(table->s->table_name.str));
        s_query.append(',');
        next= table->next;
        close_temporary(table, 1, 1);
      }
      thd->clear_error();
      CHARSET_INFO *cs_save= thd->variables.character_set_client;
      thd->variables.character_set_client= system_charset_info;
      thd->thread_specific_used= TRUE;
      Query_log_event qinfo(thd, s_query.ptr(),
                            s_query.length() - 1 /* to remove trailing ',' */,
                            FALSE, TRUE, FALSE, 0);
      qinfo.db= db.ptr();
      qinfo.db_len= db.length();
      thd->variables.character_set_client= cs_save;

      thd->stmt_da->can_overwrite_status= TRUE;
      if ((error= (mysql_bin_log.write(&qinfo) || error)))
      {
        /*
          If we're here following THD::cleanup, thence the connection
          has been closed already. So lets print a message to the
          error log instead of pushing yet another error into the
          stmt_da.

          Also, we keep the error flag so that we propagate the error
          up in the stack. This way, if we're the SQL thread we notice
          that close_temporary_tables failed. (Actually, the SQL
          thread only calls close_temporary_tables while applying old
          Start_log_event_v3 events.)
        */
        sql_print_error("Failed to write the DROP statement for "
                        "temporary tables to binary log");
      }
      thd->stmt_da->can_overwrite_status= FALSE;

      thd->variables.pseudo_thread_id= save_pseudo_thread_id;
      thd->thread_specific_used= save_thread_specific_used;
    }
    else
    {
      next= table->next;
      close_temporary(table, 1, 1);
    }
  }
  if (!was_quote_show)
    thd->variables.option_bits&= ~OPTION_QUOTE_SHOW_CREATE; /* restore option */
  thd->temporary_tables=0;

  DBUG_RETURN(error);
}

/*
  Find table in list.

  SYNOPSIS
    find_table_in_list()
    table		Pointer to table list
    offset		Offset to which list in table structure to use
    db_name		Data base name
    table_name		Table name

  NOTES:
    This is called by find_table_in_local_list() and
    find_table_in_global_list().

  RETURN VALUES
    NULL	Table not found
    #		Pointer to found table.
*/

TABLE_LIST *find_table_in_list(TABLE_LIST *table,
                               TABLE_LIST *TABLE_LIST::*link,
                               const char *db_name,
                               const char *table_name)
{
  for (; table; table= table->*link )
  {
    if ((table->table == 0 || table->table->s->tmp_table == NO_TMP_TABLE) &&
        strcmp(table->db, db_name) == 0 &&
        strcmp(table->table_name, table_name) == 0)
      break;
  }
  return table;
}


/**
  Test that table is unique (It's only exists once in the table list)

  @param  thd                   thread handle
  @param  table                 table which should be checked
  @param  table_list            list of tables
  @param  check_alias           whether to check tables' aliases

  NOTE: to exclude derived tables from check we use following mechanism:
    a) during derived table processing set THD::derived_tables_processing
    b) JOIN::prepare set SELECT::exclude_from_table_unique_test if
       THD::derived_tables_processing set. (we can't use JOIN::execute
       because for PS we perform only JOIN::prepare, but we can't set this
       flag in JOIN::prepare if we are not sure that we are in derived table
       processing loop, because multi-update call fix_fields() for some its
       items (which mean JOIN::prepare for subqueries) before unique_table
       call to detect which tables should be locked for write).
    c) find_dup_table skip all tables which belong to SELECT with
       SELECT::exclude_from_table_unique_test set.
    Also SELECT::exclude_from_table_unique_test used to exclude from check
    tables of main SELECT of multi-delete and multi-update

    We also skip tables with TABLE_LIST::prelocking_placeholder set,
    because we want to allow SELECTs from them, and their modification
    will rise the error anyway.

    TODO: when we will have table/view change detection we can do this check
          only once for PS/SP

  @retval !=0  found duplicate
  @retval 0 if table is unique
*/

static
TABLE_LIST* find_dup_table(THD *thd, TABLE_LIST *table, TABLE_LIST *table_list,
                           bool check_alias)
{
  TABLE_LIST *res;
  const char *d_name, *t_name, *t_alias;
  DBUG_ENTER("find_dup_table");
  DBUG_PRINT("enter", ("table alias: %s", table->alias));

  /*
    If this function called for query which update table (INSERT/UPDATE/...)
    then we have in table->table pointer to TABLE object which we are
    updating even if it is VIEW so we need TABLE_LIST of this TABLE object
    to get right names (even if lower_case_table_names used).

    If this function called for CREATE command that we have not opened table
    (table->table equal to 0) and right names is in current TABLE_LIST
    object.
  */
  if (table->table)
  {
    /* All MyISAMMRG children are plain MyISAM tables. */
    DBUG_ASSERT(table->table->file->ht->db_type != DB_TYPE_MRG_MYISAM);

    /* temporary table is always unique */
    if (table->table && table->table->s->tmp_table != NO_TMP_TABLE)
      DBUG_RETURN(0);
    table= table->find_underlying_table(table->table);
    /*
      as far as we have table->table we have to find real TABLE_LIST of
      it in underlying tables
    */
    DBUG_ASSERT(table);
  }
  d_name= table->db;
  t_name= table->table_name;
  t_alias= table->alias;

  DBUG_PRINT("info", ("real table: %s.%s", d_name, t_name));
  for (;;)
  {
    /*
      Table is unique if it is present only once in the global list
      of tables and once in the list of table locks.
    */
    if (! (res= find_table_in_global_list(table_list, d_name, t_name)))
      break;

    /* Skip if same underlying table. */
    if (res->table && (res->table == table->table))
      goto next;

    /* Skip if table alias does not match. */
    if (check_alias)
    {
      if (lower_case_table_names ?
          my_strcasecmp(files_charset_info, t_alias, res->alias) :
          strcmp(t_alias, res->alias))
        goto next;
    }

    /*
      Skip if marked to be excluded (could be a derived table) or if
      entry is a prelocking placeholder.
    */
    if (res->select_lex &&
        !res->select_lex->exclude_from_table_unique_test &&
        !res->prelocking_placeholder)
      break;

    /*
      If we found entry of this table or table of SELECT which already
      processed in derived table or top select of multi-update/multi-delete
      (exclude_from_table_unique_test) or prelocking placeholder.
    */
next:
    table_list= res->next_global;
    DBUG_PRINT("info",
               ("found same copy of table or table which we should skip"));
  }
  DBUG_RETURN(res);
}


/**
  Test that the subject table of INSERT/UPDATE/DELETE/CREATE
  or (in case of MyISAMMRG) one of its children are not used later
  in the query.

  For MyISAMMRG tables, it is assumed that all the underlying
  tables of @c table (if any) are listed right after it and that
  their @c parent_l field points at the main table.


  @retval non-NULL The table list element for the table that
                   represents the duplicate. 
  @retval NULL     No duplicates found.
*/

TABLE_LIST*
unique_table(THD *thd, TABLE_LIST *table, TABLE_LIST *table_list,
             bool check_alias)
{
  TABLE_LIST *dup;
  if (table->table && table->table->file->ht->db_type == DB_TYPE_MRG_MYISAM)
  {
    TABLE_LIST *child;
    dup= NULL;
    /* Check duplicates of all merge children. */
    for (child= table->next_global; child && child->parent_l == table;
         child= child->next_global)
    {
      if ((dup= find_dup_table(thd, child, child->next_global, check_alias)))
        break;
    }
  }
  else
    dup= find_dup_table(thd, table, table_list, check_alias);
  return dup;
}
/*
  Issue correct error message in case we found 2 duplicate tables which
  prevent some update operation

  SYNOPSIS
    update_non_unique_table_error()
    update      table which we try to update
    operation   name of update operation
    duplicate   duplicate table which we found

  NOTE:
    here we hide view underlying tables if we have them
*/

void update_non_unique_table_error(TABLE_LIST *update,
                                   const char *operation,
                                   TABLE_LIST *duplicate)
{
  update= update->top_table();
  duplicate= duplicate->top_table();
  if (!update->view || !duplicate->view ||
      update->view == duplicate->view ||
      update->view_name.length != duplicate->view_name.length ||
      update->view_db.length != duplicate->view_db.length ||
      my_strcasecmp(table_alias_charset,
                    update->view_name.str, duplicate->view_name.str) != 0 ||
      my_strcasecmp(table_alias_charset,
                    update->view_db.str, duplicate->view_db.str) != 0)
  {
    /*
      it is not the same view repeated (but it can be parts of the same copy
      of view), so we have to hide underlying tables.
    */
    if (update->view)
    {
      /* Issue the ER_NON_INSERTABLE_TABLE error for an INSERT */
      if (update->view == duplicate->view)
        my_error(!strncmp(operation, "INSERT", 6) ?
                 ER_NON_INSERTABLE_TABLE : ER_NON_UPDATABLE_TABLE, MYF(0),
                 update->alias, operation);
      else
        my_error(ER_VIEW_PREVENT_UPDATE, MYF(0),
                 (duplicate->view ? duplicate->alias : update->alias),
                 operation, update->alias);
      return;
    }
    if (duplicate->view)
    {
      my_error(ER_VIEW_PREVENT_UPDATE, MYF(0), duplicate->alias, operation,
               update->alias);
      return;
    }
  }
  my_error(ER_UPDATE_TABLE_USED, MYF(0), update->alias);
}


/**
  Find temporary table specified by database and table names in the
  THD::temporary_tables list.

  @return TABLE instance if a temporary table has been found; NULL otherwise.
*/

TABLE *find_temporary_table(THD *thd, const char *db, const char *table_name)
{
  TABLE_LIST tl;

  tl.db= (char*) db;
  tl.table_name= (char*) table_name;

  return find_temporary_table(thd, &tl);
}


/**
  Find a temporary table specified by TABLE_LIST instance in the
  THD::temporary_tables list.

  @return TABLE instance if a temporary table has been found; NULL otherwise.
*/

TABLE *find_temporary_table(THD *thd, const TABLE_LIST *tl)
{
  char key[MAX_DBKEY_LENGTH];
  uint key_length= create_table_def_key(thd, key, tl, 1);

  return find_temporary_table(thd, key, key_length);
}


/**
  Find a temporary table specified by a key in the THD::temporary_tables list.

  @return TABLE instance if a temporary table has been found; NULL otherwise.
*/

TABLE *find_temporary_table(THD *thd,
                            const char *table_key,
                            uint table_key_length)
{
  for (TABLE *table= thd->temporary_tables; table; table= table->next)
  {
    if (table->s->table_cache_key.length == table_key_length &&
        !memcmp(table->s->table_cache_key.str, table_key, table_key_length))
    {
      return table;
    }
  }

  return NULL;
}


/**
  Drop a temporary table.

  Try to locate the table in the list of thd->temporary_tables.
  If the table is found:
   - if the table is being used by some outer statement, fail.
   - if the table is locked with LOCK TABLES or by prelocking,
   unlock it and remove it from the list of locked tables
   (THD::lock). Currently only transactional temporary tables
   are locked.
   - Close the temporary table, remove its .FRM
   - remove the table from the list of temporary tables

  This function is used to drop user temporary tables, as well as
  internal tables created in CREATE TEMPORARY TABLE ... SELECT
  or ALTER TABLE. Even though part of the work done by this function
  is redundant when the table is internal, as long as we
  link both internal and user temporary tables into the same
  thd->temporary_tables list, it's impossible to tell here whether
  we're dealing with an internal or a user temporary table.

  If is_trans is not null, we return the type of the table:
  either transactional (e.g. innodb) as TRUE or non-transactional
  (e.g. myisam) as FALSE.

  @retval  0  the table was found and dropped successfully.
  @retval  1  the table was not found in the list of temporary tables
              of this thread
  @retval -1  the table is in use by a outer query
*/

int drop_temporary_table(THD *thd, TABLE_LIST *table_list, bool *is_trans)
{
  TABLE *table;
  DBUG_ENTER("drop_temporary_table");
  DBUG_PRINT("tmptable", ("closing table: '%s'.'%s'",
                          table_list->db, table_list->table_name));

  if (!(table= find_temporary_table(thd, table_list)))
    DBUG_RETURN(1);

  /* Table might be in use by some outer statement. */
  if (table->query_id && table->query_id != thd->query_id)
  {
    my_error(ER_CANT_REOPEN_TABLE, MYF(0), table->alias);
    DBUG_RETURN(-1);
  }

  if (is_trans != NULL)
    *is_trans= table->file->has_transactions();

  /*
    If LOCK TABLES list is not empty and contains this table,
    unlock the table and remove the table from this list.
  */
  mysql_lock_remove(thd, thd->lock, table);
  close_temporary_table(thd, table, 1, 1);
  DBUG_RETURN(0);
}

/*
  unlink from thd->temporary tables and close temporary table
*/

void close_temporary_table(THD *thd, TABLE *table,
                           bool free_share, bool delete_table)
{
  DBUG_ENTER("close_temporary_table");
  DBUG_PRINT("tmptable", ("closing table: '%s'.'%s' 0x%lx  alias: '%s'",
                          table->s->db.str, table->s->table_name.str,
                          (long) table, table->alias));

  if (table->prev)
  {
    table->prev->next= table->next;
    if (table->prev->next)
      table->next->prev= table->prev;
  }
  else
  {
    /* removing the item from the list */
    DBUG_ASSERT(table == thd->temporary_tables);
    /*
      slave must reset its temporary list pointer to zero to exclude
      passing non-zero value to end_slave via rli->save_temporary_tables
      when no temp tables opened, see an invariant below.
    */
    thd->temporary_tables= table->next;
    if (thd->temporary_tables)
      table->next->prev= 0;
  }
  if (thd->slave_thread)
  {
    /* natural invariant of temporary_tables */
    DBUG_ASSERT(slave_open_temp_tables || !thd->temporary_tables);
    slave_open_temp_tables--;
  }
  close_temporary(table, free_share, delete_table);
  DBUG_VOID_RETURN;
}


/*
  Close and delete a temporary table

  NOTE
    This dosn't unlink table from thd->temporary
    If this is needed, use close_temporary_table()
*/

void close_temporary(TABLE *table, bool free_share, bool delete_table)
{
  handlerton *table_type= table->s->db_type();
  DBUG_ENTER("close_temporary");
  DBUG_PRINT("tmptable", ("closing table: '%s'.'%s'",
                          table->s->db.str, table->s->table_name.str));

  free_io_cache(table);
  closefrm(table, 0);
  if (delete_table)
    rm_temporary_table(table_type, table->s->path.str);
  if (free_share)
  {
    free_table_share(table->s);
    my_free(table);
  }
  DBUG_VOID_RETURN;
}


/*
  Used by ALTER TABLE when the table is a temporary one. It changes something
  only if the ALTER contained a RENAME clause (otherwise, table_name is the old
  name).
  Prepares a table cache key, which is the concatenation of db, table_name and
  thd->slave_proxy_id, separated by '\0'.
*/

bool rename_temporary_table(THD* thd, TABLE *table, const char *db,
			    const char *table_name)
{
  char *key;
  uint key_length;
  TABLE_SHARE *share= table->s;
  TABLE_LIST table_list;
  DBUG_ENTER("rename_temporary_table");

  if (!(key=(char*) alloc_root(&share->mem_root, MAX_DBKEY_LENGTH)))
    DBUG_RETURN(1);				/* purecov: inspected */

  table_list.db= (char*) db;
  table_list.table_name= (char*) table_name;
  key_length= create_table_def_key(thd, key, &table_list, 1);
  share->set_table_cache_key(key, key_length);
  DBUG_RETURN(0);
}


/**
   Force all other threads to stop using the table by upgrading
   metadata lock on it and remove unused TABLE instances from cache.

   @param thd      Thread handler
   @param table    Table to remove from cache
   @param function HA_EXTRA_PREPARE_FOR_DROP if table is to be deleted
                   HA_EXTRA_FORCE_REOPEN if table is not be used
                   HA_EXTRA_PREPARE_FOR_RENAME if table is to be renamed

   @note When returning, the table will be unusable for other threads
         until metadata lock is downgraded.

   @retval FALSE Success.
   @retval TRUE  Failure (e.g. because thread was killed).
*/

bool wait_while_table_is_used(THD *thd, TABLE *table,
                              enum ha_extra_function function)
{
  DBUG_ENTER("wait_while_table_is_used");
  DBUG_PRINT("enter", ("table: '%s'  share: 0x%lx  db_stat: %u  version: %lu",
                       table->s->table_name.str, (ulong) table->s,
                       table->db_stat, table->s->version));

  if (thd->mdl_context.upgrade_shared_lock_to_exclusive(
             table->mdl_ticket, thd->variables.lock_wait_timeout))
    DBUG_RETURN(TRUE);

  tdc_remove_table(thd, TDC_RT_REMOVE_NOT_OWN,
                   table->s->db.str, table->s->table_name.str,
                   FALSE);
  /* extra() call must come only after all instances above are closed */
  (void) table->file->extra(function);
  DBUG_RETURN(FALSE);
}


/**
  Close a and drop a just created table in CREATE TABLE ... SELECT.

  @param  thd         Thread handle
  @param  table       TABLE object for the table to be dropped
  @param  db_name     Name of database for this table
  @param  table_name  Name of this table

  This routine assumes that the table to be closed is open only
  by the calling thread, so we needn't wait until other threads
  close the table. It also assumes that the table is first
  in thd->open_ables and a data lock on it, if any, has been
  released. To sum up, it's tuned to work with
  CREATE TABLE ... SELECT and CREATE TABLE .. SELECT only.
  Note, that currently CREATE TABLE ... SELECT is not supported
  under LOCK TABLES. This function, still, can be called in
  prelocked mode, e.g. if we do CREATE TABLE .. SELECT f1();
*/

void drop_open_table(THD *thd, TABLE *table, const char *db_name,
                     const char *table_name)
{
  DBUG_ENTER("drop_open_table");
  if (table->s->tmp_table)
    close_temporary_table(thd, table, 1, 1);
  else
  {
    DBUG_ASSERT(table == thd->open_tables);

    handlerton *table_type= table->s->db_type();

    table->file->extra(HA_EXTRA_PREPARE_FOR_DROP);
    close_thread_table(thd, &thd->open_tables);
    /* Remove the table share from the table cache. */
    tdc_remove_table(thd, TDC_RT_REMOVE_ALL, db_name, table_name,
                     FALSE);
    /* Remove the table from the storage engine and rm the .frm. */
    quick_rm_table(table_type, db_name, table_name, 0);
  }
  DBUG_VOID_RETURN;
}


/**
    Check that table exists in table definition cache, on disk
    or in some storage engine.

    @param       thd     Thread context
    @param       table   Table list element
    @param[out]  exists  Out parameter which is set to TRUE if table
                         exists and to FALSE otherwise.

    @note This function acquires LOCK_open internally.

    @note If there is no .FRM file for the table but it exists in one
          of engines (e.g. it was created on another node of NDB cluster)
          this function will fetch and create proper .FRM file for it.

    @retval  TRUE   Some error occurred
    @retval  FALSE  No error. 'exists' out parameter set accordingly.
*/

bool check_if_table_exists(THD *thd, TABLE_LIST *table, bool *exists)
{
  char path[FN_REFLEN + 1];
  TABLE_SHARE *share;
  DBUG_ENTER("check_if_table_exists");

  *exists= TRUE;

  DBUG_ASSERT(thd->mdl_context.
              is_lock_owner(MDL_key::TABLE, table->db,
                            table->table_name, MDL_SHARED));

  mysql_mutex_lock(&LOCK_open);
  share= get_cached_table_share(table->db, table->table_name);
  mysql_mutex_unlock(&LOCK_open);

  if (share)
    goto end;

  build_table_filename(path, sizeof(path) - 1, table->db, table->table_name,
                       reg_ext, 0);

  if (!access(path, F_OK))
    goto end;

  /* .FRM file doesn't exist. Check if some engine can provide it. */
  if (ha_check_if_table_exists(thd, table->db, table->table_name, exists))
  {
    my_printf_error(ER_OUT_OF_RESOURCES, "Failed to open '%-.64s', error while "
                    "unpacking from engine", MYF(0), table->table_name);
    DBUG_RETURN(TRUE);
  }
end:
  DBUG_RETURN(FALSE);
}


/**
  An error handler which converts, if possible, ER_LOCK_DEADLOCK error
  that can occur when we are trying to acquire a metadata lock to
  a request for back-off and re-start of open_tables() process.
*/

class MDL_deadlock_handler : public Internal_error_handler
{
public:
  MDL_deadlock_handler(Open_table_context *ot_ctx_arg)
    : m_ot_ctx(ot_ctx_arg), m_is_active(FALSE)
  {}

  virtual ~MDL_deadlock_handler() {}

  virtual bool handle_condition(THD *thd,
                                uint sql_errno,
                                const char* sqlstate,
                                MYSQL_ERROR::enum_warning_level level,
                                const char* msg,
                                MYSQL_ERROR ** cond_hdl);

private:
  /** Open table context to be used for back-off request. */
  Open_table_context *m_ot_ctx;
  /**
    Indicates that we are already in the process of handling
    ER_LOCK_DEADLOCK error. Allows to re-emit the error from
    the error handler without falling into infinite recursion.
  */
  bool m_is_active;
};


bool MDL_deadlock_handler::handle_condition(THD *,
                                            uint sql_errno,
                                            const char*,
                                            MYSQL_ERROR::enum_warning_level,
                                            const char*,
                                            MYSQL_ERROR ** cond_hdl)
{
  *cond_hdl= NULL;
  if (! m_is_active && sql_errno == ER_LOCK_DEADLOCK)
  {
    /* Disable the handler to avoid infinite recursion. */
    m_is_active= TRUE;
    (void) m_ot_ctx->request_backoff_action(
             Open_table_context::OT_BACKOFF_AND_RETRY,
             NULL);
    m_is_active= FALSE;
    /*
      If the above back-off request failed, a new instance of
      ER_LOCK_DEADLOCK error was emitted. Thus the current
      instance of error condition can be treated as handled.
    */
    return TRUE;
  }
  return FALSE;
}


/**
  Try to acquire an MDL lock for a table being opened.

  @param[in,out] thd      Session context, to report errors.
  @param[out]    ot_ctx   Open table context, to hold the back off
                          state. If we failed to acquire a lock
                          due to a lock conflict, we add the
                          failed request to the open table context.
  @param[in,out] mdl_request A request for an MDL lock.
                          If we managed to acquire a ticket
                          (no errors or lock conflicts occurred),
                          contains a reference to it on
                          return. However, is not modified if MDL
                          lock type- modifying flags were provided.
  @param[in]    flags flags MYSQL_OPEN_FORCE_SHARED_MDL,
                          MYSQL_OPEN_FORCE_SHARED_HIGH_PRIO_MDL or
                          MYSQL_OPEN_FAIL_ON_MDL_CONFLICT
                          @sa open_table().
  @param[out]   mdl_ticket Only modified if there was no error.
                          If we managed to acquire an MDL
                          lock, contains a reference to the
                          ticket, otherwise is set to NULL.

  @retval TRUE  An error occurred.
  @retval FALSE No error, but perhaps a lock conflict, check mdl_ticket.
*/

static bool
open_table_get_mdl_lock(THD *thd, Open_table_context *ot_ctx,
                        MDL_request *mdl_request,
                        uint flags,
                        MDL_ticket **mdl_ticket)
{
  MDL_request mdl_request_shared;

  if (flags & (MYSQL_OPEN_FORCE_SHARED_MDL |
               MYSQL_OPEN_FORCE_SHARED_HIGH_PRIO_MDL))
  {
    /*
      MYSQL_OPEN_FORCE_SHARED_MDL flag means that we are executing
      PREPARE for a prepared statement and want to override
      the type-of-operation aware metadata lock which was set
      in the parser/during view opening with a simple shared
      metadata lock.
      This is necessary to allow concurrent execution of PREPARE
      and LOCK TABLES WRITE statement against the same table.

      MYSQL_OPEN_FORCE_SHARED_HIGH_PRIO_MDL flag means that we open
      the table in order to get information about it for one of I_S
      queries and also want to override the type-of-operation aware
      shared metadata lock which was set earlier (e.g. during view
      opening) with a high-priority shared metadata lock.
      This is necessary to avoid unnecessary waiting and extra
      ER_WARN_I_S_SKIPPED_TABLE warnings when accessing I_S tables.

      These two flags are mutually exclusive.
    */
    DBUG_ASSERT(!(flags & MYSQL_OPEN_FORCE_SHARED_MDL) ||
                !(flags & MYSQL_OPEN_FORCE_SHARED_HIGH_PRIO_MDL));

    mdl_request_shared.init(&mdl_request->key,
                            (flags & MYSQL_OPEN_FORCE_SHARED_MDL) ?
                            MDL_SHARED : MDL_SHARED_HIGH_PRIO,
                            MDL_TRANSACTION);
    mdl_request= &mdl_request_shared;
  }

  if (flags & MYSQL_OPEN_FAIL_ON_MDL_CONFLICT)
  {
    /*
      When table is being open in order to get data for I_S table,
      we might have some tables not only open but also locked (e.g. when
      this happens under LOCK TABLES or in a stored function).
      As a result by waiting on a conflicting metadata lock to go away
      we may create a deadlock which won't entirely belong to the
      MDL subsystem and thus won't be detectable by this subsystem's
      deadlock detector.
      To avoid such situation we skip the trouble-making table if
      there is a conflicting lock.
    */
    if (thd->mdl_context.try_acquire_lock(mdl_request))
      return TRUE;
    if (mdl_request->ticket == NULL)
    {
      my_error(ER_WARN_I_S_SKIPPED_TABLE, MYF(0),
               mdl_request->key.db_name(), mdl_request->key.name());
      return TRUE;
    }
  }
  else
  {
    /*
      We are doing a normal table open. Let us try to acquire a metadata
      lock on the table. If there is a conflicting lock, acquire_lock()
      will wait for it to go away. Sometimes this waiting may lead to a
      deadlock, with the following results:
      1) If a deadlock is entirely within MDL subsystem, it is
         detected by the deadlock detector of this subsystem.
         ER_LOCK_DEADLOCK error is produced. Then, the error handler
         that is installed prior to the call to acquire_lock() attempts
         to request a back-off and retry. Upon success, ER_LOCK_DEADLOCK
         error is suppressed, otherwise propagated up the calling stack.
      2) Otherwise, a deadlock may occur when the wait-for graph
         includes edges not visible to the MDL deadlock detector.
         One such example is a wait on an InnoDB row lock, e.g. when:
         conn C1 gets SR MDL lock on t1 with SELECT * FROM t1
         conn C2 gets a row lock on t2 with  SELECT * FROM t2 FOR UPDATE
         conn C3 gets in and waits on C1 with DROP TABLE t0, t1
         conn C2 continues and blocks on C3 with SELECT * FROM t0
         conn C1 deadlocks by waiting on C2 by issuing SELECT * FROM
         t2 LOCK IN SHARE MODE.
         Such circular waits are currently only resolved by timeouts,
         e.g. @@innodb_lock_wait_timeout or @@lock_wait_timeout.
    */
    MDL_deadlock_handler mdl_deadlock_handler(ot_ctx);

    thd->push_internal_handler(&mdl_deadlock_handler);
    bool result= thd->mdl_context.acquire_lock(mdl_request,
                                               ot_ctx->get_timeout());
    thd->pop_internal_handler();

    if (result && !ot_ctx->can_recover_from_failed_open())
      return TRUE;
  }
  *mdl_ticket= mdl_request->ticket;
  return FALSE;
}


/**
  Check if table's share is being removed from the table definition
  cache and, if yes, wait until the flush is complete.

  @param thd             Thread context.
  @param table_list      Table which share should be checked.
  @param timeout         Timeout for waiting.
  @param deadlock_weight Weight of this wait for deadlock detector.

  @retval FALSE   Success. Share is up to date or has been flushed.
  @retval TRUE    Error (OOM, our was killed, the wait resulted
                  in a deadlock or timeout). Reported.
*/

static bool
tdc_wait_for_old_version(THD *thd, const char *db, const char *table_name,
                         ulong wait_timeout, uint deadlock_weight)
{
  TABLE_SHARE *share;
  bool res= FALSE;

  mysql_mutex_lock(&LOCK_open);
  if ((share= get_cached_table_share(db, table_name)) &&
      share->has_old_version())
  {
    struct timespec abstime;
    set_timespec(abstime, wait_timeout);
    res= share->wait_for_old_version(thd, &abstime, deadlock_weight);
  }
  mysql_mutex_unlock(&LOCK_open);
  return res;
}


/*
  Open a table.

  SYNOPSIS
    open_table()
    thd                 Thread context.
    table_list          Open first table in list.
    action       INOUT  Pointer to variable of enum_open_table_action type
                        which will be set according to action which is
                        required to remedy problem appeared during attempt
                        to open table.
    flags               Bitmap of flags to modify how open works:
                          MYSQL_OPEN_IGNORE_FLUSH - Open table even if
                          someone has done a flush or there is a pending
                          exclusive metadata lock requests against it
                          (i.e. request high priority metadata lock).
                          No version number checking is done.
                          MYSQL_OPEN_TEMPORARY_ONLY - Open only temporary
                          table not the base table or view.
                          MYSQL_OPEN_TAKE_UPGRADABLE_MDL - Obtain upgradable
                          metadata lock for tables on which we are going to
                          take some kind of write table-level lock.

  IMPLEMENTATION
    Uses a cache of open tables to find a table not in use.

    If TABLE_LIST::open_strategy is set to OPEN_IF_EXISTS, the table is opened
    only if it exists. If the open strategy is OPEN_STUB, the underlying table
    is never opened. In both cases, metadata locks are always taken according
    to the lock strategy.

  RETURN
    TRUE  Open failed. "action" parameter may contain type of action
          needed to remedy problem before retrying again.
    FALSE Success. Members of TABLE_LIST structure are filled properly (e.g.
          TABLE_LIST::table is set for real tables and TABLE_LIST::view is
          set for views).
*/


bool open_table(THD *thd, TABLE_LIST *table_list, MEM_ROOT *mem_root,
                Open_table_context *ot_ctx)
{
  reg1	TABLE *table;
  char	key[MAX_DBKEY_LENGTH];
  uint	key_length;
  char	*alias= table_list->alias;
  uint flags= ot_ctx->get_flags();
  MDL_ticket *mdl_ticket;
  int error;
  TABLE_SHARE *share;
  my_hash_value_type hash_value;
  DBUG_ENTER("open_table");

  /* an open table operation needs a lot of the stack space */
  if (check_stack_overrun(thd, STACK_MIN_SIZE_FOR_OPEN, (uchar *)&alias))
    DBUG_RETURN(TRUE);

  if (thd->killed)
    DBUG_RETURN(TRUE);

  key_length= (create_table_def_key(thd, key, table_list, 1) -
               TMP_TABLE_KEY_EXTRA);

  /*
    Unless requested otherwise, try to resolve this table in the list
    of temporary tables of this thread. In MySQL temporary tables
    are always thread-local and "shadow" possible base tables with the
    same name. This block implements the behaviour.
    TODO: move this block into a separate function.
  */
  if (table_list->open_type != OT_BASE_ONLY &&
      ! (flags & MYSQL_OPEN_SKIP_TEMPORARY))
  {
    for (table= thd->temporary_tables; table ; table=table->next)
    {
      if (table->s->table_cache_key.length == key_length +
          TMP_TABLE_KEY_EXTRA &&
	  !memcmp(table->s->table_cache_key.str, key,
		  key_length + TMP_TABLE_KEY_EXTRA))
      {
        /*
          We're trying to use the same temporary table twice in a query.
          Right now we don't support this because a temporary table
          is always represented by only one TABLE object in THD, and
          it can not be cloned. Emit an error for an unsupported behaviour.
        */
	if (table->query_id)
	{
          DBUG_PRINT("error",
                     ("query_id: %lu  server_id: %u  pseudo_thread_id: %lu",
                      (ulong) table->query_id, (uint) thd->server_id,
                      (ulong) thd->variables.pseudo_thread_id));
	  my_error(ER_CANT_REOPEN_TABLE, MYF(0), table->alias);
	  DBUG_RETURN(TRUE);
	}
	table->query_id= thd->query_id;
	thd->thread_specific_used= TRUE;
        DBUG_PRINT("info",("Using temporary table"));
        goto reset;
      }
    }
  }

  if (table_list->open_type == OT_TEMPORARY_ONLY ||
      (flags & MYSQL_OPEN_TEMPORARY_ONLY))
  {
    if (table_list->open_strategy == TABLE_LIST::OPEN_NORMAL)
    {
      my_error(ER_NO_SUCH_TABLE, MYF(0), table_list->db, table_list->table_name);
      DBUG_RETURN(TRUE);
    }
    else
      DBUG_RETURN(FALSE);
  }

  /*
    The table is not temporary - if we're in pre-locked or LOCK TABLES
    mode, let's try to find the requested table in the list of pre-opened
    and locked tables. If the table is not there, return an error - we can't
    open not pre-opened tables in pre-locked/LOCK TABLES mode.
    TODO: move this block into a separate function.
  */
  if (thd->locked_tables_mode &&
      ! (flags & MYSQL_OPEN_GET_NEW_TABLE))
  {						// Using table locks
    TABLE *best_table= 0;
    int best_distance= INT_MIN;
    for (table=thd->open_tables; table ; table=table->next)
    {
      if (table->s->table_cache_key.length == key_length &&
	  !memcmp(table->s->table_cache_key.str, key, key_length))
      {
        if (!my_strcasecmp(system_charset_info, table->alias, alias) &&
            table->query_id != thd->query_id && /* skip tables already used */
            (thd->locked_tables_mode == LTM_LOCK_TABLES ||
             table->query_id == 0))
        {
          int distance= ((int) table->reginfo.lock_type -
                         (int) table_list->lock_type);

          /*
            Find a table that either has the exact lock type requested,
            or has the best suitable lock. In case there is no locked
            table that has an equal or higher lock than requested,
            we us the closest matching lock to be able to produce an error
            message about wrong lock mode on the table. The best_table
            is changed if bd < 0 <= d or bd < d < 0 or 0 <= d < bd.

            distance <  0 - No suitable lock found
            distance >  0 - we have lock mode higher then we require
            distance == 0 - we have lock mode exactly which we need
          */
          if ((best_distance < 0 && distance > best_distance) ||
              (distance >= 0 && distance < best_distance))
          {
            best_distance= distance;
            best_table= table;
            if (best_distance == 0)
            {
              /*
                We have found a perfect match and can finish iterating
                through open tables list. Check for table use conflict
                between calling statement and SP/trigger is done in
                lock_tables().
              */
              break;
            }
          }
        }
      }
    }
    if (best_table)
    {
      table= best_table;
      table->query_id= thd->query_id;
      DBUG_PRINT("info",("Using locked table"));
      goto reset;
    }
    /*
      Is this table a view and not a base table?
      (it is work around to allow to open view with locked tables,
      real fix will be made after definition cache will be made)

      Since opening of view which was not explicitly locked by LOCK
      TABLES breaks metadata locking protocol (potentially can lead
      to deadlocks) it should be disallowed.
    */
    if (thd->mdl_context.is_lock_owner(MDL_key::TABLE,
                                       table_list->db,
                                       table_list->table_name,
                                       MDL_SHARED))
    {
      char path[FN_REFLEN + 1];
      enum legacy_db_type not_used;
      build_table_filename(path, sizeof(path) - 1,
                           table_list->db, table_list->table_name, reg_ext, 0);
      /*
        Note that we can't be 100% sure that it is a view since it's
        possible that we either simply have not found unused TABLE
        instance in THD::open_tables list or were unable to open table
        during prelocking process (in this case in theory we still
        should hold shared metadata lock on it).
      */
      if (dd_frm_type(thd, path, &not_used) == FRMTYPE_VIEW)
      {
        if (!tdc_open_view(thd, table_list, alias, key, key_length,
                           mem_root, 0))
        {
          DBUG_ASSERT(table_list->view != 0);
          DBUG_RETURN(FALSE); // VIEW
        }
      }
    }
    /*
      No table in the locked tables list. In case of explicit LOCK TABLES
      this can happen if a user did not include the able into the list.
      In case of pre-locked mode locked tables list is generated automatically,
      so we may only end up here if the table did not exist when
      locked tables list was created.
    */
    if (thd->locked_tables_mode == LTM_PRELOCKED)
      my_error(ER_NO_SUCH_TABLE, MYF(0), table_list->db, table_list->alias);
    else
      my_error(ER_TABLE_NOT_LOCKED, MYF(0), alias);
    DBUG_RETURN(TRUE);
  }

  /*
    Non pre-locked/LOCK TABLES mode, and the table is not temporary.
    This is the normal use case.
  */

  if (! (flags & MYSQL_OPEN_HAS_MDL_LOCK))
  {
    /*
      We are not under LOCK TABLES and going to acquire write-lock/
      modify the base table. We need to acquire protection against
      global read lock until end of this statement in order to have
      this statement blocked by active FLUSH TABLES WITH READ LOCK.

      We don't block acquire this protection under LOCK TABLES as
      such protection already acquired at LOCK TABLES time and
      not released until UNLOCK TABLES.

      We don't block statements which modify only temporary tables
      as these tables are not preserved by backup by any form of
      backup which uses FLUSH TABLES WITH READ LOCK.

      TODO: The fact that we sometimes acquire protection against
            GRL only when we encounter table to be write-locked
            slightly increases probability of deadlock.
            This problem will be solved once Alik pushes his
            temporary table refactoring patch and we can start
            pre-acquiring metadata locks at the beggining of
            open_tables() call.
    */
    if (table_list->mdl_request.type >= MDL_SHARED_WRITE &&
        ! (flags & (MYSQL_OPEN_IGNORE_GLOBAL_READ_LOCK |
                    MYSQL_OPEN_FORCE_SHARED_MDL |
                    MYSQL_OPEN_FORCE_SHARED_HIGH_PRIO_MDL |
                    MYSQL_OPEN_SKIP_SCOPED_MDL_LOCK)) &&
        ! ot_ctx->has_protection_against_grl())
    {
      MDL_request protection_request;
      MDL_deadlock_handler mdl_deadlock_handler(ot_ctx);

      if (thd->global_read_lock.can_acquire_protection())
        DBUG_RETURN(TRUE);

      protection_request.init(MDL_key::GLOBAL, "", "", MDL_INTENTION_EXCLUSIVE,
                              MDL_STATEMENT);

      /*
        Install error handler which if possible will convert deadlock error
        into request to back-off and restart process of opening tables.
      */
      thd->push_internal_handler(&mdl_deadlock_handler);
      bool result= thd->mdl_context.acquire_lock(&protection_request,
                                                 ot_ctx->get_timeout());
      thd->pop_internal_handler();

      if (result)
        DBUG_RETURN(TRUE);

      ot_ctx->set_has_protection_against_grl();
    }

    if (open_table_get_mdl_lock(thd, ot_ctx, &table_list->mdl_request,
                                flags, &mdl_ticket) ||
        mdl_ticket == NULL)
    {
      DEBUG_SYNC(thd, "before_open_table_wait_refresh");
      DBUG_RETURN(TRUE);
    }
    DEBUG_SYNC(thd, "after_open_table_mdl_shared");
  }
  else
  {
    /*
      Grab reference to the MDL lock ticket that was acquired
      by the caller.
    */
    mdl_ticket= table_list->mdl_request.ticket;
  }

  hash_value= my_calc_hash(&table_def_cache, (uchar*) key, key_length);


  if (table_list->open_strategy == TABLE_LIST::OPEN_IF_EXISTS)
  {
    bool exists;

    if (check_if_table_exists(thd, table_list, &exists))
      DBUG_RETURN(TRUE);

    if (!exists)
      DBUG_RETURN(FALSE);

    /* Table exists. Let us try to open it. */
  }
  else if (table_list->open_strategy == TABLE_LIST::OPEN_STUB)
    DBUG_RETURN(FALSE);

retry_share:

  mysql_mutex_lock(&LOCK_open);

  if (!(share= get_table_share_with_discover(thd, table_list, key,
                                             key_length, OPEN_VIEW,
                                             &error,
                                             hash_value)))
  {
    mysql_mutex_unlock(&LOCK_open);
    /*
      If thd->is_error() is not set, we either need discover
      (error == 7), or the error was silenced by the prelocking
      handler (error == 0), in which case we should skip this
      table.
    */
    if (error == 7 && !thd->is_error())
    {
      (void) ot_ctx->request_backoff_action(Open_table_context::OT_DISCOVER,
                                            table_list);
    }
    DBUG_RETURN(TRUE);
  }

  if (share->is_view)
  {
    /*
      If parent_l of the table_list is non null then a merge table
      has this view as child table, which is not supported.
    */
    if (table_list->parent_l)
    {
      my_error(ER_WRONG_MRG_TABLE, MYF(0));
      goto err_unlock;
    }

    /*
      This table is a view. Validate its metadata version: in particular,
      that it was a view when the statement was prepared.
    */
    if (check_and_update_table_version(thd, table_list, share))
      goto err_unlock;
    if (table_list->i_s_requested_object & OPEN_TABLE_ONLY)
    {
      my_error(ER_NO_SUCH_TABLE, MYF(0), table_list->db,
               table_list->table_name);
      goto err_unlock;
    }

    /* Open view */
    if (open_new_frm(thd, share, alias,
                     (uint) (HA_OPEN_KEYFILE | HA_OPEN_RNDFILE |
                             HA_GET_INDEX | HA_TRY_READ_ONLY),
                     READ_KEYINFO | COMPUTE_TYPES | EXTRA_RECORD,
                     thd->open_options,
                     0, table_list, mem_root))
      goto err_unlock;

    /* TODO: Don't free this */
    release_table_share(share);

    DBUG_ASSERT(table_list->view);

    mysql_mutex_unlock(&LOCK_open);
    DBUG_RETURN(FALSE);
  }

  /*
    Note that situation when we are trying to open a table for what
    was a view during previous execution of PS will be handled in by
    the caller. Here we should simply open our table even if
    TABLE_LIST::view is true.
  */

  if (table_list->i_s_requested_object &  OPEN_VIEW_ONLY)
  {
    my_error(ER_NO_SUCH_TABLE, MYF(0), table_list->db,
             table_list->table_name);
    goto err_unlock;
  }

  if (!(flags & MYSQL_OPEN_IGNORE_FLUSH))
  {
    if (share->has_old_version())
    {
      /*
        We already have an MDL lock. But we have encountered an old
        version of table in the table definition cache which is possible
        when someone changes the table version directly in the cache
        without acquiring a metadata lock (e.g. this can happen during
        "rolling" FLUSH TABLE(S)).
        Release our reference to share, wait until old version of
        share goes away and then try to get new version of table share.
      */
      MDL_deadlock_handler mdl_deadlock_handler(ot_ctx);
      bool wait_result;

      release_table_share(share);
      mysql_mutex_unlock(&LOCK_open);

      thd->push_internal_handler(&mdl_deadlock_handler);
      wait_result= tdc_wait_for_old_version(thd, table_list->db,
                                            table_list->table_name,
                                            ot_ctx->get_timeout(),
                                            mdl_ticket->get_deadlock_weight());
      thd->pop_internal_handler();

      if (wait_result)
        DBUG_RETURN(TRUE);

      goto retry_share;
    }

    if (thd->open_tables && thd->open_tables->s->version != share->version)
    {
      /*
        If the version changes while we're opening the tables,
        we have to back off, close all the tables opened-so-far,
        and try to reopen them. Note: refresh_version is currently
        changed only during FLUSH TABLES.
      */
      release_table_share(share);
      mysql_mutex_unlock(&LOCK_open);
      (void)ot_ctx->request_backoff_action(Open_table_context::OT_REOPEN_TABLES,
                                           NULL);
      DBUG_RETURN(TRUE);
    }
  }

  if (!share->free_tables.is_empty())
  {
    table= share->free_tables.front();
    table_def_use_table(thd, table);
    /* We need to release share as we have EXTRA reference to it in our hands. */
    release_table_share(share);
  }
  else
  {
    /* We have too many TABLE instances around let us try to get rid of them. */
    while (table_cache_count > table_cache_size && unused_tables)
      free_cache_entry(unused_tables);

    mysql_mutex_unlock(&LOCK_open);

    /* make a new table */
    if (!(table=(TABLE*) my_malloc(sizeof(*table),MYF(MY_WME))))
      goto err_lock;

    error= open_table_from_share(thd, share, alias,
                                 (uint) (HA_OPEN_KEYFILE |
                                         HA_OPEN_RNDFILE |
                                         HA_GET_INDEX |
                                         HA_TRY_READ_ONLY),
                                 (READ_KEYINFO | COMPUTE_TYPES |
                                  EXTRA_RECORD),
                                 thd->open_options, table, FALSE);

    if (error)
    {
      my_free(table);

      if (error == 7)
        (void) ot_ctx->request_backoff_action(Open_table_context::OT_DISCOVER,
                                              table_list);
      else if (share->crashed)
        (void) ot_ctx->request_backoff_action(Open_table_context::OT_REPAIR,
                                              table_list);

      goto err_lock;
    }

    if (open_table_entry_fini(thd, share, table))
    {
      closefrm(table, 0);
      my_free(table);
      goto err_lock;
    }

    mysql_mutex_lock(&LOCK_open);
    /* Add table to the share's used tables list. */
    table_def_add_used_table(thd, table);
  }

  mysql_mutex_unlock(&LOCK_open);

  table->mdl_ticket= mdl_ticket;

  table->next= thd->open_tables;		/* Link into simple list */
  thd->set_open_tables(table);

  table->reginfo.lock_type=TL_READ;		/* Assume read */

 reset:
  /*
    Check that there is no reference to a condtion from an earlier query
    (cf. Bug#58553). 
  */
  DBUG_ASSERT(table->file->pushed_cond == NULL);
  table_list->updatable= 1; // It is not derived table nor non-updatable VIEW
  table_list->table= table;

  table->init(thd, table_list);

  DBUG_RETURN(FALSE);

err_lock:
  mysql_mutex_lock(&LOCK_open);
err_unlock:
  release_table_share(share);
  mysql_mutex_unlock(&LOCK_open);

  DBUG_RETURN(TRUE);
}


/**
   Find table in the list of open tables.

   @param list       List of TABLE objects to be inspected.
   @param db         Database name
   @param table_name Table name

   @return Pointer to the TABLE object found, 0 if no table found.
*/

TABLE *find_locked_table(TABLE *list, const char *db, const char *table_name)
{
  char	key[MAX_DBKEY_LENGTH];
  uint key_length=(uint) (strmov(strmov(key,db)+1,table_name)-key)+1;

  for (TABLE *table= list; table ; table=table->next)
  {
    if (table->s->table_cache_key.length == key_length &&
	!memcmp(table->s->table_cache_key.str, key, key_length))
      return table;
  }
  return(0);
}


/**
   Find instance of TABLE with upgradable or exclusive metadata
   lock from the list of open tables, emit error if no such table
   found.

   @param thd        Thread context
   @param db         Database name.
   @param table_name Name of table.
   @param no_error   Don't emit error if no suitable TABLE
                     instance were found.

   @note This function checks if the connection holds a global IX
         metadata lock. If no such lock is found, it is not safe to
         upgrade the lock and ER_TABLE_NOT_LOCKED_FOR_WRITE will be
         reported.

   @return Pointer to TABLE instance with MDL_SHARED_NO_WRITE,
           MDL_SHARED_NO_READ_WRITE, or MDL_EXCLUSIVE metadata
           lock, NULL otherwise.
*/

TABLE *find_table_for_mdl_upgrade(THD *thd, const char *db,
                                  const char *table_name, bool no_error)
{
  TABLE *tab= find_locked_table(thd->open_tables, db, table_name);

  if (!tab)
  {
    if (!no_error)
      my_error(ER_TABLE_NOT_LOCKED, MYF(0), table_name);
    return NULL;
  }

  /*
    It is not safe to upgrade the metadata lock without a global IX lock.
    This can happen with FLUSH TABLES <list> WITH READ LOCK as we in these
    cases don't take a global IX lock in order to be compatible with
    global read lock.
  */
  if (!thd->mdl_context.is_lock_owner(MDL_key::GLOBAL, "", "",
                                      MDL_INTENTION_EXCLUSIVE))
  {
    if (!no_error)
      my_error(ER_TABLE_NOT_LOCKED_FOR_WRITE, MYF(0), table_name);
    return NULL;
  }

  while (tab->mdl_ticket != NULL &&
         !tab->mdl_ticket->is_upgradable_or_exclusive() &&
         (tab= find_locked_table(tab->next, db, table_name)))
    continue;

  if (!tab && !no_error)
    my_error(ER_TABLE_NOT_LOCKED_FOR_WRITE, MYF(0), table_name);

  return tab;
}


/***********************************************************************
  class Locked_tables_list implementation. Declared in sql_class.h
************************************************************************/

/**
  Enter LTM_LOCK_TABLES mode.

  Enter the LOCK TABLES mode using all the tables that are
  currently open and locked in this connection.
  Initializes a TABLE_LIST instance for every locked table.

  @param  thd  thread handle

  @return TRUE if out of memory.
*/

bool
Locked_tables_list::init_locked_tables(THD *thd)
{
  DBUG_ASSERT(thd->locked_tables_mode == LTM_NONE);
  DBUG_ASSERT(m_locked_tables == NULL);
  DBUG_ASSERT(m_reopen_array == NULL);
  DBUG_ASSERT(m_locked_tables_count == 0);

  for (TABLE *table= thd->open_tables; table;
       table= table->next, m_locked_tables_count++)
  {
    TABLE_LIST *src_table_list= table->pos_in_table_list;
    char *db, *table_name, *alias;
    size_t db_len= src_table_list->db_length;
    size_t table_name_len= src_table_list->table_name_length;
    size_t alias_len= strlen(src_table_list->alias);
    TABLE_LIST *dst_table_list;

    if (! multi_alloc_root(&m_locked_tables_root,
                           &dst_table_list, sizeof(*dst_table_list),
                           &db, db_len + 1,
                           &table_name, table_name_len + 1,
                           &alias, alias_len + 1,
                           NullS))
    {
      unlock_locked_tables(0);
      return TRUE;
    }

    memcpy(db, src_table_list->db, db_len + 1);
    memcpy(table_name, src_table_list->table_name, table_name_len + 1);
    memcpy(alias, src_table_list->alias, alias_len + 1);
    /**
      Sic: remember the *actual* table level lock type taken, to
      acquire the exact same type in reopen_tables().
      E.g. if the table was locked for write, src_table_list->lock_type is
      TL_WRITE_DEFAULT, whereas reginfo.lock_type has been updated from
      thd->update_lock_default.
    */
    dst_table_list->init_one_table(db, db_len, table_name, table_name_len,
                                   alias,
                                   src_table_list->table->reginfo.lock_type);
    dst_table_list->table= table;
    dst_table_list->mdl_request.ticket= src_table_list->mdl_request.ticket;

    /* Link last into the list of tables */
    *(dst_table_list->prev_global= m_locked_tables_last)= dst_table_list;
    m_locked_tables_last= &dst_table_list->next_global;
    table->pos_in_locked_tables= dst_table_list;
  }
  if (m_locked_tables_count)
  {
    /**
      Allocate an auxiliary array to pass to mysql_lock_tables()
      in reopen_tables(). reopen_tables() is a critical
      path and we don't want to complicate it with extra allocations.
    */
    m_reopen_array= (TABLE**)alloc_root(&m_locked_tables_root,
                                        sizeof(TABLE*) *
                                        (m_locked_tables_count+1));
    if (m_reopen_array == NULL)
    {
      unlock_locked_tables(0);
      return TRUE;
    }
  }
  thd->enter_locked_tables_mode(LTM_LOCK_TABLES);

  return FALSE;
}


/**
  Leave LTM_LOCK_TABLES mode if it's been entered.

  Close all locked tables, free memory, and leave the mode.

  @note This function is a no-op if we're not in LOCK TABLES.
*/

void
Locked_tables_list::unlock_locked_tables(THD *thd)

{
  if (thd)
  {
    DBUG_ASSERT(!thd->in_sub_stmt &&
                !(thd->state_flags & Open_tables_state::BACKUPS_AVAIL));
    /*
      Sic: we must be careful to not close open tables if
      we're not in LOCK TABLES mode: unlock_locked_tables() is
      sometimes called implicitly, expecting no effect on
      open tables, e.g. from begin_trans().
    */
    if (thd->locked_tables_mode != LTM_LOCK_TABLES)
      return;

    for (TABLE_LIST *table_list= m_locked_tables;
         table_list; table_list= table_list->next_global)
    {
      /*
        Clear the position in the list, the TABLE object will be
        returned to the table cache.
      */
      table_list->table->pos_in_locked_tables= NULL;
    }
    thd->leave_locked_tables_mode();

    DBUG_ASSERT(thd->transaction.stmt.is_empty());
    close_thread_tables(thd);
    /*
      We rely on the caller to implicitly commit the
      transaction and release transactional locks.
    */
  }
  /*
    After closing tables we can free memory used for storing lock
    request for metadata locks and TABLE_LIST elements.
  */
  free_root(&m_locked_tables_root, MYF(0));
  m_locked_tables= NULL;
  m_locked_tables_last= &m_locked_tables;
  m_reopen_array= NULL;
  m_locked_tables_count= 0;
}


/**
  Unlink a locked table from the locked tables list, either
  temporarily or permanently.

  @param  thd        thread handle
  @param  table_list the element of locked tables list.
                     The implementation assumes that this argument
                     points to a TABLE_LIST element linked into
                     the locked tables list. Passing a TABLE_LIST
                     instance that is not part of locked tables
                     list will lead to a crash.
  @param  remove_from_locked_tables
                      TRUE if the table is removed from the list
                      permanently.

  This function is a no-op if we're not under LOCK TABLES.

  @sa Locked_tables_list::reopen_tables()
*/


void Locked_tables_list::unlink_from_list(THD *thd,
                                          TABLE_LIST *table_list,
                                          bool remove_from_locked_tables)
{
  /*
    If mode is not LTM_LOCK_TABLES, we needn't do anything. Moreover,
    outside this mode pos_in_locked_tables value is not trustworthy.
  */
  if (thd->locked_tables_mode != LTM_LOCK_TABLES)
    return;

  /*
    table_list must be set and point to pos_in_locked_tables of some
    table.
  */
  DBUG_ASSERT(table_list->table->pos_in_locked_tables == table_list);

  /* Clear the pointer, the table will be returned to the table cache. */
  table_list->table->pos_in_locked_tables= NULL;

  /* Mark the table as closed in the locked tables list. */
  table_list->table= NULL;

  /*
    If the table is being dropped or renamed, remove it from
    the locked tables list (implicitly drop the LOCK TABLES lock
    on it).
  */
  if (remove_from_locked_tables)
  {
    *table_list->prev_global= table_list->next_global;
    if (table_list->next_global == NULL)
      m_locked_tables_last= table_list->prev_global;
    else
      table_list->next_global->prev_global= table_list->prev_global;
  }
}

/**
  This is an attempt to recover (somewhat) in case of an error.
  If we failed to reopen a closed table, let's unlink it from the
  list and forget about it. From a user perspective that would look
  as if the server "lost" the lock on one of the locked tables.

  @note This function is a no-op if we're not under LOCK TABLES.
*/

void Locked_tables_list::
unlink_all_closed_tables(THD *thd, MYSQL_LOCK *lock, size_t reopen_count)
{
  /* If we managed to take a lock, unlock tables and free the lock. */
  if (lock)
    mysql_unlock_tables(thd, lock);
  /*
    If a failure happened in reopen_tables(), we may have succeeded
    reopening some tables, but not all.
    This works when the connection was killed in mysql_lock_tables().
  */
  if (reopen_count)
  {
    while (reopen_count--)
    {
      /*
        When closing the table, we must remove it
        from thd->open_tables list.
        We rely on the fact that open_table() that was used
        in reopen_tables() always links the opened table
        to the beginning of the open_tables list.
      */
      DBUG_ASSERT(thd->open_tables == m_reopen_array[reopen_count]);

      thd->open_tables->pos_in_locked_tables->table= NULL;

      close_thread_table(thd, &thd->open_tables);
    }
  }
  /* Exclude all closed tables from the LOCK TABLES list. */
  for (TABLE_LIST *table_list= m_locked_tables; table_list; table_list=
       table_list->next_global)
  {
    if (table_list->table == NULL)
    {
      /* Unlink from list. */
      *table_list->prev_global= table_list->next_global;
      if (table_list->next_global == NULL)
        m_locked_tables_last= table_list->prev_global;
      else
        table_list->next_global->prev_global= table_list->prev_global;
    }
  }
}


/**
  Reopen the tables locked with LOCK TABLES and temporarily closed
  by a DDL statement or FLUSH TABLES.

  @note This function is a no-op if we're not under LOCK TABLES.

  @return TRUE if an error reopening the tables. May happen in
               case of some fatal system error only, e.g. a disk
               corruption, out of memory or a serious bug in the
               locking.
*/

bool
Locked_tables_list::reopen_tables(THD *thd)
{
  Open_table_context ot_ctx(thd, MYSQL_OPEN_REOPEN);
  size_t reopen_count= 0;
  MYSQL_LOCK *lock;
  MYSQL_LOCK *merged_lock;

  for (TABLE_LIST *table_list= m_locked_tables;
       table_list; table_list= table_list->next_global)
  {
    if (table_list->table)                      /* The table was not closed */
      continue;

    /* Links into thd->open_tables upon success */
    if (open_table(thd, table_list, thd->mem_root, &ot_ctx))
    {
      unlink_all_closed_tables(thd, 0, reopen_count);
      return TRUE;
    }
    table_list->table->pos_in_locked_tables= table_list;
    /* See also the comment on lock type in init_locked_tables(). */
    table_list->table->reginfo.lock_type= table_list->lock_type;

    DBUG_ASSERT(reopen_count < m_locked_tables_count);
    m_reopen_array[reopen_count++]= table_list->table;
  }
  if (reopen_count)
  {
    thd->in_lock_tables= 1;
    /*
      We re-lock all tables with mysql_lock_tables() at once rather
      than locking one table at a time because of the case
      reported in Bug#45035: when the same table is present
      in the list many times, thr_lock.c fails to grant READ lock
      on a table that is already locked by WRITE lock, even if
      WRITE lock is taken by the same thread. If READ and WRITE
      lock are passed to thr_lock.c in the same list, everything
      works fine. Patching legacy code of thr_lock.c is risking to
      break something else.
    */
    lock= mysql_lock_tables(thd, m_reopen_array, reopen_count,
                            MYSQL_OPEN_REOPEN);
    thd->in_lock_tables= 0;
    if (lock == NULL || (merged_lock=
                         mysql_lock_merge(thd->lock, lock)) == NULL)
    {
      unlink_all_closed_tables(thd, lock, reopen_count);
      if (! thd->killed)
        my_error(ER_LOCK_DEADLOCK, MYF(0));
      return TRUE;
    }
    thd->lock= merged_lock;
  }
  return FALSE;
}


/*
  Function to assign a new table map id to a table share.

  PARAMETERS

    share - Pointer to table share structure

  DESCRIPTION

    We are intentionally not checking that share->mutex is locked
    since this function should only be called when opening a table
    share and before it is entered into the table_def_cache (meaning
    that it cannot be fetched by another thread, even accidentally).

  PRE-CONDITION(S)

    share is non-NULL
    The LOCK_open mutex is locked.

  POST-CONDITION(S)

    share->table_map_id is given a value that with a high certainty is
    not used by any other table (the only case where a table id can be
    reused is on wrap-around, which means more than 4 billion table
    share opens have been executed while one table was open all the
    time).

    share->table_map_id is not ~0UL.
 */
static ulong last_table_id= ~0UL;

void assign_new_table_id(TABLE_SHARE *share)
{

  DBUG_ENTER("assign_new_table_id");

  /* Preconditions */
  DBUG_ASSERT(share != NULL);
  mysql_mutex_assert_owner(&LOCK_open);

  ulong tid= ++last_table_id;                   /* get next id */
  /*
    There is one reserved number that cannot be used.  Remember to
    change this when 6-byte global table id's are introduced.
  */
  if (unlikely(tid == ~0UL))
    tid= ++last_table_id;
  share->table_map_id= tid;
  DBUG_PRINT("info", ("table_id=%lu", tid));

  /* Post conditions */
  DBUG_ASSERT(share->table_map_id != ~0UL);

  DBUG_VOID_RETURN;
}

#ifndef DBUG_OFF
/* Cause a spurious statement reprepare for debug purposes. */
static bool inject_reprepare(THD *thd)
{
  if (thd->m_reprepare_observer && thd->stmt_arena->is_reprepared == FALSE)
  {
    thd->m_reprepare_observer->report_error(thd);
    return TRUE;
  }

  return FALSE;
}
#endif

/**
  Compare metadata versions of an element obtained from the table
  definition cache and its corresponding node in the parse tree.

  @details If the new and the old values mismatch, invoke
  Metadata_version_observer.
  At prepared statement prepare, all TABLE_LIST version values are
  NULL and we always have a mismatch. But there is no observer set
  in THD, and therefore no error is reported. Instead, we update
  the value in the parse tree, effectively recording the original
  version.
  At prepared statement execute, an observer may be installed.  If
  there is a version mismatch, we push an error and return TRUE.

  For conventional execution (no prepared statements), the
  observer is never installed.

  @sa Execute_observer
  @sa check_prepared_statement() to see cases when an observer is installed
  @sa TABLE_LIST::is_table_ref_id_equal()
  @sa TABLE_SHARE::get_table_ref_id()

  @param[in]      thd         used to report errors
  @param[in,out]  tables      TABLE_LIST instance created by the parser
                              Metadata version information in this object
                              is updated upon success.
  @param[in]      table_share an element from the table definition cache

  @retval  TRUE  an error, which has been reported
  @retval  FALSE success, version in TABLE_LIST has been updated
*/

static bool
check_and_update_table_version(THD *thd,
                               TABLE_LIST *tables, TABLE_SHARE *table_share)
{
  if (! tables->is_table_ref_id_equal(table_share))
  {
    if (thd->m_reprepare_observer &&
        thd->m_reprepare_observer->report_error(thd))
    {
      /*
        Version of the table share is different from the
        previous execution of the prepared statement, and it is
        unacceptable for this SQLCOM. Error has been reported.
      */
      DBUG_ASSERT(thd->is_error());
      return TRUE;
    }
    /* Always maintain the latest version and type */
    tables->set_table_ref_id(table_share);
  }

  DBUG_EXECUTE_IF("reprepare_each_statement", return inject_reprepare(thd););
  return FALSE;
}


/**
  Compares versions of a stored routine obtained from the sp cache
  and the version used at prepare.

  @details If the new and the old values mismatch, invoke
  Metadata_version_observer.
  At prepared statement prepare, all Sroutine_hash_entry version values
  are NULL and we always have a mismatch. But there is no observer set
  in THD, and therefore no error is reported. Instead, we update
  the value in Sroutine_hash_entry, effectively recording the original
  version.
  At prepared statement execute, an observer may be installed.  If
  there is a version mismatch, we push an error and return TRUE.

  For conventional execution (no prepared statements), the
  observer is never installed.

  @param[in]      thd         used to report errors
  @param[in/out]  rt          pointer to stored routine entry in the
                              parse tree
  @param[in]      sp          pointer to stored routine cache entry.
                              Can be NULL if there is no such routine.
  @retval  TRUE  an error, which has been reported
  @retval  FALSE success, version in Sroutine_hash_entry has been updated
*/

static bool
check_and_update_routine_version(THD *thd, Sroutine_hash_entry *rt,
                                 sp_head *sp)
{
  ulong spc_version= sp_cache_version();
  /* sp is NULL if there is no such routine. */
  ulong version= sp ? sp->sp_cache_version() : spc_version;
  /*
    If the version in the parse tree is stale,
    or the version in the cache is stale and sp is not used,
    we need to reprepare.
    Sic: version != spc_version <--> sp is not NULL.
  */
  if (rt->m_sp_cache_version != version ||
      (version != spc_version && !sp->is_invoked()))
  {
    if (thd->m_reprepare_observer &&
        thd->m_reprepare_observer->report_error(thd))
    {
      /*
        Version of the sp cache is different from the
        previous execution of the prepared statement, and it is
        unacceptable for this SQLCOM. Error has been reported.
      */
      DBUG_ASSERT(thd->is_error());
      return TRUE;
    }
    /* Always maintain the latest cache version. */
    rt->m_sp_cache_version= version;
  }
  return FALSE;
}


/**
   Open view by getting its definition from disk (and table cache in future).

   @param thd               Thread handle
   @param table_list        TABLE_LIST with db, table_name & belong_to_view
   @param alias             Alias name
   @param cache_key         Key for table definition cache
   @param cache_key_length  Length of cache_key
   @param mem_root          Memory to be used for .frm parsing.
   @param flags             Flags which modify how we open the view

   @todo This function is needed for special handling of views under
         LOCK TABLES. We probably should get rid of it in long term.

   @return FALSE if success, TRUE - otherwise.
*/

bool tdc_open_view(THD *thd, TABLE_LIST *table_list, const char *alias,
                   char *cache_key, uint cache_key_length,
                   MEM_ROOT *mem_root, uint flags)
{
  TABLE not_used;
  int error;
  my_hash_value_type hash_value;
  TABLE_SHARE *share;

  hash_value= my_calc_hash(&table_def_cache, (uchar*) cache_key,
                           cache_key_length);
  mysql_mutex_lock(&LOCK_open);

  if (!(share= get_table_share(thd, table_list, cache_key,
                               cache_key_length,
                               OPEN_VIEW, &error,
                               hash_value)))
    goto err;

  if (share->is_view &&
      !open_new_frm(thd, share, alias,
                    (uint) (HA_OPEN_KEYFILE | HA_OPEN_RNDFILE |
                            HA_GET_INDEX | HA_TRY_READ_ONLY),
                    READ_KEYINFO | COMPUTE_TYPES | EXTRA_RECORD |
                    flags, thd->open_options, &not_used, table_list,
                    mem_root))
  {
    release_table_share(share);
    mysql_mutex_unlock(&LOCK_open);
    return FALSE;
  }

  my_error(ER_WRONG_OBJECT, MYF(0), share->db.str, share->table_name.str, "VIEW");
  release_table_share(share);
err:
  mysql_mutex_unlock(&LOCK_open);
  return TRUE;
}


/**
   Finalize the process of TABLE creation by loading table triggers
   and taking action if a HEAP table content was emptied implicitly.
*/

static bool open_table_entry_fini(THD *thd, TABLE_SHARE *share, TABLE *entry)
{
  if (Table_triggers_list::check_n_load(thd, share->db.str,
                                        share->table_name.str, entry, 0))
    return TRUE;

  /*
    If we are here, there was no fatal error (but error may be still
    unitialized).
  */
  if (unlikely(entry->file->implicit_emptied))
  {
    entry->file->implicit_emptied= 0;
    if (mysql_bin_log.is_open())
    {
      char *query, *end;
      uint query_buf_size= 20 + share->db.length + share->table_name.length +1;
      if ((query= (char*) my_malloc(query_buf_size,MYF(MY_WME))))
      {
        /* this DELETE FROM is needed even with row-based binlogging */
        end = strxmov(strmov(query, "DELETE FROM `"),
                      share->db.str,"`.`",share->table_name.str,"`", NullS);
        int errcode= query_error_code(thd, TRUE);
        if (thd->binlog_query(THD::STMT_QUERY_TYPE,
                              query, (ulong)(end-query),
                              FALSE, FALSE, FALSE, errcode))
        {
          my_free(query);
          return TRUE;
        }
        my_free(query);
      }
      else
      {
        /*
          As replication is maybe going to be corrupted, we need to warn the
          DBA on top of warning the client (which will automatically be done
          because of MYF(MY_WME) in my_malloc() above).
        */
        sql_print_error("When opening HEAP table, could not allocate memory "
                        "to write 'DELETE FROM `%s`.`%s`' to the binary log",
                        share->db.str, share->table_name.str);
        delete entry->triggers;
        return TRUE;
      }
    }
  }
  return FALSE;
}


/**
   Auxiliary routine which is used for performing automatical table repair.
*/

static bool auto_repair_table(THD *thd, TABLE_LIST *table_list)
{
  char	cache_key[MAX_DBKEY_LENGTH];
  uint	cache_key_length;
  TABLE_SHARE *share;
  TABLE *entry;
  int not_used;
  bool result= TRUE;
  my_hash_value_type hash_value;

  cache_key_length= create_table_def_key(thd, cache_key, table_list, 0);

  thd->clear_error();

  hash_value= my_calc_hash(&table_def_cache, (uchar*) cache_key,
                           cache_key_length);
  mysql_mutex_lock(&LOCK_open);

  if (!(share= get_table_share(thd, table_list, cache_key,
                               cache_key_length,
                               OPEN_VIEW, &not_used,
                               hash_value)))
    goto end_unlock;

  if (share->is_view)
  {
    release_table_share(share);
    goto end_unlock;
  }

  if (!(entry= (TABLE*)my_malloc(sizeof(TABLE), MYF(MY_WME))))
  {
    release_table_share(share);
    goto end_unlock;
  }
  mysql_mutex_unlock(&LOCK_open);

  if (open_table_from_share(thd, share, table_list->alias,
                            (uint) (HA_OPEN_KEYFILE | HA_OPEN_RNDFILE |
                                    HA_GET_INDEX |
                                    HA_TRY_READ_ONLY),
                            READ_KEYINFO | COMPUTE_TYPES | EXTRA_RECORD,
                            ha_open_options | HA_OPEN_FOR_REPAIR,
                            entry, FALSE) || ! entry->file ||
      (entry->file->is_crashed() && entry->file->ha_check_and_repair(thd)))
  {
    /* Give right error message */
    thd->clear_error();
    my_error(ER_NOT_KEYFILE, MYF(0), share->table_name.str);
    sql_print_error("Couldn't repair table: %s.%s", share->db.str,
                    share->table_name.str);
    if (entry->file)
      closefrm(entry, 0);
  }
  else
  {
    thd->clear_error();			// Clear error message
    closefrm(entry, 0);
    result= FALSE;
  }
  my_free(entry);

  mysql_mutex_lock(&LOCK_open);
  release_table_share(share);
  /* Remove the repaired share from the table cache. */
  tdc_remove_table(thd, TDC_RT_REMOVE_ALL,
                   table_list->db, table_list->table_name,
                   TRUE);
end_unlock:
  mysql_mutex_unlock(&LOCK_open);
  return result;
}


/** Open_table_context */

Open_table_context::Open_table_context(THD *thd, uint flags)
  :m_failed_table(NULL),
   m_start_of_statement_svp(thd->mdl_context.mdl_savepoint()),
   m_timeout(flags & MYSQL_LOCK_IGNORE_TIMEOUT ?
             LONG_TIMEOUT : thd->variables.lock_wait_timeout),
   m_flags(flags),
   m_action(OT_NO_ACTION),
   m_has_locks(thd->mdl_context.has_locks()),
   m_has_protection_against_grl(FALSE)
{}


/**
  Check if we can back-off and set back off action if we can.
  Otherwise report and return error.

  @retval  TRUE if back-off is impossible.
  @retval  FALSE if we can back off. Back off action has been set.
*/

bool
Open_table_context::
request_backoff_action(enum_open_table_action action_arg,
                       TABLE_LIST *table)
{
  /*
    A back off action may be one of three kinds:

    * We met a broken table that needs repair, or a table that
      is not present on this MySQL server and needs re-discovery.
      To perform the action, we need an exclusive metadata lock on
      the table. Acquiring an X lock while holding other shared
      locks is very deadlock-prone. If this is a multi- statement
      transaction that holds metadata locks for completed
      statements, we don't do it, and report an error instead.
      The action type in this case is OT_DISCOVER or OT_REPAIR.
    * Our attempt to acquire an MDL lock lead to a deadlock,
      detected by the MDL deadlock detector. The current
      session was chosen a victim. If this is a multi-statement
      transaction that holds metadata locks taken by completed
      statements, restarting locking for the current statement
      may lead to a livelock. Releasing locks of completed
      statements can not be done as will lead to violation
      of ACID. Thus, again, if m_has_locks is set,
      we report an error. Otherwise, when there are no metadata
      locks other than which belong to this statement, we can
      try to recover from error by releasing all locks and
      restarting the pre-locking.
      Similarly, a deadlock error can occur when the
      pre-locking process met a TABLE_SHARE that is being
      flushed, and unsuccessfully waited for the flush to
      complete. A deadlock in this case can happen, e.g.,
      when our session is holding a metadata lock that
      is being waited on by a session which is using
      the table which is being flushed. The only way
      to recover from this error is, again, to close all
      open tables, release all locks, and retry pre-locking.
      Action type name is OT_REOPEN_TABLES. Re-trying
      while holding some locks may lead to a livelock,
      and thus we don't do it.
    * Finally, this session has open TABLEs from different
      "generations" of the table cache. This can happen, e.g.,
      when, after this session has successfully opened one
      table used for a statement, FLUSH TABLES interfered and
      expelled another table used in it. FLUSH TABLES then
      blocks and waits on the table already opened by this
      statement.
      We detect this situation by ensuring that table cache
      version of all tables used in a statement is the same.
      If it isn't, all tables needs to be reopened.
      Note, that we can always perform a reopen in this case,
      even if we already have metadata locks, since we don't
      keep tables open between statements and a livelock
      is not possible.
  */
  if (action_arg != OT_REOPEN_TABLES && m_has_locks)
  {
    my_error(ER_LOCK_DEADLOCK, MYF(0));
    return TRUE;
  }
  /*
    If auto-repair or discovery are requested, a pointer to table
    list element must be provided.
  */
  if (table)
  {
    DBUG_ASSERT(action_arg == OT_DISCOVER || action_arg == OT_REPAIR);
    m_failed_table= (TABLE_LIST*) current_thd->alloc(sizeof(TABLE_LIST));
    if (m_failed_table == NULL)
      return TRUE;
    m_failed_table->init_one_table(table->db, table->db_length,
                                   table->table_name,
                                   table->table_name_length,
                                   table->alias, TL_WRITE);
    m_failed_table->mdl_request.set_type(MDL_EXCLUSIVE);
  }
  m_action= action_arg;
  return FALSE;
}


/**
   Recover from failed attempt of open table by performing requested action.

   @param  thd     Thread context

   @pre This function should be called only with "action" != OT_NO_ACTION
        and after having called @sa close_tables_for_reopen().

   @retval FALSE - Success. One should try to open tables once again.
   @retval TRUE  - Error
*/

bool
Open_table_context::
recover_from_failed_open(THD *thd)
{
  bool result= FALSE;
  /* Execute the action. */
  switch (m_action)
  {
    case OT_BACKOFF_AND_RETRY:
      break;
    case OT_REOPEN_TABLES:
      break;
    case OT_DISCOVER:
      {
        if ((result= lock_table_names(thd, m_failed_table, NULL,
                                      get_timeout(),
                                      MYSQL_OPEN_SKIP_TEMPORARY)))
          break;

        tdc_remove_table(thd, TDC_RT_REMOVE_ALL, m_failed_table->db,
                         m_failed_table->table_name, FALSE);
        ha_create_table_from_engine(thd, m_failed_table->db,
                                    m_failed_table->table_name);

        thd->warning_info->clear_warning_info(thd->query_id);
        thd->clear_error();                 // Clear error message
        thd->mdl_context.release_transactional_locks();
        break;
      }
    case OT_REPAIR:
      {
        if ((result= lock_table_names(thd, m_failed_table, NULL,
                                      get_timeout(),
                                      MYSQL_OPEN_SKIP_TEMPORARY)))
          break;

        tdc_remove_table(thd, TDC_RT_REMOVE_ALL, m_failed_table->db,
                         m_failed_table->table_name, FALSE);

        result= auto_repair_table(thd, m_failed_table);
        thd->mdl_context.release_transactional_locks();
        break;
      }
    default:
      DBUG_ASSERT(0);
  }
  /*
    Reset the pointers to conflicting MDL request and the
    TABLE_LIST element, set when we need auto-discovery or repair,
    for safety.
  */
  m_failed_table= NULL;
  /*
    Reset flag indicating that we have already acquired protection
    against GRL. It is no longer valid as the corresponding lock was
    released by close_tables_for_reopen().
  */
  m_has_protection_against_grl= FALSE;
  /* Prepare for possible another back-off. */
  m_action= OT_NO_ACTION;
  return result;
}


/*
  Return a appropriate read lock type given a table object.

  @param thd Thread context
  @param prelocking_ctx Prelocking context.
  @param table_list     Table list element for table to be locked.

  @remark Due to a statement-based replication limitation, statements such as
          INSERT INTO .. SELECT FROM .. and CREATE TABLE .. SELECT FROM need
          to grab a TL_READ_NO_INSERT lock on the source table in order to
          prevent the replication of a concurrent statement that modifies the
          source table. If such a statement gets applied on the slave before
          the INSERT .. SELECT statement finishes, data on the master could
          differ from data on the slave and end-up with a discrepancy between
          the binary log and table state.
          This also applies to SELECT/SET/DO statements which use stored
          functions. Calls to such functions are going to be logged as a
          whole and thus should be serialized against concurrent changes
          to tables used by those functions. This can be avoided if functions
          only read data but doing so requires more complex analysis than it
          is done now.
          Furthermore, this does not apply to I_S and log tables as it's
          always unsafe to replicate such tables under statement-based
          replication as the table on the slave might contain other data
          (ie: general_log is enabled on the slave). The statement will
          be marked as unsafe for SBR in decide_logging_format().
  @remark Note that even in prelocked mode it is important to correctly
          determine lock type value. In this mode lock type is passed to
          handler::start_stmt() method and can be used by storage engine,
          for example, to determine what kind of row locks it should acquire
          when reading data from the table.
*/

thr_lock_type read_lock_type_for_table(THD *thd,
                                       Query_tables_list *prelocking_ctx,
                                       TABLE_LIST *table_list)
{
  /*
    In cases when this function is called for a sub-statement executed in
    prelocked mode we can't rely on OPTION_BIN_LOG flag in THD::options
    bitmap to determine that binary logging is turned on as this bit can
    be cleared before executing sub-statement. So instead we have to look
    at THD::variables::sql_log_bin member.
  */
  bool log_on= mysql_bin_log.is_open() && thd->variables.sql_log_bin;
  ulong binlog_format= thd->variables.binlog_format;
  if ((log_on == FALSE) || (binlog_format == BINLOG_FORMAT_ROW) ||
      (table_list->table->s->table_category == TABLE_CATEGORY_LOG) ||
      (table_list->table->s->table_category == TABLE_CATEGORY_PERFORMANCE) ||
      !(is_update_query(prelocking_ctx->sql_command) ||
        table_list->prelocking_placeholder ||
        (thd->locked_tables_mode > LTM_LOCK_TABLES)))
    return TL_READ;
  else
    return TL_READ_NO_INSERT;
}


/*
  Handle element of prelocking set other than table. E.g. cache routine
  and, if prelocking strategy prescribes so, extend the prelocking set
  with tables and routines used by it.

  @param[in]  thd                  Thread context.
  @param[in]  prelocking_ctx       Prelocking context.
  @param[in]  rt                   Element of prelocking set to be processed.
  @param[in]  prelocking_strategy  Strategy which specifies how the
                                   prelocking set should be extended when
                                   one of its elements is processed.
  @param[in]  has_prelocking_list  Indicates that prelocking set/list for
                                   this statement has already been built.
  @param[in]  ot_ctx               Context of open_table used to recover from
                                   locking failures.
  @param[out] need_prelocking      Set to TRUE if it was detected that this
                                   statement will require prelocked mode for
                                   its execution, not touched otherwise.

  @retval FALSE  Success.
  @retval TRUE   Failure (Conflicting metadata lock, OOM, other errors).
*/

static bool
open_and_process_routine(THD *thd, Query_tables_list *prelocking_ctx,
                         Sroutine_hash_entry *rt,
                         Prelocking_strategy *prelocking_strategy,
                         bool has_prelocking_list,
                         Open_table_context *ot_ctx,
                         bool *need_prelocking)
{
  MDL_key::enum_mdl_namespace mdl_type= rt->mdl_request.key.mdl_namespace();
  DBUG_ENTER("open_and_process_routine");

  switch (mdl_type)
  {
  case MDL_key::FUNCTION:
  case MDL_key::PROCEDURE:
    {
      sp_head *sp;
      /*
        Try to get MDL lock on the routine.
        Note that we do not take locks on top-level CALLs as this can
        lead to a deadlock. Not locking top-level CALLs does not break
        the binlog as only the statements in the called procedure show
        up there, not the CALL itself.
      */
      if (rt != (Sroutine_hash_entry*)prelocking_ctx->sroutines_list.first ||
          mdl_type != MDL_key::PROCEDURE)
      {
        /*
          Since we acquire only shared lock on routines we don't
          need to care about global intention exclusive locks.
        */
        DBUG_ASSERT(rt->mdl_request.type == MDL_SHARED);

        /*
          Waiting for a conflicting metadata lock to go away may
          lead to a deadlock, detected by MDL subsystem.
          If possible, we try to resolve such deadlocks by releasing all
          metadata locks and restarting the pre-locking process.
          To prevent the error from polluting the diagnostics area
          in case of successful resolution, install a special error
          handler for ER_LOCK_DEADLOCK error.
        */
        MDL_deadlock_handler mdl_deadlock_handler(ot_ctx);

        thd->push_internal_handler(&mdl_deadlock_handler);
        bool result= thd->mdl_context.acquire_lock(&rt->mdl_request,
                                                   ot_ctx->get_timeout());
        thd->pop_internal_handler();

        if (result)
          DBUG_RETURN(TRUE);

        DEBUG_SYNC(thd, "after_shared_lock_pname");

        /* Ensures the routine is up-to-date and cached, if exists. */
        if (sp_cache_routine(thd, rt, has_prelocking_list, &sp))
          DBUG_RETURN(TRUE);

        /* Remember the version of the routine in the parse tree. */
        if (check_and_update_routine_version(thd, rt, sp))
          DBUG_RETURN(TRUE);

        /* 'sp' is NULL when there is no such routine. */
        if (sp && !has_prelocking_list)
        {
          prelocking_strategy->handle_routine(thd, prelocking_ctx, rt, sp,
                                              need_prelocking);
        }
      }
      else
      {
        /*
          If it's a top level call, just make sure we have a recent
          version of the routine, if it exists.
          Validating routine version is unnecessary, since CALL
          does not affect the prepared statement prelocked list.
        */
        if (sp_cache_routine(thd, rt, FALSE, &sp))
          DBUG_RETURN(TRUE);
      }
    }
    break;
  case MDL_key::TRIGGER:
    /**
      We add trigger entries to lex->sroutines_list, but we don't
      load them here. The trigger entry is only used when building
      a transitive closure of objects used in a statement, to avoid
      adding to this closure objects that are used in the trigger more
      than once.
      E.g. if a trigger trg refers to table t2, and the trigger table t1
      is used multiple times in the statement (say, because it's used in
      function f1() twice), we will only add t2 once to the list of
      tables to prelock.

      We don't take metadata locks on triggers either: they are protected
      by a respective lock on the table, on which the trigger is defined.

      The only two cases which give "trouble" are SHOW CREATE TRIGGER
      and DROP TRIGGER statements. For these, statement syntax doesn't
      specify the table on which this trigger is defined, so we have
      to make a "dirty" read in the data dictionary to find out the
      table name. Once we discover the table name, we take a metadata
      lock on it, and this protects all trigger operations.
      Of course the table, in theory, may disappear between the dirty
      read and metadata lock acquisition, but in that case we just return
      a run-time error.

      Grammar of other trigger DDL statements (CREATE, DROP) requires
      the table to be specified explicitly, so we use the table metadata
      lock to protect trigger metadata in these statements. Similarly, in
      DML we always use triggers together with their tables, and thus don't
      need to take separate metadata locks on them.
    */
    break;
  default:
    /* Impossible type value. */
    DBUG_ASSERT(0);
  }
  DBUG_RETURN(FALSE);
}


/**
  Handle table list element by obtaining metadata lock, opening table or view
  and, if prelocking strategy prescribes so, extending the prelocking set with
  tables and routines used by it.

  @param[in]     thd                  Thread context.
  @param[in]     lex                  LEX structure for statement.
  @param[in]     tables               Table list element to be processed.
  @param[in,out] counter              Number of tables which are open.
  @param[in]     flags                Bitmap of flags to modify how the tables
                                      will be open, see open_table() description
                                      for details.
  @param[in]     prelocking_strategy  Strategy which specifies how the
                                      prelocking set should be extended
                                      when table or view is processed.
  @param[in]     has_prelocking_list  Indicates that prelocking set/list for
                                      this statement has already been built.
  @param[in]     ot_ctx               Context used to recover from a failed
                                      open_table() attempt.
  @param[in]     new_frm_mem          Temporary MEM_ROOT to be used for
                                      parsing .FRMs for views.

  @retval  FALSE  Success.
  @retval  TRUE   Error, reported unless there is a chance to recover from it.
*/

static bool
open_and_process_table(THD *thd, LEX *lex, TABLE_LIST *tables,
                       uint *counter, uint flags,
                       Prelocking_strategy *prelocking_strategy,
                       bool has_prelocking_list,
                       Open_table_context *ot_ctx,
                       MEM_ROOT *new_frm_mem)
{
  bool error= FALSE;
  bool safe_to_ignore_table= FALSE;
  DBUG_ENTER("open_and_process_table");
  DEBUG_SYNC(thd, "open_and_process_table");

  /*
    Ignore placeholders for derived tables. After derived tables
    processing, link to created temporary table will be put here.
    If this is derived table for view then we still want to process
    routines used by this view.
  */
  if (tables->derived)
  {
    if (!tables->view)
      goto end;
    /*
      We restore view's name and database wiped out by derived tables
      processing and fall back to standard open process in order to
      obtain proper metadata locks and do other necessary steps like
      stored routine processing.
    */
    tables->db= tables->view_db.str;
    tables->db_length= tables->view_db.length;
    tables->table_name= tables->view_name.str;
    tables->table_name_length= tables->view_name.length;
  }
  /*
    If this TABLE_LIST object is a placeholder for an information_schema
    table, create a temporary table to represent the information_schema
    table in the query. Do not fill it yet - will be filled during
    execution.
  */
  if (tables->schema_table)
  {
    /*
      If this information_schema table is merged into a mergeable
      view, ignore it for now -- it will be filled when its respective
      TABLE_LIST is processed. This code works only during re-execution.
    */
    if (tables->view)
    {
      MDL_ticket *mdl_ticket;
      /*
        We still need to take a MDL lock on the merged view to protect
        it from concurrent changes.
      */
      if (!open_table_get_mdl_lock(thd, ot_ctx, &tables->mdl_request,
                                   flags, &mdl_ticket) &&
          mdl_ticket != NULL)
        goto process_view_routines;
      /* Fall-through to return error. */
    }
    else if (!mysql_schema_table(thd, lex, tables) &&
             !check_and_update_table_version(thd, tables, tables->table->s))
    {
      goto end;
    }
    error= TRUE;
    goto end;
  }
  DBUG_PRINT("tcache", ("opening table: '%s'.'%s'  item: %p",
                        tables->db, tables->table_name, tables)); //psergey: invalid read of size 1 here
  (*counter)++;

  /* Not a placeholder: must be a base table or a view. Let us open it. */
  DBUG_ASSERT(!tables->table);

  if (tables->prelocking_placeholder)
  {
    /*
      For the tables added by the pre-locking code, attempt to open
      the table but fail silently if the table does not exist.
      The real failure will occur when/if a statement attempts to use
      that table.
    */
    No_such_table_error_handler no_such_table_handler;
    thd->push_internal_handler(&no_such_table_handler);
    error= open_table(thd, tables, new_frm_mem, ot_ctx);
    thd->pop_internal_handler();
    safe_to_ignore_table= no_such_table_handler.safely_trapped_errors();
  }
  else if (tables->parent_l && (thd->open_options & HA_OPEN_FOR_REPAIR))
  {
    /*
      Also fail silently for underlying tables of a MERGE table if this
      table is opened for CHECK/REPAIR TABLE statement. This is needed
      to provide complete list of problematic underlying tables in
      CHECK/REPAIR TABLE output.
    */
    Repair_mrg_table_error_handler repair_mrg_table_handler;
    thd->push_internal_handler(&repair_mrg_table_handler);
    error= open_table(thd, tables, new_frm_mem, ot_ctx);
    thd->pop_internal_handler();
    safe_to_ignore_table= repair_mrg_table_handler.safely_trapped_errors();
  }
  else
    error= open_table(thd, tables, new_frm_mem, ot_ctx);

  free_root(new_frm_mem, MYF(MY_KEEP_PREALLOC));

  if (error)
  {
    if (! ot_ctx->can_recover_from_failed_open() && safe_to_ignore_table)
    {
      DBUG_PRINT("info", ("open_table: ignoring table '%s'.'%s'",
                          tables->db, tables->alias));
      error= FALSE;
    }
    goto end;
  }

  /*
    We can't rely on simple check for TABLE_LIST::view to determine
    that this is a view since during re-execution we might reopen
    ordinary table in place of view and thus have TABLE_LIST::view
    set from repvious execution and TABLE_LIST::table set from
    current.
  */
  if (!tables->table && tables->view)
  {
    /* VIEW placeholder */
    (*counter)--;

    /*
      tables->next_global list consists of two parts:
      1) Query tables and underlying tables of views.
      2) Tables used by all stored routines that this statement invokes on
         execution.
      We need to know where the bound between these two parts is. If we've
      just opened a view, which was the last table in part #1, and it
      has added its base tables after itself, adjust the boundary pointer
      accordingly.
    */
    if (lex->query_tables_own_last == &(tables->next_global) &&
        tables->view->query_tables)
      lex->query_tables_own_last= tables->view->query_tables_last;
    /*
      Let us free memory used by 'sroutines' hash here since we never
      call destructor for this LEX.
    */
    my_hash_free(&tables->view->sroutines);
    goto process_view_routines;
  }

  /*
    Special types of open can succeed but still don't set
    TABLE_LIST::table to anything.
  */
  if (tables->open_strategy && !tables->table)
    goto end;

  /*
    If we are not already in prelocked mode and extended table list is not
    yet built we might have to build the prelocking set for this statement.

    Since currently no prelocking strategy prescribes doing anything for
    tables which are only read, we do below checks only if table is going
    to be changed.
  */
  if (thd->locked_tables_mode <= LTM_LOCK_TABLES &&
      ! has_prelocking_list &&
      tables->lock_type >= TL_WRITE_ALLOW_WRITE)
  {
    bool need_prelocking= FALSE;
    TABLE_LIST **save_query_tables_last= lex->query_tables_last;
    /*
      Extend statement's table list and the prelocking set with
      tables and routines according to the current prelocking
      strategy.

      For example, for DML statements we need to add tables and routines
      used by triggers which are going to be invoked for this element of
      table list and also add tables required for handling of foreign keys.
    */
    error= prelocking_strategy->handle_table(thd, lex, tables,
                                             &need_prelocking);

    if (need_prelocking && ! lex->requires_prelocking())
      lex->mark_as_requiring_prelocking(save_query_tables_last);

    if (error)
      goto end;
  }

  if (tables->lock_type != TL_UNLOCK && ! thd->locked_tables_mode)
  {
    if (tables->lock_type == TL_WRITE_DEFAULT)
      tables->table->reginfo.lock_type= thd->update_lock_default;
    else if (tables->lock_type == TL_READ_DEFAULT)
      tables->table->reginfo.lock_type=
        read_lock_type_for_table(thd, lex, tables);
    else
      tables->table->reginfo.lock_type= tables->lock_type;
  }
  tables->table->grant= tables->grant;

  /* Check and update metadata version of a base table. */
  error= check_and_update_table_version(thd, tables, tables->table->s);

  if (error)
    goto end;
  /*
    After opening a MERGE table add the children to the query list of
    tables, so that they are opened too.
    Note that placeholders don't have the handler open.
  */
  /* MERGE tables need to access parent and child TABLE_LISTs. */
  DBUG_ASSERT(tables->table->pos_in_table_list == tables);
  /* Non-MERGE tables ignore this call. */
  if (tables->table->file->extra(HA_EXTRA_ADD_CHILDREN_LIST))
  {
    error= TRUE;
    goto end;
  }

process_view_routines:
  /*
    Again we may need cache all routines used by this view and add
    tables used by them to table list.
  */
  if (tables->view &&
      thd->locked_tables_mode <= LTM_LOCK_TABLES &&
      ! has_prelocking_list)
  {
    bool need_prelocking= FALSE;
    TABLE_LIST **save_query_tables_last= lex->query_tables_last;

    error= prelocking_strategy->handle_view(thd, lex, tables,
                                            &need_prelocking);

    if (need_prelocking && ! lex->requires_prelocking())
      lex->mark_as_requiring_prelocking(save_query_tables_last);

    if (error)
      goto end;
  }

end:
  DBUG_RETURN(error);
}

extern "C" uchar *schema_set_get_key(const uchar *record, size_t *length,
                                     my_bool not_used __attribute__((unused)))
{
  TABLE_LIST *table=(TABLE_LIST*) record;
  *length= table->db_length;
  return (uchar*) table->db;
}

/**
  Acquire upgradable (SNW, SNRW) metadata locks on tables used by
  LOCK TABLES or by a DDL statement. Under LOCK TABLES, we can't take
  new locks, so use open_tables_check_upgradable_mdl() instead.

  @param thd               Thread context.
  @param tables_start      Start of list of tables on which upgradable locks
                           should be acquired.
  @param tables_end        End of list of tables.
  @param lock_wait_timeout Seconds to wait before timeout.
  @param flags             Bitmap of flags to modify how the tables will be
                           open, see open_table() description for details.

  @retval FALSE  Success.
  @retval TRUE   Failure (e.g. connection was killed)
*/

bool
lock_table_names(THD *thd,
                 TABLE_LIST *tables_start, TABLE_LIST *tables_end,
                 ulong lock_wait_timeout, uint flags)
{
  MDL_request_list mdl_requests;
  TABLE_LIST *table;
  MDL_request global_request;
  Hash_set<TABLE_LIST, schema_set_get_key> schema_set;

  DBUG_ASSERT(!thd->locked_tables_mode);

  for (table= tables_start; table && table != tables_end;
       table= table->next_global)
  {
    if (table->mdl_request.type >= MDL_SHARED_NO_WRITE &&
        !(table->open_type == OT_TEMPORARY_ONLY ||
          (flags & MYSQL_OPEN_TEMPORARY_ONLY) ||
          (table->open_type != OT_BASE_ONLY &&
           ! (flags & MYSQL_OPEN_SKIP_TEMPORARY) &&
           find_temporary_table(thd, table))))
    {
      if (! (flags & MYSQL_OPEN_SKIP_SCOPED_MDL_LOCK) &&
          schema_set.insert(table))
        return TRUE;
      mdl_requests.push_front(&table->mdl_request);
    }
  }

  if (! (flags & MYSQL_OPEN_SKIP_SCOPED_MDL_LOCK) &&
      ! mdl_requests.is_empty())
  {
    /*
      Scoped locks: Take intention exclusive locks on all involved
      schemas.
    */
    Hash_set<TABLE_LIST, schema_set_get_key>::Iterator it(schema_set);
    while ((table= it++))
    {
      MDL_request *schema_request= new (thd->mem_root) MDL_request;
      if (schema_request == NULL)
        return TRUE;
      schema_request->init(MDL_key::SCHEMA, table->db, "",
                           MDL_INTENTION_EXCLUSIVE,
                           MDL_TRANSACTION);
      mdl_requests.push_front(schema_request);
    }

    /*
      Protect this statement against concurrent global read lock
      by acquiring global intention exclusive lock with statement
      duration.
    */
    if (thd->global_read_lock.can_acquire_protection())
      return TRUE;
    global_request.init(MDL_key::GLOBAL, "", "", MDL_INTENTION_EXCLUSIVE,
                        MDL_STATEMENT);
    mdl_requests.push_front(&global_request);
  }

  if (thd->mdl_context.acquire_locks(&mdl_requests, lock_wait_timeout))
    return TRUE;

  return FALSE;
}


/**
  Check for upgradable (SNW, SNRW) metadata locks on tables to be opened
  for a DDL statement. Under LOCK TABLES, we can't take new locks, so we
  must check if appropriate locks were pre-acquired.

  @param thd           Thread context.
  @param tables_start  Start of list of tables on which upgradable locks
                       should be searched for.
  @param tables_end    End of list of tables.
  @param flags         Bitmap of flags to modify how the tables will be
                       open, see open_table() description for details.

  @retval FALSE  Success.
  @retval TRUE   Failure (e.g. connection was killed)
*/

static bool
open_tables_check_upgradable_mdl(THD *thd, TABLE_LIST *tables_start,
                                 TABLE_LIST *tables_end, uint flags)
{
  TABLE_LIST *table;

  DBUG_ASSERT(thd->locked_tables_mode);

  for (table= tables_start; table && table != tables_end;
       table= table->next_global)
  {
    if (table->mdl_request.type >= MDL_SHARED_NO_WRITE &&
        !(table->open_type == OT_TEMPORARY_ONLY ||
          (flags & MYSQL_OPEN_TEMPORARY_ONLY) ||
          (table->open_type != OT_BASE_ONLY &&
           ! (flags & MYSQL_OPEN_SKIP_TEMPORARY) &&
           find_temporary_table(thd, table))))
    {
      /*
        We don't need to do anything about the found TABLE instance as it
        will be handled later in open_tables(), we only need to check that
        an upgradable lock is already acquired. When we enter LOCK TABLES
        mode, SNRW locks are acquired before all other locks. So if under
        LOCK TABLES we find that there is TABLE instance with upgradeable
        lock, all other instances of TABLE for the same table will have the
        same ticket.

        Note that this works OK even for CREATE TABLE statements which
        request X type of metadata lock. This is because under LOCK TABLES
        such statements don't create the table but only check if it exists
        or, in most complex case, only insert into it.
        Thus SNRW lock should be enough.

        Note that find_table_for_mdl_upgrade() will report an error if
        no suitable ticket is found.
      */
      if (!find_table_for_mdl_upgrade(thd, table->db, table->table_name, false))
        return TRUE;
    }
  }

  return FALSE;
}


/**
  Open all tables in list

  @param[in]     thd      Thread context.
  @param[in,out] start    List of tables to be open (it can be adjusted for
                          statement that uses tables only implicitly, e.g.
                          for "SELECT f1()").
  @param[out]    counter  Number of tables which were open.
  @param[in]     flags    Bitmap of flags to modify how the tables will be
                          open, see open_table() description for details.
  @param[in]     prelocking_strategy  Strategy which specifies how prelocking
                                      algorithm should work for this statement.

  @note
    Unless we are already in prelocked mode and prelocking strategy prescribes
    so this function will also precache all SP/SFs explicitly or implicitly
    (via views and triggers) used by the query and add tables needed for their
    execution to table list. Statement that uses SFs, invokes triggers or
    requires foreign key checks will be marked as requiring prelocking.
    Prelocked mode will be enabled for such query during lock_tables() call.

    If query for which we are opening tables is already marked as requiring
    prelocking it won't do such precaching and will simply reuse table list
    which is already built.

  @retval  FALSE  Success.
  @retval  TRUE   Error, reported.
*/

bool open_tables(THD *thd, TABLE_LIST **start, uint *counter, uint flags,
                Prelocking_strategy *prelocking_strategy)
{
  /*
    We use pointers to "next_global" member in the last processed TABLE_LIST
    element and to the "next" member in the last processed Sroutine_hash_entry
    element as iterators over, correspondingly, the table list and stored routines
    list which stay valid and allow to continue iteration when new elements are
    added to the tail of the lists.
  */
  TABLE_LIST **table_to_open;
  Sroutine_hash_entry **sroutine_to_open;
  TABLE_LIST *tables;
  Open_table_context ot_ctx(thd, flags);
  bool error= FALSE;
  MEM_ROOT new_frm_mem;
  bool has_prelocking_list;
  DBUG_ENTER("open_tables");

  /* Accessing data in XA_IDLE or XA_PREPARED is not allowed. */
  enum xa_states xa_state= thd->transaction.xid_state.xa_state;
  if (*start && (xa_state == XA_IDLE || xa_state == XA_PREPARED))
  {
    my_error(ER_XAER_RMFAIL, MYF(0), xa_state_names[xa_state]);
    DBUG_RETURN(true);
  }

  /*
    Initialize temporary MEM_ROOT for new .FRM parsing. Do not allocate
    anything yet, to avoid penalty for statements which don't use views
    and thus new .FRM format.
  */
  init_sql_alloc(&new_frm_mem, 8024, 0);

  thd->current_tablenr= 0;
restart:
  /*
    Close HANDLER tables which are marked for flush or against which there
    are pending exclusive metadata locks. This is needed both in order to
    avoid deadlocks and to have a point during statement execution at
    which such HANDLERs are closed even if they don't create problems for
    the current session (i.e. to avoid having a DDL blocked by HANDLERs
    opened for a long time).
  */
  if (thd->handler_tables_hash.records)
    mysql_ha_flush(thd);

  has_prelocking_list= thd->lex->requires_prelocking();
  table_to_open= start;
  sroutine_to_open= (Sroutine_hash_entry**) &thd->lex->sroutines_list.first;
  *counter= 0;
  thd_proc_info(thd, "Opening tables");

  /*
    If we are executing LOCK TABLES statement or a DDL statement
    (in non-LOCK TABLES mode) we might have to acquire upgradable
    semi-exclusive metadata locks (SNW or SNRW) on some of the
    tables to be opened.
    When executing CREATE TABLE .. If NOT EXISTS .. SELECT, the
    table may not yet exist, in which case we acquire an exclusive
    lock.
    We acquire all such locks at once here as doing this in one
    by one fashion may lead to deadlocks or starvation. Later when
    we will be opening corresponding table pre-acquired metadata
    lock will be reused (thanks to the fact that in recursive case
    metadata locks are acquired without waiting).
  */
  if (! (flags & (MYSQL_OPEN_HAS_MDL_LOCK |
                  MYSQL_OPEN_FORCE_SHARED_MDL |
                  MYSQL_OPEN_FORCE_SHARED_HIGH_PRIO_MDL)))
  {
    if (thd->locked_tables_mode)
    {
      /*
        Under LOCK TABLES, we can't acquire new locks, so we instead
        need to check if appropriate locks were pre-acquired.
      */
      if (open_tables_check_upgradable_mdl(thd, *start,
                                           thd->lex->first_not_own_table(),
                                           flags))
      {
        error= TRUE;
        goto err;
      }
    }
    else
    {
      TABLE_LIST *table;
      if (lock_table_names(thd, *start, thd->lex->first_not_own_table(),
                           ot_ctx.get_timeout(), flags))
      {
        error= TRUE;
        goto err;
      }
      for (table= *start; table && table != thd->lex->first_not_own_table();
           table= table->next_global)
      {
        if (table->mdl_request.type >= MDL_SHARED_NO_WRITE)
          table->mdl_request.ticket= NULL;
      }
    }
  }

  /*
    Perform steps of prelocking algorithm until there are unprocessed
    elements in prelocking list/set.
  */
  while (*table_to_open  ||
         (thd->locked_tables_mode <= LTM_LOCK_TABLES &&
          *sroutine_to_open))
  {
    /*
      For every table in the list of tables to open, try to find or open
      a table.
    */
    for (tables= *table_to_open; tables;
         table_to_open= &tables->next_global, tables= tables->next_global)
    {
      error= open_and_process_table(thd, thd->lex, tables, counter,
                                    flags, prelocking_strategy,
                                    has_prelocking_list, &ot_ctx,
                                    &new_frm_mem);

      if (error)
      {
        if (ot_ctx.can_recover_from_failed_open())
        {
          /*
            We have met exclusive metadata lock or old version of table.
            Now we have to close all tables and release metadata locks.
            We also have to throw away set of prelocked tables (and thus
            close tables from this set that were open by now) since it
            is possible that one of tables which determined its content
            was changed.

            Instead of implementing complex/non-robust logic mentioned
            above we simply close and then reopen all tables.

            We have to save pointer to table list element for table which we
            have failed to open since closing tables can trigger removal of
            elements from the table list (if MERGE tables are involved),
          */
          close_tables_for_reopen(thd, start, ot_ctx.start_of_statement_svp());

          /*
            Here we rely on the fact that 'tables' still points to the valid
            TABLE_LIST element. Altough currently this assumption is valid
            it may change in future.
          */
          if (ot_ctx.recover_from_failed_open(thd))
            goto err;

          error= FALSE;
          goto restart;
        }
        goto err;
      }

      DEBUG_SYNC(thd, "open_tables_after_open_and_process_table");
    }

    /*
      If we are not already in prelocked mode and extended table list is
      not yet built for our statement we need to cache routines it uses
      and build the prelocking list for it.
      If we are not in prelocked mode but have built the extended table
      list, we still need to call open_and_process_routine() to take
      MDL locks on the routines.
    */
    if (thd->locked_tables_mode <= LTM_LOCK_TABLES)
    {
      bool need_prelocking= FALSE;
      TABLE_LIST **save_query_tables_last= thd->lex->query_tables_last;
      /*
        Process elements of the prelocking set which are present there
        since parsing stage or were added to it by invocations of
        Prelocking_strategy methods in the above loop over tables.

        For example, if element is a routine, cache it and then,
        if prelocking strategy prescribes so, add tables it uses to the
        table list and routines it might invoke to the prelocking set.
      */
      for (Sroutine_hash_entry *rt= *sroutine_to_open; rt;
           sroutine_to_open= &rt->next, rt= rt->next)
      {
        error= open_and_process_routine(thd, thd->lex, rt, prelocking_strategy,
                                        has_prelocking_list, &ot_ctx,
                                        &need_prelocking);

        if (error)
        {
          if (ot_ctx.can_recover_from_failed_open())
          {
            close_tables_for_reopen(thd, start,
                                    ot_ctx.start_of_statement_svp());
            if (ot_ctx.recover_from_failed_open(thd))
              goto err;

            error= FALSE;
            goto restart;
          }
          /*
            Serious error during reading stored routines from mysql.proc table.
            Something is wrong with the table or its contents, and an error has
            been emitted; we must abort.
          */
          goto err;
        }
      }

      if (need_prelocking && ! thd->lex->requires_prelocking())
        thd->lex->mark_as_requiring_prelocking(save_query_tables_last);

      if (need_prelocking && ! *start)
        *start= thd->lex->query_tables;
    }
  }

  /*
    After successful open of all tables, including MERGE parents and
    children, attach the children to their parents. At end of statement,
    the children are detached. Attaching and detaching are always done,
    even under LOCK TABLES.
  */
  for (tables= *start; tables; tables= tables->next_global)
  {
    TABLE *tbl= tables->table;

    /* Schema tables may not have a TABLE object here. */
    if (tbl && tbl->file->ht->db_type == DB_TYPE_MRG_MYISAM)
    {
      /* MERGE tables need to access parent and child TABLE_LISTs. */
      DBUG_ASSERT(tbl->pos_in_table_list == tables);
      if (tbl->file->extra(HA_EXTRA_ATTACH_CHILDREN))
      {
        error= TRUE;
        goto err;
      }
    }
  }

err:
  thd_proc_info(thd, 0);
  free_root(&new_frm_mem, MYF(0));              // Free pre-alloced block

  if (error && *table_to_open)
  {
    (*table_to_open)->table= NULL;
  }
  DBUG_PRINT("open_tables", ("returning: %d", (int) error));
  DBUG_RETURN(error);
}


/**
  Defines how prelocking algorithm for DML statements should handle routines:
  - For CALL statements we do unrolling (i.e. open and lock tables for each
    sub-statement individually). So for such statements prelocking is enabled
    only if stored functions are used in parameter list and only for period
    during which we calculate values of parameters. Thus in this strategy we
    ignore procedure which is directly called by such statement and extend
    the prelocking set only with tables/functions used by SF called from the
    parameter list.
  - For any other statement any routine which is directly or indirectly called
    by statement is going to be executed in prelocked mode. So in this case we
    simply add all tables and routines used by it to the prelocking set.

  @param[in]  thd              Thread context.
  @param[in]  prelocking_ctx   Prelocking context of the statement.
  @param[in]  rt               Prelocking set element describing routine.
  @param[in]  sp               Routine body.
  @param[out] need_prelocking  Set to TRUE if method detects that prelocking
                               required, not changed otherwise.

  @retval FALSE  Success.
  @retval TRUE   Failure (OOM).
*/

bool DML_prelocking_strategy::
handle_routine(THD *thd, Query_tables_list *prelocking_ctx,
               Sroutine_hash_entry *rt, sp_head *sp, bool *need_prelocking)
{
  /*
    We assume that for any "CALL proc(...)" statement sroutines_list will
    have 'proc' as first element (it may have several, consider e.g.
    "proc(sp_func(...)))". This property is currently guaranted by the
    parser.
  */

  if (rt != (Sroutine_hash_entry*)prelocking_ctx->sroutines_list.first ||
      rt->mdl_request.key.mdl_namespace() != MDL_key::PROCEDURE)
  {
    *need_prelocking= TRUE;
    sp_update_stmt_used_routines(thd, prelocking_ctx, &sp->m_sroutines,
                                 rt->belong_to_view);
    (void)sp->add_used_tables_to_table_list(thd,
                                            &prelocking_ctx->query_tables_last,
                                            rt->belong_to_view);
  }
  sp->propagate_attributes(prelocking_ctx);
  return FALSE;
}


/**
  Defines how prelocking algorithm for DML statements should handle table list
  elements:
  - If table has triggers we should add all tables and routines
    used by them to the prelocking set.

  We do not need to acquire metadata locks on trigger names
  in DML statements, since all DDL statements
  that change trigger metadata always lock their
  subject tables.

  @param[in]  thd              Thread context.
  @param[in]  prelocking_ctx   Prelocking context of the statement.
  @param[in]  table_list       Table list element for table.
  @param[in]  sp               Routine body.
  @param[out] need_prelocking  Set to TRUE if method detects that prelocking
                               required, not changed otherwise.

  @retval FALSE  Success.
  @retval TRUE   Failure (OOM).
*/

bool DML_prelocking_strategy::
handle_table(THD *thd, Query_tables_list *prelocking_ctx,
             TABLE_LIST *table_list, bool *need_prelocking)
{
  /* We rely on a caller to check that table is going to be changed. */
  DBUG_ASSERT(table_list->lock_type >= TL_WRITE_ALLOW_WRITE);

  if (table_list->trg_event_map)
  {
    if (table_list->table->triggers)
    {
      *need_prelocking= TRUE;

      if (table_list->table->triggers->
          add_tables_and_routines_for_triggers(thd, prelocking_ctx, table_list))
        return TRUE;
    }
  }

  return FALSE;
}


/**
  Defines how prelocking algorithm for DML statements should handle view -
  all view routines should be added to the prelocking set.

  @param[in]  thd              Thread context.
  @param[in]  prelocking_ctx   Prelocking context of the statement.
  @param[in]  table_list       Table list element for view.
  @param[in]  sp               Routine body.
  @param[out] need_prelocking  Set to TRUE if method detects that prelocking
                               required, not changed otherwise.

  @retval FALSE  Success.
  @retval TRUE   Failure (OOM).
*/

bool DML_prelocking_strategy::
handle_view(THD *thd, Query_tables_list *prelocking_ctx,
            TABLE_LIST *table_list, bool *need_prelocking)
{
  if (table_list->view->uses_stored_routines())
  {
    *need_prelocking= TRUE;

    sp_update_stmt_used_routines(thd, prelocking_ctx,
                                 &table_list->view->sroutines_list,
                                 table_list->top_table());
  }
  return FALSE;
}


/**
  Defines how prelocking algorithm for LOCK TABLES statement should handle
  table list elements.

  @param[in]  thd              Thread context.
  @param[in]  prelocking_ctx   Prelocking context of the statement.
  @param[in]  table_list       Table list element for table.
  @param[in]  sp               Routine body.
  @param[out] need_prelocking  Set to TRUE if method detects that prelocking
                               required, not changed otherwise.

  @retval FALSE  Success.
  @retval TRUE   Failure (OOM).
*/

bool Lock_tables_prelocking_strategy::
handle_table(THD *thd, Query_tables_list *prelocking_ctx,
             TABLE_LIST *table_list, bool *need_prelocking)
{
  if (DML_prelocking_strategy::handle_table(thd, prelocking_ctx, table_list,
                                            need_prelocking))
    return TRUE;

  /* We rely on a caller to check that table is going to be changed. */
  DBUG_ASSERT(table_list->lock_type >= TL_WRITE_ALLOW_WRITE);

  return FALSE;
}


/**
  Defines how prelocking algorithm for ALTER TABLE statement should handle
  routines - do nothing as this statement is not supposed to call routines.

  We still can end up in this method when someone tries
  to define a foreign key referencing a view, and not just
  a simple view, but one that uses stored routines.
*/

bool Alter_table_prelocking_strategy::
handle_routine(THD *thd, Query_tables_list *prelocking_ctx,
               Sroutine_hash_entry *rt, sp_head *sp, bool *need_prelocking)
{
  return FALSE;
}


/**
  Defines how prelocking algorithm for ALTER TABLE statement should handle
  table list elements.

  Unlike in DML, we do not process triggers here.

  @param[in]  thd              Thread context.
  @param[in]  prelocking_ctx   Prelocking context of the statement.
  @param[in]  table_list       Table list element for table.
  @param[in]  sp               Routine body.
  @param[out] need_prelocking  Set to TRUE if method detects that prelocking
                               required, not changed otherwise.


  @retval FALSE  Success.
  @retval TRUE   Failure (OOM).
*/

bool Alter_table_prelocking_strategy::
handle_table(THD *thd, Query_tables_list *prelocking_ctx,
             TABLE_LIST *table_list, bool *need_prelocking)
{
  return FALSE;
}


/**
  Defines how prelocking algorithm for ALTER TABLE statement
  should handle view - do nothing. We don't need to add view
  routines to the prelocking set in this case as view is not going
  to be materialized.
*/

bool Alter_table_prelocking_strategy::
handle_view(THD *thd, Query_tables_list *prelocking_ctx,
            TABLE_LIST *table_list, bool *need_prelocking)
{
  return FALSE;
}


/**
  Check that lock is ok for tables; Call start stmt if ok

  @param thd             Thread handle.
  @param prelocking_ctx  Prelocking context.
  @param table_list      Table list element for table to be checked.

  @retval FALSE - Ok.
  @retval TRUE  - Error.
*/

static bool check_lock_and_start_stmt(THD *thd,
                                      Query_tables_list *prelocking_ctx,
                                      TABLE_LIST *table_list)
{
  int error;
  thr_lock_type lock_type;
  DBUG_ENTER("check_lock_and_start_stmt");

  /*
    TL_WRITE_DEFAULT and TL_READ_DEFAULT are supposed to be parser only
    types of locks so they should be converted to appropriate other types
    to be passed to storage engine. The exact lock type passed to the
    engine is important as, for example, InnoDB uses it to determine
    what kind of row locks should be acquired when executing statement
    in prelocked mode or under LOCK TABLES with @@innodb_table_locks = 0.
  */
  if (table_list->lock_type == TL_WRITE_DEFAULT)
    lock_type= thd->update_lock_default;
  else if (table_list->lock_type == TL_READ_DEFAULT)
    lock_type= read_lock_type_for_table(thd, prelocking_ctx, table_list);
  else
    lock_type= table_list->lock_type;

  if ((int) lock_type > (int) TL_WRITE_ALLOW_WRITE &&
      (int) table_list->table->reginfo.lock_type <= (int) TL_WRITE_ALLOW_WRITE)
  {
    my_error(ER_TABLE_NOT_LOCKED_FOR_WRITE, MYF(0), table_list->alias);
    DBUG_RETURN(1);
  }
  if ((error= table_list->table->file->start_stmt(thd, lock_type)))
  {
    table_list->table->file->print_error(error, MYF(0));
    DBUG_RETURN(1);
  }
  DBUG_RETURN(0);
}


/**
  @brief Open and lock one table

  @param[in]    thd             thread handle
  @param[in]    table_l         table to open is first table in this list
  @param[in]    lock_type       lock to use for table
  @param[in]    flags           options to be used while opening and locking
                                table (see open_table(), mysql_lock_tables())
  @param[in]    prelocking_strategy  Strategy which specifies how prelocking
                                     algorithm should work for this statement.

  @return       table
    @retval     != NULL         OK, opened table returned
    @retval     NULL            Error

  @note
    If ok, the following are also set:
      table_list->lock_type 	lock_type
      table_list->table		table

  @note
    If table_l is a list, not a single table, the list is temporarily
    broken.

  @detail
    This function is meant as a replacement for open_ltable() when
    MERGE tables can be opened. open_ltable() cannot open MERGE tables.

    There may be more differences between open_n_lock_single_table() and
    open_ltable(). One known difference is that open_ltable() does
    neither call thd->decide_logging_format() nor handle some other logging
    and locking issues because it does not call lock_tables().
*/

TABLE *open_n_lock_single_table(THD *thd, TABLE_LIST *table_l,
                                thr_lock_type lock_type, uint flags,
                                Prelocking_strategy *prelocking_strategy)
{
  TABLE_LIST *save_next_global;
  DBUG_ENTER("open_n_lock_single_table");

  /* Remember old 'next' pointer. */
  save_next_global= table_l->next_global;
  /* Break list. */
  table_l->next_global= NULL;

  /* Set requested lock type. */
  table_l->lock_type= lock_type;
  /* Allow to open real tables only. */
  table_l->required_type= FRMTYPE_TABLE;

  /* Open the table. */
  if (open_and_lock_tables(thd, table_l, FALSE, flags,
                           prelocking_strategy))
    table_l->table= NULL; /* Just to be sure. */

  /* Restore list. */
  table_l->next_global= save_next_global;

  DBUG_RETURN(table_l->table);
}


/*
  Open and lock one table

  SYNOPSIS
    open_ltable()
    thd			Thread handler
    table_list		Table to open is first table in this list
    lock_type		Lock to use for open
    lock_flags          Flags passed to mysql_lock_table

  NOTE
    This function doesn't do anything like SP/SF/views/triggers analysis done 
    in open_table()/lock_tables(). It is intended for opening of only one
    concrete table. And used only in special contexts.

  RETURN VALUES
    table		Opened table
    0			Error
  
    If ok, the following are also set:
      table_list->lock_type 	lock_type
      table_list->table		table
*/

TABLE *open_ltable(THD *thd, TABLE_LIST *table_list, thr_lock_type lock_type,
                   uint lock_flags)
{
  TABLE *table;
  Open_table_context ot_ctx(thd, lock_flags);
  bool error;
  DBUG_ENTER("open_ltable");

  /* should not be used in a prelocked_mode context, see NOTE above */
  DBUG_ASSERT(thd->locked_tables_mode < LTM_PRELOCKED);

  thd_proc_info(thd, "Opening table");
  thd->current_tablenr= 0;
  /* open_ltable can be used only for BASIC TABLEs */
  table_list->required_type= FRMTYPE_TABLE;

  /* This function can't properly handle requests for such metadata locks. */
  DBUG_ASSERT(table_list->mdl_request.type < MDL_SHARED_NO_WRITE);

  while ((error= open_table(thd, table_list, thd->mem_root, &ot_ctx)) &&
         ot_ctx.can_recover_from_failed_open())
  {
    /*
      Even though we have failed to open table we still need to
      call release_transactional_locks() to release metadata locks which
      might have been acquired successfully.
    */
    thd->mdl_context.rollback_to_savepoint(ot_ctx.start_of_statement_svp());
    table_list->mdl_request.ticket= 0;
    if (ot_ctx.recover_from_failed_open(thd))
      break;
  }

  if (!error)
  {
    /*
      We can't have a view or some special "open_strategy" in this function
      so there should be a TABLE instance.
    */
    DBUG_ASSERT(table_list->table);
    table= table_list->table;
    if (table->file->ht->db_type == DB_TYPE_MRG_MYISAM)
    {
      /* A MERGE table must not come here. */
      /* purecov: begin tested */
      my_error(ER_WRONG_OBJECT, MYF(0), table->s->db.str,
               table->s->table_name.str, "BASE TABLE");
      table= 0;
      goto end;
      /* purecov: end */
    }

    table_list->lock_type= lock_type;
    table->grant= table_list->grant;
    if (thd->locked_tables_mode)
    {
      if (check_lock_and_start_stmt(thd, thd->lex, table_list))
	table= 0;
    }
    else
    {
      DBUG_ASSERT(thd->lock == 0);	// You must lock everything at once
      if ((table->reginfo.lock_type= lock_type) != TL_UNLOCK)
	if (! (thd->lock= mysql_lock_tables(thd, &table_list->table, 1,
                                            lock_flags)))
        {
          table= 0;
        }
    }
  }
  else
    table= 0;

end:
  if (table == NULL)
  {
    if (!thd->in_sub_stmt)
      trans_rollback_stmt(thd);
    close_thread_tables(thd);
  }
  thd_proc_info(thd, 0);
  DBUG_RETURN(table);
}


/**
  Open all tables in list, locks them and optionally process derived tables.

  @param thd		      Thread context.
  @param tables	              List of tables for open and locking.
  @param derived              If to handle derived tables.
  @param flags                Bitmap of options to be used to open and lock
                              tables (see open_tables() and mysql_lock_tables()
                              for details).
  @param prelocking_strategy  Strategy which specifies how prelocking algorithm
                              should work for this statement.

  @note
    The thr_lock locks will automatically be freed by
    close_thread_tables().

  @retval FALSE  OK.
  @retval TRUE   Error
*/

bool open_and_lock_tables(THD *thd, TABLE_LIST *tables,
                          bool derived, uint flags,
                          Prelocking_strategy *prelocking_strategy)
{
  uint counter;
  MDL_savepoint mdl_savepoint= thd->mdl_context.mdl_savepoint();
  DBUG_ENTER("open_and_lock_tables");
  DBUG_PRINT("enter", ("derived handling: %d", derived));

  if (open_tables(thd, &tables, &counter, flags, prelocking_strategy))
    goto err;

  DBUG_EXECUTE_IF("sleep_open_and_lock_after_open", {
                  const char *old_proc_info= thd->proc_info;
                  thd->proc_info= "DBUG sleep";
                  my_sleep(6000000);
                  thd->proc_info= old_proc_info;});

  if (lock_tables(thd, tables, counter, flags))
    goto err;

  if (derived)
  {
    if (mysql_handle_derived(thd->lex, &mysql_derived_prepare))
      goto err;
    if (thd->fill_derived_tables() &&
        mysql_handle_derived(thd->lex, &mysql_derived_filling))
    {
      mysql_handle_derived(thd->lex, &mysql_derived_cleanup);
      goto err;
    }
    if (!thd->lex->describe)
      mysql_handle_derived(thd->lex, &mysql_derived_cleanup);
  }

  DBUG_RETURN(FALSE);
err:
  if (! thd->in_sub_stmt)
    trans_rollback_stmt(thd);  /* Necessary if derived handling failed. */
  close_thread_tables(thd);
  /* Don't keep locks for a failed statement. */
  thd->mdl_context.rollback_to_savepoint(mdl_savepoint);
  DBUG_RETURN(TRUE);
}


/*
  Open all tables in list and process derived tables

  SYNOPSIS
    open_normal_and_derived_tables
    thd		- thread handler
    tables	- list of tables for open
    flags       - bitmap of flags to modify how the tables will be open:
                  MYSQL_LOCK_IGNORE_FLUSH - open table even if someone has
                  done a flush on it.

  RETURN
    FALSE - ok
    TRUE  - error

  NOTE 
    This is to be used on prepare stage when you don't read any
    data from the tables.
*/

bool open_normal_and_derived_tables(THD *thd, TABLE_LIST *tables, uint flags)
{
  DML_prelocking_strategy prelocking_strategy;
  uint counter;
  MDL_savepoint mdl_savepoint= thd->mdl_context.mdl_savepoint();
  DBUG_ENTER("open_normal_and_derived_tables");
  DBUG_ASSERT(!thd->fill_derived_tables());
  if (open_tables(thd, &tables, &counter, flags, &prelocking_strategy) ||
      mysql_handle_derived(thd->lex, &mysql_derived_prepare))
    goto end;

  DBUG_RETURN(0);
end:
  /*
    No need to commit/rollback the statement transaction: it's
    either not started or we're filling in an INFORMATION_SCHEMA
    table on the fly, and thus mustn't manipulate with the
    transaction of the enclosing statement.
  */
  DBUG_ASSERT(thd->transaction.stmt.is_empty() ||
              (thd->state_flags & Open_tables_state::BACKUPS_AVAIL));
  close_thread_tables(thd);
  /* Don't keep locks for a failed statement. */
  thd->mdl_context.rollback_to_savepoint(mdl_savepoint);

  DBUG_RETURN(TRUE); /* purecov: inspected */
}


/*
  Mark all real tables in the list as free for reuse.

  SYNOPSIS
    mark_real_tables_as_free_for_reuse()
      thd   - thread context
      table - head of the list of tables

  DESCRIPTION
    Marks all real tables in the list (i.e. not views, derived
    or schema tables) as free for reuse.
*/

static void mark_real_tables_as_free_for_reuse(TABLE_LIST *table_list)
{
  TABLE_LIST *table;
  for (table= table_list; table; table= table->next_global)
    if (!table->placeholder())
    {
      table->table->query_id= 0;
    }
  for (table= table_list; table; table= table->next_global)
    if (!table->placeholder())
    {
      /*
        Detach children of MyISAMMRG tables used in
        sub-statements, they will be reattached at open.
        This has to be done in a separate loop to make sure
        that children have had their query_id cleared.
      */
      table->table->file->extra(HA_EXTRA_DETACH_CHILDREN);
    }
}


/**
  Lock all tables in a list.

  @param  thd           Thread handler
  @param  tables        Tables to lock
  @param  count         Number of opened tables
  @param  flags         Options (see mysql_lock_tables() for details)

  You can't call lock_tables() while holding thr_lock locks, as
  this would break the dead-lock-free handling thr_lock gives us.
  You must always get all needed locks at once.

  If the query for which we are calling this function is marked as
  requiring prelocking, this function will change
  locked_tables_mode to LTM_PRELOCKED.

  @retval FALSE         Success. 
  @retval TRUE          A lock wait timeout, deadlock or out of memory.
*/

bool lock_tables(THD *thd, TABLE_LIST *tables, uint count,
                 uint flags)
{
  TABLE_LIST *table;

  DBUG_ENTER("lock_tables");
  /*
    We can't meet statement requiring prelocking if we already
    in prelocked mode.
  */
  DBUG_ASSERT(thd->locked_tables_mode <= LTM_LOCK_TABLES ||
              !thd->lex->requires_prelocking());

  if (!tables && !thd->lex->requires_prelocking())
    DBUG_RETURN(thd->decide_logging_format(tables));

  /*
    Check for thd->locked_tables_mode to avoid a redundant
    and harmful attempt to lock the already locked tables again.
    Checking for thd->lock is not enough in some situations. For example,
    if a stored function contains
    "drop table t3; create temporary t3 ..; insert into t3 ...;"
    thd->lock may be 0 after drop tables, whereas locked_tables_mode
    is still on. In this situation an attempt to lock temporary
    table t3 will lead to a memory leak.
  */
  if (! thd->locked_tables_mode)
  {
    DBUG_ASSERT(thd->lock == 0);	// You must lock everything at once
    TABLE **start,**ptr;

    if (!(ptr=start=(TABLE**) thd->alloc(sizeof(TABLE*)*count)))
      DBUG_RETURN(TRUE);
    for (table= tables; table; table= table->next_global)
    {
      if (!table->placeholder())
	*(ptr++)= table->table;
    }

<<<<<<< HEAD
    /*
    DML statements that modify a table with an auto_increment column based on
    rows selected from a table are unsafe as the order in which the rows are
    fetched fron the select tables cannot be determined and may differ on
    master and slave.
    */
    if (thd->variables.binlog_format != BINLOG_FORMAT_ROW && tables &&
        has_write_table_with_auto_increment_and_select(tables))
      thd->lex->set_stmt_unsafe(LEX::BINLOG_STMT_UNSAFE_WRITE_AUTOINC_SELECT);

    /* 
     INSERT...ON DUPLICATE KEY UPDATE on a table with more than one unique keys
     can be unsafe.
     */
    uint unique_keys= 0;
    for (TABLE_LIST *query_table= tables; query_table && unique_keys <= 1;
         query_table= query_table->next_global)
      if(query_table->table)
      {
        uint keys= query_table->table->s->keys, i= 0;
        unique_keys= 0;
        for (KEY* keyinfo= query_table->table->s->key_info;
             i < keys && unique_keys <= 1; i++, keyinfo++)
        {
          if (keyinfo->flags & HA_NOSAME)
            unique_keys++;
        }
        if (!query_table->placeholder() &&
            query_table->lock_type >= TL_WRITE_ALLOW_WRITE &&
            unique_keys > 1 && thd->lex->sql_command == SQLCOM_INSERT &&
            /* Duplicate key update is not supported by INSERT DELAYED */
            thd->command != COM_DELAYED_INSERT &&
            thd->lex->duplicates == DUP_UPDATE)
          thd->lex->set_stmt_unsafe(LEX::BINLOG_STMT_UNSAFE_INSERT_TWO_KEYS);
      }
 
=======
    if (thd->variables.binlog_format != BINLOG_FORMAT_ROW && tables)
    {
      if (has_write_table_auto_increment_not_first_in_pk(tables))
        thd->lex->set_stmt_unsafe();
    }

>>>>>>> f3509d1d
    /* We have to emulate LOCK TABLES if we are statement needs prelocking. */
    if (thd->lex->requires_prelocking())
    {

      /*
        A query that modifies autoinc column in sub-statement can make the 
        master and slave inconsistent.
        We can solve these problems in mixed mode by switching to binlogging 
        if at least one updated table is used by sub-statement
      */
      if (thd->variables.binlog_format != BINLOG_FORMAT_ROW && tables && 
          has_write_table_with_auto_increment(thd->lex->first_not_own_table()))
        thd->lex->set_stmt_unsafe(LEX::BINLOG_STMT_UNSAFE_AUTOINC_COLUMNS);
    }

    DEBUG_SYNC(thd, "before_lock_tables_takes_lock");

    if (! (thd->lock= mysql_lock_tables(thd, start, (uint) (ptr - start),
                                        flags)))
      DBUG_RETURN(TRUE);

    DEBUG_SYNC(thd, "after_lock_tables_takes_lock");

    if (thd->lex->requires_prelocking() &&
        thd->lex->sql_command != SQLCOM_LOCK_TABLES)
    {
      TABLE_LIST *first_not_own= thd->lex->first_not_own_table();
      /*
        We just have done implicit LOCK TABLES, and now we have
        to emulate first open_and_lock_tables() after it.

        When open_and_lock_tables() is called for a single table out of
        a table list, the 'next_global' chain is temporarily broken. We
        may not find 'first_not_own' before the end of the "list".
        Look for example at those places where open_n_lock_single_table()
        is called. That function implements the temporary breaking of
        a table list for opening a single table.
      */
      for (table= tables;
           table && table != first_not_own;
           table= table->next_global)
      {
        if (!table->placeholder())
        {
          table->table->query_id= thd->query_id;
          if (check_lock_and_start_stmt(thd, thd->lex, table))
          {
            mysql_unlock_tables(thd, thd->lock);
            thd->lock= 0;
            DBUG_RETURN(TRUE);
          }
        }
      }
      /*
        Let us mark all tables which don't belong to the statement itself,
        and was marked as occupied during open_tables() as free for reuse.
      */
      mark_real_tables_as_free_for_reuse(first_not_own);
      DBUG_PRINT("info",("locked_tables_mode= LTM_PRELOCKED"));
      thd->enter_locked_tables_mode(LTM_PRELOCKED);
    }
  }
  else
  {
    TABLE_LIST *first_not_own= thd->lex->first_not_own_table();
    /*
      When open_and_lock_tables() is called for a single table out of
      a table list, the 'next_global' chain is temporarily broken. We
      may not find 'first_not_own' before the end of the "list".
      Look for example at those places where open_n_lock_single_table()
      is called. That function implements the temporary breaking of
      a table list for opening a single table.
    */
    for (table= tables;
         table && table != first_not_own;
         table= table->next_global)
    {
      if (table->placeholder())
        continue;

      /*
        In a stored function or trigger we should ensure that we won't change
        a table that is already used by the calling statement.
      */
      if (thd->locked_tables_mode >= LTM_PRELOCKED &&
          table->lock_type >= TL_WRITE_ALLOW_WRITE)
      {
        for (TABLE* opentab= thd->open_tables; opentab; opentab= opentab->next)
        {
          if (table->table->s == opentab->s && opentab->query_id &&
              table->table->query_id != opentab->query_id)
          {
            my_error(ER_CANT_UPDATE_USED_TABLE_IN_SF_OR_TRG, MYF(0),
                     table->table->s->table_name.str);
            DBUG_RETURN(TRUE);
          }
        }
      }

      if (check_lock_and_start_stmt(thd, thd->lex, table))
      {
	DBUG_RETURN(TRUE);
      }
    }
    /*
      If we are under explicit LOCK TABLES and our statement requires
      prelocking, we should mark all "additional" tables as free for use
      and enter prelocked mode.
    */
    if (thd->lex->requires_prelocking())
    {
      mark_real_tables_as_free_for_reuse(first_not_own);
      DBUG_PRINT("info",
                 ("thd->locked_tables_mode= LTM_PRELOCKED_UNDER_LOCK_TABLES"));
      thd->locked_tables_mode= LTM_PRELOCKED_UNDER_LOCK_TABLES;
    }
  }

  DBUG_RETURN(thd->decide_logging_format(tables));
}


/**
  Prepare statement for reopening of tables and recalculation of set of
  prelocked tables.

  @param[in] thd         Thread context.
  @param[in,out] tables  List of tables which we were trying to open
                         and lock.
  @param[in] start_of_statement_svp MDL savepoint which represents the set
                         of metadata locks which the current transaction
                         managed to acquire before execution of the current
                         statement and to which we should revert before
                         trying to reopen tables. NULL if no metadata locks
                         were held and thus all metadata locks should be
                         released.
*/

void close_tables_for_reopen(THD *thd, TABLE_LIST **tables,
                             const MDL_savepoint &start_of_statement_svp)
{
  TABLE_LIST *first_not_own_table= thd->lex->first_not_own_table();
  TABLE_LIST *tmp;

  /*
    If table list consists only from tables from prelocking set, table list
    for new attempt should be empty, so we have to update list's root pointer.
  */
  if (first_not_own_table == *tables)
    *tables= 0;
  thd->lex->chop_off_not_own_tables();
  /* Reset MDL tickets for procedures/functions */
  for (Sroutine_hash_entry *rt=
         (Sroutine_hash_entry*)thd->lex->sroutines_list.first;
       rt; rt= rt->next)
    rt->mdl_request.ticket= NULL;
  sp_remove_not_own_routines(thd->lex);
  for (tmp= *tables; tmp; tmp= tmp->next_global)
  {
    tmp->table= 0;
    tmp->mdl_request.ticket= NULL;
    /* We have to cleanup translation tables of views. */
    tmp->cleanup_items();
  }
  /*
    No need to commit/rollback the statement transaction: it's
    either not started or we're filling in an INFORMATION_SCHEMA
    table on the fly, and thus mustn't manipulate with the
    transaction of the enclosing statement.
  */
  DBUG_ASSERT(thd->transaction.stmt.is_empty() ||
              (thd->state_flags & Open_tables_state::BACKUPS_AVAIL));
  close_thread_tables(thd);
  thd->mdl_context.rollback_to_savepoint(start_of_statement_svp);
}


/**
  Open a single table without table caching and don't add it to
  THD::open_tables. Depending on the 'add_to_temporary_tables_list' value,
  the opened TABLE instance will be addded to THD::temporary_tables list.

  @param thd                          Thread context.
  @param path                         Path (without .frm)
  @param db                           Database name.
  @param table_name                   Table name.
  @param add_to_temporary_tables_list Specifies if the opened TABLE
                                      instance should be linked into
                                      THD::temporary_tables list.

  @note This function is used:
    - by alter_table() to open a temporary table;
    - when creating a temporary table with CREATE TEMPORARY TABLE.

  @return TABLE instance for opened table.
  @retval NULL on error.
*/

TABLE *open_table_uncached(THD *thd, const char *path, const char *db,
                           const char *table_name,
                           bool add_to_temporary_tables_list)
{
  TABLE *tmp_table;
  TABLE_SHARE *share;
  char cache_key[MAX_DBKEY_LENGTH], *saved_cache_key, *tmp_path;
  uint key_length;
  TABLE_LIST table_list;
  DBUG_ENTER("open_table_uncached");
  DBUG_PRINT("enter",
             ("table: '%s'.'%s'  path: '%s'  server_id: %u  "
              "pseudo_thread_id: %lu",
              db, table_name, path,
              (uint) thd->server_id, (ulong) thd->variables.pseudo_thread_id));

  table_list.db=         (char*) db;
  table_list.table_name= (char*) table_name;
  /* Create the cache_key for temporary tables */
  key_length= create_table_def_key(thd, cache_key, &table_list, 1);

  if (!(tmp_table= (TABLE*) my_malloc(sizeof(*tmp_table) + sizeof(*share) +
                                      strlen(path)+1 + key_length,
                                      MYF(MY_WME))))
    DBUG_RETURN(0);				/* purecov: inspected */

  share= (TABLE_SHARE*) (tmp_table+1);
  tmp_path= (char*) (share+1);
  saved_cache_key= strmov(tmp_path, path)+1;
  memcpy(saved_cache_key, cache_key, key_length);

  init_tmp_table_share(thd, share, saved_cache_key, key_length,
                       strend(saved_cache_key)+1, tmp_path);

  if (open_table_def(thd, share, 0) ||
      open_table_from_share(thd, share, table_name,
                            (uint) (HA_OPEN_KEYFILE | HA_OPEN_RNDFILE |
                                    HA_GET_INDEX),
                            READ_KEYINFO | COMPUTE_TYPES | EXTRA_RECORD,
                            ha_open_options,
                            tmp_table, FALSE))
  {
    /* No need to lock share->mutex as this is not needed for tmp tables */
    free_table_share(share);
    my_free(tmp_table);
    DBUG_RETURN(0);
  }

  tmp_table->reginfo.lock_type= TL_WRITE;	 // Simulate locked
  share->tmp_table= (tmp_table->file->has_transactions() ? 
                     TRANSACTIONAL_TMP_TABLE : NON_TRANSACTIONAL_TMP_TABLE);

  if (add_to_temporary_tables_list)
  {
    /* growing temp list at the head */
    tmp_table->next= thd->temporary_tables;
    if (tmp_table->next)
      tmp_table->next->prev= tmp_table;
    thd->temporary_tables= tmp_table;
    thd->temporary_tables->prev= 0;
    if (thd->slave_thread)
      slave_open_temp_tables++;
  }
  tmp_table->pos_in_table_list= 0;
  DBUG_PRINT("tmptable", ("opened table: '%s'.'%s' 0x%lx", tmp_table->s->db.str,
                          tmp_table->s->table_name.str, (long) tmp_table));
  DBUG_RETURN(tmp_table);
}


bool rm_temporary_table(handlerton *base, char *path)
{
  bool error=0;
  handler *file;
  char *ext;
  DBUG_ENTER("rm_temporary_table");

  strmov(ext= strend(path), reg_ext);
  if (mysql_file_delete(key_file_frm, path, MYF(0)))
    error=1; /* purecov: inspected */
  *ext= 0;				// remove extension
  file= get_new_handler((TABLE_SHARE*) 0, current_thd->mem_root, base);
  if (file && file->ha_delete_table(path))
  {
    error=1;
    sql_print_warning("Could not remove temporary table: '%s', error: %d",
                      path, my_errno);
  }
  delete file;
  DBUG_RETURN(error);
}


/*****************************************************************************
* The following find_field_in_XXX procedures implement the core of the
* name resolution functionality. The entry point to resolve a column name in a
* list of tables is 'find_field_in_tables'. It calls 'find_field_in_table_ref'
* for each table reference. In turn, depending on the type of table reference,
* 'find_field_in_table_ref' calls one of the 'find_field_in_XXX' procedures
* below specific for the type of table reference.
******************************************************************************/

/* Special Field pointers as return values of find_field_in_XXX functions. */
Field *not_found_field= (Field*) 0x1;
Field *view_ref_found= (Field*) 0x2; 

#define WRONG_GRANT (Field*) -1

static void update_field_dependencies(THD *thd, Field *field, TABLE *table)
{
  DBUG_ENTER("update_field_dependencies");
  if (thd->mark_used_columns != MARK_COLUMNS_NONE)
  {
    MY_BITMAP *bitmap;

    /*
      We always want to register the used keys, as the column bitmap may have
      been set for all fields (for example for view).
    */
      
    table->covering_keys.intersect(field->part_of_key);
    table->merge_keys.merge(field->part_of_key);

    if (thd->mark_used_columns == MARK_COLUMNS_READ)
      bitmap= table->read_set;
    else
      bitmap= table->write_set;

    /* 
       The test-and-set mechanism in the bitmap is not reliable during
       multi-UPDATE statements under MARK_COLUMNS_READ mode
       (thd->mark_used_columns == MARK_COLUMNS_READ), as this bitmap contains
       only those columns that are used in the SET clause. I.e they are being
       set here. See multi_update::prepare()
    */
    if (bitmap_fast_test_and_set(bitmap, field->field_index))
    {
      if (thd->mark_used_columns == MARK_COLUMNS_WRITE)
      {
        DBUG_PRINT("warning", ("Found duplicated field"));
        thd->dup_field= field;
      }
      else
      {
        DBUG_PRINT("note", ("Field found before"));
      }
      DBUG_VOID_RETURN;
    }
    if (table->get_fields_in_item_tree)
      field->flags|= GET_FIXED_FIELDS_FLAG;
    table->used_fields++;
  }
  else if (table->get_fields_in_item_tree)
    field->flags|= GET_FIXED_FIELDS_FLAG;
  DBUG_VOID_RETURN;
}


/*
  Find a field by name in a view that uses merge algorithm.

  SYNOPSIS
    find_field_in_view()
    thd				thread handler
    table_list			view to search for 'name'
    name			name of field
    length			length of name
    item_name                   name of item if it will be created (VIEW)
    ref				expression substituted in VIEW should be passed
                                using this reference (return view_ref_found)
    register_tree_change        TRUE if ref is not stack variable and we
                                need register changes in item tree

  RETURN
    0			field is not found
    view_ref_found	found value in VIEW (real result is in *ref)
    #			pointer to field - only for schema table fields
*/

static Field *
find_field_in_view(THD *thd, TABLE_LIST *table_list,
                   const char *name, uint length,
                   const char *item_name, Item **ref,
                   bool register_tree_change)
{
  DBUG_ENTER("find_field_in_view");
  DBUG_PRINT("enter",
             ("view: '%s', field name: '%s', item name: '%s', ref 0x%lx",
              table_list->alias, name, item_name, (ulong) ref));
  Field_iterator_view field_it;
  field_it.set(table_list);
  Query_arena *arena= 0, backup;  
  
  DBUG_ASSERT(table_list->schema_table_reformed ||
              (ref != 0 && table_list->view != 0));
  for (; !field_it.end_of_fields(); field_it.next())
  {
    if (!my_strcasecmp(system_charset_info, field_it.name(), name))
    {
      // in PS use own arena or data will be freed after prepare
      if (register_tree_change &&
          thd->stmt_arena->is_stmt_prepare_or_first_stmt_execute())
        arena= thd->activate_stmt_arena_if_needed(&backup);
      /*
        create_item() may, or may not create a new Item, depending on
        the column reference. See create_view_field() for details.
      */
      Item *item= field_it.create_item(thd);
      if (arena)
        thd->restore_active_arena(arena, &backup);
      
      if (!item)
        DBUG_RETURN(0);
      /*
       *ref != NULL means that *ref contains the item that we need to
       replace. If the item was aliased by the user, set the alias to
       the replacing item.
       We need to set alias on both ref itself and on ref real item.
      */
      if (*ref && !(*ref)->is_autogenerated_name)
      {
        item->set_name((*ref)->name, (*ref)->name_length,
                       system_charset_info);
        item->real_item()->set_name((*ref)->name, (*ref)->name_length,
                       system_charset_info);
      }
      if (register_tree_change)
        thd->change_item_tree(ref, item);
      else
        *ref= item;
      DBUG_RETURN((Field*) view_ref_found);
    }
  }
  DBUG_RETURN(0);
}


/*
  Find field by name in a NATURAL/USING join table reference.

  SYNOPSIS
    find_field_in_natural_join()
    thd			 [in]  thread handler
    table_ref            [in]  table reference to search
    name		 [in]  name of field
    length		 [in]  length of name
    ref                  [in/out] if 'name' is resolved to a view field, ref is
                               set to point to the found view field
    register_tree_change [in]  TRUE if ref is not stack variable and we
                               need register changes in item tree
    actual_table         [out] the original table reference where the field
                               belongs - differs from 'table_list' only for
                               NATURAL/USING joins

  DESCRIPTION
    Search for a field among the result fields of a NATURAL/USING join.
    Notice that this procedure is called only for non-qualified field
    names. In the case of qualified fields, we search directly the base
    tables of a natural join.

  RETURN
    NULL        if the field was not found
    WRONG_GRANT if no access rights to the found field
    #           Pointer to the found Field
*/

static Field *
find_field_in_natural_join(THD *thd, TABLE_LIST *table_ref, const char *name,
                           uint length, Item **ref, bool register_tree_change,
                           TABLE_LIST **actual_table)
{
  List_iterator_fast<Natural_join_column>
    field_it(*(table_ref->join_columns));
  Natural_join_column *nj_col, *curr_nj_col;
  Field *found_field;
  Query_arena *arena, backup;
  DBUG_ENTER("find_field_in_natural_join");
  DBUG_PRINT("enter", ("field name: '%s', ref 0x%lx",
		       name, (ulong) ref));
  DBUG_ASSERT(table_ref->is_natural_join && table_ref->join_columns);
  DBUG_ASSERT(*actual_table == NULL);

  LINT_INIT(arena);
  LINT_INIT(found_field);

  for (nj_col= NULL, curr_nj_col= field_it++; curr_nj_col; 
       curr_nj_col= field_it++)
  {
    if (!my_strcasecmp(system_charset_info, curr_nj_col->name(), name))
    {
      if (nj_col)
      {
        my_error(ER_NON_UNIQ_ERROR, MYF(0), name, thd->where);
        DBUG_RETURN(NULL);
      }
      nj_col= curr_nj_col;
    }
  }
  if (!nj_col)
    DBUG_RETURN(NULL);

  if (nj_col->view_field)
  {
    Item *item;
    LINT_INIT(arena);
    if (register_tree_change)
      arena= thd->activate_stmt_arena_if_needed(&backup);
    /*
      create_item() may, or may not create a new Item, depending on the
      column reference. See create_view_field() for details.
    */
    item= nj_col->create_item(thd);
    /*
     *ref != NULL means that *ref contains the item that we need to
     replace. If the item was aliased by the user, set the alias to
     the replacing item.
     We need to set alias on both ref itself and on ref real item.
     */
    if (*ref && !(*ref)->is_autogenerated_name)
    {
      item->set_name((*ref)->name, (*ref)->name_length,
                     system_charset_info);
      item->real_item()->set_name((*ref)->name, (*ref)->name_length,
                                  system_charset_info);
    }
    if (register_tree_change && arena)
      thd->restore_active_arena(arena, &backup);

    if (!item)
      DBUG_RETURN(NULL);
    DBUG_ASSERT(nj_col->table_field == NULL);
    if (nj_col->table_ref->schema_table_reformed)
    {
      /*
        Translation table items are always Item_fields and fixed
        already('mysql_schema_table' function). So we can return
        ->field. It is used only for 'show & where' commands.
      */
      DBUG_RETURN(((Item_field*) (nj_col->view_field->item))->field);
    }
    if (register_tree_change)
      thd->change_item_tree(ref, item);
    else
      *ref= item;
    found_field= (Field*) view_ref_found;
  }
  else
  {
    /* This is a base table. */
    DBUG_ASSERT(nj_col->view_field == NULL);
    /*
      This fix_fields is not necessary (initially this item is fixed by
      the Item_field constructor; after reopen_tables the Item_func_eq
      calls fix_fields on that item), it's just a check during table
      reopening for columns that was dropped by the concurrent connection.
    */
    if (!nj_col->table_field->fixed &&
        nj_col->table_field->fix_fields(thd, (Item **)&nj_col->table_field))
    {
      DBUG_PRINT("info", ("column '%s' was dropped by the concurrent connection",
                          nj_col->table_field->name));
      DBUG_RETURN(NULL);
    }
    DBUG_ASSERT(nj_col->table_ref->table == nj_col->table_field->field->table);
    found_field= nj_col->table_field->field;
    update_field_dependencies(thd, found_field, nj_col->table_ref->table);
  }

  *actual_table= nj_col->table_ref;
  
  DBUG_RETURN(found_field);
}


/*
  Find field by name in a base table or a view with temp table algorithm.

  The caller is expected to check column-level privileges.

  SYNOPSIS
    find_field_in_table()
    thd				thread handler
    table			table where to search for the field
    name			name of field
    length			length of name
    allow_rowid			do allow finding of "_rowid" field?
    cached_field_index_ptr	cached position in field list (used to speedup
                                lookup for fields in prepared tables)

  RETURN
    0	field is not found
    #	pointer to field
*/

Field *
find_field_in_table(THD *thd, TABLE *table, const char *name, uint length,
                    bool allow_rowid, uint *cached_field_index_ptr)
{
  Field **field_ptr, *field;
  uint cached_field_index= *cached_field_index_ptr;
  DBUG_ENTER("find_field_in_table");
  DBUG_PRINT("enter", ("table: '%s', field name: '%s'", table->alias, name));

  /* We assume here that table->field < NO_CACHED_FIELD_INDEX = UINT_MAX */
  if (cached_field_index < table->s->fields &&
      !my_strcasecmp(system_charset_info,
                     table->field[cached_field_index]->field_name, name))
    field_ptr= table->field + cached_field_index;
  else if (table->s->name_hash.records)
  {
    field_ptr= (Field**) my_hash_search(&table->s->name_hash, (uchar*) name,
                                        length);
    if (field_ptr)
    {
      /*
        field_ptr points to field in TABLE_SHARE. Convert it to the matching
        field in table
      */
      field_ptr= (table->field + (field_ptr - table->s->field));
    }
  }
  else
  {
    if (!(field_ptr= table->field))
      DBUG_RETURN((Field *)0);
    for (; *field_ptr; ++field_ptr)
      if (!my_strcasecmp(system_charset_info, (*field_ptr)->field_name, name))
        break;
  }

  if (field_ptr && *field_ptr)
  {
    *cached_field_index_ptr= field_ptr - table->field;
    field= *field_ptr;
  }
  else
  {
    if (!allow_rowid ||
        my_strcasecmp(system_charset_info, name, "_rowid") ||
        table->s->rowid_field_offset == 0)
      DBUG_RETURN((Field*) 0);
    field= table->field[table->s->rowid_field_offset-1];
  }

  update_field_dependencies(thd, field, table);

  DBUG_RETURN(field);
}


/*
  Find field in a table reference.

  SYNOPSIS
    find_field_in_table_ref()
    thd			   [in]  thread handler
    table_list		   [in]  table reference to search
    name		   [in]  name of field
    length		   [in]  field length of name
    item_name              [in]  name of item if it will be created (VIEW)
    db_name                [in]  optional database name that qualifies the
    table_name             [in]  optional table name that qualifies the field
    ref		       [in/out] if 'name' is resolved to a view field, ref
                                 is set to point to the found view field
    check_privileges       [in]  check privileges
    allow_rowid		   [in]  do allow finding of "_rowid" field?
    cached_field_index_ptr [in]  cached position in field list (used to
                                 speedup lookup for fields in prepared tables)
    register_tree_change   [in]  TRUE if ref is not stack variable and we
                                 need register changes in item tree
    actual_table           [out] the original table reference where the field
                                 belongs - differs from 'table_list' only for
                                 NATURAL_USING joins.

  DESCRIPTION
    Find a field in a table reference depending on the type of table
    reference. There are three types of table references with respect
    to the representation of their result columns:
    - an array of Field_translator objects for MERGE views and some
      information_schema tables,
    - an array of Field objects (and possibly a name hash) for stored
      tables,
    - a list of Natural_join_column objects for NATURAL/USING joins.
    This procedure detects the type of the table reference 'table_list'
    and calls the corresponding search routine.

    The routine checks column-level privieleges for the found field.

  RETURN
    0			field is not found
    view_ref_found	found value in VIEW (real result is in *ref)
    #			pointer to field
*/

Field *
find_field_in_table_ref(THD *thd, TABLE_LIST *table_list,
                        const char *name, uint length,
                        const char *item_name, const char *db_name,
                        const char *table_name, Item **ref,
                        bool check_privileges, bool allow_rowid,
                        uint *cached_field_index_ptr,
                        bool register_tree_change, TABLE_LIST **actual_table)
{
  Field *fld;
  DBUG_ENTER("find_field_in_table_ref");
  DBUG_ASSERT(table_list->alias);
  DBUG_ASSERT(name);
  DBUG_ASSERT(item_name);
  DBUG_PRINT("enter",
             ("table: '%s'  field name: '%s'  item name: '%s'  ref 0x%lx",
              table_list->alias, name, item_name, (ulong) ref));

  /*
    Check that the table and database that qualify the current field name
    are the same as the table reference we are going to search for the field.

    Exclude from the test below nested joins because the columns in a
    nested join generally originate from different tables. Nested joins
    also have no table name, except when a nested join is a merge view
    or an information schema table.

    We include explicitly table references with a 'field_translation' table,
    because if there are views over natural joins we don't want to search
    inside the view, but we want to search directly in the view columns
    which are represented as a 'field_translation'.

    TODO: Ensure that table_name, db_name and tables->db always points to
          something !
  */
  if (/* Exclude nested joins. */
      (!table_list->nested_join ||
       /* Include merge views and information schema tables. */
       table_list->field_translation) &&
      /*
        Test if the field qualifiers match the table reference we plan
        to search.
      */
      table_name && table_name[0] &&
      (my_strcasecmp(table_alias_charset, table_list->alias, table_name) ||
       (db_name && db_name[0] && table_list->db && table_list->db[0] &&
        (table_list->schema_table ?
         my_strcasecmp(system_charset_info, db_name, table_list->db) :
         strcmp(db_name, table_list->db)))))
    DBUG_RETURN(0);

  *actual_table= NULL;

  if (table_list->field_translation)
  {
    /* 'table_list' is a view or an information schema table. */
    if ((fld= find_field_in_view(thd, table_list, name, length, item_name, ref,
                                 register_tree_change)))
      *actual_table= table_list;
  }
  else if (!table_list->nested_join)
  {
    /* 'table_list' is a stored table. */
    DBUG_ASSERT(table_list->table);
    if ((fld= find_field_in_table(thd, table_list->table, name, length,
                                  allow_rowid,
                                  cached_field_index_ptr)))
      *actual_table= table_list;
  }
  else
  {
    /*
      'table_list' is a NATURAL/USING join, or an operand of such join that
      is a nested join itself.

      If the field name we search for is qualified, then search for the field
      in the table references used by NATURAL/USING the join.
    */
    if (table_name && table_name[0])
    {
      List_iterator<TABLE_LIST> it(table_list->nested_join->join_list);
      TABLE_LIST *table;
      while ((table= it++))
      {
        if ((fld= find_field_in_table_ref(thd, table, name, length, item_name,
                                          db_name, table_name, ref,
                                          check_privileges, allow_rowid,
                                          cached_field_index_ptr,
                                          register_tree_change, actual_table)))
          DBUG_RETURN(fld);
      }
      DBUG_RETURN(0);
    }
    /*
      Non-qualified field, search directly in the result columns of the
      natural join. The condition of the outer IF is true for the top-most
      natural join, thus if the field is not qualified, we will search
      directly the top-most NATURAL/USING join.
    */
    fld= find_field_in_natural_join(thd, table_list, name, length, ref,
                                    register_tree_change, actual_table);
  }

  if (fld)
  {
#ifndef NO_EMBEDDED_ACCESS_CHECKS
    /* Check if there are sufficient access rights to the found field. */
    if (check_privileges &&
        check_column_grant_in_table_ref(thd, *actual_table, name, length))
      fld= WRONG_GRANT;
    else
#endif
      if (thd->mark_used_columns != MARK_COLUMNS_NONE)
      {
        /*
          Get rw_set correct for this field so that the handler
          knows that this field is involved in the query and gets
          retrieved/updated
         */
        Field *field_to_set= NULL;
        if (fld == view_ref_found)
        {
          Item *it= (*ref)->real_item();
          if (it->type() == Item::FIELD_ITEM)
            field_to_set= ((Item_field*)it)->field;
          else
          {
            if (thd->mark_used_columns == MARK_COLUMNS_READ)
              it->walk(&Item::register_field_in_read_map, 1, (uchar *) 0);
          }
        }
        else
          field_to_set= fld;
        if (field_to_set)
        {
          TABLE *table= field_to_set->table;
          if (thd->mark_used_columns == MARK_COLUMNS_READ)
            bitmap_set_bit(table->read_set, field_to_set->field_index);
          else
            bitmap_set_bit(table->write_set, field_to_set->field_index);
        }
      }
  }
  DBUG_RETURN(fld);
}


/*
  Find field in table, no side effects, only purpose is to check for field
  in table object and get reference to the field if found.

  SYNOPSIS
  find_field_in_table_sef()

  table                         table where to find
  name                          Name of field searched for

  RETURN
    0                   field is not found
    #                   pointer to field
*/

Field *find_field_in_table_sef(TABLE *table, const char *name)
{
  Field **field_ptr;
  if (table->s->name_hash.records)
  {
    field_ptr= (Field**)my_hash_search(&table->s->name_hash,(uchar*) name,
                                       strlen(name));
    if (field_ptr)
    {
      /*
        field_ptr points to field in TABLE_SHARE. Convert it to the matching
        field in table
      */
      field_ptr= (table->field + (field_ptr - table->s->field));
    }
  }
  else
  {
    if (!(field_ptr= table->field))
      return (Field *)0;
    for (; *field_ptr; ++field_ptr)
      if (!my_strcasecmp(system_charset_info, (*field_ptr)->field_name, name))
        break;
  }
  if (field_ptr)
    return *field_ptr;
  else
    return (Field *)0;
}


/*
  Find field in table list.

  SYNOPSIS
    find_field_in_tables()
    thd			  pointer to current thread structure
    item		  field item that should be found
    first_table           list of tables to be searched for item
    last_table            end of the list of tables to search for item. If NULL
                          then search to the end of the list 'first_table'.
    ref			  if 'item' is resolved to a view field, ref is set to
                          point to the found view field
    report_error	  Degree of error reporting:
                          - IGNORE_ERRORS then do not report any error
                          - IGNORE_EXCEPT_NON_UNIQUE report only non-unique
                            fields, suppress all other errors
                          - REPORT_EXCEPT_NON_UNIQUE report all other errors
                            except when non-unique fields were found
                          - REPORT_ALL_ERRORS
    check_privileges      need to check privileges
    register_tree_change  TRUE if ref is not a stack variable and we
                          to need register changes in item tree

  RETURN VALUES
    0			If error: the found field is not unique, or there are
                        no sufficient access priviliges for the found field,
                        or the field is qualified with non-existing table.
    not_found_field	The function was called with report_error ==
                        (IGNORE_ERRORS || IGNORE_EXCEPT_NON_UNIQUE) and a
			field was not found.
    view_ref_found	View field is found, item passed through ref parameter
    found field         If a item was resolved to some field
*/

Field *
find_field_in_tables(THD *thd, Item_ident *item,
                     TABLE_LIST *first_table, TABLE_LIST *last_table,
		     Item **ref, find_item_error_report_type report_error,
                     bool check_privileges, bool register_tree_change)
{
  Field *found=0;
  const char *db= item->db_name;
  const char *table_name= item->table_name;
  const char *name= item->field_name;
  uint length=(uint) strlen(name);
  char name_buff[NAME_LEN+1];
  TABLE_LIST *cur_table= first_table;
  TABLE_LIST *actual_table;
  bool allow_rowid;

  if (!table_name || !table_name[0])
  {
    table_name= 0;                              // For easier test
    db= 0;
  }

  allow_rowid= table_name || (cur_table && !cur_table->next_local);

  if (item->cached_table)
  {
    /*
      This shortcut is used by prepared statements. We assume that
      TABLE_LIST *first_table is not changed during query execution (which
      is true for all queries except RENAME but luckily RENAME doesn't
      use fields...) so we can rely on reusing pointer to its member.
      With this optimization we also miss case when addition of one more
      field makes some prepared query ambiguous and so erroneous, but we
      accept this trade off.
    */
    TABLE_LIST *table_ref= item->cached_table;
    /*
      The condition (table_ref->view == NULL) ensures that we will call
      find_field_in_table even in the case of information schema tables
      when table_ref->field_translation != NULL.
      */
    if (table_ref->table && !table_ref->view)
    {
      found= find_field_in_table(thd, table_ref->table, name, length,
                                 TRUE, &(item->cached_field_index));
#ifndef NO_EMBEDDED_ACCESS_CHECKS
      /* Check if there are sufficient access rights to the found field. */
      if (found && check_privileges &&
          check_column_grant_in_table_ref(thd, table_ref, name, length))
        found= WRONG_GRANT;
#endif
    }
    else
      found= find_field_in_table_ref(thd, table_ref, name, length, item->name,
                                     NULL, NULL, ref, check_privileges,
                                     TRUE, &(item->cached_field_index),
                                     register_tree_change,
                                     &actual_table);
    if (found)
    {
      if (found == WRONG_GRANT)
	return (Field*) 0;

      /*
        Only views fields should be marked as dependent, not an underlying
        fields.
      */
      if (!table_ref->belong_to_view)
      {
        SELECT_LEX *current_sel= thd->lex->current_select;
        SELECT_LEX *last_select= table_ref->select_lex;
        /*
          If the field was an outer referencee, mark all selects using this
          sub query as dependent on the outer query
        */
        if (current_sel != last_select)
          mark_select_range_as_dependent(thd, last_select, current_sel,
                                         found, *ref, item);
      }
      return found;
    }
  }

  if (db && lower_case_table_names)
  {
    /*
      convert database to lower case for comparison.
      We can't do this in Item_field as this would change the
      'name' of the item which may be used in the select list
    */
    strmake(name_buff, db, sizeof(name_buff)-1);
    my_casedn_str(files_charset_info, name_buff);
    db= name_buff;
  }

  if (last_table)
    last_table= last_table->next_name_resolution_table;

  for (; cur_table != last_table ;
       cur_table= cur_table->next_name_resolution_table)
  {
    Field *cur_field= find_field_in_table_ref(thd, cur_table, name, length,
                                              item->name, db, table_name, ref,
                                              (thd->lex->sql_command ==
                                               SQLCOM_SHOW_FIELDS)
                                              ? false : check_privileges,
                                              allow_rowid,
                                              &(item->cached_field_index),
                                              register_tree_change,
                                              &actual_table);
    if (cur_field)
    {
      if (cur_field == WRONG_GRANT)
      {
        if (thd->lex->sql_command != SQLCOM_SHOW_FIELDS)
          return (Field*) 0;

        thd->clear_error();
        cur_field= find_field_in_table_ref(thd, cur_table, name, length,
                                           item->name, db, table_name, ref,
                                           false,
                                           allow_rowid,
                                           &(item->cached_field_index),
                                           register_tree_change,
                                           &actual_table);
        if (cur_field)
        {
          Field *nf=new Field_null(NULL,0,Field::NONE,
                                   cur_field->field_name,
                                   &my_charset_bin);
          nf->init(cur_table->table);
          cur_field= nf;
        }
      }

      /*
        Store the original table of the field, which may be different from
        cur_table in the case of NATURAL/USING join.
      */
      item->cached_table= (!actual_table->cacheable_table || found) ?
                          0 : actual_table;

      DBUG_ASSERT(thd->where);
      /*
        If we found a fully qualified field we return it directly as it can't
        have duplicates.
       */
      if (db)
        return cur_field;

      if (found)
      {
        if (report_error == REPORT_ALL_ERRORS ||
            report_error == IGNORE_EXCEPT_NON_UNIQUE)
          my_error(ER_NON_UNIQ_ERROR, MYF(0),
                   table_name ? item->full_name() : name, thd->where);
        return (Field*) 0;
      }
      found= cur_field;
    }
  }

  if (found)
    return found;

  /*
    If the field was qualified and there were no tables to search, issue
    an error that an unknown table was given. The situation is detected
    as follows: if there were no tables we wouldn't go through the loop
    and cur_table wouldn't be updated by the loop increment part, so it
    will be equal to the first table.
  */
  if (table_name && (cur_table == first_table) &&
      (report_error == REPORT_ALL_ERRORS ||
       report_error == REPORT_EXCEPT_NON_UNIQUE))
  {
    char buff[NAME_LEN*2 + 2];
    if (db && db[0])
    {
      strxnmov(buff,sizeof(buff)-1,db,".",table_name,NullS);
      table_name=buff;
    }
    my_error(ER_UNKNOWN_TABLE, MYF(0), table_name, thd->where);
  }
  else
  {
    if (report_error == REPORT_ALL_ERRORS ||
        report_error == REPORT_EXCEPT_NON_UNIQUE)
      my_error(ER_BAD_FIELD_ERROR, MYF(0), item->full_name(), thd->where);
    else
      found= not_found_field;
  }
  return found;
}


/*
  Find Item in list of items (find_field_in_tables analog)

  TODO
    is it better return only counter?

  SYNOPSIS
    find_item_in_list()
    find			Item to find
    items			List of items
    counter			To return number of found item
    report_error
      REPORT_ALL_ERRORS		report errors, return 0 if error
      REPORT_EXCEPT_NOT_FOUND	Do not report 'not found' error and
				return not_found_item, report other errors,
				return 0
      IGNORE_ERRORS		Do not report errors, return 0 if error
    resolution                  Set to the resolution type if the item is found 
                                (it says whether the item is resolved 
                                 against an alias name,
                                 or as a field name without alias,
                                 or as a field hidden by alias,
                                 or ignoring alias)
                                
  RETURN VALUES
    0			Item is not found or item is not unique,
			error message is reported
    not_found_item	Function was called with
			report_error == REPORT_EXCEPT_NOT_FOUND and
			item was not found. No error message was reported
                        found field
*/

/* Special Item pointer to serve as a return value from find_item_in_list(). */
Item **not_found_item= (Item**) 0x1;


Item **
find_item_in_list(Item *find, List<Item> &items, uint *counter,
                  find_item_error_report_type report_error,
                  enum_resolution_type *resolution)
{
  List_iterator<Item> li(items);
  Item **found=0, **found_unaliased= 0, *item;
  const char *db_name=0;
  const char *field_name=0;
  const char *table_name=0;
  bool found_unaliased_non_uniq= 0;
  /*
    true if the item that we search for is a valid name reference
    (and not an item that happens to have a name).
  */
  bool is_ref_by_name= 0;
  uint unaliased_counter= 0;

  *resolution= NOT_RESOLVED;

  is_ref_by_name= (find->type() == Item::FIELD_ITEM  || 
                   find->type() == Item::REF_ITEM);
  if (is_ref_by_name)
  {
    field_name= ((Item_ident*) find)->field_name;
    table_name= ((Item_ident*) find)->table_name;
    db_name=    ((Item_ident*) find)->db_name;
  }

  for (uint i= 0; (item=li++); i++)
  {
    if (field_name && item->real_item()->type() == Item::FIELD_ITEM)
    {
      Item_ident *item_field= (Item_ident*) item;

      /*
	In case of group_concat() with ORDER BY condition in the QUERY
	item_field can be field of temporary table without item name 
	(if this field created from expression argument of group_concat()),
	=> we have to check presence of name before compare
      */ 
      if (!item_field->name)
        continue;

      if (table_name)
      {
        /*
          If table name is specified we should find field 'field_name' in
          table 'table_name'. According to SQL-standard we should ignore
          aliases in this case.

          Since we should NOT prefer fields from the select list over
          other fields from the tables participating in this select in
          case of ambiguity we have to do extra check outside this function.

          We use strcmp for table names and database names as these may be
          case sensitive. In cases where they are not case sensitive, they
          are always in lower case.

	  item_field->field_name and item_field->table_name can be 0x0 if
	  item is not fix_field()'ed yet.
        */
        if (item_field->field_name && item_field->table_name &&
	    !my_strcasecmp(system_charset_info, item_field->field_name,
                           field_name) &&
            !my_strcasecmp(table_alias_charset, item_field->table_name, 
                           table_name) &&
            (!db_name || (item_field->db_name &&
                          !strcmp(item_field->db_name, db_name))))
        {
          if (found_unaliased)
          {
            if ((*found_unaliased)->eq(item, 0))
              continue;
            /*
              Two matching fields in select list.
              We already can bail out because we are searching through
              unaliased names only and will have duplicate error anyway.
            */
            if (report_error != IGNORE_ERRORS)
              my_error(ER_NON_UNIQ_ERROR, MYF(0),
                       find->full_name(), current_thd->where);
            return (Item**) 0;
          }
          found_unaliased= li.ref();
          unaliased_counter= i;
          *resolution= RESOLVED_IGNORING_ALIAS;
          if (db_name)
            break;                              // Perfect match
        }
      }
      else
      {
        int fname_cmp= my_strcasecmp(system_charset_info,
                                     item_field->field_name,
                                     field_name);
        if (!my_strcasecmp(system_charset_info,
                           item_field->name,field_name))
        {
          /*
            If table name was not given we should scan through aliases
            and non-aliased fields first. We are also checking unaliased
            name of the field in then next  else-if, to be able to find
            instantly field (hidden by alias) if no suitable alias or
            non-aliased field was found.
          */
          if (found)
          {
            if ((*found)->eq(item, 0))
              continue;                           // Same field twice
            if (report_error != IGNORE_ERRORS)
              my_error(ER_NON_UNIQ_ERROR, MYF(0),
                       find->full_name(), current_thd->where);
            return (Item**) 0;
          }
          found= li.ref();
          *counter= i;
          *resolution= fname_cmp ? RESOLVED_AGAINST_ALIAS:
	                           RESOLVED_WITH_NO_ALIAS;
        }
        else if (!fname_cmp)
        {
          /*
            We will use non-aliased field or react on such ambiguities only if
            we won't be able to find aliased field.
            Again if we have ambiguity with field outside of select list
            we should prefer fields from select list.
          */
          if (found_unaliased)
          {
            if ((*found_unaliased)->eq(item, 0))
              continue;                           // Same field twice
            found_unaliased_non_uniq= 1;
          }
          found_unaliased= li.ref();
          unaliased_counter= i;
        }
      }
    }
    else if (!table_name)
    { 
      if (is_ref_by_name && find->name && item->name &&
	  !my_strcasecmp(system_charset_info,item->name,find->name))
      {
        found= li.ref();
        *counter= i;
        *resolution= RESOLVED_AGAINST_ALIAS;
        break;
      }
      else if (find->eq(item,0))
      {
        found= li.ref();
        *counter= i;
        *resolution= RESOLVED_IGNORING_ALIAS;
        break;
      }
    }
    else if (table_name && item->type() == Item::REF_ITEM &&
             ((Item_ref *)item)->ref_type() == Item_ref::VIEW_REF)
    {
      /*
        TODO:Here we process prefixed view references only. What we should 
        really do is process all types of Item_refs. But this will currently 
        lead to a clash with the way references to outer SELECTs (from the 
        HAVING clause) are handled in e.g. :
        SELECT 1 FROM t1 AS t1_o GROUP BY a
          HAVING (SELECT t1_o.a FROM t1 AS t1_i GROUP BY t1_i.a LIMIT 1).
        Processing all Item_refs here will cause t1_o.a to resolve to itself.
        We still need to process the special case of Item_direct_view_ref 
        because in the context of views they have the same meaning as 
        Item_field for tables.
      */
      Item_ident *item_ref= (Item_ident *) item;
      if (item_ref->name && item_ref->table_name &&
          !my_strcasecmp(system_charset_info, item_ref->name, field_name) &&
          !my_strcasecmp(table_alias_charset, item_ref->table_name,
                         table_name) &&
          (!db_name || (item_ref->db_name && 
                        !strcmp (item_ref->db_name, db_name))))
      {
        found= li.ref();
        *counter= i;
        *resolution= RESOLVED_IGNORING_ALIAS;
        break;
      }
    }
  }
  if (!found)
  {
    if (found_unaliased_non_uniq)
    {
      if (report_error != IGNORE_ERRORS)
        my_error(ER_NON_UNIQ_ERROR, MYF(0),
                 find->full_name(), current_thd->where);
      return (Item **) 0;
    }
    if (found_unaliased)
    {
      found= found_unaliased;
      *counter= unaliased_counter;
      *resolution= RESOLVED_BEHIND_ALIAS;
    }
  }
  if (found)
    return found;
  if (report_error != REPORT_EXCEPT_NOT_FOUND)
  {
    if (report_error == REPORT_ALL_ERRORS)
      my_error(ER_BAD_FIELD_ERROR, MYF(0),
               find->full_name(), current_thd->where);
    return (Item **) 0;
  }
  else
    return (Item **) not_found_item;
}


/*
  Test if a string is a member of a list of strings.

  SYNOPSIS
    test_if_string_in_list()
    find      the string to look for
    str_list  a list of strings to be searched

  DESCRIPTION
    Sequentially search a list of strings for a string, and test whether
    the list contains the same string.

  RETURN
    TRUE  if find is in str_list
    FALSE otherwise
*/

static bool
test_if_string_in_list(const char *find, List<String> *str_list)
{
  List_iterator<String> str_list_it(*str_list);
  String *curr_str;
  size_t find_length= strlen(find);
  while ((curr_str= str_list_it++))
  {
    if (find_length != curr_str->length())
      continue;
    if (!my_strcasecmp(system_charset_info, find, curr_str->ptr()))
      return TRUE;
  }
  return FALSE;
}


/*
  Create a new name resolution context for an item so that it is
  being resolved in a specific table reference.

  SYNOPSIS
    set_new_item_local_context()
    thd        pointer to current thread
    item       item for which new context is created and set
    table_ref  table ref where an item showld be resolved

  DESCRIPTION
    Create a new name resolution context for an item, so that the item
    is resolved only the supplied 'table_ref'.

  RETURN
    FALSE  if all OK
    TRUE   otherwise
*/

static bool
set_new_item_local_context(THD *thd, Item_ident *item, TABLE_LIST *table_ref)
{
  Name_resolution_context *context;
  if (!(context= new (thd->mem_root) Name_resolution_context))
    return TRUE;
  context->init();
  context->first_name_resolution_table=
    context->last_name_resolution_table= table_ref;
  item->context= context;
  return FALSE;
}


/*
  Find and mark the common columns of two table references.

  SYNOPSIS
    mark_common_columns()
    thd                [in] current thread
    table_ref_1        [in] the first (left) join operand
    table_ref_2        [in] the second (right) join operand
    using_fields       [in] if the join is JOIN...USING - the join columns,
                            if NATURAL join, then NULL
    found_using_fields [out] number of fields from the USING clause that were
                             found among the common fields

  DESCRIPTION
    The procedure finds the common columns of two relations (either
    tables or intermediate join results), and adds an equi-join condition
    to the ON clause of 'table_ref_2' for each pair of matching columns.
    If some of table_ref_XXX represents a base table or view, then we
    create new 'Natural_join_column' instances for each column
    reference and store them in the 'join_columns' of the table
    reference.

  IMPLEMENTATION
    The procedure assumes that store_natural_using_join_columns() was
    called for the previous level of NATURAL/USING joins.

  RETURN
    TRUE   error when some common column is non-unique, or out of memory
    FALSE  OK
*/

static bool
mark_common_columns(THD *thd, TABLE_LIST *table_ref_1, TABLE_LIST *table_ref_2,
                    List<String> *using_fields, uint *found_using_fields)
{
  Field_iterator_table_ref it_1, it_2;
  Natural_join_column *nj_col_1, *nj_col_2;
  Query_arena *arena, backup;
  bool result= TRUE;
  bool first_outer_loop= TRUE;
  /*
    Leaf table references to which new natural join columns are added
    if the leaves are != NULL.
  */
  TABLE_LIST *leaf_1= (table_ref_1->nested_join &&
                       !table_ref_1->is_natural_join) ?
                      NULL : table_ref_1;
  TABLE_LIST *leaf_2= (table_ref_2->nested_join &&
                       !table_ref_2->is_natural_join) ?
                      NULL : table_ref_2;

  DBUG_ENTER("mark_common_columns");
  DBUG_PRINT("info", ("operand_1: %s  operand_2: %s",
                      table_ref_1->alias, table_ref_2->alias));

  *found_using_fields= 0;
  arena= thd->activate_stmt_arena_if_needed(&backup);

  for (it_1.set(table_ref_1); !it_1.end_of_fields(); it_1.next())
  {
    bool found= FALSE;
    const char *field_name_1;
    /* true if field_name_1 is a member of using_fields */
    bool is_using_column_1;
    if (!(nj_col_1= it_1.get_or_create_column_ref(thd, leaf_1)))
      goto err;
    field_name_1= nj_col_1->name();
    is_using_column_1= using_fields && 
      test_if_string_in_list(field_name_1, using_fields);
    DBUG_PRINT ("info", ("field_name_1=%s.%s", 
                         nj_col_1->table_name() ? nj_col_1->table_name() : "", 
                         field_name_1));

    /*
      Find a field with the same name in table_ref_2.

      Note that for the second loop, it_2.set() will iterate over
      table_ref_2->join_columns and not generate any new elements or
      lists.
    */
    nj_col_2= NULL;
    for (it_2.set(table_ref_2); !it_2.end_of_fields(); it_2.next())
    {
      Natural_join_column *cur_nj_col_2;
      const char *cur_field_name_2;
      if (!(cur_nj_col_2= it_2.get_or_create_column_ref(thd, leaf_2)))
        goto err;
      cur_field_name_2= cur_nj_col_2->name();
      DBUG_PRINT ("info", ("cur_field_name_2=%s.%s", 
                           cur_nj_col_2->table_name() ? 
                             cur_nj_col_2->table_name() : "", 
                           cur_field_name_2));

      /*
        Compare the two columns and check for duplicate common fields.
        A common field is duplicate either if it was already found in
        table_ref_2 (then found == TRUE), or if a field in table_ref_2
        was already matched by some previous field in table_ref_1
        (then cur_nj_col_2->is_common == TRUE).
        Note that it is too early to check the columns outside of the
        USING list for ambiguity because they are not actually "referenced"
        here. These columns must be checked only on unqualified reference 
        by name (e.g. in SELECT list).
      */
      if (!my_strcasecmp(system_charset_info, field_name_1, cur_field_name_2))
      {
        DBUG_PRINT ("info", ("match c1.is_common=%d", nj_col_1->is_common));
        if (cur_nj_col_2->is_common ||
            (found && (!using_fields || is_using_column_1)))
        {
          my_error(ER_NON_UNIQ_ERROR, MYF(0), field_name_1, thd->where);
          goto err;
        }
        nj_col_2= cur_nj_col_2;
        found= TRUE;
      }
    }
    if (first_outer_loop && leaf_2)
    {
      /*
        Make sure that the next inner loop "knows" that all columns
        are materialized already.
      */
      leaf_2->is_join_columns_complete= TRUE;
      first_outer_loop= FALSE;
    }
    if (!found)
      continue;                                 // No matching field

    /*
      field_1 and field_2 have the same names. Check if they are in the USING
      clause (if present), mark them as common fields, and add a new
      equi-join condition to the ON clause.
    */
    if (nj_col_2 && (!using_fields ||is_using_column_1))
    {
      Item *item_1=   nj_col_1->create_item(thd);
      Item *item_2=   nj_col_2->create_item(thd);
      Field *field_1= nj_col_1->field();
      Field *field_2= nj_col_2->field();
      Item_ident *item_ident_1, *item_ident_2;
      Item_func_eq *eq_cond;

      if (!item_1 || !item_2)
        goto err;                               // out of memory

      /*
        The following assert checks that the two created items are of
        type Item_ident.
      */
      DBUG_ASSERT(!thd->lex->current_select->no_wrap_view_item);
      /*
        In the case of no_wrap_view_item == 0, the created items must be
        of sub-classes of Item_ident.
      */
      DBUG_ASSERT(item_1->type() == Item::FIELD_ITEM ||
                  item_1->type() == Item::REF_ITEM);
      DBUG_ASSERT(item_2->type() == Item::FIELD_ITEM ||
                  item_2->type() == Item::REF_ITEM);

      /*
        We need to cast item_1,2 to Item_ident, because we need to hook name
        resolution contexts specific to each item.
      */
      item_ident_1= (Item_ident*) item_1;
      item_ident_2= (Item_ident*) item_2;
      /*
        Create and hook special name resolution contexts to each item in the
        new join condition . We need this to both speed-up subsequent name
        resolution of these items, and to enable proper name resolution of
        the items during the execute phase of PS.
      */
      if (set_new_item_local_context(thd, item_ident_1, nj_col_1->table_ref) ||
          set_new_item_local_context(thd, item_ident_2, nj_col_2->table_ref))
        goto err;

      if (!(eq_cond= new Item_func_eq(item_ident_1, item_ident_2)))
        goto err;                               /* Out of memory. */

      /*
        Add the new equi-join condition to the ON clause. Notice that
        fix_fields() is applied to all ON conditions in setup_conds()
        so we don't do it here.
       */
      add_join_on((table_ref_1->outer_join & JOIN_TYPE_RIGHT ?
                   table_ref_1 : table_ref_2),
                  eq_cond);

      nj_col_1->is_common= nj_col_2->is_common= TRUE;
      DBUG_PRINT ("info", ("%s.%s and %s.%s are common", 
                           nj_col_1->table_name() ? 
                             nj_col_1->table_name() : "", 
                           nj_col_1->name(),
                           nj_col_2->table_name() ? 
                             nj_col_2->table_name() : "", 
                           nj_col_2->name()));

      if (field_1)
      {
        TABLE *table_1= nj_col_1->table_ref->table;
        /* Mark field_1 used for table cache. */
        bitmap_set_bit(table_1->read_set, field_1->field_index);
        table_1->covering_keys.intersect(field_1->part_of_key);
        table_1->merge_keys.merge(field_1->part_of_key);
      }
      if (field_2)
      {
        TABLE *table_2= nj_col_2->table_ref->table;
        /* Mark field_2 used for table cache. */
        bitmap_set_bit(table_2->read_set, field_2->field_index);
        table_2->covering_keys.intersect(field_2->part_of_key);
        table_2->merge_keys.merge(field_2->part_of_key);
      }

      if (using_fields != NULL)
        ++(*found_using_fields);
    }
  }
  if (leaf_1)
    leaf_1->is_join_columns_complete= TRUE;

  /*
    Everything is OK.
    Notice that at this point there may be some column names in the USING
    clause that are not among the common columns. This is an SQL error and
    we check for this error in store_natural_using_join_columns() when
    (found_using_fields < length(join_using_fields)).
  */
  result= FALSE;

err:
  if (arena)
    thd->restore_active_arena(arena, &backup);
  DBUG_RETURN(result);
}



/*
  Materialize and store the row type of NATURAL/USING join.

  SYNOPSIS
    store_natural_using_join_columns()
    thd                current thread
    natural_using_join the table reference of the NATURAL/USING join
    table_ref_1        the first (left) operand (of a NATURAL/USING join).
    table_ref_2        the second (right) operand (of a NATURAL/USING join).
    using_fields       if the join is JOIN...USING - the join columns,
                       if NATURAL join, then NULL
    found_using_fields number of fields from the USING clause that were
                       found among the common fields

  DESCRIPTION
    Iterate over the columns of both join operands and sort and store
    all columns into the 'join_columns' list of natural_using_join
    where the list is formed by three parts:
      part1: The coalesced columns of table_ref_1 and table_ref_2,
             sorted according to the column order of the first table.
      part2: The other columns of the first table, in the order in
             which they were defined in CREATE TABLE.
      part3: The other columns of the second table, in the order in
             which they were defined in CREATE TABLE.
    Time complexity - O(N1+N2), where Ni = length(table_ref_i).

  IMPLEMENTATION
    The procedure assumes that mark_common_columns() has been called
    for the join that is being processed.

  RETURN
    TRUE    error: Some common column is ambiguous
    FALSE   OK
*/

static bool
store_natural_using_join_columns(THD *thd, TABLE_LIST *natural_using_join,
                                 TABLE_LIST *table_ref_1,
                                 TABLE_LIST *table_ref_2,
                                 List<String> *using_fields,
                                 uint found_using_fields)
{
  Field_iterator_table_ref it_1, it_2;
  Natural_join_column *nj_col_1, *nj_col_2;
  Query_arena *arena, backup;
  bool result= TRUE;
  List<Natural_join_column> *non_join_columns;
  DBUG_ENTER("store_natural_using_join_columns");

  DBUG_ASSERT(!natural_using_join->join_columns);

  arena= thd->activate_stmt_arena_if_needed(&backup);

  if (!(non_join_columns= new List<Natural_join_column>) ||
      !(natural_using_join->join_columns= new List<Natural_join_column>))
    goto err;

  /* Append the columns of the first join operand. */
  for (it_1.set(table_ref_1); !it_1.end_of_fields(); it_1.next())
  {
    nj_col_1= it_1.get_natural_column_ref();
    if (nj_col_1->is_common)
    {
      natural_using_join->join_columns->push_back(nj_col_1);
      /* Reset the common columns for the next call to mark_common_columns. */
      nj_col_1->is_common= FALSE;
    }
    else
      non_join_columns->push_back(nj_col_1);
  }

  /*
    Check that all columns in the USING clause are among the common
    columns. If this is not the case, report the first one that was
    not found in an error.
  */
  if (using_fields && found_using_fields < using_fields->elements)
  {
    String *using_field_name;
    List_iterator_fast<String> using_fields_it(*using_fields);
    while ((using_field_name= using_fields_it++))
    {
      const char *using_field_name_ptr= using_field_name->c_ptr();
      List_iterator_fast<Natural_join_column>
        it(*(natural_using_join->join_columns));
      Natural_join_column *common_field;

      for (;;)
      {
        /* If reached the end of fields, and none was found, report error. */
        if (!(common_field= it++))
        {
          my_error(ER_BAD_FIELD_ERROR, MYF(0), using_field_name_ptr,
                   current_thd->where);
          goto err;
        }
        if (!my_strcasecmp(system_charset_info,
                           common_field->name(), using_field_name_ptr))
          break;                                // Found match
      }
    }
  }

  /* Append the non-equi-join columns of the second join operand. */
  for (it_2.set(table_ref_2); !it_2.end_of_fields(); it_2.next())
  {
    nj_col_2= it_2.get_natural_column_ref();
    if (!nj_col_2->is_common)
      non_join_columns->push_back(nj_col_2);
    else
    {
      /* Reset the common columns for the next call to mark_common_columns. */
      nj_col_2->is_common= FALSE;
    }
  }

  if (non_join_columns->elements > 0)
    natural_using_join->join_columns->concat(non_join_columns);
  natural_using_join->is_join_columns_complete= TRUE;

  result= FALSE;

err:
  if (arena)
    thd->restore_active_arena(arena, &backup);
  DBUG_RETURN(result);
}


/*
  Precompute and store the row types of the top-most NATURAL/USING joins.

  SYNOPSIS
    store_top_level_join_columns()
    thd            current thread
    table_ref      nested join or table in a FROM clause
    left_neighbor  neighbor table reference to the left of table_ref at the
                   same level in the join tree
    right_neighbor neighbor table reference to the right of table_ref at the
                   same level in the join tree

  DESCRIPTION
    The procedure performs a post-order traversal of a nested join tree
    and materializes the row types of NATURAL/USING joins in a
    bottom-up manner until it reaches the TABLE_LIST elements that
    represent the top-most NATURAL/USING joins. The procedure should be
    applied to each element of SELECT_LEX::top_join_list (i.e. to each
    top-level element of the FROM clause).

  IMPLEMENTATION
    Notice that the table references in the list nested_join->join_list
    are in reverse order, thus when we iterate over it, we are moving
    from the right to the left in the FROM clause.

  RETURN
    TRUE   Error
    FALSE  OK
*/

static bool
store_top_level_join_columns(THD *thd, TABLE_LIST *table_ref,
                             TABLE_LIST *left_neighbor,
                             TABLE_LIST *right_neighbor)
{
  Query_arena *arena, backup;
  bool result= TRUE;

  DBUG_ENTER("store_top_level_join_columns");

  arena= thd->activate_stmt_arena_if_needed(&backup);

  /* Call the procedure recursively for each nested table reference. */
  if (table_ref->nested_join)
  {
    List_iterator_fast<TABLE_LIST> nested_it(table_ref->nested_join->join_list);
    TABLE_LIST *same_level_left_neighbor= nested_it++;
    TABLE_LIST *same_level_right_neighbor= NULL;
    /* Left/right-most neighbors, possibly at higher levels in the join tree. */
    TABLE_LIST *real_left_neighbor, *real_right_neighbor;

    while (same_level_left_neighbor)
    {
      TABLE_LIST *cur_table_ref= same_level_left_neighbor;
      same_level_left_neighbor= nested_it++;
      /*
        The order of RIGHT JOIN operands is reversed in 'join list' to
        transform it into a LEFT JOIN. However, in this procedure we need
        the join operands in their lexical order, so below we reverse the
        join operands. Notice that this happens only in the first loop,
        and not in the second one, as in the second loop
        same_level_left_neighbor == NULL.
        This is the correct behavior, because the second loop sets
        cur_table_ref reference correctly after the join operands are
        swapped in the first loop.
      */
      if (same_level_left_neighbor &&
          cur_table_ref->outer_join & JOIN_TYPE_RIGHT)
      {
        /* This can happen only for JOIN ... ON. */
        DBUG_ASSERT(table_ref->nested_join->join_list.elements == 2);
        swap_variables(TABLE_LIST*, same_level_left_neighbor, cur_table_ref);
      }

      /*
        Pick the parent's left and right neighbors if there are no immediate
        neighbors at the same level.
      */
      real_left_neighbor=  (same_level_left_neighbor) ?
                           same_level_left_neighbor : left_neighbor;
      real_right_neighbor= (same_level_right_neighbor) ?
                           same_level_right_neighbor : right_neighbor;

      if (cur_table_ref->nested_join &&
          store_top_level_join_columns(thd, cur_table_ref,
                                       real_left_neighbor, real_right_neighbor))
        goto err;
      same_level_right_neighbor= cur_table_ref;
    }
  }

  /*
    If this is a NATURAL/USING join, materialize its result columns and
    convert to a JOIN ... ON.
  */
  if (table_ref->is_natural_join)
  {
    DBUG_ASSERT(table_ref->nested_join &&
                table_ref->nested_join->join_list.elements == 2);
    List_iterator_fast<TABLE_LIST> operand_it(table_ref->nested_join->join_list);
    /*
      Notice that the order of join operands depends on whether table_ref
      represents a LEFT or a RIGHT join. In a RIGHT join, the operands are
      in inverted order.
     */
    TABLE_LIST *table_ref_2= operand_it++; /* Second NATURAL join operand.*/
    TABLE_LIST *table_ref_1= operand_it++; /* First NATURAL join operand. */
    List<String> *using_fields= table_ref->join_using_fields;
    uint found_using_fields;

    /*
      The two join operands were interchanged in the parser, change the order
      back for 'mark_common_columns'.
    */
    if (table_ref_2->outer_join & JOIN_TYPE_RIGHT)
      swap_variables(TABLE_LIST*, table_ref_1, table_ref_2);
    if (mark_common_columns(thd, table_ref_1, table_ref_2,
                            using_fields, &found_using_fields))
      goto err;

    /*
      Swap the join operands back, so that we pick the columns of the second
      one as the coalesced columns. In this way the coalesced columns are the
      same as of an equivalent LEFT JOIN.
    */
    if (table_ref_1->outer_join & JOIN_TYPE_RIGHT)
      swap_variables(TABLE_LIST*, table_ref_1, table_ref_2);
    if (store_natural_using_join_columns(thd, table_ref, table_ref_1,
                                         table_ref_2, using_fields,
                                         found_using_fields))
      goto err;

    /*
      Change NATURAL JOIN to JOIN ... ON. We do this for both operands
      because either one of them or the other is the one with the
      natural join flag because RIGHT joins are transformed into LEFT,
      and the two tables may be reordered.
    */
    table_ref_1->natural_join= table_ref_2->natural_join= NULL;

    /* Add a TRUE condition to outer joins that have no common columns. */
    if (table_ref_2->outer_join &&
        !table_ref_1->on_expr && !table_ref_2->on_expr)
      table_ref_2->on_expr= new Item_int((longlong) 1,1);   /* Always true. */

    /* Change this table reference to become a leaf for name resolution. */
    if (left_neighbor)
    {
      TABLE_LIST *last_leaf_on_the_left;
      last_leaf_on_the_left= left_neighbor->last_leaf_for_name_resolution();
      last_leaf_on_the_left->next_name_resolution_table= table_ref;
    }
    if (right_neighbor)
    {
      TABLE_LIST *first_leaf_on_the_right;
      first_leaf_on_the_right= right_neighbor->first_leaf_for_name_resolution();
      table_ref->next_name_resolution_table= first_leaf_on_the_right;
    }
    else
      table_ref->next_name_resolution_table= NULL;
  }
  result= FALSE; /* All is OK. */

err:
  if (arena)
    thd->restore_active_arena(arena, &backup);
  DBUG_RETURN(result);
}


/*
  Compute and store the row types of the top-most NATURAL/USING joins
  in a FROM clause.

  SYNOPSIS
    setup_natural_join_row_types()
    thd          current thread
    from_clause  list of top-level table references in a FROM clause

  DESCRIPTION
    Apply the procedure 'store_top_level_join_columns' to each of the
    top-level table referencs of the FROM clause. Adjust the list of tables
    for name resolution - context->first_name_resolution_table to the
    top-most, lef-most NATURAL/USING join.

  IMPLEMENTATION
    Notice that the table references in 'from_clause' are in reverse
    order, thus when we iterate over it, we are moving from the right
    to the left in the FROM clause.

  RETURN
    TRUE   Error
    FALSE  OK
*/
static bool setup_natural_join_row_types(THD *thd,
                                         List<TABLE_LIST> *from_clause,
                                         Name_resolution_context *context)
{
  DBUG_ENTER("setup_natural_join_row_types");
  thd->where= "from clause";
  if (from_clause->elements == 0)
    DBUG_RETURN(false); /* We come here in the case of UNIONs. */

  List_iterator_fast<TABLE_LIST> table_ref_it(*from_clause);
  TABLE_LIST *table_ref; /* Current table reference. */
  /* Table reference to the left of the current. */
  TABLE_LIST *left_neighbor;
  /* Table reference to the right of the current. */
  TABLE_LIST *right_neighbor= NULL;

  /* Note that tables in the list are in reversed order */
  for (left_neighbor= table_ref_it++; left_neighbor ; )
  {
    table_ref= left_neighbor;
    left_neighbor= table_ref_it++;
    /* 
      Do not redo work if already done:
      1) for stored procedures,
      2) for multitable update after lock failure and table reopening.
    */
    if (context->select_lex->first_natural_join_processing)
    {
      if (store_top_level_join_columns(thd, table_ref,
                                       left_neighbor, right_neighbor))
        DBUG_RETURN(true);
      if (left_neighbor)
      {
        TABLE_LIST *first_leaf_on_the_right;
        first_leaf_on_the_right= table_ref->first_leaf_for_name_resolution();
        left_neighbor->next_name_resolution_table= first_leaf_on_the_right;
      }
    }
    right_neighbor= table_ref;
  }

  /*
    Store the top-most, left-most NATURAL/USING join, so that we start
    the search from that one instead of context->table_list. At this point
    right_neighbor points to the left-most top-level table reference in the
    FROM clause.
  */
  DBUG_ASSERT(right_neighbor);
  context->first_name_resolution_table=
    right_neighbor->first_leaf_for_name_resolution();
  context->select_lex->first_natural_join_processing= false;

  DBUG_RETURN (false);
}


/****************************************************************************
** Expand all '*' in given fields
****************************************************************************/

int setup_wild(THD *thd, TABLE_LIST *tables, List<Item> &fields,
	       List<Item> *sum_func_list,
	       uint wild_num)
{
  if (!wild_num)
    return(0);

  Item *item;
  List_iterator<Item> it(fields);
  Query_arena *arena, backup;
  DBUG_ENTER("setup_wild");

  /*
    Don't use arena if we are not in prepared statements or stored procedures
    For PS/SP we have to use arena to remember the changes
  */
  arena= thd->activate_stmt_arena_if_needed(&backup);

  thd->lex->current_select->cur_pos_in_select_list= 0;
  while (wild_num && (item= it++))
  {
    if (item->type() == Item::FIELD_ITEM &&
        ((Item_field*) item)->field_name &&
	((Item_field*) item)->field_name[0] == '*' &&
	!((Item_field*) item)->field)
    {
      uint elem= fields.elements;
      bool any_privileges= ((Item_field *) item)->any_privileges;
      Item_subselect *subsel= thd->lex->current_select->master_unit()->item;
      if (subsel &&
          subsel->substype() == Item_subselect::EXISTS_SUBS)
      {
        /*
          It is EXISTS(SELECT * ...) and we can replace * by any constant.

          Item_int do not need fix_fields() because it is basic constant.
        */
        it.replace(new Item_int("Not_used", (longlong) 1,
                                MY_INT64_NUM_DECIMAL_DIGITS));
      }
      else if (insert_fields(thd, ((Item_field*) item)->context,
                             ((Item_field*) item)->db_name,
                             ((Item_field*) item)->table_name, &it,
                             any_privileges))
      {
	if (arena)
	  thd->restore_active_arena(arena, &backup);
	DBUG_RETURN(-1);
      }
      if (sum_func_list)
      {
	/*
	  sum_func_list is a list that has the fields list as a tail.
	  Because of this we have to update the element count also for this
	  list after expanding the '*' entry.
	*/
	sum_func_list->elements+= fields.elements - elem;
      }
      wild_num--;
    }
    else
      thd->lex->current_select->cur_pos_in_select_list++;
  }
  thd->lex->current_select->cur_pos_in_select_list= UNDEF_POS;
  if (arena)
  {
    /* make * substituting permanent */
    SELECT_LEX *select_lex= thd->lex->current_select;
    select_lex->with_wild= 0;
    /*   
      The assignment below is translated to memcpy() call (at least on some
      platforms). memcpy() expects that source and destination areas do not
      overlap. That problem was detected by valgrind. 
    */
    if (&select_lex->item_list != &fields)
      select_lex->item_list= fields;

    thd->restore_active_arena(arena, &backup);
  }
  DBUG_RETURN(0);
}

/****************************************************************************
** Check that all given fields exists and fill struct with current data
****************************************************************************/

bool setup_fields(THD *thd, Item **ref_pointer_array,
                  List<Item> &fields, enum_mark_columns mark_used_columns,
                  List<Item> *sum_func_list, bool allow_sum_func)
{
  reg2 Item *item;
  enum_mark_columns save_mark_used_columns= thd->mark_used_columns;
  nesting_map save_allow_sum_func= thd->lex->allow_sum_func;
  List_iterator<Item> it(fields);
  bool save_is_item_list_lookup;
  DBUG_ENTER("setup_fields");

  thd->mark_used_columns= mark_used_columns;
  DBUG_PRINT("info", ("thd->mark_used_columns: %d", thd->mark_used_columns));
  if (allow_sum_func)
    thd->lex->allow_sum_func|= 1 << thd->lex->current_select->nest_level;
  thd->where= THD::DEFAULT_WHERE;
  save_is_item_list_lookup= thd->lex->current_select->is_item_list_lookup;
  thd->lex->current_select->is_item_list_lookup= 0;

  /*
    To prevent fail on forward lookup we fill it with zerows,
    then if we got pointer on zero after find_item_in_list we will know
    that it is forward lookup.

    There is other way to solve problem: fill array with pointers to list,
    but it will be slower.

    TODO: remove it when (if) we made one list for allfields and
    ref_pointer_array
  */
  if (ref_pointer_array)
    bzero(ref_pointer_array, sizeof(Item *) * fields.elements);

  /*
    We call set_entry() there (before fix_fields() of the whole list of field
    items) because:
    1) the list of field items has same order as in the query, and the
       Item_func_get_user_var item may go before the Item_func_set_user_var:
          SELECT @a, @a := 10 FROM t;
    2) The entry->update_query_id value controls constantness of
       Item_func_get_user_var items, so in presence of Item_func_set_user_var
       items we have to refresh their entries before fixing of
       Item_func_get_user_var items.
  */
  List_iterator<Item_func_set_user_var> li(thd->lex->set_var_list);
  Item_func_set_user_var *var;
  while ((var= li++))
    var->set_entry(thd, FALSE);

  Item **ref= ref_pointer_array;
  thd->lex->current_select->cur_pos_in_select_list= 0;
  while ((item= it++))
  {
    if ((!item->fixed && item->fix_fields(thd, it.ref())) ||
	(item= *(it.ref()))->check_cols(1))
    {
      thd->lex->current_select->is_item_list_lookup= save_is_item_list_lookup;
      thd->lex->allow_sum_func= save_allow_sum_func;
      thd->mark_used_columns= save_mark_used_columns;
      DBUG_PRINT("info", ("thd->mark_used_columns: %d", thd->mark_used_columns));
      DBUG_RETURN(TRUE); /* purecov: inspected */
    }
    if (ref)
      *(ref++)= item;
    if (item->with_sum_func && item->type() != Item::SUM_FUNC_ITEM &&
	sum_func_list)
      item->split_sum_func(thd, ref_pointer_array, *sum_func_list);
    thd->lex->used_tables|= item->used_tables();
    thd->lex->current_select->cur_pos_in_select_list++;
  }
  thd->lex->current_select->is_item_list_lookup= save_is_item_list_lookup;
  thd->lex->current_select->cur_pos_in_select_list= UNDEF_POS;

  thd->lex->allow_sum_func= save_allow_sum_func;
  thd->mark_used_columns= save_mark_used_columns;
  DBUG_PRINT("info", ("thd->mark_used_columns: %d", thd->mark_used_columns));
  DBUG_RETURN(test(thd->is_error()));
}


/*
  make list of leaves of join table tree

  SYNOPSIS
    make_leaves_list()
    list    pointer to pointer on list first element
    tables  table list

  RETURN pointer on pointer to next_leaf of last element
*/

TABLE_LIST **make_leaves_list(TABLE_LIST **list, TABLE_LIST *tables)
{
  for (TABLE_LIST *table= tables; table; table= table->next_local)
  {
    if (table->merge_underlying_list)
    {
      DBUG_ASSERT(table->view &&
                  table->effective_algorithm == VIEW_ALGORITHM_MERGE);
      list= make_leaves_list(list, table->merge_underlying_list);
    }
    else
    {
      *list= table;
      list= &table->next_leaf;
    }
  }
  return list;
}

/*
  prepare tables

  SYNOPSIS
    setup_tables()
    thd		  Thread handler
    context       name resolution contest to setup table list there
    from_clause   Top-level list of table references in the FROM clause
    tables	  Table list (select_lex->table_list)
    leaves        List of join table leaves list (select_lex->leaf_tables)
    refresh       It is onle refresh for subquery
    select_insert It is SELECT ... INSERT command

  NOTE
    Check also that the 'used keys' and 'ignored keys' exists and set up the
    table structure accordingly.
    Create a list of leaf tables. For queries with NATURAL/USING JOINs,
    compute the row types of the top most natural/using join table references
    and link these into a list of table references for name resolution.

    This has to be called for all tables that are used by items, as otherwise
    table->map is not set and all Item_field will be regarded as const items.

  RETURN
    FALSE ok;  In this case *map will includes the chosen index
    TRUE  error
*/

bool setup_tables(THD *thd, Name_resolution_context *context,
                  List<TABLE_LIST> *from_clause, TABLE_LIST *tables,
                  TABLE_LIST **leaves, bool select_insert)
{
  uint tablenr= 0;
  DBUG_ENTER("setup_tables");

  DBUG_ASSERT ((select_insert && !tables->next_name_resolution_table) || !tables || 
               (context->table_list && context->first_name_resolution_table));
  /*
    this is used for INSERT ... SELECT.
    For select we setup tables except first (and its underlying tables)
  */
  TABLE_LIST *first_select_table= (select_insert ?
                                   tables->next_local:
                                   0);
  if (!(*leaves))
    make_leaves_list(leaves, tables);

  TABLE_LIST *table_list;
  for (table_list= *leaves;
       table_list;
       table_list= table_list->next_leaf, tablenr++)
  {
    TABLE *table= table_list->table;
    table->pos_in_table_list= table_list;
    if (first_select_table &&
        table_list->top_table() == first_select_table)
    {
      /* new counting for SELECT of INSERT ... SELECT command */
      first_select_table= 0;
      tablenr= 0;
    }
    setup_table_map(table, table_list, tablenr);
    if (table_list->process_index_hints(table))
      DBUG_RETURN(1);
  }
  if (tablenr > MAX_TABLES)
  {
    my_error(ER_TOO_MANY_TABLES,MYF(0), static_cast<int>(MAX_TABLES));
    DBUG_RETURN(1);
  }
  for (table_list= tables;
       table_list;
       table_list= table_list->next_local)
  {
    if (table_list->merge_underlying_list)
    {
      DBUG_ASSERT(table_list->view &&
                  table_list->effective_algorithm == VIEW_ALGORITHM_MERGE);
      Query_arena *arena= thd->stmt_arena, backup;
      bool res;
      if (arena->is_conventional())
        arena= 0;                                   // For easier test
      else
        thd->set_n_backup_active_arena(arena, &backup);
      res= table_list->setup_underlying(thd);
      if (arena)
        thd->restore_active_arena(arena, &backup);
      if (res)
        DBUG_RETURN(1);
    }
  }

  /* Precompute and store the row types of NATURAL/USING joins. */
  if (setup_natural_join_row_types(thd, from_clause, context))
    DBUG_RETURN(1);

  DBUG_RETURN(0);
}


/*
  prepare tables and check access for the view tables

  SYNOPSIS
    setup_tables_and_check_view_access()
    thd		  Thread handler
    context       name resolution contest to setup table list there
    from_clause   Top-level list of table references in the FROM clause
    tables	  Table list (select_lex->table_list)
    conds	  Condition of current SELECT (can be changed by VIEW)
    leaves        List of join table leaves list (select_lex->leaf_tables)
    refresh       It is onle refresh for subquery
    select_insert It is SELECT ... INSERT command
    want_access   what access is needed

  NOTE
    a wrapper for check_tables that will also check the resulting
    table leaves list for access to all the tables that belong to a view

  RETURN
    FALSE ok;  In this case *map will include the chosen index
    TRUE  error
*/
bool setup_tables_and_check_access(THD *thd, 
                                   Name_resolution_context *context,
                                   List<TABLE_LIST> *from_clause,
                                   TABLE_LIST *tables,
                                   TABLE_LIST **leaves,
                                   bool select_insert,
                                   ulong want_access_first,
                                   ulong want_access)
{
  TABLE_LIST *leaves_tmp= NULL;
  bool first_table= true;

  if (setup_tables(thd, context, from_clause, tables,
                   &leaves_tmp, select_insert))
    return TRUE;

  if (leaves)
    *leaves= leaves_tmp;

  for (; leaves_tmp; leaves_tmp= leaves_tmp->next_leaf)
  {
    if (leaves_tmp->belong_to_view && 
        check_single_table_access(thd, first_table ? want_access_first :
                                  want_access, leaves_tmp, FALSE))
    {
      tables->hide_view_error(thd);
      return TRUE;
    }
    first_table= 0;
  }
  return FALSE;
}


/*
   Create a key_map from a list of index names

   SYNOPSIS
     get_key_map_from_key_list()
     map		key_map to fill in
     table		Table
     index_list		List of index names

   RETURN
     0	ok;  In this case *map will includes the choosed index
     1	error
*/

bool get_key_map_from_key_list(key_map *map, TABLE *table,
                               List<String> *index_list)
{
  List_iterator_fast<String> it(*index_list);
  String *name;
  uint pos;

  map->clear_all();
  while ((name=it++))
  {
    if (table->s->keynames.type_names == 0 ||
        (pos= find_type(&table->s->keynames, name->ptr(),
                        name->length(), 1)) <=
        0)
    {
      my_error(ER_KEY_DOES_NOT_EXITS, MYF(0), name->c_ptr(),
	       table->pos_in_table_list->alias);
      map->set_all();
      return 1;
    }
    map->set_bit(pos-1);
  }
  return 0;
}


/*
  Drops in all fields instead of current '*' field

  SYNOPSIS
    insert_fields()
    thd			Thread handler
    context             Context for name resolution
    db_name		Database name in case of 'database_name.table_name.*'
    table_name		Table name in case of 'table_name.*'
    it			Pointer to '*'
    any_privileges	0 If we should ensure that we have SELECT privileges
		          for all columns
                        1 If any privilege is ok
  RETURN
    0	ok     'it' is updated to point at last inserted
    1	error.  Error message is generated but not sent to client
*/

bool
insert_fields(THD *thd, Name_resolution_context *context, const char *db_name,
	      const char *table_name, List_iterator<Item> *it,
              bool any_privileges)
{
  Field_iterator_table_ref field_iterator;
  bool found;
  char name_buff[NAME_LEN+1];
  DBUG_ENTER("insert_fields");
  DBUG_PRINT("arena", ("stmt arena: 0x%lx", (ulong)thd->stmt_arena));

  if (db_name && lower_case_table_names)
  {
    /*
      convert database to lower case for comparison
      We can't do this in Item_field as this would change the
      'name' of the item which may be used in the select list
    */
    strmake(name_buff, db_name, sizeof(name_buff)-1);
    my_casedn_str(files_charset_info, name_buff);
    db_name= name_buff;
  }

  found= FALSE;

  /*
    If table names are qualified, then loop over all tables used in the query,
    else treat natural joins as leaves and do not iterate over their underlying
    tables.
  */
  for (TABLE_LIST *tables= (table_name ? context->table_list :
                            context->first_name_resolution_table);
       tables;
       tables= (table_name ? tables->next_local :
                tables->next_name_resolution_table)
       )
  {
    Field *field;
    TABLE *table= tables->table;

    DBUG_ASSERT(tables->is_leaf_for_name_resolution());

    if ((table_name && my_strcasecmp(table_alias_charset, table_name,
                                    tables->alias)) ||
        (db_name && strcmp(tables->db,db_name)))
      continue;

#ifndef NO_EMBEDDED_ACCESS_CHECKS
    /* 
       Ensure that we have access rights to all fields to be inserted. Under
       some circumstances, this check may be skipped.

       - If any_privileges is true, skip the check.

       - If the SELECT privilege has been found as fulfilled already for both
         the TABLE and TABLE_LIST objects (and both of these exist, of
         course), the check is skipped.

       - If the SELECT privilege has been found fulfilled for the TABLE object
         and the TABLE_LIST represents a derived table other than a view (see
         below), the check is skipped.

       - If the TABLE_LIST object represents a view, we may skip checking if
         the SELECT privilege has been found fulfilled for it, regardless of
         the TABLE object.

       - If there is no TABLE object, the test is skipped if either 
         * the TABLE_LIST does not represent a view, or
         * the SELECT privilege has been found fulfilled.         

       A TABLE_LIST that is not a view may be a subquery, an
       information_schema table, or a nested table reference. See the comment
       for TABLE_LIST.
    */
    if (!((table && !tables->view && (table->grant.privilege & SELECT_ACL)) ||
          (tables->view && (tables->grant.privilege & SELECT_ACL))) &&
        !any_privileges)
    {
      field_iterator.set(tables);
      if (check_grant_all_columns(thd, SELECT_ACL, &field_iterator))
        DBUG_RETURN(TRUE);
    }
#endif

    /*
      Update the tables used in the query based on the referenced fields. For
      views and natural joins this update is performed inside the loop below.
    */
    if (table)
      thd->lex->used_tables|= table->map;

    /*
      Initialize a generic field iterator for the current table reference.
      Notice that it is guaranteed that this iterator will iterate over the
      fields of a single table reference, because 'tables' is a leaf (for
      name resolution purposes).
    */
    field_iterator.set(tables);

    for (; !field_iterator.end_of_fields(); field_iterator.next())
    {
      Item *item;

      if (!(item= field_iterator.create_item(thd)))
        DBUG_RETURN(TRUE);
      DBUG_ASSERT(item->fixed);
      /* cache the table for the Item_fields inserted by expanding stars */
      if (item->type() == Item::FIELD_ITEM && tables->cacheable_table)
        ((Item_field *)item)->cached_table= tables;

      if (!found)
      {
        found= TRUE;
        it->replace(item); /* Replace '*' with the first found item. */
      }
      else
        it->after(item);   /* Add 'item' to the SELECT list. */

#ifndef NO_EMBEDDED_ACCESS_CHECKS
      /*
        Set privilege information for the fields of newly created views.
        We have that (any_priviliges == TRUE) if and only if we are creating
        a view. In the time of view creation we can't use the MERGE algorithm,
        therefore if 'tables' is itself a view, it is represented by a
        temporary table. Thus in this case we can be sure that 'item' is an
        Item_field.
      */
      if (any_privileges)
      {
        DBUG_ASSERT((tables->field_translation == NULL && table) ||
                    tables->is_natural_join);
        DBUG_ASSERT(item->type() == Item::FIELD_ITEM);
        Item_field *fld= (Item_field*) item;
        const char *field_table_name= field_iterator.get_table_name();

        if (!tables->schema_table && 
            !(fld->have_privileges=
              (get_column_grant(thd, field_iterator.grant(),
                                field_iterator.get_db_name(),
                                field_table_name, fld->field_name) &
               VIEW_ANY_ACL)))
        {
          my_error(ER_TABLEACCESS_DENIED_ERROR, MYF(0), "ANY",
                   thd->security_ctx->priv_user,
                   thd->security_ctx->host_or_ip,
                   field_table_name);
          DBUG_RETURN(TRUE);
        }
      }
#endif

      if ((field= field_iterator.field()))
      {
        /* Mark fields as used to allow storage engine to optimze access */
        bitmap_set_bit(field->table->read_set, field->field_index);
        if (table)
        {
          table->covering_keys.intersect(field->part_of_key);
          table->merge_keys.merge(field->part_of_key);
        }
        if (tables->is_natural_join)
        {
          TABLE *field_table;
          /*
            In this case we are sure that the column ref will not be created
            because it was already created and stored with the natural join.
          */
          Natural_join_column *nj_col;
          if (!(nj_col= field_iterator.get_natural_column_ref()))
            DBUG_RETURN(TRUE);
          DBUG_ASSERT(nj_col->table_field);
          field_table= nj_col->table_ref->table;
          if (field_table)
          {
            thd->lex->used_tables|= field_table->map;
            field_table->covering_keys.intersect(field->part_of_key);
            field_table->merge_keys.merge(field->part_of_key);
            field_table->used_fields++;
          }
        }
      }
      else
        thd->lex->used_tables|= item->used_tables();
      thd->lex->current_select->cur_pos_in_select_list++;
    }
    /*
      In case of stored tables, all fields are considered as used,
      while in the case of views, the fields considered as used are the
      ones marked in setup_tables during fix_fields of view columns.
      For NATURAL joins, used_tables is updated in the IF above.
    */
    if (table)
      table->used_fields= table->s->fields;
  }
  if (found)
    DBUG_RETURN(FALSE);

  /*
    TODO: in the case when we skipped all columns because there was a
    qualified '*', and all columns were coalesced, we have to give a more
    meaningful message than ER_BAD_TABLE_ERROR.
  */
  if (!table_name)
    my_message(ER_NO_TABLES_USED, ER(ER_NO_TABLES_USED), MYF(0));
  else
    my_error(ER_BAD_TABLE_ERROR, MYF(0), table_name);

  DBUG_RETURN(TRUE);
}


/*
  Fix all conditions and outer join expressions.

  SYNOPSIS
    setup_conds()
    thd     thread handler
    tables  list of tables for name resolving (select_lex->table_list)
    leaves  list of leaves of join table tree (select_lex->leaf_tables)
    conds   WHERE clause

  DESCRIPTION
    TODO

  RETURN
    TRUE  if some error occured (e.g. out of memory)
    FALSE if all is OK
*/

int setup_conds(THD *thd, TABLE_LIST *tables, TABLE_LIST *leaves,
                COND **conds)
{
  SELECT_LEX *select_lex= thd->lex->current_select;
  TABLE_LIST *table= NULL;	// For HP compilers
  /*
    it_is_update set to TRUE when tables of primary SELECT_LEX (SELECT_LEX
    which belong to LEX, i.e. most up SELECT) will be updated by
    INSERT/UPDATE/LOAD
    NOTE: using this condition helps to prevent call of prepare_check_option()
    from subquery of VIEW, because tables of subquery belongs to VIEW
    (see condition before prepare_check_option() call)
  */
  bool it_is_update= (select_lex == &thd->lex->select_lex) &&
    thd->lex->which_check_option_applicable();
  bool save_is_item_list_lookup= select_lex->is_item_list_lookup;
  select_lex->is_item_list_lookup= 0;
  DBUG_ENTER("setup_conds");

  thd->mark_used_columns= MARK_COLUMNS_READ;
  DBUG_PRINT("info", ("thd->mark_used_columns: %d", thd->mark_used_columns));
  select_lex->cond_count= 0;
  select_lex->between_count= 0;
  select_lex->max_equal_elems= 0;

  for (table= tables; table; table= table->next_local)
  {
    if (table->prepare_where(thd, conds, FALSE))
      goto err_no_arena;
  }

  if (*conds)
  {
    thd->where="where clause";
    if ((!(*conds)->fixed && (*conds)->fix_fields(thd, conds)) ||
	(*conds)->check_cols(1))
      goto err_no_arena;
  }

  /*
    Apply fix_fields() to all ON clauses at all levels of nesting,
    including the ones inside view definitions.
  */
  for (table= leaves; table; table= table->next_leaf)
  {
    TABLE_LIST *embedded; /* The table at the current level of nesting. */
    TABLE_LIST *embedding= table; /* The parent nested table reference. */
    do
    {
      embedded= embedding;
      if (embedded->on_expr)
      {
        /* Make a join an a expression */
        thd->where="on clause";
        if ((!embedded->on_expr->fixed &&
            embedded->on_expr->fix_fields(thd, &embedded->on_expr)) ||
	    embedded->on_expr->check_cols(1))
	  goto err_no_arena;
        select_lex->cond_count++;
      }
      embedding= embedded->embedding;
    }
    while (embedding &&
           embedding->nested_join->join_list.head() == embedded);

    /* process CHECK OPTION */
    if (it_is_update)
    {
      TABLE_LIST *view= table->top_table();
      if (view->effective_with_check)
      {
        if (view->prepare_check_option(thd))
          goto err_no_arena;
        thd->change_item_tree(&table->check_option, view->check_option);
      }
    }
  }

  if (!thd->stmt_arena->is_conventional())
  {
    /*
      We are in prepared statement preparation code => we should store
      WHERE clause changing for next executions.

      We do this ON -> WHERE transformation only once per PS/SP statement.
    */
    select_lex->where= *conds;
  }
  thd->lex->current_select->is_item_list_lookup= save_is_item_list_lookup;
  DBUG_RETURN(test(thd->is_error()));

err_no_arena:
  select_lex->is_item_list_lookup= save_is_item_list_lookup;
  DBUG_RETURN(1);
}


/******************************************************************************
** Fill a record with data (for INSERT or UPDATE)
** Returns : 1 if some field has wrong type
******************************************************************************/


/*
  Fill fields with given items.

  SYNOPSIS
    fill_record()
    thd           thread handler
    fields        Item_fields list to be filled
    values        values to fill with
    ignore_errors TRUE if we should ignore errors

  NOTE
    fill_record() may set table->auto_increment_field_not_null and a
    caller should make sure that it is reset after their last call to this
    function.

  RETURN
    FALSE   OK
    TRUE    error occured
*/

static bool
fill_record(THD * thd, List<Item> &fields, List<Item> &values,
            bool ignore_errors)
{
  List_iterator_fast<Item> f(fields),v(values);
  Item *value, *fld;
  Item_field *field;
  TABLE *table= 0;
  DBUG_ENTER("fill_record");

  /*
    Reset the table->auto_increment_field_not_null as it is valid for
    only one row.
  */
  if (fields.elements)
  {
    /*
      On INSERT or UPDATE fields are checked to be from the same table,
      thus we safely can take table from the first field.
    */
    fld= (Item_field*)f++;
    if (!(field= fld->filed_for_view_update()))
    {
      my_error(ER_NONUPDATEABLE_COLUMN, MYF(0), fld->name);
      goto err;
    }
    table= field->field->table;
    table->auto_increment_field_not_null= FALSE;
    f.rewind();
  }
  while ((fld= f++))
  {
    if (!(field= fld->filed_for_view_update()))
    {
      my_error(ER_NONUPDATEABLE_COLUMN, MYF(0), fld->name);
      goto err;
    }
    value=v++;
    Field *rfield= field->field;
    table= rfield->table;
    if (rfield == table->next_number_field)
      table->auto_increment_field_not_null= TRUE;
    if ((value->save_in_field(rfield, 0) < 0) && !ignore_errors)
    {
      my_message(ER_UNKNOWN_ERROR, ER(ER_UNKNOWN_ERROR), MYF(0));
      goto err;
    }
  }
  DBUG_RETURN(thd->is_error());
err:
  if (table)
    table->auto_increment_field_not_null= FALSE;
  DBUG_RETURN(TRUE);
}


/*
  Fill fields in list with values from the list of items and invoke
  before triggers.

  SYNOPSIS
    fill_record_n_invoke_before_triggers()
      thd           thread context
      fields        Item_fields list to be filled
      values        values to fill with
      ignore_errors TRUE if we should ignore errors
      triggers      object holding list of triggers to be invoked
      event         event type for triggers to be invoked

  NOTE
    This function assumes that fields which values will be set and triggers
    to be invoked belong to the same table, and that TABLE::record[0] and
    record[1] buffers correspond to new and old versions of row respectively.

  RETURN
    FALSE   OK
    TRUE    error occured
*/

bool
fill_record_n_invoke_before_triggers(THD *thd, List<Item> &fields,
                                     List<Item> &values, bool ignore_errors,
                                     Table_triggers_list *triggers,
                                     enum trg_event_type event)
{
  return (fill_record(thd, fields, values, ignore_errors) ||
          (triggers && triggers->process_triggers(thd, event,
                                                 TRG_ACTION_BEFORE, TRUE)));
}


/*
  Fill field buffer with values from Field list

  SYNOPSIS
    fill_record()
    thd           thread handler
    ptr           pointer on pointer to record
    values        list of fields
    ignore_errors TRUE if we should ignore errors

  NOTE
    fill_record() may set table->auto_increment_field_not_null and a
    caller should make sure that it is reset after their last call to this
    function.

  RETURN
    FALSE   OK
    TRUE    error occured
*/

bool
fill_record(THD *thd, Field **ptr, List<Item> &values, bool ignore_errors)
{
  List_iterator_fast<Item> v(values);
  Item *value;
  TABLE *table= 0;
  DBUG_ENTER("fill_record");

  Field *field;
  /*
    Reset the table->auto_increment_field_not_null as it is valid for
    only one row.
  */
  if (*ptr)
  {
    /*
      On INSERT or UPDATE fields are checked to be from the same table,
      thus we safely can take table from the first field.
    */
    table= (*ptr)->table;
    table->auto_increment_field_not_null= FALSE;
  }
  while ((field = *ptr++) && ! thd->is_error())
  {
    value=v++;
    table= field->table;
    if (field == table->next_number_field)
      table->auto_increment_field_not_null= TRUE;
    if (value->save_in_field(field, 0) < 0)
      goto err;
  }
  DBUG_RETURN(thd->is_error());

err:
  if (table)
    table->auto_increment_field_not_null= FALSE;
  DBUG_RETURN(TRUE);
}


/*
  Fill fields in array with values from the list of items and invoke
  before triggers.

  SYNOPSIS
    fill_record_n_invoke_before_triggers()
      thd           thread context
      ptr           NULL-ended array of fields to be filled
      values        values to fill with
      ignore_errors TRUE if we should ignore errors
      triggers      object holding list of triggers to be invoked
      event         event type for triggers to be invoked

  NOTE
    This function assumes that fields which values will be set and triggers
    to be invoked belong to the same table, and that TABLE::record[0] and
    record[1] buffers correspond to new and old versions of row respectively.

  RETURN
    FALSE   OK
    TRUE    error occured
*/

bool
fill_record_n_invoke_before_triggers(THD *thd, Field **ptr,
                                     List<Item> &values, bool ignore_errors,
                                     Table_triggers_list *triggers,
                                     enum trg_event_type event)
{
  return (fill_record(thd, ptr, values, ignore_errors) ||
          (triggers && triggers->process_triggers(thd, event,
                                                 TRG_ACTION_BEFORE, TRUE)));
}


my_bool mysql_rm_tmp_tables(void)
{
  uint i, idx;
  char	filePath[FN_REFLEN], *tmpdir, filePathCopy[FN_REFLEN];
  MY_DIR *dirp;
  FILEINFO *file;
  TABLE_SHARE share;
  THD *thd;
  DBUG_ENTER("mysql_rm_tmp_tables");

  if (!(thd= new THD))
    DBUG_RETURN(1);
  thd->thread_stack= (char*) &thd;
  thd->store_globals();

  for (i=0; i<=mysql_tmpdir_list.max; i++)
  {
    tmpdir=mysql_tmpdir_list.list[i];
    /* See if the directory exists */
    if (!(dirp = my_dir(tmpdir,MYF(MY_WME | MY_DONT_SORT))))
      continue;

    /* Remove all SQLxxx tables from directory */

    for (idx=0 ; idx < (uint) dirp->number_off_files ; idx++)
    {
      file=dirp->dir_entry+idx;

      /* skiping . and .. */
      if (file->name[0] == '.' && (!file->name[1] ||
                                   (file->name[1] == '.' &&  !file->name[2])))
        continue;

      if (!memcmp(file->name, tmp_file_prefix,
                  tmp_file_prefix_length))
      {
        char *ext= fn_ext(file->name);
        uint ext_len= strlen(ext);
        uint filePath_len= my_snprintf(filePath, sizeof(filePath),
                                       "%s%c%s", tmpdir, FN_LIBCHAR,
                                       file->name);
        if (!memcmp(reg_ext, ext, ext_len))
        {
          handler *handler_file= 0;
          /* We should cut file extention before deleting of table */
          memcpy(filePathCopy, filePath, filePath_len - ext_len);
          filePathCopy[filePath_len - ext_len]= 0;
          init_tmp_table_share(thd, &share, "", 0, "", filePathCopy);
          if (!open_table_def(thd, &share, 0) &&
              ((handler_file= get_new_handler(&share, thd->mem_root,
                                              share.db_type()))))
          {
            handler_file->ha_delete_table(filePathCopy);
            delete handler_file;
          }
          free_table_share(&share);
        }
        /*
          File can be already deleted by tmp_table.file->delete_table().
          So we hide error messages which happnes during deleting of these
          files(MYF(0)).
        */
        (void) mysql_file_delete(key_file_misc, filePath, MYF(0));
      }
    }
    my_dirend(dirp);
  }
  delete thd;
  my_pthread_setspecific_ptr(THR_THD,  0);
  DBUG_RETURN(0);
}



/*****************************************************************************
	unireg support functions
*****************************************************************************/

/*
  free all unused tables

  NOTE
    This is called by 'handle_manager' when one wants to periodicly flush
    all not used tables.
*/

void tdc_flush_unused_tables()
{
  mysql_mutex_lock(&LOCK_open);
  while (unused_tables)
    free_cache_entry(unused_tables);
  mysql_mutex_unlock(&LOCK_open);
}


/**
   A callback to the server internals that is used to address
   special cases of the locking protocol.
   Invoked when acquiring an exclusive lock, for each thread that
   has a conflicting shared metadata lock.

   This function:
     - aborts waiting of the thread on a data lock, to make it notice
       the pending exclusive lock and back off.
     - if the thread is an INSERT DELAYED thread, sends it a KILL
       signal to terminate it.

   @note This function does not wait for the thread to give away its
         locks. Waiting is done outside for all threads at once.

   @param thd    Current thread context
   @param in_use The thread to wake up
   @param needs_thr_lock_abort Indicates that to wake up thread
                               this call needs to abort its waiting
                               on table-level lock.

   @retval  TRUE  if the thread was woken up
   @retval  FALSE otherwise.

   @note It is one of two places where border between MDL and the
         rest of the server is broken.
*/

bool mysql_notify_thread_having_shared_lock(THD *thd, THD *in_use,
                                            bool needs_thr_lock_abort)
{
  bool signalled= FALSE;
  if ((in_use->system_thread & SYSTEM_THREAD_DELAYED_INSERT) &&
      !in_use->killed)
  {
    in_use->killed= THD::KILL_CONNECTION;
    mysql_mutex_lock(&in_use->mysys_var->mutex);
    if (in_use->mysys_var->current_cond)
      mysql_cond_broadcast(in_use->mysys_var->current_cond);
    mysql_mutex_unlock(&in_use->mysys_var->mutex);
    signalled= TRUE;
  }

  if (needs_thr_lock_abort)
  {
    mysql_mutex_lock(&in_use->LOCK_thd_data);
    for (TABLE *thd_table= in_use->open_tables;
         thd_table ;
         thd_table= thd_table->next)
    {
      /*
        Check for TABLE::needs_reopen() is needed since in some places we call
        handler::close() for table instance (and set TABLE::db_stat to 0)
        and do not remove such instances from the THD::open_tables
        for some time, during which other thread can see those instances
        (e.g. see partitioning code).
      */
      if (!thd_table->needs_reopen())
        signalled|= mysql_lock_abort_for_thread(thd, thd_table);
    }
    mysql_mutex_unlock(&in_use->LOCK_thd_data);
  }
  return signalled;
}


/**
   Remove all or some (depending on parameter) instances of TABLE and
   TABLE_SHARE from the table definition cache.

   @param  thd          Thread context
   @param  remove_type  Type of removal:
                        TDC_RT_REMOVE_ALL     - remove all TABLE instances and
                                                TABLE_SHARE instance. There
                                                should be no used TABLE objects
                                                and caller should have exclusive
                                                metadata lock on the table.
                        TDC_RT_REMOVE_NOT_OWN - remove all TABLE instances
                                                except those that belong to
                                                this thread. There should be
                                                no TABLE objects used by other
                                                threads and caller should have
                                                exclusive metadata lock on the
                                                table.
                        TDC_RT_REMOVE_UNUSED  - remove all unused TABLE
                                                instances (if there are no
                                                used instances will also
                                                remove TABLE_SHARE).
   @param  db           Name of database
   @param  table_name   Name of table
   @param  has_lock     If TRUE, LOCK_open is already acquired

   @note It assumes that table instances are already not used by any
   (other) thread (this should be achieved by using meta-data locks).
*/

void tdc_remove_table(THD *thd, enum_tdc_remove_table_type remove_type,
                      const char *db, const char *table_name,
                      bool has_lock)
{
  char key[MAX_DBKEY_LENGTH];
  uint key_length;
  TABLE *table;
  TABLE_SHARE *share;

  if (! has_lock)
    mysql_mutex_lock(&LOCK_open);
  else
  {
    mysql_mutex_assert_owner(&LOCK_open);
  }

  DBUG_ASSERT(remove_type == TDC_RT_REMOVE_UNUSED ||
              thd->mdl_context.is_lock_owner(MDL_key::TABLE, db, table_name,
                                             MDL_EXCLUSIVE));

  key_length=(uint) (strmov(strmov(key,db)+1,table_name)-key)+1;

  if ((share= (TABLE_SHARE*) my_hash_search(&table_def_cache,(uchar*) key,
                                            key_length)))
  {
    if (share->ref_count)
    {
      I_P_List_iterator<TABLE, TABLE_share> it(share->free_tables);
#ifndef DBUG_OFF
      if (remove_type == TDC_RT_REMOVE_ALL)
      {
        DBUG_ASSERT(share->used_tables.is_empty());
      }
      else if (remove_type == TDC_RT_REMOVE_NOT_OWN)
      {
        I_P_List_iterator<TABLE, TABLE_share> it2(share->used_tables);
        while ((table= it2++))
          if (table->in_use != thd)
          {
            DBUG_ASSERT(0);
          }
      }
#endif
      /*
        Set share's version to zero in order to ensure that it gets
        automatically deleted once it is no longer referenced.

        Note that code in TABLE_SHARE::wait_for_old_version() assumes
        that marking share as old and removal of its unused tables
        and of the share itself from TDC happens atomically under
        protection of LOCK_open, or, putting it another way, that
        TDC does not contain old shares which don't have any tables
        used.
      */
      share->version= 0;

      while ((table= it++))
        free_cache_entry(table);
    }
    else
      (void) my_hash_delete(&table_def_cache, (uchar*) share);
  }

  if (! has_lock)
    mysql_mutex_unlock(&LOCK_open);
}


int setup_ftfuncs(SELECT_LEX *select_lex)
{
  List_iterator<Item_func_match> li(*(select_lex->ftfunc_list)),
                                 lj(*(select_lex->ftfunc_list));
  Item_func_match *ftf, *ftf2;

  while ((ftf=li++))
  {
    if (ftf->fix_index())
      return 1;
    lj.rewind();
    while ((ftf2=lj++) != ftf)
    {
      if (ftf->eq(ftf2,1) && !ftf2->master)
        ftf2->master=ftf;
    }
  }

  return 0;
}


int init_ftfuncs(THD *thd, SELECT_LEX *select_lex, bool no_order)
{
  if (select_lex->ftfunc_list->elements)
  {
    List_iterator<Item_func_match> li(*(select_lex->ftfunc_list));
    Item_func_match *ifm;
    DBUG_PRINT("info",("Performing FULLTEXT search"));
    thd_proc_info(thd, "FULLTEXT initialization");

    while ((ifm=li++))
      ifm->init_search(no_order);
  }
  return 0;
}


/*
  open new .frm format table

  SYNOPSIS
    open_new_frm()
    THD		  thread handler
    path	  path to .frm file (without extension)
    alias	  alias for table
    db            database
    table_name    name of table
    db_stat	  open flags (for example ->OPEN_KEYFILE|HA_OPEN_RNDFILE..)
		  can be 0 (example in ha_example_table)
    prgflag	  READ_ALL etc..
    ha_open_flags HA_OPEN_ABORT_IF_LOCKED etc..
    outparam	  result table
    table_desc	  TABLE_LIST descriptor
    mem_root	  temporary MEM_ROOT for parsing
*/

bool
open_new_frm(THD *thd, TABLE_SHARE *share, const char *alias,
             uint db_stat, uint prgflag,
	     uint ha_open_flags, TABLE *outparam, TABLE_LIST *table_desc,
	     MEM_ROOT *mem_root)
{
  LEX_STRING pathstr;
  File_parser *parser;
  char path[FN_REFLEN];
  DBUG_ENTER("open_new_frm");

  /* Create path with extension */
  pathstr.length= (uint) (strxmov(path, share->normalized_path.str, reg_ext,
                                  NullS)- path);
  pathstr.str=    path;

  if ((parser= sql_parse_prepare(&pathstr, mem_root, 1)))
  {
    if (is_equal(&view_type, parser->type()))
    {
      if (table_desc == 0 || table_desc->required_type == FRMTYPE_TABLE)
      {
        my_error(ER_WRONG_OBJECT, MYF(0), share->db.str, share->table_name.str,
                 "BASE TABLE");
        goto err;
      }
      if (mysql_make_view(thd, parser, table_desc,
                          (prgflag & OPEN_VIEW_NO_PARSE)))
        goto err;
    }
    else
    {
      /* only VIEWs are supported now */
      my_error(ER_FRM_UNKNOWN_TYPE, MYF(0), share->path.str,  parser->type()->str);
      goto err;
    }
    DBUG_RETURN(0);
  }
 
err:
  DBUG_RETURN(1);
}


bool is_equal(const LEX_STRING *a, const LEX_STRING *b)
{
  return a->length == b->length && !strncmp(a->str, b->str, a->length);
}


/*
  Tells if two (or more) tables have auto_increment columns and we want to
  lock those tables with a write lock.

  SYNOPSIS
    has_two_write_locked_tables_with_auto_increment
      tables        Table list

  NOTES:
    Call this function only when you have established the list of all tables
    which you'll want to update (including stored functions, triggers, views
    inside your statement).
*/

static bool
has_write_table_with_auto_increment(TABLE_LIST *tables)
{
  for (TABLE_LIST *table= tables; table; table= table->next_global)
  {
    /* we must do preliminary checks as table->table may be NULL */
    if (!table->placeholder() &&
        table->table->found_next_number_field &&
        (table->lock_type >= TL_WRITE_ALLOW_WRITE))
      return 1;
  }

  return 0;
}

/*
<<<<<<< HEAD
   checks if we have select tables in the table list and write tables
   with auto-increment column.

  SYNOPSIS
   has_two_write_locked_tables_with_auto_increment_and_select
      tables        Table list

  RETURN VALUES

   -true if the table list has atleast one table with auto-increment column


         and atleast one table to select from.
   -false otherwise
*/

static bool
has_write_table_with_auto_increment_and_select(TABLE_LIST *tables)
{
  bool has_select= false;
  bool has_auto_increment_tables = has_write_table_with_auto_increment(tables);
  for(TABLE_LIST *table= tables; table; table= table->next_global)
  {
     if (!table->placeholder() &&
        (table->lock_type <= TL_READ_NO_INSERT))
      {
        has_select= true;
        break;
      }
  }
  return(has_select && has_auto_increment_tables);
}

=======
  Tells if there is a table whose auto_increment column is a part
  of a compound primary key while is not the first column in
  the table definition.

  @param tables Table list

  @return true if the table exists, fais if does not.
*/

static bool
has_write_table_auto_increment_not_first_in_pk(TABLE_LIST *tables)
{
  for (TABLE_LIST *table= tables; table; table= table->next_global)
  {
    /* we must do preliminary checks as table->table may be NULL */
    if (!table->placeholder() &&
        table->table->found_next_number_field &&
        (table->lock_type >= TL_WRITE_ALLOW_WRITE)
        && table->table->s->next_number_keypart != 0)
      return 1;
  }

  return 0;
}
>>>>>>> f3509d1d


/*
  Open and lock system tables for read.

  SYNOPSIS
    open_system_tables_for_read()
      thd         Thread context.
      table_list  List of tables to open.
      backup      Pointer to Open_tables_state instance where
                  information about currently open tables will be
                  saved, and from which will be restored when we will
                  end work with system tables.

  NOTES
    Thanks to restrictions which we put on opening and locking of
    system tables for writing, we can open and lock them for reading
    even when we already have some other tables open and locked.  One
    must call close_system_tables() to close systems tables opened
    with this call.

  RETURN
    FALSE   Success
    TRUE    Error
*/

bool
open_system_tables_for_read(THD *thd, TABLE_LIST *table_list,
                            Open_tables_backup *backup)
{
  Query_tables_list query_tables_list_backup;
  LEX *lex= thd->lex;

  DBUG_ENTER("open_system_tables_for_read");

  /*
    Besides using new Open_tables_state for opening system tables,
    we also have to backup and reset/and then restore part of LEX
    which is accessed by open_tables() in order to determine if
    prelocking is needed and what tables should be added for it.
    close_system_tables() doesn't require such treatment.
  */
  lex->reset_n_backup_query_tables_list(&query_tables_list_backup);
  thd->reset_n_backup_open_tables_state(backup);

  if (open_and_lock_tables(thd, table_list, FALSE,
                           MYSQL_OPEN_IGNORE_FLUSH |
                           MYSQL_LOCK_IGNORE_TIMEOUT))
  {
    lex->restore_backup_query_tables_list(&query_tables_list_backup);
    thd->restore_backup_open_tables_state(backup);
    DBUG_RETURN(TRUE);
  }

  for (TABLE_LIST *tables= table_list; tables; tables= tables->next_global)
  {
    DBUG_ASSERT(tables->table->s->table_category == TABLE_CATEGORY_SYSTEM);
    tables->table->use_all_columns();
  }
  lex->restore_backup_query_tables_list(&query_tables_list_backup);

  DBUG_RETURN(FALSE);
}


/*
  Close system tables, opened with open_system_tables_for_read().

  SYNOPSIS
    close_system_tables()
      thd     Thread context
      backup  Pointer to Open_tables_backup instance which holds
              information about tables which were open before we
              decided to access system tables.
*/

void
close_system_tables(THD *thd, Open_tables_backup *backup)
{
  close_thread_tables(thd);
  thd->restore_backup_open_tables_state(backup);
}


/**
  A helper function to close a mysql.* table opened
  in an auxiliary THD during bootstrap or in the main
  connection, when we know that there are no locks
  held by the connection due to a preceding implicit
  commit.

  This function assumes that there is no
  statement transaction started for the operation
  itself, since mysql.* tables are not transactional
  and when they are used the binlog is off (DDL
  binlogging is always statement-based.

  We need this function since we'd like to not
  just close the system table, but also release
  the metadata lock on it.

  Note, that in LOCK TABLES mode this function
  does not release the metadata lock. But in this
  mode the table can be opened only if it is locked
  explicitly with LOCK TABLES.
*/

void
close_mysql_tables(THD *thd)
{
  /* No need to commit/rollback statement transaction, it's not started. */
  DBUG_ASSERT(thd->transaction.stmt.is_empty());
  close_thread_tables(thd);
  thd->mdl_context.release_transactional_locks();
}

/*
  Open and lock one system table for update.

  SYNOPSIS
    open_system_table_for_update()
      thd        Thread context.
      one_table  Table to open.

  NOTES
    Table opened with this call should closed using close_thread_tables().

  RETURN
    0	Error
    #	Pointer to TABLE object of system table
*/

TABLE *
open_system_table_for_update(THD *thd, TABLE_LIST *one_table)
{
  DBUG_ENTER("open_system_table_for_update");

  TABLE *table= open_ltable(thd, one_table, one_table->lock_type,
                            MYSQL_LOCK_IGNORE_TIMEOUT);
  if (table)
  {
    DBUG_ASSERT(table->s->table_category == TABLE_CATEGORY_SYSTEM);
    table->use_all_columns();
  }

  DBUG_RETURN(table);
}

/**
  Open a log table.
  Opening such tables is performed internally in the server
  implementation, and is a 'nested' open, since some tables
  might be already opened by the current thread.
  The thread context before this call is saved, and is restored
  when calling close_log_table().
  @param thd The current thread
  @param one_table Log table to open
  @param backup [out] Temporary storage used to save the thread context
*/
TABLE *
open_log_table(THD *thd, TABLE_LIST *one_table, Open_tables_backup *backup)
{
  uint flags= ( MYSQL_OPEN_IGNORE_GLOBAL_READ_LOCK |
                MYSQL_LOCK_IGNORE_GLOBAL_READ_ONLY |
                MYSQL_OPEN_IGNORE_FLUSH |
                MYSQL_LOCK_IGNORE_TIMEOUT |
                MYSQL_LOCK_LOG_TABLE);
  TABLE *table;
  /* Save value that is changed in mysql_lock_tables() */
  ulonglong save_utime_after_lock= thd->utime_after_lock;
  DBUG_ENTER("open_log_table");

  thd->reset_n_backup_open_tables_state(backup);

  if ((table= open_ltable(thd, one_table, one_table->lock_type, flags)))
  {
    DBUG_ASSERT(table->s->table_category == TABLE_CATEGORY_LOG);
    /* Make sure all columns get assigned to a default value */
    table->use_all_columns();
    table->no_replicate= 1;
    /*
      Don't set automatic timestamps as we may want to use time of logging,
      not from query start
    */
    table->timestamp_field_type= TIMESTAMP_NO_AUTO_SET;
  }
  else
    thd->restore_backup_open_tables_state(backup);

  thd->utime_after_lock= save_utime_after_lock;
  DBUG_RETURN(table);
}

/**
  Close a log table.
  The last table opened by open_log_table()
  is closed, then the thread context is restored.
  @param thd The current thread
  @param backup [in] the context to restore.
*/
void close_log_table(THD *thd, Open_tables_backup *backup)
{
  close_system_tables(thd, backup);
}

/**
  @} (end of group Data_Dictionary)
*/<|MERGE_RESOLUTION|>--- conflicted
+++ resolved
@@ -164,29 +164,11 @@
 */
 mysql_mutex_t LOCK_open;
 
-<<<<<<< HEAD
 #ifdef HAVE_PSI_INTERFACE
 static PSI_mutex_key key_LOCK_open;
 static PSI_mutex_info all_tdc_mutexes[]= {
   { &key_LOCK_open, "LOCK_open", PSI_FLAG_GLOBAL }
 };
-=======
-static int open_unireg_entry(THD *thd, TABLE *entry, TABLE_LIST *table_list,
-			     const char *alias,
-                             char *cache_key, uint cache_key_length,
-			     MEM_ROOT *mem_root, uint flags);
-static void free_cache_entry(TABLE *entry);
-static bool open_new_frm(THD *thd, TABLE_SHARE *share, const char *alias,
-                         uint db_stat, uint prgflag,
-                         uint ha_open_flags, TABLE *outparam,
-                         TABLE_LIST *table_desc, MEM_ROOT *mem_root);
-static void close_old_data_files(THD *thd, TABLE *table, bool morph_locks,
-                                 bool send_refresh);
-static bool
-has_write_table_with_auto_increment(TABLE_LIST *tables);
-static bool
-has_write_table_auto_increment_not_first_in_pk(TABLE_LIST *tables);
->>>>>>> f3509d1d
 
 /**
   Initialize performance schema instrumentation points
@@ -234,6 +216,7 @@
 has_write_table_with_auto_increment(TABLE_LIST *tables);
 static bool
 has_write_table_with_auto_increment_and_select(TABLE_LIST *tables);
+static bool has_write_table_auto_increment_not_first_in_pk(TABLE_LIST *tables);
 
 uint cached_open_tables(void)
 {
@@ -5699,7 +5682,6 @@
 	*(ptr++)= table->table;
     }
 
-<<<<<<< HEAD
     /*
     DML statements that modify a table with an auto_increment column based on
     rows selected from a table are unsafe as the order in which the rows are
@@ -5709,6 +5691,12 @@
     if (thd->variables.binlog_format != BINLOG_FORMAT_ROW && tables &&
         has_write_table_with_auto_increment_and_select(tables))
       thd->lex->set_stmt_unsafe(LEX::BINLOG_STMT_UNSAFE_WRITE_AUTOINC_SELECT);
+    /* Todo: merge all has_write_table_auto_inc with decide_logging_format */
+    if (thd->variables.binlog_format != BINLOG_FORMAT_ROW && tables)
+    {
+      if (has_write_table_auto_increment_not_first_in_pk(tables))
+        thd->lex->set_stmt_unsafe(LEX::BINLOG_STMT_UNSAFE_AUTOINC_NOT_FIRST);
+    }
 
     /* 
      INSERT...ON DUPLICATE KEY UPDATE on a table with more than one unique keys
@@ -5736,14 +5724,6 @@
           thd->lex->set_stmt_unsafe(LEX::BINLOG_STMT_UNSAFE_INSERT_TWO_KEYS);
       }
  
-=======
-    if (thd->variables.binlog_format != BINLOG_FORMAT_ROW && tables)
-    {
-      if (has_write_table_auto_increment_not_first_in_pk(tables))
-        thd->lex->set_stmt_unsafe();
-    }
-
->>>>>>> f3509d1d
     /* We have to emulate LOCK TABLES if we are statement needs prelocking. */
     if (thd->lex->requires_prelocking())
     {
@@ -9146,7 +9126,6 @@
 }
 
 /*
-<<<<<<< HEAD
    checks if we have select tables in the table list and write tables
    with auto-increment column.
 
@@ -9180,7 +9159,7 @@
   return(has_select && has_auto_increment_tables);
 }
 
-=======
+/*
   Tells if there is a table whose auto_increment column is a part
   of a compound primary key while is not the first column in
   the table definition.
@@ -9205,7 +9184,7 @@
 
   return 0;
 }
->>>>>>> f3509d1d
+
 
 
 /*
