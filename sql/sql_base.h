--- conflicted
+++ resolved
@@ -242,7 +242,6 @@
                       TABLE_LIST *table_list,
                       TABLE_LIST *table_list_end, ulong lock_wait_timeout,
                       uint flags);
-<<<<<<< HEAD
 static inline bool
 lock_table_names(THD *thd, TABLE_LIST *table_list,
                  TABLE_LIST *table_list_end, ulong lock_wait_timeout,
@@ -253,20 +252,7 @@
 }
 bool open_tables(THD *thd, const DDL_options_st &options,
                  TABLE_LIST **tables, uint *counter,
-                 Sroutine_hash_entry **sroutine_to_open, uint flags,
-=======
-bool open_tables(THD *thd, TABLE_LIST **tables, uint *counter, uint flags,
->>>>>>> 7a7d9904
-                 Prelocking_strategy *prelocking_strategy);
-
-static inline bool
-open_tables(THD *thd, const DDL_options_st &options, TABLE_LIST **tables,
-            uint *counter, uint flags, Prelocking_strategy *prelocking_strategy)
-{
-  return open_tables(thd, options, tables, counter,
-                     &thd->lex->sroutines_list.first, flags,
-                     prelocking_strategy);
-}
+                 uint flags, Prelocking_strategy *prelocking_strategy);
 
 static inline bool
 open_tables(THD *thd, TABLE_LIST **tables, uint *counter, uint flags,
@@ -513,7 +499,6 @@
 
 
 inline bool
-<<<<<<< HEAD
 open_tables(THD *thd, const DDL_options_st &options,
             TABLE_LIST **tables, uint *counter, uint flags)
 {
@@ -523,8 +508,6 @@
                      &prelocking_strategy);
 }
 inline bool
-=======
->>>>>>> 7a7d9904
 open_tables(THD *thd, TABLE_LIST **tables, uint *counter, uint flags)
 {
   DML_prelocking_strategy prelocking_strategy;
