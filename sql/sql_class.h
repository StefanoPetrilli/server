/*
   Copyright (c) 2000, 2016, Oracle and/or its affiliates.
   Copyright (c) 2009, 2022, MariaDB Corporation.

   This program is free software; you can redistribute it and/or modify
   it under the terms of the GNU General Public License as published by
   the Free Software Foundation; version 2 of the License.

   This program is distributed in the hope that it will be useful,
   but WITHOUT ANY WARRANTY; without even the implied warranty of
   MERCHANTABILITY or FITNESS FOR A PARTICULAR PURPOSE.  See the
   GNU General Public License for more details.

   You should have received a copy of the GNU General Public License
   along with this program; if not, write to the Free Software
   Foundation, Inc., 51 Franklin Street, Fifth Floor, Boston, MA  02110-1335  USA */

#ifndef SQL_CLASS_INCLUDED
#define SQL_CLASS_INCLUDED

/* Classes in mysql */

#include <atomic>
#include "dur_prop.h"
#include <waiting_threads.h>
#include "sql_const.h"
#include <mysql/plugin_audit.h>
#include "log.h"
#include "rpl_tblmap.h"
#include "mdl.h"
#include "field.h"                              // Create_field
#include "opt_trace_context.h"
#include "probes_mysql.h"
#include "sql_locale.h"     /* my_locale_st */
#include "sql_profile.h"    /* PROFILING */
#include "scheduler.h"      /* thd_scheduler */
#include "protocol.h"       /* Protocol_text, Protocol_binary */
#include "violite.h"        /* vio_is_connected */
#include "thr_lock.h"       /* thr_lock_type, THR_LOCK_DATA, THR_LOCK_INFO */
#include "thr_timer.h"
#include "thr_malloc.h"
#include "log_slow.h"       /* LOG_SLOW_DISABLE_... */
#include <my_tree.h>
#include "sql_digest_stream.h"            // sql_digest_state
#include <mysql/psi/mysql_stage.h>
#include <mysql/psi/mysql_statement.h>
#include <mysql/psi/mysql_idle.h>
#include <mysql/psi/mysql_table.h>
#include <mysql_com_server.h>
#include "session_tracker.h"
#include "backup.h"
#include "xa.h"
#include "ddl_log.h"                            /* DDL_LOG_STATE */
#include "ha_handler_stats.h"                    // ha_handler_stats */

extern "C"
void set_thd_stage_info(void *thd,
                        const PSI_stage_info *new_stage,
                        PSI_stage_info *old_stage,
                        const char *calling_func,
                        const char *calling_file,
                        const unsigned int calling_line);

#define THD_STAGE_INFO(thd, stage) \
  (thd)->enter_stage(&stage, __func__, __FILE__, __LINE__)

#include "my_apc.h"
#include "rpl_gtid.h"

#include "wsrep.h"
#include "wsrep_on.h"
#ifdef WITH_WSREP
#include <inttypes.h>
/* wsrep-lib */
#include "wsrep_client_service.h"
#include "wsrep_client_state.h"
#include "wsrep_mutex.h"
#include "wsrep_condition_variable.h"

class Wsrep_applier_service;
enum wsrep_consistency_check_mode {
    NO_CONSISTENCY_CHECK,
    CONSISTENCY_CHECK_DECLARED,
    CONSISTENCY_CHECK_RUNNING,
};
#endif /* WITH_WSREP */

class Reprepare_observer;
class Relay_log_info;
struct rpl_group_info;
struct rpl_parallel_thread;
class Rpl_filter;
class Query_log_event;
class Log_event_writer;
class sp_rcontext;
class sp_cache;
class Lex_input_stream;
class Parser_state;
class Rows_log_event;
class Sroutine_hash_entry;
class user_var_entry;
struct Trans_binlog_info;
class rpl_io_thread_info;
class rpl_sql_thread_info;
#ifdef HAVE_REPLICATION
struct Slave_info;
#endif

enum enum_ha_read_modes { RFIRST, RNEXT, RPREV, RLAST, RKEY, RNEXT_SAME };
enum enum_duplicates { DUP_ERROR, DUP_REPLACE, DUP_UPDATE };
enum enum_delay_key_write { DELAY_KEY_WRITE_NONE, DELAY_KEY_WRITE_ON,
			    DELAY_KEY_WRITE_ALL };
enum enum_slave_exec_mode { SLAVE_EXEC_MODE_STRICT,
                            SLAVE_EXEC_MODE_IDEMPOTENT,
                            SLAVE_EXEC_MODE_LAST_BIT };
enum enum_slave_run_triggers_for_rbr { SLAVE_RUN_TRIGGERS_FOR_RBR_NO,
                                       SLAVE_RUN_TRIGGERS_FOR_RBR_YES,
                                       SLAVE_RUN_TRIGGERS_FOR_RBR_LOGGING,
                                       SLAVE_RUN_TRIGGERS_FOR_RBR_ENFORCE};
enum enum_slave_type_conversions { SLAVE_TYPE_CONVERSIONS_ALL_LOSSY,
                                   SLAVE_TYPE_CONVERSIONS_ALL_NON_LOSSY};

/*
  COLUMNS_READ:       A column is goind to be read.
  COLUMNS_WRITE:      A column is going to be written to.
  MARK_COLUMNS_READ:  A column is goind to be read.
                      A bit in read set is set to inform handler that the field
                      is to be read. If field list contains duplicates, then
                      thd->dup_field is set to point to the last found
                      duplicate.
  MARK_COLUMNS_WRITE: A column is going to be written to.
                      A bit is set in write set to inform handler that it needs
                      to update this field in write_row and update_row.
*/
enum enum_column_usage
{ COLUMNS_READ, COLUMNS_WRITE, MARK_COLUMNS_READ, MARK_COLUMNS_WRITE};

static inline bool should_mark_column(enum_column_usage column_usage)
{ return column_usage >= MARK_COLUMNS_READ; }

enum enum_filetype { FILETYPE_CSV, FILETYPE_XML };

enum enum_binlog_row_image {
  /** PKE in the before image and changed columns in the after image */
  BINLOG_ROW_IMAGE_MINIMAL= 0,
  /** Whenever possible, before and after image contain all columns except blobs. */
  BINLOG_ROW_IMAGE_NOBLOB= 1,
  /** All columns in both before and after image. */
  BINLOG_ROW_IMAGE_FULL= 2
};


/* Bits for different SQL modes modes (including ANSI mode) */
#define MODE_REAL_AS_FLOAT              (1ULL << 0)
#define MODE_PIPES_AS_CONCAT            (1ULL << 1)
#define MODE_ANSI_QUOTES                (1ULL << 2)
#define MODE_IGNORE_SPACE               (1ULL << 3)
#define MODE_IGNORE_BAD_TABLE_OPTIONS   (1ULL << 4)
#define MODE_ONLY_FULL_GROUP_BY         (1ULL << 5)
#define MODE_NO_UNSIGNED_SUBTRACTION    (1ULL << 6)
#define MODE_NO_DIR_IN_CREATE           (1ULL << 7)
#define MODE_POSTGRESQL                 (1ULL << 8)
#define MODE_ORACLE                     (1ULL << 9)
#define MODE_MSSQL                      (1ULL << 10)
#define MODE_DB2                        (1ULL << 11)
#define MODE_MAXDB                      (1ULL << 12)
#define MODE_NO_KEY_OPTIONS             (1ULL << 13)
#define MODE_NO_TABLE_OPTIONS           (1ULL << 14)
#define MODE_NO_FIELD_OPTIONS           (1ULL << 15)
#define MODE_MYSQL323                   (1ULL << 16)
#define MODE_MYSQL40                    (1ULL << 17)
#define MODE_ANSI                       (1ULL << 18)
#define MODE_NO_AUTO_VALUE_ON_ZERO      (1ULL << 19)
#define MODE_NO_BACKSLASH_ESCAPES       (1ULL << 20)
#define MODE_STRICT_TRANS_TABLES        (1ULL << 21)
#define MODE_STRICT_ALL_TABLES          (1ULL << 22)
#define MODE_NO_ZERO_IN_DATE            (1ULL << 23)
#define MODE_NO_ZERO_DATE               (1ULL << 24)
#define MODE_INVALID_DATES              (1ULL << 25)
#define MODE_ERROR_FOR_DIVISION_BY_ZERO (1ULL << 26)
#define MODE_TRADITIONAL                (1ULL << 27)
#define MODE_NO_AUTO_CREATE_USER        (1ULL << 28)
#define MODE_HIGH_NOT_PRECEDENCE        (1ULL << 29)
#define MODE_NO_ENGINE_SUBSTITUTION     (1ULL << 30)
#define MODE_PAD_CHAR_TO_FULL_LENGTH    (1ULL << 31)
/* SQL mode bits defined above are common for MariaDB and MySQL */
#define MODE_MASK_MYSQL_COMPATIBLE      0xFFFFFFFFULL
/* The following modes are specific to MariaDB */
#define MODE_EMPTY_STRING_IS_NULL       (1ULL << 32)
#define MODE_SIMULTANEOUS_ASSIGNMENT    (1ULL << 33)
#define MODE_TIME_ROUND_FRACTIONAL      (1ULL << 34)
/* The following modes are specific to MySQL */
#define MODE_MYSQL80_TIME_TRUNCATE_FRACTIONAL (1ULL << 32)


/* Bits for different old style modes */
#define OLD_MODE_NO_DUP_KEY_WARNINGS_WITH_IGNORE	(1 << 0)
#define OLD_MODE_NO_PROGRESS_INFO			(1 << 1)
#define OLD_MODE_ZERO_DATE_TIME_CAST                    (1 << 2)
#define OLD_MODE_UTF8_IS_UTF8MB3      (1 << 3)
#define OLD_MODE_IGNORE_INDEX_ONLY_FOR_JOIN          (1 << 4)
#define OLD_MODE_COMPAT_5_1_CHECKSUM    (1 << 5)
#define OLD_MODE_NO_NULL_COLLATION_IDS  (1 << 6)

extern char internal_table_name[2];
extern char empty_c_string[1];
extern MYSQL_PLUGIN_IMPORT const char **errmesg;

extern "C" LEX_STRING * thd_query_string (MYSQL_THD thd);
extern "C" unsigned long long thd_query_id(const MYSQL_THD thd);
extern "C" size_t thd_query_safe(MYSQL_THD thd, char *buf, size_t buflen);
extern "C" const char *thd_priv_user(MYSQL_THD thd,  size_t *length);
extern "C" const char *thd_priv_host(MYSQL_THD thd,  size_t *length);
extern "C" const char *thd_user_name(MYSQL_THD thd);
extern "C" const char *thd_client_host(MYSQL_THD thd);
extern "C" const char *thd_client_ip(MYSQL_THD thd);
extern "C" LEX_CSTRING *thd_current_db(MYSQL_THD thd);
extern "C" int thd_current_status(MYSQL_THD thd);
extern "C" enum enum_server_command thd_current_command(MYSQL_THD thd);

/**
  @class CSET_STRING
  @brief Character set armed LEX_STRING
*/
class CSET_STRING
{
private:
  LEX_STRING string;
  CHARSET_INFO *cs;
public:
  CSET_STRING() : cs(&my_charset_bin)
  {
    string.str= NULL;
    string.length= 0;
  }
  CSET_STRING(char *str_arg, size_t length_arg, CHARSET_INFO *cs_arg) :
  cs(cs_arg)
  {
    DBUG_ASSERT(cs_arg != NULL);
    string.str= str_arg;
    string.length= length_arg;
  }

  inline char *str() const { return string.str; }
  inline size_t length() const { return string.length; }
  CHARSET_INFO *charset() const { return cs; }

  friend LEX_STRING * thd_query_string (MYSQL_THD thd);
};


class Recreate_info
{
  ha_rows m_records_copied;
  ha_rows m_records_duplicate;
public:
  Recreate_info()
   :m_records_copied(0),
    m_records_duplicate(0)
  { }
  Recreate_info(ha_rows records_copied,
                ha_rows records_duplicate)
   :m_records_copied(records_copied),
    m_records_duplicate(records_duplicate)
  { }
  ha_rows records_copied() const { return m_records_copied; }
  ha_rows records_duplicate() const { return m_records_duplicate; }
  ha_rows records_processed() const
  {
    return m_records_copied + m_records_duplicate;
  }
};


#define TC_HEURISTIC_RECOVER_COMMIT   1
#define TC_HEURISTIC_RECOVER_ROLLBACK 2
extern ulong tc_heuristic_recover;

typedef struct st_user_var_events
{
  user_var_entry *user_var_event;
  char *value;
  size_t length;
  const Type_handler *th;
  uint charset_number;
} BINLOG_USER_VAR_EVENT;

/*
  The COPY_INFO structure is used by INSERT/REPLACE code.
  The schema of the row counting by the INSERT/INSERT ... ON DUPLICATE KEY
  UPDATE code:
    If a row is inserted then the copied variable is incremented.
    If a row is updated by the INSERT ... ON DUPLICATE KEY UPDATE and the
      new data differs from the old one then the copied and the updated
      variables are incremented.
    The touched variable is incremented if a row was touched by the update part
      of the INSERT ... ON DUPLICATE KEY UPDATE no matter whether the row
      was actually changed or not.
*/
typedef struct st_copy_info {
  ha_rows records;        /**< Number of processed records */
  ha_rows deleted;        /**< Number of deleted records */
  ha_rows updated;        /**< Number of updated records */
  ha_rows copied;         /**< Number of copied records */
  ha_rows accepted_rows;  /**< Number of accepted original rows
                             (same as number of rows in RETURNING) */
  ha_rows error_count;
  ha_rows touched; /* Number of touched records */
  enum enum_duplicates handle_duplicates;
  int escape_char, last_errno;
  bool ignore;
  /* for INSERT ... UPDATE */
  List<Item> *update_fields;
  List<Item> *update_values;
  /* for VIEW ... WITH CHECK OPTION */
  TABLE_LIST *view;
  TABLE_LIST *table_list;                       /* Normal table */
} COPY_INFO;


class Key_part_spec :public Sql_alloc {
public:
  Lex_ident field_name;
  uint length;
  bool generated, asc;
  Key_part_spec(const LEX_CSTRING *name, uint len, bool gen= false)
    : field_name(*name), length(len), generated(gen), asc(1)
  {}
  bool operator==(const Key_part_spec& other) const;
  /**
    Construct a copy of this Key_part_spec. field_name is copied
    by-pointer as it is known to never change. At the same time
    'length' may be reset in mysql_prepare_create_table, and this
    is why we supply it with a copy.

    @return If out of memory, 0 is returned and an error is set in
    THD.
  */
  Key_part_spec *clone(MEM_ROOT *mem_root) const
  { return new (mem_root) Key_part_spec(*this); }
  bool check_key_for_blob(const class handler *file) const;
  bool check_key_length_for_blob() const;
  bool check_primary_key_for_blob(const class handler *file) const
  {
    return check_key_for_blob(file) || check_key_length_for_blob();
  }
  bool check_foreign_key_for_blob(const class handler *file) const
  {
    return check_key_for_blob(file) || check_key_length_for_blob();
  }
  bool init_multiple_key_for_blob(const class handler *file);
};


class Alter_drop :public Sql_alloc {
public:
  enum drop_type { KEY, COLUMN, FOREIGN_KEY, CHECK_CONSTRAINT, PERIOD };
  const char *name;
  enum drop_type type;
  bool drop_if_exists;
  Alter_drop(enum drop_type par_type,const char *par_name, bool par_exists)
    :name(par_name), type(par_type), drop_if_exists(par_exists)
  {
    DBUG_ASSERT(par_name != NULL);
  }
  /**
    Used to make a clone of this object for ALTER/CREATE TABLE
    @sa comment for Key_part_spec::clone
  */
  Alter_drop *clone(MEM_ROOT *mem_root) const
    { return new (mem_root) Alter_drop(*this); }
  const char *type_name()
  {
    return type == COLUMN ? "COLUMN" :
           type == CHECK_CONSTRAINT ? "CONSTRAINT" :
           type == PERIOD ? "PERIOD" :
           type == KEY ? "INDEX" : "FOREIGN KEY";
  }
};


class Alter_column :public Sql_alloc {
public:
  LEX_CSTRING name;
  LEX_CSTRING new_name;
  Virtual_column_info *default_value;
  bool alter_if_exists;
  Alter_column(LEX_CSTRING par_name, Virtual_column_info *expr, bool par_exists)
    :name(par_name), new_name{NULL, 0}, default_value(expr), alter_if_exists(par_exists) {}
  Alter_column(LEX_CSTRING par_name, LEX_CSTRING _new_name, bool exists)
    :name(par_name), new_name(_new_name), default_value(NULL), alter_if_exists(exists) {}
  /**
    Used to make a clone of this object for ALTER/CREATE TABLE
    @sa comment for Key_part_spec::clone
  */
  Alter_column *clone(MEM_ROOT *mem_root) const
    { return new (mem_root) Alter_column(*this); }
  bool is_rename()
  {
    DBUG_ASSERT(!new_name.str || !default_value);
    return new_name.str;
  }
};


class Alter_rename_key : public Sql_alloc
{
public:
  LEX_CSTRING old_name;
  LEX_CSTRING new_name;
  bool alter_if_exists;

  Alter_rename_key(LEX_CSTRING old_name_arg, LEX_CSTRING new_name_arg, bool exists)
      : old_name(old_name_arg), new_name(new_name_arg), alter_if_exists(exists) {}

  Alter_rename_key *clone(MEM_ROOT *mem_root) const
    { return new (mem_root) Alter_rename_key(*this); }

};


/* An ALTER INDEX operation that changes the ignorability of an index. */
class Alter_index_ignorability: public Sql_alloc
{
public:
  Alter_index_ignorability(const char *name, bool is_ignored, bool if_exists) :
    m_name(name), m_is_ignored(is_ignored), m_if_exists(if_exists)
  {
    assert(name != NULL);
  }

  const char *name() const { return m_name; }
  bool if_exists() const { return m_if_exists; }

  /* The ignorability after the operation is performed. */
  bool is_ignored() const { return m_is_ignored; }
  Alter_index_ignorability *clone(MEM_ROOT *mem_root) const
    { return new (mem_root) Alter_index_ignorability(*this); }

private:
  const char *m_name;
  bool m_is_ignored;
  bool m_if_exists;
};


class Key :public Sql_alloc, public DDL_options {
public:
  enum Keytype { PRIMARY, UNIQUE, MULTIPLE, FULLTEXT, SPATIAL, FOREIGN_KEY,
                 IGNORE_KEY};
  enum Keytype type;
  KEY_CREATE_INFO key_create_info;
  List<Key_part_spec> columns;
  LEX_CSTRING name;
  engine_option_value *option_list;
  bool generated;
  bool invisible;
  bool without_overlaps;
  bool old;
  Lex_ident period;

  Key(enum Keytype type_par, const LEX_CSTRING *name_arg,
      ha_key_alg algorithm_arg, bool generated_arg, DDL_options_st ddl_options)
    :DDL_options(ddl_options),
     type(type_par), key_create_info(default_key_create_info),
    name(*name_arg), option_list(NULL), generated(generated_arg),
    invisible(false), without_overlaps(false), old(false)
  {
    key_create_info.algorithm= algorithm_arg;
  }
  Key(enum Keytype type_par, const LEX_CSTRING *name_arg,
      KEY_CREATE_INFO *key_info_arg,
      bool generated_arg, List<Key_part_spec> *cols,
      engine_option_value *create_opt, DDL_options_st ddl_options)
    :DDL_options(ddl_options),
     type(type_par), key_create_info(*key_info_arg), columns(*cols),
    name(*name_arg), option_list(create_opt), generated(generated_arg),
    invisible(false), without_overlaps(false), old(false)
  {}
  Key(const Key &rhs, MEM_ROOT *mem_root);
  virtual ~Key() = default;
  /* Equality comparison of keys (ignoring name) */
  friend bool is_foreign_key_prefix(Key *a, Key *b);
  /**
    Used to make a clone of this object for ALTER/CREATE TABLE
    @sa comment for Key_part_spec::clone
  */
  virtual Key *clone(MEM_ROOT *mem_root) const
    { return new (mem_root) Key(*this, mem_root); }
};


class Foreign_key: public Key {
public:
  enum fk_match_opt { FK_MATCH_UNDEF, FK_MATCH_FULL,
		      FK_MATCH_PARTIAL, FK_MATCH_SIMPLE};
  LEX_CSTRING constraint_name;
  LEX_CSTRING ref_db;
  LEX_CSTRING ref_table;
  List<Key_part_spec> ref_columns;
  enum enum_fk_option delete_opt, update_opt;
  enum fk_match_opt match_opt;
  Foreign_key(const LEX_CSTRING *name_arg, List<Key_part_spec> *cols,
              const LEX_CSTRING *constraint_name_arg,
	      const LEX_CSTRING *ref_db_arg, const LEX_CSTRING *ref_table_arg,
              List<Key_part_spec> *ref_cols,
              enum_fk_option delete_opt_arg, enum_fk_option update_opt_arg,
              fk_match_opt match_opt_arg,
	      DDL_options ddl_options)
    :Key(FOREIGN_KEY, name_arg, &default_key_create_info, 0, cols, NULL,
         ddl_options),
    constraint_name(*constraint_name_arg),
    ref_db(*ref_db_arg), ref_table(*ref_table_arg), ref_columns(*ref_cols),
    delete_opt(delete_opt_arg), update_opt(update_opt_arg),
    match_opt(match_opt_arg)
  {
  }
 Foreign_key(const Foreign_key &rhs, MEM_ROOT *mem_root);
  /**
    Used to make a clone of this object for ALTER/CREATE TABLE
    @sa comment for Key_part_spec::clone
  */
  virtual Key *clone(MEM_ROOT *mem_root) const
  { return new (mem_root) Foreign_key(*this, mem_root); }
  /* Used to validate foreign key options */
  bool validate(List<Create_field> &table_fields);
};

typedef struct st_mysql_lock
{
  TABLE **table;
  THR_LOCK_DATA **locks;
  uint table_count,lock_count;
  uint flags;
} MYSQL_LOCK;


class LEX_COLUMN : public Sql_alloc
{
public:
  String column;
  privilege_t rights;
  LEX_COLUMN (const String& x,const  privilege_t & y ): column (x),rights (y) {}
};

class MY_LOCALE;

/**
  Query_cache_tls -- query cache thread local data.
*/

struct Query_cache_block;

struct Query_cache_tls
{
  /*
    'first_query_block' should be accessed only via query cache
    functions and methods to maintain proper locking.
  */
  Query_cache_block *first_query_block;
  void set_first_query_block(Query_cache_block *first_query_block_arg)
  {
    first_query_block= first_query_block_arg;
  }

  Query_cache_tls() :first_query_block(NULL) {}
};

/* SIGNAL / RESIGNAL / GET DIAGNOSTICS */

/**
  This enumeration list all the condition item names of a condition in the
  SQL condition area.
*/
typedef enum enum_diag_condition_item_name
{
  /*
    Conditions that can be set by the user (SIGNAL/RESIGNAL),
    and by the server implementation.
  */

  DIAG_CLASS_ORIGIN= 0,
  FIRST_DIAG_SET_PROPERTY= DIAG_CLASS_ORIGIN,
  DIAG_SUBCLASS_ORIGIN= 1,
  DIAG_CONSTRAINT_CATALOG= 2,
  DIAG_CONSTRAINT_SCHEMA= 3,
  DIAG_CONSTRAINT_NAME= 4,
  DIAG_CATALOG_NAME= 5,
  DIAG_SCHEMA_NAME= 6,
  DIAG_TABLE_NAME= 7,
  DIAG_COLUMN_NAME= 8,
  DIAG_CURSOR_NAME= 9,
  DIAG_MESSAGE_TEXT= 10,
  DIAG_MYSQL_ERRNO= 11,
  DIAG_ROW_NUMBER= 12,
  LAST_DIAG_SET_PROPERTY= DIAG_ROW_NUMBER
} Diag_condition_item_name;

/**
  Name of each diagnostic condition item.
  This array is indexed by Diag_condition_item_name.
*/
extern const LEX_CSTRING Diag_condition_item_names[];

/**
  These states are bit coded with HARD. For each state there must be a pair
  <state_even_num>, and <state_odd_num>_HARD.
*/
enum killed_state
{
  NOT_KILLED= 0,
  KILL_HARD_BIT= 1,                             /* Bit for HARD KILL */
  KILL_BAD_DATA= 2,
  KILL_BAD_DATA_HARD= 3,
  KILL_QUERY= 4,
  KILL_QUERY_HARD= 5,
  /*
    ABORT_QUERY signals to the query processor to stop execution ASAP without
    issuing an error. Instead a warning is issued, and when possible a partial
    query result is returned to the client.
  */
  ABORT_QUERY= 6,
  ABORT_QUERY_HARD= 7,
  KILL_TIMEOUT= 8,
  KILL_TIMEOUT_HARD= 9,
  /*
    When binlog reading thread connects to the server it kills
    all the binlog threads with the same ID.
  */
  KILL_SLAVE_SAME_ID= 10,
  /*
    All of the following killed states will kill the connection
    KILL_CONNECTION must be the first of these and it must start with
    an even number (becasue of HARD bit)!
  */
  KILL_CONNECTION= 12,
  KILL_CONNECTION_HARD= 13,
  KILL_SYSTEM_THREAD= 14,
  KILL_SYSTEM_THREAD_HARD= 15,
  KILL_SERVER= 16,
  KILL_SERVER_HARD= 17,
  /*
    Used in threadpool to signal wait timeout.
  */
  KILL_WAIT_TIMEOUT= 18,
  KILL_WAIT_TIMEOUT_HARD= 19

};

#define killed_mask_hard(killed) ((killed_state) ((killed) & ~KILL_HARD_BIT))

enum killed_type
{
  KILL_TYPE_ID,
  KILL_TYPE_USER,
  KILL_TYPE_QUERY
};

#define SECONDS_TO_WAIT_FOR_KILL 2
#define SECONDS_TO_WAIT_FOR_DUMP_THREAD_KILL 10
#if !defined(_WIN32) && defined(HAVE_SELECT)
/* my_sleep() can wait for sub second times */
#define WAIT_FOR_KILL_TRY_TIMES 20
#else
#define WAIT_FOR_KILL_TRY_TIMES 2
#endif

#include "sql_lex.h"				/* Must be here */

class Delayed_insert;
class select_result;
class Time_zone;

#define THD_SENTRY_MAGIC 0xfeedd1ff
#define THD_SENTRY_GONE  0xdeadbeef

#define THD_CHECK_SENTRY(thd) DBUG_ASSERT(thd->dbug_sentry == THD_SENTRY_MAGIC)

typedef struct system_variables
{
  /*
    How dynamically allocated system variables are handled:

    The global_system_variables and max_system_variables are "authoritative"
    They both should have the same 'version' and 'size'.
    When attempting to access a dynamic variable, if the session version
    is out of date, then the session version is updated and realloced if
    neccessary and bytes copied from global to make up for missing data.

    Note that one should use my_bool instead of bool here, as the variables
    are used with my_getopt.c
  */
  ulong dynamic_variables_version;
  char* dynamic_variables_ptr;
  uint dynamic_variables_head;    /* largest valid variable offset */
  uint dynamic_variables_size;    /* how many bytes are in use */

  ulonglong max_heap_table_size;
  ulonglong tmp_memory_table_size;
  ulonglong tmp_disk_table_size;
  ulonglong long_query_time;
  ulonglong max_statement_time;
  ulonglong optimizer_switch;
  ulonglong optimizer_trace;
  sql_mode_t sql_mode; ///< which non-standard SQL behaviour should be enabled
  sql_mode_t old_behavior; ///< which old SQL behaviour should be enabled
  ulonglong option_bits; ///< OPTION_xxx constants, e.g. OPTION_PROFILING
  ulonglong join_buff_space_limit;
  ulonglong log_slow_filter; 
  ulonglong log_slow_verbosity; 
  ulonglong log_slow_disabled_statements;
  ulonglong log_disabled_statements;
  ulonglong note_verbosity;
  ulonglong bulk_insert_buff_size;
  ulonglong join_buff_size;
  ulonglong sortbuff_size;
  ulonglong default_regex_flags;
  ulonglong max_mem_used;
<<<<<<< HEAD
  ulonglong max_rowid_filter_size;
=======
  /*
    A bitmap of OPTIMIZER_ADJ_* flags (defined in sql_priv.h).
    See sys_vars.cc:adjust_secondary_key_cost for symbolic names.
  */
  ulonglong optimizer_adjust_secondary_key_costs;
>>>>>>> a79fb66a

  /**
     Place holders to store Multi-source variables in sys_var.cc during
     update and show of variables.
  */
  ulonglong slave_skip_counter;
  ulonglong max_relay_log_size;

  double optimizer_where_cost, optimizer_scan_setup_cost;
  double long_query_time_double, max_statement_time_double;
  double sample_percentage;

  ha_rows select_limit;
  ha_rows max_join_size;
  ha_rows expensive_subquery_limit;

#ifdef WITH_WSREP
  /*
    Stored values of the auto_increment_increment and auto_increment_offset
    that are will be restored when wsrep_auto_increment_control will be set
    to 'OFF', because the setting it to 'ON' leads to overwriting of the
    original values (which are set by the user) by calculated ones (which
    are based on the cluster size):
  */
  ulonglong wsrep_gtid_seq_no;
  ulong saved_auto_increment_increment, saved_auto_increment_offset;
  ulong saved_lock_wait_timeout;
#endif /* WITH_WSREP */

  ulong auto_increment_increment, auto_increment_offset;
  ulong column_compression_zlib_strategy;
  ulong lock_wait_timeout;
  ulong join_cache_level;
  ulong max_allowed_packet;
  ulong max_error_count;
  ulong max_length_for_sort_data;
  ulong max_recursive_iterations;
  ulong max_sort_length;
  ulong max_tmp_tables;
  ulong max_insert_delayed_threads;
  ulong min_examined_row_limit;
  ulong net_buffer_length;
  ulong net_interactive_timeout;
  ulong net_read_timeout;
  ulong net_retry_count;
  ulong net_wait_timeout;
  ulong net_write_timeout;
  ulong optimizer_extra_pruning_depth;
  ulong optimizer_prune_level;
  ulong optimizer_search_depth;
  ulong optimizer_selectivity_sampling_limit;
  ulong optimizer_use_condition_selectivity;
  ulong optimizer_max_sel_arg_weight;
  ulong optimizer_max_sel_args;
  ulong optimizer_trace_max_mem_size;
  ulong optimizer_adjust_secondary_key_costs;
  ulong use_stat_tables;
  ulong histogram_size;
  ulong histogram_type;
  ulong preload_buff_size;
  ulong profiling_history_size;
  ulong read_buff_size;
  ulong read_rnd_buff_size;
  ulong mrr_buff_size;
  ulong div_precincrement;
  /* Total size of all buffers used by the subselect_rowid_merge_engine. */
  ulong rowid_merge_buff_size;
  ulong max_sp_recursion_depth;
  ulong default_week_format;
  ulong max_seeks_for_key;
  ulong range_alloc_block_size;
  ulong query_alloc_block_size;
  ulong query_prealloc_size;
  ulong trans_alloc_block_size;
  ulong trans_prealloc_size;
  ulong log_warnings;
  ulong log_slow_max_warnings;
  /* Flags for slow log filtering */
  ulong log_slow_rate_limit; 
  ulong binlog_format; ///< binlog format for this thd (see enum_binlog_format)
  ulong binlog_row_image;
  ulong progress_report_time;
  ulong completion_type;
  ulong query_cache_type;
  ulong tx_isolation;
  ulong updatable_views_with_limit;
  ulong alter_algorithm;
  ulong server_id;
  ulong session_track_transaction_info;
  ulong threadpool_priority;
  ulong vers_alter_history;

  /* deadlock detection */
  ulong wt_timeout_short, wt_deadlock_search_depth_short;
  ulong wt_timeout_long, wt_deadlock_search_depth_long;

  /**
    In slave thread we need to know in behalf of which
    thread the query is being run to replicate temp tables properly
  */
  my_thread_id pseudo_thread_id;
  /**
     When replicating an event group with GTID, keep these values around so
     slave binlog can receive the same GTID as the original.
  */
  uint64     gtid_seq_no;
  uint32     gtid_domain_id;

  uint group_concat_max_len;
  uint eq_range_index_dive_limit;
  uint idle_transaction_timeout;
  uint idle_readonly_transaction_timeout;
  uint idle_write_transaction_timeout;
  uint column_compression_threshold;
  uint column_compression_zlib_level;
  uint in_subquery_conversion_threshold;
  int max_user_connections;

  /**
    Default transaction access mode. READ ONLY (true) or READ WRITE (false).
  */
  my_bool tx_read_only;
  my_bool low_priority_updates;
  my_bool query_cache_wlock_invalidate;
  my_bool keep_files_on_create;

  my_bool old_mode;
  my_bool old_passwords;
  my_bool big_tables;
  my_bool only_standard_compliant_cte;
  my_bool query_cache_strip_comments;
  my_bool sql_log_slow;
  my_bool sql_log_bin;
  my_bool binlog_annotate_row_events;
  my_bool binlog_direct_non_trans_update;
  my_bool column_compression_zlib_wrap;
  my_bool sysdate_is_now;
  my_bool wsrep_on;
  my_bool wsrep_causal_reads;
  my_bool wsrep_dirty_reads;
  my_bool pseudo_slave_mode;
  my_bool session_track_schema;
  my_bool session_track_state_change;
#ifdef USER_VAR_TRACKING
  my_bool session_track_user_variables;
#endif // USER_VAR_TRACKING
  my_bool tcp_nodelay;
  plugin_ref table_plugin;
  plugin_ref tmp_table_plugin;
  plugin_ref enforced_table_plugin;

  /* Only charset part of these variables is sensible */
  CHARSET_INFO  *character_set_filesystem;
  CHARSET_INFO  *character_set_client;
  CHARSET_INFO  *character_set_results;

  /* Both charset and collation parts of these variables are important */
  CHARSET_INFO	*collation_server;
  CHARSET_INFO	*collation_database;
  CHARSET_INFO  *collation_connection;

  /* Names. These will be allocated in buffers in thd */
  LEX_CSTRING default_master_connection;

  /* Error messages */
  MY_LOCALE *lc_messages;
  const char ***errmsgs;             /* lc_messages->errmsg->errmsgs */

  /* Locale Support */
  MY_LOCALE *lc_time_names;

  Time_zone *time_zone;
  char *session_track_system_variables;

  /* Some wsrep variables */
  ulonglong wsrep_trx_fragment_size;
  ulong   wsrep_retry_autocommit;
  ulong   wsrep_trx_fragment_unit;
  ulong   wsrep_OSU_method;
  uint    wsrep_sync_wait;

  vers_asof_timestamp_t vers_asof_timestamp;
  my_bool binlog_alter_two_phase;
} SV;

/**
  Per thread status variables.
  Must be long/ulong up to last_system_status_var so that
  add_to_status/add_diff_to_status can work.
*/

typedef struct system_status_var
{
  ulong column_compressions;
  ulong column_decompressions;
  ulong com_stat[(uint) SQLCOM_END];
  ulong com_create_tmp_table;
  ulong com_drop_tmp_table;
  ulong com_other;

  ulong com_stmt_prepare;
  ulong com_stmt_reprepare;
  ulong com_stmt_execute;
  ulong com_stmt_send_long_data;
  ulong com_stmt_fetch;
  ulong com_stmt_reset;
  ulong com_stmt_close;

  ulong com_register_slave;
  ulong created_tmp_disk_tables_;
  ulong created_tmp_tables_;
  ulong ha_commit_count;
  ulong ha_delete_count;
  ulong ha_read_first_count;
  ulong ha_read_last_count;
  ulong ha_read_key_count;
  ulong ha_read_next_count;
  ulong ha_read_prev_count;
  ulong ha_read_retry_count;
  ulong ha_read_rnd_count;
  ulong ha_read_rnd_next_count;
  ulong ha_read_rnd_deleted_count;

  /*
    This number doesn't include calls to the default implementation and
    calls made by range access. The intent is to count only calls made by
    BatchedKeyAccess.
  */
  ulong ha_mrr_init_count;
  ulong ha_mrr_key_refills_count;
  ulong ha_mrr_rowid_refills_count;

  ulong ha_rollback_count;
  ulong ha_update_count;
  ulong ha_write_count;
  /* The following are for internal temporary tables */
  ulong ha_tmp_update_count;
  ulong ha_tmp_write_count;
  ulong ha_tmp_delete_count;
  ulong ha_prepare_count;
  ulong ha_icp_attempts;
  ulong ha_icp_match;
  ulong ha_discover_count;
  ulong ha_savepoint_count;
  ulong ha_savepoint_rollback_count;
  ulong ha_external_lock_count;

  ulong opened_tables;
  ulong opened_shares;
  ulong opened_views;               /* +1 opening a view */

  ulong select_full_join_count_;
  ulong select_full_range_join_count_;
  ulong select_range_count_;
  ulong select_range_check_count_;
  ulong select_scan_count_;
  ulong update_scan_count;
  ulong delete_scan_count;
  ulong executed_triggers;
  ulong long_query_count;
  ulong filesort_merge_passes_;
  ulong filesort_range_count_;
  ulong filesort_rows_;
  ulong filesort_scan_count_;
  ulong filesort_pq_sorts_;
  ulong optimizer_join_prefixes_check_calls;

  /* Features used */
  ulong feature_custom_aggregate_functions; /* +1 when custom aggregate
                                            functions are used */
  ulong feature_dynamic_columns;    /* +1 when creating a dynamic column */
  ulong feature_fulltext;	    /* +1 when MATCH is used */
  ulong feature_gis;                /* +1 opening table with GIS features */
  ulong feature_invisible_columns;  /* +1 opening table with invisible column */
  ulong feature_json;		    /* +1 when JSON function is used */
  ulong feature_locale;		    /* +1 when LOCALE is set */
  ulong feature_subquery;	    /* +1 when subqueries are used */
  ulong feature_system_versioning;  /* +1 opening table WITH SYSTEM VERSIONING */
  ulong feature_application_time_periods;
                                    /* +1 opening a table with application-time period */
  ulong feature_insert_returning;   /* +1 when INSERT...RETURNING is used */
  ulong feature_timezone;	    /* +1 when XPATH is used */
  ulong feature_trigger;	    /* +1 opening a table with triggers */
  ulong feature_xml;		    /* +1 when XPATH is used */
  ulong feature_window_functions;   /* +1 when window functions are used */
  ulong feature_into_outfile;       /* +1 when INTO OUTFILE is used */
  ulong feature_into_variable;      /* +1 when INTO VARIABLE is used */

  /* From MASTER_GTID_WAIT usage */
  ulong master_gtid_wait_timeouts;          /* Number of timeouts */
  ulong master_gtid_wait_time;              /* Time in microseconds */
  ulong master_gtid_wait_count;

  ulong empty_queries;
  ulong access_denied_errors;
  ulong lost_connections;
  ulong max_statement_time_exceeded;
  /*
   Number of times where column info was not
   sent with prepared statement metadata.
  */
  ulong skip_metadata_count;

  /*
    Number of statements sent from the client
  */
  ulong questions;
  /*
    IMPORTANT!
    SEE last_system_status_var DEFINITION BELOW.
    Below 'last_system_status_var' are all variables that cannot be handled
    automatically by add_to_status()/add_diff_to_status().
  */
  ulonglong bytes_received;
  ulonglong bytes_sent;
  ulonglong rows_read;
  ulonglong rows_sent;
  ulonglong rows_tmp_read;
  ulonglong binlog_bytes_written;
  ulonglong table_open_cache_hits;
  ulonglong table_open_cache_misses;
  ulonglong table_open_cache_overflows;
  ulonglong send_metadata_skips;
  double last_query_cost;
  double cpu_time, busy_time;
  uint32 threads_running;
  /* Don't initialize */
  /* Memory used for thread local storage */
  int64 max_local_memory_used;
  volatile int64 local_memory_used;
  /* Memory allocated for global usage */
  volatile int64 global_memory_used;
} STATUS_VAR;

/*
  This is used for 'SHOW STATUS'. It must be updated to the last ulong
  variable in system_status_var which is makes sense to add to the global
  counter
*/

#define last_system_status_var questions
#define last_cleared_system_status_var local_memory_used

/** Number of contiguous global status variables */
constexpr int COUNT_GLOBAL_STATUS_VARS= int(offsetof(STATUS_VAR,
                                                     last_system_status_var) /
                                            sizeof(ulong)) + 1;

/*
  Global status variables
*/

extern ulong feature_files_opened_with_delayed_keys, feature_check_constraint;

void add_to_status(STATUS_VAR *to_var, STATUS_VAR *from_var);

void add_diff_to_status(STATUS_VAR *to_var, STATUS_VAR *from_var,
                        STATUS_VAR *dec_var);

uint calc_sum_of_all_status(STATUS_VAR *to);
static inline void calc_sum_of_all_status_if_needed(STATUS_VAR *to)
{
  if (to->local_memory_used == 0)
  {
    mysql_mutex_lock(&LOCK_status);
    *to= global_status_var;
    mysql_mutex_unlock(&LOCK_status);
    calc_sum_of_all_status(to);
    DBUG_ASSERT(to->local_memory_used);
  }
}

/*
  Update global_memory_used. We have to do this with atomic_add as the
  global value can change outside of LOCK_status.
*/
static inline void update_global_memory_status(int64 size)
{
  DBUG_PRINT("info", ("global memory_used: %lld  size: %lld",
                      (longlong) global_status_var.global_memory_used,
                      size));
  // workaround for gcc 4.2.4-1ubuntu4 -fPIE (from DEB_BUILD_HARDENING=1)
  int64 volatile * volatile ptr= &global_status_var.global_memory_used;
  my_atomic_add64_explicit(ptr, size, MY_MEMORY_ORDER_RELAXED);
}


static inline bool is_supported_parser_charset(CHARSET_INFO *cs)
{
  return MY_TEST(cs->mbminlen == 1 && cs->number != 17 /* filename */);
}

/** THD registry */
class THD_list_iterator
{
protected:
  I_List<THD> threads;
  mutable mysql_rwlock_t lock;

public:

  /**
    Iterates registered threads.

    @param action      called for every element
    @param argument    opque argument passed to action

    @return
      @retval 0 iteration completed successfully
      @retval 1 iteration was interrupted (action returned 1)
  */
  template <typename T> int iterate(my_bool (*action)(THD *thd, T *arg), T *arg= 0)
  {
    int res= 0;
    mysql_rwlock_rdlock(&lock);
    I_List_iterator<THD> it(threads);
    while (auto tmp= it++)
      if ((res= action(tmp, arg)))
        break;
    mysql_rwlock_unlock(&lock);
    return res;
  }
  static THD_list_iterator *iterator();
};

/**
  A counter of THDs

  It must be specified as a first base class of THD, so that increment is
  done before any other THD constructors and decrement - after any other THD
  destructors.

  Destructor unblocks close_conneciton() if there are no more THD's left.
*/
struct THD_count
{
  static Atomic_counter<uint32_t> count;
  static uint value() { return static_cast<uint>(count); }
  static uint connection_thd_count();
  THD_count() { count++; }
  ~THD_count() { count--; }
};

#ifdef MYSQL_SERVER

void free_tmp_table(THD *thd, TABLE *entry);


/* The following macro is to make init of Query_arena simpler */
#ifdef DBUG_ASSERT_EXISTS
#define INIT_ARENA_DBUG_INFO is_backup_arena= 0; is_reprepared= FALSE;
#else
#define INIT_ARENA_DBUG_INFO
#endif

class Query_arena
{
public:
  /*
    List of items created in the parser for this query. Every item puts
    itself to the list on creation (see Item::Item() for details))
  */
  Item *free_list;
  MEM_ROOT *mem_root;                   // Pointer to current memroot
#ifdef DBUG_ASSERT_EXISTS
  bool is_backup_arena; /* True if this arena is used for backup. */
  bool is_reprepared;
#endif
  /*
    The states relfects three diffrent life cycles for three
    different types of statements:
    Prepared statement: STMT_INITIALIZED -> STMT_PREPARED -> STMT_EXECUTED.
    Stored procedure:   STMT_INITIALIZED_FOR_SP -> STMT_EXECUTED.
    Other statements:   STMT_CONVENTIONAL_EXECUTION never changes.

    Special case for stored procedure arguments: STMT_SP_QUERY_ARGUMENTS
                        This state never changes and used for objects
                        whose lifetime is whole duration of function call
                        (sp_rcontext, it's tables and items. etc). Such objects
                        should be deallocated after every execution of a stored
                        routine. Caller's arena/memroot can't be used for
                        placing such objects since memory allocated on caller's
                        arena not freed until termination of user's session.
  */
  enum enum_state
  {
    STMT_INITIALIZED= 0, STMT_INITIALIZED_FOR_SP= 1, STMT_PREPARED= 2,
    STMT_CONVENTIONAL_EXECUTION= 3, STMT_EXECUTED= 4,
    STMT_SP_QUERY_ARGUMENTS= 5, STMT_ERROR= -1
  };

  enum_state state;

public:
  /* We build without RTTI, so dynamic_cast can't be used. */
  enum Type
  {
    STATEMENT, PREPARED_STATEMENT, STORED_PROCEDURE
  };

  Query_arena(MEM_ROOT *mem_root_arg, enum enum_state state_arg) :
    free_list(0), mem_root(mem_root_arg), state(state_arg)
  { INIT_ARENA_DBUG_INFO; }
  /*
    This constructor is used only when Query_arena is created as
    backup storage for another instance of Query_arena.
  */
  Query_arena() { INIT_ARENA_DBUG_INFO; }

  virtual Type type() const;
  virtual ~Query_arena() = default;

  inline bool is_stmt_prepare() const { return state == STMT_INITIALIZED; }
  inline bool is_stmt_prepare_or_first_sp_execute() const
  { return (int)state < (int)STMT_PREPARED; }
  inline bool is_stmt_prepare_or_first_stmt_execute() const
  { return (int)state <= (int)STMT_PREPARED; }
  inline bool is_stmt_execute() const
  { return state == STMT_PREPARED || state == STMT_EXECUTED; }
  inline bool is_conventional() const
  { return state == STMT_CONVENTIONAL_EXECUTION; }

  inline void* alloc(size_t size) { return alloc_root(mem_root,size); }
  inline void* calloc(size_t size)
  {
    void *ptr;
    if (likely((ptr=alloc_root(mem_root,size))))
      bzero(ptr, size);
    return ptr;
  }
  inline char *strdup(const char *str)
  { return strdup_root(mem_root,str); }
  inline char *strmake(const char *str, size_t size)
  { return strmake_root(mem_root,str,size); }
  inline void *memdup(const void *str, size_t size)
  { return memdup_root(mem_root,str,size); }
  inline void *memdup_w_gap(const void *str, size_t size, size_t gap)
  {
    void *ptr;
    if (likely((ptr= alloc_root(mem_root,size+gap))))
      memcpy(ptr,str,size);
    return ptr;
  }

  void set_query_arena(Query_arena *set);

  void free_items();
  /* Close the active state associated with execution of this statement */
  virtual bool cleanup_stmt(bool /*restore_set_statement_vars*/);
};


class Query_arena_memroot: public Query_arena, public Sql_alloc
{
public:
  Query_arena_memroot(MEM_ROOT *mem_root_arg, enum enum_state state_arg) :
    Query_arena(mem_root_arg, state_arg)
  {}
  Query_arena_memroot() : Query_arena()
  {}

  virtual ~Query_arena_memroot() = default;
};


class Query_arena_stmt
{
  THD *thd;
  Query_arena backup;
  Query_arena *arena;

public:
  Query_arena_stmt(THD *_thd);
  ~Query_arena_stmt();
  bool arena_replaced()
  {
    return arena != NULL;
  }
};


class Server_side_cursor;

/*
  Struct to catch changes in column metadata that is sent to client. 
  in the "result set metadata". Used to support 
  MARIADB_CLIENT_CACHE_METADATA.
*/
struct send_column_info_state
{
  /* Last client charset (affects metadata) */
  CHARSET_INFO *last_charset= nullptr;

  /* Checksum, only used to check changes if 'immutable' is false*/
  uint32 checksum= 0;

  /*
    Column info can only be changed by PreparedStatement::reprepare()
 
    There is a class of "weird" prepared statements like SELECT ? or SELECT @a
    that are not immutable, and depend on input parameters or user variables
  */
  bool immutable= false;

  bool initialized= false;

  /*  Used by PreparedStatement::reprepare()*/
  void reset()
  {
    initialized= false;
    checksum= 0;
  }
};


/**
  @class Statement
  @brief State of a single command executed against this connection.

  One connection can contain a lot of simultaneously running statements,
  some of which could be:
   - prepared, that is, contain placeholders,
   - opened as cursors. We maintain 1 to 1 relationship between
     statement and cursor - if user wants to create another cursor for his
     query, we create another statement for it.
  To perform some action with statement we reset THD part to the state  of
  that statement, do the action, and then save back modified state from THD
  to the statement. It will be changed in near future, and Statement will
  be used explicitly.
*/

class Statement: public ilink, public Query_arena
{
  Statement(const Statement &rhs);              /* not implemented: */
  Statement &operator=(const Statement &rhs);   /* non-copyable */
public:
  /*
    Uniquely identifies each statement object in thread scope; change during
    statement lifetime. FIXME: must be const
  */
   ulong id;

  enum enum_column_usage column_usage;

  LEX_CSTRING name; /* name for named prepared statements */
  LEX *lex;                                     // parse tree descriptor
  my_hrtime_t hr_prepare_time; // time of preparation in microseconds
  /*
    Points to the query associated with this statement. It's const, but
    we need to declare it char * because all table handlers are written
    in C and need to point to it.

    Note that if we set query = NULL, we must at the same time set
    query_length = 0, and protect the whole operation with
    LOCK_thd_data mutex. To avoid crashes in races, if we do not
    know that thd->query cannot change at the moment, we should print
    thd->query like this:
      (1) reserve the LOCK_thd_data mutex;
      (2) print or copy the value of query and query_length
      (3) release LOCK_thd_data mutex.
    This printing is needed at least in SHOW PROCESSLIST and SHOW
    ENGINE INNODB STATUS.
  */
  CSET_STRING query_string;
  /*
    If opt_query_cache_strip_comments is set, this contains query without
    comments. If not set, it contains pointer to query_string.
  */
  String base_query;


  inline char *query() const { return query_string.str(); }
  inline uint32 query_length() const
  {
    return static_cast<uint32>(query_string.length());
  }
  inline char *query_end() const
  {
    return query_string.str() + query_string.length();
  }
  CHARSET_INFO *query_charset() const { return query_string.charset(); }
  void set_query_inner(const CSET_STRING &string_arg)
  {
    query_string= string_arg;
  }
  void set_query_inner(char *query_arg, uint32 query_length_arg,
                       CHARSET_INFO *cs_arg)
  {
    set_query_inner(CSET_STRING(query_arg, query_length_arg, cs_arg));
  }
  void reset_query_inner()
  {
    set_query_inner(CSET_STRING());
  }
  /**
    Name of the current (default) database.

    If there is the current (default) database, "db.str" contains its name. If
    there is no current (default) database, "db.str" is NULL and "db.length" is
    0. In other words, db must either be NULL, or contain a
    valid database name.
  */

  LEX_CSTRING db;

  send_column_info_state column_info_state;
 
  /* This is set to 1 of last call to send_result_to_client() was ok */
  my_bool query_cache_is_applicable;

  /* This constructor is called for backup statements */
  Statement() = default;

  Statement(LEX *lex_arg, MEM_ROOT *mem_root_arg,
            enum enum_state state_arg, ulong id_arg);
  virtual ~Statement();

  /* Assign execution context (note: not all members) of given stmt to self */
  virtual void set_statement(Statement *stmt);
  void set_n_backup_statement(Statement *stmt, Statement *backup);
  void restore_backup_statement(Statement *stmt, Statement *backup);
  /* return class type */
  virtual Type type() const;
};


/**
  Container for all statements created/used in a connection.
  Statements in Statement_map have unique Statement::id (guaranteed by id
  assignment in Statement::Statement)
  Non-empty statement names are unique too: attempt to insert a new statement
  with duplicate name causes older statement to be deleted

  Statements are auto-deleted when they are removed from the map and when the
  map is deleted.
*/

class Statement_map
{
public:
  Statement_map();

  int insert(THD *thd, Statement *statement);

  Statement *find_by_name(const LEX_CSTRING *name)
  {
    Statement *stmt;
    stmt= (Statement*)my_hash_search(&names_hash, (uchar*)name->str,
                                     name->length);
    return stmt;
  }

  Statement *find(ulong id)
  {
    if (last_found_statement == 0 || id != last_found_statement->id)
    {
      Statement *stmt;
      stmt= (Statement *) my_hash_search(&st_hash, (uchar *) &id, sizeof(id));
      if (stmt && stmt->name.str)
        return NULL;
      last_found_statement= stmt;
    }
    return last_found_statement;
  }
  /*
    Close all cursors of this connection that use tables of a storage
    engine that has transaction-specific state and therefore can not
    survive COMMIT or ROLLBACK. Currently all but MyISAM cursors are closed.
  */
  void close_transient_cursors();
  void erase(Statement *statement);
  /* Erase all statements (calls Statement destructor) */
  void reset();
  ~Statement_map();
private:
  HASH st_hash;
  HASH names_hash;
  I_List<Statement> transient_cursor_list;
  Statement *last_found_statement;
};

struct st_savepoint {
  struct st_savepoint *prev;
  char                *name;
  uint                 length;
  Ha_trx_info         *ha_list;
  /** State of metadata locks before this savepoint was set. */
  MDL_savepoint        mdl_savepoint;
};

/**
  @class Security_context
  @brief A set of THD members describing the current authenticated user.
*/

class Security_context {
public:
  Security_context()
   :master_access(NO_ACL),
    db_access(NO_ACL)
  {}                      /* Remove gcc warning */
  /*
    host - host of the client
    user - user of the client, set to NULL until the user has been read from
    the connection
    priv_user - The user privilege we are using. May be "" for anonymous user.
    ip - client IP
  */
  const char *host;
  const char *user, *ip;
  char   priv_user[USERNAME_LENGTH];
  char   proxy_user[USERNAME_LENGTH + MAX_HOSTNAME + 5];
  /* The host privilege we are using */
  char   priv_host[MAX_HOSTNAME];
  /* The role privilege we are using */
  char   priv_role[USERNAME_LENGTH];
  /* The external user (if available) */
  char   *external_user;
  /* points to host if host is available, otherwise points to ip */
  const char *host_or_ip;
  privilege_t master_access;            /* Global privileges from mysql.user */
  privilege_t db_access;                /* Privileges for current db */

  bool password_expired;

  void init();
  void destroy();
  void skip_grants();
  inline char *priv_host_name()
  {
    return (*priv_host ? priv_host : (char *)"%");
  }

  bool set_user(char *user_arg);

#ifndef NO_EMBEDDED_ACCESS_CHECKS
  bool
  change_security_context(THD *thd,
                          LEX_CSTRING *definer_user,
                          LEX_CSTRING *definer_host,
                          LEX_CSTRING *db,
                          Security_context **backup);

  void
  restore_security_context(THD *thd, Security_context *backup);
#endif
  bool user_matches(Security_context *);
  /**
    Check global access
    @param want_access The required privileges
    @param match_any if the security context must match all or any of the req.
   *                 privileges.
    @return True if the security context fulfills the access requirements.
  */
  bool check_access(const privilege_t want_access, bool match_any = false);
  bool is_priv_user(const char *user, const char *host);
  bool is_user_defined() const
    { return user && user != delayed_user && user != slave_user; };
};


/**
  A registry for item tree transformations performed during
  query optimization. We register only those changes which require
  a rollback to re-execute a prepared statement or stored procedure
  yet another time.
*/

struct Item_change_record;
class Item_change_list
{
  I_List<Item_change_record> change_list;
public:
  void nocheck_register_item_tree_change(Item **place, Item *old_value,
                                         MEM_ROOT *runtime_memroot);
  void check_and_register_item_tree_change(Item **place, Item **new_value,
                                           MEM_ROOT *runtime_memroot);
  void rollback_item_tree_changes();
  void move_elements_to(Item_change_list *to)
  {
    change_list.move_elements_to(&to->change_list);
  }
  bool is_empty() { return change_list.is_empty(); }
};


class Item_change_list_savepoint: public Item_change_list
{
public:
  Item_change_list_savepoint(Item_change_list *list)
  {
    list->move_elements_to(this);
  }
  void rollback(Item_change_list *list)
  {
    list->rollback_item_tree_changes();
    move_elements_to(list);
  }
  ~Item_change_list_savepoint()
  {
    DBUG_ASSERT(is_empty());
  }
};


/**
  Type of locked tables mode.
  See comment for THD::locked_tables_mode for complete description.
*/

enum enum_locked_tables_mode
{
  LTM_NONE= 0,
  LTM_LOCK_TABLES,
  LTM_PRELOCKED,
  /*
     TODO: remove LTM_PRELOCKED_UNDER_LOCK_TABLES: it is never used apart from
     LTM_LOCK_TABLES.
  */
  LTM_PRELOCKED_UNDER_LOCK_TABLES,
  LTM_always_last
};

/**
  The following structure is an extension to TABLE_SHARE and is
  exclusively for temporary tables.

  @note:
  Although, TDC_element has data members (like next, prev &
  all_tables) to store the list of TABLE_SHARE & TABLE objects
  related to a particular TABLE_SHARE, they cannot be moved to
  TABLE_SHARE in order to be reused for temporary tables. This
  is because, as concurrent threads iterating through hash of
  TDC_element's may need access to all_tables, but if all_tables
  is made part of TABLE_SHARE, then TDC_element->share->all_tables
  is not always guaranteed to be valid, as TDC_element can live
  longer than TABLE_SHARE.
*/
struct TMP_TABLE_SHARE : public TABLE_SHARE
{
private:
  /*
   Link to all temporary table shares. Declared as private to
   avoid direct manipulation with those objects. One should
   use methods of I_P_List template instead.
  */
  TMP_TABLE_SHARE *tmp_next;
  TMP_TABLE_SHARE **tmp_prev;

  friend struct All_tmp_table_shares;

public:
  /*
    Doubly-linked (back-linked) lists of used and unused TABLE objects
    for this share.
  */
  All_share_tables_list all_tmp_tables;
};

/**
  Helper class which specifies which members of TMP_TABLE_SHARE are
  used for participation in the list of temporary tables.
*/

struct All_tmp_table_shares
{
  static inline TMP_TABLE_SHARE **next_ptr(TMP_TABLE_SHARE *l)
  {
    return &l->tmp_next;
  }
  static inline TMP_TABLE_SHARE ***prev_ptr(TMP_TABLE_SHARE *l)
  {
    return &l->tmp_prev;
  }
};

/* Also used in rpl_rli.h. */
typedef I_P_List <TMP_TABLE_SHARE, All_tmp_table_shares> All_tmp_tables_list;

/**
  Class that holds information about tables which were opened and locked
  by the thread. It is also used to save/restore this information in
  push_open_tables_state()/pop_open_tables_state().
*/

class Open_tables_state
{
public:
  /**
    As part of class THD, this member is set during execution
    of a prepared statement. When it is set, it is used
    by the locking subsystem to report a change in table metadata.

    When Open_tables_state part of THD is reset to open
    a system or INFORMATION_SCHEMA table, the member is cleared
    to avoid spurious ER_NEED_REPREPARE errors -- system and
    INFORMATION_SCHEMA tables are not subject to metadata version
    tracking.
    @sa check_and_update_table_version()
  */
  Reprepare_observer *m_reprepare_observer;

  /**
    List of regular tables in use by this thread. Contains temporary and
    base tables that were opened with @see open_tables().
  */
  TABLE *open_tables;

  /**
    A list of temporary tables used by this thread. This includes
    user-level temporary tables, created with CREATE TEMPORARY TABLE,
    and internal temporary tables, created, e.g., to resolve a SELECT,
    or for an intermediate table used in ALTER.
  */
  All_tmp_tables_list *temporary_tables;

  /*
    Derived tables.
  */
  TABLE *derived_tables;

  /* 
    Temporary tables created for recursive table references.
  */
  TABLE *rec_tables;

  /*
    During a MySQL session, one can lock tables in two modes: automatic
    or manual. In automatic mode all necessary tables are locked just before
    statement execution, and all acquired locks are stored in 'lock'
    member. Unlocking takes place automatically as well, when the
    statement ends.
    Manual mode comes into play when a user issues a 'LOCK TABLES'
    statement. In this mode the user can only use the locked tables.
    Trying to use any other tables will give an error.
    The locked tables are also stored in this member, however,
    thd->locked_tables_mode is turned on.  Manual locking is described in
    the 'LOCK_TABLES' chapter of the MySQL manual.
    See also lock_tables() for details.
  */
  MYSQL_LOCK *lock;

  /*
    CREATE-SELECT keeps an extra lock for the table being
    created. This field is used to keep the extra lock available for
    lower level routines, which would otherwise miss that lock.
   */
  MYSQL_LOCK *extra_lock;

  /*
    Enum enum_locked_tables_mode and locked_tables_mode member are
    used to indicate whether the so-called "locked tables mode" is on,
    and what kind of mode is active.

    Locked tables mode is used when it's necessary to open and
    lock many tables at once, for usage across multiple
    (sub-)statements.
    This may be necessary either for queries that use stored functions
    and triggers, in which case the statements inside functions and
    triggers may be executed many times, or for implementation of
    LOCK TABLES, in which case the opened tables are reused by all
    subsequent statements until a call to UNLOCK TABLES.

    The kind of locked tables mode employed for stored functions and
    triggers is also called "prelocked mode".
    In this mode, first open_tables() call to open the tables used
    in a statement analyses all functions used by the statement
    and adds all indirectly used tables to the list of tables to
    open and lock.
    It also marks the parse tree of the statement as requiring
    prelocking. After that, lock_tables() locks the entire list
    of tables and changes THD::locked_tables_modeto LTM_PRELOCKED.
    All statements executed inside functions or triggers
    use the prelocked tables, instead of opening their own ones.
    Prelocked mode is turned off automatically once close_thread_tables()
    of the main statement is called.
  */
  enum enum_locked_tables_mode locked_tables_mode;
  uint current_tablenr;

  enum enum_flags {
    BACKUPS_AVAIL = (1U << 0)     /* There are backups available */
  };

  /*
    Flags with information about the open tables state.
  */
  uint state_flags;
  /**
     This constructor initializes Open_tables_state instance which can only
     be used as backup storage. To prepare Open_tables_state instance for
     operations which open/lock/close tables (e.g. open_table()) one has to
     call init_open_tables_state().
  */
  Open_tables_state() : state_flags(0U) { }

  void set_open_tables_state(Open_tables_state *state)
  {
    *this= *state;
  }

  void reset_open_tables_state()
  {
    open_tables= 0;
    temporary_tables= 0;
    derived_tables= 0;
    rec_tables= 0;
    extra_lock= 0;
    lock= 0;
    locked_tables_mode= LTM_NONE;
    state_flags= 0U;
    m_reprepare_observer= NULL;
  }
};


/**
  Storage for backup of Open_tables_state. Must
  be used only to open system tables (TABLE_CATEGORY_SYSTEM
  and TABLE_CATEGORY_LOG).
*/

class Open_tables_backup: public Open_tables_state
{
public:
  /**
    When we backup the open tables state to open a system
    table or tables, we want to save state of metadata
    locks which were acquired before the backup. It is used
    to release metadata locks on system tables after they are
    no longer used.
  */
  MDL_savepoint mdl_system_tables_svp;
};

/**
  @class Sub_statement_state
  @brief Used to save context when executing a function or trigger

  operations on stat tables aren't technically a sub-statement, but they are
  similar in a sense that they cannot change the transaction status.
*/

/* Defines used for Sub_statement_state::in_sub_stmt */

#define SUB_STMT_TRIGGER 1
#define SUB_STMT_FUNCTION 2
#define SUB_STMT_STAT_TABLES 4


class Sub_statement_state
{
public:
  Discrete_interval auto_inc_interval_for_cur_row;
  Discrete_intervals_list auto_inc_intervals_forced;
  SAVEPOINT *savepoints;
  ulonglong option_bits;
  ulonglong first_successful_insert_id_in_prev_stmt;
  ulonglong first_successful_insert_id_in_cur_stmt, insert_id_for_cur_row;
  ulonglong limit_found_rows;
  ulonglong tmp_tables_size;
  ulonglong client_capabilities;
  ulonglong cuted_fields, sent_row_count, examined_row_count;
  ulonglong affected_rows;
  ulonglong bytes_sent_old;
  ha_handler_stats handler_stats;
  ulong     tmp_tables_used;
  ulong     tmp_tables_disk_used;
  ulong     query_plan_fsort_passes;
  ulong query_plan_flags; 
  uint in_sub_stmt;    /* 0,  SUB_STMT_TRIGGER or SUB_STMT_FUNCTION */
  bool enable_slow_log;
  bool last_insert_id_used;
  enum enum_check_fields count_cuted_fields;
};


/* Flags for the THD::system_thread variable */
enum enum_thread_type
{
  NON_SYSTEM_THREAD= 0,
  SYSTEM_THREAD_DELAYED_INSERT= 1,
  SYSTEM_THREAD_SLAVE_IO= 2,
  SYSTEM_THREAD_SLAVE_SQL= 4,
  SYSTEM_THREAD_EVENT_SCHEDULER= 8,
  SYSTEM_THREAD_EVENT_WORKER= 16,
  SYSTEM_THREAD_BINLOG_BACKGROUND= 32,
  SYSTEM_THREAD_SLAVE_BACKGROUND= 64,
  SYSTEM_THREAD_GENERIC= 128,
  SYSTEM_THREAD_SEMISYNC_MASTER_BACKGROUND= 256
};

inline char const *
show_system_thread(enum_thread_type thread)
{
#define RETURN_NAME_AS_STRING(NAME) case (NAME): return #NAME
  switch (thread) {
    static char buf[64];
    RETURN_NAME_AS_STRING(NON_SYSTEM_THREAD);
    RETURN_NAME_AS_STRING(SYSTEM_THREAD_DELAYED_INSERT);
    RETURN_NAME_AS_STRING(SYSTEM_THREAD_SLAVE_IO);
    RETURN_NAME_AS_STRING(SYSTEM_THREAD_SLAVE_SQL);
    RETURN_NAME_AS_STRING(SYSTEM_THREAD_EVENT_SCHEDULER);
    RETURN_NAME_AS_STRING(SYSTEM_THREAD_EVENT_WORKER);
    RETURN_NAME_AS_STRING(SYSTEM_THREAD_SLAVE_BACKGROUND);
    RETURN_NAME_AS_STRING(SYSTEM_THREAD_SEMISYNC_MASTER_BACKGROUND);
  default:
    snprintf(buf, sizeof(buf), "<UNKNOWN SYSTEM THREAD: %d>", thread);
    return buf;
  }
#undef RETURN_NAME_AS_STRING
}

/**
  This class represents the interface for internal error handlers.
  Internal error handlers are exception handlers used by the server
  implementation.
*/

class Internal_error_handler
{
protected:
  Internal_error_handler() :
    m_prev_internal_handler(NULL)
  {}

  virtual ~Internal_error_handler() = default;

public:
  /**
    Handle a sql condition.
    This method can be implemented by a subclass to achieve any of the
    following:
    - mask a warning/error internally, prevent exposing it to the user,
    - mask a warning/error and throw another one instead.
    When this method returns true, the sql condition is considered
    'handled', and will not be propagated to upper layers.
    It is the responsability of the code installing an internal handler
    to then check for trapped conditions, and implement logic to recover
    from the anticipated conditions trapped during runtime.

    This mechanism is similar to C++ try/throw/catch:
    - 'try' correspond to <code>THD::push_internal_handler()</code>,
    - 'throw' correspond to <code>my_error()</code>,
    which invokes <code>my_message_sql()</code>,
    - 'catch' correspond to checking how/if an internal handler was invoked,
    before removing it from the exception stack with
    <code>THD::pop_internal_handler()</code>.

    @param thd the calling thread
    @param cond the condition raised.
    @return true if the condition is handled
  */
  virtual bool handle_condition(THD *thd,
                                uint sql_errno,
                                const char* sqlstate,
                                Sql_condition::enum_warning_level *level,
                                const char* msg,
                                Sql_condition ** cond_hdl) = 0;

private:
  Internal_error_handler *m_prev_internal_handler;
  friend class THD;
};


/**
  Implements the trivial error handler which cancels all error states
  and prevents an SQLSTATE to be set.
  Remembers the first error
*/

class Dummy_error_handler : public Internal_error_handler
{
  uint m_unhandled_errors;
  uint first_error;
public:
  Dummy_error_handler()
    : m_unhandled_errors(0), first_error(0)
  {}
  bool handle_condition(THD *thd,
                        uint sql_errno,
                        const char* sqlstate,
                        Sql_condition::enum_warning_level *level,
                        const char* msg,
                        Sql_condition ** cond_hdl)
  {
    m_unhandled_errors++;
    if (!first_error)
      first_error= sql_errno;
    return TRUE;                                // Ignore error
  }
  bool any_error() { return m_unhandled_errors != 0; }
  uint got_error() { return first_error; }
};

/**
  Implements the trivial error handler which counts errors as they happen.
*/

class Counting_error_handler : public Internal_error_handler
{
public:
  int errors;
  bool handle_condition(THD *thd,
                        uint sql_errno,
                        const char* sqlstate,
                        Sql_condition::enum_warning_level *level,
                        const char* msg,
                        Sql_condition ** cond_hdl)
  {
    if (*level == Sql_condition::WARN_LEVEL_ERROR)
      errors++;
    return false;
  }
  Counting_error_handler() : errors(0) {}
};


/**
  This class is an internal error handler implementation for
  DROP TABLE statements. The thing is that there may be warnings during
  execution of these statements, which should not be exposed to the user.
  This class is intended to silence such warnings.
*/

class Drop_table_error_handler : public Internal_error_handler
{
public:
  Drop_table_error_handler() = default;

public:
  bool handle_condition(THD *thd,
                        uint sql_errno,
                        const char* sqlstate,
                        Sql_condition::enum_warning_level *level,
                        const char* msg,
                        Sql_condition ** cond_hdl);

private:
};


/**
  Internal error handler to process an error from MDL_context::upgrade_lock()
  and mysql_lock_tables(). Used by implementations of HANDLER READ and
  LOCK TABLES LOCAL.
*/

class MDL_deadlock_and_lock_abort_error_handler: public Internal_error_handler
{
public:
  virtual
  bool handle_condition(THD *thd,
                        uint sql_errno,
                        const char *sqlstate,
                        Sql_condition::enum_warning_level *level,
                        const char* msg,
                        Sql_condition **cond_hdl);

  bool need_reopen() const { return m_need_reopen; };
  void init() { m_need_reopen= FALSE; };
private:
  bool m_need_reopen;
};


class Turn_errors_to_warnings_handler : public Internal_error_handler
{
public:
  Turn_errors_to_warnings_handler() = default;
  bool handle_condition(THD *thd,
                        uint sql_errno,
                        const char* sqlstate,
                        Sql_condition::enum_warning_level *level,
                        const char* msg,
                        Sql_condition ** cond_hdl)
  {
    *cond_hdl= NULL;
    if (*level == Sql_condition::WARN_LEVEL_ERROR)
      *level= Sql_condition::WARN_LEVEL_WARN;
    return(0);
  }
};


struct Suppress_warnings_error_handler : public Internal_error_handler
{
  bool handle_condition(THD *thd,
                        uint sql_errno,
                        const char *sqlstate,
                        Sql_condition::enum_warning_level *level,
                        const char *msg,
                        Sql_condition **cond_hdl)
  {
    return *level == Sql_condition::WARN_LEVEL_WARN;
  }
};



/**
  Tables that were locked with LOCK TABLES statement.

  Encapsulates a list of TABLE_LIST instances for tables
  locked by LOCK TABLES statement, memory root for metadata locks,
  and, generally, the context of LOCK TABLES statement.

  In LOCK TABLES mode, the locked tables are kept open between
  statements.
  Therefore, we can't allocate metadata locks on execution memory
  root -- as well as tables, the locks need to stay around till
  UNLOCK TABLES is called.
  The locks are allocated in the memory root encapsulated in this
  class.

  Some SQL commands, like FLUSH TABLE or ALTER TABLE, demand that
  the tables they operate on are closed, at least temporarily.
  This class encapsulates a list of TABLE_LIST instances, one
  for each base table from LOCK TABLES list,
  which helps conveniently close the TABLEs when it's necessary
  and later reopen them.

  Implemented in sql_base.cc
*/

class Locked_tables_list
{
public:
  MEM_ROOT m_locked_tables_root;
private:
  TABLE_LIST *m_locked_tables;
  TABLE_LIST **m_locked_tables_last;
  /** An auxiliary array used only in reopen_tables(). */
  TABLE_LIST **m_reopen_array;
  /**
    Count the number of tables in m_locked_tables list. We can't
    rely on thd->lock->table_count because it excludes
    non-transactional temporary tables. We need to know
    an exact number of TABLE objects.
  */
  uint m_locked_tables_count;
public:
  bool some_table_marked_for_reopen;

  Locked_tables_list()
    :m_locked_tables(NULL),
    m_locked_tables_last(&m_locked_tables),
    m_reopen_array(NULL),
    m_locked_tables_count(0),
    some_table_marked_for_reopen(0)
  {
    init_sql_alloc(key_memory_locked_table_list, &m_locked_tables_root,
                   MEM_ROOT_BLOCK_SIZE, 0, MYF(MY_THREAD_SPECIFIC));
  }
  int unlock_locked_tables(THD *thd);
  int unlock_locked_table(THD *thd, MDL_ticket *mdl_ticket);
  ~Locked_tables_list()
  {
    reset();
  }
  void reset();
  bool init_locked_tables(THD *thd);
  TABLE_LIST *locked_tables() { return m_locked_tables; }
  void unlink_from_list(THD *thd, TABLE_LIST *table_list,
                        bool remove_from_locked_tables);
  void unlink_all_closed_tables(THD *thd,
                                MYSQL_LOCK *lock,
                                size_t reopen_count);
  bool reopen_tables(THD *thd, bool need_reopen);
  bool restore_lock(THD *thd, TABLE_LIST *dst_table_list, TABLE *table,
                    MYSQL_LOCK *lock);
  void add_back_last_deleted_lock(TABLE_LIST *dst_table_list);
  void mark_table_for_reopen(TABLE *table);
};


/**
  Storage engine specific thread local data.
*/

struct Ha_data
{
  /**
    Storage engine specific thread local data.
    Lifetime: one user connection.
  */
  void *ha_ptr;
  /**
    0: Life time: one statement within a transaction. If @@autocommit is
    on, also represents the entire transaction.
    @sa trans_register_ha()

    1: Life time: one transaction within a connection.
    If the storage engine does not participate in a transaction,
    this should not be used.
    @sa trans_register_ha()
  */
  Ha_trx_info ha_info[2];
  /**
    NULL: engine is not bound to this thread
    non-NULL: engine is bound to this thread, engine shutdown forbidden
  */
  plugin_ref lock;
  Ha_data() :ha_ptr(NULL) {}

  void reset()
  {
    ha_ptr= nullptr;
    for (auto &info : ha_info)
      info.reset();
    lock= nullptr;
  }
};

/**
  An instance of the global read lock in a connection.
  Implemented in lock.cc.
*/

class Global_read_lock
{
public:
  enum enum_grl_state
  {
    GRL_NONE,
    GRL_ACQUIRED,
    GRL_ACQUIRED_AND_BLOCKS_COMMIT
  };

  Global_read_lock()
    : m_state(GRL_NONE),
      m_mdl_global_read_lock(NULL)
  {}

  bool lock_global_read_lock(THD *thd);
  void unlock_global_read_lock(THD *thd);
  bool make_global_read_lock_block_commit(THD *thd);
  bool is_acquired() const { return m_state != GRL_NONE; }
  void set_explicit_lock_duration(THD *thd);
private:
  enum_grl_state m_state;
  /**
    Global read lock is acquired in two steps:
    1. acquire MDL_BACKUP_FTWRL1 in BACKUP namespace to prohibit DDL and DML
    2. upgrade to MDL_BACKUP_FTWRL2 to prohibit commits
  */
  MDL_ticket *m_mdl_global_read_lock;
};


/*
  Class to facilitate the commit of one transactions waiting for the commit of
  another transaction to complete first.

  This is used during (parallel) replication, to allow different transactions
  to be applied in parallel, but still commit in order.

  The transaction that wants to wait for a prior commit must first register
  to wait with register_wait_for_prior_commit(waitee). Such registration
  must be done holding the waitee->LOCK_wait_commit, to prevent the other
  THD from disappearing during the registration.

  Then during commit, if a THD is registered to wait, it will call
  wait_for_prior_commit() as part of ha_commit_trans(). If no wait is
  registered, or if the waitee for has already completed commit, then
  wait_for_prior_commit() returns immediately.

  And when a THD that may be waited for has completed commit (more precisely
  commit_ordered()), then it must call wakeup_subsequent_commits() to wake
  up any waiters. Note that this must be done at a point that is guaranteed
  to be later than any waiters registering themselves. It is safe to call
  wakeup_subsequent_commits() multiple times, as waiters are removed from
  registration as part of the wakeup.

  The reason for separate register and wait calls is that this allows to
  register the wait early, at a point where the waited-for THD is known to
  exist. And then the actual wait can be done much later, where the
  waited-for THD may have been long gone. By registering early, the waitee
  can signal before disappearing.
*/
struct wait_for_commit
{
  /*
    The LOCK_wait_commit protects the fields subsequent_commits_list and
    wakeup_subsequent_commits_running (for a waitee), and the pointer
    waitee and associated COND_wait_commit (for a waiter).
  */
  mysql_mutex_t LOCK_wait_commit;
  mysql_cond_t COND_wait_commit;
  /* List of threads that did register_wait_for_prior_commit() on us. */
  wait_for_commit *subsequent_commits_list;
  /* Link field for entries in subsequent_commits_list. */
  wait_for_commit *next_subsequent_commit;
  /*
    Our waitee, if we did register_wait_for_prior_commit(), and were not
    yet woken up. Else NULL.

    When this is cleared for wakeup, the COND_wait_commit condition is
    signalled.

    This pointer is protected by LOCK_wait_commit. But there is also a "fast
    path" where the waiter compares this to NULL without holding the lock.
    Such read must be done with acquire semantics (and all corresponding
    writes done with release semantics). This ensures that a wakeup with error
    is reliably detected as (waitee==NULL && wakeup_error != 0).
  */
  std::atomic<wait_for_commit *> waitee;
  /*
    Generic pointer for use by the transaction coordinator to optimise the
    waiting for improved group commit.

    Currently used by binlog TC to signal that a waiter is ready to commit, so
    that the waitee can grab it and group commit it directly. It is free to be
    used by another transaction coordinator for similar purposes.
  */
  void *opaque_pointer;
  /* The wakeup error code from the waitee. 0 means no error. */
  int wakeup_error;
  /*
    Flag set when wakeup_subsequent_commits_running() is active, see comments
    on that function for details.
  */
  bool wakeup_subsequent_commits_running;
  /*
    This flag can be set when a commit starts, but has not completed yet.
    It is used by binlog group commit to allow a waiting transaction T2 to
    join the group commit of an earlier transaction T1. When T1 has queued
    itself for group commit, it will set the commit_started flag. Then when
    T2 becomes ready to commit and needs to wait for T1 to commit first, T2
    can queue itself before waiting, and thereby participate in the same
    group commit as T1.
  */
  bool commit_started;
  /*
    Set to temporarily ignore calls to wakeup_subsequent_commits(). The
    caller must arrange that another wakeup_subsequent_commits() gets called
    later after wakeup_blocked has been set back to false.

    This is used for parallel replication with temporary tables.
    Temporary tables require strict single-threaded operation. The normal
    optimization, of doing wakeup_subsequent_commits early and overlapping
    part of the commit with the following transaction, is not safe. Thus
    when temporary tables are replicated, wakeup is blocked until the
    event group is fully done.
  */
  bool wakeup_blocked;

  void register_wait_for_prior_commit(wait_for_commit *waitee);
  int wait_for_prior_commit(THD *thd, bool allow_kill=true)
  {
    /*
      Quick inline check, to avoid function call and locking in the common case
      where no wakeup is registered, or a registered wait was already signalled.
    */
    if (waitee.load(std::memory_order_acquire))
      return wait_for_prior_commit2(thd, allow_kill);
    else
    {
      if (wakeup_error)
        my_error(ER_PRIOR_COMMIT_FAILED, MYF(0));
      return wakeup_error;
    }
  }
  void wakeup_subsequent_commits(int wakeup_error_arg)
  {
    /*
      Do the check inline, so only the wakeup case takes the cost of a function
      call for every commmit.

      Note that the check is done without locking. It is the responsibility of
      the user of the wakeup facility to ensure that no waiters can register
      themselves after the last call to wakeup_subsequent_commits().

      This avoids having to take another lock for every commit, which would be
      pointless anyway - even if we check under lock, there is nothing to
      prevent a waiter from arriving just after releasing the lock.
    */
    if (subsequent_commits_list)
      wakeup_subsequent_commits2(wakeup_error_arg);
  }
  void unregister_wait_for_prior_commit()
  {
    if (waitee.load(std::memory_order_relaxed))
      unregister_wait_for_prior_commit2();
    else
      wakeup_error= 0;
  }
  /*
    Remove a waiter from the list in the waitee. Used to unregister a wait.
    The caller must be holding the locks of both waiter and waitee.
  */
  void remove_from_list(wait_for_commit **next_ptr_ptr)
  {
    wait_for_commit *cur;

    while ((cur= *next_ptr_ptr) != NULL)
    {
      if (cur == this)
      {
        *next_ptr_ptr= this->next_subsequent_commit;
        break;
      }
      next_ptr_ptr= &cur->next_subsequent_commit;
    }
    waitee.store(NULL, std::memory_order_relaxed);
  }

  void wakeup(int wakeup_error);

  int wait_for_prior_commit2(THD *thd, bool allow_kill);
  void wakeup_subsequent_commits2(int wakeup_error);
  void unregister_wait_for_prior_commit2();

  wait_for_commit();
  ~wait_for_commit();
  void reinit();
};


class Sp_caches
{
public:
  sp_cache *sp_proc_cache;
  sp_cache *sp_func_cache;
  sp_cache *sp_package_spec_cache;
  sp_cache *sp_package_body_cache;
  Sp_caches()
   :sp_proc_cache(NULL),
    sp_func_cache(NULL),
    sp_package_spec_cache(NULL),
    sp_package_body_cache(NULL)
  { }
  ~Sp_caches()
  {
    // All caches must be freed by the caller explicitly
    DBUG_ASSERT(sp_proc_cache == NULL);
    DBUG_ASSERT(sp_func_cache == NULL);
    DBUG_ASSERT(sp_package_spec_cache == NULL);
    DBUG_ASSERT(sp_package_body_cache == NULL);
  }
  void sp_caches_swap(Sp_caches &rhs)
  {
    swap_variables(sp_cache*, sp_proc_cache, rhs.sp_proc_cache);
    swap_variables(sp_cache*, sp_func_cache, rhs.sp_func_cache);
    swap_variables(sp_cache*, sp_package_spec_cache, rhs.sp_package_spec_cache);
    swap_variables(sp_cache*, sp_package_body_cache, rhs.sp_package_body_cache);
  }
  void sp_caches_clear();
};


extern "C" void my_message_sql(uint error, const char *str, myf MyFlags);


class Gap_time_tracker;

/*
  Thread context for Gap_time_tracker class.
*/
class Gap_time_tracker_data
{
public:
  Gap_time_tracker_data(): bill_to(NULL) {}

  Gap_time_tracker *bill_to;
  ulonglong start_time;

  void init() { bill_to = NULL; }
};

/**
  Support structure for asynchronous group commit, or more generally
  any asynchronous operation that needs to finish before server writes
  response to client.

  An engine, or any other server component, can signal that there is
  a pending operation by incrementing a counter, i.e inc_pending_ops()
  and that pending operation is finished by decrementing that counter
  dec_pending_ops().

  NOTE: Currently, pending operations can not fail, i.e there is no
  way to pass a return code in dec_pending_ops()

  The server does not write response to the client before the counter
  becomes 0. In  case of group commit it ensures that data is persistent
  before success reported to client, i.e durability in ACID.
*/
struct thd_async_state
{
  enum class enum_async_state
  {
    NONE,
    SUSPENDED, /* do_command() did not finish, and needs to be resumed */
    RESUMED    /* do_command() is resumed*/
  };
  enum_async_state m_state{enum_async_state::NONE};

  /* Stuff we need to resume do_command where we finished last time*/
  enum enum_server_command m_command{COM_SLEEP};
  LEX_STRING m_packet{0,0};

  mysql_mutex_t m_mtx;
  mysql_cond_t m_cond;

  /** Pending counter*/
  Atomic_counter<int> m_pending_ops=0;

#ifndef DBUG_OFF
  /* Checks */
  pthread_t m_dbg_thread;
#endif

  thd_async_state()
  {
    mysql_mutex_init(PSI_NOT_INSTRUMENTED, &m_mtx, 0);
    mysql_cond_init(PSI_INSTRUMENT_ME, &m_cond, 0);
  }

  /*
   Currently only used with threadpool, one can "suspend" and "resume" a THD.
   Suspend only means leaving do_command earlier, after saving some state.
   Resume is continuing suspended THD's do_command(), from where it finished last time.
  */
  bool try_suspend()
  {
    bool ret;
    mysql_mutex_lock(&m_mtx);
    DBUG_ASSERT(m_state == enum_async_state::NONE);
    DBUG_ASSERT(m_pending_ops >= 0);

    if(m_pending_ops)
    {
      ret=true;
      m_state= enum_async_state::SUSPENDED;
    }
    else
    {
      /*
        If there is no pending operations, can't suspend, since
        nobody can resume it.
      */
      ret=false;
    }
    mysql_mutex_unlock(&m_mtx);
    return ret;
  }

  ~thd_async_state()
  {
    wait_for_pending_ops();
    mysql_mutex_destroy(&m_mtx);
    mysql_cond_destroy(&m_cond);
  }

  /*
    Increment pending asynchronous operations.
    The client response may not be written if
    this count > 0.
    So, without threadpool query needs to wait for
    the operations to finish.
    With threadpool, THD can be suspended and resumed
    when this counter goes to 0.
  */
  void inc_pending_ops()
  {
    mysql_mutex_lock(&m_mtx);

#ifndef DBUG_OFF
    /*
     Check that increments are always done by the same thread.
    */
    if (!m_pending_ops)
      m_dbg_thread= pthread_self();
    else
      DBUG_ASSERT(pthread_equal(pthread_self(),m_dbg_thread));
#endif

    m_pending_ops++;
    mysql_mutex_unlock(&m_mtx);
  }

  int dec_pending_ops(enum_async_state* state)
  {
    int ret;
    mysql_mutex_lock(&m_mtx);
    ret= --m_pending_ops;
    if (!ret)
      mysql_cond_signal(&m_cond);
    *state = m_state;
    mysql_mutex_unlock(&m_mtx);
    return ret;
  }

  /*
    This is used for "dirty" reading pending ops,
    when dirty read is OK.
  */
  int pending_ops()
  {
    return m_pending_ops;
  }

  /* Wait for pending operations to finish.*/
  void wait_for_pending_ops()
  {
    /*
      It is fine to read m_pending_ops and compare it with 0,
      without mutex protection.

      The value is only incremented by the current thread, and will
      be decremented by another one, thus "dirty" may show positive number
      when it is really 0, but this is not a problem, and the only
      bad thing from that will be rechecking under mutex.
    */
    if (!pending_ops())
      return;

    mysql_mutex_lock(&m_mtx);
    DBUG_ASSERT(m_pending_ops >= 0);
    while (m_pending_ops)
      mysql_cond_wait(&m_cond, &m_mtx);
    mysql_mutex_unlock(&m_mtx);
  }
};


/**
  @class THD
  For each client connection we create a separate thread with THD serving as
  a thread/connection descriptor
*/

class THD: public THD_count, /* this must be first */
           public Statement,
           /*
             This is to track items changed during execution of a prepared
             statement/stored procedure. It's created by
             nocheck_register_item_tree_change() in memory root of THD,
             and freed in rollback_item_tree_changes().
             For conventional execution it's always empty.
           */
           public Item_change_list,
           public MDL_context_owner,
           public Open_tables_state,
           public Sp_caches
{
private:
  inline bool is_stmt_prepare() const
  { DBUG_ASSERT(0); return Statement::is_stmt_prepare(); }

  inline bool is_stmt_prepare_or_first_sp_execute() const
  { DBUG_ASSERT(0); return Statement::is_stmt_prepare_or_first_sp_execute(); }

  inline bool is_stmt_prepare_or_first_stmt_execute() const
  { DBUG_ASSERT(0); return Statement::is_stmt_prepare_or_first_stmt_execute(); }

  inline bool is_conventional() const
  { DBUG_ASSERT(0); return Statement::is_conventional(); }

public:
  MDL_context mdl_context;

  /* Used to execute base64 coded binlog events in MySQL server */
  Relay_log_info* rli_fake;
  rpl_group_info* rgi_fake;
  /* Slave applier execution context */
  rpl_group_info* rgi_slave;

  union {
    rpl_io_thread_info *rpl_io_info;
    rpl_sql_thread_info *rpl_sql_info;
  } system_thread_info;
  /* Used for BACKUP LOCK */
  MDL_ticket *mdl_backup_ticket, *mdl_backup_lock;
  /* Used to register that thread has a MDL_BACKUP_WAIT_COMMIT lock */
  MDL_request *backup_commit_lock;

  void reset_for_next_command(bool do_clear_errors= 1);
  /*
    Constant for THD::where initialization in the beginning of every query.

    It's needed because we do not save/restore THD::where normally during
    primary (non subselect) query execution.
  */
  static const char * const DEFAULT_WHERE;

#ifdef EMBEDDED_LIBRARY
  struct st_mysql  *mysql;
  unsigned long	 client_stmt_id;
  unsigned long  client_param_count;
  struct st_mysql_bind *client_params;
  char *extra_data;
  ulong extra_length;
  struct st_mysql_data *cur_data;
  struct st_mysql_data *first_data;
  struct st_mysql_data **data_tail;
  void clear_data_list();
  struct st_mysql_data *alloc_new_dataset();
  /*
    In embedded server it points to the statement that is processed
    in the current query. We store some results directly in statement
    fields then.
  */
  struct st_mysql_stmt *current_stmt;
#endif
#ifdef HAVE_QUERY_CACHE
  Query_cache_tls query_cache_tls;
#endif
  NET	  net;				// client connection descriptor
  /** Aditional network instrumentation for the server only. */
  NET_SERVER m_net_server_extension;
  scheduler_functions *scheduler;       // Scheduler for this connection
  Protocol *protocol;			// Current protocol
  Protocol_text   protocol_text;	// Normal protocol
  Protocol_binary protocol_binary;	// Binary protocol
  HASH    user_vars;			// hash for user variables
  String  packet;			// dynamic buffer for network I/O
  String  convert_buffer;               // buffer for charset conversions
  struct  my_rnd_struct rand;		// used for authentication
  struct  system_variables variables;	// Changeable local variables
  struct  system_status_var status_var; // Per thread statistic vars
  struct  system_status_var org_status_var; // For user statistics
  struct  system_status_var *initial_status_var; /* used by show status */
  ha_handler_stats handler_stats;       // Handler statistics
  THR_LOCK_INFO lock_info;              // Locking info of this thread

  /**
    Protects THD data accessed from other threads:
    - thd->query and thd->query_length (used by SHOW ENGINE
      INNODB STATUS and SHOW PROCESSLIST
    - thd->db (used in SHOW PROCESSLIST)
    Is locked when THD is deleted.
  */
  mutable mysql_mutex_t LOCK_thd_data;
  /*
    Protects:
    - kill information
    - mysys_var (used by KILL statement and shutdown).
    - Also ensures that THD is not deleted while mutex is hold
  */
  mutable mysql_mutex_t LOCK_thd_kill;

  /* all prepared statements and cursors of this connection */
  Statement_map stmt_map;

  /* Last created prepared statement */
  Statement *last_stmt;
  Statement *cur_stmt= 0;

  inline void set_last_stmt(Statement *stmt)
  { last_stmt= (is_error() ? NULL : stmt); }
  inline void clear_last_stmt() { last_stmt= NULL; }

  /*
    A pointer to the stack frame of handle_one_connection(),
    which is called first in the thread for handling a client
  */
  char	  *thread_stack;

  /**
    Currently selected catalog.
  */
  char *catalog;

  /**
    @note
    Some members of THD (currently 'Statement::db',
    'catalog' and 'query')  are set and alloced by the slave SQL thread
    (for the THD of that thread); that thread is (and must remain, for now)
    the only responsible for freeing these 3 members. If you add members
    here, and you add code to set them in replication, don't forget to
    free_them_and_set_them_to_0 in replication properly. For details see
    the 'err:' label of the handle_slave_sql() in sql/slave.cc.

    @see handle_slave_sql
  */

  Security_context main_security_ctx;
  Security_context *security_ctx;
  Security_context *security_context() const { return security_ctx; }
  void set_security_context(Security_context *sctx) { security_ctx = sctx; }

  /*
    Points to info-string that we show in SHOW PROCESSLIST
    You are supposed to update thd->proc_info only if you have coded
    a time-consuming piece that MySQL can get stuck in for a long time.

    Set it using the  thd_proc_info(THD *thread, const char *message)
    macro/function.

    This member is accessed and assigned without any synchronization.
    Therefore, it may point only to constant (statically
    allocated) strings, which memory won't go away over time.
  */
  const char *proc_info;

  void set_psi(PSI_thread *psi)
  {
    my_atomic_storeptr((void*volatile*)&m_psi, psi);
  }

  PSI_thread* get_psi()
  {
    return static_cast<PSI_thread*>(my_atomic_loadptr((void*volatile*)&m_psi));
  }

private:
  unsigned int m_current_stage_key;

  /** Performance schema thread instrumentation for this session. */
  PSI_thread *m_psi;

public:
  void enter_stage(const PSI_stage_info *stage,
                   const char *calling_func,
                   const char *calling_file,
                   const unsigned int calling_line)
  {
    DBUG_PRINT("THD::enter_stage", ("%s at %s:%d", stage->m_name,
                                    calling_file, calling_line));
    DBUG_ASSERT(stage);
    m_current_stage_key= stage->m_key;
    proc_info= stage->m_name;
#if defined(ENABLED_PROFILING)
    profiling.status_change(proc_info, calling_func, calling_file,
                            calling_line);
#endif
#ifdef HAVE_PSI_THREAD_INTERFACE
    m_stage_progress_psi= MYSQL_SET_STAGE(m_current_stage_key, calling_file, calling_line);
#endif
  }

  void backup_stage(PSI_stage_info *stage)
  {
    stage->m_key= m_current_stage_key;
    stage->m_name= proc_info;
  }

  const char *get_proc_info() const
  { return proc_info; }

  /*
    Used in error messages to tell user in what part of MySQL we found an
    error. E. g. when where= "having clause", if fix_fields() fails, user
    will know that the error was in having clause.
  */
  const char *where;

  /* Needed by MariaDB semi sync replication */
  Trans_binlog_info *semisync_info;
  /* If this is a semisync slave connection. */
  bool semi_sync_slave;
  ulonglong client_capabilities;  /* What the client supports */
  ulong max_client_packet_length;

  HASH		handler_tables_hash;
  /*
    A thread can hold named user-level locks. This variable
    contains granted tickets if a lock is present. See item_func.cc and
    chapter 'Miscellaneous functions', for functions GET_LOCK, RELEASE_LOCK.
  */
  HASH ull_hash;
  /* Hash of used seqeunces (for PREVIOUS value) */
  HASH sequences;
#ifdef DBUG_ASSERT_EXISTS
  uint dbug_sentry; // watch out for memory corruption
#endif
  struct st_my_thread_var *mysys_var;

  /* Original charset number from the first client packet, or COM_CHANGE_USER*/
  CHARSET_INFO *org_charset;
private:
  /*
    Type of current query: COM_STMT_PREPARE, COM_QUERY, etc. Set from
    first byte of the packet in do_command()
  */
  enum enum_server_command m_command;

public:
  uint32     file_id;			// for LOAD DATA INFILE
  /* remote (peer) port */
  uint16     peer_port;
  my_time_t  start_time;             // start_time and its sec_part 
  ulong      start_time_sec_part;    // are almost always used separately
  my_hrtime_t user_time;
  // track down slow pthread_create
  ulonglong  prior_thr_create_utime, thr_create_utime;
  ulonglong  start_utime, utime_after_lock, utime_after_query;
  /* This can be used by handlers to send signals to the SQL level */
  ulonglong  replication_flags;
  // Process indicator
  struct {
    /*
      true, if the currently running command can send progress report
      packets to a client. Set by mysql_execute_command() for safe commands
      See CF_REPORT_PROGRESS
    */
    bool       report_to_client;
    /*
      true, if we will send progress report packets to a client
      (client has requested them, see MARIADB_CLIENT_PROGRESS; report_to_client
      is true; not in sub-statement)
    */
    bool       report;
    uint       stage, max_stage;
    ulonglong  counter, max_counter;
    ulonglong  next_report_time;
    Query_arena *arena;
  } progress;

  thr_lock_type update_lock_default;
  Delayed_insert *di;

  /* <> 0 if we are inside of trigger or stored function. */
  uint in_sub_stmt;
  /* True when opt_userstat_running is set at start of query */
  bool userstat_running;
  /*
    True if we have to log all errors. Are set by some engines to temporary
    force errors to the error log.
  */
  bool log_all_errors;

  /* Do not set socket timeouts for wait_timeout (used with threadpool) */
  bool skip_wait_timeout;

  bool prepare_derived_at_open;

  /* Set to 1 if status of this THD is already in global status */
  bool status_in_global;

  /* 
    To signal that the tmp table to be created is created for materialized
    derived table or a view.
  */ 
  bool create_tmp_table_for_derived;

  bool save_prep_leaf_list;

  /* container for handler's private per-connection data */
  Ha_data ha_data[MAX_HA];

  /**
    Bit field for the state of binlog warnings.

    The first Lex::BINLOG_STMT_UNSAFE_COUNT bits list all types of
    unsafeness that the current statement has.

    This must be a member of THD and not of LEX, because warnings are
    detected and issued in different places (@c
    decide_logging_format() and @c binlog_query(), respectively).
    Between these calls, the THD->lex object may change; e.g., if a
    stored routine is invoked.  Only THD persists between the calls.
  */
  uint32 binlog_unsafe_warning_flags;

  typedef uint used_t;
  enum { RAND_USED=1, TIME_ZONE_USED=2, QUERY_START_SEC_PART_USED=4,
         THREAD_SPECIFIC_USED=8 };

  used_t used;

#ifndef MYSQL_CLIENT
  binlog_cache_mngr *  binlog_setup_trx_data();
  /*
    If set, tell binlog to store the value as query 'xid' in the next
    Query_log_event
  */
  ulonglong binlog_xid;

  /*
    Public interface to write RBR events to the binlog
  */
  void binlog_start_trans_and_stmt();
  void binlog_set_stmt_begin();
  int binlog_write_row(TABLE* table, bool is_transactional,
                       const uchar *buf);
  int binlog_delete_row(TABLE* table, bool is_transactional,
                        const uchar *buf);
  int binlog_update_row(TABLE* table, bool is_transactional,
                        const uchar *old_data, const uchar *new_data);
  bool prepare_handlers_for_update(uint flag);
  bool binlog_write_annotated_row(Log_event_writer *writer);
  void binlog_prepare_for_row_logging();
  bool binlog_write_table_maps();
  bool binlog_write_table_map(TABLE *table, bool with_annotate);
  static void binlog_prepare_row_images(TABLE* table);

  void set_server_id(uint32 sid) { variables.server_id = sid; }

  /*
    Member functions to handle pending event for row-level logging.
  */
  template <class RowsEventT> Rows_log_event*
    binlog_prepare_pending_rows_event(TABLE* table, uint32 serv_id,
                                      size_t needed,
                                      bool is_transactional,
                                      RowsEventT* hint);
  Rows_log_event* binlog_get_pending_rows_event(bool is_transactional) const;
  void binlog_set_pending_rows_event(Rows_log_event* ev, bool is_transactional);
  inline int binlog_flush_pending_rows_event(bool stmt_end)
  {
    return (binlog_flush_pending_rows_event(stmt_end, FALSE) || 
            binlog_flush_pending_rows_event(stmt_end, TRUE));
  }
  int binlog_flush_pending_rows_event(bool stmt_end, bool is_transactional);
  int binlog_remove_pending_rows_event(bool clear_maps, bool is_transactional);

  bool binlog_need_stmt_format(bool is_transactional) const
  {
    return log_current_statement() &&
           !binlog_get_pending_rows_event(is_transactional);
  }

  bool binlog_for_noop_dml(bool transactional_table);

  /**
    Determine the binlog format of the current statement.

    @retval 0 if the current statement will be logged in statement
    format.
    @retval nonzero if the current statement will be logged in row
    format.
   */
  int is_current_stmt_binlog_format_row() const {
    DBUG_ASSERT(current_stmt_binlog_format == BINLOG_FORMAT_STMT ||
                current_stmt_binlog_format == BINLOG_FORMAT_ROW);
    return current_stmt_binlog_format == BINLOG_FORMAT_ROW;
  }
  /**
    Determine if binlogging is disabled for this session
    @retval 0 if the current statement binlogging is disabled
              (could be because of binlog closed/binlog option
               is set to false).
    @retval 1 if the current statement will be binlogged
  */
  inline bool is_current_stmt_binlog_disabled() const
  {
    return (!(variables.option_bits & OPTION_BIN_LOG) ||
            !mysql_bin_log.is_open());
  }

  enum binlog_filter_state
  {
    BINLOG_FILTER_UNKNOWN,
    BINLOG_FILTER_CLEAR,
    BINLOG_FILTER_SET
  };

  inline void reset_binlog_local_stmt_filter()
  {
    m_binlog_filter_state= BINLOG_FILTER_UNKNOWN;
  }

  inline void clear_binlog_local_stmt_filter()
  {
    DBUG_ASSERT(m_binlog_filter_state == BINLOG_FILTER_UNKNOWN);
    m_binlog_filter_state= BINLOG_FILTER_CLEAR;
  }

  inline void set_binlog_local_stmt_filter()
  {
    DBUG_ASSERT(m_binlog_filter_state == BINLOG_FILTER_UNKNOWN);
    m_binlog_filter_state= BINLOG_FILTER_SET;
  }

  inline binlog_filter_state get_binlog_local_stmt_filter()
  {
    return m_binlog_filter_state;
  }

  /**
    Checks if a user connection is read-only
  */
  inline bool is_read_only_ctx()
  {
    return opt_readonly &&
           !(security_ctx->master_access & PRIV_IGNORE_READ_ONLY) &&
           !slave_thread;
  }

private:
  /**
    Indicate if the current statement should be discarded
    instead of written to the binlog.
    This is used to discard special statements, such as
    DML or DDL that affects only 'local' (non replicated)
    tables, such as performance_schema.*
  */
  binlog_filter_state m_binlog_filter_state;

  /**
    Indicates the format in which the current statement will be
    logged.  This can only be set from @c decide_logging_format().
  */
  enum_binlog_format current_stmt_binlog_format;

public:

  /* 1 if binlog table maps has been written */
  bool binlog_table_maps;

  void issue_unsafe_warnings();
  void reset_unsafe_warnings()
  { binlog_unsafe_warning_flags= 0; }

  void reset_binlog_for_next_statement()
  {
    binlog_table_maps= 0;
  }
  bool binlog_table_should_be_logged(const LEX_CSTRING *db);

  // Accessors and setters of two-phase loggable ALTER binlog properties
  uchar get_binlog_flags_for_alter();
  void   set_binlog_flags_for_alter(uchar);
  uint64 get_binlog_start_alter_seq_no();
  void   set_binlog_start_alter_seq_no(uint64);
#endif /* MYSQL_CLIENT */

public:

  struct st_transactions {
    SAVEPOINT *savepoints;
    THD_TRANS all;			// Trans since BEGIN WORK
    THD_TRANS stmt;			// Trans for current statement
    bool on;                            // see ha_enable_transaction()
    XID_STATE xid_state;
    XID implicit_xid;
    WT_THD wt;                          ///< for deadlock detection
    Rows_log_event *m_pending_rows_event;

    struct st_trans_time : public timeval
    {
      void reset(THD *thd)
      {
        tv_sec= thd->query_start();
        tv_usec= (long) thd->query_start_sec_part();
      }
    } start_time;

    /*
       Tables changed in transaction (that must be invalidated in query cache).
       List contain only transactional tables, that not invalidated in query
       cache (instead of full list of changed in transaction tables).
    */
    CHANGED_TABLE_LIST* changed_tables;
    MEM_ROOT mem_root; // Transaction-life memory allocation pool
    void cleanup()
    {
      DBUG_ENTER("THD::st_transactions::cleanup");
      changed_tables= 0;
      savepoints= 0;
      implicit_xid.null();
      free_root(&mem_root,MYF(MY_KEEP_PREALLOC));
      DBUG_VOID_RETURN;
    }
    void free()
    {
      free_root(&mem_root,MYF(0));
    }
    bool is_active()
    {
      return (all.ha_list != NULL);
    }
    bool is_empty()
    {
      return all.is_empty() && stmt.is_empty();
    }
    st_transactions()
    {
      bzero((char*)this, sizeof(*this));
      implicit_xid.null();
      init_sql_alloc(key_memory_thd_transactions, &mem_root, 256,
                     0, MYF(MY_THREAD_SPECIFIC));
    }
  } default_transaction, *transaction;
  Global_read_lock global_read_lock;
  Field      *dup_field;
#ifndef _WIN32
  sigset_t signals;
#endif
#ifdef SIGNAL_WITH_VIO_CLOSE
  Vio* active_vio;
#endif

  /*
    A permanent memory area of the statement. For conventional
    execution, the parsed tree and execution runtime reside in the same
    memory root. In this case stmt_arena points to THD. In case of
    a prepared statement or a stored procedure statement, thd->mem_root
    conventionally points to runtime memory, and thd->stmt_arena
    points to the memory of the PS/SP, where the parsed tree of the
    statement resides. Whenever you need to perform a permanent
    transformation of a parsed tree, you should allocate new memory in
    stmt_arena, to allow correct re-execution of PS/SP.
    Note: in the parser, stmt_arena == thd, even for PS/SP.
  */
  Query_arena *stmt_arena;

  /**
    Get either call or statement arena. In case some function is called from
    within a query the call arena has to be used for a memory allocation,
    else use the statement arena.
  */
  Query_arena *active_stmt_arena_to_use()
  {
    return (state  == Query_arena::STMT_SP_QUERY_ARGUMENTS) ? this :
                                                              stmt_arena;
  }

  void *bulk_param;

  /*
    map for tables that will be updated for a multi-table update query
    statement, for other query statements, this will be zero.
  */
  table_map table_map_for_update;

  /* Tells if LAST_INSERT_ID(#) was called for the current statement */
  bool arg_of_last_insert_id_function;
  /*
    ALL OVER THIS FILE, "insert_id" means "*automatically generated* value for
    insertion into an auto_increment column".
  */
  /*
    This is the first autogenerated insert id which was *successfully*
    inserted by the previous statement (exactly, if the previous statement
    didn't successfully insert an autogenerated insert id, then it's the one
    of the statement before, etc).
    It can also be set by SET LAST_INSERT_ID=# or SELECT LAST_INSERT_ID(#).
    It is returned by LAST_INSERT_ID().
  */
  ulonglong  first_successful_insert_id_in_prev_stmt;
  /*
    Variant of the above, used for storing in statement-based binlog. The
    difference is that the one above can change as the execution of a stored
    function progresses, while the one below is set once and then does not
    change (which is the value which statement-based binlog needs).
  */
  ulonglong  first_successful_insert_id_in_prev_stmt_for_binlog;
  /*
    This is the first autogenerated insert id which was *successfully*
    inserted by the current statement. It is maintained only to set
    first_successful_insert_id_in_prev_stmt when statement ends.
  */
  ulonglong  first_successful_insert_id_in_cur_stmt;
  /*
    We follow this logic:
    - when stmt starts, first_successful_insert_id_in_prev_stmt contains the
    first insert id successfully inserted by the previous stmt.
    - as stmt makes progress, handler::insert_id_for_cur_row changes;
    every time get_auto_increment() is called,
    auto_inc_intervals_in_cur_stmt_for_binlog is augmented with the
    reserved interval (if statement-based binlogging).
    - at first successful insertion of an autogenerated value,
    first_successful_insert_id_in_cur_stmt is set to
    handler::insert_id_for_cur_row.
    - when stmt goes to binlog,
    auto_inc_intervals_in_cur_stmt_for_binlog is binlogged if
    non-empty.
    - when stmt ends, first_successful_insert_id_in_prev_stmt is set to
    first_successful_insert_id_in_cur_stmt.
  */
  /*
    stmt_depends_on_first_successful_insert_id_in_prev_stmt is set when
    LAST_INSERT_ID() is used by a statement.
    If it is set, first_successful_insert_id_in_prev_stmt_for_binlog will be
    stored in the statement-based binlog.
    This variable is CUMULATIVE along the execution of a stored function or
    trigger: if one substatement sets it to 1 it will stay 1 until the
    function/trigger ends, thus making sure that
    first_successful_insert_id_in_prev_stmt_for_binlog does not change anymore
    and is propagated to the caller for binlogging.
  */
  bool       stmt_depends_on_first_successful_insert_id_in_prev_stmt;
  /*
    List of auto_increment intervals reserved by the thread so far, for
    storage in the statement-based binlog.
    Note that its minimum is not first_successful_insert_id_in_cur_stmt:
    assuming a table with an autoinc column, and this happens:
    INSERT INTO ... VALUES(3);
    SET INSERT_ID=3; INSERT IGNORE ... VALUES (NULL);
    then the latter INSERT will insert no rows
    (first_successful_insert_id_in_cur_stmt == 0), but storing "INSERT_ID=3"
    in the binlog is still needed; the list's minimum will contain 3.
    This variable is cumulative: if several statements are written to binlog
    as one (stored functions or triggers are used) this list is the
    concatenation of all intervals reserved by all statements.
  */
  Discrete_intervals_list auto_inc_intervals_in_cur_stmt_for_binlog;
  /* Used by replication and SET INSERT_ID */
  Discrete_intervals_list auto_inc_intervals_forced;
  /*
    There is BUG#19630 where statement-based replication of stored
    functions/triggers with two auto_increment columns breaks.
    We however ensure that it works when there is 0 or 1 auto_increment
    column; our rules are
    a) on master, while executing a top statement involving substatements,
    first top- or sub- statement to generate auto_increment values wins the
    exclusive right to see its values be written to binlog (the write
    will be done by the statement or its caller), and the losers won't see
    their values be written to binlog.
    b) on slave, while replicating a top statement involving substatements,
    first top- or sub- statement to need to read auto_increment values from
    the master's binlog wins the exclusive right to read them (so the losers
    won't read their values from binlog but instead generate on their own).
    a) implies that we mustn't backup/restore
    auto_inc_intervals_in_cur_stmt_for_binlog.
    b) implies that we mustn't backup/restore auto_inc_intervals_forced.

    If there are more than 1 auto_increment columns, then intervals for
    different columns may mix into the
    auto_inc_intervals_in_cur_stmt_for_binlog list, which is logically wrong,
    but there is no point in preventing this mixing by preventing intervals
    from the secondly inserted column to come into the list, as such
    prevention would be wrong too.
    What will happen in the case of
    INSERT INTO t1 (auto_inc) VALUES(NULL);
    where t1 has a trigger which inserts into an auto_inc column of t2, is
    that in binlog we'll store the interval of t1 and the interval of t2 (when
    we store intervals, soon), then in slave, t1 will use both intervals, t2
    will use none; if t1 inserts the same number of rows as on master,
    normally the 2nd interval will not be used by t1, which is fine. t2's
    values will be wrong if t2's internal auto_increment counter is different
    from what it was on master (which is likely). In 5.1, in mixed binlogging
    mode, row-based binlogging is used for such cases where two
    auto_increment columns are inserted.
  */
  inline void record_first_successful_insert_id_in_cur_stmt(ulonglong id_arg)
  {
    if (first_successful_insert_id_in_cur_stmt == 0)
      first_successful_insert_id_in_cur_stmt= id_arg;
  }
  inline ulonglong read_first_successful_insert_id_in_prev_stmt(void)
  {
    if (!stmt_depends_on_first_successful_insert_id_in_prev_stmt)
    {
      /* It's the first time we read it */
      first_successful_insert_id_in_prev_stmt_for_binlog=
        first_successful_insert_id_in_prev_stmt;
      stmt_depends_on_first_successful_insert_id_in_prev_stmt= 1;
    }
    return first_successful_insert_id_in_prev_stmt;
  }
  /*
    Used by Intvar_log_event::do_apply_event() and by "SET INSERT_ID=#"
    (mysqlbinlog). We'll soon add a variant which can take many intervals in
    argument.
  */
  inline void force_one_auto_inc_interval(ulonglong next_id)
  {
    auto_inc_intervals_forced.empty(); // in case of multiple SET INSERT_ID
    auto_inc_intervals_forced.append(next_id, ULONGLONG_MAX, 0);
  }
  inline void set_binlog_bit()
  {
    if (variables.sql_log_bin)
      variables.option_bits |= OPTION_BIN_LOG;
    else
      variables.option_bits &= ~OPTION_BIN_LOG;
  }

  ulonglong  limit_found_rows;

private:
  /**
    Stores the result of ROW_COUNT() function.

    ROW_COUNT() function is a MySQL extention, but we try to keep it
    similar to ROW_COUNT member of the GET DIAGNOSTICS stack of the SQL
    standard (see SQL99, part 2, search for ROW_COUNT). It's value is
    implementation defined for anything except INSERT, DELETE, UPDATE.

    ROW_COUNT is assigned according to the following rules:

      - In my_ok():
        - for DML statements: to the number of affected rows;
        - for DDL statements: to 0.

      - In my_eof(): to -1 to indicate that there was a result set.

        We derive this semantics from the JDBC specification, where int
        java.sql.Statement.getUpdateCount() is defined to (sic) "return the
        current result as an update count; if the result is a ResultSet
        object or there are no more results, -1 is returned".

      - In my_error(): to -1 to be compatible with the MySQL C API and
        MySQL ODBC driver.

      - For SIGNAL statements: to 0 per WL#2110 specification (see also
        sql_signal.cc comment). Zero is used since that's the "default"
        value of ROW_COUNT in the diagnostics area.
  */

  longlong m_row_count_func;    /* For the ROW_COUNT() function */

public:
  inline longlong get_row_count_func() const
  {
    return m_row_count_func;
  }

  inline void set_row_count_func(longlong row_count_func)
  {
    m_row_count_func= row_count_func;
  }
  inline void set_affected_rows(longlong row_count_func)
  {
    /*
      We have to add to affected_rows (used by slow log), as otherwise
      information for 'call' will be wrong
    */
    affected_rows+= (row_count_func >= 0 ? row_count_func : 0);
  }

  ha_rows    cuted_fields;

private:
  /*
    number of rows we actually sent to the client, including "synthetic"
    rows in ROLLUP etc.
  */
  ha_rows    m_sent_row_count;

  /**
    Number of rows read and/or evaluated for a statement. Used for
    slow log reporting.

    An examined row is defined as a row that is read and/or evaluated
    according to a statement condition, including in
    create_sort_index(). Rows may be counted more than once, e.g., a
    statement including ORDER BY could possibly evaluate the row in
    filesort() before reading it for e.g. update.
  */
  ha_rows    m_examined_row_count;

public:
  ha_rows get_sent_row_count() const
  { return m_sent_row_count; }

  ha_rows get_examined_row_count() const
  {
    DBUG_EXECUTE_IF("debug_huge_number_of_examined_rows",
                    return (ULONGLONG_MAX - 1000000););
    return m_examined_row_count;
  }

  ulonglong get_affected_rows() const
  { return affected_rows; }

  void set_sent_row_count(ha_rows count);
  void set_examined_row_count(ha_rows count);

  void inc_sent_row_count(ha_rows count);
  void inc_examined_row_count(ha_rows count);

  void inc_status_created_tmp_disk_tables();
  void inc_status_created_tmp_files();
  void inc_status_created_tmp_tables();
  void inc_status_select_full_join();
  void inc_status_select_full_range_join();
  void inc_status_select_range();
  void inc_status_select_range_check();
  void inc_status_select_scan();
  void inc_status_sort_merge_passes();
  void inc_status_sort_range();
  void inc_status_sort_rows(ha_rows count);
  void inc_status_sort_scan();
  void set_status_no_index_used();
  void set_status_no_good_index_used();

  /**
    The number of rows and/or keys examined by the query, both read,
    changed or written.
  */
  ulonglong accessed_rows_and_keys;

  /**
    Check if the number of rows accessed by a statement exceeded
    LIMIT ROWS EXAMINED. If so, signal the query engine to stop execution.
  */
  inline void check_limit_rows_examined()
  {
    if (++accessed_rows_and_keys > lex->limit_rows_examined_cnt)
      set_killed(ABORT_QUERY);
  }

  USER_CONN *user_connect;
  CHARSET_INFO *db_charset;
#if defined(ENABLED_PROFILING)
  PROFILING  profiling;
#endif

  /** Current stage progress instrumentation. */
  PSI_stage_progress *m_stage_progress_psi;
  /** Current statement digest. */
  sql_digest_state *m_digest;
  /** Current statement digest token array. */
  unsigned char *m_token_array;
  /** Top level statement digest. */
  sql_digest_state m_digest_state;

  /** Current statement instrumentation. */
  PSI_statement_locker *m_statement_psi;
#ifdef HAVE_PSI_STATEMENT_INTERFACE
  /** Current statement instrumentation state. */
  PSI_statement_locker_state m_statement_state;
#endif /* HAVE_PSI_STATEMENT_INTERFACE */

  /** Current transaction instrumentation. */
  PSI_transaction_locker *m_transaction_psi;
#ifdef HAVE_PSI_TRANSACTION_INTERFACE
  /** Current transaction instrumentation state. */
  PSI_transaction_locker_state m_transaction_state;
#endif /* HAVE_PSI_TRANSACTION_INTERFACE */

  /** Idle instrumentation. */
  PSI_idle_locker *m_idle_psi;
#ifdef HAVE_PSI_IDLE_INTERFACE
  /** Idle instrumentation state. */
  PSI_idle_locker_state m_idle_state;
#endif /* HAVE_PSI_IDLE_INTERFACE */

  /*
    Id of current query. Statement can be reused to execute several queries
    query_id is global in context of the whole MySQL server.
    ID is automatically generated from mutex-protected counter.
    It's used in handler code for various purposes: to check which columns
    from table are necessary for this select, to check if it's necessary to
    update auto-updatable fields (like auto_increment and timestamp).
  */
  query_id_t query_id;
  privilege_t col_access;

  /* Statement id is thread-wide. This counter is used to generate ids */
  ulong      statement_id_counter;
  ulong	     rand_saved_seed1, rand_saved_seed2;

  /* The following variables are used when printing to slow log */
  ulong      query_plan_flags; 
  ulong      query_plan_fsort_passes; 
  ulong      tmp_tables_used;
  ulong      tmp_tables_disk_used;
  ulonglong  tmp_tables_size;
  ulonglong  bytes_sent_old;
  ulonglong  affected_rows;                     /* Number of changed rows */

  Opt_trace_context opt_trace;
  pthread_t  real_id;                           /* For debugging */
  my_thread_id  thread_id, thread_dbug_id;
  uint32      os_thread_id;
  uint	     tmp_table, global_disable_checkpoint;
  uint	     server_status,open_options;
  enum enum_thread_type system_thread;
  enum backup_stages current_backup_stage;
#ifdef WITH_WSREP
  bool wsrep_desynced_backup_stage;
#endif /* WITH_WSREP */
  /*
    Current or next transaction isolation level.
    When a connection is established, the value is taken from
    @@session.tx_isolation (default transaction isolation for
    the session), which is in turn taken from @@global.tx_isolation
    (the global value).
    If there is no transaction started, this variable
    holds the value of the next transaction's isolation level.
    When a transaction starts, the value stored in this variable
    becomes "actual".
    At transaction commit or rollback, we assign this variable
    again from @@session.tx_isolation.
    The only statement that can otherwise change the value
    of this variable is SET TRANSACTION ISOLATION LEVEL.
    Its purpose is to effect the isolation level of the next
    transaction in this session. When this statement is executed,
    the value in this variable is changed. However, since
    this statement is only allowed when there is no active
    transaction, this assignment (naturally) only affects the
    upcoming transaction.
    At the end of the current active transaction the value is
    be reset again from @@session.tx_isolation, as described
    above.
  */
  enum_tx_isolation tx_isolation;
  /*
    Current or next transaction access mode.
    See comment above regarding tx_isolation.
  */
  bool              tx_read_only;
  enum_check_fields count_cuted_fields;

  DYNAMIC_ARRAY user_var_events;        /* For user variables replication */
  MEM_ROOT      *user_var_events_alloc; /* Allocate above array elements here */

  /*
    Define durability properties that engines may check to
    improve performance. Not yet used in MariaDB
  */
  enum durability_properties durability_property;
 
  /*
    If checking this in conjunction with a wait condition, please
    include a check after enter_cond() if you want to avoid a race
    condition. For details see the implementation of awake(),
    especially the "broadcast" part.
  */
  killed_state volatile killed;

  /*
    The following is used if one wants to have a specific error number and
    text for the kill
  */
  struct err_info
  {
    int no;
    const char msg[256];
  } *killed_err;

  /* See also thd_killed() */
  inline bool check_killed(bool dont_send_error_message= 0)
  {
    if (unlikely(killed))
    {
      if (!dont_send_error_message)
        send_kill_message();
      return TRUE;
    }
    if (apc_target.have_apc_requests())
      apc_target.process_apc_requests(false);
    return FALSE;
  }

  /* scramble - random string sent to client on handshake */
  char	     scramble[SCRAMBLE_LENGTH+1];

  /*
    If this is a slave, the name of the connection stored here.
    This is used for taging error messages in the log files.
  */
  LEX_CSTRING connection_name;
  char       default_master_connection_buff[MAX_CONNECTION_NAME+1];
  uint8      password; /* 0, 1 or 2 */
  uint8      failed_com_change_user;
  bool       slave_thread;
  bool	     no_errors;

  /**
    Set to TRUE if execution of the current compound statement
    can not continue. In particular, disables activation of
    CONTINUE or EXIT handlers of stored routines.
    Reset in the end of processing of the current user request, in
    @see THD::reset_for_next_command().
  */
  bool is_fatal_error;
  /**
    Set by a storage engine to request the entire
    transaction (that possibly spans multiple engines) to
    rollback. Reset in ha_rollback.
  */
  bool       transaction_rollback_request;
  /**
    TRUE if we are in a sub-statement and the current error can
    not be safely recovered until we left the sub-statement mode.
    In particular, disables activation of CONTINUE and EXIT
    handlers inside sub-statements. E.g. if it is a deadlock
    error and requires a transaction-wide rollback, this flag is
    raised (traditionally, MySQL first has to close all the reads
    via @see handler::ha_index_or_rnd_end() and only then perform
    the rollback).
    Reset to FALSE when we leave the sub-statement mode.
  */
  bool       is_fatal_sub_stmt_error;
  /* for IS NULL => = last_insert_id() fix in remove_eq_conds() */
  bool       substitute_null_with_insert_id;
  bool	     in_lock_tables;
  bool       bootstrap, cleanup_done, free_connection_done;

  /**  
    is set if a statement accesses a temporary table created through
    CREATE TEMPORARY TABLE. 
  */
private:
  bool       charset_is_system_charset, charset_is_collation_connection;
  bool       charset_is_character_set_filesystem;
public:
  bool       enable_slow_log;    /* Enable slow log for current statement */
  bool	     abort_on_warning;
  bool 	     got_warning;       /* Set on call to push_warning() */
  /* set during loop of derived table processing */
  bool       derived_tables_processing;
  bool       tablespace_op;	/* This is TRUE in DISCARD/IMPORT TABLESPACE */
  bool       log_current_statement() const
  {
    return variables.option_bits & OPTION_BINLOG_THIS_STMT;
  }
  /**
    True if a slave error. Causes the slave to stop. Not the same
    as the statement execution error (is_error()), since
    a statement may be expected to return an error, e.g. because
    it returned an error on master, and this is OK on the slave.
  */
  bool       is_slave_error;
  /* True if we have printed something to the error log for this statement */
  bool       error_printed_to_log;

  /*
    True when a transaction is queued up for binlog group commit.
    Used so that if another transaction needs to wait for a row lock held by
    this transaction, it can signal to trigger the group commit immediately,
    skipping the normal --binlog-commit-wait-count wait.
  */
  bool waiting_on_group_commit;
  /*
    Set true when another transaction goes to wait on a row lock held by this
    transaction. Used together with waiting_on_group_commit.
  */
  bool has_waiter;
  /*
    In case of a slave, set to the error code the master got when executing
    the query. 0 if no error on the master.
    The stored into variable master error code may get reset inside
    execution stack when the event turns out to be ignored.
  */
  int	     slave_expected_error;
  enum_sql_command last_sql_command;  // Last sql_command exceuted in mysql_execute_command()

  sp_rcontext *spcont;		// SP runtime context

  /** number of name_const() substitutions, see sp_head.cc:subst_spvars() */
  uint       query_name_consts;

  NET*       slave_net;			// network connection from slave -> m.

  /*
    Used to update global user stats.  The global user stats are updated
    occasionally with the 'diff' variables.  After the update, the 'diff'
    variables are reset to 0.
  */
  /* Time when the current thread connected to MySQL. */
  time_t current_connect_time;
  /* Last time when THD stats were updated in global_user_stats. */
  time_t last_global_update_time;
  /* Number of commands not reflected in global_user_stats yet. */
  uint select_commands, update_commands, other_commands;
  ulonglong start_cpu_time;
  ulonglong start_bytes_received;

  /* Used by the sys_var class to store temporary values */
  union
  {
    my_bool   my_bool_value;
    int       int_value;
    uint      uint_value;
    long      long_value;
    ulong     ulong_value;
    ulonglong ulonglong_value;
    double    double_value;
    void      *ptr_value;
  } sys_var_tmp;

  struct {
    /*
      If true, mysql_bin_log::write(Log_event) call will not write events to
      binlog, and maintain 2 below variables instead (use
      mysql_bin_log.start_union_events to turn this on)
    */
    bool do_union;
    /*
      If TRUE, at least one mysql_bin_log::write(Log_event) call has been
      made after last mysql_bin_log.start_union_events() call.
    */
    bool unioned_events;
    /*
      If TRUE, at least one mysql_bin_log::write(Log_event e), where
      e.cache_stmt == TRUE call has been made after last
      mysql_bin_log.start_union_events() call.
    */
    bool unioned_events_trans;
    /*
      'queries' (actually SP statements) that run under inside this binlog
      union have thd->query_id >= first_query_id.
    */
    query_id_t first_query_id;
  } binlog_evt_union;

  /**
    Internal parser state.
    Note that since the parser is not re-entrant, we keep only one parser
    state here. This member is valid only when executing code during parsing.
  */
  Parser_state *m_parser_state;

  Locked_tables_list locked_tables_list;

#ifdef WITH_PARTITION_STORAGE_ENGINE
  partition_info *work_part_info;
#endif

#ifndef EMBEDDED_LIBRARY
  /**
    Array of active audit plugins which have been used by this THD.
    This list is later iterated to invoke release_thd() on those
    plugins.
  */
  DYNAMIC_ARRAY audit_class_plugins;
  /**
    Array of bits indicating which audit classes have already been
    added to the list of audit plugins which are currently in use.
  */
  unsigned long audit_class_mask[MYSQL_AUDIT_CLASS_MASK_SIZE];
  int audit_plugin_version;
#endif

#if defined(ENABLED_DEBUG_SYNC)
  /* Debug Sync facility. See debug_sync.cc. */
  struct st_debug_sync_control *debug_sync_control;
#endif /* defined(ENABLED_DEBUG_SYNC) */
  /**
    @param id                thread identifier
    @param is_wsrep_applier  thread type
  */
  THD(my_thread_id id, bool is_wsrep_applier= false);

  ~THD();

  void init();
  /*
    Initialize memory roots necessary for query processing and (!)
    pre-allocate memory for it. We can't do that in THD constructor because
    there are use cases (acl_init, delayed inserts, watcher threads,
    killing mysqld) where it's vital to not allocate excessive and not used
    memory. Note, that we still don't return error from init_for_queries():
    if preallocation fails, we should notice that at the first call to
    alloc_root.
  */
  void init_for_queries();
  void update_all_stats();
  void update_stats(void);
  void change_user(void);
  void cleanup(void);
  void cleanup_after_query();
  void free_connection();
  void reset_for_reuse();
  void store_globals();
  void reset_globals();
  bool trace_started()
  {
    return opt_trace.is_started();
  }
#ifdef SIGNAL_WITH_VIO_CLOSE
  inline void set_active_vio(Vio* vio)
  {
    mysql_mutex_lock(&LOCK_thd_data);
    active_vio = vio;
    mysql_mutex_unlock(&LOCK_thd_data);
  }
  inline void clear_active_vio()
  {
    mysql_mutex_lock(&LOCK_thd_data);
    active_vio = 0;
    mysql_mutex_unlock(&LOCK_thd_data);
  }
  void close_active_vio();
#endif
  void awake_no_mutex(killed_state state_to_set);
  void awake(killed_state state_to_set)
  {
    mysql_mutex_lock(&LOCK_thd_kill);
    mysql_mutex_lock(&LOCK_thd_data);
    awake_no_mutex(state_to_set);
    mysql_mutex_unlock(&LOCK_thd_data);
    mysql_mutex_unlock(&LOCK_thd_kill);
  }
  void abort_current_cond_wait(bool force);
 
  /** Disconnect the associated communication endpoint. */
  void disconnect();


  /*
    Allows this thread to serve as a target for others to schedule Async 
    Procedure Calls on.

    It's possible to schedule any code to be executed this way, by
    inheriting from the Apc_call object. Currently, only
    Show_explain_request uses this.
  */
  Apc_target apc_target;

  Gap_time_tracker_data gap_tracker_data;
#ifndef MYSQL_CLIENT
  enum enum_binlog_query_type {
    /* The query can be logged in row format or in statement format. */
    ROW_QUERY_TYPE,
    
    /* The query has to be logged in statement format. */
    STMT_QUERY_TYPE,
    
    QUERY_TYPE_COUNT
  };

  int binlog_query(enum_binlog_query_type qtype,
                   char const *query, ulong query_len, bool is_trans,
                   bool direct, bool suppress_use,
                   int errcode);
  bool binlog_current_query_unfiltered();
#endif

  inline void
  enter_cond(mysql_cond_t *cond, mysql_mutex_t* mutex,
             const PSI_stage_info *stage, PSI_stage_info *old_stage,
             const char *src_function, const char *src_file,
             int src_line)
  {
    mysql_mutex_assert_owner(mutex);
    mysys_var->current_mutex = mutex;
    mysys_var->current_cond = cond;
    if (old_stage)
      backup_stage(old_stage);
    if (stage)
      enter_stage(stage, src_function, src_file, src_line);
  }
  inline void exit_cond(const PSI_stage_info *stage,
                        const char *src_function, const char *src_file,
                        int src_line)
  {
    /*
      Putting the mutex unlock in thd->exit_cond() ensures that
      mysys_var->current_mutex is always unlocked _before_ mysys_var->mutex is
      locked (if that would not be the case, you'll get a deadlock if someone
      does a THD::awake() on you).
    */
    mysql_mutex_unlock(mysys_var->current_mutex);
    mysql_mutex_lock(&mysys_var->mutex);
    mysys_var->current_mutex = 0;
    mysys_var->current_cond = 0;
    if (stage)
      enter_stage(stage, src_function, src_file, src_line);
    mysql_mutex_unlock(&mysys_var->mutex);
    return;
  }
  virtual int is_killed() { return killed; }
  virtual THD* get_thd() { return this; }

  /**
    A callback to the server internals that is used to address
    special cases of the locking protocol.
    Invoked when acquiring an exclusive lock, for each thread that
    has a conflicting shared metadata lock.

    This function:
    - aborts waiting of the thread on a data lock, to make it notice
      the pending exclusive lock and back off.
    - if the thread is an INSERT DELAYED thread, sends it a KILL
      signal to terminate it.

    @note This function does not wait for the thread to give away its
          locks. Waiting is done outside for all threads at once.

    @param ctx_in_use           The MDL context owner (thread) to wake up.
    @param needs_thr_lock_abort Indicates that to wake up thread
                                this call needs to abort its waiting
                                on table-level lock.

    @retval  TRUE  if the thread was woken up
    @retval  FALSE otherwise.
   */
  virtual bool notify_shared_lock(MDL_context_owner *ctx_in_use,
                                  bool needs_thr_lock_abort);

  // End implementation of MDL_context_owner interface.

  inline bool is_strict_mode() const
  {
    return (bool) (variables.sql_mode & (MODE_STRICT_TRANS_TABLES |
                                         MODE_STRICT_ALL_TABLES));
  }
  inline bool backslash_escapes() const
  {
    return !MY_TEST(variables.sql_mode & MODE_NO_BACKSLASH_ESCAPES);
  }
  const Type_handler *type_handler_for_datetime() const;
  bool timestamp_to_TIME(MYSQL_TIME *ltime, my_time_t ts,
                         ulong sec_part, date_mode_t fuzzydate);
  inline my_time_t query_start() { return start_time; }
  inline ulong query_start_sec_part()
  { used|= QUERY_START_SEC_PART_USED; return start_time_sec_part; }
  MYSQL_TIME query_start_TIME();
  time_round_mode_t temporal_round_mode() const
  {
    return variables.sql_mode & MODE_TIME_ROUND_FRACTIONAL ?
           TIME_FRAC_ROUND : TIME_FRAC_TRUNCATE;
  }

private:
  struct {
    my_hrtime_t start;
    my_time_t sec;
    ulong sec_part;
  } system_time;

  void set_system_time()
  {
    my_hrtime_t hrtime= my_hrtime();
    my_time_t sec= hrtime_to_my_time(hrtime);
    ulong sec_part= hrtime_sec_part(hrtime);
    if (sec > system_time.sec ||
        (sec == system_time.sec && sec_part > system_time.sec_part) ||
        hrtime.val < system_time.start.val)
    {
      system_time.sec= sec;
      system_time.sec_part= sec_part;
      system_time.start= hrtime;
    }
    else
    {
      if (system_time.sec_part < TIME_MAX_SECOND_PART)
        system_time.sec_part++;
      else
      {
        system_time.sec++;
        system_time.sec_part= 0;
      }
    }
  }

public:
  timeval transaction_time()
  {
    if (!in_multi_stmt_transaction_mode())
      transaction->start_time.reset(this);
    return transaction->start_time;
  }

  inline void set_start_time()
  {
    if (user_time.val)
    {
      start_time= hrtime_to_my_time(user_time);
      start_time_sec_part= hrtime_sec_part(user_time);
    }
    else
    {
      set_system_time();
      start_time= system_time.sec;
      start_time_sec_part= system_time.sec_part;
    }
    PSI_CALL_set_thread_start_time(start_time);
  }
  inline void set_time()
  {
    set_start_time();
    start_utime= utime_after_lock= microsecond_interval_timer();
  }
  /* only used in SET @@timestamp=... */
  inline void set_time(my_hrtime_t t)
  {
    user_time= t;
    set_time();
  }
  inline void force_set_time(my_time_t t, ulong sec_part)
  {
    start_time= system_time.sec= t;
    start_time_sec_part= system_time.sec_part= sec_part;
  }
  /*
    this is only used by replication and BINLOG command.
    usecs > TIME_MAX_SECOND_PART means "was not in binlog"
  */
  inline void set_time(my_time_t t, ulong sec_part)
  {
    if (opt_secure_timestamp > (slave_thread ? SECTIME_REPL : SECTIME_SUPER))
      set_time();                 // note that BINLOG itself requires SUPER
    else
    {
      if (sec_part <= TIME_MAX_SECOND_PART)
        force_set_time(t, sec_part);
      else if (t != system_time.sec)
        force_set_time(t, 0);
      else
      {
        start_time= t;
        start_time_sec_part= ++system_time.sec_part;
      }
      user_time.val= hrtime_from_time(start_time) + start_time_sec_part;
      PSI_CALL_set_thread_start_time(start_time);
      start_utime= utime_after_lock= microsecond_interval_timer();
    }
  }
  void set_time_after_lock()
  {
    utime_after_lock= microsecond_interval_timer();
    MYSQL_SET_STATEMENT_LOCK_TIME(m_statement_psi,
                                  (utime_after_lock - start_utime));
  }
  ulonglong current_utime()  { return microsecond_interval_timer(); }

  /* Tell SHOW PROCESSLIST to show time from this point */
  inline void set_time_for_next_stage()
  {
    utime_after_query= current_utime();
  }

  /**
   Update server status after execution of a top level statement.
   Currently only checks if a query was slow, and assigns
   the status accordingly.
   Evaluate the current time, and if it exceeds the long-query-time
   setting, mark the query as slow.
  */
  void update_server_status()
  {
    set_time_for_next_stage();
    if (utime_after_query >= utime_after_lock + variables.long_query_time)
      server_status|= SERVER_QUERY_WAS_SLOW;
  }
  inline ulonglong found_rows(void)
  {
    return limit_found_rows;
  }
  /**
    Returns TRUE if session is in a multi-statement transaction mode.

    OPTION_NOT_AUTOCOMMIT: When autocommit is off, a multi-statement
    transaction is implicitly started on the first statement after a
    previous transaction has been ended.

    OPTION_BEGIN: Regardless of the autocommit status, a multi-statement
    transaction can be explicitly started with the statements "START
    TRANSACTION", "BEGIN [WORK]", "[COMMIT | ROLLBACK] AND CHAIN", etc.

    Note: this doesn't tell you whether a transaction is active.
    A session can be in multi-statement transaction mode, and yet
    have no active transaction, e.g., in case of:
    set @@autocommit=0;
    set @a= 3;                                     <-- these statements don't
    set transaction isolation level serializable;  <-- start an active
    flush tables;                                  <-- transaction

    I.e. for the above scenario this function returns TRUE, even
    though no active transaction has begun.
    @sa in_active_multi_stmt_transaction()
  */
  inline bool in_multi_stmt_transaction_mode()
  {
    return variables.option_bits & (OPTION_NOT_AUTOCOMMIT | OPTION_BEGIN);
  }
  /**
    TRUE if the session is in a multi-statement transaction mode
    (@sa in_multi_stmt_transaction_mode()) *and* there is an
    active transaction, i.e. there is an explicit start of a
    transaction with BEGIN statement, or implicit with a
    statement that uses a transactional engine.

    For example, these scenarios don't start an active transaction
    (even though the server is in multi-statement transaction mode):

    set @@autocommit=0;
    select * from nontrans_table;
    set @var=TRUE;
    flush tables;

    Note, that even for a statement that starts a multi-statement
    transaction (i.e. select * from trans_table), this
    flag won't be set until we open the statement's tables
    and the engines register themselves for the transaction
    (see trans_register_ha()),
    hence this method is reliable to use only after
    open_tables() has completed.

    Why do we need a flag?
    ----------------------
    We need to maintain a (at first glance redundant)
    session flag, rather than looking at thd->transaction.all.ha_list
    because of explicit start of a transaction with BEGIN. 

    I.e. in case of
    BEGIN;
    select * from nontrans_t1; <-- in_active_multi_stmt_transaction() is true
  */
  inline bool in_active_multi_stmt_transaction()
  {
    return server_status & SERVER_STATUS_IN_TRANS;
  }
  /* Commit both statement and full transaction */
  int commit_whole_transaction_and_close_tables();
  void give_protection_error();
  /*
    Give an error if any of the following is true for this connection
    - BACKUP STAGE is active
    - FLUSH TABLE WITH READ LOCK is active
    - BACKUP LOCK table_name is active
  */
  inline bool has_read_only_protection()
  {
    if (current_backup_stage == BACKUP_FINISHED &&
        !global_read_lock.is_acquired() &&
        !mdl_backup_lock)
      return FALSE;
    give_protection_error();
    return TRUE;
  }
  inline bool fill_information_schema_tables()
  {
    return !stmt_arena->is_stmt_prepare();
  }
  inline void* trans_alloc(size_t size)
  {
    return alloc_root(&transaction->mem_root,size);
  }

  LEX_CSTRING strmake_lex_cstring(const char *str, size_t length)
  {
    const char *tmp= strmake_root(mem_root, str, length);
    if (!tmp)
      return {0,0};
    return {tmp, length};
  }
  LEX_CSTRING strmake_lex_cstring(const LEX_CSTRING &from)
  {
    return strmake_lex_cstring(from.str, from.length);
  }
  LEX_CSTRING strmake_lex_cstring_trim_whitespace(const LEX_CSTRING &from)
  {
    return strmake_lex_cstring(Lex_cstring(from).trim_whitespace(charset()));
  }

  LEX_STRING *make_lex_string(LEX_STRING *lex_str, const char* str, size_t length)
  {
    if (!(lex_str->str= strmake_root(mem_root, str, length)))
    {
      lex_str->length= 0;
      return 0;
    }
    lex_str->length= length;
    return lex_str;
  }
  LEX_CSTRING *make_lex_string(LEX_CSTRING *lex_str, const char* str, size_t length)
  {
    if (!(lex_str->str= strmake_root(mem_root, str, length)))
    {
      lex_str->length= 0;
      return 0;
    }
    lex_str->length= length;
    return lex_str;
  }
  // Remove double quotes:  aaa""bbb -> aaa"bbb
  bool quote_unescape(LEX_CSTRING *dst, const LEX_CSTRING *src, char quote)
  {
    const char *tmp= src->str;
    const char *tmpend= src->str + src->length;
    char *to;
    if (!(dst->str= to= (char *) alloc(src->length + 1)))
    {
      dst->length= 0; // Safety
      return true;
    }
    for ( ; tmp < tmpend; )
    {
      if ((*to++= *tmp++) == quote)
        tmp++;                                  // Skip double quotes
    }
    *to= 0;                                     // End null for safety
    dst->length= to - dst->str;
    return false;
  }

  LEX_CSTRING *make_clex_string(const char* str, size_t length)
  {
    LEX_CSTRING *lex_str;
    char *tmp;
    if (unlikely(!(lex_str= (LEX_CSTRING *)alloc_root(mem_root,
                                                      sizeof(LEX_CSTRING) +
                                                      length+1))))
      return 0;
    tmp= (char*) (lex_str+1);
    lex_str->str= tmp;
    memcpy(tmp, str, length);
    tmp[length]= 0;
    lex_str->length= length;
    return lex_str;
  }
  LEX_CSTRING *make_clex_string(const LEX_CSTRING from)
  {
    return make_clex_string(from.str, from.length);
  }

  // Allocate LEX_STRING for character set conversion
  bool alloc_lex_string(LEX_STRING *dst, size_t length)
  {
    if (likely((dst->str= (char*) alloc(length))))
      return false;
    dst->length= 0;  // Safety
    return true;     // EOM
  }
  bool convert_string(LEX_STRING *to, CHARSET_INFO *to_cs,
		      const char *from, size_t from_length,
		      CHARSET_INFO *from_cs);
  bool reinterpret_string_from_binary(LEX_CSTRING *to, CHARSET_INFO *to_cs,
                                      const char *from, size_t from_length);
  bool convert_string(LEX_CSTRING *to, CHARSET_INFO *to_cs,
                      const char *from, size_t from_length,
                      CHARSET_INFO *from_cs)
  {
    LEX_STRING tmp;
    bool rc= convert_string(&tmp, to_cs, from, from_length, from_cs);
    to->str= tmp.str;
    to->length= tmp.length;
    return rc;
  }
  bool convert_string(LEX_CSTRING *to, CHARSET_INFO *tocs,
                      const LEX_CSTRING *from, CHARSET_INFO *fromcs,
                      bool simple_copy_is_possible)
  {
    if (!simple_copy_is_possible)
      return unlikely(convert_string(to, tocs, from->str, from->length, fromcs));
    if (fromcs == &my_charset_bin)
      return reinterpret_string_from_binary(to, tocs, from->str, from->length);
    *to= *from;
    return false;
  }
  /*
    Convert a strings between character sets.
    Uses my_convert_fix(), which uses an mb_wc .. mc_mb loop internally.
    dstcs and srccs cannot be &my_charset_bin.
  */
  bool convert_fix(CHARSET_INFO *dstcs, LEX_STRING *dst,
                   CHARSET_INFO *srccs, const char *src, size_t src_length,
                   String_copier *status);

  /*
    Same as above, but additionally sends ER_INVALID_CHARACTER_STRING
    in case of bad byte sequences or Unicode conversion problems.
  */
  bool convert_with_error(CHARSET_INFO *dstcs, LEX_STRING *dst,
                          CHARSET_INFO *srccs,
                          const char *src, size_t src_length);
  /*
    If either "dstcs" or "srccs" is &my_charset_bin,
    then performs native copying using copy_fix().
    Otherwise, performs Unicode conversion using convert_fix().
  */
  bool copy_fix(CHARSET_INFO *dstcs, LEX_STRING *dst,
                CHARSET_INFO *srccs, const char *src, size_t src_length,
                String_copier *status);

  /*
    Same as above, but additionally sends ER_INVALID_CHARACTER_STRING
    in case of bad byte sequences or Unicode conversion problems.
  */
  bool copy_with_error(CHARSET_INFO *dstcs, LEX_STRING *dst,
                       CHARSET_INFO *srccs, const char *src, size_t src_length);

  bool convert_string(String *s, CHARSET_INFO *from_cs, CHARSET_INFO *to_cs);

  /*
    Check if the string is wellformed, raise an error if not wellformed.
    @param str    - The string to check.
    @param length - the string length.
  */
  bool check_string_for_wellformedness(const char *str,
                                       size_t length,
                                       CHARSET_INFO *cs) const;

  bool to_ident_sys_alloc(Lex_ident_sys_st *to, const Lex_ident_cli_st *from);

  /*
    Create a string literal with optional client->connection conversion.
    @param str        - the string in the client character set
    @param length     - length of the string
    @param repertoire - the repertoire of the string
  */
  Item_basic_constant *make_string_literal(const char *str, size_t length,
                                           my_repertoire_t repertoire);
  Item_basic_constant *make_string_literal(const Lex_string_with_metadata_st &str)
  {
    my_repertoire_t repertoire= str.repertoire(variables.character_set_client);
    return make_string_literal(str.str, str.length, repertoire);
  }
  Item_basic_constant *make_string_literal_nchar(const Lex_string_with_metadata_st &str);
  Item_basic_constant *make_string_literal_charset(const Lex_string_with_metadata_st &str,
                                                   CHARSET_INFO *cs);
  bool make_text_string_sys(LEX_CSTRING *to,
                            const Lex_string_with_metadata_st *from)
  {
    return convert_string(to, system_charset_info,
                          from, charset(), charset_is_system_charset);
  }
  bool make_text_string_connection(LEX_CSTRING *to,
                                   const Lex_string_with_metadata_st *from)
  {
    return convert_string(to, variables.collation_connection,
                          from, charset(), charset_is_collation_connection);
  }
  bool make_text_string_filesystem(LEX_CSTRING *to,
                                   const Lex_string_with_metadata_st *from)
  {
    return convert_string(to, variables.character_set_filesystem,
                          from, charset(), charset_is_character_set_filesystem);
  }
  void add_changed_table(TABLE *table);
  void add_changed_table(const char *key, size_t key_length);
  CHANGED_TABLE_LIST * changed_table_dup(const char *key, size_t key_length);
  int prepare_explain_fields(select_result *result, List<Item> *field_list,
                             uint8 explain_flags, bool is_analyze);
  int send_explain_fields(select_result *result, uint8 explain_flags,
                          bool is_analyze);
  void make_explain_field_list(List<Item> &field_list, uint8 explain_flags,
                               bool is_analyze);
  void make_explain_json_field_list(List<Item> &field_list, bool is_analyze);

  /**
    Clear the current error, if any.
    We do not clear is_fatal_error or is_fatal_sub_stmt_error since we
    assume this is never called if the fatal error is set.

    @todo: To silence an error, one should use Internal_error_handler
    mechanism. Issuing an error that can be possibly later "cleared" is not
    compatible with other installed error handlers and audit plugins.
  */
  inline void clear_error(bool clear_diagnostics= 0)
  {
    DBUG_ENTER("clear_error");
    if (get_stmt_da()->is_error() || clear_diagnostics)
      get_stmt_da()->reset_diagnostics_area();
    is_slave_error= 0;
    if (killed == KILL_BAD_DATA)
      reset_killed();
    DBUG_VOID_RETURN;
  }

#ifndef EMBEDDED_LIBRARY
  inline bool vio_ok() const { return net.vio != 0; }
  /** Return FALSE if connection to client is broken. */
  bool is_connected()
  {
    /*
      All system threads (e.g., the slave IO thread) are connected but
      not using vio. So this function always returns true for all
      system threads.
    */
    return system_thread || (vio_ok() ? vio_is_connected(net.vio) : FALSE);
  }
#else
  inline bool vio_ok() const { return TRUE; }
  inline bool is_connected() { return TRUE; }
#endif

   void my_ok_with_recreate_info(const Recreate_info &info, ulong warn_count);
  /**
    Mark the current error as fatal. Warning: this does not
    set any error, it sets a property of the error, so must be
    followed or prefixed with my_error().
  */
  inline void fatal_error()
  {
    DBUG_ASSERT(get_stmt_da()->is_error() || killed);
    is_fatal_error= 1;
    DBUG_PRINT("error",("Fatal error set"));
  }
  /**
    TRUE if there is an error in the error stack.

    Please use this method instead of direct access to
    net.report_error.

    If TRUE, the current (sub)-statement should be aborted.
    The main difference between this member and is_fatal_error
    is that a fatal error can not be handled by a stored
    procedure continue handler, whereas a normal error can.

    To raise this flag, use my_error().
  */
  inline bool is_error() const { return m_stmt_da->is_error(); }
  void set_bulk_execution(void *bulk)
  {
    bulk_param= bulk;
    m_stmt_da->set_bulk_execution(MY_TEST(bulk));
  }
  bool is_bulk_op() const { return MY_TEST(bulk_param); }

  /// Returns Diagnostics-area for the current statement.
  Diagnostics_area *get_stmt_da()
  { return m_stmt_da; }

  /// Returns Diagnostics-area for the current statement.
  const Diagnostics_area *get_stmt_da() const
  { return m_stmt_da; }

  /// Sets Diagnostics-area for the current statement.
  void set_stmt_da(Diagnostics_area *da)
  { m_stmt_da= da; }

  inline CHARSET_INFO *charset() const { return variables.character_set_client; }
  void update_charset();
  void update_charset(CHARSET_INFO *character_set_client,
                      CHARSET_INFO *collation_connection)
  {
    variables.character_set_client= character_set_client;
    variables.collation_connection= collation_connection;
    update_charset();
  }
  void update_charset(CHARSET_INFO *character_set_client,
                      CHARSET_INFO *collation_connection,
                      CHARSET_INFO *character_set_results)
  {
    variables.character_set_client= character_set_client;
    variables.collation_connection= collation_connection;
    variables.character_set_results= character_set_results;
    update_charset();
  }

  inline Query_arena *activate_stmt_arena_if_needed(Query_arena *backup)
  {
    if (state == Query_arena::STMT_SP_QUERY_ARGUMENTS)
      /*
        Caller uses the arena with state STMT_SP_QUERY_ARGUMENTS for stored
        routine's parameters. Lifetime of these objects spans a lifetime of
        stored routine call and freed every time the stored routine execution
        has been completed. That is the reason why switching to statement's
        arena is not performed for arguments, else we would observe increasing
        of memory usage while a stored routine be called over and over again.
      */
      return NULL;

    /*
      Use the persistent arena if we are in a prepared statement or a stored
      procedure statement and we have not already changed to use this arena.
    */
    if (!stmt_arena->is_conventional() && mem_root != stmt_arena->mem_root)
    {
      set_n_backup_active_arena(stmt_arena, backup);
      return stmt_arena;
    }
    return 0;
  }


  bool is_item_tree_change_register_required()
  {
    return !stmt_arena->is_conventional();
  }

  void change_item_tree(Item **place, Item *new_value)
  {
    DBUG_ENTER("THD::change_item_tree");
    DBUG_PRINT("enter", ("Register: %p (%p) <- %p",
                       *place, place, new_value));
    /* TODO: check for OOM condition here */
    if (is_item_tree_change_register_required())
      nocheck_register_item_tree_change(place, *place, mem_root);
    *place= new_value;
    DBUG_VOID_RETURN;
  }
  /**
    Make change in item tree after checking whether it needs registering


    @param place         place where we should assign new value
    @param new_value     place of the new value

    @details
    see check_and_register_item_tree_change details
  */
  void check_and_register_item_tree(Item **place, Item **new_value)
  {
    if (!stmt_arena->is_conventional())
      check_and_register_item_tree_change(place, new_value, mem_root);
    /*
      We have to use memcpy instead of  *place= *new_value merge to
      avoid problems with strict aliasing.
    */
    memcpy((char*) place, new_value, sizeof(*new_value));
  }

  /*
    Cleanup statement parse state (parse tree, lex) and execution
    state after execution of a non-prepared SQL statement.
  */
  void end_statement();

  /*
    Mark thread to be killed, with optional error number and string.
    string is not released, so it has to be allocted on thd mem_root
    or be a global string

    Ensure that we don't replace a kill with a lesser one. For example
    if user has done 'kill_connection' we shouldn't replace it with
    KILL_QUERY.
  */
  inline void set_killed(killed_state killed_arg,
                         int killed_errno_arg= 0,
                         const char *killed_err_msg_arg= 0)
  {
    mysql_mutex_lock(&LOCK_thd_kill);
    set_killed_no_mutex(killed_arg, killed_errno_arg, killed_err_msg_arg);
    mysql_mutex_unlock(&LOCK_thd_kill);
  }
  /*
    This is only used by THD::awake where we need to keep the lock mutex
    locked over some time.
    It's ok to have this inline, as in most cases killed_errno_arg will
    be a constant 0 and most of the function will disappear.
  */
  inline void set_killed_no_mutex(killed_state killed_arg,
                                  int killed_errno_arg= 0,
                                  const char *killed_err_msg_arg= 0)
  {
    if (killed <= killed_arg)
    {
      killed= killed_arg;
      if (killed_errno_arg)
      {
        /*
          If alloc fails, we only remember the killed flag.
          The worst things that can happen is that we get
          a suboptimal error message.
        */
        if (!killed_err)
          killed_err= (err_info*) my_malloc(PSI_INSTRUMENT_ME, sizeof(*killed_err), MYF(MY_WME));
        if (likely(killed_err))
        {
          killed_err->no= killed_errno_arg;
          ::strmake((char*) killed_err->msg, killed_err_msg_arg,
                    sizeof(killed_err->msg)-1);
        }
      }
    }
  }
  int killed_errno();
  void reset_killed();
  inline void reset_kill_query()
  {
    if (killed < KILL_CONNECTION)
    {
      reset_killed();
      mysys_var->abort= 0;
    }
  }
  inline void send_kill_message()
  {
    mysql_mutex_lock(&LOCK_thd_kill);
    int err= killed_errno();
    if (err)
      my_message(err, killed_err ? killed_err->msg : ER_THD(this, err), MYF(0));
    mysql_mutex_unlock(&LOCK_thd_kill);
  }
  /* return TRUE if we will abort query if we make a warning now */
  inline bool really_abort_on_warning()
  {
    return (abort_on_warning &&
            (!transaction->stmt.modified_non_trans_table ||
             (variables.sql_mode & MODE_STRICT_ALL_TABLES)));
  }
  void set_status_var_init();
  void reset_n_backup_open_tables_state(Open_tables_backup *backup);
  void restore_backup_open_tables_state(Open_tables_backup *backup);
  void reset_sub_statement_state(Sub_statement_state *backup, uint new_state);
  void restore_sub_statement_state(Sub_statement_state *backup);
  void store_slow_query_state(Sub_statement_state *backup);
  void reset_slow_query_state();
  void add_slow_query_state(Sub_statement_state *backup);
  void set_n_backup_active_arena(Query_arena *set, Query_arena *backup);
  void restore_active_arena(Query_arena *set, Query_arena *backup);

  inline void get_binlog_format(enum_binlog_format *format,
                                enum_binlog_format *current_format)
  {
    *format= (enum_binlog_format) variables.binlog_format;
    *current_format= current_stmt_binlog_format;
  }
  inline enum_binlog_format get_current_stmt_binlog_format()
  {
    return current_stmt_binlog_format;
  }
  inline void set_binlog_format(enum_binlog_format format,
                                enum_binlog_format current_format)
  {
    DBUG_ENTER("set_binlog_format");
    variables.binlog_format= format;
    current_stmt_binlog_format= current_format;
    DBUG_VOID_RETURN;
  }
  inline void set_binlog_format_stmt()
  {
    DBUG_ENTER("set_binlog_format_stmt");
    variables.binlog_format=    BINLOG_FORMAT_STMT;
    current_stmt_binlog_format= BINLOG_FORMAT_STMT;
    DBUG_VOID_RETURN;
  }
  /*
    @todo Make these methods private or remove them completely.  Only
    decide_logging_format should call them. /Sven
  */
  inline void set_current_stmt_binlog_format_row_if_mixed()
  {
    DBUG_ENTER("set_current_stmt_binlog_format_row_if_mixed");
    /*
      This should only be called from decide_logging_format.

      @todo Once we have ensured this, uncomment the following
      statement, remove the big comment below that, and remove the
      in_sub_stmt==0 condition from the following 'if'.
    */
    /* DBUG_ASSERT(in_sub_stmt == 0); */
    /*
      If in a stored/function trigger, the caller should already have done the
      change. We test in_sub_stmt to prevent introducing bugs where people
      wouldn't ensure that, and would switch to row-based mode in the middle
      of executing a stored function/trigger (which is too late, see also
      reset_current_stmt_binlog_format_row()); this condition will make their
      tests fail and so force them to propagate the
      lex->binlog_row_based_if_mixed upwards to the caller.
    */
    if ((wsrep_binlog_format(variables.binlog_format) == BINLOG_FORMAT_MIXED) && (in_sub_stmt == 0))
      set_current_stmt_binlog_format_row();

    DBUG_VOID_RETURN;
  }

  inline void set_current_stmt_binlog_format(enum_binlog_format format)
  {
    current_stmt_binlog_format= format;
  }

  inline void set_current_stmt_binlog_format_row()
  {
    DBUG_ENTER("set_current_stmt_binlog_format_row");
    current_stmt_binlog_format= BINLOG_FORMAT_ROW;
    DBUG_VOID_RETURN;
  }
  /* Set binlog format temporarily to statement. Returns old format */
  inline enum_binlog_format set_current_stmt_binlog_format_stmt()
  {
    enum_binlog_format orig_format= current_stmt_binlog_format;
    DBUG_ENTER("set_current_stmt_binlog_format_stmt");
    current_stmt_binlog_format= BINLOG_FORMAT_STMT;
    DBUG_RETURN(orig_format);
  }
  inline void restore_stmt_binlog_format(enum_binlog_format format)
  {
    DBUG_ENTER("restore_stmt_binlog_format");
    DBUG_ASSERT(!is_current_stmt_binlog_format_row());
    current_stmt_binlog_format= format;
    DBUG_VOID_RETURN;
  }
  inline void reset_current_stmt_binlog_format_row()
  {
    DBUG_ENTER("reset_current_stmt_binlog_format_row");
    /*
      If there are temporary tables, don't reset back to
      statement-based. Indeed it could be that:
      CREATE TEMPORARY TABLE t SELECT UUID(); # row-based
      # and row-based does not store updates to temp tables
      # in the binlog.
      INSERT INTO u SELECT * FROM t; # stmt-based
      and then the INSERT will fail as data inserted into t was not logged.
      So we continue with row-based until the temp table is dropped.
      If we are in a stored function or trigger, we mustn't reset in the
      middle of its execution (as the binary logging way of a stored function
      or trigger is decided when it starts executing, depending for example on
      the caller (for a stored function: if caller is SELECT or
      INSERT/UPDATE/DELETE...).
    */
    DBUG_PRINT("debug",
               ("temporary_tables: %s, in_sub_stmt: %s, system_thread: %s",
                YESNO(has_temporary_tables()), YESNO(in_sub_stmt),
                show_system_thread(system_thread)));
    if (in_sub_stmt == 0)
    {
      if (wsrep_binlog_format(variables.binlog_format) == BINLOG_FORMAT_ROW)
        set_current_stmt_binlog_format_row();
      else if (!has_temporary_tables())
        set_current_stmt_binlog_format_stmt();
    }
    DBUG_VOID_RETURN;
  }

  /**
    Set the current database; use deep copy of C-string.

    @param new_db     a pointer to the new database name.
    @param new_db_len length of the new database name.

    Initialize the current database from a NULL-terminated string with
    length. If we run out of memory, we free the current database and
    return TRUE.  This way the user will notice the error as there will be
    no current database selected (in addition to the error message set by
    malloc).

    @note This operation just sets {db, db_length}. Switching the current
    database usually involves other actions, like switching other database
    attributes including security context. In the future, this operation
    will be made private and more convenient interface will be provided.

    @return Operation status
      @retval FALSE Success
      @retval TRUE  Out-of-memory error
  */
  bool set_db(const LEX_CSTRING *new_db);

  /** Set the current database, without copying */
  void reset_db(const LEX_CSTRING *new_db);

  /*
    Copy the current database to the argument. Use the current arena to
    allocate memory for a deep copy: current database may be freed after
    a statement is parsed but before it's executed.

    Can only be called by owner of thd (no mutex protection)
  */
  bool copy_db_to(LEX_CSTRING *to)
  {
    if (db.str == NULL)
    {
      /*
        No default database is set. In this case if it's guaranteed that
        no CTE can be used in the statement then we can throw an error right
        now at the parser stage. Otherwise the decision about throwing such
        a message must be postponed until a post-parser stage when we are able
        to resolve all CTE names as we don't need this message to be thrown
        for any CTE references.
      */
      if (!lex->with_cte_resolution)
        my_message(ER_NO_DB_ERROR, ER(ER_NO_DB_ERROR), MYF(0));
      return TRUE;
    }

    to->str= strmake(db.str, db.length);
    to->length= db.length;
    return to->str == NULL;                     /* True on error */
  }
  /* Get db name or "". Use for printing current db */
  const char *get_db()
  { return safe_str(db.str); }

  thd_scheduler event_scheduler;

public:
  inline Internal_error_handler *get_internal_handler()
  { return m_internal_handler; }

  /**
    Add an internal error handler to the thread execution context.
    @param handler the exception handler to add
  */
  void push_internal_handler(Internal_error_handler *handler);

private:
  /**
    Handle a sql condition.
    @param sql_errno the condition error number
    @param sqlstate the condition sqlstate
    @param level the condition level
    @param msg the condition message text
    @param[out] cond_hdl the sql condition raised, if any
    @return true if the condition is handled
  */
  bool handle_condition(uint sql_errno,
                        const char* sqlstate,
                        Sql_condition::enum_warning_level *level,
                        const char* msg,
                        Sql_condition ** cond_hdl);

public:
  /**
    Remove the error handler last pushed.
  */
  Internal_error_handler *pop_internal_handler();

  /**
    Raise an exception condition.
    @param code the MYSQL_ERRNO error code of the error
  */
  void raise_error(uint code);

  /**
    Raise an exception condition, with a formatted message.
    @param code the MYSQL_ERRNO error code of the error
  */
  void raise_error_printf(uint code, ...);

  /**
    Raise a completion condition (warning).
    @param code the MYSQL_ERRNO error code of the warning
  */
  void raise_warning(uint code);

  /**
    Raise a completion condition (warning), with a formatted message.
    @param code the MYSQL_ERRNO error code of the warning
  */
  void raise_warning_printf(uint code, ...);

  /**
    Raise a completion condition (note), with a fixed message.
    @param code the MYSQL_ERRNO error code of the note
  */
  void raise_note(uint code);

  /**
    Raise an completion condition (note), with a formatted message.
    @param code the MYSQL_ERRNO error code of the note
  */
  void raise_note_printf(uint code, ...);

  /**
    @brief Push an error message into MySQL error stack with line
    and position information.

    This function provides semantic action implementers with a way
    to push the famous "You have a syntax error near..." error
    message into the error stack, which is normally produced only if
    a parse error is discovered internally by the Bison generated
    parser.
  */
  void parse_error(const char *err_text, const char *yytext)
  {
    Lex_input_stream *lip= &m_parser_state->m_lip;
    if (!yytext && !(yytext= lip->get_tok_start()))
        yytext= "";
    /* Push an error into the error stack */
    ErrConvString err(yytext, strlen(yytext), variables.character_set_client);
    my_printf_error(ER_PARSE_ERROR,  ER_THD(this, ER_PARSE_ERROR), MYF(0),
                    err_text, err.ptr(), lip->yylineno);
  }
  void parse_error(uint err_number, const char *yytext= 0)
  {
    parse_error(ER_THD(this, err_number), yytext);
  }
  void parse_error()
  {
    parse_error(ER_SYNTAX_ERROR);
  }
#ifdef mysqld_error_find_printf_error_used
  void parse_error(const char *t)
  {
  }
#endif
private:
  /*
    Only the implementation of the SIGNAL and RESIGNAL statements
    is permitted to raise SQL conditions in a generic way,
    or to raise them by bypassing handlers (RESIGNAL).
    To raise a SQL condition, the code should use the public
    raise_error() or raise_warning() methods provided by class THD.
  */
  friend class Sql_cmd_common_signal;
  friend class Sql_cmd_signal;
  friend class Sql_cmd_resignal;
  friend void push_warning(THD*, Sql_condition::enum_warning_level, uint, const char*);
  friend void my_message_sql(uint, const char *, myf);

  /**
    Raise a generic SQL condition.
    @param sql_errno the condition error number
    @param sqlstate the condition SQLSTATE
    @param level the condition level
    @param msg the condition message text
    @return The condition raised, or NULL
  */
  Sql_condition* raise_condition(uint sql_errno, const char* sqlstate,
                  Sql_condition::enum_warning_level level, const char* msg)
  {
    Sql_condition cond(NULL, // don't strdup the msg
                       Sql_condition_identity(sql_errno, sqlstate, level,
                                              Sql_user_condition_identity()),
                       msg, get_stmt_da()->current_row_for_warning());
    return raise_condition(&cond);
  }

  Sql_condition* raise_condition(const Sql_condition *cond);

private:
  void push_warning_truncated_priv(Sql_condition::enum_warning_level level,
                                   uint sql_errno,
                                   const char *type_str, const char *val)
  {
    DBUG_ASSERT(sql_errno == ER_TRUNCATED_WRONG_VALUE ||
                sql_errno == ER_WRONG_VALUE);
    char buff[MYSQL_ERRMSG_SIZE];
    CHARSET_INFO *cs= &my_charset_latin1;
    cs->cset->snprintf(cs, buff, sizeof(buff),
                       ER_THD(this, sql_errno), type_str, val);
    /*
      Note: the format string can vary between ER_TRUNCATED_WRONG_VALUE
      and ER_WRONG_VALUE, but the code passed to push_warning() is
      always ER_TRUNCATED_WRONG_VALUE. This is intentional.
    */
    push_warning(this, level, ER_TRUNCATED_WRONG_VALUE, buff);
  }
public:
  void push_warning_truncated_wrong_value(Sql_condition::enum_warning_level level,
                                          const char *type_str, const char *val)
  {
    return push_warning_truncated_priv(level, ER_TRUNCATED_WRONG_VALUE,
                                       type_str, val);
  }
  void push_warning_wrong_value(Sql_condition::enum_warning_level level,
                                const char *type_str, const char *val)
  {
    return push_warning_truncated_priv(level, ER_WRONG_VALUE, type_str, val);
  }
  void push_warning_truncated_wrong_value(const char *type_str, const char *val)
  {
    return push_warning_truncated_wrong_value(Sql_condition::WARN_LEVEL_WARN,
                                              type_str, val);
  }
  void push_warning_truncated_value_for_field(Sql_condition::enum_warning_level
                                              level, const char *type_str,
                                              const char *val,
                                              const char *db_name,
                                              const char *table_name,
                                              const char *name)
  {
    DBUG_ASSERT(name);
    char buff[MYSQL_ERRMSG_SIZE];
    CHARSET_INFO *cs= &my_charset_latin1;

    if (!db_name)
      db_name= "";
    if (!table_name)
      table_name= "";
    cs->cset->snprintf(cs, buff, sizeof(buff),
                       ER_THD(this, ER_TRUNCATED_WRONG_VALUE_FOR_FIELD),
                       type_str, val, db_name, table_name, name,
                       (ulong) get_stmt_da()->current_row_for_warning());
    push_warning(this, level, ER_TRUNCATED_WRONG_VALUE, buff);

  }
  void push_warning_wrong_or_truncated_value(Sql_condition::enum_warning_level level,
                                             bool totally_useless_value,
                                             const char *type_str,
                                             const char *val,
                                             const char *db_name,
                                             const char *table_name,
                                             const char *field_name)
  {
    if (field_name)
      push_warning_truncated_value_for_field(level, type_str, val,
                                             db_name, table_name, field_name);
    else if (totally_useless_value)
      push_warning_wrong_value(level, type_str, val);
    else
      push_warning_truncated_wrong_value(level, type_str, val);
  }

public:
  /** Overloaded to guard query/query_length fields */
  virtual void set_statement(Statement *stmt);
  inline void set_command(enum enum_server_command command)
  {
    DBUG_ASSERT(command != COM_SLEEP);
    m_command= command;
#ifdef HAVE_PSI_THREAD_INTERFACE
    PSI_STATEMENT_CALL(set_thread_command)(m_command);
#endif
  }
  /* As sleep needs a bit of special handling, we have a special case for it */
  inline void mark_connection_idle()
  {
    proc_info= 0;
    m_command= COM_SLEEP;
#ifdef HAVE_PSI_THREAD_INTERFACE
    PSI_STATEMENT_CALL(set_thread_command)(m_command);
#endif
  }

  inline enum enum_server_command get_command() const
  { return m_command; }

  /**
    Assign a new value to thd->query and thd->query_id and mysys_var.
    Protected with LOCK_thd_data mutex.
  */
  void set_query(char *query_arg, size_t query_length_arg,
                 CHARSET_INFO *cs_arg)
  {
    set_query(CSET_STRING(query_arg, query_length_arg, cs_arg));
  }
  void set_query(char *query_arg, size_t query_length_arg) /*Mutex protected*/
  {
    set_query(CSET_STRING(query_arg, query_length_arg, charset()));
  }
  void set_query(const CSET_STRING &string_arg)
  {
    mysql_mutex_lock(&LOCK_thd_data);
    set_query_inner(string_arg);
    mysql_mutex_unlock(&LOCK_thd_data);

    PSI_CALL_set_thread_info(query(), query_length());
  }
  void reset_query()               /* Mutex protected */
  { set_query(CSET_STRING()); }
  void set_query_and_id(char *query_arg, uint32 query_length_arg,
                        CHARSET_INFO *cs, query_id_t new_query_id);
  void set_query_id(query_id_t new_query_id)
  {
    query_id= new_query_id;
#ifdef WITH_WSREP
    if (WSREP_NNULL(this))
    {
      set_wsrep_next_trx_id(query_id);
      WSREP_DEBUG("assigned new next trx id: %" PRIu64, wsrep_next_trx_id());
    }
#endif /* WITH_WSREP */
  }
  void set_open_tables(TABLE *open_tables_arg)
  {
    mysql_mutex_lock(&LOCK_thd_data);
    open_tables= open_tables_arg;
    mysql_mutex_unlock(&LOCK_thd_data);
  }
  void set_mysys_var(struct st_my_thread_var *new_mysys_var);
  void enter_locked_tables_mode(enum_locked_tables_mode mode_arg)
  {
    DBUG_ASSERT(locked_tables_mode == LTM_NONE);

    if (mode_arg == LTM_LOCK_TABLES)
    {
      /*
        When entering LOCK TABLES mode we should set explicit duration
        for all metadata locks acquired so far in order to avoid releasing
        them till UNLOCK TABLES statement.
        We don't do this when entering prelocked mode since sub-statements
        don't release metadata locks and restoring status-quo after leaving
        prelocking mode gets complicated.
      */
      mdl_context.set_explicit_duration_for_all_locks();
    }

    locked_tables_mode= mode_arg;
  }
  void leave_locked_tables_mode();
  /* Relesae transactional locks if there are no active transactions */
  void release_transactional_locks()
  {
    if (!in_active_multi_stmt_transaction())
      mdl_context.release_transactional_locks(this);
  }
  int decide_logging_format(TABLE_LIST *tables);

  /*
   In Some cases when decide_logging_format is called it does not have
   all information to decide the logging format. So that cases we call
   decide_logging_format_2 at later stages in execution.

   One example would be binlog format for insert on duplicate key
   (IODKU) but column with unique key is not inserted.  We do not have
   inserted columns info when we call decide_logging_format so on
   later stage we call reconsider_logging_format_for_iodup()
  */
  void reconsider_logging_format_for_iodup(TABLE *table);

  enum need_invoker { INVOKER_NONE=0, INVOKER_USER, INVOKER_ROLE};
  void binlog_invoker(bool role) { m_binlog_invoker= role ? INVOKER_ROLE : INVOKER_USER; }
  enum need_invoker need_binlog_invoker() { return m_binlog_invoker; }
  void get_definer(LEX_USER *definer, bool role);
  void set_invoker(const LEX_CSTRING *user, const LEX_CSTRING *host)
  {
    invoker.user= *user;
    invoker.host= *host;
  }
  LEX_CSTRING get_invoker_user() { return invoker.user; }
  LEX_CSTRING get_invoker_host() { return invoker.host; }
  bool has_invoker() { return invoker.user.length > 0; }

  void print_aborted_warning(uint threshold, const char *reason)
  {
    if (global_system_variables.log_warnings > threshold)
    {
      char real_ip_str[64];
      real_ip_str[0]= 0;

      /* For proxied connections, add the real IP to the warning message */
      if (net.using_proxy_protocol && net.vio)
      {
        if(net.vio->localhost)
          snprintf(real_ip_str, sizeof(real_ip_str), " real ip: 'localhost'");
        else
        {
          char buf[INET6_ADDRSTRLEN];
          if (!vio_getnameinfo((sockaddr *)&(net.vio->remote), buf,
              sizeof(buf),NULL, 0, NI_NUMERICHOST))
          {
            snprintf(real_ip_str, sizeof(real_ip_str), " real ip: '%s'",buf);
          }
        }
      }
      Security_context *sctx= &main_security_ctx;
      sql_print_warning(ER_THD(this, ER_NEW_ABORTING_CONNECTION),
                        thread_id, (db.str ? db.str : "unconnected"),
                        sctx->user ? sctx->user : "unauthenticated",
                        sctx->host_or_ip, real_ip_str, reason);
    }
  }

public:
  void clear_wakeup_ready() { wakeup_ready= false; }
  /*
    Sleep waiting for others to wake us up with signal_wakeup_ready().
    Must call clear_wakeup_ready() before waiting.
  */
  void wait_for_wakeup_ready();
  /* Wake this thread up from wait_for_wakeup_ready(). */
  void signal_wakeup_ready();

  void add_status_to_global()
  {
    DBUG_ASSERT(status_in_global == 0);
    mysql_mutex_lock(&LOCK_status);
    add_to_status(&global_status_var, &status_var);
    /* Mark that this THD status has already been added in global status */
    status_var.global_memory_used= 0;
    status_in_global= 1;
    mysql_mutex_unlock(&LOCK_status);
  }

  wait_for_commit *wait_for_commit_ptr;
  int wait_for_prior_commit(bool allow_kill=true)
  {
    if (wait_for_commit_ptr)
      return wait_for_commit_ptr->wait_for_prior_commit(this, allow_kill);
    return 0;
  }
  void wakeup_subsequent_commits(int wakeup_error)
  {
    if (wait_for_commit_ptr)
      wait_for_commit_ptr->wakeup_subsequent_commits(wakeup_error);
  }
  wait_for_commit *suspend_subsequent_commits() {
    wait_for_commit *suspended= wait_for_commit_ptr;
    wait_for_commit_ptr= NULL;
    return suspended;
  }
  void resume_subsequent_commits(wait_for_commit *suspended) {
    DBUG_ASSERT(!wait_for_commit_ptr);
    wait_for_commit_ptr= suspended;
  }

  void mark_transaction_to_rollback(bool all);
  bool internal_transaction() { return transaction != &default_transaction; }
private:

  /** The current internal error handler for this thread, or NULL. */
  Internal_error_handler *m_internal_handler;

  /**
    The lex to hold the parsed tree of conventional (non-prepared) queries.
    Whereas for prepared and stored procedure statements we use an own lex
    instance for each new query, for conventional statements we reuse
    the same lex. (@see mysql_parse for details).
  */
  LEX main_lex;
  /**
    This memory root is used for two purposes:
    - for conventional queries, to allocate structures stored in main_lex
    during parsing, and allocate runtime data (execution plan, etc.)
    during execution.
    - for prepared queries, only to allocate runtime data. The parsed
    tree itself is reused between executions and thus is stored elsewhere.
  */
  MEM_ROOT main_mem_root;
  Diagnostics_area main_da;
  Diagnostics_area *m_stmt_da;

  /**
    It will be set if CURRENT_USER() or CURRENT_ROLE() is called in account
    management statements or default definer is set in CREATE/ALTER SP, SF,
    Event, TRIGGER or VIEW statements.

    Current user or role will be binlogged into Query_log_event if
    m_binlog_invoker is not NONE; It will be stored into invoker_host and
    invoker_user by SQL thread.
   */
  enum need_invoker m_binlog_invoker;

  /**
    It points to the invoker in the Query_log_event.
    SQL thread use it as the default definer in CREATE/ALTER SP, SF, Event,
    TRIGGER or VIEW statements or current user in account management
    statements if it is not NULL.
   */
  AUTHID invoker;

public:
  Session_tracker session_tracker;
  /*
    Flag, mutex and condition for a thread to wait for a signal from another
    thread.

    Currently used to wait for group commit to complete, and COND_wakeup_ready
    is used for threads to wait on semi-sync ACKs (though is protected by
    Repl_semi_sync_master::LOCK_binlog). Note the following relationships
    between these two use-cases when using
    rpl_semi_sync_master_wait_point=AFTER_SYNC during group commit:
      1) Non-leader threads use COND_wakeup_ready to wait for the leader thread
         to complete binlog commit.
      2) The leader thread uses COND_wakeup_ready to await ACKs from the
         replica before signalling the non-leader threads to wake up.

    With wait_point=AFTER_COMMIT, there is no overlap as binlogging has
    finished, so COND_wakeup_ready is safe to re-use.
  */
  bool wakeup_ready;
  mysql_mutex_t LOCK_wakeup_ready;
  mysql_cond_t COND_wakeup_ready;
  /*
    The GTID assigned to the last commit. If no GTID was assigned to any commit
    so far, this is indicated by last_commit_gtid.seq_no == 0.
  */
private:
  rpl_gtid m_last_commit_gtid;

public:
  rpl_gtid get_last_commit_gtid() { return m_last_commit_gtid; }
  void set_last_commit_gtid(rpl_gtid &gtid);


  LF_PINS *tdc_hash_pins;
  LF_PINS *xid_hash_pins;
  bool fix_xid_hash_pins();

  const XID *get_xid() const
  {
#ifdef WITH_WSREP
    if (!wsrep_xid.is_null())
      return &wsrep_xid;
#endif /* WITH_WSREP */
    return (transaction->xid_state.is_explicit_XA() ?
            transaction->xid_state.get_xid() :
            &transaction->implicit_xid);
  }

/* Members related to temporary tables. */
public:
  /* Opened table states. */
  enum Temporary_table_state {
    TMP_TABLE_IN_USE,
    TMP_TABLE_NOT_IN_USE,
    TMP_TABLE_ANY
  };
  bool has_thd_temporary_tables();
  bool has_temporary_tables();

  TABLE *create_and_open_tmp_table(LEX_CUSTRING *frm,
                                   const char *path,
                                   const char *db,
                                   const char *table_name,
                                   bool open_internal_tables);

  TABLE *find_temporary_table(const char *db, const char *table_name,
                              Temporary_table_state state= TMP_TABLE_IN_USE);
  TABLE *find_temporary_table(const TABLE_LIST *tl,
                              Temporary_table_state state= TMP_TABLE_IN_USE);

  TMP_TABLE_SHARE *find_tmp_table_share_w_base_key(const char *key,
                                                   uint key_length);
  TMP_TABLE_SHARE *find_tmp_table_share(const char *db,
                                        const char *table_name);
  TMP_TABLE_SHARE *find_tmp_table_share(const TABLE_LIST *tl);
  TMP_TABLE_SHARE *find_tmp_table_share(const char *key, size_t key_length);

  bool open_temporary_table(TABLE_LIST *tl);
  bool open_temporary_tables(TABLE_LIST *tl);

  bool close_temporary_tables();
  bool rename_temporary_table(TABLE *table, const LEX_CSTRING *db,
                              const LEX_CSTRING *table_name);
  bool drop_temporary_table(TABLE *table, bool *is_trans, bool delete_table);
  bool rm_temporary_table(handlerton *hton, const char *path);
  void mark_tmp_tables_as_free_for_reuse();
  void mark_tmp_table_as_free_for_reuse(TABLE *table);

  TMP_TABLE_SHARE* save_tmp_table_share(TABLE *table);
  void restore_tmp_table_share(TMP_TABLE_SHARE *share);
  void close_unused_temporary_table_instances(const TABLE_LIST *tl);

private:
  /* Whether a lock has been acquired? */
  bool m_tmp_tables_locked;

  uint create_tmp_table_def_key(char *key, const char *db,
                                const char *table_name);
  TMP_TABLE_SHARE *create_temporary_table(LEX_CUSTRING *frm,
                                          const char *path, const char *db,
                                          const char *table_name);
  TABLE *find_temporary_table(const char *key, uint key_length,
                              Temporary_table_state state);
  TABLE *open_temporary_table(TMP_TABLE_SHARE *share, const char *alias);
  bool find_and_use_tmp_table(const TABLE_LIST *tl, TABLE **out_table);
  bool use_temporary_table(TABLE *table, TABLE **out_table);
  void close_temporary_table(TABLE *table);
  bool log_events_and_free_tmp_shares();
  bool free_tmp_table_share(TMP_TABLE_SHARE *share, bool delete_table);
  void free_temporary_table(TABLE *table);
  bool lock_temporary_tables();
  void unlock_temporary_tables();

  inline uint tmpkeyval(TMP_TABLE_SHARE *share)
  {
    return uint4korr(share->table_cache_key.str +
                     share->table_cache_key.length - 4);
  }

  inline TMP_TABLE_SHARE *tmp_table_share(TABLE *table)
  {
    DBUG_ASSERT(table->s->tmp_table);
    return static_cast<TMP_TABLE_SHARE *>(table->s);
  }

public:
  thd_async_state async_state;
#ifdef HAVE_REPLICATION
  /*
    If we do a purge of binary logs, log index info of the threads
    that are currently reading it needs to be adjusted. To do that
    each thread that is using LOG_INFO needs to adjust the pointer to it
  */
  LOG_INFO *current_linfo;
  Slave_info *slave_info;

  void set_current_linfo(LOG_INFO *linfo);
  void reset_current_linfo() { set_current_linfo(0); }

  int register_slave(uchar *packet, size_t packet_length);
  void unregister_slave();
  bool is_binlog_dump_thread();
#endif

  inline ulong wsrep_binlog_format(ulong binlog_format) const
  {
#ifdef WITH_WSREP
    // During CTAS we force ROW format
    if (wsrep_ctas)
      return BINLOG_FORMAT_ROW;
    else
      return ((wsrep_forced_binlog_format != BINLOG_FORMAT_UNSPEC) ?
               wsrep_forced_binlog_format : binlog_format);
#else
    return (binlog_format);
#endif
  }

#ifdef WITH_WSREP
  bool                      wsrep_applier; /* dedicated slave applier thread */
  bool                      wsrep_applier_closing; /* applier marked to close */
  bool                      wsrep_client_thread; /* to identify client threads*/
  query_id_t                wsrep_last_query_id;
  XID                       wsrep_xid;

  /** This flag denotes that record locking should be skipped during INSERT
  and gap locking during SELECT. Only used by the streaming replication thread
  that only modifies the wsrep_schema.SR table. */
  my_bool                   wsrep_skip_locking;

  mysql_cond_t              COND_wsrep_thd;

  // changed from wsrep_seqno_t to wsrep_trx_meta_t in wsrep API rev 75
  uint32                    wsrep_rand;
  rpl_group_info            *wsrep_rgi;
  bool                      wsrep_converted_lock_session;
  char                      wsrep_info[128]; /* string for dynamic proc info */
  ulong                     wsrep_retry_counter; // of autocommit
  bool                      wsrep_PA_safe;
  char*                     wsrep_retry_query;
  size_t                    wsrep_retry_query_len;
  enum enum_server_command  wsrep_retry_command;
  enum wsrep_consistency_check_mode 
                            wsrep_consistency_check;
  std::vector<wsrep::provider::status_variable> wsrep_status_vars;
  int                       wsrep_mysql_replicated;
  const char*               wsrep_TOI_pre_query; /* a query to apply before 
                                                    the actual TOI query */
  size_t                    wsrep_TOI_pre_query_len;
  wsrep_po_handle_t         wsrep_po_handle;
  size_t                    wsrep_po_cnt;
  void                      *wsrep_apply_format;
  uchar*                    wsrep_rbr_buf;
  wsrep_gtid_t              wsrep_sync_wait_gtid;
  uint64                    wsrep_last_written_gtid_seqno;
  uint64                    wsrep_current_gtid_seqno;
  ulong                     wsrep_affected_rows;
  bool                      wsrep_has_ignored_error;
  /* true if wsrep_on was ON in last wsrep_on_update */
  bool                      wsrep_was_on;

  /*
    When enabled, do not replicate/binlog updates from the current table that's
    being processed. At the moment, it is used to keep mysql.gtid_slave_pos
    table updates from being replicated to other nodes via galera replication.
  */
  bool                      wsrep_ignore_table;
  /* thread who has started kill for this THD protected by LOCK_thd_data*/
  my_thread_id              wsrep_aborter;
  /* Kill signal used, if thread was killed by manual KILL. Protected by
     LOCK_thd_kill. */
  std::atomic<killed_state> wsrep_abort_by_kill;
  /* */
  struct err_info*          wsrep_abort_by_kill_err;
#ifndef DBUG_OFF
  int                       wsrep_killed_state;
#endif /* DBUG_OFF */
  /* true if BF abort is observed in do_command() right after reading
  client's packet, and if the client has sent PS execute command. */
  bool                      wsrep_delayed_BF_abort;
  // true if this transaction is CREATE TABLE AS SELECT (CTAS)
  bool                      wsrep_ctas;
  /*
    Transaction id:
    * m_wsrep_next_trx_id is assigned on the first query after
      wsrep_next_trx_id() return WSREP_UNDEFINED_TRX_ID
    * Each storage engine must assign value of wsrep_next_trx_id()
      when the transaction starts.
    * Effective transaction id is returned via wsrep_trx_id()
   */
  /*
    Return effective transaction id
  */
  wsrep_trx_id_t wsrep_trx_id() const
  {
    return m_wsrep_client_state.transaction().id().get();
  }


  /*
    Set next trx id
   */
  void set_wsrep_next_trx_id(query_id_t query_id)
  {
    m_wsrep_next_trx_id = (wsrep_trx_id_t) query_id;
  }
  /*
    Return next trx id
   */
  wsrep_trx_id_t wsrep_next_trx_id() const
  {
    return m_wsrep_next_trx_id;
  }
  /*
    If node is async slave and have parallel execution, wait for prior commits.
   */
  bool wsrep_parallel_slave_wait_for_prior_commit();
private:
  wsrep_trx_id_t m_wsrep_next_trx_id; /* cast from query_id_t */
  /* wsrep-lib */
  Wsrep_mutex m_wsrep_mutex;
  Wsrep_condition_variable m_wsrep_cond;
  Wsrep_client_service m_wsrep_client_service;
  Wsrep_client_state m_wsrep_client_state;

public:
  Wsrep_client_state& wsrep_cs() { return m_wsrep_client_state; }
  const Wsrep_client_state& wsrep_cs() const { return m_wsrep_client_state; }
  const wsrep::transaction& wsrep_trx() const
  { return m_wsrep_client_state.transaction(); }
  const wsrep::streaming_context& wsrep_sr() const
  { return m_wsrep_client_state.transaction().streaming_context(); }
  /* Pointer to applier service for streaming THDs. This is needed to
     be able to delete applier service object in case of background
     rollback. */
  Wsrep_applier_service* wsrep_applier_service;
  /* wait_for_commit struct for binlog group commit */
  wait_for_commit wsrep_wfc;
#endif /* WITH_WSREP */

  /* Handling of timeouts for commands */
  thr_timer_t query_timer;

public:
  void set_query_timer()
  {
#ifndef EMBEDDED_LIBRARY
    /*
      Slave vs user threads have timeouts configured via different variables,
      so pick the appropriate one to use.
    */
    ulonglong timeout_val=
        slave_thread ? slave_max_statement_time : variables.max_statement_time;

    /*
      Don't start a query timer if
      - If timeouts are not set
      - if we are in a stored procedure or sub statement
      - If we already have set a timeout (happens when running prepared
        statements that calls mysql_execute_command())
    */
    if (!timeout_val || spcont || in_sub_stmt || query_timer.expired == 0)
      return;
    thr_timer_settime(&query_timer, timeout_val);
#endif
  }
  void reset_query_timer()
  {
#ifndef EMBEDDED_LIBRARY
    if (spcont || in_sub_stmt)
      return;
    if (!query_timer.expired)
      thr_timer_end(&query_timer);
#endif
  }
  bool restore_set_statement_var()
  {
    return main_lex.restore_set_statement_var();
  }
  /* Copy relevant `stmt` transaction flags to `all` transaction. */
  void merge_unsafe_rollback_flags()
  {
    if (transaction->stmt.modified_non_trans_table)
      transaction->all.modified_non_trans_table= TRUE;
    transaction->all.m_unsafe_rollback_flags|=
      (transaction->stmt.m_unsafe_rollback_flags &
       (THD_TRANS::MODIFIED_NON_TRANS_TABLE |
        THD_TRANS::DID_WAIT | THD_TRANS::CREATED_TEMP_TABLE |
        THD_TRANS::DROPPED_TEMP_TABLE | THD_TRANS::DID_DDL |
        THD_TRANS::EXECUTED_TABLE_ADMIN_CMD));
  }

  uint get_net_wait_timeout()
  {
    if (in_active_multi_stmt_transaction())
    {
      if (transaction->all.is_trx_read_write())
      {
        if (variables.idle_write_transaction_timeout > 0)
          return variables.idle_write_transaction_timeout;
      }
      else
      {
        if (variables.idle_readonly_transaction_timeout > 0)
          return variables.idle_readonly_transaction_timeout;
      }

      if (variables.idle_transaction_timeout > 0)
        return variables.idle_transaction_timeout;
    }

    return variables.net_wait_timeout;
  }

  /**
    Switch to a sublex, to parse a substatement or an expression.
  */
  void set_local_lex(sp_lex_local *sublex)
  {
    DBUG_ASSERT(lex->sphead);
    lex= sublex;
    /* Reset part of parser state which needs this. */
    m_parser_state->m_yacc.reset_before_substatement();
  }

  /**
    Switch back from a sublex (currently pointed by this->lex) to the old lex.
    Sublex is merged to "oldlex" and this->lex is set to "oldlex".

    This method is called after parsing a substatement or an expression.
    set_local_lex() must be previously called.
    @param oldlex - The old lex which was active before set_local_lex().
    @returns      - false on success, true on error (failed to merge LEX's).

    See also sp_head::merge_lex().
  */
  bool restore_from_local_lex_to_old_lex(LEX *oldlex);

  Item *sp_fix_func_item(Item **it_addr);
  Item *sp_fix_func_item_for_assignment(const Field *to, Item **it_addr);
  Item *sp_prepare_func_item(Item **it_addr, uint cols);
  bool sp_eval_expr(Field *result_field, Item **expr_item_ptr);

  bool sql_parser(LEX *old_lex, LEX *lex,
                  char *str, uint str_len, bool stmt_prepare_mode);

  myf get_utf8_flag() const
  {
    return (variables.old_behavior & OLD_MODE_UTF8_IS_UTF8MB3 ?
            MY_UTF8_IS_UTF8MB3 : 0);
  }

  Charset_collation_context
    charset_collation_context_create_db() const
  {
    return Charset_collation_context(variables.collation_server,
                                     variables.collation_server);
  }
  Charset_collation_context
    charset_collation_context_alter_db(const char *db);
  Charset_collation_context
    charset_collation_context_create_table_in_db(const char *db);
  Charset_collation_context
    charset_collation_context_alter_table(const TABLE_SHARE *s);

  /**
    Save current lex to the output parameter and reset it to point to
    main_lex. This method is called from mysql_client_binlog_statement()
    to temporary

    @param[out] backup_lex  original value of current lex
  */

  void backup_and_reset_current_lex(LEX **backup_lex)
  {
    *backup_lex= lex;
    lex= &main_lex;
  }


  /**
    Restore current lex to its original value it had before calling the method
    backup_and_reset_current_lex().

    @param backup_lex  original value of current lex
  */

  void restore_current_lex(LEX *backup_lex)
  {
    lex= backup_lex;
  }

  bool should_collect_handler_stats() const
  {
    return (variables.log_slow_verbosity & LOG_SLOW_VERBOSITY_ENGINE) ||
           lex->analyze_stmt;
  }

  /* Return true if we should create a note when an unusable key is found */
  bool give_notes_for_unusable_keys()
  {
    return ((variables.note_verbosity & (NOTE_VERBOSITY_UNUSABLE_KEYS)) ||
            (lex->describe && // Is EXPLAIN
             (variables.note_verbosity & NOTE_VERBOSITY_EXPLAIN)));
  }

  bool vers_insert_history_fast(const TABLE *table)
  {
    DBUG_ASSERT(table->versioned());
    return table->versioned(VERS_TIMESTAMP) &&
           (variables.option_bits & OPTION_INSERT_HISTORY) &&
            lex->duplicates == DUP_ERROR;
  }

  bool vers_insert_history(const Field *field)
  {
    if (!field->vers_sys_field())
      return false;
    if (!vers_insert_history_fast(field->table))
      return false;
    if (lex->sql_command != SQLCOM_INSERT &&
        lex->sql_command != SQLCOM_INSERT_SELECT &&
        lex->sql_command != SQLCOM_LOAD)
      return false;
    return !is_set_timestamp_forbidden(this);
  }
};


/*
  Start a new independent transaction for the THD.
  The old one is stored in this object and restored when calling
  restore_old_transaction() or when the object is freed
*/

class start_new_trans
{
  /* container for handler's private per-connection data */
  Ha_data old_ha_data[MAX_HA];
  struct THD::st_transactions *old_transaction, new_transaction;
  Open_tables_backup open_tables_state_backup;
  MDL_savepoint mdl_savepoint;
  PSI_transaction_locker *m_transaction_psi;
  THD *org_thd;
  uint in_sub_stmt;
  uint server_status;
  my_bool wsrep_on;

public:
  start_new_trans(THD *thd);
  ~start_new_trans()
  {
    destroy();
  }
  void destroy()
  {
    if (org_thd)                                // Safety
      restore_old_transaction();
    new_transaction.free();
  }
  void restore_old_transaction();
};

/** A short cut for thd->get_stmt_da()->set_ok_status(). */

inline void
my_ok(THD *thd, ulonglong affected_rows_arg= 0, ulonglong id= 0,
        const char *message= NULL)
{
  thd->set_row_count_func(affected_rows_arg);
  thd->set_affected_rows(affected_rows_arg);
  thd->get_stmt_da()->set_ok_status(affected_rows_arg, id, message);
}


/** A short cut for thd->get_stmt_da()->set_eof_status(). */

inline void
my_eof(THD *thd)
{
  thd->set_row_count_func(-1);
  thd->get_stmt_da()->set_eof_status(thd);

  TRANSACT_TRACKER(add_trx_state(thd, TX_RESULT_SET));
}

#define tmp_disable_binlog(A)                                              \
  {ulonglong tmp_disable_binlog__save_options= (A)->variables.option_bits; \
  (A)->variables.option_bits&= ~OPTION_BIN_LOG;                            \
  (A)->variables.option_bits|= OPTION_BIN_TMP_LOG_OFF;

#define reenable_binlog(A)                                                  \
  (A)->variables.option_bits= tmp_disable_binlog__save_options; }


inline date_conv_mode_t sql_mode_for_dates(THD *thd)
{
  static_assert((ulonglong(date_conv_mode_t::KNOWN_MODES) &
                 ulonglong(time_round_mode_t::KNOWN_MODES)) == 0,
                "date_conv_mode_t and time_round_mode_t must use different "
                "bit values");
  static_assert(MODE_NO_ZERO_DATE    == date_mode_t::NO_ZERO_DATE &&
                MODE_NO_ZERO_IN_DATE == date_mode_t::NO_ZERO_IN_DATE &&
                MODE_INVALID_DATES   == date_mode_t::INVALID_DATES,
                "sql_mode_t and date_mode_t values must be equal");
  return date_conv_mode_t(thd->variables.sql_mode &
          (MODE_NO_ZERO_DATE | MODE_NO_ZERO_IN_DATE | MODE_INVALID_DATES));
}

/*
  Used to hold information about file and file structure in exchange
  via non-DB file (...INTO OUTFILE..., ...LOAD DATA...)
  XXX: We never call destructor for objects of this class.
*/

class sql_exchange :public Sql_alloc
{
public:
  enum enum_filetype filetype; /* load XML, Added by Arnold & Erik */
  const char *file_name;
  String *field_term,*enclosed,*line_term,*line_start,*escaped;
  bool opt_enclosed;
  bool dumpfile;
  ulong skip_lines;
  CHARSET_INFO *cs;
  sql_exchange(const char *name, bool dumpfile_flag,
               enum_filetype filetype_arg= FILETYPE_CSV);
  bool escaped_given(void) const;
};

/*
  This is used to get result from a select
*/

class JOIN;

/* Pure interface for sending tabular data */
class select_result_sink: public Sql_alloc
{
public:
  THD *thd;
  select_result_sink(THD *thd_arg): thd(thd_arg) {}
  inline int send_data_with_check(List<Item> &items,
                              SELECT_LEX_UNIT *u,
                              ha_rows sent)
  {
    if (u->lim.check_offset(sent))
      return 0;

    if (u->thd->killed == ABORT_QUERY)
      return 0;

    return send_data(items);
  }
  /*
    send_data returns 0 on ok, 1 on error and -1 if data was ignored, for
    example for a duplicate row entry written to a temp table.
  */
  virtual int send_data(List<Item> &items)=0;
  virtual ~select_result_sink() = default;
  void reset(THD *thd_arg) { thd= thd_arg; }
};

class select_result_interceptor;

/*
  Interface for sending tabular data, together with some other stuff:

  - Primary purpose seems to be seding typed tabular data:
     = the DDL is sent with send_fields()
     = the rows are sent with send_data()
  Besides that,
  - there seems to be an assumption that the sent data is a result of 
    SELECT_LEX_UNIT *unit,
  - nest_level is used by SQL parser
*/

class select_result :public select_result_sink 
{
protected:
  /* 
    All descendant classes have their send_data() skip the first 
    unit->offset_limit_cnt rows sent.  Select_materialize
    also uses unit->get_column_types().
  */
  SELECT_LEX_UNIT *unit;
  /* Something used only by the parser: */
public:
  ha_rows est_records;  /* estimated number of records in the result */
  select_result(THD *thd_arg): select_result_sink(thd_arg), est_records(0) {}
  void set_unit(SELECT_LEX_UNIT *unit_arg) { unit= unit_arg; }
  virtual ~select_result() = default;
  /**
    Change wrapped select_result.

    Replace the wrapped result object with new_result and call
    prepare() and prepare2() on new_result.

    This base class implementation doesn't wrap other select_results.

    @param new_result The new result object to wrap around

    @retval false Success
    @retval true  Error
  */
  virtual bool change_result(select_result *new_result)
  {
    return false;
  }
  virtual int prepare(List<Item> &list, SELECT_LEX_UNIT *u)
  {
    unit= u;
    return 0;
  }
  virtual int prepare2(JOIN *join) { return 0; }
  /*
    Because of peculiarities of prepared statements protocol
    we need to know number of columns in the result set (if
    there is a result set) apart from sending columns metadata.
  */
  virtual uint field_count(List<Item> &fields) const
  { return fields.elements; }
  virtual bool send_result_set_metadata(List<Item> &list, uint flags)=0;
  virtual bool initialize_tables (JOIN *join) { return 0; }
  virtual bool send_eof()=0;
  /**
    Check if this query returns a result set and therefore is allowed in
    cursors and set an error message if it is not the case.

    @retval FALSE     success
    @retval TRUE      error, an error message is set
  */
  virtual bool check_simple_select() const;
  virtual void abort_result_set() {}
  /*
    Cleanup instance of this class for next execution of a prepared
    statement/stored procedure.
  */
  virtual void cleanup();
  void set_thd(THD *thd_arg) { thd= thd_arg; }
  void reset(THD *thd_arg)
  {
    select_result_sink::reset(thd_arg);
    unit= NULL;
  }
#ifdef EMBEDDED_LIBRARY
  virtual void begin_dataset() {}
#else
  void begin_dataset() {}
#endif
  virtual void update_used_tables() {}

  /* this method is called just before the first row of the table can be read */
  virtual void prepare_to_read_rows() {}

  void remove_offset_limit()
  {
    unit->lim.remove_offset();
  }

  /*
    This returns
    - NULL if the class sends output row to the client
    - this if the output is set elsewhere (a file, @variable, or table).
  */
  virtual select_result_interceptor *result_interceptor()=0;

  /*
    This method is used to distinguish an normal SELECT from the cursor
    structure discovery for cursor%ROWTYPE routine variables.
    If this method returns "true", then a SELECT execution performs only
    all preparation stages, but does not fetch any rows.
  */
  virtual bool view_structure_only() const { return false; }
};


/*
  This is a select_result_sink which simply writes all data into a (temporary)
  table. Creation/deletion of the table is outside of the scope of the class
  
  It is aimed at capturing SHOW EXPLAIN output, so:
  - Unlike select_result class, we don't assume that the sent data is an 
    output of a SELECT_LEX_UNIT (and so we don't apply "LIMIT x,y" from the
    unit)
  - We don't try to convert the target table to MyISAM 
*/

class select_result_explain_buffer : public select_result_sink
{
public:
  select_result_explain_buffer(THD *thd_arg, TABLE *table_arg) : 
    select_result_sink(thd_arg), dst_table(table_arg) {};

  TABLE *dst_table; /* table to write into */

  /* The following is called in the child thread: */
  int send_data(List<Item> &items);
};


/*
  This is a select_result_sink which stores the data in text form.

  It is only used to save EXPLAIN output.
*/

class select_result_text_buffer : public select_result_sink
{
public:
  select_result_text_buffer(THD *thd_arg): select_result_sink(thd_arg) {}
  int send_data(List<Item> &items);
  bool send_result_set_metadata(List<Item> &fields, uint flag);

  void save_to(String *res);
private:
  int append_row(List<Item> &items, bool send_names);

  List<char*> rows;
  int n_columns;
};


/*
  Base class for select_result descendands which intercept and
  transform result set rows. As the rows are not sent to the client,
  sending of result set metadata should be suppressed as well.
*/

class select_result_interceptor: public select_result
{
public:
  select_result_interceptor(THD *thd_arg):
    select_result(thd_arg), suppress_my_ok(false)
  {
    DBUG_ENTER("select_result_interceptor::select_result_interceptor");
    DBUG_PRINT("enter", ("this %p", this));
    DBUG_VOID_RETURN;
  }              /* Remove gcc warning */
  uint field_count(List<Item> &fields) const { return 0; }
  bool send_result_set_metadata(List<Item> &fields, uint flag) { return FALSE; }
  select_result_interceptor *result_interceptor() { return this; }

  /*
    Instruct the object to not call my_ok(). Client output will be handled
    elsewhere. (this is used by ANALYZE $stmt feature).
  */
  void disable_my_ok_calls() { suppress_my_ok= true; }
  void reset(THD *thd_arg)
  {
    select_result::reset(thd_arg);
    suppress_my_ok= false;
  }
protected:
  bool suppress_my_ok;
};


class sp_cursor_statistics
{
protected:
  ulonglong m_fetch_count; // Number of FETCH commands since last OPEN
  ulonglong m_row_count;   // Number of successful FETCH since last OPEN
  bool m_found;            // If last FETCH fetched a row
public:
  sp_cursor_statistics()
   :m_fetch_count(0),
    m_row_count(0),
    m_found(false)
  { }
  bool found() const
  { return m_found; }

  ulonglong row_count() const
  { return m_row_count; }

  ulonglong fetch_count() const
  { return m_fetch_count; }
  void reset() { *this= sp_cursor_statistics(); }
};


/* A mediator between stored procedures and server side cursors */
class sp_lex_keeper;
class sp_cursor: public sp_cursor_statistics
{
private:
  /// An interceptor of cursor result set used to implement
  /// FETCH <cname> INTO <varlist>.
  class Select_fetch_into_spvars: public select_result_interceptor
  {
    List<sp_variable> *spvar_list;
    uint field_count;
    bool m_view_structure_only;
    bool send_data_to_variable_list(List<sp_variable> &vars, List<Item> &items);
  public:
    Select_fetch_into_spvars(THD *thd_arg, bool view_structure_only)
     :select_result_interceptor(thd_arg),
      m_view_structure_only(view_structure_only)
    {}
    void reset(THD *thd_arg)
    {
      select_result_interceptor::reset(thd_arg);
      spvar_list= NULL;
      field_count= 0;
    }
    uint get_field_count() { return field_count; }
    void set_spvar_list(List<sp_variable> *vars) { spvar_list= vars; }

    virtual bool send_eof() { return FALSE; }
    virtual int send_data(List<Item> &items);
    virtual int prepare(List<Item> &list, SELECT_LEX_UNIT *u);
    virtual bool view_structure_only() const { return m_view_structure_only; }
};

public:
  sp_cursor()
   :result(NULL, false),
    m_lex_keeper(NULL),
    server_side_cursor(NULL)
  { }
  sp_cursor(THD *thd_arg, sp_lex_keeper *lex_keeper, bool view_structure_only)
   :result(thd_arg, view_structure_only),
    m_lex_keeper(lex_keeper),
    server_side_cursor(NULL)
  {}

  virtual ~sp_cursor()
  { destroy(); }

  sp_lex_keeper *get_lex_keeper() { return m_lex_keeper; }

  int open(THD *thd);

  int close(THD *thd);

  my_bool is_open()
  { return MY_TEST(server_side_cursor); }

  int fetch(THD *, List<sp_variable> *vars, bool error_on_no_data);

  bool export_structure(THD *thd, Row_definition_list *list);

  void reset(THD *thd_arg, sp_lex_keeper *lex_keeper)
  {
    sp_cursor_statistics::reset();
    result.reset(thd_arg);
    m_lex_keeper= lex_keeper;
    server_side_cursor= NULL;
  }

private:
  Select_fetch_into_spvars result;
  sp_lex_keeper *m_lex_keeper;
  Server_side_cursor *server_side_cursor;
  void destroy();
};


class select_send :public select_result {
  /**
    True if we have sent result set metadata to the client.
    In this case the client always expects us to end the result
    set with an eof or error packet
  */
  bool is_result_set_started;
public:
  select_send(THD *thd_arg):
    select_result(thd_arg), is_result_set_started(FALSE) {}
  bool send_result_set_metadata(List<Item> &list, uint flags);
  int send_data(List<Item> &items);
  bool send_eof();
  virtual bool check_simple_select() const { return FALSE; }
  void abort_result_set();
  virtual void cleanup();
  select_result_interceptor *result_interceptor() { return NULL; }
};


/*
  We need this class, because select_send::send_eof() will call ::my_eof.

  See also class Protocol_discard.
*/

class select_send_analyze : public select_send
{
  bool send_result_set_metadata(List<Item> &list, uint flags) { return 0; }
  bool send_eof() { return 0; }
  void abort_result_set() {}
public:
  select_send_analyze(THD *thd_arg): select_send(thd_arg) {}
};


class select_to_file :public select_result_interceptor {
protected:
  sql_exchange *exchange;
  File file;
  IO_CACHE cache;
  ha_rows row_count;
  char path[FN_REFLEN];

public:
  select_to_file(THD *thd_arg, sql_exchange *ex):
    select_result_interceptor(thd_arg), exchange(ex), file(-1),row_count(0L)
  { path[0]=0; }
  ~select_to_file();
  bool send_eof();
  void cleanup();
};


#define ESCAPE_CHARS "ntrb0ZN" // keep synchronous with READ_INFO::unescape


/*
 List of all possible characters of a numeric value text representation.
*/
#define NUMERIC_CHARS ".0123456789e+-"


class select_export :public select_to_file {
  uint field_term_length;
  int field_sep_char,escape_char,line_sep_char;
  int field_term_char; // first char of FIELDS TERMINATED BY or MAX_INT
  /*
    The is_ambiguous_field_sep field is true if a value of the field_sep_char
    field is one of the 'n', 't', 'r' etc characters
    (see the READ_INFO::unescape method and the ESCAPE_CHARS constant value).
  */
  bool is_ambiguous_field_sep;
  /*
     The is_ambiguous_field_term is true if field_sep_char contains the first
     char of the FIELDS TERMINATED BY (ENCLOSED BY is empty), and items can
     contain this character.
  */
  bool is_ambiguous_field_term;
  /*
    The is_unsafe_field_sep field is true if a value of the field_sep_char
    field is one of the '0'..'9', '+', '-', '.' and 'e' characters
    (see the NUMERIC_CHARS constant value).
  */
  bool is_unsafe_field_sep;
  bool fixed_row_size;
  CHARSET_INFO *write_cs; // output charset
public:
  select_export(THD *thd_arg, sql_exchange *ex): select_to_file(thd_arg, ex) {}
  ~select_export();
  int prepare(List<Item> &list, SELECT_LEX_UNIT *u);
  int send_data(List<Item> &items);
};


class select_dump :public select_to_file {
public:
  select_dump(THD *thd_arg, sql_exchange *ex): select_to_file(thd_arg, ex) {}
  int prepare(List<Item> &list, SELECT_LEX_UNIT *u);
  int send_data(List<Item> &items);
};


class select_insert :public select_result_interceptor {
 public:
  select_result *sel_result;
  TABLE_LIST *table_list;
  TABLE *table;
  List<Item> *fields;
  ulonglong autoinc_value_of_last_inserted_row; // autogenerated or not
  COPY_INFO info;
  bool insert_into_view;
  select_insert(THD *thd_arg, TABLE_LIST *table_list_par, TABLE *table_par,
                List<Item> *fields_par, List<Item> *update_fields,
                List<Item> *update_values, enum_duplicates duplic,
                bool ignore, select_result *sel_ret_list);
  ~select_insert();
  int prepare(List<Item> &list, SELECT_LEX_UNIT *u);
  virtual int prepare2(JOIN *join);
  virtual int send_data(List<Item> &items);
  virtual bool store_values(List<Item> &values);
  virtual bool can_rollback_data() { return 0; }
  bool prepare_eof();
  bool send_ok_packet();
  bool send_eof();
  virtual void abort_result_set();
  /* not implemented: select_insert is never re-used in prepared statements */
  void cleanup();
};


class select_create: public select_insert {
  Table_specification_st *create_info;
  TABLE_LIST *select_tables;
  Alter_info *alter_info;
  Field **field;
  /* lock data for tmp table */
  MYSQL_LOCK *m_lock;
  /* m_lock or thd->extra_lock */
  MYSQL_LOCK **m_plock;
  bool       exit_done;
  TMP_TABLE_SHARE *saved_tmp_table_share;
  DDL_LOG_STATE ddl_log_state_create, ddl_log_state_rm;

public:
  select_create(THD *thd_arg, TABLE_LIST *table_arg,
                Table_specification_st *create_info_par,
                Alter_info *alter_info_arg,
                List<Item> &select_fields,enum_duplicates duplic, bool ignore,
                TABLE_LIST *select_tables_arg):
    select_insert(thd_arg, table_arg, NULL, &select_fields, 0, 0, duplic,
                  ignore, NULL),
    create_info(create_info_par),
    select_tables(select_tables_arg),
    alter_info(alter_info_arg),
    m_plock(NULL), exit_done(0),
    saved_tmp_table_share(0)
    {
      DBUG_ASSERT(create_info->default_table_charset);
      bzero(&ddl_log_state_create, sizeof(ddl_log_state_create));
      bzero(&ddl_log_state_rm, sizeof(ddl_log_state_rm));
    }
  int prepare(List<Item> &list, SELECT_LEX_UNIT *u);

  int binlog_show_create_table(TABLE **tables, uint count);
  bool store_values(List<Item> &values);
  bool send_eof();
  virtual void abort_result_set();
  virtual bool can_rollback_data() { return 1; }

  // Needed for access from local class MY_HOOKS in prepare(), since thd is proteted.
  const THD *get_thd(void) { return thd; }
  const HA_CREATE_INFO *get_create_info() { return create_info; };
  int prepare2(JOIN *join) { return 0; }

private:
  TABLE *create_table_from_items(THD *thd,
                                  List<Item> *items,
                                  MYSQL_LOCK **lock);
  int postlock(THD *thd, TABLE **tables);
};

#include <myisam.h>

#ifdef WITH_ARIA_STORAGE_ENGINE
#include <maria.h>
#else
#undef USE_ARIA_FOR_TMP_TABLES
#endif

#ifdef USE_ARIA_FOR_TMP_TABLES
#define TMP_ENGINE_COLUMNDEF MARIA_COLUMNDEF
#define TMP_ENGINE_HTON maria_hton
#define TMP_ENGINE_NAME "Aria"
inline uint tmp_table_max_key_length() { return maria_max_key_length(); }
inline uint tmp_table_max_key_parts() { return maria_max_key_segments(); }
#else
#define TMP_ENGINE_COLUMNDEF MI_COLUMNDEF
#define TMP_ENGINE_HTON myisam_hton
#define TMP_ENGINE_NAME "MyISAM"
inline uint tmp_table_max_key_length() { return MI_MAX_KEY_LENGTH; }
inline uint tmp_table_max_key_parts() { return MI_MAX_KEY_SEG; }
#endif

/*
  Param to create temporary tables when doing SELECT:s
  NOTE
    This structure is copied using memcpy as a part of JOIN.
*/

class TMP_TABLE_PARAM :public Sql_alloc
{
public:
  List<Item> copy_funcs;
  Copy_field *copy_field, *copy_field_end;
  uchar	    *group_buff;
  const char *tmp_name;
  Item	    **items_to_copy;			/* Fields in tmp table */
  TMP_ENGINE_COLUMNDEF *recinfo, *start_recinfo;
  KEY *keyinfo;
  ulong *rec_per_key;
  ha_rows end_write_records;
  /**
    Number of normal fields in the query, including those referred to
    from aggregate functions. Hence, "SELECT `field1`,
    SUM(`field2`) from t1" sets this counter to 2.

    @see count_field_types
  */
  uint	field_count; 
  /**
    Number of fields in the query that have functions. Includes both
    aggregate functions (e.g., SUM) and non-aggregates (e.g., RAND).
    Also counts functions referred to from aggregate functions, i.e.,
    "SELECT SUM(RAND())" sets this counter to 2.

    @see count_field_types
  */
  uint  func_count;  
  /**
    Number of fields in the query that have aggregate functions. Note
    that the optimizer may choose to optimize away these fields by
    replacing them with constants, in which case sum_func_count will
    need to be updated.

    @see opt_sum_query, count_field_types
  */
  uint  sum_func_count;   
  uint  copy_func_count;                        // Allocated copy fields
  uint  hidden_field_count;
  uint	group_parts,group_length,group_null_parts;

  /*
    If we're doing a GROUP BY operation, shows which one is used:
    true  TemporaryTableWithPartialSums algorithm (see end_update()).
    false OrderedGroupBy algorithm (see end_write_group()).
  */
  uint	quick_group;
  /**
    Enabled when we have atleast one outer_sum_func. Needed when used
    along with distinct.

    @see create_tmp_table
  */
  bool  using_outer_summary_function;
  CHARSET_INFO *table_charset;
  bool schema_table;
  /* TRUE if the temp table is created for subquery materialization. */
  bool materialized_subquery;
  /* TRUE if all columns of the table are guaranteed to be non-nullable */
  bool force_not_null_cols;
  /*
    True if GROUP BY and its aggregate functions are already computed
    by a table access method (e.g. by loose index scan). In this case
    query execution should not perform aggregation and should treat
    aggregate functions as normal functions.
  */
  bool precomputed_group_by;
  bool force_copy_fields;
  /*
    If TRUE, create_tmp_field called from create_tmp_table will convert
    all BIT fields to 64-bit longs. This is a workaround the limitation
    that MEMORY tables cannot index BIT columns.
  */
  bool bit_fields_as_long;
  /*
    Whether to create or postpone actual creation of this temporary table.
    TRUE <=> create_tmp_table will create only the TABLE structure.
  */
  bool skip_create_table;

  TMP_TABLE_PARAM()
    :copy_field(0), group_parts(0),
     group_length(0), group_null_parts(0),
     using_outer_summary_function(0),
     schema_table(0), materialized_subquery(0), force_not_null_cols(0),
     precomputed_group_by(0),
     force_copy_fields(0), bit_fields_as_long(0), skip_create_table(0)
  {
    init();
  }
  ~TMP_TABLE_PARAM()
  {
    cleanup();
  }
  void init(void);
  inline void cleanup(void)
  {
    if (copy_field)				/* Fix for Intel compiler */
    {
      delete [] copy_field;
      copy_field= NULL;
      copy_field_end= NULL;
    }
  }
};


class select_unit :public select_result_interceptor
{
protected:
  uint curr_step, prev_step, curr_sel;
  enum sub_select_type step;
public:
  TMP_TABLE_PARAM tmp_table_param;
  /* Number of additional (hidden) field of the used temporary table */
  int addon_cnt;
  int write_err; /* Error code from the last send_data->ha_write_row call. */
  TABLE *table;

  select_unit(THD *thd_arg):
    select_result_interceptor(thd_arg), addon_cnt(0), table(0)
  {
    init();
    tmp_table_param.init();
  }
  int prepare(List<Item> &list, SELECT_LEX_UNIT *u);
  /**
    Do prepare() and prepare2() if they have been postponed until
    column type information is computed (used by select_union_direct).

    @param types Column types

    @return false on success, true on failure
  */
  virtual bool postponed_prepare(List<Item> &types)
  { return false; }
  int send_data(List<Item> &items);
  int write_record();
  int update_counter(Field *counter, longlong value);
  int delete_record();
  bool send_eof();
  virtual bool flush();
  void cleanup();
  virtual bool create_result_table(THD *thd, List<Item> *column_types,
                                   bool is_distinct, ulonglong options,
                                   const LEX_CSTRING *alias,
                                   bool bit_fields_as_long,
                                   bool create_table,
                                   bool keep_row_order,
                                   uint hidden);
  TMP_TABLE_PARAM *get_tmp_table_param() { return &tmp_table_param; }
  void init()
  {
    curr_step= prev_step= 0;
    curr_sel= UINT_MAX;
    step= UNION_TYPE;
    write_err= 0;
  }
  virtual void change_select();
  virtual bool force_enable_index_if_needed() { return false; }
};


/**
  @class select_unit_ext

  The class used when processing rows produced by operands of query expressions
  containing INTERSECT ALL and/or EXCEPT all operations. One or two extra fields
  of the temporary to store the rows of the partial and final result can be employed.
  Both of them contain counters. The second additional field is used only when
  the processed query expression contains INTERSECT ALL.

  Consider how these extra fields are used.

  Let
    table t1 (f char(8))
    table t2 (f char(8))
    table t3 (f char(8))
  contain the following sets:
    ("b"),("a"),("d"),("c"),("b"),("a"),("c"),("a")
    ("c"),("b"),("c"),("c"),("a"),("b"),("g")
    ("c"),("a"),("b"),("d"),("b"),("e")

  - Let's demonstrate how the the set operation INTERSECT ALL is proceesed
    for the query
              SELECT f FROM t1 INTERSECT ALL SELECT f FROM t2

    When send_data() is called for the rows of the first operand we put
    the processed record into the temporary table if there was no such record
    setting dup_cnt field to 1 and add_cnt field to 0 and increment the
    counter in the dup_cnt field by one otherwise. We get

      |add_cnt|dup_cnt| f |
      |0      |2      |b  |
      |0      |3      |a  |
      |0      |1      |d  |
      |0      |2      |c  |

    The call of send_eof() for the first operand swaps the values stored in
    dup_cnt and add_cnt. After this, we'll see the following rows in the
    temporary table

      |add_cnt|dup_cnt| f |
      |2      |0      |b  |
      |3      |0      |a  |
      |1      |0      |d  |
      |2      |0      |c  |

    When send_data() is called for the rows of the second operand we increment
    the counter in dup_cnt if the processed row is found in the table and do
    nothing otherwise. As a result we get

      |add_cnt|dup_cnt| f |
      |2      |2      |b  |
      |3      |1      |a  |
      |1      |0      |d  |
      |2      |3      |c  |

    At the call of send_eof() for the second operand first we disable index.
    Then for each record, the minimum of counters from dup_cnt and add_cnt m is
    taken. If m == 0 then the record is deleted. Otherwise record is replaced
    with m copies of it. Yet the counter in this copies are set to 1 for
    dup_cnt and to 0 for add_cnt

      |add_cnt|dup_cnt| f |
      |0      |1      |b  |
      |0      |1      |b  |
      |0      |1      |a  |
      |0      |1      |c  |
      |0      |1      |c  |

  - Let's demonstrate how the the set operation EXCEPT ALL is proceesed
    for the query
              SELECT f FROM t1 EXCEPT ALL SELECT f FROM t3

    Only one additional counter field dup_cnt is used for EXCEPT ALL.
    After the first operand has been processed we have in the temporary table

      |dup_cnt| f |
      |2      |b  |
      |3      |a  |
      |1      |d  |
      |2      |c  |

    When send_data() is called for the rows of the second operand we decrement
    the counter in dup_cnt if the processed row is found in the table and do
    nothing otherwise. If the counter becomes 0 we delete the record

      |dup_cnt| f |
      |2      |a  |
      |1      |c  |

    Finally at the call of send_eof() for the second operand we disable index
    unfold rows adding duplicates

      |dup_cnt| f |
      |1      |a  |
      |1      |a  |
      |1      |c  |
 */

class select_unit_ext :public select_unit
{
public:
  select_unit_ext(THD *thd_arg):
    select_unit(thd_arg), increment(0), is_index_enabled(TRUE), 
    curr_op_type(UNSPECIFIED)
  {
  };
  int send_data(List<Item> &items);
  void change_select();
  int unfold_record(ha_rows cnt);
  bool send_eof();
  bool force_enable_index_if_needed()
  {
    is_index_enabled= true;
    return true;
  }
  bool disable_index_if_needed(SELECT_LEX *curr_sl);
  
  /* 
    How to change increment/decrement the counter in duplicate_cnt field 
    when processing a record produced by the current operand in send_data().
    The value can be 1 or -1
  */
  int increment;
  /* TRUE <=> the index of the result temporary table is enabled */
  bool is_index_enabled;
  /* The type of the set operation currently executed */
  enum set_op_type curr_op_type;
  /* 
    Points to the extra field of the temporary table where
    duplicate counters are stored
  */ 
  Field *duplicate_cnt;
  /* 
    Points to the extra field of the temporary table where additional
    counters used only for INTERSECT ALL operations are stored
  */
  Field *additional_cnt;
};

class select_union_recursive :public select_unit
{
 public:
  /* The temporary table with the new records generated by one iterative step */
  TABLE *incr_table;
  /* The TMP_TABLE_PARAM structure used to create incr_table */
  TMP_TABLE_PARAM incr_table_param;
  /* One of tables from the list rec_tables (determined dynamically) */
  TABLE *first_rec_table_to_update;
  /*
    The list of all recursive table references to the CTE for whose
    specification this select_union_recursive was created
 */
  List<TABLE_LIST> rec_table_refs;
  /*
    The count of how many times cleanup() was called with cleaned==false
    for the unit specifying the recursive CTE for which this object was created
    or for the unit specifying a CTE that mutually recursive with this CTE.
  */
  uint cleanup_count;
  long row_counter;

  select_union_recursive(THD *thd_arg):
    select_unit(thd_arg),
      incr_table(0), first_rec_table_to_update(0), cleanup_count(0),
      row_counter(0)
  { incr_table_param.init(); };

  int send_data(List<Item> &items);
  bool create_result_table(THD *thd, List<Item> *column_types,
                           bool is_distinct, ulonglong options,
                           const LEX_CSTRING *alias,
                           bool bit_fields_as_long,
                           bool create_table,
                           bool keep_row_order,
                           uint hidden);
  void cleanup();
};

/**
  UNION result that is passed directly to the receiving select_result
  without filling a temporary table.

  Function calls are forwarded to the wrapped select_result, but some
  functions are expected to be called only once for each query, so
  they are only executed for the first SELECT in the union (execept
  for send_eof(), which is executed only for the last SELECT).

  This select_result is used when a UNION is not DISTINCT and doesn't
  have a global ORDER BY clause. @see st_select_lex_unit::prepare().
*/

class select_union_direct :public select_unit
{
private:
  /* Result object that receives all rows */
  select_result *result;
  /* The last SELECT_LEX of the union */
  SELECT_LEX *last_select_lex;

  /* Wrapped result has received metadata */
  bool done_send_result_set_metadata;
  /* Wrapped result has initialized tables */
  bool done_initialize_tables;

  /* Accumulated limit_found_rows */
  ulonglong limit_found_rows;

  /* Number of rows offset */
  ha_rows offset;
  /* Number of rows limit + offset, @see select_union_direct::send_data() */
  ha_rows limit;

public:
  /* Number of rows in the union */
  ha_rows send_records; 
  select_union_direct(THD *thd_arg, select_result *result_arg,
                      SELECT_LEX *last_select_lex_arg):
  select_unit(thd_arg), result(result_arg),
    last_select_lex(last_select_lex_arg),
    done_send_result_set_metadata(false), done_initialize_tables(false),
    limit_found_rows(0)
    { send_records= 0; }
  bool change_result(select_result *new_result);
  uint field_count(List<Item> &fields) const
  {
    // Only called for top-level select_results, usually select_send
    DBUG_ASSERT(false); /* purecov: inspected */
    return 0; /* purecov: inspected */
  }
  bool postponed_prepare(List<Item> &types);
  bool send_result_set_metadata(List<Item> &list, uint flags);
  int send_data(List<Item> &items);
  bool initialize_tables (JOIN *join);
  bool send_eof();
  bool flush() { return false; }
  bool check_simple_select() const
  {
    /* Only called for top-level select_results, usually select_send */
    DBUG_ASSERT(false); /* purecov: inspected */
    return false; /* purecov: inspected */
  }
  void abort_result_set()
  {
    result->abort_result_set(); /* purecov: inspected */
  }
  void cleanup()
  {
    send_records= 0;
  }
  void set_thd(THD *thd_arg)
  {
    /*
      Only called for top-level select_results, usually select_send,
      and for the results of subquery engines
      (select_<something>_subselect).
    */
    DBUG_ASSERT(false); /* purecov: inspected */
  }
  void remove_offset_limit()
  {
    // EXPLAIN should never output to a select_union_direct
    DBUG_ASSERT(false); /* purecov: inspected */
  }
  void begin_dataset()
  {
    // Only called for sp_cursor::Select_fetch_into_spvars
    DBUG_ASSERT(false); /* purecov: inspected */
  }
};


/* Base subselect interface class */
class select_subselect :public select_result_interceptor
{
protected:
  Item_subselect *item;
public:
  select_subselect(THD *thd_arg, Item_subselect *item_arg):
    select_result_interceptor(thd_arg), item(item_arg) {}
  int send_data(List<Item> &items)=0;
  bool send_eof() { return 0; };
};

/* Single value subselect interface class */
class select_singlerow_subselect :public select_subselect
{
public:
  select_singlerow_subselect(THD *thd_arg, Item_subselect *item_arg):
    select_subselect(thd_arg, item_arg)
  {}
  int send_data(List<Item> &items);
};


/*
  This class specializes select_union to collect statistics about the
  data stored in the temp table. Currently the class collects statistcs
  about NULLs.
*/

class select_materialize_with_stats : public select_unit
{
protected:
  class Column_statistics
  {
  public:
    /* Count of NULLs per column. */
    ha_rows null_count;
    /* The row number that contains the first NULL in a column. */
    ha_rows min_null_row;
    /* The row number that contains the last NULL in a column. */
    ha_rows max_null_row;
  };

  /* Array of statistics data per column. */
  Column_statistics* col_stat;

  /*
    The number of columns in the biggest sub-row that consists of only
    NULL values.
  */
  uint max_nulls_in_row;
  /*
    Count of rows writtent to the temp table. This is redundant as it is
    already stored in handler::stats.records, however that one is relatively
    expensive to compute (given we need that for evry row).
  */
  ha_rows count_rows;

protected:
  void reset();

public:
  select_materialize_with_stats(THD *thd_arg): select_unit(thd_arg)
  { tmp_table_param.init(); }
  bool create_result_table(THD *thd, List<Item> *column_types,
                           bool is_distinct, ulonglong options,
                           const LEX_CSTRING *alias,
                           bool bit_fields_as_long,
                           bool create_table,
                           bool keep_row_order,
                           uint hidden);
  bool init_result_table(ulonglong select_options);
  int send_data(List<Item> &items);
  void cleanup();
  ha_rows get_null_count_of_col(uint idx)
  {
    DBUG_ASSERT(idx < table->s->fields);
    return col_stat[idx].null_count;
  }
  ha_rows get_max_null_of_col(uint idx)
  {
    DBUG_ASSERT(idx < table->s->fields);
    return col_stat[idx].max_null_row;
  }
  ha_rows get_min_null_of_col(uint idx)
  {
    DBUG_ASSERT(idx < table->s->fields);
    return col_stat[idx].min_null_row;
  }
  uint get_max_nulls_in_row() { return max_nulls_in_row; }
};


/* used in independent ALL/ANY optimisation */
class select_max_min_finder_subselect :public select_subselect
{
  Item_cache *cache;
  bool (select_max_min_finder_subselect::*op)();
  bool fmax;
  bool is_all;
  void set_op(const Type_handler *ha);
public:
  select_max_min_finder_subselect(THD *thd_arg, Item_subselect *item_arg,
                                  bool mx, bool all):
    select_subselect(thd_arg, item_arg), cache(0), fmax(mx), is_all(all)
  {}
  void cleanup();
  int send_data(List<Item> &items);
  bool cmp_real();
  bool cmp_int();
  bool cmp_decimal();
  bool cmp_str();
  bool cmp_time();
  bool cmp_native();
};

/* EXISTS subselect interface class */
class select_exists_subselect :public select_subselect
{
public:
  select_exists_subselect(THD *thd_arg, Item_subselect *item_arg):
    select_subselect(thd_arg, item_arg) {}
  int send_data(List<Item> &items);
};


/*
  Optimizer and executor structure for the materialized semi-join info. This
  structure contains
   - The sj-materialization temporary table
   - Members needed to make index lookup or a full scan of the temptable.
*/
class POSITION;

class SJ_MATERIALIZATION_INFO : public Sql_alloc
{
public:
  /* Optimal join sub-order */
  POSITION *positions;

  uint tables; /* Number of tables in the sj-nest */

  /* Number of rows in the materialized table, before the de-duplication */
  double rows_with_duplicates;

  /* Expected #rows in the materialized table, after de-duplication */
  double rows;

  /* 
    Cost to materialize - execute the sub-join and write rows into temp.table
  */
  double materialization_cost;

  /* Cost to make one lookup in the temptable */
  double lookup_cost;
  
  /* Cost of scanning the materialized table */
  double scan_cost;

  /* --- Execution structures ---------- */
  
  /*
    TRUE <=> This structure is used for execution. We don't necessarily pick
    sj-materialization, so some of SJ_MATERIALIZATION_INFO structures are not
    used by materialization
  */
  bool is_used;
  
  bool materialized; /* TRUE <=> materialization already performed */
  /*
    TRUE  - the temptable is read with full scan
    FALSE - we use the temptable for index lookups
  */
  bool is_sj_scan; 
  
  /* The temptable and its related info */
  TMP_TABLE_PARAM sjm_table_param;
  List<Item> sjm_table_cols;
  TABLE *table;

  /* Structure used to make index lookups */
  struct st_table_ref *tab_ref;
  Item *in_equality; /* See create_subq_in_equalities() */

  Item *join_cond; /* See comments in make_join_select() */
  Copy_field *copy_field; /* Needed for SJ_Materialization scan */
};


/* Structs used when sorting */
struct SORT_FIELD_ATTR
{
  /*
    If using mem-comparable fixed-size keys:
    length of the mem-comparable image of the field, in bytes.

    If using packed keys: still the same? Not clear what is the use of it.
  */
  uint length;

  /*
    For most datatypes, this is 0.
    The exception are the VARBINARY columns.
    For those columns, the comparison actually compares

      (value_prefix(N), suffix=length(value))

    Here value_prefix is either the whole value or its prefix if it was too
    long, and the suffix is the length of the original value.
    (this way, for values X and Y:  if X=prefix(Y) then X compares as less
    than Y
  */
  uint suffix_length;

  /*
    If using packed keys, number of bytes that are used to store the length
    of the packed key.

  */
  uint length_bytes;

  /* Max. length of the original value, in bytes */
  uint original_length;
  enum Type { FIXED_SIZE, VARIABLE_SIZE } type;
  /*
    TRUE  : if the item or field is NULLABLE
    FALSE : otherwise
  */
  bool maybe_null;
  CHARSET_INFO *cs;
  uint pack_sort_string(uchar *to, const Binary_string *str,
                        CHARSET_INFO *cs) const;
  int compare_packed_fixed_size_vals(uchar *a, size_t *a_len,
                                     uchar *b, size_t *b_len);
  int compare_packed_varstrings(uchar *a, size_t *a_len,
                                uchar *b, size_t *b_len);
  bool check_if_packing_possible(THD *thd) const;
  bool is_variable_sized() { return type == VARIABLE_SIZE; }
  void set_length_and_original_length(THD *thd, uint length_arg);
};


struct SORT_FIELD: public SORT_FIELD_ATTR
{
  Field *field;				/* Field to sort */
  Item	*item;				/* Item if not sorting fields */
  bool reverse;				/* if descending sort */
};


typedef struct st_sort_buffer {
  uint index;					/* 0 or 1 */
  uint sort_orders;
  uint change_pos;				/* If sort-fields changed */
  char **buff;
  SORT_FIELD *sortorder;
} SORT_BUFFER;

/* Structure for db & table in sql_yacc */

class Table_ident :public Sql_alloc
{
public:
  LEX_CSTRING db;
  LEX_CSTRING table;
  SELECT_LEX_UNIT *sel;
  inline Table_ident(THD *thd, const LEX_CSTRING *db_arg,
                     const LEX_CSTRING *table_arg,
		     bool force)
    :table(*table_arg), sel((SELECT_LEX_UNIT *)0)
  {
    if (!force && (thd->client_capabilities & CLIENT_NO_SCHEMA))
      db= null_clex_str;
    else
      db= *db_arg;
  }
  inline Table_ident(const LEX_CSTRING *table_arg)
    :table(*table_arg), sel((SELECT_LEX_UNIT *)0)
  {
    db= null_clex_str;
  }
  /*
    This constructor is used only for the case when we create a derived
    table. A derived table has no name and doesn't belong to any database.
    Later, if there was an alias specified for the table, it will be set
    by add_table_to_list.
  */
  inline Table_ident(SELECT_LEX_UNIT *s) : sel(s)
  {
    /* We must have a table name here as this is used with add_table_to_list */
    db.str= empty_c_string;                    /* a subject to casedn_str */
    db.length= 0;
    table.str= internal_table_name;
    table.length=1;
  }
  bool is_derived_table() const { return MY_TEST(sel); }
  inline void change_db(LEX_CSTRING *db_name)
  {
    db= *db_name;
  }
  bool resolve_table_rowtype_ref(THD *thd, Row_definition_list &defs);
  bool append_to(THD *thd, String *to) const;
};


class Qualified_column_ident: public Table_ident
{
public:
  LEX_CSTRING m_column;
public:
  Qualified_column_ident(const LEX_CSTRING *column)
    :Table_ident(&null_clex_str),
    m_column(*column)
  { }
  Qualified_column_ident(const LEX_CSTRING *table, const LEX_CSTRING *column)
   :Table_ident(table),
    m_column(*column)
  { }
  Qualified_column_ident(THD *thd,
                         const LEX_CSTRING *db,
                         const LEX_CSTRING *table,
                         const LEX_CSTRING *column)
   :Table_ident(thd, db, table, false),
    m_column(*column)
  { }
  bool resolve_type_ref(THD *thd, Column_definition *def);
  bool append_to(THD *thd, String *to) const;
};


// this is needed for user_vars hash
class user_var_entry: public Type_handler_hybrid_field_type
{
  CHARSET_INFO *m_charset;
 public:
  user_var_entry() = default;                         /* Remove gcc warning */
  LEX_CSTRING name;
  char *value;
  size_t length;
  query_id_t update_query_id, used_query_id;

  double val_real(bool *null_value);
  longlong val_int(bool *null_value) const;
  String *val_str(bool *null_value, String *str, uint decimals) const;
  my_decimal *val_decimal(bool *null_value, my_decimal *result);
  CHARSET_INFO *charset() const { return m_charset; }
  void set_charset(CHARSET_INFO *cs) { m_charset= cs; }
};

user_var_entry *get_variable(HASH *hash, LEX_CSTRING *name,
				    bool create_if_not_exists);

class SORT_INFO;
class multi_delete :public select_result_interceptor
{
  TABLE_LIST *delete_tables, *table_being_deleted;
  Unique **tempfiles;
  ha_rows deleted, found;
  uint num_of_tables;
  int error;
  bool do_delete;
  /* True if at least one table we delete from is transactional */
  bool transactional_tables;
  /* True if at least one table we delete from is not transactional */
  bool normal_tables;
  bool delete_while_scanning;
  /*
     error handling (rollback and binlogging) can happen in send_eof()
     so that afterward abort_result_set() needs to find out that.
  */
  bool error_handled;

public:
  // Methods used by ColumnStore
  uint get_num_of_tables() const { return num_of_tables; }
  TABLE_LIST* get_tables() const { return delete_tables; }
public:
  multi_delete(THD *thd_arg, TABLE_LIST *dt, uint num_of_tables);
  ~multi_delete();
  int prepare(List<Item> &list, SELECT_LEX_UNIT *u);
  int send_data(List<Item> &items);
  bool initialize_tables (JOIN *join);
  int do_deletes();
  int do_table_deletes(TABLE *table, SORT_INFO *sort_info, bool ignore);
  bool send_eof();
  inline ha_rows num_deleted() const { return deleted; }
  virtual void abort_result_set();
  void prepare_to_read_rows();
};


class multi_update :public select_result_interceptor
{
  TABLE_LIST *all_tables; /* query/update command tables */
  List<TABLE_LIST> *leaves;     /* list of leaves of join table tree */
  List<TABLE_LIST> updated_leaves;  /* list of of updated leaves */
  TABLE_LIST *update_tables;
  TABLE **tmp_tables, *main_table, *table_to_update;
  TMP_TABLE_PARAM *tmp_table_param;
  ha_rows updated, found;
  List <Item> *fields, *values;
  List <Item> **fields_for_table, **values_for_table;
  uint table_count;
  /*
   List of tables referenced in the CHECK OPTION condition of
   the updated view excluding the updated table.
  */
  List <TABLE> unupdated_check_opt_tables;
  Copy_field *copy_field;
  enum enum_duplicates handle_duplicates;
  bool do_update, trans_safe;
  /* True if the update operation has made a change in a transactional table */
  bool transactional_tables;
  bool ignore;
  /* 
     error handling (rollback and binlogging) can happen in send_eof()
     so that afterward  abort_result_set() needs to find out that.
  */
  bool error_handled;
  
  /* Need this to protect against multiple prepare() calls */
  bool prepared;

  // For System Versioning (may need to insert new fields to a table).
  ha_rows updated_sys_ver;

  bool has_vers_fields;

public:
  multi_update(THD *thd_arg, TABLE_LIST *ut, List<TABLE_LIST> *leaves_list,
	       List<Item> *fields, List<Item> *values,
	       enum_duplicates handle_duplicates, bool ignore);
  ~multi_update();
  bool init(THD *thd);
  int prepare(List<Item> &list, SELECT_LEX_UNIT *u);
  int send_data(List<Item> &items);
  bool initialize_tables (JOIN *join);
  int prepare2(JOIN *join);
  int  do_updates();
  bool send_eof();
  inline ha_rows num_found() const { return found; }
  inline ha_rows num_updated() const { return updated; }
  virtual void abort_result_set();
  void update_used_tables();
  void prepare_to_read_rows();
};

class my_var_sp;
class my_var : public Sql_alloc  {
public:
  const LEX_CSTRING name;
  enum type { SESSION_VAR, LOCAL_VAR, PARAM_VAR };
  type scope;
  my_var(const LEX_CSTRING *j, enum type s) : name(*j), scope(s) { }
  virtual ~my_var() = default;
  virtual bool set(THD *thd, Item *val) = 0;
  virtual my_var_sp *get_my_var_sp() { return NULL; }
};

class my_var_sp: public my_var {
  const Sp_rcontext_handler *m_rcontext_handler;
  const Type_handler *m_type_handler;
public:
  uint offset;
  /*
    Routine to which this Item_splocal belongs. Used for checking if correct
    runtime context is used for variable handling.
  */
  sp_head *sp;
  my_var_sp(const Sp_rcontext_handler *rcontext_handler,
            const LEX_CSTRING *j, uint o, const Type_handler *type_handler,
            sp_head *s)
    : my_var(j, LOCAL_VAR),
      m_rcontext_handler(rcontext_handler),
      m_type_handler(type_handler), offset(o), sp(s) { }
  ~my_var_sp() = default;
  bool set(THD *thd, Item *val);
  my_var_sp *get_my_var_sp() { return this; }
  const Type_handler *type_handler() const
  { return m_type_handler; }
  sp_rcontext *get_rcontext(sp_rcontext *local_ctx) const;
};

/*
  This class handles fields of a ROW SP variable when it's used as a OUT
  parameter in a stored procedure.
*/
class my_var_sp_row_field: public my_var_sp
{
  uint m_field_offset;
public:
  my_var_sp_row_field(const Sp_rcontext_handler *rcontext_handler,
                      const LEX_CSTRING *varname, const LEX_CSTRING *fieldname,
                      uint var_idx, uint field_idx, sp_head *s)
   :my_var_sp(rcontext_handler, varname, var_idx,
              &type_handler_double/*Not really used*/, s),
    m_field_offset(field_idx)
  { }
  bool set(THD *thd, Item *val);
};

class my_var_user: public my_var {
public:
  my_var_user(const LEX_CSTRING *j)
    : my_var(j, SESSION_VAR) { }
  ~my_var_user() = default;
  bool set(THD *thd, Item *val);
};

class select_dumpvar :public select_result_interceptor {
  ha_rows row_count;
  my_var_sp *m_var_sp_row; // Not NULL if SELECT INTO row_type_sp_variable
  bool send_data_to_var_list(List<Item> &items);
public:
  List<my_var> var_list;
  select_dumpvar(THD *thd_arg)
   :select_result_interceptor(thd_arg), row_count(0), m_var_sp_row(NULL)
  { var_list.empty(); }
  ~select_dumpvar() = default;
  int prepare(List<Item> &list, SELECT_LEX_UNIT *u);
  int send_data(List<Item> &items);
  bool send_eof();
  virtual bool check_simple_select() const;
  void cleanup();
};

/* Bits in sql_command_flags */

#define CF_CHANGES_DATA           (1U << 0)
#define CF_REPORT_PROGRESS        (1U << 1)
#define CF_STATUS_COMMAND         (1U << 2)
#define CF_SHOW_TABLE_COMMAND     (1U << 3)
#define CF_WRITE_LOGS_COMMAND     (1U << 4)

/**
  Must be set for SQL statements that may contain
  Item expressions and/or use joins and tables.
  Indicates that the parse tree of such statement may
  contain rule-based optimizations that depend on metadata
  (i.e. number of columns in a table), and consequently
  that the statement must be re-prepared whenever
  referenced metadata changes. Must not be set for
  statements that themselves change metadata, e.g. RENAME,
  ALTER and other DDL, since otherwise will trigger constant
  reprepare. Consequently, complex item expressions and
  joins are currently prohibited in these statements.
*/
#define CF_REEXECUTION_FRAGILE    (1U << 5)
/**
  Implicitly commit before the SQL statement is executed.

  Statements marked with this flag will cause any active
  transaction to end (commit) before proceeding with the
  command execution.

  This flag should be set for statements that probably can't
  be rolled back or that do not expect any previously metadata
  locked tables.
*/
#define CF_IMPLICIT_COMMIT_BEGIN   (1U << 6)
/**
  Implicitly commit after the SQL statement.

  Statements marked with this flag are automatically committed
  at the end of the statement.

  This flag should be set for statements that will implicitly
  open and take metadata locks on system tables that should not
  be carried for the whole duration of a active transaction.
*/
#define CF_IMPLICIT_COMMIT_END    (1U << 7)
/**
  CF_IMPLICT_COMMIT_BEGIN and CF_IMPLICIT_COMMIT_END are used
  to ensure that the active transaction is implicitly committed
  before and after every DDL statement and any statement that
  modifies our currently non-transactional system tables.
*/
#define CF_AUTO_COMMIT_TRANS  (CF_IMPLICIT_COMMIT_BEGIN | CF_IMPLICIT_COMMIT_END)

/**
  Diagnostic statement.
  Diagnostic statements:
  - SHOW WARNING
  - SHOW ERROR
  - GET DIAGNOSTICS (WL#2111)
  do not modify the diagnostics area during execution.
*/
#define CF_DIAGNOSTIC_STMT        (1U << 8)

/**
  Identifies statements that may generate row events
  and that may end up in the binary log.
*/
#define CF_CAN_GENERATE_ROW_EVENTS (1U << 9)

/**
  Identifies statements which may deal with temporary tables and for which
  temporary tables should be pre-opened to simplify privilege checks.
*/
#define CF_PREOPEN_TMP_TABLES   (1U << 10)

/**
  Identifies statements for which open handlers should be closed in the
  beginning of the statement.
*/
#define CF_HA_CLOSE             (1U << 11)

/**
  Identifies statements that can be explained with EXPLAIN.
*/
#define CF_CAN_BE_EXPLAINED       (1U << 12)

/** Identifies statements which may generate an optimizer trace */
#define CF_OPTIMIZER_TRACE        (1U << 14)

/**
   Identifies statements that should always be disallowed in
   read only transactions.
*/
#define CF_DISALLOW_IN_RO_TRANS   (1U << 15)

/**
  Statement that need the binlog format to be unchanged.
*/
#define CF_FORCE_ORIGINAL_BINLOG_FORMAT (1U << 16)

/**
  Statement that inserts new rows (INSERT, REPLACE, LOAD, ALTER TABLE)
*/
#define CF_INSERTS_DATA (1U << 17)

/**
  Statement that updates existing rows (UPDATE, multi-update)
*/
#define CF_UPDATES_DATA (1U << 18)

/**
  Not logged into slow log as "admin commands"
*/
#define CF_ADMIN_COMMAND (1U << 19)

/**
  SP Bulk execution safe
*/
#define CF_PS_ARRAY_BINDING_SAFE (1U << 20)
/**
  SP Bulk execution optimized
*/
#define CF_PS_ARRAY_BINDING_OPTIMIZED (1U << 21)
/**
  If command creates or drops a table
*/
#define CF_SCHEMA_CHANGE (1U << 22)
/**
  If command creates or drops a database
*/
#define CF_DB_CHANGE (1U << 23)

#ifdef WITH_WSREP
/**
  DDL statement that may be subject to error filtering.
*/
#define CF_WSREP_MAY_IGNORE_ERRORS (1U << 24)
#endif /* WITH_WSREP */


/* Bits in server_command_flags */

/**
  Statement that deletes existing rows (DELETE, DELETE_MULTI)
*/
#define CF_DELETES_DATA (1U << 24)

/**
  Skip the increase of the global query id counter. Commonly set for
  commands that are stateless (won't cause any change on the server
  internal states).
*/
#define CF_SKIP_QUERY_ID        (1U << 0)

/**
  Skip the increase of the number of statements that clients have
  sent to the server. Commonly used for commands that will cause
  a statement to be executed but the statement might have not been
  sent by the user (ie: stored procedure).
*/
#define CF_SKIP_QUESTIONS       (1U << 1)
#ifdef WITH_WSREP
/**
  Do not check that wsrep snapshot is ready before allowing this command
*/
#define CF_SKIP_WSREP_CHECK     (1U << 2)
#else
#define CF_SKIP_WSREP_CHECK     0
#endif /* WITH_WSREP */


/* Inline functions */

inline bool add_item_to_list(THD *thd, Item *item)
{
  bool res;
  LEX *lex= thd->lex;
  if (lex->current_select->parsing_place == IN_RETURNING)
    res= lex->returning()->add_item_to_list(thd, item);
  else
    res= lex->current_select->add_item_to_list(thd, item);
  return res;
}

inline bool add_value_to_list(THD *thd, Item *value)
{
  return thd->lex->value_list.push_back(value, thd->mem_root);
}

inline bool add_order_to_list(THD *thd, Item *item, bool asc)
{
  return thd->lex->current_select->add_order_to_list(thd, item, asc);
}

inline bool add_gorder_to_list(THD *thd, Item *item, bool asc)
{
  return thd->lex->current_select->add_gorder_to_list(thd, item, asc);
}

inline bool add_group_to_list(THD *thd, Item *item, bool asc)
{
  return thd->lex->current_select->add_group_to_list(thd, item, asc);
}

inline Item *and_conds(THD *thd, Item *a, Item *b)
{
  if (!b) return a;
  if (!a) return b;
  return new (thd->mem_root) Item_cond_and(thd, a, b);
}

/* inline handler methods that need to know TABLE and THD structures */
inline void handler::increment_statistics(ulong SSV::*offset) const
{
  status_var_increment(table->in_use->status_var.*offset);
  table->in_use->check_limit_rows_examined();
}

inline void handler::fast_increment_statistics(ulong SSV::*offset) const
{
  status_var_increment(table->in_use->status_var.*offset);
}

inline void handler::decrement_statistics(ulong SSV::*offset) const
{
  status_var_decrement(table->in_use->status_var.*offset);
}

/* Update references in the handler to the table */

inline void handler::set_table(TABLE* table_arg)
{
  table= table_arg;
  costs= &table_arg->s->optimizer_costs;
}

inline bool handler::pk_is_clustering_key(uint index) const
{
   /*
     We have to check for MAX_INDEX as table->s->primary_key can be
     MAX_KEY in the case where there is no primary key.
   */
   return index != MAX_KEY && is_clustering_key(index);
}

inline bool handler::is_clustering_key(uint index) const
{
  DBUG_ASSERT(index != MAX_KEY);
  return table->is_clustering_key(index);
}

inline int handler::ha_ft_read(uchar *buf)
{
  int error= ft_read(buf);
  if (!error)
  {
    update_rows_read();

    if (table->vfield && buf == table->record[0])
      table->update_virtual_fields(this, VCOL_UPDATE_FOR_READ);
  }

  table->status=error ? STATUS_NOT_FOUND: 0;
  return error;
}

inline int handler::ha_rnd_pos_by_record(uchar *buf)
{
  int error= rnd_pos_by_record(buf);
  table->status=error ? STATUS_NOT_FOUND: 0;
  return error;
}

inline int handler::ha_read_first_row(uchar *buf, uint primary_key)
{
  int error= read_first_row(buf, primary_key);
  if (!error)
    update_rows_read();
  table->status=error ? STATUS_NOT_FOUND: 0;
  return error;
}

inline int handler::ha_write_tmp_row(uchar *buf)
{
  int error;
  MYSQL_INSERT_ROW_START(table_share->db.str, table_share->table_name.str);
  increment_statistics(&SSV::ha_tmp_write_count);
  TABLE_IO_WAIT(tracker, PSI_TABLE_WRITE_ROW, MAX_KEY, error,
          { error= write_row(buf); })
  MYSQL_INSERT_ROW_DONE(error);
  return error;
}

inline int handler::ha_delete_tmp_row(uchar *buf)
{
  int error;
  MYSQL_DELETE_ROW_START(table_share->db.str, table_share->table_name.str);
  increment_statistics(&SSV::ha_tmp_delete_count);
  TABLE_IO_WAIT(tracker, PSI_TABLE_DELETE_ROW, MAX_KEY, error,
                { error= delete_row(buf); })
  MYSQL_DELETE_ROW_DONE(error);
  return error;
}

inline int handler::ha_update_tmp_row(const uchar *old_data, uchar *new_data)
{
  int error;
  MYSQL_UPDATE_ROW_START(table_share->db.str, table_share->table_name.str);
  increment_statistics(&SSV::ha_tmp_update_count);
  TABLE_IO_WAIT(tracker, PSI_TABLE_UPDATE_ROW, active_index, error,
          { error= update_row(old_data, new_data);})
  MYSQL_UPDATE_ROW_DONE(error);
  return error;
}

inline bool handler::has_long_unique()
{
  return table->s->long_unique_table;
}

extern pthread_attr_t *get_connection_attrib(void);

/**
   Set thread entering a condition

   This function should be called before putting a thread to wait for
   a condition. @a mutex should be held before calling this
   function. After being waken up, @f thd_exit_cond should be called.

   @param thd      The thread entering the condition, NULL means current thread
   @param cond     The condition the thread is going to wait for
   @param mutex    The mutex associated with the condition, this must be
                   held before call this function
   @param stage    The new process message for the thread
   @param old_stage The old process message for the thread
   @param src_function The caller source function name
   @param src_file The caller source file name
   @param src_line The caller source line number
*/
void thd_enter_cond(MYSQL_THD thd, mysql_cond_t *cond, mysql_mutex_t *mutex,
                    const PSI_stage_info *stage, PSI_stage_info *old_stage,
                    const char *src_function, const char *src_file,
                    int src_line);

#define THD_ENTER_COND(P1, P2, P3, P4, P5) \
  thd_enter_cond(P1, P2, P3, P4, P5, __func__, __FILE__, __LINE__)

/**
   Set thread leaving a condition

   This function should be called after a thread being waken up for a
   condition.

   @param thd      The thread entering the condition, NULL means current thread
   @param stage    The process message, ususally this should be the old process
                   message before calling @f thd_enter_cond
   @param src_function The caller source function name
   @param src_file The caller source file name
   @param src_line The caller source line number
*/
void thd_exit_cond(MYSQL_THD thd, const PSI_stage_info *stage,
                   const char *src_function, const char *src_file,
                   int src_line);

#define THD_EXIT_COND(P1, P2) \
  thd_exit_cond(P1, P2, __func__, __FILE__, __LINE__)

inline bool binlog_should_compress(size_t len)
{
  return opt_bin_log_compress &&
    len >= opt_bin_log_compress_min_len;
}


/**
   Save thd sql_mode on instantiation.
   On destruction it resets the mode to the previously stored value.
*/
class Sql_mode_save
{
 public:
  Sql_mode_save(THD *thd) : thd(thd), old_mode(thd->variables.sql_mode) {}
  ~Sql_mode_save() { thd->variables.sql_mode = old_mode; }

 private:
  THD *thd;
  sql_mode_t old_mode; // SQL mode saved at construction time.
};


/*
  Save the current sql_mode. Switch off sql_mode flags which can prevent
  normal parsing of VIEWs, expressions in generated columns.
  Restore the old sql_mode on destructor.
*/
class Sql_mode_save_for_frm_handling: public Sql_mode_save
{
public:
  Sql_mode_save_for_frm_handling(THD *thd)
   :Sql_mode_save(thd)
  {
    /*
      - MODE_REAL_AS_FLOAT            affect only CREATE TABLE parsing
      + MODE_PIPES_AS_CONCAT          affect expression parsing
      + MODE_ANSI_QUOTES              affect expression parsing
      + MODE_IGNORE_SPACE             affect expression parsing
      - MODE_IGNORE_BAD_TABLE_OPTIONS affect only CREATE/ALTER TABLE parsing
      * MODE_ONLY_FULL_GROUP_BY       affect execution
      * MODE_NO_UNSIGNED_SUBTRACTION  affect execution
      - MODE_NO_DIR_IN_CREATE         affect table creation only
      - MODE_POSTGRESQL               compounded from other modes
      + MODE_ORACLE                   affects Item creation (e.g for CONCAT)
      - MODE_MSSQL                    compounded from other modes
      - MODE_DB2                      compounded from other modes
      - MODE_MAXDB                    affect only CREATE TABLE parsing
      - MODE_NO_KEY_OPTIONS           affect only SHOW
      - MODE_NO_TABLE_OPTIONS         affect only SHOW
      - MODE_NO_FIELD_OPTIONS         affect only SHOW
      - MODE_MYSQL323                 affect only SHOW
      - MODE_MYSQL40                  affect only SHOW
      - MODE_ANSI                     compounded from other modes
                                      (+ transaction mode)
      ? MODE_NO_AUTO_VALUE_ON_ZERO    affect UPDATEs
      + MODE_NO_BACKSLASH_ESCAPES     affect expression parsing
      + MODE_EMPTY_STRING_IS_NULL     affect expression parsing
    */
    thd->variables.sql_mode&= ~(MODE_PIPES_AS_CONCAT | MODE_ANSI_QUOTES |
                                MODE_IGNORE_SPACE | MODE_NO_BACKSLASH_ESCAPES |
                                MODE_ORACLE | MODE_EMPTY_STRING_IS_NULL);
  };
};


class Switch_to_definer_security_ctx
{
 public:
  Switch_to_definer_security_ctx(THD *thd, TABLE_LIST *table) :
    m_thd(thd), m_sctx(thd->security_ctx)
  {
    if (table->security_ctx)
      thd->security_ctx= table->security_ctx;
  }
  ~Switch_to_definer_security_ctx() { m_thd->security_ctx = m_sctx; }

 private:
  THD *m_thd;
  Security_context *m_sctx;
};


class Sql_mode_instant_set: public Sql_mode_save
{
public:
  Sql_mode_instant_set(THD *thd, sql_mode_t temporary_value)
   :Sql_mode_save(thd)
  {
    thd->variables.sql_mode= temporary_value;
  }
};


class Sql_mode_instant_remove: public Sql_mode_save
{
public:
  Sql_mode_instant_remove(THD *thd, sql_mode_t temporary_remove_flags)
   :Sql_mode_save(thd)
  {
    thd->variables.sql_mode&= ~temporary_remove_flags;
  }
};


class Abort_on_warning_instant_set
{
  THD *m_thd;
  bool m_save_abort_on_warning;
public:
  Abort_on_warning_instant_set(THD *thd, bool temporary_value)
   :m_thd(thd), m_save_abort_on_warning(thd->abort_on_warning)
  {
    thd->abort_on_warning= temporary_value;
  }
  ~Abort_on_warning_instant_set()
  {
    m_thd->abort_on_warning= m_save_abort_on_warning;
  }
};


class Check_level_instant_set
{
  THD *m_thd;
  enum_check_fields m_check_level;
public:
  Check_level_instant_set(THD *thd, enum_check_fields temporary_value)
   :m_thd(thd), m_check_level(thd->count_cuted_fields)
  {
    thd->count_cuted_fields= temporary_value;
  }
  ~Check_level_instant_set()
  {
    m_thd->count_cuted_fields= m_check_level;
  }
};


class Use_relaxed_field_copy: public Sql_mode_save,
                              public Check_level_instant_set,
                              public Abort_on_warning_instant_set
{
public:
  Use_relaxed_field_copy(THD *thd) :
      Sql_mode_save(thd), Check_level_instant_set(thd, CHECK_FIELD_IGNORE),
      Abort_on_warning_instant_set(thd, 0)
  {
    thd->variables.sql_mode&= ~(MODE_NO_ZERO_IN_DATE | MODE_NO_ZERO_DATE);
    thd->variables.sql_mode|= MODE_INVALID_DATES;
  }
};


class Identifier_chain2
{
  LEX_CSTRING m_name[2];
public:
  Identifier_chain2()
   :m_name{Lex_cstring(), Lex_cstring()}
  { }
  Identifier_chain2(const LEX_CSTRING &a, const LEX_CSTRING &b)
   :m_name{a, b}
  { }

  const LEX_CSTRING& operator [] (size_t i) const
  {
    return m_name[i];
  }

  static Identifier_chain2 split(const LEX_CSTRING &txt)
  {
    DBUG_ASSERT(txt.str[txt.length] == '\0'); // Expect 0-terminated input
    const char *dot= strchr(txt.str, '.');
    if (!dot)
      return Identifier_chain2(Lex_cstring(), txt);
    size_t length0= dot - txt.str;
    Lex_cstring name0(txt.str, length0);
    Lex_cstring name1(txt.str + length0 + 1, txt.length - length0 - 1);
    return Identifier_chain2(name0, name1);
  }

  // Export as a qualified name string: 'db.name'
  size_t make_qname(char *dst, size_t dstlen, bool casedn_part1) const
  {
    size_t res= my_snprintf(dst, dstlen, "%.*s.%.*s",
                            (int) m_name[0].length, m_name[0].str,
                            (int) m_name[1].length, m_name[1].str);
    if (casedn_part1 && dstlen > m_name[0].length)
      my_casedn_str(system_charset_info, dst + m_name[0].length + 1);
    return res;
  }

  // Export as a qualified name string, allocate on mem_root.
  LEX_CSTRING make_qname(MEM_ROOT *mem_root, bool casedn_part1) const
  {
    LEX_STRING dst;
    /* format: [pkg + dot] + name + '\0' */
    size_t dst_size= m_name[0].length + 1 /*dot*/ + m_name[1].length + 1/*\0*/;
    if (unlikely(!(dst.str= (char*) alloc_root(mem_root, dst_size))))
      return {NULL, 0};
    if (!m_name[0].length)
    {
      DBUG_ASSERT(!casedn_part1); // Should not be called this way
      dst.length= my_snprintf(dst.str, dst_size, "%.*s",
                              (int) m_name[1].length, m_name[1].str);
      return {dst.str, dst.length};
    }
    dst.length= make_qname(dst.str, dst_size, casedn_part1);
    return {dst.str, dst.length};
  }
};


/**
  This class resembles the SQL Standard schema qualified object name:
  <schema qualified name> ::= [ <schema name> <period> ] <qualified identifier>
*/
class Database_qualified_name
{
public:
  LEX_CSTRING m_db;
  LEX_CSTRING m_name;
  Database_qualified_name(const LEX_CSTRING *db, const LEX_CSTRING *name)
   :m_db(*db), m_name(*name)
  { }
  Database_qualified_name(const LEX_CSTRING &db, const LEX_CSTRING &name)
   :m_db(db), m_name(name)
  { }
  Database_qualified_name(const char *db, size_t db_length,
                          const char *name, size_t name_length)
  {
    m_db.str= db;
    m_db.length= db_length;
    m_name.str= name;
    m_name.length= name_length;
  }

  bool eq(const Database_qualified_name *other) const
  {
    CHARSET_INFO *cs= lower_case_table_names ?
                      &my_charset_utf8mb3_general_ci :
                      &my_charset_utf8mb3_bin;
    return
      m_db.length == other->m_db.length &&
      m_name.length == other->m_name.length &&
      !cs->strnncoll(m_db.str, m_db.length,
                     other->m_db.str, other->m_db.length) &&
      !cs->strnncoll(m_name.str, m_name.length,
                     other->m_name.str, other->m_name.length);
  }
  void copy(MEM_ROOT *mem_root, const LEX_CSTRING &db,
                                const LEX_CSTRING &name);

  // Export db and name as a qualified name string: 'db.name'
  size_t make_qname(char *dst, size_t dstlen, bool casedn_name) const
  {
    return Identifier_chain2(m_db, m_name).make_qname(dst, dstlen, casedn_name);
  }
  // Export db and name as a qualified name string, allocate on mem_root.
  LEX_CSTRING make_qname(MEM_ROOT *mem_root, bool casedn_name) const
  {
    DBUG_SLOW_ASSERT(ok_for_lower_case_names(m_db.str));
    return Identifier_chain2(m_db, m_name).make_qname(mem_root, casedn_name);
  }

  bool make_package_routine_name(MEM_ROOT *mem_root,
                                 const LEX_CSTRING &package,
                                 const LEX_CSTRING &routine)
  {
    char *tmp;
    size_t length= package.length + 1 + routine.length + 1;
    if (unlikely(!(tmp= (char *) alloc_root(mem_root, length))))
      return true;
    m_name.length= Identifier_chain2(package, routine).make_qname(tmp, length,
                                                                  false);
    m_name.str= tmp;
    return false;
  }

  bool make_package_routine_name(MEM_ROOT *mem_root,
                                 const LEX_CSTRING &db,
                                 const LEX_CSTRING &package,
                                 const LEX_CSTRING &routine)
  {
    if (unlikely(make_package_routine_name(mem_root, package, routine)))
      return true;
    if (unlikely(!(m_db.str= strmake_root(mem_root, db.str, db.length))))
      return true;
    m_db.length= db.length;
    return false;
  }
};


class ErrConvDQName: public ErrConv
{
  const Database_qualified_name *m_name;
public:
  ErrConvDQName(const Database_qualified_name *name)
   :m_name(name)
  { }
  LEX_CSTRING lex_cstring() const override
  {
    size_t length= m_name->make_qname(err_buffer, sizeof(err_buffer), false);
    return {err_buffer, length};
  }
};

class Type_holder: public Sql_alloc,
                   public Item_args,
                   public Type_handler_hybrid_field_type,
                   public Type_all_attributes
{
  const TYPELIB *m_typelib;
  bool m_maybe_null;
public:
  Type_holder()
   :m_typelib(NULL),
    m_maybe_null(false)
  { }

  void set_type_maybe_null(bool maybe_null_arg) { m_maybe_null= maybe_null_arg; }
  bool get_maybe_null() const { return m_maybe_null; }

  decimal_digits_t decimal_precision() const
  {
    /*
      Type_holder is not used directly to create fields, so
      its virtual decimal_precision() is never called.
      We should eventually extend create_result_table() to accept
      an array of Type_holders directly, without having to allocate
      Item_type_holder's and put them into List<Item>.
    */
    DBUG_ASSERT(0);
    return 0;
  }
  void set_typelib(const TYPELIB *typelib)
  {
    m_typelib= typelib;
  }
  const TYPELIB *get_typelib() const
  {
    return m_typelib;
  }

  bool aggregate_attributes(THD *thd)
  {
    static LEX_CSTRING union_name= { STRING_WITH_LEN("UNION") };
    for (uint i= 0; i < arg_count; i++)
      m_maybe_null|= args[i]->maybe_null();
    return
       type_handler()->Item_hybrid_func_fix_attributes(thd,
                                                       union_name, this, this,
                                                       args, arg_count);
  }
};


/*
  A helper class to set THD flags to emit warnings/errors in case of
  overflow/type errors during assigning values into the SP variable fields.
  Saves original flags values in constructor.
  Restores original flags in destructor.
*/
class Sp_eval_expr_state
{
  THD *m_thd;
  enum_check_fields m_count_cuted_fields;
  bool m_abort_on_warning;
  bool m_stmt_modified_non_trans_table;
  void start()
  {
    m_thd->count_cuted_fields= CHECK_FIELD_ERROR_FOR_NULL;
    m_thd->abort_on_warning= m_thd->is_strict_mode();
    m_thd->transaction->stmt.modified_non_trans_table= false;
  }
  void stop()
  {
    m_thd->count_cuted_fields= m_count_cuted_fields;
    m_thd->abort_on_warning= m_abort_on_warning;
    m_thd->transaction->stmt.modified_non_trans_table=
      m_stmt_modified_non_trans_table;
  }
public:
  Sp_eval_expr_state(THD *thd)
   :m_thd(thd),
    m_count_cuted_fields(thd->count_cuted_fields),
    m_abort_on_warning(thd->abort_on_warning),
    m_stmt_modified_non_trans_table(thd->transaction->stmt.
                                    modified_non_trans_table)
  {
    start();
  }
  ~Sp_eval_expr_state()
  {
    stop();
  }
};


#ifndef DBUG_OFF
void dbug_serve_apcs(THD *thd, int n_calls);
#endif 

class StatementBinlog
{
  const enum_binlog_format saved_binlog_format;
  THD *const thd;

public:
  StatementBinlog(THD *thd, bool need_stmt) :
    saved_binlog_format(thd->get_current_stmt_binlog_format()),
    thd(thd)
  {
    if (need_stmt && saved_binlog_format != BINLOG_FORMAT_STMT)
    {
      thd->set_current_stmt_binlog_format_stmt();
    }
  }
  ~StatementBinlog()
  {
    thd->set_current_stmt_binlog_format(saved_binlog_format);
  }
};


/** THD registry */
class THD_list: public THD_list_iterator
{
public:
  /**
    Constructor replacement.

    Unfortunately we can't use fair constructor to initialize mutex
    for two reasons: PFS and embedded. The former can probably be fixed,
    the latter can probably be dropped.
  */
  void init()
  {
    mysql_rwlock_init(key_rwlock_THD_list, &lock);
  }

  /** Destructor replacement. */
  void destroy()
  {
    mysql_rwlock_destroy(&lock);
  }

  /**
    Inserts thread to registry.

    @param thd         thread

    Thread becomes accessible via server_threads.
  */
  void insert(THD *thd)
  {
    mysql_rwlock_wrlock(&lock);
    threads.append(thd);
    mysql_rwlock_unlock(&lock);
  }

  /**
    Removes thread from registry.

    @param thd         thread

    Thread becomes not accessible via server_threads.
  */
  void erase(THD *thd)
  {
    thd->assert_linked();
    mysql_rwlock_wrlock(&lock);
    thd->unlink();
    mysql_rwlock_unlock(&lock);
  }
};

extern THD_list server_threads;

void setup_tmp_table_column_bitmaps(TABLE *table, uchar *bitmaps,
                                    uint field_count);
#ifdef WITH_WSREP
extern void wsrep_to_isolation_end(THD*);
#endif
/*
  RAII utility class to ease binlogging with temporary setting
  THD etc context and restoring the original one upon logger execution.
*/
class Write_log_with_flags
{
  THD*   m_thd;
#ifdef WITH_WSREP
  bool wsrep_to_isolation;
#endif

public:
~Write_log_with_flags()
  {
    m_thd->set_binlog_flags_for_alter(0);
    m_thd->set_binlog_start_alter_seq_no(0);
#ifdef WITH_WSREP
    if (wsrep_to_isolation)
      wsrep_to_isolation_end(m_thd);
#endif
  }

  Write_log_with_flags(THD *thd, uchar flags,
                       bool do_wsrep_iso __attribute__((unused))= false) :
    m_thd(thd)
  {
    m_thd->set_binlog_flags_for_alter(flags);
#ifdef WITH_WSREP
    wsrep_to_isolation= do_wsrep_iso && WSREP(m_thd);
#endif
  }
};

#endif /* MYSQL_SERVER */
#endif /* SQL_CLASS_INCLUDED */<|MERGE_RESOLUTION|>--- conflicted
+++ resolved
@@ -716,15 +716,7 @@
   ulonglong sortbuff_size;
   ulonglong default_regex_flags;
   ulonglong max_mem_used;
-<<<<<<< HEAD
   ulonglong max_rowid_filter_size;
-=======
-  /*
-    A bitmap of OPTIMIZER_ADJ_* flags (defined in sql_priv.h).
-    See sys_vars.cc:adjust_secondary_key_cost for symbolic names.
-  */
-  ulonglong optimizer_adjust_secondary_key_costs;
->>>>>>> a79fb66a
 
   /**
      Place holders to store Multi-source variables in sys_var.cc during
