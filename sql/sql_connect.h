/* Copyright 2006-2008 MySQL AB, 2008-2009 Sun Microsystems, Inc.

   This program is free software; you can redistribute it and/or modify
   it under the terms of the GNU General Public License as published by
   the Free Software Foundation; version 2 of the License.

   This program is distributed in the hope that it will be useful,
   but WITHOUT ANY WARRANTY; without even the implied warranty of
   MERCHANTABILITY or FITNESS FOR A PARTICULAR PURPOSE.  See the
   GNU General Public License for more details.

   You should have received a copy of the GNU General Public License
   along with this program; if not, write to the Free Software
   Foundation, Inc., 51 Franklin St, Fifth Floor, Boston, MA  02110-1301  USA */

#ifndef SQL_CONNECT_INCLUDED
#define SQL_CONNECT_INCLUDED

#include "my_sys.h"                          /* pthread_handler_t */
#include "mysql_com.h"                         /* enum_server_command */

class THD;
typedef struct st_lex_user LEX_USER;
typedef struct user_conn USER_CONN;

void init_max_user_conn(void);
void free_max_user_conn(void);

pthread_handler_t handle_one_connection(void *arg);
void do_handle_one_connection(THD *thd_arg);
bool init_new_connection_handler_thread();
void reset_mqh(LEX_USER *lu, bool get_them);
bool check_mqh(THD *thd, uint check_command);
void time_out_user_resource_limits(THD *thd, USER_CONN *uc);
void decrease_user_connections(USER_CONN *uc);
void thd_init_client_charset(THD *thd, uint cs_number);
bool setup_connection_thread_globals(THD *thd);

int check_user(THD *thd, enum enum_server_command command,
	       const char *passwd, uint passwd_len, const char *db,
	       bool check_count);

<<<<<<< HEAD
int get_or_create_user_conn(THD *thd, const char *user,
                            const char *host, const USER_RESOURCES *mqh);
int check_for_max_user_connections(THD *thd, USER_CONN *uc);
=======
bool login_connection(THD *thd);
void prepare_new_connection_state(THD* thd);
void end_connection(THD *thd);
>>>>>>> 9141bb58

#endif /* SQL_CONNECT_INCLUDED */<|MERGE_RESOLUTION|>--- conflicted
+++ resolved
@@ -40,14 +40,11 @@
 	       const char *passwd, uint passwd_len, const char *db,
 	       bool check_count);
 
-<<<<<<< HEAD
+bool login_connection(THD *thd);
+void prepare_new_connection_state(THD* thd);
+void end_connection(THD *thd);
 int get_or_create_user_conn(THD *thd, const char *user,
                             const char *host, const USER_RESOURCES *mqh);
 int check_for_max_user_connections(THD *thd, USER_CONN *uc);
-=======
-bool login_connection(THD *thd);
-void prepare_new_connection_state(THD* thd);
-void end_connection(THD *thd);
->>>>>>> 9141bb58
 
 #endif /* SQL_CONNECT_INCLUDED */