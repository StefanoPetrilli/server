/*
   Copyright (c) 2013 Monty Program Ab

   This program is free software; you can redistribute it and/or modify
   it under the terms of the GNU General Public License as published by
   the Free Software Foundation; version 2 of the License.

   This program is distributed in the hope that it will be useful,
   but WITHOUT ANY WARRANTY; without even the implied warranty of
   MERCHANTABILITY or FITNESS FOR A PARTICULAR PURPOSE.  See the
   GNU General Public License for more details.

   You should have received a copy of the GNU General Public License
   along with this program; if not, write to the Free Software
   Foundation, Inc., 51 Franklin Street, Fifth Floor, Boston, MA 02110-1335 USA */

/*

== EXPLAIN/ANALYZE architecture ==

=== [SHOW] EXPLAIN data ===
Query optimization produces two data structures:
1. execution data structures themselves (eg. JOINs, JOIN_TAB, etc, etc)
2. Explain data structures.

#2 are self contained set of data structures that has sufficient info to
produce output of SHOW EXPLAIN, EXPLAIN [FORMAT=JSON], or 
ANALYZE [FORMAT=JSON], without accessing the execution data structures.

The exception is that Explain data structures have Item* pointers. See
ExplainDataStructureLifetime below for details.

=== ANALYZE data ===
EXPLAIN data structures have embedded ANALYZE data structures. These are 
objects that are used to track how the parts of query plan were executed:
how many times each part of query plan was invoked, how many rows were
read/returned, etc.

Each execution data structure keeps a direct pointer to its ANALYZE data
structure. It is needed so that execution code can quickly increment the
counters.

(note that this increases the set of data that is frequently accessed 
during the execution. What is the impact of this?)

Since ANALYZE/EXPLAIN data structures are separated from execution data
structures, it is easy to have them survive until the end of the query,
where we can return ANALYZE [FORMAT=JSON] output to the user, or print 
it into the slow query log.

*/

#ifndef SQL_EXPLAIN_INCLUDED
#define SQL_EXPLAIN_INCLUDED

class String_list: public List<char>
{
public:
  const char *append_str(MEM_ROOT *mem_root, const char *str);
};

class Json_writer;

/**************************************************************************************
 
  Data structures for producing EXPLAIN outputs.

  These structures
  - Can be produced inexpensively from query plan.
  - Store sufficient information to produce tabular EXPLAIN output (the goal is 
    to be able to produce JSON also)

*************************************************************************************/



class Explain_query;

/* 
  A node can be either a SELECT, or a UNION.
*/
class Explain_node : public Sql_alloc
{
public:
  Explain_node(MEM_ROOT *root) :
    cache_tracker(NULL),
    connection_type(EXPLAIN_NODE_OTHER),
    children(root)
  {}
  /* A type specifying what kind of node this is */
  enum explain_node_type 
  {
    EXPLAIN_UNION, 
    EXPLAIN_SELECT,
    EXPLAIN_BASIC_JOIN,
    EXPLAIN_UPDATE,
    EXPLAIN_DELETE, 
    EXPLAIN_INSERT
  };
  
  /* How this node is connected */
  enum explain_connection_type {
    EXPLAIN_NODE_OTHER,
    EXPLAIN_NODE_DERIVED, /* Materialized derived table */
    EXPLAIN_NODE_NON_MERGED_SJ /* aka JTBM semi-join */
  };

  virtual enum explain_node_type get_type()= 0;
  virtual uint get_select_id()= 0;

  /**
    expression cache statistics
  */
  Expression_cache_tracker* cache_tracker;

  /*
    How this node is connected to its parent.
    (NOTE: EXPLAIN_NODE_NON_MERGED_SJ is set very late currently)
  */
  enum explain_connection_type connection_type;

protected:
  /* 
    A node may have children nodes. When a node's explain structure is 
    created, children nodes may not yet have QPFs. This is why we store ids.
  */
  Dynamic_array<int> children;
public:
  void add_child(int select_no)
  {
    children.append(select_no);
  }

  virtual int print_explain(Explain_query *query, select_result_sink *output, 
                            uint8 explain_flags, bool is_analyze)=0;
  virtual void print_explain_json(Explain_query *query, Json_writer *writer, 
                                  bool is_analyze)= 0;

  int print_explain_for_children(Explain_query *query, select_result_sink *output, 
                                 uint8 explain_flags, bool is_analyze);
  void print_explain_json_for_children(Explain_query *query,
                                       Json_writer *writer, bool is_analyze);
  bool print_explain_json_cache(Json_writer *writer, bool is_analyze);
  virtual ~Explain_node() = default;
};


class Explain_table_access;


/* 
  A basic join. This is only used for SJ-Materialization nests.

  Basic join doesn't have ORDER/GROUP/DISTINCT operations. It also cannot be
  degenerate.

  It has its own select_id.
*/
class Explain_basic_join : public Explain_node
{
public:
  enum explain_node_type get_type() { return EXPLAIN_BASIC_JOIN; }
  
  Explain_basic_join(MEM_ROOT *root) : Explain_node(root), join_tabs(NULL) {}
  ~Explain_basic_join();

  bool add_table(Explain_table_access *tab, Explain_query *query);

  uint get_select_id() { return select_id; }

  uint select_id;

  int print_explain(Explain_query *query, select_result_sink *output,
                    uint8 explain_flags, bool is_analyze);
  void print_explain_json(Explain_query *query, Json_writer *writer, 
                          bool is_analyze);

  void print_explain_json_interns(Explain_query *query, Json_writer *writer,
                                  bool is_analyze);

  /* A flat array of Explain structs for tables. */
  Explain_table_access** join_tabs;
  uint n_join_tabs;
};


class Explain_aggr_node;
/*
  EXPLAIN structure for a SELECT.
  
  A select can be:
  1. A degenerate case. In this case, message!=NULL, and it contains a 
     description of what kind of degenerate case it is (e.g. "Impossible 
     WHERE").
  2. a non-degenrate join. In this case, join_tabs describes the join.

  In the non-degenerate case, a SELECT may have a GROUP BY/ORDER BY operation.

  In both cases, the select may have children nodes. class Explain_node
  provides a way get node's children.
*/

class Explain_select : public Explain_basic_join
{
public:
  enum explain_node_type get_type() { return EXPLAIN_SELECT; }

  Explain_select(MEM_ROOT *root, bool is_analyze) : 
  Explain_basic_join(root),
#ifndef DBUG_OFF
    select_lex(NULL),
#endif
    linkage(UNSPECIFIED_TYPE),
    is_lateral(false),
    message(NULL),
    having(NULL), having_value(Item::COND_UNDEF),
    using_temporary(false), using_filesort(false),
    cost(0.0),
    time_tracker(is_analyze),
    aggr_tree(NULL)
  {}

  void add_linkage(Json_writer *writer);

public:
#ifndef DBUG_OFF
  SELECT_LEX *select_lex;
#endif
  const char *select_type;
  enum sub_select_type linkage;
  bool is_lateral;

  /*
    If message != NULL, this is a degenerate join plan, and all subsequent
    members have no info 
  */
  const char *message;

  /* Expensive constant condition */
  Item *exec_const_cond;
  Item *outer_ref_cond;
  Item *pseudo_bits_cond;

  /* HAVING condition */
  Item *having;
  Item::cond_result having_value;

  /* Global join attributes. In tabular form, they are printed on the first row */
  bool using_temporary;
  bool using_filesort;

  double cost;
  /* ANALYZE members */
  Time_and_counter_tracker time_tracker;

  /* 
    Part of query plan describing sorting, temp.table usage, and duplicate 
    removal
  */
  Explain_aggr_node* aggr_tree;

  int print_explain(Explain_query *query, select_result_sink *output, 
                    uint8 explain_flags, bool is_analyze);
  void print_explain_json(Explain_query *query, Json_writer *writer, 
                          bool is_analyze);
  
  Table_access_tracker *get_using_temporary_read_tracker()
  {
    return &using_temporary_read_tracker;
  }
private:
  Table_access_tracker using_temporary_read_tracker;
};

/////////////////////////////////////////////////////////////////////////////
// EXPLAIN structures for ORDER/GROUP operations.
/////////////////////////////////////////////////////////////////////////////
typedef enum 
{
  AGGR_OP_TEMP_TABLE,
  AGGR_OP_FILESORT,
  //AGGR_OP_READ_SORTED_FILE, // need this?
  AGGR_OP_REMOVE_DUPLICATES,
  AGGR_OP_WINDOW_FUNCS
  //AGGR_OP_JOIN // Need this?
} enum_explain_aggr_node_type;


class Explain_aggr_node : public Sql_alloc
{
public:
  virtual enum_explain_aggr_node_type get_type()= 0;
  virtual ~Explain_aggr_node() = default;
  Explain_aggr_node *child;
};

class Explain_aggr_filesort : public Explain_aggr_node
{
  List<Item> sort_items;
  List<ORDER::enum_order> sort_directions;
public:
  enum_explain_aggr_node_type get_type() { return AGGR_OP_FILESORT; }
  Filesort_tracker tracker;

  Explain_aggr_filesort(MEM_ROOT *mem_root, bool is_analyze, 
                        Filesort *filesort);

  void print_json_members(Json_writer *writer, bool is_analyze);
};

class Explain_aggr_tmp_table : public Explain_aggr_node
{
public:
  enum_explain_aggr_node_type get_type() { return AGGR_OP_TEMP_TABLE; }
};

class Explain_aggr_remove_dups : public Explain_aggr_node
{
public:
  enum_explain_aggr_node_type get_type() { return AGGR_OP_REMOVE_DUPLICATES; }
};

class Explain_aggr_window_funcs : public Explain_aggr_node
{
  List<Explain_aggr_filesort> sorts;
public:
  enum_explain_aggr_node_type get_type() { return AGGR_OP_WINDOW_FUNCS; }

  void print_json_members(Json_writer *writer, bool is_analyze);
  friend class Window_funcs_computation;
};

/////////////////////////////////////////////////////////////////////////////

extern const char *unit_operation_text[4];
extern const char *pushed_unit_operation_text[4];
extern const char *pushed_derived_text;
extern const char *pushed_select_text;

/*
  Explain structure for a UNION [ALL].

  A UNION may or may not have "Using filesort".
*/

class Explain_union : public Explain_node
{
public:
  Explain_union(MEM_ROOT *root, bool is_analyze) : 
    Explain_node(root), union_members(PSI_INSTRUMENT_MEM),
    is_recursive_cte(false), is_pushed_down_to_engine(false),
    fake_select_lex_explain(root, is_analyze)
  {}

  enum explain_node_type get_type() { return EXPLAIN_UNION; }
  unit_common_op operation;

  uint get_select_id()
  {
    DBUG_ASSERT(union_members.elements() > 0);
    return union_members.at(0);
  }
  /*
    Members of the UNION.  Note: these are different from UNION's "children".
    Example:

      (select * from t1) union 
      (select * from t2) order by (select col1 from t3 ...)

    here 
      - select-from-t1 and select-from-t2 are "union members",
      - select-from-t3 is the only "child".
  */
  Dynamic_array<int> union_members;

  void add_select(int select_no)
  {
    union_members.append(select_no);
  }
  int print_explain(Explain_query *query, select_result_sink *output, 
                    uint8 explain_flags, bool is_analyze);
<<<<<<< HEAD
  void print_explain_json(Explain_query *query, Json_writer *writer,
                          bool is_analyze, bool no_tmp_tbl);
  void print_explain_json_regular(Explain_query *query, Json_writer *writer,
                          bool is_analyze, bool no_tmp_tbl);
  void print_explain_json_pushed_down(Explain_query *query,
                                      Json_writer *writer, bool is_analyze,
                                      bool no_tmp_tbl);
=======
  void print_explain_json(Explain_query *query, Json_writer *writer, 
                          bool is_analyze);
>>>>>>> 9880006b

  const char *fake_select_type;
  bool using_filesort;
  bool using_tmp;
  bool is_recursive_cte;
  bool is_pushed_down_to_engine;
  
  /*
    Explain data structure for "fake_select_lex" (i.e. for the degenerate
    SELECT that reads UNION result).
    It doesn't have a query plan, but we still need execution tracker, etc.
  */
  Explain_select fake_select_lex_explain;

  Table_access_tracker *get_fake_select_lex_tracker()
  {
    return &fake_select_lex_tracker;
  }
  Table_access_tracker *get_tmptable_read_tracker()
  {
    return &tmptable_read_tracker;
  }
private:
  uint make_union_table_name(char *buf);
  int print_explain_regular(Explain_query *query, select_result_sink *output,
                            uint8 explain_flags, bool is_analyze);
  int print_explain_pushed_down(select_result_sink *output,
                                uint8 explain_flags, bool is_analyze);
  
  Table_access_tracker fake_select_lex_tracker;
  /* This one is for reading after ORDER BY */
  Table_access_tracker tmptable_read_tracker; 
};


class Explain_update;
class Explain_delete;
class Explain_insert;


/*
  Explain structure for a query (i.e. a statement).

  This should be able to survive when the query plan was deleted. Currently,
  we do not intend for it survive until after query's MEM_ROOT is freed.

  == ExplainDataStructureLifetime ==

    >dispatch_command
    | >mysql_parse
    | | ...
    | |
    | | explain->query_plan_ready(); // (1)
    | |
    | |   some_join->cleanup(); //  (2)
    | |
    | | explain->notify_tables_are_closed(); // (3)
    | | close_thread_tables();  // (4)
    | | ...
    | | free_items(); // (5)
    | | ...
    | |
    | <mysql_parse
    |
    | log_slow_statement() // (6)
    |
    | free_root()
    |
    >dispatch_command

  (1) - Query plan construction is finished and it is available for reading.

  (2) - Temporary tables are freed (with exception of derived tables
        which are freed at step (4)).
        The tables are no longer accessible but one can still call
        item->print(), even for items that refer to temp.tables (see
        Item_field::print() for details)

  (3) - Notification about (4).
  (4) - Tables used by the query are closed. One consequence of this is that
        the values of the const tables' fields are not available anymore.
        We could adjust the code in Item_field::print() to handle this but
        instead we make step (3) disallow production of FORMAT=JSON output.
        We also disable processing of SHOW EXPLAIN|ANALYZE output because
        the query is about to finish anyway.

  (5) - Item objects are freed. After this, it's certainly not possible to
        print them into FORMAT=JSON output.

  (6) - We may decide to log tabular EXPLAIN output to the slow query log.

*/

class Explain_query : public Sql_alloc
{
public:
  Explain_query(THD *thd, MEM_ROOT *root);
  ~Explain_query();

  /* Add a new node */
  void add_node(Explain_node *node);
  void add_insert_plan(Explain_insert *insert_plan_arg);
  void add_upd_del_plan(Explain_update *upd_del_plan_arg);

  /* This will return a select, or a union */
  Explain_node *get_node(uint select_id);

  /* This will return a select (even if there is a union with this id) */
  Explain_select *get_select(uint select_id);
  
  Explain_union *get_union(uint select_id);
 
  /* Produce a tabular EXPLAIN output */
  int print_explain(select_result_sink *output, uint8 explain_flags, 
                    bool is_analyze);
  
  /* Send tabular EXPLAIN to the client */
  int send_explain(THD *thd, bool extended);
  
  /* Return tabular EXPLAIN output as a text string */
  bool print_explain_str(THD *thd, String *out_str, bool is_analyze);

  int print_explain_json(select_result_sink *output, bool is_analyze,
                         ulonglong query_time_in_progress_ms= 0);

  /* If true, at least part of EXPLAIN can be printed */
  bool have_query_plan() { return insert_plan || upd_del_plan|| get_node(1) != NULL; }

  void query_plan_ready();
  void notify_tables_are_closed();

  MEM_ROOT *mem_root;

  Explain_update *get_upd_del_plan() { return upd_del_plan; }
private:
  bool print_query_blocks_json(Json_writer *writer, const bool is_analyze);
  void print_query_optimization_json(Json_writer *writer);
  void send_explain_json_to_output(Json_writer *writer, select_result_sink *output);
 
  /* Explain_delete inherits from Explain_update */
  Explain_update *upd_del_plan;

  /* Query "plan" for INSERTs */
  Explain_insert *insert_plan;

  Dynamic_array<Explain_union*> unions;
  Dynamic_array<Explain_select*> selects;
  
  THD *stmt_thd; // for APC start/stop
  bool apc_enabled;
  /* 
    Debugging aid: count how many times add_node() was called. Ideally, it
    should be one, we currently allow O(1) query plan saves for each
    select or union.  The goal is not to have O(#rows_in_some_table), which 
    is unacceptable.
  */
  longlong operations;
#ifndef DBUG_OFF
  bool can_print_json= false;
#endif

  Exec_time_tracker optimization_time_tracker;
};


/* 
  Some of the tags have matching text. See extra_tag_text for text names, and 
  Explain_table_access::append_tag_name() for code to convert from tag form to text
  form.
*/
enum explain_extra_tag
{
  ET_none= 0, /* not-a-tag */
  ET_USING_INDEX_CONDITION,
  ET_USING_INDEX_CONDITION_BKA,
  ET_USING, /* For quick selects of various kinds */
  ET_RANGE_CHECKED_FOR_EACH_RECORD,
  ET_USING_WHERE_WITH_PUSHED_CONDITION,
  ET_USING_WHERE,
  ET_NOT_EXISTS,

  ET_USING_INDEX,
  ET_FULL_SCAN_ON_NULL_KEY,
  ET_SKIP_OPEN_TABLE,
  ET_OPEN_FRM_ONLY,
  ET_OPEN_FULL_TABLE,

  ET_SCANNED_0_DATABASES,
  ET_SCANNED_1_DATABASE,
  ET_SCANNED_ALL_DATABASES,

  ET_USING_INDEX_FOR_GROUP_BY,

  ET_USING_MRR, // does not print "Using mrr". 

  ET_DISTINCT,
  ET_LOOSESCAN,
  ET_START_TEMPORARY,
  ET_END_TEMPORARY,
  ET_FIRST_MATCH,
  
  ET_USING_JOIN_BUFFER,

  ET_CONST_ROW_NOT_FOUND,
  ET_UNIQUE_ROW_NOT_FOUND,
  ET_IMPOSSIBLE_ON_CONDITION,
  ET_TABLE_FUNCTION,

  ET_total
};


/*
  Explain data structure describing join buffering use.
*/

class EXPLAIN_BKA_TYPE
{
public:
  EXPLAIN_BKA_TYPE() : join_alg(NULL) {}

  size_t join_buffer_size;

  bool incremental;

  /* 
    NULL if no join buferring used.
    Other values: BNL, BNLH, BKA, BKAH.
  */
  const char *join_alg;

  /* Information about MRR usage.  */
  StringBuffer<64> mrr_type;
  
  bool is_using_jbuf() { return (join_alg != NULL); }
};


/*
  Data about how an index is used by some access method
*/
class Explain_index_use : public Sql_alloc
{
  char *key_name;
  uint key_len;
  char *filter_name;
  uint filter_len;
public:
  String_list key_parts_list;
  
  Explain_index_use()
  {
    clear();
  }

  void clear()
  {
    key_name= NULL;
    key_len= (uint)-1;
    filter_name= NULL;
    filter_len= (uint)-1;
  }
  bool set(MEM_ROOT *root, KEY *key_name, uint key_len_arg);
  bool set_pseudo_key(MEM_ROOT *root, const char *key_name);

  inline const char *get_key_name() const { return key_name; }
  inline uint get_key_len() const { return key_len; }
  //inline const char *get_filter_name() const { return filter_name; }
};


/*
  Query Plan data structure for Rowid filter.
*/
class Explain_rowid_filter : public Sql_alloc
{
public:
  /* Quick select used to collect the rowids into filter */
  Explain_quick_select *quick;

  /* How many rows the above quick select is expected to return */
  ha_rows rows;

  /* Expected selectivity for the filter */
  double selectivity;

  /* Tracker with the information about how rowid filter is executed */
  Rowid_filter_tracker *tracker;

  void print_explain_json(Explain_query *query, Json_writer *writer,
                          bool is_analyze);

  /*
    TODO:
      Here should be ANALYZE members:
      - r_rows for the quick select
      - An object that tracked the table access time
      - real selectivity of the filter.
  */
};


/*
  QPF for quick range selects, as well as index_merge select
*/
class Explain_quick_select : public Sql_alloc
{
public:
  Explain_quick_select(int quick_type_arg) : quick_type(quick_type_arg) 
  {}

  const int quick_type;

  bool is_basic() 
  {
    return (quick_type == QUICK_SELECT_I::QS_TYPE_RANGE || 
            quick_type == QUICK_SELECT_I::QS_TYPE_RANGE_DESC ||
            quick_type == QUICK_SELECT_I::QS_TYPE_GROUP_MIN_MAX);
  }
  
  /* This is used when quick_type == QUICK_SELECT_I::QS_TYPE_RANGE */
  Explain_index_use range;
  
  /* Used in all other cases */
  List<Explain_quick_select> children;
  
  void print_extra(String *str);
  void print_key(String *str);
  void print_key_len(String *str);

  void print_json(Json_writer *writer);

  void print_extra_recursive(String *str);
private:
  const char *get_name_by_type();
};


/*
  Data structure for "range checked for each record". 
  It's a set of keys, tabular explain prints hex bitmap, json prints key names.
*/

typedef const char* NAME;

class Explain_range_checked_fer : public Sql_alloc
{
public:
  String_list key_set;
  key_map keys_map;
private:
  ha_rows full_scan, index_merge;
  ha_rows *keys_stat;
  NAME *keys_stat_names;
  uint keys;

public:
  Explain_range_checked_fer()
    :Sql_alloc(), full_scan(0), index_merge(0),
    keys_stat(0), keys_stat_names(0), keys(0)
  {}

  int append_possible_keys_stat(MEM_ROOT *alloc,
                                TABLE *table, key_map possible_keys);
  void collect_data(QUICK_SELECT_I *quick);
  void print_json(Json_writer *writer, bool is_analyze);
};


/*
  EXPLAIN data structure for a single JOIN_TAB.
*/

class Explain_table_access : public Sql_alloc
{
public:
  Explain_table_access(MEM_ROOT *root, bool timed) :
    derived_select_number(0),
    non_merged_sjm_number(0),
    cost(0.0),
    loops(0.0),
    extra_tags(root),
    range_checked_fer(NULL),
    full_scan_on_null_key(false),
    start_dups_weedout(false),
    end_dups_weedout(false),
    where_cond(NULL),
    cache_cond(NULL),
    pushed_index_cond(NULL),
    sjm_nest(NULL),
    pre_join_sort(NULL),
    handler_for_stats(NULL),
    jbuf_unpack_tracker(timed),
    rowid_filter(NULL)
  {}
  ~Explain_table_access() { delete sjm_nest; }

  void push_extra(enum explain_extra_tag extra_tag);

  /* Internals */

  /* id and 'select_type' are cared-of by the parent Explain_select */
  StringBuffer<32> table_name;
  StringBuffer<32> used_partitions;
  String_list used_partitions_list;
  // valid with ET_USING_MRR
  StringBuffer<32> mrr_type;
  StringBuffer<32> firstmatch_table_name;

  /* 
    Non-zero number means this is a derived table. The number can be used to
    find the query plan for the derived table
  */
  int derived_select_number;
  /* TODO: join with the previous member. */
  int non_merged_sjm_number;

  enum join_type type;

  bool used_partitions_set;
  
  /* Empty means "NULL" will be printed */
  String_list possible_keys;

  bool rows_set; /* not set means 'NULL' should be printed */
  bool filtered_set; /* not set means 'NULL' should be printed */
  // Valid if ET_USING_INDEX_FOR_GROUP_BY is present
  bool loose_scan_is_scanning;
  
  /*
    Index use: key name and length.
    Note: that when one is accessing I_S tables, those may show use of 
    non-existant indexes.

    key.key_name == NULL means 'NULL' will be shown in tabular output.
    key.key_len == (uint)-1 means 'NULL' will be shown in tabular output.
  */
  Explain_index_use key;
  
  /*
    when type==JT_HASH_NEXT, 'key' stores the hash join pseudo-key.
    hash_next_key stores the table's key.
  */
  Explain_index_use hash_next_key;
  
  String_list ref_list;

  ha_rows rows;
  double filtered;

  /* Total cost incurred during one execution of this select */
  double cost;

  double loops;
  /* 
    Contents of the 'Extra' column. Some are converted into strings, some have
    parameters, values for which are stored below.
  */
  Dynamic_array<enum explain_extra_tag> extra_tags;

  // Valid if ET_USING tag is present
  Explain_quick_select *quick_info;
  
  /* Non-NULL value means this tab uses "range checked for each record" */
  Explain_range_checked_fer *range_checked_fer;
 
  bool full_scan_on_null_key;

  // valid with ET_USING_JOIN_BUFFER
  EXPLAIN_BKA_TYPE bka_type;

  bool start_dups_weedout;
  bool end_dups_weedout;
  
  /*
    Note: lifespan of WHERE condition is less than lifespan of this object.
    The below two are valid if tags include "ET_USING_WHERE".
    (TODO: indexsubquery may put ET_USING_WHERE without setting where_cond?)
  */
  Item *where_cond;
  Item *cache_cond;
  
  /*
    This is either pushed index condition, or BKA's index condition. 
    (the latter refers to columns of other tables and so can only be checked by
     BKA code). Examine extra_tags to tell which one it is.
  */
  Item *pushed_index_cond;

  Explain_basic_join *sjm_nest;
  
  /*
    This describes a possible filesort() call that is done before doing the
    join operation.
  */
  Explain_aggr_filesort *pre_join_sort;

  /* ANALYZE members */

  /* Tracker for reading the table */
  Table_access_tracker tracker;
  Exec_time_tracker op_tracker;
  Gap_time_tracker extra_time_tracker;

  /*
    Handler object to get the handler_stats from.

    Notes:
    This pointer is only valid until notify_tables_are_closed() is called.
    After that, the tables may be freed or reused, together with their
    handler_stats objects.
    notify_tables_are_closed() disables printing of FORMAT=JSON output.
    r_engine_stats is only printed in FORMAT=JSON output, so we're fine.

    We do not store pointers to temporary (aka "work") tables here.
    Temporary tables may be freed (e.g. by JOIN::cleanup()) or re-created
    during query execution (when HEAP table is converted into Aria).
  */
  handler *handler_for_stats;

  /* When using join buffer: Track the reads from join buffer */
  Table_access_tracker jbuf_tracker;

  /* When using join buffer: time spent unpacking rows from the join buffer */
  Time_and_counter_tracker jbuf_unpack_tracker;

  /*
    When using join buffer: time spent after unpacking rows from the join
    buffer. This will capture the time spent checking the Join Condition:
    the condition that depends on this table and preceding tables.
  */
  Gap_time_tracker jbuf_extra_time_tracker;

  /* When using join buffer: Track the number of incoming record combinations */
  Counter_tracker jbuf_loops_tracker;

  Explain_rowid_filter *rowid_filter;

  int print_explain(select_result_sink *output, uint8 explain_flags, 
                    bool is_analyze,
                    uint select_id, const char *select_type,
                    bool using_temporary, bool using_filesort);
  void print_explain_json(Explain_query *query, Json_writer *writer,
                          bool is_analyze);

private:
  void append_tag_name(String *str, enum explain_extra_tag tag);
  void fill_key_str(String *key_str, bool is_json) const;
  void fill_key_len_str(String *key_len_str, bool is_json) const;
  double get_r_filtered();
  void tag_to_json(Json_writer *writer, enum explain_extra_tag tag);
};


/*
  EXPLAIN structure for single-table UPDATE. 
  
  This is similar to Explain_table_access, except that it is more restrictive.
  Also, it can have UPDATE operation options, but currently there aren't any.

  Explain_delete inherits from this.
*/

class Explain_update : public Explain_node
{
public:

  Explain_update(MEM_ROOT *root, bool is_analyze) : 
    Explain_node(root),
    filesort_tracker(NULL),
    command_tracker(is_analyze),
    handler_for_stats(NULL)
  {}

  virtual enum explain_node_type get_type() { return EXPLAIN_UPDATE; }
  virtual uint get_select_id() { return 1; /* always root */ }

  const char *select_type;

  StringBuffer<32> used_partitions;
  String_list used_partitions_list;
  bool used_partitions_set;

  bool impossible_where;
  bool no_partitions;
  StringBuffer<64> table_name;

  enum join_type jtype;
  String_list possible_keys;

  /* Used key when doing a full index scan (possibly with limit) */
  Explain_index_use key;

  /* 
    MRR that's used with quick select. This should probably belong to the
    quick select
  */
  StringBuffer<64> mrr_type;
  
  Explain_quick_select *quick_info;

  bool using_where;
  Item *where_cond;

  ha_rows rows;

  bool using_io_buffer;

  /* Tracker for doing reads when filling the buffer */
  Table_access_tracker buf_tracker;
  
  bool is_using_filesort() { return filesort_tracker? true: false; }
  /*
    Non-null value of filesort_tracker means "using filesort"

    if we are using filesort, then table_tracker is for the io done inside
    filesort.
    
    'tracker' is for tracking post-filesort reads.
  */
  Filesort_tracker *filesort_tracker;

  /* ANALYZE members and methods */
  Table_access_tracker tracker;

  /* This tracks execution of the whole command */
  Time_and_counter_tracker command_tracker;
  
  /* TODO: This tracks time to read rows from the table */
  Exec_time_tracker table_tracker;

  /* The same as  Explain_table_access::handler_for_stats */
  handler *handler_for_stats;

  virtual int print_explain(Explain_query *query, select_result_sink *output, 
                            uint8 explain_flags, bool is_analyze);
  virtual void print_explain_json(Explain_query *query, Json_writer *writer,
                                  bool is_analyze);
};


/*
  EXPLAIN data structure for an INSERT.
  
  At the moment this doesn't do much as we don't really have any query plans
  for INSERT statements.
*/

class Explain_insert : public Explain_node
{
public:
  Explain_insert(MEM_ROOT *root) : 
  Explain_node(root)
  {}

  StringBuffer<64> table_name;

  enum explain_node_type get_type() { return EXPLAIN_INSERT; }
  uint get_select_id() { return 1; /* always root */ }

  int print_explain(Explain_query *query, select_result_sink *output, 
                    uint8 explain_flags, bool is_analyze);
  void print_explain_json(Explain_query *query, Json_writer *writer, 
                          bool is_analyze);
};


/* 
  EXPLAIN data of a single-table DELETE.
*/

class Explain_delete: public Explain_update
{
public:
  Explain_delete(MEM_ROOT *root, bool is_analyze) : 
  Explain_update(root, is_analyze)
  {}

  /*
    TRUE means we're going to call handler->delete_all_rows() and not read any
    rows.
  */
  bool deleting_all_rows;

  virtual enum explain_node_type get_type() { return EXPLAIN_DELETE; }
  virtual uint get_select_id() { return 1; /* always root */ }

  virtual int print_explain(Explain_query *query, select_result_sink *output, 
                            uint8 explain_flags, bool is_analyze);
  virtual void print_explain_json(Explain_query *query, Json_writer *writer,
                                  bool is_analyze);
};


#endif //SQL_EXPLAIN_INCLUDED<|MERGE_RESOLUTION|>--- conflicted
+++ resolved
@@ -379,18 +379,12 @@
   }
   int print_explain(Explain_query *query, select_result_sink *output, 
                     uint8 explain_flags, bool is_analyze);
-<<<<<<< HEAD
   void print_explain_json(Explain_query *query, Json_writer *writer,
-                          bool is_analyze, bool no_tmp_tbl);
+                          bool is_analyze);
   void print_explain_json_regular(Explain_query *query, Json_writer *writer,
-                          bool is_analyze, bool no_tmp_tbl);
+                          bool is_analyze);
   void print_explain_json_pushed_down(Explain_query *query,
-                                      Json_writer *writer, bool is_analyze,
-                                      bool no_tmp_tbl);
-=======
-  void print_explain_json(Explain_query *query, Json_writer *writer, 
-                          bool is_analyze);
->>>>>>> 9880006b
+                                      Json_writer *writer, bool is_analyze);
 
   const char *fake_select_type;
   bool using_filesort;
