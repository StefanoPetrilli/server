/*
   Copyright (c) 2000, 2016, Oracle and/or its affiliates.
   Copyright (c) 2010, 2019, MariaDB Corporation

   This program is free software; you can redistribute it and/or modify
   it under the terms of the GNU General Public License as published by
   the Free Software Foundation; version 2 of the License.

   This program is distributed in the hope that it will be useful,
   but WITHOUT ANY WARRANTY; without even the implied warranty of
   MERCHANTABILITY or FITNESS FOR A PARTICULAR PURPOSE.  See the
   GNU General Public License for more details.

   You should have received a copy of the GNU General Public License
   along with this program; if not, write to the Free Software
   Foundation, Inc., 51 Franklin St, Fifth Floor, Boston, MA 02110-1335  USA
*/

/* Insert of records */

/*
  INSERT DELAYED

  Insert delayed is distinguished from a normal insert by lock_type ==
  TL_WRITE_DELAYED instead of TL_WRITE. It first tries to open a
  "delayed" table (delayed_get_table()), but falls back to
  open_and_lock_tables() on error and proceeds as normal insert then.

  Opening a "delayed" table means to find a delayed insert thread that
  has the table open already. If this fails, a new thread is created and
  waited for to open and lock the table.

  If accessing the thread succeeded, in
  Delayed_insert::get_local_table() the table of the thread is copied
  for local use. A copy is required because the normal insert logic
  works on a target table, but the other threads table object must not
  be used. The insert logic uses the record buffer to create a record.
  And the delayed insert thread uses the record buffer to pass the
  record to the table handler. So there must be different objects. Also
  the copied table is not included in the lock, so that the statement
  can proceed even if the real table cannot be accessed at this moment.

  Copying a table object is not a trivial operation. Besides the TABLE
  object there are the field pointer array, the field objects and the
  record buffer. After copying the field objects, their pointers into
  the record must be "moved" to point to the new record buffer.

  After this setup the normal insert logic is used. Only that for
  delayed inserts write_delayed() is called instead of write_record().
  It inserts the rows into a queue and signals the delayed insert thread
  instead of writing directly to the table.

  The delayed insert thread awakes from the signal. It locks the table,
  inserts the rows from the queue, unlocks the table, and waits for the
  next signal. It does normally live until a FLUSH TABLES or SHUTDOWN.

*/

#include "mariadb.h"                 /* NO_EMBEDDED_ACCESS_CHECKS */
#include "sql_priv.h"
#include "sql_insert.h"
#include "sql_update.h"                         // compare_record
#include "sql_base.h"                           // close_thread_tables
#include "sql_cache.h"                          // query_cache_*
#include "key.h"                                // key_copy
#include "lock.h"                               // mysql_unlock_tables
#include "sp_head.h"
#include "sql_view.h"         // check_key_in_view, insert_view_fields
#include "sql_table.h"        // mysql_create_table_no_lock
#include "sql_acl.h"          // *_ACL, check_grant_all_columns
#include "sql_trigger.h"
#include "sql_select.h"
#include "sql_show.h"
#include "slave.h"
#include "sql_parse.h"                          // end_active_trans
#include "rpl_mi.h"
#include "transaction.h"
#include "sql_audit.h"
#include "sql_derived.h"                        // mysql_handle_derived
#include "sql_prepare.h"
#include <my_bit.h>

#include "debug_sync.h"

#ifdef WITH_WSREP
#include "wsrep_trans_observer.h" /* wsrep_start_transction() */
#endif /* WITH_WSREP */

#ifndef EMBEDDED_LIBRARY
static bool delayed_get_table(THD *thd, MDL_request *grl_protection_request,
                              TABLE_LIST *table_list);
static int write_delayed(THD *thd, TABLE *table, enum_duplicates duplic,
                         LEX_STRING query, bool ignore, bool log_on);
static void end_delayed_insert(THD *thd);
pthread_handler_t handle_delayed_insert(void *arg);
static void unlink_blobs(TABLE *table);
#endif
static bool check_view_insertability(THD *thd, TABLE_LIST *view);

/*
  Check that insert/update fields are from the same single table of a view.

  @param fields            The insert/update fields to be checked.
  @param values            The insert/update values to be checked, NULL if
  checking is not wanted.
  @param view              The view for insert.
  @param map     [in/out]  The insert table map.

  This function is called in 2 cases:
    1. to check insert fields. In this case *map will be set to 0.
       Insert fields are checked to be all from the same single underlying
       table of the given view. Otherwise the error is thrown. Found table
       map is returned in the map parameter.
    2. to check update fields of the ON DUPLICATE KEY UPDATE clause.
       In this case *map contains table_map found on the previous call of
       the function to check insert fields. Update fields are checked to be
       from the same table as the insert fields.

  @returns false if success.
*/

static bool check_view_single_update(List<Item> &fields, List<Item> *values,
                                     TABLE_LIST *view, table_map *map,
                                     bool insert)
{
  /* it is join view => we need to find the table for update */
  List_iterator_fast<Item> it(fields);
  Item *item;
  TABLE_LIST *tbl= 0;            // reset for call to check_single_table()
  table_map tables= 0;

  while ((item= it++))
    tables|= item->used_tables();

  /*
    Check that table is only one
    (we can not rely on check_single_table because it skips some
    types of tables)
  */
  if (my_count_bits(tables) > 1)
    goto error;

  if (values)
  {
    it.init(*values);
    while ((item= it++))
      tables|= item->view_used_tables(view);
  }

  /* Convert to real table bits */
  tables&= ~PSEUDO_TABLE_BITS;

  /* Check found map against provided map */
  if (*map)
  {
    if (tables != *map)
      goto error;
    return FALSE;
  }

  if (view->check_single_table(&tbl, tables, view) || tbl == 0)
    goto error;

  /* view->table should have been set in mysql_derived_merge_for_insert */
  DBUG_ASSERT(view->table);

  /*
    Use buffer for the insert values that was allocated for the merged view.
  */
  tbl->table->insert_values= view->table->insert_values;
  view->table= tbl->table;
  if (!tbl->single_table_updatable())
  {
    if (insert)
      my_error(ER_NON_INSERTABLE_TABLE, MYF(0), view->alias.str, "INSERT");
    else
      my_error(ER_NON_UPDATABLE_TABLE, MYF(0), view->alias.str, "UPDATE");
    return TRUE;
  }
  *map= tables;

  return FALSE;

error:
  my_error(ER_VIEW_MULTIUPDATE, MYF(0),
           view->view_db.str, view->view_name.str);
  return TRUE;
}


/*
  Check if insert fields are correct.

  @param thd            The current thread.
  @param table_list     The table we are inserting into (may be view)
  @param fields         The insert fields.
  @param values         The insert values.
  @param check_unique   If duplicate values should be rejected.
  @param fields_and_values_from_different_maps If 'values' are allowed to
  refer to other tables than those of 'fields'
  @param map            See check_view_single_update
  
  @returns 0 if success, -1 if error
*/

static int check_insert_fields(THD *thd, TABLE_LIST *table_list,
                               List<Item> &fields, List<Item> &values,
                               bool check_unique,
                               bool fields_and_values_from_different_maps,
                               table_map *map)
{
  TABLE *table= table_list->table;
  DBUG_ENTER("check_insert_fields");

  if (!table_list->single_table_updatable())
  {
    my_error(ER_NON_INSERTABLE_TABLE, MYF(0), table_list->alias.str, "INSERT");
    DBUG_RETURN(-1);
  }

  if (fields.elements == 0 && values.elements != 0)
  {
    if (!table)
    {
      my_error(ER_VIEW_NO_INSERT_FIELD_LIST, MYF(0),
               table_list->view_db.str, table_list->view_name.str);
      DBUG_RETURN(-1);
    }
    if (values.elements != table->s->visible_fields)
    {
      my_error(ER_WRONG_VALUE_COUNT_ON_ROW, MYF(0), 1L);
      DBUG_RETURN(-1);
    }
#ifndef NO_EMBEDDED_ACCESS_CHECKS
    Field_iterator_table_ref field_it;
    field_it.set(table_list);
    if (check_grant_all_columns(thd, INSERT_ACL, &field_it))
      DBUG_RETURN(-1);
#endif
    /*
      No fields are provided so all fields must be provided in the values.
      Thus we set all bits in the write set.
    */
    bitmap_set_all(table->write_set);
  }
  else
  {						// Part field list
    SELECT_LEX *select_lex= thd->lex->first_select_lex();
    Name_resolution_context *context= &select_lex->context;
    Name_resolution_context_state ctx_state;
    int res;

    if (fields.elements != values.elements)
    {
      my_error(ER_WRONG_VALUE_COUNT_ON_ROW, MYF(0), 1L);
      DBUG_RETURN(-1);
    }

    thd->dup_field= 0;
    select_lex->no_wrap_view_item= TRUE;

    /* Save the state of the current name resolution context. */
    ctx_state.save_state(context, table_list);

    /*
      Perform name resolution only in the first table - 'table_list',
      which is the table that is inserted into.
    */
    table_list->next_local= 0;
    context->resolve_in_table_list_only(table_list);
    /* 'Unfix' fields to allow correct marking by the setup_fields function. */
    if (table_list->is_view())
      unfix_fields(fields);

    res= setup_fields(thd, Ref_ptr_array(),
                      fields, MARK_COLUMNS_WRITE, 0, NULL, 0);

    /* Restore the current context. */
    ctx_state.restore_state(context, table_list);
    thd->lex->first_select_lex()->no_wrap_view_item= FALSE;

    if (res)
      DBUG_RETURN(-1);

    if (table_list->is_view() && table_list->is_merged_derived())
    {
      if (check_view_single_update(fields,
                                   fields_and_values_from_different_maps ?
                                   (List<Item>*) 0 : &values,
                                   table_list, map, true))
        DBUG_RETURN(-1);
      table= table_list->table;
    }

    if (check_unique && thd->dup_field)
    {
      my_error(ER_FIELD_SPECIFIED_TWICE, MYF(0),
               thd->dup_field->field_name.str);
      DBUG_RETURN(-1);
    }
  }
  // For the values we need select_priv
#ifndef NO_EMBEDDED_ACCESS_CHECKS
  table->grant.want_privilege= (SELECT_ACL & ~table->grant.privilege);
#endif

  if (check_key_in_view(thd, table_list) ||
      (table_list->view &&
       check_view_insertability(thd, table_list)))
  {
    my_error(ER_NON_INSERTABLE_TABLE, MYF(0), table_list->alias.str, "INSERT");
    DBUG_RETURN(-1);
  }

  DBUG_RETURN(0);
}

static bool has_no_default_value(THD *thd, Field *field, TABLE_LIST *table_list)
{
  if ((field->flags & NO_DEFAULT_VALUE_FLAG) && field->real_type() != MYSQL_TYPE_ENUM)
  {
    bool view= false;
    if (table_list)
    {
      table_list= table_list->top_table();
      view= table_list->view != NULL;
    }
    if (view)
    {
      push_warning_printf(thd, Sql_condition::WARN_LEVEL_WARN, ER_NO_DEFAULT_FOR_VIEW_FIELD,
                          ER_THD(thd, ER_NO_DEFAULT_FOR_VIEW_FIELD),
                          table_list->view_db.str, table_list->view_name.str);
    }
    else
    {
      push_warning_printf(thd, Sql_condition::WARN_LEVEL_WARN, ER_NO_DEFAULT_FOR_FIELD,
                          ER_THD(thd, ER_NO_DEFAULT_FOR_FIELD),
                          field->field_name.str);
    }
    return thd->really_abort_on_warning();
  }
  return false;
}


/**
  Check if update fields are correct.

  @param thd                  The current thread.
  @param insert_table_list    The table we are inserting into (may be view)
  @param update_fields        The update fields.
  @param update_values        The update values.
  @param fields_and_values_from_different_maps If 'update_values' are allowed to
  refer to other tables than those of 'update_fields'
  @param map                  See check_view_single_update

  @note
  If the update fields include an autoinc field, set the
  table->next_number_field_updated flag.

  @returns 0 if success, -1 if error
*/

static int check_update_fields(THD *thd, TABLE_LIST *insert_table_list,
                               List<Item> &update_fields,
                               List<Item> &update_values,
                               bool fields_and_values_from_different_maps,
                               table_map *map)
{
  TABLE *table= insert_table_list->table;
  my_bool UNINIT_VAR(autoinc_mark);

  table->next_number_field_updated= FALSE;

  if (table->found_next_number_field)
  {
    /*
      Unmark the auto_increment field so that we can check if this is modified
      by update_fields
    */
    autoinc_mark= bitmap_test_and_clear(table->write_set,
                                        table->found_next_number_field->
                                        field_index);
  }

  /* Check the fields we are going to modify */
  if (setup_fields(thd, Ref_ptr_array(),
                   update_fields, MARK_COLUMNS_WRITE, 0, NULL, 0))
    return -1;

  if (insert_table_list->is_view() &&
      insert_table_list->is_merged_derived() &&
      check_view_single_update(update_fields,
                               fields_and_values_from_different_maps ?
                               (List<Item>*) 0 : &update_values,
                               insert_table_list, map, false))
    return -1;

  if (table->default_field)
    table->mark_default_fields_for_write(FALSE);

  if (table->found_next_number_field)
  {
    if (bitmap_is_set(table->write_set,
                      table->found_next_number_field->field_index))
      table->next_number_field_updated= TRUE;

    if (autoinc_mark)
      bitmap_set_bit(table->write_set,
                     table->found_next_number_field->field_index);
  }

  return 0;
}

/**
  Upgrade table-level lock of INSERT statement to TL_WRITE if
  a more concurrent lock is infeasible for some reason. This is
  necessary for engines without internal locking support (MyISAM).
  An engine with internal locking implementation might later
  downgrade the lock in handler::store_lock() method.
*/

static
void upgrade_lock_type(THD *thd, thr_lock_type *lock_type,
                       enum_duplicates duplic)
{
  if (duplic == DUP_UPDATE ||
      (duplic == DUP_REPLACE && *lock_type == TL_WRITE_CONCURRENT_INSERT))
  {
    *lock_type= TL_WRITE_DEFAULT;
    return;
  }

  if (*lock_type == TL_WRITE_DELAYED)
  {
    /*
      We do not use delayed threads if:
      - we're running in the safe mode or skip-new mode -- the
        feature is disabled in these modes
      - we're executing this statement on a replication slave --
        we need to ensure serial execution of queries on the
        slave
      - it is INSERT .. ON DUPLICATE KEY UPDATE - in this case the
        insert cannot be concurrent
      - this statement is directly or indirectly invoked from
        a stored function or trigger (under pre-locking) - to
        avoid deadlocks, since INSERT DELAYED involves a lock
        upgrade (TL_WRITE_DELAYED -> TL_WRITE) which we should not
        attempt while keeping other table level locks.
      - this statement itself may require pre-locking.
        We should upgrade the lock even though in most cases
        delayed functionality may work. Unfortunately, we can't
        easily identify whether the subject table is not used in
        the statement indirectly via a stored function or trigger:
        if it is used, that will lead to a deadlock between the
        client connection and the delayed thread.
    */
    if (specialflag & (SPECIAL_NO_NEW_FUNC | SPECIAL_SAFE_MODE) ||
        thd->variables.max_insert_delayed_threads == 0 ||
        thd->locked_tables_mode > LTM_LOCK_TABLES ||
        thd->lex->uses_stored_routines() /*||
        thd->lex->describe*/)
    {
      *lock_type= TL_WRITE;
      return;
    }
    if (thd->slave_thread)
    {
      /* Try concurrent insert */
      *lock_type= (duplic == DUP_UPDATE || duplic == DUP_REPLACE) ?
                  TL_WRITE : TL_WRITE_CONCURRENT_INSERT;
      return;
    }

    bool log_on= (thd->variables.option_bits & OPTION_BIN_LOG);
    if (global_system_variables.binlog_format == BINLOG_FORMAT_STMT &&
        log_on && mysql_bin_log.is_open())
    {
      /*
        Statement-based binary logging does not work in this case, because:
        a) two concurrent statements may have their rows intermixed in the
        queue, leading to autoincrement replication problems on slave (because
        the values generated used for one statement don't depend only on the
        value generated for the first row of this statement, so are not
        replicable)
        b) if first row of the statement has an error the full statement is
        not binlogged, while next rows of the statement may be inserted.
        c) if first row succeeds, statement is binlogged immediately with a
        zero error code (i.e. "no error"), if then second row fails, query
        will fail on slave too and slave will stop (wrongly believing that the
        master got no error).
        So we fallback to non-delayed INSERT.
        Note that to be fully correct, we should test the "binlog format which
        the delayed thread is going to use for this row". But in the common case
        where the global binlog format is not changed and the session binlog
        format may be changed, that is equal to the global binlog format.
        We test it without mutex for speed reasons (condition rarely true), and
        in the common case (global not changed) it is as good as without mutex;
        if global value is changed, anyway there is uncertainty as the delayed
        thread may be old and use the before-the-change value.
      */
      *lock_type= TL_WRITE;
    }
  }
}


/**
  Find or create a delayed insert thread for the first table in
  the table list, then open and lock the remaining tables.
  If a table can not be used with insert delayed, upgrade the lock
  and open and lock all tables using the standard mechanism.

  @param thd         thread context
  @param table_list  list of "descriptors" for tables referenced
                     directly in statement SQL text.
                     The first element in the list corresponds to
                     the destination table for inserts, remaining
                     tables, if any, are usually tables referenced
                     by sub-queries in the right part of the
                     INSERT.

  @return Status of the operation. In case of success 'table'
  member of every table_list element points to an instance of
  class TABLE.

  @sa open_and_lock_tables for more information about MySQL table
  level locking
*/

static
bool open_and_lock_for_insert_delayed(THD *thd, TABLE_LIST *table_list)
{
  MDL_request protection_request;
  DBUG_ENTER("open_and_lock_for_insert_delayed");

#ifndef EMBEDDED_LIBRARY
  /* INSERT DELAYED is not allowed in a read only transaction. */
  if (thd->tx_read_only)
  {
    my_error(ER_CANT_EXECUTE_IN_READ_ONLY_TRANSACTION, MYF(0));
    DBUG_RETURN(true);
  }

  /*
    In order for the deadlock detector to be able to find any deadlocks
    caused by the handler thread waiting for GRL or this table, we acquire
    protection against GRL (global IX metadata lock) and metadata lock on
    table to being inserted into inside the connection thread.
    If this goes ok, the tickets are cloned and added to the list of granted
    locks held by the handler thread.
  */
  if (thd->has_read_only_protection())
    DBUG_RETURN(TRUE);

  protection_request.init(MDL_key::BACKUP, "", "", MDL_BACKUP_DML,
                          MDL_STATEMENT);

  if (thd->mdl_context.acquire_lock(&protection_request,
                                    thd->variables.lock_wait_timeout))
    DBUG_RETURN(TRUE);

  if (thd->mdl_context.acquire_lock(&table_list->mdl_request,
                                    thd->variables.lock_wait_timeout))
    /*
      If a lock can't be acquired, it makes no sense to try normal insert.
      Therefore we just abort the statement.
    */
    DBUG_RETURN(TRUE);

  bool error= FALSE;
  if (delayed_get_table(thd, &protection_request, table_list))
    error= TRUE;
  else if (table_list->table)
  {
    /*
      Open tables used for sub-selects or in stored functions, will also
      cache these functions.
    */
    if (open_and_lock_tables(thd, table_list->next_global, TRUE, 0))
    {
      end_delayed_insert(thd);
      error= TRUE;
    }
    else
    {
      /*
        First table was not processed by open_and_lock_tables(),
        we need to set updatability flag "by hand".
      */
      if (!table_list->derived && !table_list->view)
        table_list->updatable= 1;  // usual table
    }
  }

  /*
    We can't release protection against GRL and metadata lock on the table
    being inserted into here. These locks might be required, for example,
    because this INSERT DELAYED calls functions which may try to update
    this or another tables (updating the same table is of course illegal,
    but such an attempt can be discovered only later during statement
    execution).
  */

  /*
    Reset the ticket in case we end up having to use normal insert and
    therefore will reopen the table and reacquire the metadata lock.
  */
  table_list->mdl_request.ticket= NULL;

  if (error || table_list->table)
    DBUG_RETURN(error);
#endif
  /*
    * This is embedded library and we don't have auxiliary
    threads OR
    * a lock upgrade was requested inside delayed_get_table
      because
      - there are too many delayed insert threads OR
      - the table has triggers.
    Use a normal insert.
  */
  table_list->lock_type= TL_WRITE;
  DBUG_RETURN(open_and_lock_tables(thd, table_list, TRUE, 0));
}


/**
  Create a new query string for removing DELAYED keyword for
  multi INSERT DEALAYED statement.

  @param[in] thd                 Thread handler
  @param[in] buf                 Query string

  @return
             0           ok
             1           error
*/
static int
create_insert_stmt_from_insert_delayed(THD *thd, String *buf)
{
  /* Make a copy of thd->query() and then remove the "DELAYED" keyword */
  if (buf->append(thd->query()) ||
      buf->replace(thd->lex->keyword_delayed_begin_offset,
                   thd->lex->keyword_delayed_end_offset -
                   thd->lex->keyword_delayed_begin_offset, NULL, 0))
    return 1;
  return 0;
}


static void save_insert_query_plan(THD* thd, TABLE_LIST *table_list)
{
  Explain_insert* explain= new (thd->mem_root) Explain_insert(thd->mem_root);
  explain->table_name.append(table_list->table->alias);

  thd->lex->explain->add_insert_plan(explain);
  
  /* Save subquery children */
  for (SELECT_LEX_UNIT *unit= thd->lex->first_select_lex()->first_inner_unit();
       unit;
       unit= unit->next_unit())
  {
    if (unit->explainable())
      explain->add_child(unit->first_select()->select_number);
  }
}


Field **TABLE::field_to_fill()
{
  return triggers && triggers->nullable_fields() ? triggers->nullable_fields() : field;
}


/**
  INSERT statement implementation

  SYNOPSIS
  mysql_insert()
  result    NULL if the insert is not outputing results
            via 'RETURNING' clause.

  @note Like implementations of other DDL/DML in MySQL, this function
  relies on the caller to close the thread tables. This is done in the
  end of dispatch_command().
*/
bool mysql_insert(THD *thd, TABLE_LIST *table_list,
                  List<Item> &fields, List<List_item> &values_list,
                  List<Item> &update_fields, List<Item> &update_values,
                  enum_duplicates duplic, bool ignore, select_result *result)
{
  bool retval= true;
  int error, res;
  bool transactional_table, joins_freed= FALSE;
  bool changed;
  const bool was_insert_delayed= (table_list->lock_type ==  TL_WRITE_DELAYED);
  bool using_bulk_insert= 0;
  uint value_count;
  ulong counter = 1;
  /* counter of iteration in bulk PS operation*/
  ulonglong iteration= 0;
  ulonglong id;
  COPY_INFO info;
  TABLE *table= 0;
  List_iterator_fast<List_item> its(values_list);
  List_item *values;
  Name_resolution_context *context;
  Name_resolution_context_state ctx_state;
  SELECT_LEX   *returning= thd->lex->has_returning() ? thd->lex->returning() : 0;

#ifndef EMBEDDED_LIBRARY
  char *query= thd->query();
  /*
    log_on is about delayed inserts only.
    By default, both logs are enabled (this won't cause problems if the server
    runs without --log-bin).
  */
  bool log_on= (thd->variables.option_bits & OPTION_BIN_LOG);
#endif
  thr_lock_type lock_type;
  Item *unused_conds= 0;
  DBUG_ENTER("mysql_insert");

  create_explain_query(thd->lex, thd->mem_root);
  /*
    Upgrade lock type if the requested lock is incompatible with
    the current connection mode or table operation.
  */
  upgrade_lock_type(thd, &table_list->lock_type, duplic);

  /*
    We can't write-delayed into a table locked with LOCK TABLES:
    this will lead to a deadlock, since the delayed thread will
    never be able to get a lock on the table.
  */
  if (table_list->lock_type == TL_WRITE_DELAYED && thd->locked_tables_mode &&
      find_locked_table(thd->open_tables, table_list->db.str,
                        table_list->table_name.str))
  {
    my_error(ER_DELAYED_INSERT_TABLE_LOCKED, MYF(0),
             table_list->table_name.str);
    DBUG_RETURN(TRUE);
  }

  if (table_list->lock_type == TL_WRITE_DELAYED)
  {
    if (open_and_lock_for_insert_delayed(thd, table_list))
      DBUG_RETURN(TRUE);
  }
  else
  {
    if (open_and_lock_tables(thd, table_list, TRUE, 0))
      DBUG_RETURN(TRUE);
  }

  THD_STAGE_INFO(thd, stage_init_update);
  lock_type= table_list->lock_type;
  thd->lex->used_tables=0;
  values= its++;
  if (bulk_parameters_set(thd))
    DBUG_RETURN(TRUE);
  value_count= values->elements;

  if (mysql_prepare_insert(thd, table_list, table, fields, values,
                           update_fields, update_values, duplic,
                           &unused_conds, FALSE))
    goto abort;

  /* Prepares LEX::returing_list if it is not empty */
  if (returning)
    result->prepare(returning->item_list, NULL);
  /* mysql_prepare_insert sets table_list->table if it was not set */
  table= table_list->table;

  context= &thd->lex->first_select_lex()->context;
  /*
    These three asserts test the hypothesis that the resetting of the name
    resolution context below is not necessary at all since the list of local
    tables for INSERT always consists of one table.
  */
  DBUG_ASSERT(!table_list->next_local);
  DBUG_ASSERT(!context->table_list->next_local);
  DBUG_ASSERT(!context->first_name_resolution_table->next_name_resolution_table);

  /* Save the state of the current name resolution context. */
  ctx_state.save_state(context, table_list);

  /*
    Perform name resolution only in the first table - 'table_list',
    which is the table that is inserted into.
  */
  table_list->next_local= 0;
  context->resolve_in_table_list_only(table_list);
  switch_to_nullable_trigger_fields(*values, table);

  while ((values= its++))
  {
    counter++;
    if (values->elements != value_count)
    {
      my_error(ER_WRONG_VALUE_COUNT_ON_ROW, MYF(0), counter);
      goto abort;
    }
    if (setup_fields(thd, Ref_ptr_array(),
                     *values, MARK_COLUMNS_READ, 0, NULL, 0))
      goto abort;
    switch_to_nullable_trigger_fields(*values, table);
  }
  its.rewind ();
 
  /* Restore the current context. */
  ctx_state.restore_state(context, table_list);
  
  if (thd->lex->unit.first_select()->optimize_unflattened_subqueries(false))
  {
    goto abort;
  }
  save_insert_query_plan(thd, table_list);
  if (thd->lex->describe)
  {
    retval= thd->lex->explain->send_explain(thd);
    goto abort;
  }

  /*
    Fill in the given fields and dump it to the table file
  */
  bzero((char*) &info,sizeof(info));
  info.ignore= ignore;
  info.handle_duplicates=duplic;
  info.update_fields= &update_fields;
  info.update_values= &update_values;
  info.view= (table_list->view ? table_list : 0);
  info.table_list= table_list;

  /*
    Count warnings for all inserts.
    For single line insert, generate an error if try to set a NOT NULL field
    to NULL.
  */
  thd->count_cuted_fields= ((values_list.elements == 1 &&
                             !ignore) ?
			    CHECK_FIELD_ERROR_FOR_NULL :
			    CHECK_FIELD_WARN);
  thd->cuted_fields = 0L;
  table->next_number_field=table->found_next_number_field;

#ifdef HAVE_REPLICATION
  if (thd->rgi_slave &&
      (info.handle_duplicates == DUP_UPDATE) &&
      (table->next_number_field != NULL) &&
      rpl_master_has_bug(thd->rgi_slave->rli, 24432, TRUE, NULL, NULL))
    goto abort;
#endif

  error=0;
  if (duplic == DUP_REPLACE &&
      (!table->triggers || !table->triggers->has_delete_triggers()))
    table->file->extra(HA_EXTRA_WRITE_CAN_REPLACE);
  if (duplic == DUP_UPDATE)
    table->file->extra(HA_EXTRA_INSERT_WITH_UPDATE);
  /*
    let's *try* to start bulk inserts. It won't necessary
    start them as values_list.elements should be greater than
    some - handler dependent - threshold.
    We should not start bulk inserts if this statement uses
    functions or invokes triggers since they may access
    to the same table and therefore should not see its
    inconsistent state created by this optimization.
    So we call start_bulk_insert to perform nesessary checks on
    values_list.elements, and - if nothing else - to initialize
    the code to make the call of end_bulk_insert() below safe.
  */
#ifndef EMBEDDED_LIBRARY
  if (lock_type != TL_WRITE_DELAYED)
#endif /* EMBEDDED_LIBRARY */
  {
    if (duplic != DUP_ERROR || ignore)
    {
      table->file->extra(HA_EXTRA_IGNORE_DUP_KEY);
      if (table->file->ha_table_flags() & HA_DUPLICATE_POS &&
          table->file->ha_rnd_init_with_error(0))
        goto abort;
    }
    /**
      This is a simple check for the case when the table has a trigger
      that reads from it, or when the statement invokes a stored function
      that reads from the table being inserted to.
      Engines can't handle a bulk insert in parallel with a read form the
      same table in the same connection.
    */
    if (thd->locked_tables_mode <= LTM_LOCK_TABLES &&
       values_list.elements > 1)
    {
      using_bulk_insert= 1;
      table->file->ha_start_bulk_insert(values_list.elements);
    }
    else
      table->file->ha_reset_copy_info();
  }

  thd->abort_on_warning= !ignore && thd->is_strict_mode();

  table->reset_default_fields();
  table->prepare_triggers_for_insert_stmt_or_event();
  table->mark_columns_needed_for_insert();

  if (fields.elements || !value_count || table_list->view != 0)
  {
    if (table->triggers &&
        table->triggers->has_triggers(TRG_EVENT_INSERT, TRG_ACTION_BEFORE))
    {
      /* BEFORE INSERT triggers exist, the check will be done later, per row */
    }
    else if (check_that_all_fields_are_given_values(thd, table, table_list))
    {
      error= 1;
      goto values_loop_end;
    }
  }

  if (table_list->prepare_where(thd, 0, TRUE) ||
      table_list->prepare_check_option(thd))
    error= 1;

  switch_to_nullable_trigger_fields(fields, table);
  switch_to_nullable_trigger_fields(update_fields, table);
  switch_to_nullable_trigger_fields(update_values, table);

  if (fields.elements || !value_count)
  {
    /*
      There are possibly some default values:
      INSERT INTO t1 (fields) VALUES ...
      INSERT INTO t1 VALUES ()
    */
    if (table->validate_default_values_of_unset_fields(thd))
    {
      error= 1;
      goto values_loop_end;
    }
  }
  /*
    If statement returns result set, we need to send the result set metadata
    to the client so that it knows that it has to expect an EOF or ERROR.
    At this point we have all the required information to send the result set
    metadata.
  */
  if (returning &&
      result->send_result_set_metadata(returning->item_list,
                                Protocol::SEND_NUM_ROWS | Protocol::SEND_EOF))
    goto values_loop_end;

  THD_STAGE_INFO(thd, stage_update);
  do
  {
    DBUG_PRINT("info", ("iteration %llu", iteration));
    if (iteration && bulk_parameters_set(thd))
    {
      error= 1;
      goto values_loop_end;
    }

    while ((values= its++))
    {
      if (fields.elements || !value_count)
      {
        /*
          There are possibly some default values:
          INSERT INTO t1 (fields) VALUES ...
          INSERT INTO t1 VALUES ()
        */
        restore_record(table,s->default_values);	// Get empty record
        table->reset_default_fields();
        if (unlikely(fill_record_n_invoke_before_triggers(thd, table, fields,
                                                          *values, 0,
                                                          TRG_EVENT_INSERT)))
        {
          if (values_list.elements != 1 && ! thd->is_error())
          {
            info.records++;
            continue;
          }
          /*
            TODO: set thd->abort_on_warning if values_list.elements == 1
	    and check that all items return warning in case of problem with
	    storing field.
          */
	  error=1;
	  break;
        }
      }
      else
      {
        /*
          No field list, all fields are set explicitly:
          INSERT INTO t1 VALUES (values)
        */
        if (thd->lex->used_tables || // Column used in values()
            table->s->visible_fields != table->s->fields)
	  restore_record(table,s->default_values);	// Get empty record
        else
        {
          TABLE_SHARE *share= table->s;

          /*
            Fix delete marker. No need to restore rest of record since it will
            be overwritten by fill_record() anyway (and fill_record() does not
            use default values in this case).
          */
          table->record[0][0]= share->default_values[0];

          /* Fix undefined null_bits. */
          if (share->null_bytes > 1 && share->last_null_bit_pos)
          {
            table->record[0][share->null_bytes - 1]=
              share->default_values[share->null_bytes - 1];
          }
        }
        table->reset_default_fields();
        if (unlikely(fill_record_n_invoke_before_triggers(thd, table,
                                                          table->
                                                          field_to_fill(),
                                                          *values, 0,
                                                          TRG_EVENT_INSERT)))
        {
          if (values_list.elements != 1 && ! thd->is_error())
	  {
	    info.records++;
	    continue;
	  }
	  error=1;
	  break;
        }
      }

      /*
        with triggers a field can get a value *conditionally*, so we have to
        repeat has_no_default_value() check for every row
      */
      if (table->triggers &&
          table->triggers->has_triggers(TRG_EVENT_INSERT, TRG_ACTION_BEFORE))
      {
        for (Field **f=table->field ; *f ; f++)
        {
          if (unlikely(!(*f)->has_explicit_value() &&
                       has_no_default_value(thd, *f, table_list)))
          {
            error= 1;
            goto values_loop_end;
          }
        }
      }

      if ((res= table_list->view_check_option(thd,
                                              (values_list.elements == 1 ?
                                               0 :
                                               ignore))) ==
          VIEW_CHECK_SKIP)
        continue;
      else if (res == VIEW_CHECK_ERROR)
      {
        error= 1;
        break;
      }

      thd->decide_logging_format_low(table);
#ifndef EMBEDDED_LIBRARY
      if (lock_type == TL_WRITE_DELAYED)
      {
        LEX_STRING const st_query = { query, thd->query_length() };
        DEBUG_SYNC(thd, "before_write_delayed");
        error=write_delayed(thd, table, duplic, st_query, ignore, log_on);
        DEBUG_SYNC(thd, "after_write_delayed");
        query=0;
      }
      else
#endif
      error= write_record(thd, table, &info, result);
      if (unlikely(error))
        break;
      thd->get_stmt_da()->inc_current_row_for_warning();
    }
    its.rewind();
    iteration++;
  } while (bulk_parameters_iterations(thd));

values_loop_end:
  free_underlaid_joins(thd, thd->lex->first_select_lex());
  joins_freed= TRUE;

  /*
    Now all rows are inserted. Time to update logs and sends response to
    user
  */
#ifndef EMBEDDED_LIBRARY
  if (unlikely(lock_type == TL_WRITE_DELAYED))
  {
    if (likely(!error))
    {
      info.copied=values_list.elements;
      end_delayed_insert(thd);
    }
  }
  else
#endif
  {
    /*
      Do not do this release if this is a delayed insert, it would steal
      auto_inc values from the delayed_insert thread as they share TABLE.
    */
    table->file->ha_release_auto_increment();
    if (using_bulk_insert)
    {
      if (unlikely(table->file->ha_end_bulk_insert()) &&
          !error)
      {
        table->file->print_error(my_errno,MYF(0));
        error=1;
      }
    }
    /* Get better status from handler if handler supports it */
    if (table->file->copy_info.records)
    {
      DBUG_ASSERT(info.copied >= table->file->copy_info.copied);
      info.touched= table->file->copy_info.touched;
      info.copied=  table->file->copy_info.copied;
      info.deleted= table->file->copy_info.deleted;
      info.updated= table->file->copy_info.updated;
    }
    if (duplic != DUP_ERROR || ignore)
    {
      table->file->extra(HA_EXTRA_NO_IGNORE_DUP_KEY);
      if (table->file->ha_table_flags() & HA_DUPLICATE_POS)
        table->file->ha_rnd_end();
    }

    transactional_table= table->file->has_transactions();

    if (likely(changed= (info.copied || info.deleted || info.updated)))
    {
      /*
        Invalidate the table in the query cache if something changed.
        For the transactional algorithm to work the invalidation must be
        before binlog writing and ha_autocommit_or_rollback
      */
      query_cache_invalidate3(thd, table_list, 1);
    }

    if (thd->transaction.stmt.modified_non_trans_table)
      thd->transaction.all.modified_non_trans_table= TRUE;
    thd->transaction.all.m_unsafe_rollback_flags|=
      (thd->transaction.stmt.m_unsafe_rollback_flags & THD_TRANS::DID_WAIT);

    if (error <= 0 ||
        thd->transaction.stmt.modified_non_trans_table ||
	was_insert_delayed)
    {
      if(WSREP_EMULATE_BINLOG(thd) || mysql_bin_log.is_open())
      {
        int errcode= 0;
	if (error <= 0)
        {
	  /*
	    [Guilhem wrote] Temporary errors may have filled
	    thd->net.last_error/errno.  For example if there has
	    been a disk full error when writing the row, and it was
	    MyISAM, then thd->net.last_error/errno will be set to
            "disk full"... and the mysql_file_pwrite() will wait until free
	    space appears, and so when it finishes then the
	    write_row() was entirely successful
	  */
	  /* todo: consider removing */
	  thd->clear_error();
	}
        else
          errcode= query_error_code(thd, thd->killed == NOT_KILLED);

        ScopedStatementReplication scoped_stmt_rpl(
            table->versioned(VERS_TRX_ID) ? thd : NULL);
       /* bug#22725:

	A query which per-row-loop can not be interrupted with
	KILLED, like INSERT, and that does not invoke stored
	routines can be binlogged with neglecting the KILLED error.
        
	If there was no error (error == zero) until after the end of
	inserting loop the KILLED flag that appeared later can be
	disregarded since previously possible invocation of stored
	routines did not result in any error due to the KILLED.  In
	such case the flag is ignored for constructing binlog event.
	*/
	DBUG_ASSERT(thd->killed != KILL_BAD_DATA || error > 0);
        if (was_insert_delayed && table_list->lock_type ==  TL_WRITE)
        {
          /* Binlog INSERT DELAYED as INSERT without DELAYED. */
          String log_query;
          if (create_insert_stmt_from_insert_delayed(thd, &log_query))
          {
            sql_print_error("Event Error: An error occurred while creating query string"
                            "for INSERT DELAYED stmt, before writing it into binary log.");

            error= 1;
          }
          else if (thd->binlog_query(THD::ROW_QUERY_TYPE,
                                     log_query.c_ptr(), log_query.length(),
                                     transactional_table, FALSE, FALSE,
                                     errcode) > 0)
            error= 1;
        }
        else if (thd->binlog_query(THD::ROW_QUERY_TYPE,
			           thd->query(), thd->query_length(),
			           transactional_table, FALSE, FALSE,
                                   errcode) > 0)
	  error= 1;
      }
    }
    DBUG_ASSERT(transactional_table || !changed || 
                thd->transaction.stmt.modified_non_trans_table);
  }
  THD_STAGE_INFO(thd, stage_end);
  /*
    We'll report to the client this id:
    - if the table contains an autoincrement column and we successfully
    inserted an autogenerated value, the autogenerated value.
    - if the table contains no autoincrement column and LAST_INSERT_ID(X) was
    called, X.
    - if the table contains an autoincrement column, and some rows were
    inserted, the id of the last "inserted" row (if IGNORE, that value may not
    have been really inserted but ignored).
  */
  id= (thd->first_successful_insert_id_in_cur_stmt > 0) ?
    thd->first_successful_insert_id_in_cur_stmt :
    (thd->arg_of_last_insert_id_function ?
     thd->first_successful_insert_id_in_prev_stmt :
     ((table->next_number_field && info.copied) ?
     table->next_number_field->val_int() : 0));
  table->next_number_field=0;
  thd->count_cuted_fields= CHECK_FIELD_IGNORE;
  table->auto_increment_field_not_null= FALSE;
  if (duplic == DUP_REPLACE &&
      (!table->triggers || !table->triggers->has_delete_triggers()))
    table->file->extra(HA_EXTRA_WRITE_CANNOT_REPLACE);

  if (unlikely(error))
    goto abort;
  if (thd->lex->analyze_stmt)
  {
    retval= 0;
    goto abort;
  }
<<<<<<< HEAD

  if ((iteration * values_list.elements) == 1 && (!(thd->variables.option_bits & OPTION_WARNINGS) ||
				    !thd->cuted_fields))
=======
  DBUG_PRINT("info", ("touched: %llu  copied: %llu  updated: %llu  deleted: %llu",
                      (ulonglong) info.touched, (ulonglong) info.copied,
                      (ulonglong) info.updated, (ulonglong) info.deleted));

  if ((iteration * values_list.elements) == 1 &&
      (!(thd->variables.option_bits & OPTION_WARNINGS) || !thd->cuted_fields))
>>>>>>> 0b8b11b0
  {
    /*
      Client expects an EOF/OK packet if result set metadata was sent. If
      LEX::has_returning and the statement returns result set
      we send EOF which is the indicator of the end of the row stream.
      Oherwise we send an OK packet i.e when the statement returns only the
      status information
    */
   if (returning)
      result->send_eof();
   else
      my_ok(thd, info.copied + info.deleted +
               ((thd->client_capabilities & CLIENT_FOUND_ROWS) ?
                info.touched : info.updated), id);
  }
  else
  {
    char buff[160];
    ha_rows updated=((thd->client_capabilities & CLIENT_FOUND_ROWS) ?
                     info.touched : info.updated);

    if (ignore)
      sprintf(buff, ER_THD(thd, ER_INSERT_INFO), (ulong) info.records,
              (lock_type == TL_WRITE_DELAYED) ? (ulong) 0 :
              (ulong) (info.records - info.copied),
              (long) thd->get_stmt_da()->current_statement_warn_count());
    else
      sprintf(buff, ER_THD(thd, ER_INSERT_INFO), (ulong) info.records,
              (ulong) (info.deleted + updated),
              (long) thd->get_stmt_da()->current_statement_warn_count());
    if (returning)
      result->send_eof();
    else
      ::my_ok(thd, info.copied + info.deleted + updated, id, buff);
  }
  thd->abort_on_warning= 0;
  if (thd->lex->current_select->first_cond_optimization)
  {
    thd->lex->current_select->save_leaf_tables(thd);
    thd->lex->current_select->first_cond_optimization= 0;
  }

  DBUG_RETURN(FALSE);

abort:
#ifndef EMBEDDED_LIBRARY
  if (lock_type == TL_WRITE_DELAYED)
    end_delayed_insert(thd);
#endif
  if (table != NULL)
    table->file->ha_release_auto_increment();

  if (!joins_freed)
    free_underlaid_joins(thd, thd->lex->first_select_lex());
  thd->abort_on_warning= 0;
  DBUG_RETURN(retval);
}


/*
  Additional check for insertability for VIEW

  SYNOPSIS
    check_view_insertability()
    thd     - thread handler
    view    - reference on VIEW

  IMPLEMENTATION
    A view is insertable if the folloings are true:
    - All columns in the view are columns from a table
    - All not used columns in table have a default values
    - All field in view are unique (not referring to the same column)

  RETURN
    FALSE - OK
      view->contain_auto_increment is 1 if and only if the view contains an
      auto_increment field

    TRUE  - can't be used for insert
*/

static bool check_view_insertability(THD * thd, TABLE_LIST *view)
{
  uint num= view->view->first_select_lex()->item_list.elements;
  TABLE *table= view->table;
  Field_translator *trans_start= view->field_translation,
		   *trans_end= trans_start + num;
  Field_translator *trans;
  uint used_fields_buff_size= bitmap_buffer_size(table->s->fields);
  uint32 *used_fields_buff= (uint32*)thd->alloc(used_fields_buff_size);
  MY_BITMAP used_fields;
  enum_column_usage saved_column_usage= thd->column_usage;
  DBUG_ENTER("check_key_in_view");

  if (!used_fields_buff)
    DBUG_RETURN(TRUE);  // EOM

  DBUG_ASSERT(view->table != 0 && view->field_translation != 0);

  (void) my_bitmap_init(&used_fields, used_fields_buff, table->s->fields, 0);
  bitmap_clear_all(&used_fields);

  view->contain_auto_increment= 0;
  /* 
    we must not set query_id for fields as they're not 
    really used in this context
  */
  thd->column_usage= COLUMNS_WRITE;
  /* check simplicity and prepare unique test of view */
  for (trans= trans_start; trans != trans_end; trans++)
  {
    if (trans->item->fix_fields_if_needed(thd, &trans->item))
    {
      thd->column_usage= saved_column_usage;
      DBUG_RETURN(TRUE);
    }
    Item_field *field;
    /* simple SELECT list entry (field without expression) */
    if (!(field= trans->item->field_for_view_update()))
    {
      thd->column_usage= saved_column_usage;
      DBUG_RETURN(TRUE);
    }
    if (field->field->unireg_check == Field::NEXT_NUMBER)
      view->contain_auto_increment= 1;
    /* prepare unique test */
    /*
      remove collation (or other transparent for update function) if we have
      it
    */
    trans->item= field;
  }
  thd->column_usage= saved_column_usage;
  /* unique test */
  for (trans= trans_start; trans != trans_end; trans++)
  {
    /* Thanks to test above, we know that all columns are of type Item_field */
    Item_field *field= (Item_field *)trans->item;
    /* check fields belong to table in which we are inserting */
    if (field->field->table == table &&
        bitmap_fast_test_and_set(&used_fields, field->field->field_index))
      DBUG_RETURN(TRUE);
  }

  DBUG_RETURN(FALSE);
}


/*
  Check if table can be updated

  SYNOPSIS
     mysql_prepare_insert_check_table()
     thd		Thread handle
     table_list		Table list
     fields		List of fields to be updated
     where		Pointer to where clause
     select_insert      Check is making for SELECT ... INSERT

   RETURN
     FALSE ok
     TRUE  ERROR
*/

static bool mysql_prepare_insert_check_table(THD *thd, TABLE_LIST *table_list,
                                             List<Item> &fields,
                                             bool select_insert)
{
  bool insert_into_view= (table_list->view != 0);
  DBUG_ENTER("mysql_prepare_insert_check_table");

  if (!table_list->single_table_updatable())
  {
    my_error(ER_NON_INSERTABLE_TABLE, MYF(0), table_list->alias.str, "INSERT");
    DBUG_RETURN(TRUE);
  }
  /*
     first table in list is the one we'll INSERT into, requires INSERT_ACL.
     all others require SELECT_ACL only. the ACL requirement below is for
     new leaves only anyway (view-constituents), so check for SELECT rather
     than INSERT.
  */

  if (setup_tables_and_check_access(thd,
                                    &thd->lex->first_select_lex()->context,
                                    &thd->lex->first_select_lex()->
                                      top_join_list,
                                    table_list,
                                    thd->lex->first_select_lex()->leaf_tables,
                                    select_insert, INSERT_ACL, SELECT_ACL,
                                    TRUE))
    DBUG_RETURN(TRUE);

  if (insert_into_view && !fields.elements)
  {
    thd->lex->empty_field_list_on_rset= 1;
    if (!thd->lex->first_select_lex()->leaf_tables.head()->table ||
        table_list->is_multitable())
    {
      my_error(ER_VIEW_NO_INSERT_FIELD_LIST, MYF(0),
               table_list->view_db.str, table_list->view_name.str);
      DBUG_RETURN(TRUE);
    }
    DBUG_RETURN(insert_view_fields(thd, &fields, table_list));
  }

  DBUG_RETURN(FALSE);
}


/*
  Get extra info for tables we insert into

  @param table     table(TABLE object) we insert into,
                   might be NULL in case of view
  @param           table(TABLE_LIST object) or view we insert into
*/

static void prepare_for_positional_update(TABLE *table, TABLE_LIST *tables)
{
  if (table)
  {
    if(table->reginfo.lock_type != TL_WRITE_DELAYED)
      table->prepare_for_position();
    return;
  }

  DBUG_ASSERT(tables->view);
  List_iterator<TABLE_LIST> it(*tables->view_tables);
  TABLE_LIST *tbl;
  while ((tbl= it++))
    prepare_for_positional_update(tbl->table, tbl);

  return;
}


/*
  Prepare items in INSERT statement

  SYNOPSIS
    mysql_prepare_insert()
    thd                 Thread handler
    table_list          Global/local table list
    table               Table to insert into
                        (can be NULL if table should
                        be taken from table_list->table)
    where               Where clause (for insert ... select)
    select_insert       TRUE if INSERT ... SELECT statement

  TODO (in far future)
    In cases of:
    INSERT INTO t1 SELECT a, sum(a) as sum1 from t2 GROUP BY a
    ON DUPLICATE KEY ...
    we should be able to refer to sum1 in the ON DUPLICATE KEY part

  WARNING
    You MUST set table->insert_values to 0 after calling this function
    before releasing the table object.

  RETURN VALUE
    FALSE OK
    TRUE  error
*/

bool mysql_prepare_insert(THD *thd, TABLE_LIST *table_list,
                          TABLE *table, List<Item> &fields, List_item *values,
                          List<Item> &update_fields, List<Item> &update_values,
                          enum_duplicates duplic, COND **where,
                          bool select_insert)
{
  SELECT_LEX *select_lex= thd->lex->first_select_lex();
  Name_resolution_context *context= &select_lex->context;
  Name_resolution_context_state ctx_state;
  bool insert_into_view= (table_list->view != 0);
  bool res= 0;
  table_map map= 0;
  DBUG_ENTER("mysql_prepare_insert");
  DBUG_PRINT("enter", ("table_list: %p  table: %p  view: %d",
		       table_list, table,
		       (int)insert_into_view));
  /* INSERT should have a SELECT or VALUES clause */
  DBUG_ASSERT (!select_insert || !values);

  if (mysql_handle_derived(thd->lex, DT_INIT))
    DBUG_RETURN(TRUE); 
  if (table_list->handle_derived(thd->lex, DT_MERGE_FOR_INSERT))
    DBUG_RETURN(TRUE); 
  if (thd->lex->handle_list_of_derived(table_list, DT_PREPARE))
    DBUG_RETURN(TRUE); 

  if (duplic == DUP_UPDATE)
  {
    /* it should be allocated before Item::fix_fields() */
    if (table_list->set_insert_values(thd->mem_root))
      DBUG_RETURN(TRUE);
  }

  if (mysql_prepare_insert_check_table(thd, table_list, fields, select_insert))
    DBUG_RETURN(TRUE);

  /* Prepare the fields in the statement. */
  if (values)
  {
    /* if we have INSERT ... VALUES () we cannot have a GROUP BY clause */
    DBUG_ASSERT (!select_lex->group_list.elements);

    /* Save the state of the current name resolution context. */
    ctx_state.save_state(context, table_list);

    /*
      Perform name resolution only in the first table - 'table_list',
      which is the table that is inserted into.
     */
    table_list->next_local= 0;
    context->resolve_in_table_list_only(table_list);

    res= setup_returning_fields(thd, table_list) ||
         setup_fields(thd, Ref_ptr_array(),
                      *values, MARK_COLUMNS_READ, 0, NULL, 0) ||
          check_insert_fields(thd, context->table_list, fields, *values,
                              !insert_into_view, 0, &map);

    if (!res)
      res= setup_fields(thd, Ref_ptr_array(),
                        update_values, MARK_COLUMNS_READ, 0, NULL, 0);

    if (!res && duplic == DUP_UPDATE)
    {
      select_lex->no_wrap_view_item= TRUE;
      res= check_update_fields(thd, context->table_list, update_fields,
                               update_values, false, &map);
      select_lex->no_wrap_view_item= FALSE;
    }

    /* Restore the current context. */
    ctx_state.restore_state(context, table_list);
  }

  if (res)
    DBUG_RETURN(res);

  if (!table)
    table= table_list->table;

  if (table->versioned(VERS_TIMESTAMP) && duplic == DUP_REPLACE)
  {
    // Additional memory may be required to create historical items.
    if (table_list->set_insert_values(thd->mem_root))
      DBUG_RETURN(TRUE);
  }

  if (!select_insert)
  {
    Item *fake_conds= 0;
    TABLE_LIST *duplicate;
    if ((duplicate= unique_table(thd, table_list, table_list->next_global,
                                 CHECK_DUP_ALLOW_DIFFERENT_ALIAS)))
    {
      update_non_unique_table_error(table_list, "INSERT", duplicate);
      DBUG_RETURN(TRUE);
    }
    select_lex->fix_prepare_information(thd, &fake_conds, &fake_conds);
  }
  /*
    Only call prepare_for_posistion() if we are not performing a DELAYED
    operation. It will instead be executed by delayed insert thread.
  */
  if (duplic == DUP_UPDATE || duplic == DUP_REPLACE)
    prepare_for_positional_update(table, table_list);
  DBUG_RETURN(FALSE);
}


	/* Check if there is more uniq keys after field */

static int last_uniq_key(TABLE *table,uint keynr)
{
  /*
    When an underlying storage engine informs that the unique key
    conflicts are not reported in the ascending order by setting
    the HA_DUPLICATE_KEY_NOT_IN_ORDER flag, we cannot rely on this
    information to determine the last key conflict.
   
    The information about the last key conflict will be used to
    do a replace of the new row on the conflicting row, rather
    than doing a delete (of old row) + insert (of new row).
   
    Hence check for this flag and disable replacing the last row
    by returning 0 always. Returning 0 will result in doing
    a delete + insert always.
  */
  if (table->file->ha_table_flags() & HA_DUPLICATE_KEY_NOT_IN_ORDER)
    return 0;

  while (++keynr < table->s->keys)
    if (table->key_info[keynr].flags & HA_NOSAME)
      return 0;
  return 1;
}


/*
 Inserts one historical row to a table.

 Copies content of the row from table->record[1] to table->record[0],
 sets Sys_end to now() and calls ha_write_row() .
*/

int vers_insert_history_row(TABLE *table)
{
  DBUG_ASSERT(table->versioned(VERS_TIMESTAMP));
  if (!table->vers_write)
    return 0;
  restore_record(table,record[1]);

  // Set Sys_end to now()
  table->vers_update_end();

  Field *row_start= table->vers_start_field();
  Field *row_end= table->vers_end_field();
  if (row_start->cmp(row_start->ptr, row_end->ptr) >= 0)
    return 0;

  return table->file->ha_write_row(table->record[0]);
}

/*
  Write a record to table with optional deleting of conflicting records,
  invoke proper triggers if needed.

  SYNOPSIS
     write_record()
      thd   - thread context
      table - table to which record should be written
      info  - COPY_INFO structure describing handling of duplicates
              and which is used for counting number of records inserted
              and deleted.
      sink  - result sink for the RETURNING clause

  NOTE
    Once this record will be written to table after insert trigger will
    be invoked. If instead of inserting new record we will update old one
    then both on update triggers will work instead. Similarly both on
    delete triggers will be invoked if we will delete conflicting records.

    Sets thd->transaction.stmt.modified_non_trans_table to TRUE if table which
    is updated didn't have transactions.

  RETURN VALUE
    0     - success
    non-0 - error
*/


int write_record(THD *thd, TABLE *table, COPY_INFO *info, select_result *sink)
{
  int error, trg_error= 0;
  char *key=0;
  MY_BITMAP *save_read_set, *save_write_set;
  table->file->store_auto_increment();
  ulonglong insert_id_for_cur_row= 0;
  ulonglong prev_insert_id_for_cur_row= 0;
  DBUG_ENTER("write_record");

  info->records++;
  save_read_set= table->read_set;
  save_write_set= table->write_set;

  if (info->handle_duplicates == DUP_REPLACE ||
      info->handle_duplicates == DUP_UPDATE)
  {
    while (unlikely(error=table->file->ha_write_row(table->record[0])))
    {
      uint key_nr;
      /*
        If we do more than one iteration of this loop, from the second one the
        row will have an explicit value in the autoinc field, which was set at
        the first call of handler::update_auto_increment(). So we must save
        the autogenerated value to avoid thd->insert_id_for_cur_row to become
        0.
      */
      if (table->file->insert_id_for_cur_row > 0)
        insert_id_for_cur_row= table->file->insert_id_for_cur_row;
      else
        table->file->insert_id_for_cur_row= insert_id_for_cur_row;
      bool is_duplicate_key_error;
      if (table->file->is_fatal_error(error, HA_CHECK_ALL))
        goto err;
      is_duplicate_key_error=
        table->file->is_fatal_error(error, HA_CHECK_ALL & ~HA_CHECK_DUP);
      if (!is_duplicate_key_error)
      {
        /*
          We come here when we had an ignorable error which is not a duplicate
          key error. In this we ignore error if ignore flag is set, otherwise
          report error as usual. We will not do any duplicate key processing.
        */
        if (info->ignore)
        {
          table->file->print_error(error, MYF(ME_WARNING));
          goto after_trg_or_ignored_err; /* Ignoring a not fatal error */
        }
        goto err;
      }
      if (unlikely((int) (key_nr = table->file->get_dup_key(error)) < 0))
      {
	error= HA_ERR_FOUND_DUPP_KEY;         /* Database can't find key */
	goto err;
      }
      DEBUG_SYNC(thd, "write_row_replace");

      /* Read all columns for the row we are going to replace */
      table->use_all_columns();
      /*
	Don't allow REPLACE to replace a row when a auto_increment column
	was used.  This ensures that we don't get a problem when the
	whole range of the key has been used.
      */
      if (info->handle_duplicates == DUP_REPLACE && table->next_number_field &&
          key_nr == table->s->next_number_index && insert_id_for_cur_row > 0)
	goto err;
      if (table->file->ha_table_flags() & HA_DUPLICATE_POS)
      {
        DBUG_ASSERT(table->file->inited == handler::RND);
	if (table->file->ha_rnd_pos(table->record[1],table->file->dup_ref))
	  goto err;
      }
      else
      {
	if (table->file->extra(HA_EXTRA_FLUSH_CACHE)) /* Not needed with NISAM */
	{
	  error=my_errno;
	  goto err;
	}

	if (!key)
	{
	  if (!(key=(char*) my_safe_alloca(table->s->max_unique_length)))
	  {
	    error=ENOMEM;
	    goto err;
	  }
	}
	key_copy((uchar*) key,table->record[0],table->key_info+key_nr,0);
        key_part_map keypart_map= (1 << table->key_info[key_nr].user_defined_key_parts) - 1;
	if ((error= (table->file->ha_index_read_idx_map(table->record[1],
                                                        key_nr, (uchar*) key,
                                                        keypart_map,
                                                        HA_READ_KEY_EXACT))))
	  goto err;
      }
      if (table->vfield)
      {
        my_bool abort_on_warning= thd->abort_on_warning;
        /*
          We have not yet called update_virtual_fields(VOL_UPDATE_FOR_READ)
          in handler methods for the just read row in record[1].
        */
        table->move_fields(table->field, table->record[1], table->record[0]);
        thd->abort_on_warning= 0;
        table->update_virtual_fields(table->file, VCOL_UPDATE_FOR_REPLACE);
        thd->abort_on_warning= abort_on_warning;
        table->move_fields(table->field, table->record[0], table->record[1]);
      }
      if (info->handle_duplicates == DUP_UPDATE)
      {
        int res= 0;
        /*
          We don't check for other UNIQUE keys - the first row
          that matches, is updated. If update causes a conflict again,
          an error is returned
        */
	DBUG_ASSERT(table->insert_values != NULL);
        store_record(table,insert_values);
        restore_record(table,record[1]);
        table->reset_default_fields();

        /*
          in INSERT ... ON DUPLICATE KEY UPDATE the set of modified fields can
          change per row. Thus, we have to do reset_default_fields() per row.
          Twice (before insert and before update).
        */
        DBUG_ASSERT(info->update_fields->elements ==
                    info->update_values->elements);
        if (fill_record_n_invoke_before_triggers(thd, table,
                                                 *info->update_fields,
                                                 *info->update_values,
                                                 info->ignore,
                                                 TRG_EVENT_UPDATE))
          goto before_trg_err;

        bool different_records= (!records_are_comparable(table) ||
                                 compare_record(table));
        /*
          Default fields must be updated before checking view updateability.
          This branch of INSERT is executed only when a UNIQUE key was violated
          with the ON DUPLICATE KEY UPDATE option. In this case the INSERT
          operation is transformed to an UPDATE, and the default fields must
          be updated as if this is an UPDATE.
        */
        if (different_records && table->default_field)
          table->evaluate_update_default_function();

        /* CHECK OPTION for VIEW ... ON DUPLICATE KEY UPDATE ... */
        res= info->table_list->view_check_option(table->in_use, info->ignore);
        if (res == VIEW_CHECK_SKIP)
          goto after_trg_or_ignored_err;
        if (res == VIEW_CHECK_ERROR)
          goto before_trg_err;

        table->file->restore_auto_increment();
        info->touched++;
        if (different_records)
        {
          if (unlikely(error=table->file->ha_update_row(table->record[1],
                                                        table->record[0])) &&
              error != HA_ERR_RECORD_IS_THE_SAME)
          {
            if (info->ignore &&
                !table->file->is_fatal_error(error, HA_CHECK_ALL))
            {
              if (!(thd->variables.old_behavior &
                    OLD_MODE_NO_DUP_KEY_WARNINGS_WITH_IGNORE))
                table->file->print_error(error, MYF(ME_WARNING));
              goto after_trg_or_ignored_err;
            }
            goto err;
          }

          if (error != HA_ERR_RECORD_IS_THE_SAME)
          {
            info->updated++;
            if (table->versioned())
            {
              if (table->versioned(VERS_TIMESTAMP))
              {
                store_record(table, record[2]);
                if ((error= vers_insert_history_row(table)))
                {
                  info->last_errno= error;
                  table->file->print_error(error, MYF(0));
                  trg_error= 1;
                  restore_record(table, record[2]);
                  goto after_trg_or_ignored_err;
                }
                restore_record(table, record[2]);
              }
              info->copied++;
            }
          }
          else
            error= 0;
          /*
            If ON DUP KEY UPDATE updates a row instead of inserting
            one, it's like a regular UPDATE statement: it should not
            affect the value of a next SELECT LAST_INSERT_ID() or
            mysql_insert_id().  Except if LAST_INSERT_ID(#) was in the
            INSERT query, which is handled separately by
            THD::arg_of_last_insert_id_function.
          */
          prev_insert_id_for_cur_row= table->file->insert_id_for_cur_row;
          insert_id_for_cur_row= table->file->insert_id_for_cur_row= 0;
          trg_error= (table->triggers &&
                      table->triggers->process_triggers(thd, TRG_EVENT_UPDATE,
                                                        TRG_ACTION_AFTER, TRUE));
          info->copied++;
        }

        /*
          Only update next_insert_id if the AUTO_INCREMENT value was explicitly
          updated, so we don't update next_insert_id with the value from the
          row being updated. Otherwise reset next_insert_id to what it was
          before the duplicate key error, since that value is unused.
        */
        if (table->next_number_field_updated)
        {
          DBUG_ASSERT(table->next_number_field != NULL);

          table->file->adjust_next_insert_id_after_explicit_value(table->next_number_field->val_int());
        }
        else if (prev_insert_id_for_cur_row)
        {
          table->file->restore_auto_increment(prev_insert_id_for_cur_row);
        }
        goto ok;
      }
      else /* DUP_REPLACE */
      {
	/*
	  The manual defines the REPLACE semantics that it is either
	  an INSERT or DELETE(s) + INSERT; FOREIGN KEY checks in
	  InnoDB do not function in the defined way if we allow MySQL
	  to convert the latter operation internally to an UPDATE.
          We also should not perform this conversion if we have 
          timestamp field with ON UPDATE which is different from DEFAULT.
          Another case when conversion should not be performed is when
          we have ON DELETE trigger on table so user may notice that
          we cheat here. Note that it is ok to do such conversion for
          tables which have ON UPDATE but have no ON DELETE triggers,
          we just should not expose this fact to users by invoking
          ON UPDATE triggers.
          For system versioning wa also use path through delete since we would
          save nothing through this cheating.
        */
        if (last_uniq_key(table,key_nr) &&
            !table->file->referenced_by_foreign_key() &&
            (!table->triggers || !table->triggers->has_delete_triggers()))
        {
          if (table->versioned(VERS_TRX_ID))
          {
            bitmap_set_bit(table->write_set, table->vers_start_field()->field_index);
            table->file->column_bitmaps_signal();
            table->vers_start_field()->store(0, false);
          }
          if (unlikely(error= table->file->ha_update_row(table->record[1],
                                                         table->record[0])) &&
              error != HA_ERR_RECORD_IS_THE_SAME)
            goto err;
          if (likely(!error))
          {
            info->deleted++;
            if (table->versioned(VERS_TIMESTAMP))
            {
              store_record(table, record[2]);
              error= vers_insert_history_row(table);
              restore_record(table, record[2]);
              if (unlikely(error))
                goto err;
            }
          }
          else
            error= 0;   // error was HA_ERR_RECORD_IS_THE_SAME
          /*
            Since we pretend that we have done insert we should call
            its after triggers.
          */
          goto after_trg_n_copied_inc;
        }
        else
        {
          if (table->triggers &&
              table->triggers->process_triggers(thd, TRG_EVENT_DELETE,
                                                TRG_ACTION_BEFORE, TRUE))
            goto before_trg_err;

          if (!table->versioned(VERS_TIMESTAMP))
            error= table->file->ha_delete_row(table->record[1]);
          else
          {
            store_record(table, record[2]);
            restore_record(table, record[1]);
            table->vers_update_end();
            error= table->file->ha_update_row(table->record[1],
                                              table->record[0]);
            restore_record(table, record[2]);
          }
          if (unlikely(error))
            goto err;
          if (!table->versioned(VERS_TIMESTAMP))
            info->deleted++;
          else
            info->updated++;
          if (!table->file->has_transactions())
            thd->transaction.stmt.modified_non_trans_table= TRUE;
          if (table->triggers &&
              table->triggers->process_triggers(thd, TRG_EVENT_DELETE,
                                                TRG_ACTION_AFTER, TRUE))
          {
            trg_error= 1;
            goto after_trg_or_ignored_err;
          }
          /* Let us attempt do write_row() once more */
        }
      }
    }
    
    /*
      If more than one iteration of the above while loop is done, from
      the second one the row being inserted will have an explicit
      value in the autoinc field, which was set at the first call of
      handler::update_auto_increment(). This value is saved to avoid
      thd->insert_id_for_cur_row becoming 0. Use this saved autoinc
      value.
     */
    if (table->file->insert_id_for_cur_row == 0)
      table->file->insert_id_for_cur_row= insert_id_for_cur_row;
      
    /*
      Restore column maps if they where replaced during an duplicate key
      problem.
    */
    if (table->read_set != save_read_set ||
        table->write_set != save_write_set)
      table->column_bitmaps_set(save_read_set, save_write_set);
  }
  else if (unlikely((error=table->file->ha_write_row(table->record[0]))))
  {
    DEBUG_SYNC(thd, "write_row_noreplace");
    if (!info->ignore ||
        table->file->is_fatal_error(error, HA_CHECK_ALL))
      goto err;
    if (!(thd->variables.old_behavior &
          OLD_MODE_NO_DUP_KEY_WARNINGS_WITH_IGNORE))
      table->file->print_error(error, MYF(ME_WARNING));
    table->file->restore_auto_increment();
    goto after_trg_or_ignored_err;
  }

after_trg_n_copied_inc:
  info->copied++;
  thd->record_first_successful_insert_id_in_cur_stmt(table->file->insert_id_for_cur_row);
  trg_error= (table->triggers &&
              table->triggers->process_triggers(thd, TRG_EVENT_INSERT,
                                                TRG_ACTION_AFTER, TRUE));

ok:
  /*
    We send the row after writing it to the table so that the
    correct values are sent to the client. Otherwise it won't show
    autoinc values (generated inside the handler::ha_write()) and
    values updated in ON DUPLICATE KEY UPDATE.
  */
  if (sink && sink->send_data(thd->lex->returning()->item_list) < 0)
    trg_error= 1;

after_trg_or_ignored_err:
  if (key)
    my_safe_afree(key,table->s->max_unique_length);
  if (!table->file->has_transactions())
    thd->transaction.stmt.modified_non_trans_table= TRUE;
  DBUG_RETURN(trg_error);

err:
  info->last_errno= error;
  table->file->print_error(error,MYF(0));
  
before_trg_err:
  table->file->restore_auto_increment();
  if (key)
    my_safe_afree(key, table->s->max_unique_length);
  table->column_bitmaps_set(save_read_set, save_write_set);
  DBUG_RETURN(1);
}


/******************************************************************************
  Check that there aren't any null_fields
******************************************************************************/


int check_that_all_fields_are_given_values(THD *thd, TABLE *entry, TABLE_LIST *table_list)
{
  int err= 0;
  MY_BITMAP *write_set= entry->write_set;

  for (Field **field=entry->field ; *field ; field++)
  {
    if (!bitmap_is_set(write_set, (*field)->field_index) &&
        !(*field)->vers_sys_field() &&
        has_no_default_value(thd, *field, table_list) &&
        ((*field)->real_type() != MYSQL_TYPE_ENUM))
      err=1;
  }
  return thd->abort_on_warning ? err : 0;
}

/*****************************************************************************
  Handling of delayed inserts
  A thread is created for each table that one uses with the DELAYED attribute.
*****************************************************************************/

#ifndef EMBEDDED_LIBRARY

class delayed_row :public ilink {
public:
  char *record;
  enum_duplicates dup;
  my_time_t start_time;
  ulong start_time_sec_part;
  sql_mode_t sql_mode;
  bool auto_increment_field_not_null;
  bool ignore, log_query, query_start_sec_part_used;
  bool stmt_depends_on_first_successful_insert_id_in_prev_stmt;
  ulonglong first_successful_insert_id_in_prev_stmt;
  ulonglong forced_insert_id;
  ulong auto_increment_increment;
  ulong auto_increment_offset;
  LEX_STRING query;
  Time_zone *time_zone;

  delayed_row(LEX_STRING const query_arg, enum_duplicates dup_arg,
              bool ignore_arg, bool log_query_arg)
    : record(0), dup(dup_arg), ignore(ignore_arg), log_query(log_query_arg),
      forced_insert_id(0), query(query_arg), time_zone(0)
    {}
  ~delayed_row()
  {
    my_free(query.str);
    my_free(record);
  }
};

/**
  Delayed_insert - context of a thread responsible for delayed insert
  into one table. When processing delayed inserts, we create an own
  thread for every distinct table. Later on all delayed inserts directed
  into that table are handled by a dedicated thread.
*/

class Delayed_insert :public ilink {
  uint locks_in_memory;
  thr_lock_type delayed_lock;
public:
  THD thd;
  TABLE *table;
  mysql_mutex_t mutex;
  mysql_cond_t cond, cond_client;
  uint tables_in_use, stacked_inserts;
  volatile bool status;
  bool retry;
  /**
    When the handler thread starts, it clones a metadata lock ticket
    which protects against GRL and ticket for the table to be inserted.
    This is done to allow the deadlock detector to detect deadlocks
    resulting from these locks.
    Before this is done, the connection thread cannot safely exit
    without causing problems for clone_ticket().
    Once handler_thread_initialized has been set, it is safe for the
    connection thread to exit.
    Access to handler_thread_initialized is protected by di->mutex.
  */
  bool handler_thread_initialized;
  COPY_INFO info;
  I_List<delayed_row> rows;
  ulong group_count;
  TABLE_LIST table_list;			// Argument
  /**
    Request for IX metadata lock protecting against GRL which is
    passed from connection thread to the handler thread.
  */
  MDL_request grl_protection;

  Delayed_insert(SELECT_LEX *current_select)
    :locks_in_memory(0), thd(next_thread_id()),
     table(0),tables_in_use(0), stacked_inserts(0),
     status(0), retry(0), handler_thread_initialized(FALSE), group_count(0)
  {
    DBUG_ENTER("Delayed_insert constructor");
    thd.security_ctx->user=(char*) delayed_user;
    thd.security_ctx->host=(char*) my_localhost;
    strmake_buf(thd.security_ctx->priv_user, thd.security_ctx->user);
    thd.current_tablenr=0;
    thd.set_command(COM_DELAYED_INSERT);
    thd.lex->current_select= current_select;
    thd.lex->sql_command= SQLCOM_INSERT;        // For innodb::store_lock()
    /*
      Prevent changes to global.lock_wait_timeout from affecting
      delayed insert threads as any timeouts in delayed inserts
      are not communicated to the client.
    */
    thd.variables.lock_wait_timeout= LONG_TIMEOUT;

    bzero((char*) &thd.net, sizeof(thd.net));		// Safety
    bzero((char*) &table_list, sizeof(table_list));	// Safety
    thd.system_thread= SYSTEM_THREAD_DELAYED_INSERT;
    thd.security_ctx->host_or_ip= "";
    bzero((char*) &info,sizeof(info));
    mysql_mutex_init(key_delayed_insert_mutex, &mutex, MY_MUTEX_INIT_FAST);
    mysql_cond_init(key_delayed_insert_cond, &cond, NULL);
    mysql_cond_init(key_delayed_insert_cond_client, &cond_client, NULL);
    mysql_mutex_lock(&LOCK_delayed_insert);
    delayed_insert_threads++;
    mysql_mutex_unlock(&LOCK_delayed_insert);
    delayed_lock= global_system_variables.low_priority_updates ?
                                          TL_WRITE_LOW_PRIORITY : TL_WRITE;
    DBUG_VOID_RETURN;
  }
  ~Delayed_insert()
  {
    /* The following is not really needed, but just for safety */
    delayed_row *row;
    while ((row=rows.get()))
      delete row;
    if (table)
    {
      close_thread_tables(&thd);
      thd.mdl_context.release_transactional_locks();
    }
    mysql_mutex_destroy(&mutex);
    mysql_cond_destroy(&cond);
    mysql_cond_destroy(&cond_client);

    server_threads.erase(&thd);
    mysql_mutex_assert_owner(&LOCK_delayed_insert);
    delayed_insert_threads--;

    my_free(thd.query());
    thd.security_ctx->user= 0;
    thd.security_ctx->host= 0;
  }

  /* The following is for checking when we can delete ourselves */
  inline void lock()
  {
    locks_in_memory++;				// Assume LOCK_delay_insert
  }
  void unlock()
  {
    mysql_mutex_lock(&LOCK_delayed_insert);
    if (!--locks_in_memory)
    {
      mysql_mutex_lock(&mutex);
      if (thd.killed && ! stacked_inserts && ! tables_in_use)
      {
        mysql_cond_signal(&cond);
	status=1;
      }
      mysql_mutex_unlock(&mutex);
    }
    mysql_mutex_unlock(&LOCK_delayed_insert);
  }
  inline uint lock_count() { return locks_in_memory; }

  TABLE* get_local_table(THD* client_thd);
  bool open_and_lock_table();
  bool handle_inserts(void);
};


I_List<Delayed_insert> delayed_threads;


/**
  Return an instance of delayed insert thread that can handle
  inserts into a given table, if it exists. Otherwise return NULL.
*/

static
Delayed_insert *find_handler(THD *thd, TABLE_LIST *table_list)
{
  THD_STAGE_INFO(thd, stage_waiting_for_delay_list);
  mysql_mutex_lock(&LOCK_delayed_insert);       // Protect master list
  I_List_iterator<Delayed_insert> it(delayed_threads);
  Delayed_insert *di;
  while ((di= it++))
  {
    if (!cmp(&table_list->db, &di->table_list.db) &&
	!cmp(&table_list->table_name, &di->table_list.table_name))
    {
      di->lock();
      break;
    }
  }
  mysql_mutex_unlock(&LOCK_delayed_insert); // For unlink from list
  return di;
}


/**
  Attempt to find or create a delayed insert thread to handle inserts
  into this table.

  @return In case of success, table_list->table points to a local copy
          of the delayed table or is set to NULL, which indicates a
          request for lock upgrade. In case of failure, value of
          table_list->table is undefined.
  @retval TRUE  - this thread ran out of resources OR
                - a newly created delayed insert thread ran out of
                  resources OR
                - the created thread failed to open and lock the table
                  (e.g. because it does not exist) OR
                - the table opened in the created thread turned out to
                  be a view
  @retval FALSE - table successfully opened OR
                - too many delayed insert threads OR
                - the table has triggers and we have to fall back to
                  a normal INSERT
                Two latter cases indicate a request for lock upgrade.

  XXX: why do we regard INSERT DELAYED into a view as an error and
  do not simply perform a lock upgrade?

  TODO: The approach with using two mutexes to work with the
  delayed thread list -- LOCK_delayed_insert and
  LOCK_delayed_create -- is redundant, and we only need one of
  them to protect the list.  The reason we have two locks is that
  we do not want to block look-ups in the list while we're waiting
  for the newly created thread to open the delayed table. However,
  this wait itself is redundant -- we always call get_local_table
  later on, and there wait again until the created thread acquires
  a table lock.

  As is redundant the concept of locks_in_memory, since we already
  have another counter with similar semantics - tables_in_use,
  both of them are devoted to counting the number of producers for
  a given consumer (delayed insert thread), only at different
  stages of producer-consumer relationship.

  The 'status' variable in Delayed_insert is redundant
  too, since there is already di->stacked_inserts.
*/

static
bool delayed_get_table(THD *thd, MDL_request *grl_protection_request,
                       TABLE_LIST *table_list)
{
  int error;
  Delayed_insert *di;
  DBUG_ENTER("delayed_get_table");

  /* Must be set in the parser */
  DBUG_ASSERT(table_list->db.str);

  /* Find the thread which handles this table. */
  if (!(di= find_handler(thd, table_list)))
  {
    /*
      No match. Create a new thread to handle the table, but
      no more than max_insert_delayed_threads.
    */
    if (delayed_insert_threads >= thd->variables.max_insert_delayed_threads)
      DBUG_RETURN(0);
    THD_STAGE_INFO(thd, stage_creating_delayed_handler);
    mysql_mutex_lock(&LOCK_delayed_create);
    /*
      The first search above was done without LOCK_delayed_create.
      Another thread might have created the handler in between. Search again.
    */
    if (! (di= find_handler(thd, table_list)))
    {
      if (!(di= new Delayed_insert(thd->lex->current_select)))
        goto end_create;

      /*
        Annotating delayed inserts is not supported.
      */
      di->thd.variables.binlog_annotate_row_events= 0;

      di->thd.set_db(&table_list->db);
      di->thd.set_query(my_strndup(table_list->table_name.str,
                                   table_list->table_name.length,
                                   MYF(MY_WME | ME_FATAL)),
                        table_list->table_name.length, system_charset_info);
      if (di->thd.db.str == NULL || di->thd.query() == NULL)
      {
        /* The error is reported */
	delete di;
        goto end_create;
      }
      di->table_list= *table_list;			// Needed to open table
      /* Replace volatile strings with local copies */
      di->table_list.alias.str=    di->table_list.table_name.str=    di->thd.query();
      di->table_list.alias.length= di->table_list.table_name.length= di->thd.query_length();
      di->table_list.db= di->thd.db;
      /*
        We need the tickets so that they can be cloned in
        handle_delayed_insert
      */
      di->grl_protection.init(MDL_key::BACKUP, "", "",
                              MDL_BACKUP_DML, MDL_STATEMENT);
      di->grl_protection.ticket= grl_protection_request->ticket;
      init_mdl_requests(&di->table_list);
      di->table_list.mdl_request.ticket= table_list->mdl_request.ticket;

      di->lock();
      mysql_mutex_lock(&di->mutex);
      if ((error= mysql_thread_create(key_thread_delayed_insert,
                                      &di->thd.real_id, &connection_attrib,
                                      handle_delayed_insert, (void*) di)))
      {
	DBUG_PRINT("error",
		   ("Can't create thread to handle delayed insert (error %d)",
		    error));
        mysql_mutex_unlock(&di->mutex);
	di->unlock();
	delete di;
	my_error(ER_CANT_CREATE_THREAD, MYF(ME_FATAL), error);
        goto end_create;
      }

      /*
        Wait until table is open unless the handler thread or the connection
        thread has been killed. Note that we in all cases must wait until the
        handler thread has been properly initialized before exiting. Otherwise
        we risk doing clone_ticket() on a ticket that is no longer valid.
      */
      THD_STAGE_INFO(thd, stage_waiting_for_handler_open);
      while (!di->handler_thread_initialized ||
             (!di->thd.killed && !di->table && !thd->killed))
      {
        mysql_cond_wait(&di->cond_client, &di->mutex);
      }
      mysql_mutex_unlock(&di->mutex);
      THD_STAGE_INFO(thd, stage_got_old_table);
      if (thd->killed)
      {
        di->unlock();
        goto end_create;
      }
      if (di->thd.killed)
      {
        if (di->thd.is_error() && ! di->retry)
        {
          /*
            Copy the error message. Note that we don't treat fatal
            errors in the delayed thread as fatal errors in the
            main thread. If delayed thread was killed, we don't
            want to send "Server shutdown in progress" in the
            INSERT THREAD.
          */
          my_message(di->thd.get_stmt_da()->sql_errno(),
                     di->thd.get_stmt_da()->message(),
                     MYF(0));
        }
        di->unlock();
        goto end_create;
      }
      mysql_mutex_lock(&LOCK_delayed_insert);
      delayed_threads.append(di);
      mysql_mutex_unlock(&LOCK_delayed_insert);
    }
    mysql_mutex_unlock(&LOCK_delayed_create);
  }

  mysql_mutex_lock(&di->mutex);
  table_list->table= di->get_local_table(thd);
  mysql_mutex_unlock(&di->mutex);
  if (table_list->table)
  {
    DBUG_ASSERT(! thd->is_error());
    thd->di= di;
  }
  /* Unlock the delayed insert object after its last access. */
  di->unlock();
  DBUG_PRINT("exit", ("table_list->table: %p", table_list->table));
  DBUG_RETURN(thd->is_error());

end_create:
  mysql_mutex_unlock(&LOCK_delayed_create);
  DBUG_PRINT("exit", ("is_error: %d", thd->is_error()));
  DBUG_RETURN(thd->is_error());
}

#define memdup_vcol(thd, vcol)                                            \
  if (vcol)                                                               \
  {                                                                       \
    (vcol)= (Virtual_column_info*)(thd)->memdup((vcol), sizeof(*(vcol))); \
    (vcol)->expr= NULL;                                                   \
  }

/**
  As we can't let many client threads modify the same TABLE
  structure of the dedicated delayed insert thread, we create an
  own structure for each client thread. This includes a row
  buffer to save the column values and new fields that point to
  the new row buffer. The memory is allocated in the client
  thread and is freed automatically.

  @pre This function is called from the client thread.  Delayed
       insert thread mutex must be acquired before invoking this
       function.

  @return Not-NULL table object on success. NULL in case of an error,
                    which is set in client_thd.
*/

TABLE *Delayed_insert::get_local_table(THD* client_thd)
{
  my_ptrdiff_t adjust_ptrs;
  Field **field,**org_field, *found_next_number_field;
  TABLE *copy;
  TABLE_SHARE *share;
  uchar *bitmap;
  char *copy_tmp;
  uint bitmaps_used;
  DBUG_ENTER("Delayed_insert::get_local_table");

  /* First request insert thread to get a lock */
  status=1;
  tables_in_use++;
  if (!thd.lock)				// Table is not locked
  {
    THD_STAGE_INFO(client_thd, stage_waiting_for_handler_lock);
    mysql_cond_signal(&cond);			// Tell handler to lock table
    while (!thd.killed && !thd.lock && ! client_thd->killed)
    {
      mysql_cond_wait(&cond_client, &mutex);
    }
    THD_STAGE_INFO(client_thd, stage_got_handler_lock);
    if (client_thd->killed)
      goto error;
    if (thd.killed)
    {
      /*
        Check how the insert thread was killed. If it was killed
        by FLUSH TABLES which calls kill_delayed_threads_for_table(),
        then is_error is not set.
        In this case, return without setting an error,
        which means that the insert will be converted to a normal insert.
      */
      if (thd.is_error())
      {
        /*
          Copy the error message. Note that we don't treat fatal
          errors in the delayed thread as fatal errors in the
          main thread. If delayed thread was killed, we don't
          want to send "Server shutdown in progress" in the
          INSERT THREAD.

          The thread could be killed with an error message if
          di->handle_inserts() or di->open_and_lock_table() fails.
        */
        my_message(thd.get_stmt_da()->sql_errno(),
                   thd.get_stmt_da()->message(), MYF(0));
      }
      goto error;
    }
  }
  share= table->s;

  /*
    Allocate memory for the TABLE object, the field pointers array, and
    one record buffer of reclength size. Normally a table has three
    record buffers of rec_buff_length size, which includes alignment
    bytes. Since the table copy is used for creating one record only,
    the other record buffers and alignment are unnecessary.
  */
  THD_STAGE_INFO(client_thd, stage_allocating_local_table);
  copy_tmp= (char*) client_thd->alloc(sizeof(*copy)+
                                      (share->fields+1)*sizeof(Field**)+
                                      share->reclength +
                                      share->column_bitmap_size*4);
  if (!copy_tmp)
    goto error;

  /* Copy the TABLE object. */
  copy= new (copy_tmp) TABLE;
  *copy= *table;

  /* We don't need to change the file handler here */
  /* Assign the pointers for the field pointers array and the record. */
  field= copy->field= (Field**) (copy + 1);
  bitmap= (uchar*) (field + share->fields + 1);
  copy->record[0]= (bitmap + share->column_bitmap_size*4);
  memcpy((char*) copy->record[0], (char*) table->record[0], share->reclength);
  if (share->default_fields || share->default_expressions)
  {
    copy->default_field= (Field**)
      client_thd->alloc((share->default_fields +
                         share->default_expressions + 1)*
                        sizeof(Field*));
    if (!copy->default_field)
      goto error;
  }

  if (share->virtual_fields)
  {
    copy->vfield= (Field **) client_thd->alloc((share->virtual_fields+1)*
                                               sizeof(Field*));
    if (!copy->vfield)
      goto error;
  }
  copy->expr_arena= NULL;

  /* Ensure we don't use the table list of the original table */
  copy->pos_in_table_list= 0;

  /*
    Make a copy of all fields.
    The copied fields need to point into the copied record. This is done
    by copying the field objects with their old pointer values and then
    "move" the pointers by the distance between the original and copied
    records. That way we preserve the relative positions in the records.
  */
  adjust_ptrs= PTR_BYTE_DIFF(copy->record[0], table->record[0]);
  found_next_number_field= table->found_next_number_field;
  for (org_field= table->field; *org_field; org_field++, field++)
  {
    if (!(*field= (*org_field)->make_new_field(client_thd->mem_root, copy, 1)))
      goto error;
    (*field)->unireg_check= (*org_field)->unireg_check;
    (*field)->orig_table= copy;			// Remove connection
    (*field)->move_field_offset(adjust_ptrs);	// Point at copy->record[0]
    memdup_vcol(client_thd, (*field)->vcol_info);
    memdup_vcol(client_thd, (*field)->default_value);
    memdup_vcol(client_thd, (*field)->check_constraint);
    if (*org_field == found_next_number_field)
      (*field)->table->found_next_number_field= *field;
  }
  *field=0;

  if (share->virtual_fields || share->default_expressions ||
      share->default_fields)
  {
    bool error_reported= FALSE;
    if (unlikely(parse_vcol_defs(client_thd, client_thd->mem_root, copy,
                                 &error_reported,
                                 VCOL_INIT_DEPENDENCY_FAILURE_IS_WARNING)))
      goto error;
  }

  switch_defaults_to_nullable_trigger_fields(copy);

  /* Adjust in_use for pointing to client thread */
  copy->in_use= client_thd;

  /* Adjust lock_count. This table object is not part of a lock. */
  copy->lock_count= 0;

  /* Adjust bitmaps */
  copy->def_read_set.bitmap= (my_bitmap_map*) bitmap;
  copy->def_write_set.bitmap= ((my_bitmap_map*)
                               (bitmap + share->column_bitmap_size));
  bitmaps_used= 2;
  if (share->default_fields || share->default_expressions)
  {
    my_bitmap_init(&copy->has_value_set,
                   (my_bitmap_map*) (bitmap +
                                     bitmaps_used*share->column_bitmap_size),
                   share->fields, FALSE);
  }
  copy->tmp_set.bitmap= 0;                      // To catch errors
  bzero((char*) bitmap, share->column_bitmap_size * bitmaps_used);
  copy->read_set=  &copy->def_read_set;
  copy->write_set= &copy->def_write_set;

  DBUG_RETURN(copy);

  /* Got fatal error */
 error:
  tables_in_use--;
  mysql_cond_signal(&cond);                     // Inform thread about abort
  DBUG_RETURN(0);
}


/* Put a question in queue */

static
int write_delayed(THD *thd, TABLE *table, enum_duplicates duplic,
                  LEX_STRING query, bool ignore, bool log_on)
{
  delayed_row *row= 0;
  Delayed_insert *di=thd->di;
  const Discrete_interval *forced_auto_inc;
  DBUG_ENTER("write_delayed");
  DBUG_PRINT("enter", ("query = '%s' length %lu", query.str,
                       (ulong) query.length));

  THD_STAGE_INFO(thd, stage_waiting_for_handler_insert);
  mysql_mutex_lock(&di->mutex);
  while (di->stacked_inserts >= delayed_queue_size && !thd->killed)
    mysql_cond_wait(&di->cond_client, &di->mutex);
  THD_STAGE_INFO(thd, stage_storing_row_into_queue);

  if (thd->killed)
    goto err;

  /*
    Take a copy of the query string, if there is any. The string will
    be free'ed when the row is destroyed. If there is no query string,
    we don't do anything special.
   */

  if (query.str)
  {
    char *str;
    if (!(str= my_strndup(query.str, query.length, MYF(MY_WME))))
      goto err;
    query.str= str;
  }
  row= new delayed_row(query, duplic, ignore, log_on);
  if (row == NULL)
  {
    my_free(query.str);
    goto err;
  }

  /* This can't be THREAD_SPECIFIC as it's freed in delayed thread */
  if (!(row->record= (char*) my_malloc(table->s->reclength,
                                       MYF(MY_WME))))
    goto err;
  memcpy(row->record, table->record[0], table->s->reclength);
  row->start_time=                thd->start_time;
  row->start_time_sec_part=       thd->start_time_sec_part;
  row->query_start_sec_part_used= thd->query_start_sec_part_used;
  /*
    those are for the binlog: LAST_INSERT_ID() has been evaluated at this
    time, so record does not need it, but statement-based binlogging of the
    INSERT will need when the row is actually inserted.
    As for SET INSERT_ID, DELAYED does not honour it (BUG#20830).
  */
  row->stmt_depends_on_first_successful_insert_id_in_prev_stmt=
    thd->stmt_depends_on_first_successful_insert_id_in_prev_stmt;
  row->first_successful_insert_id_in_prev_stmt=
    thd->first_successful_insert_id_in_prev_stmt;

  /* Add session variable timezone
     Time_zone object will not be freed even the thread is ended.
     So we can get time_zone object from thread which handling delayed statement.
     See the comment of my_tz_find() for detail.
  */
  if (thd->time_zone_used)
  {
    row->time_zone = thd->variables.time_zone;
  }
  else
  {
    row->time_zone = NULL;
  }
  /* Copy session variables. */
  row->auto_increment_increment= thd->variables.auto_increment_increment;
  row->auto_increment_offset=    thd->variables.auto_increment_offset;
  row->sql_mode=                 thd->variables.sql_mode;
  row->auto_increment_field_not_null= table->auto_increment_field_not_null;

  /* Copy the next forced auto increment value, if any. */
  if ((forced_auto_inc= thd->auto_inc_intervals_forced.get_next()))
  {
    row->forced_insert_id= forced_auto_inc->minimum();
    DBUG_PRINT("delayed", ("transmitting auto_inc: %lu",
                           (ulong) row->forced_insert_id));
  }

  di->rows.push_back(row);
  di->stacked_inserts++;
  di->status=1;
  if (table->s->blob_fields)
    unlink_blobs(table);
  mysql_cond_signal(&di->cond);

  thread_safe_increment(delayed_rows_in_use,&LOCK_delayed_status);
  mysql_mutex_unlock(&di->mutex);
  DBUG_RETURN(0);

 err:
  delete row;
  mysql_mutex_unlock(&di->mutex);
  DBUG_RETURN(1);
}

/**
  Signal the delayed insert thread that this user connection
  is finished using it for this statement.
*/

static void end_delayed_insert(THD *thd)
{
  DBUG_ENTER("end_delayed_insert");
  Delayed_insert *di=thd->di;
  mysql_mutex_lock(&di->mutex);
  DBUG_PRINT("info",("tables in use: %d",di->tables_in_use));
  if (!--di->tables_in_use || di->thd.killed)
  {						// Unlock table
    di->status=1;
    mysql_cond_signal(&di->cond);
  }
  mysql_mutex_unlock(&di->mutex);
  DBUG_VOID_RETURN;
}


/* We kill all delayed threads when doing flush-tables */

void kill_delayed_threads(void)
{
  DBUG_ENTER("kill_delayed_threads");
  mysql_mutex_lock(&LOCK_delayed_insert); // For unlink from list

  I_List_iterator<Delayed_insert> it(delayed_threads);
  Delayed_insert *di;
  while ((di= it++))
  {
    mysql_mutex_lock(&di->thd.LOCK_thd_kill);
    if (di->thd.killed < KILL_CONNECTION)
      di->thd.set_killed_no_mutex(KILL_CONNECTION);
    if (di->thd.mysys_var)
    {
      mysql_mutex_lock(&di->thd.mysys_var->mutex);
      if (di->thd.mysys_var->current_cond)
      {
	/*
	  We need the following test because the main mutex may be locked
	  in handle_delayed_insert()
	*/
	if (&di->mutex != di->thd.mysys_var->current_mutex)
          mysql_mutex_lock(di->thd.mysys_var->current_mutex);
        mysql_cond_broadcast(di->thd.mysys_var->current_cond);
	if (&di->mutex != di->thd.mysys_var->current_mutex)
          mysql_mutex_unlock(di->thd.mysys_var->current_mutex);
      }
      mysql_mutex_unlock(&di->thd.mysys_var->mutex);
    }
    mysql_mutex_unlock(&di->thd.LOCK_thd_kill);
  }
  mysql_mutex_unlock(&LOCK_delayed_insert); // For unlink from list
  DBUG_VOID_RETURN;
}


/**
  A strategy for the prelocking algorithm which prevents the
  delayed insert thread from opening tables with engines which
  do not support delayed inserts.

  Particularly it allows to abort open_tables() as soon as we
  discover that we have opened a MERGE table, without acquiring
  metadata locks on underlying tables.
*/

class Delayed_prelocking_strategy : public Prelocking_strategy
{
public:
  virtual bool handle_routine(THD *thd, Query_tables_list *prelocking_ctx,
                              Sroutine_hash_entry *rt, sp_head *sp,
                              bool *need_prelocking);
  virtual bool handle_table(THD *thd, Query_tables_list *prelocking_ctx,
                            TABLE_LIST *table_list, bool *need_prelocking);
  virtual bool handle_view(THD *thd, Query_tables_list *prelocking_ctx,
                           TABLE_LIST *table_list, bool *need_prelocking);
};


bool Delayed_prelocking_strategy::
handle_table(THD *thd, Query_tables_list *prelocking_ctx,
             TABLE_LIST *table_list, bool *need_prelocking)
{
  DBUG_ASSERT(table_list->lock_type == TL_WRITE_DELAYED);

  if (!(table_list->table->file->ha_table_flags() & HA_CAN_INSERT_DELAYED))
  {
    my_error(ER_DELAYED_NOT_SUPPORTED, MYF(0), table_list->table_name.str);
    return TRUE;
  }
  return FALSE;
}


bool Delayed_prelocking_strategy::
handle_routine(THD *thd, Query_tables_list *prelocking_ctx,
               Sroutine_hash_entry *rt, sp_head *sp,
               bool *need_prelocking)
{
  /* LEX used by the delayed insert thread has no routines. */
  DBUG_ASSERT(0);
  return FALSE;
}


bool Delayed_prelocking_strategy::
handle_view(THD *thd, Query_tables_list *prelocking_ctx,
            TABLE_LIST *table_list, bool *need_prelocking)
{
  /* We don't open views in the delayed insert thread. */
  DBUG_ASSERT(0);
  return FALSE;
}


/**
   Open and lock table for use by delayed thread and check that
   this table is suitable for delayed inserts.

   @retval FALSE - Success.
   @retval TRUE  - Failure.
*/

bool Delayed_insert::open_and_lock_table()
{
  Delayed_prelocking_strategy prelocking_strategy;

  /*
    Use special prelocking strategy to get ER_DELAYED_NOT_SUPPORTED
    error for tables with engines which don't support delayed inserts.

    We can't do auto-repair in insert delayed thread, as it would hang
    when trying to an exclusive MDL_LOCK on the table during repair
    as the connection thread has a SHARED_WRITE lock.
  */
  if (!(table= open_n_lock_single_table(&thd, &table_list,
                                        TL_WRITE_DELAYED,
                                        MYSQL_OPEN_IGNORE_GLOBAL_READ_LOCK |
                                        MYSQL_OPEN_IGNORE_REPAIR,
                                        &prelocking_strategy)))
  {
    /* If table was crashed, then upper level should retry open+repair */
    retry= table_list.crashed;
    thd.fatal_error();                      // Abort waiting inserts
    return TRUE;
  }

  if (table->triggers || table->check_constraints)
  {
    /*
      Table has triggers or check constraints. This is not an error, but we do
      not support these with delayed insert. Terminate the delayed
      thread without an error and thus request lock upgrade.
    */
    return TRUE;
  }
  table->copy_blobs= 1;
  return FALSE;
}


/*
 * Create a new delayed insert thread
*/

pthread_handler_t handle_delayed_insert(void *arg)
{
  Delayed_insert *di=(Delayed_insert*) arg;
  THD *thd= &di->thd;

  pthread_detach_this_thread();
  /* Add thread to THD list so that's it's visible in 'show processlist' */
  thd->set_start_time();
  server_threads.insert(thd);
  if (abort_loop)
    thd->set_killed(KILL_CONNECTION);
  else
    thd->reset_killed();

  mysql_thread_set_psi_id(thd->thread_id);

  /*
    Wait until the client runs into mysql_cond_wait(),
    where we free it after the table is opened and di linked in the list.
    If we did not wait here, the client might detect the opened table
    before it is linked to the list. It would release LOCK_delayed_create
    and allow another thread to create another handler for the same table,
    since it does not find one in the list.
  */
  mysql_mutex_lock(&di->mutex);
  if (my_thread_init())
  {
    /* Can't use my_error since store_globals has not yet been called */
    thd->get_stmt_da()->set_error_status(ER_OUT_OF_RESOURCES);
    di->handler_thread_initialized= TRUE;
  }
  else
  {
    DBUG_ENTER("handle_delayed_insert");
    thd->thread_stack= (char*) &thd;
    if (init_thr_lock() || thd->store_globals())
    {
      /* Can't use my_error since store_globals has perhaps failed */
      thd->get_stmt_da()->set_error_status(ER_OUT_OF_RESOURCES);
      di->handler_thread_initialized= TRUE;
      thd->fatal_error();
      goto err;
    }

    thd->lex->sql_command= SQLCOM_INSERT;        // For innodb::store_lock()

    /*
      INSERT DELAYED has to go to row-based format because the time
      at which rows are inserted cannot be determined in mixed mode.
    */
    thd->set_current_stmt_binlog_format_row_if_mixed();

    /*
      Clone tickets representing protection against GRL and the lock on
      the target table for the insert and add them to the list of granted
      metadata locks held by the handler thread. This is safe since the
      handler thread is not holding nor waiting on any metadata locks.
    */
    if (thd->mdl_context.clone_ticket(&di->grl_protection) ||
        thd->mdl_context.clone_ticket(&di->table_list.mdl_request))
    {
      thd->mdl_context.release_transactional_locks();
      di->handler_thread_initialized= TRUE;
      goto err;
    }

    /*
      Now that the ticket has been cloned, it is safe for the connection
      thread to exit.
    */
    di->handler_thread_initialized= TRUE;
    di->table_list.mdl_request.ticket= NULL;

    if (di->open_and_lock_table())
      goto err;

    /*
      INSERT DELAYED generally expects thd->lex->current_select to be NULL,
      since this is not an attribute of the current thread. This can lead to
      problems if the thread that spawned the current one disconnects.
      current_select will then point to freed memory. But current_select is
      required to resolve the partition function. So, after fulfilling that
      requirement, we set the current_select to 0.
    */
    thd->lex->current_select= NULL;

    /* Tell client that the thread is initialized */
    mysql_cond_signal(&di->cond_client);

    /*
      Inform mdl that it needs to call mysql_lock_abort to abort locks
      for delayed insert.
    */
    thd->mdl_context.set_needs_thr_lock_abort(TRUE);

    di->table->mark_columns_needed_for_insert();
    /* Mark all columns for write as we don't know which columns we get from user */
    bitmap_set_all(di->table->write_set);

    /* Now wait until we get an insert or lock to handle */
    /* We will not abort as long as a client thread uses this thread */

    for (;;)
    {
      if (thd->killed)
      {
        uint lock_count;
        DBUG_PRINT("delayed", ("Insert delayed killed"));
        /*
          Remove this from delay insert list so that no one can request a
          table from this
        */
        mysql_mutex_unlock(&di->mutex);
        mysql_mutex_lock(&LOCK_delayed_insert);
        di->unlink();
        lock_count=di->lock_count();
        mysql_mutex_unlock(&LOCK_delayed_insert);
        mysql_mutex_lock(&di->mutex);
        if (!lock_count && !di->tables_in_use && !di->stacked_inserts &&
            !thd->lock)
          break;					// Time to die
      }

      /* Shouldn't wait if killed or an insert is waiting. */
      DBUG_PRINT("delayed",
                 ("thd->killed: %d  di->status: %d  di->stacked_inserts: %d",
                  thd->killed, di->status, di->stacked_inserts));
      if (!thd->killed && !di->status && !di->stacked_inserts)
      {
        struct timespec abstime;
        set_timespec(abstime, delayed_insert_timeout);

        /* Information for pthread_kill */
        mysql_mutex_unlock(&di->mutex);
        mysql_mutex_lock(&di->thd.mysys_var->mutex);
        di->thd.mysys_var->current_mutex= &di->mutex;
        di->thd.mysys_var->current_cond= &di->cond;
        mysql_mutex_unlock(&di->thd.mysys_var->mutex);
        mysql_mutex_lock(&di->mutex);
        THD_STAGE_INFO(&(di->thd), stage_waiting_for_insert);

        DBUG_PRINT("info",("Waiting for someone to insert rows"));
        while (!thd->killed && !di->status)
        {
          int error;
          mysql_audit_release(thd);
          error= mysql_cond_timedwait(&di->cond, &di->mutex, &abstime);
#ifdef EXTRA_DEBUG
          if (error && error != EINTR && error != ETIMEDOUT)
          {
            fprintf(stderr, "Got error %d from mysql_cond_timedwait\n", error);
            DBUG_PRINT("error", ("Got error %d from mysql_cond_timedwait",
                                 error));
          }
#endif
          if (error == ETIMEDOUT || error == ETIME)
            thd->set_killed(KILL_CONNECTION);
        }
        /* We can't lock di->mutex and mysys_var->mutex at the same time */
        mysql_mutex_unlock(&di->mutex);
        mysql_mutex_lock(&di->thd.mysys_var->mutex);
        di->thd.mysys_var->current_mutex= 0;
        di->thd.mysys_var->current_cond= 0;
        mysql_mutex_unlock(&di->thd.mysys_var->mutex);
        mysql_mutex_lock(&di->mutex);
      }

      /*
        The code depends on that the following ASSERT always hold.
        I don't want to accidently introduce and bugs in the following code
        in this commit, so I leave the small cleaning up of the code to
        a future commit
      */
      DBUG_ASSERT(thd->lock || di->stacked_inserts == 0);

      DBUG_PRINT("delayed",
                 ("thd->killed: %d  di->status: %d  di->stacked_insert: %d  di->tables_in_use: %d  thd->lock: %d",
                  thd->killed, di->status, di->stacked_inserts, di->tables_in_use, thd->lock != 0));

      /*
        This is used to test see what happens if killed is sent before
        we have time to handle the insert requests.
      */
      DBUG_EXECUTE_IF("write_delay_wakeup",
                      if (!thd->killed && di->stacked_inserts)
                        my_sleep(500000);
                      );

      if (di->tables_in_use && ! thd->lock &&
          (!thd->killed || di->stacked_inserts))
      {
        /*
          Request for new delayed insert.
          Lock the table, but avoid to be blocked by a global read lock.
          If we got here while a global read lock exists, then one or more
          inserts started before the lock was requested. These are allowed
          to complete their work before the server returns control to the
          client which requested the global read lock. The delayed insert
          handler will close the table and finish when the outstanding
          inserts are done.
        */
        if (! (thd->lock= mysql_lock_tables(thd, &di->table, 1, 0)))
        {
          /* Fatal error */
          thd->set_killed(KILL_CONNECTION);
        }
        mysql_cond_broadcast(&di->cond_client);
      }
      if (di->stacked_inserts)
      {
        if (di->handle_inserts())
        {
          /* Some fatal error */
          thd->set_killed(KILL_CONNECTION);
        }
      }
      di->status=0;
      if (!di->stacked_inserts && !di->tables_in_use && thd->lock)
      {
        /*
          No one is doing a insert delayed
          Unlock table so that other threads can use it
        */
        MYSQL_LOCK *lock=thd->lock;
        thd->lock=0;
        mysql_mutex_unlock(&di->mutex);
        /*
          We need to release next_insert_id before unlocking. This is
          enforced by handler::ha_external_lock().
        */
        di->table->file->ha_release_auto_increment();
        mysql_unlock_tables(thd, lock);
        trans_commit_stmt(thd);
        di->group_count=0;
        mysql_audit_release(thd);
        mysql_mutex_lock(&di->mutex);
      }
      if (di->tables_in_use)
        mysql_cond_broadcast(&di->cond_client); // If waiting clients
    }

  err:
    DBUG_LEAVE;
  }

  {
    DBUG_ENTER("handle_delayed_insert-cleanup");
    di->table=0;
    mysql_mutex_unlock(&di->mutex);

    /*
      Protect against mdl_locks trying to access open tables
      We use KILL_CONNECTION_HARD here to ensure that
      THD::notify_shared_lock() dosn't try to access open tables after
      this.
    */
    mysql_mutex_lock(&thd->LOCK_thd_data);
    thd->mdl_context.set_needs_thr_lock_abort(0);
    mysql_mutex_unlock(&thd->LOCK_thd_data);
    thd->set_killed(KILL_CONNECTION_HARD);	        // If error

    close_thread_tables(thd);			// Free the table
    thd->mdl_context.release_transactional_locks();
    mysql_cond_broadcast(&di->cond_client);       // Safety

    mysql_mutex_lock(&LOCK_delayed_create);    // Because of delayed_get_table
    mysql_mutex_lock(&LOCK_delayed_insert);
    /*
      di should be unlinked from the thread handler list and have no active
      clients
    */
    delete di;
    mysql_mutex_unlock(&LOCK_delayed_insert);
    mysql_mutex_unlock(&LOCK_delayed_create);

    DBUG_LEAVE;
  }
  my_thread_end();
  pthread_exit(0);

  return 0;
}


/* Remove all pointers to data for blob fields so that original table doesn't try to free them */

static void unlink_blobs(TABLE *table)
{
  for (Field **ptr=table->field ; *ptr ; ptr++)
  {
    if ((*ptr)->flags & BLOB_FLAG)
      ((Field_blob *) (*ptr))->clear_temporary();
  }
}

/* Free blobs stored in current row */

static void free_delayed_insert_blobs(TABLE *table)
{
  for (Field **ptr=table->field ; *ptr ; ptr++)
  {
    if ((*ptr)->flags & BLOB_FLAG)
      ((Field_blob *) *ptr)->free();
  }
}


/* set value field for blobs to point to data in record */

static void set_delayed_insert_blobs(TABLE *table)
{
  for (Field **ptr=table->field ; *ptr ; ptr++)
  {
    if ((*ptr)->flags & BLOB_FLAG)
    {
      Field_blob *blob= ((Field_blob *) *ptr);
      uchar *data= blob->get_ptr();
      if (data)
        blob->set_value(data);     // Set value.ptr() to point to data
    }
  }
}


bool Delayed_insert::handle_inserts(void)
{
  int error;
  ulong max_rows;
  bool has_trans = TRUE;
  bool using_ignore= 0, using_opt_replace= 0,
       using_bin_log= mysql_bin_log.is_open();
  delayed_row *row;
  DBUG_ENTER("handle_inserts");

  /* Allow client to insert new rows */
  mysql_mutex_unlock(&mutex);

  table->next_number_field=table->found_next_number_field;
  table->use_all_columns();

  THD_STAGE_INFO(&thd, stage_upgrading_lock);
  if (thr_upgrade_write_delay_lock(*thd.lock->locks, delayed_lock,
                                   thd.variables.lock_wait_timeout))
  {
    /*
      This can happen if thread is killed either by a shutdown
      or if another thread is removing the current table definition
      from the table cache.
    */
    my_error(ER_DELAYED_CANT_CHANGE_LOCK, MYF(ME_FATAL | ME_ERROR_LOG),
             table->s->table_name.str);
    goto err;
  }

  THD_STAGE_INFO(&thd, stage_insert);
  max_rows= delayed_insert_limit;
  if (thd.killed || table->s->tdc->flushed)
  {
    thd.set_killed(KILL_SYSTEM_THREAD);
    max_rows= ULONG_MAX;                     // Do as much as possible
  }

  if (table->file->ha_rnd_init_with_error(0))
    goto err;

  /*
    We can't use row caching when using the binary log because if
    we get a crash, then binary log will contain rows that are not yet
    written to disk, which will cause problems in replication.
  */
  if (!using_bin_log)
    table->file->extra(HA_EXTRA_WRITE_CACHE);
  mysql_mutex_lock(&mutex);

  while ((row=rows.get()))
  {
    int tmp_error;
    stacked_inserts--;
    mysql_mutex_unlock(&mutex);
    memcpy(table->record[0],row->record,table->s->reclength);
    if (table->s->blob_fields)
      set_delayed_insert_blobs(table);

    thd.start_time=row->start_time;
    thd.start_time_sec_part=row->start_time_sec_part;
    thd.query_start_sec_part_used=row->query_start_sec_part_used;
    /*
      To get the exact auto_inc interval to store in the binlog we must not
      use values from the previous interval (of the previous rows).
    */
    bool log_query= (row->log_query && row->query.str != NULL);
    DBUG_PRINT("delayed", ("query: '%s'  length: %lu", row->query.str ?
                           row->query.str : "[NULL]",
                           (ulong) row->query.length));
    if (log_query)
    {
      /*
        Guaranteed that the INSERT DELAYED STMT will not be here
        in SBR when mysql binlog is enabled.
      */
      DBUG_ASSERT(!(mysql_bin_log.is_open() &&
                  !thd.is_current_stmt_binlog_format_row()));

      /*
        This is the first value of an INSERT statement.
        It is the right place to clear a forced insert_id.
        This is usually done after the last value of an INSERT statement,
        but we won't know this in the insert delayed thread. But before
        the first value is sufficiently equivalent to after the last
        value of the previous statement.
      */
      table->file->ha_release_auto_increment();
      thd.auto_inc_intervals_in_cur_stmt_for_binlog.empty();
    }
    thd.first_successful_insert_id_in_prev_stmt= 
      row->first_successful_insert_id_in_prev_stmt;
    thd.stmt_depends_on_first_successful_insert_id_in_prev_stmt= 
      row->stmt_depends_on_first_successful_insert_id_in_prev_stmt;
    table->auto_increment_field_not_null= row->auto_increment_field_not_null;

    /* Copy the session variables. */
    thd.variables.auto_increment_increment= row->auto_increment_increment;
    thd.variables.auto_increment_offset=    row->auto_increment_offset;
    thd.variables.sql_mode=                 row->sql_mode;

    /* Copy a forced insert_id, if any. */
    if (row->forced_insert_id)
    {
      DBUG_PRINT("delayed", ("received auto_inc: %lu",
                             (ulong) row->forced_insert_id));
      thd.force_one_auto_inc_interval(row->forced_insert_id);
    }

    info.ignore= row->ignore;
    info.handle_duplicates= row->dup;
    if (info.ignore ||
	info.handle_duplicates != DUP_ERROR)
    {
      table->file->extra(HA_EXTRA_IGNORE_DUP_KEY);
      using_ignore=1;
    }
    if (info.handle_duplicates == DUP_REPLACE &&
        (!table->triggers ||
         !table->triggers->has_delete_triggers()))
    {
      table->file->extra(HA_EXTRA_WRITE_CAN_REPLACE);
      using_opt_replace= 1;
    }
    if (info.handle_duplicates == DUP_UPDATE)
      table->file->extra(HA_EXTRA_INSERT_WITH_UPDATE);
    thd.clear_error(); // reset error for binlog

    tmp_error= 0;
    if (unlikely(table->vfield))
    {
      /*
        Virtual fields where not calculated by caller as the temporary
        TABLE object used had vcol_set empty. Better to calculate them
        here to make the caller faster.
      */
      tmp_error= table->update_virtual_fields(table->file,
                                              VCOL_UPDATE_FOR_WRITE);
    }

    if (unlikely(tmp_error || write_record(&thd, table, &info, NULL)))
    {
      info.error_count++;				// Ignore errors
      thread_safe_increment(delayed_insert_errors,&LOCK_delayed_status);
      row->log_query = 0;
    }

    if (using_ignore)
    {
      using_ignore=0;
      table->file->extra(HA_EXTRA_NO_IGNORE_DUP_KEY);
    }
    if (using_opt_replace)
    {
      using_opt_replace= 0;
      table->file->extra(HA_EXTRA_WRITE_CANNOT_REPLACE);
    }

    if (table->s->blob_fields)
      free_delayed_insert_blobs(table);
    thread_safe_decrement(delayed_rows_in_use,&LOCK_delayed_status);
    thread_safe_increment(delayed_insert_writes,&LOCK_delayed_status);
    mysql_mutex_lock(&mutex);

    /*
      Reset the table->auto_increment_field_not_null as it is valid for
      only one row.
    */
    table->auto_increment_field_not_null= FALSE;

    delete row;
    /*
      Let READ clients do something once in a while
      We should however not break in the middle of a multi-line insert
      if we have binary logging enabled as we don't want other commands
      on this table until all entries has been processed
    */
    if (group_count++ >= max_rows && (row= rows.head()) &&
	(!(row->log_query & using_bin_log)))
    {
      group_count=0;
      if (stacked_inserts || tables_in_use)	// Let these wait a while
      {
	if (tables_in_use)
          mysql_cond_broadcast(&cond_client);   // If waiting clients
	THD_STAGE_INFO(&thd, stage_reschedule);
        mysql_mutex_unlock(&mutex);
	if (unlikely((error=table->file->extra(HA_EXTRA_NO_CACHE))))
	{
	  /* This should never happen */
	  table->file->print_error(error,MYF(0));
	  sql_print_error("%s", thd.get_stmt_da()->message());
          DBUG_PRINT("error", ("HA_EXTRA_NO_CACHE failed in loop"));
	  goto err;
	}
	query_cache_invalidate3(&thd, table, 1);
	if (thr_reschedule_write_lock(*thd.lock->locks,
                                thd.variables.lock_wait_timeout))
	{
          /* This is not known to happen. */
          my_error(ER_DELAYED_CANT_CHANGE_LOCK,
                   MYF(ME_FATAL | ME_ERROR_LOG),
                   table->s->table_name.str);
          goto err;
	}
	if (!using_bin_log)
	  table->file->extra(HA_EXTRA_WRITE_CACHE);
        mysql_mutex_lock(&mutex);
	THD_STAGE_INFO(&thd, stage_insert);
      }
      if (tables_in_use)
        mysql_cond_broadcast(&cond_client);     // If waiting clients
    }
  }

  table->file->ha_rnd_end();

  if (WSREP((&thd)))
    thd_proc_info(&thd, "Insert done");
  else
    thd_proc_info(&thd, 0);
  mysql_mutex_unlock(&mutex);

  /*
    We need to flush the pending event when using row-based
    replication since the flushing normally done in binlog_query() is
    not done last in the statement: for delayed inserts, the insert
    statement is logged *before* all rows are inserted.

    We can flush the pending event without checking the thd->lock
    since the delayed insert *thread* is not inside a stored function
    or trigger.

    TODO: Move the logging to last in the sequence of rows.
  */
  has_trans= thd.lex->sql_command == SQLCOM_CREATE_TABLE ||
              table->file->has_transactions();
  if (thd.is_current_stmt_binlog_format_row() &&
      thd.binlog_flush_pending_rows_event(TRUE, has_trans))
    goto err;

  if (unlikely((error=table->file->extra(HA_EXTRA_NO_CACHE))))
  {						// This shouldn't happen
    table->file->print_error(error,MYF(0));
    sql_print_error("%s", thd.get_stmt_da()->message());
    DBUG_PRINT("error", ("HA_EXTRA_NO_CACHE failed after loop"));
    goto err;
  }
  query_cache_invalidate3(&thd, table, 1);
  mysql_mutex_lock(&mutex);
  DBUG_RETURN(0);

 err:
#ifndef DBUG_OFF
  max_rows= 0;                                  // For DBUG output
#endif
  /* Remove all not used rows */
  mysql_mutex_lock(&mutex);
  while ((row=rows.get()))
  {
    if (table->s->blob_fields)
    {
      memcpy(table->record[0],row->record,table->s->reclength);
      set_delayed_insert_blobs(table);
      free_delayed_insert_blobs(table);
    }
    delete row;
    thread_safe_increment(delayed_insert_errors,&LOCK_delayed_status);
    stacked_inserts--;
#ifndef DBUG_OFF
    max_rows++;
#endif
  }
  DBUG_PRINT("error", ("dropped %lu rows after an error", max_rows));
  thread_safe_increment(delayed_insert_errors, &LOCK_delayed_status);
  DBUG_RETURN(1);
}
#endif /* EMBEDDED_LIBRARY */

/***************************************************************************
  Store records in INSERT ... SELECT *
***************************************************************************/


/*
  make insert specific preparation and checks after opening tables

  SYNOPSIS
    mysql_insert_select_prepare()
    thd         thread handler

  RETURN
    FALSE OK
    TRUE  Error
*/

bool mysql_insert_select_prepare(THD *thd, select_result *sel_res)
{
  LEX *lex= thd->lex;
  SELECT_LEX *select_lex= lex->first_select_lex();
  DBUG_ENTER("mysql_insert_select_prepare");

  /*
    SELECT_LEX do not belong to INSERT statement, so we can't add WHERE
    clause if table is VIEW
  */

  if (mysql_prepare_insert(thd, lex->query_tables,
                           lex->query_tables->table, lex->field_list, 0,
                           lex->update_list, lex->value_list, lex->duplicates,
                           &select_lex->where, TRUE))
    DBUG_RETURN(TRUE);

  /*
    If sel_res is not empty, it means we have items in returing_list.
    So we prepare the list now
  */
  if (sel_res)
    sel_res->prepare(lex->returning()->item_list, NULL);

  DBUG_ASSERT(select_lex->leaf_tables.elements != 0);
  List_iterator<TABLE_LIST> ti(select_lex->leaf_tables);
  TABLE_LIST *table;
  uint insert_tables;

  if (select_lex->first_cond_optimization)
  {
    /* Back up leaf_tables list. */
    Query_arena *arena= thd->stmt_arena, backup;
    arena= thd->activate_stmt_arena_if_needed(&backup);  // For easier test

    insert_tables= select_lex->insert_tables;
    while ((table= ti++) && insert_tables--)
    {
      select_lex->leaf_tables_exec.push_back(table);
      table->tablenr_exec= table->table->tablenr;
      table->map_exec= table->table->map;
      table->maybe_null_exec= table->table->maybe_null;
    }
    if (arena)
      thd->restore_active_arena(arena, &backup);
  }
  ti.rewind();
  /*
    exclude first table from leaf tables list, because it belong to
    INSERT
  */
  /* skip all leaf tables belonged to view where we are insert */
  insert_tables= select_lex->insert_tables;
  while ((table= ti++) && insert_tables--)
    ti.remove();

  DBUG_RETURN(FALSE);
}


select_insert::select_insert(THD *thd_arg, TABLE_LIST *table_list_par,
                             TABLE *table_par,
                             List<Item> *fields_par,
                             List<Item> *update_fields,
                             List<Item> *update_values,
                             enum_duplicates duplic,
                             bool ignore_check_option_errors,
                             select_result *result):
  select_result_interceptor(thd_arg),
  sel_result(result),
  table_list(table_list_par), table(table_par), fields(fields_par),
  autoinc_value_of_last_inserted_row(0),
  insert_into_view(table_list_par && table_list_par->view != 0)
{
  bzero((char*) &info,sizeof(info));
  info.handle_duplicates= duplic;
  info.ignore= ignore_check_option_errors;
  info.update_fields= update_fields;
  info.update_values= update_values;
  info.view= (table_list_par->view ? table_list_par : 0);
  info.table_list= table_list_par;
}


int
select_insert::prepare(List<Item> &values, SELECT_LEX_UNIT *u)
{
  LEX *lex= thd->lex;
  int res= 0;
  table_map map= 0;
  SELECT_LEX *lex_current_select_save= lex->current_select;
  DBUG_ENTER("select_insert::prepare");

  unit= u;

  /*
    Since table in which we are going to insert is added to the first
    select, LEX::current_select should point to the first select while
    we are fixing fields from insert list.
  */
  lex->current_select= lex->first_select_lex();

  res= setup_returning_fields(thd, table_list) ||
       setup_fields(thd, Ref_ptr_array(), values, MARK_COLUMNS_READ, 0, 0, 0) ||
       check_insert_fields(thd, table_list, *fields, values,
                                  !insert_into_view, 1, &map);

  if (!res && fields->elements)
  {
    Abort_on_warning_instant_set aws(thd, !info.ignore && thd->is_strict_mode());
    res= check_that_all_fields_are_given_values(thd, table_list->table, table_list);
  }

  if (info.handle_duplicates == DUP_UPDATE && !res)
  {
    Name_resolution_context *context= &lex->first_select_lex()->context;
    Name_resolution_context_state ctx_state;

    /* Save the state of the current name resolution context. */
    ctx_state.save_state(context, table_list);

    /* Perform name resolution only in the first table - 'table_list'. */
    table_list->next_local= 0;
    context->resolve_in_table_list_only(table_list);

    lex->first_select_lex()->no_wrap_view_item= TRUE;
    res= res ||
      check_update_fields(thd, context->table_list,
                          *info.update_fields, *info.update_values,
                          /*
                            In INSERT SELECT ON DUPLICATE KEY UPDATE col=x
                            'x' can legally refer to a non-inserted table.
                            'x' is not even resolved yet.
                           */
                          true,
                          &map);
    lex->first_select_lex()->no_wrap_view_item= FALSE;
    /*
      When we are not using GROUP BY and there are no ungrouped
      aggregate functions we can refer to other tables in the ON
      DUPLICATE KEY part.  We use next_name_resolution_table
      descructively, so check it first (views?)
    */
    DBUG_ASSERT (!table_list->next_name_resolution_table);
    if (lex->first_select_lex()->group_list.elements == 0 &&
        !lex->first_select_lex()->with_sum_func)
    {
      /*
        We must make a single context out of the two separate name
        resolution contexts : the INSERT table and the tables in the
        SELECT part of INSERT ... SELECT.  To do that we must
        concatenate the two lists
      */  
      table_list->next_name_resolution_table= 
        ctx_state.get_first_name_resolution_table();
    }

    res= res || setup_fields(thd, Ref_ptr_array(), *info.update_values,
                             MARK_COLUMNS_READ, 0, NULL, 0);
    if (!res)
    {
      /*
        Traverse the update values list and substitute fields from the
        select for references (Item_ref objects) to them. This is done in
        order to get correct values from those fields when the select
        employs a temporary table.
      */
      List_iterator<Item> li(*info.update_values);
      Item *item;

      while ((item= li++))
      {
        item->transform(thd, &Item::update_value_transformer,
                        (uchar*)lex->current_select);
      }
    }

    /* Restore the current context. */
    ctx_state.restore_state(context, table_list);
  }

  lex->current_select= lex_current_select_save;
  if (res)
    DBUG_RETURN(1);
  /*
    if it is INSERT into join view then check_insert_fields already found
    real table for insert
  */
  table= table_list->table;

  /*
    Is table which we are changing used somewhere in other parts of
    query
  */
  if (unique_table(thd, table_list, table_list->next_global, 0))
  {
    /* Using same table for INSERT and SELECT */
    lex->current_select->options|= OPTION_BUFFER_RESULT;
    lex->current_select->join->select_options|= OPTION_BUFFER_RESULT;
  }
  else if (!(lex->current_select->options & OPTION_BUFFER_RESULT) &&
           thd->locked_tables_mode <= LTM_LOCK_TABLES)
  {
    /*
      We must not yet prepare the result table if it is the same as one of the 
      source tables (INSERT SELECT). The preparation may disable 
      indexes on the result table, which may be used during the select, if it
      is the same table (Bug #6034). Do the preparation after the select phase
      in select_insert::prepare2().
      We won't start bulk inserts at all if this statement uses functions or
      should invoke triggers since they may access to the same table too.
    */
    table->file->ha_start_bulk_insert((ha_rows) 0);
  }
  restore_record(table,s->default_values);		// Get empty record
  table->reset_default_fields();
  table->next_number_field=table->found_next_number_field;

#ifdef HAVE_REPLICATION
  if (thd->rgi_slave &&
      (info.handle_duplicates == DUP_UPDATE) &&
      (table->next_number_field != NULL) &&
      rpl_master_has_bug(thd->rgi_slave->rli, 24432, TRUE, NULL, NULL))
    DBUG_RETURN(1);
#endif

  thd->cuted_fields=0;
  if (info.ignore || info.handle_duplicates != DUP_ERROR)
  {
    table->file->extra(HA_EXTRA_IGNORE_DUP_KEY);
    if (table->file->ha_table_flags() & HA_DUPLICATE_POS &&
        table->file->ha_rnd_init_with_error(0))
      DBUG_RETURN(1);
  }
  if (info.handle_duplicates == DUP_REPLACE &&
      (!table->triggers || !table->triggers->has_delete_triggers()))
    table->file->extra(HA_EXTRA_WRITE_CAN_REPLACE);
  if (info.handle_duplicates == DUP_UPDATE)
    table->file->extra(HA_EXTRA_INSERT_WITH_UPDATE);
  thd->abort_on_warning= !info.ignore && thd->is_strict_mode();
  res= (table_list->prepare_where(thd, 0, TRUE) ||
        table_list->prepare_check_option(thd));

  if (!res)
  {
     table->prepare_triggers_for_insert_stmt_or_event();
     table->mark_columns_needed_for_insert();
  }

  DBUG_RETURN(res);
}


/*
  Finish the preparation of the result table.

  SYNOPSIS
    select_insert::prepare2()
    void

  DESCRIPTION
    If the result table is the same as one of the source tables
    (INSERT SELECT), the result table is not finally prepared at the
    join prepair phase.  Do the final preparation now.

  RETURN
    0   OK
*/

int select_insert::prepare2(JOIN *)
{
  DBUG_ENTER("select_insert::prepare2");
  if (table->validate_default_values_of_unset_fields(thd))
    DBUG_RETURN(1);
  if (thd->lex->describe)
    DBUG_RETURN(0);
  if (thd->lex->current_select->options & OPTION_BUFFER_RESULT &&
      thd->locked_tables_mode <= LTM_LOCK_TABLES)
    table->file->ha_start_bulk_insert((ha_rows) 0);

  /* Same as the other variants of INSERT */
  if (sel_result &&
      sel_result->send_result_set_metadata(thd->lex->returning()->item_list,
                                Protocol::SEND_NUM_ROWS | Protocol::SEND_EOF))
    DBUG_RETURN(1);
  DBUG_RETURN(0);
}


void select_insert::cleanup()
{
  /* select_insert/select_create are never re-used in prepared statement */
  DBUG_ASSERT(0);
}

select_insert::~select_insert()
{
  DBUG_ENTER("~select_insert");
  sel_result= NULL;
  if (table && table->is_created())
  {
    table->next_number_field=0;
    table->auto_increment_field_not_null= FALSE;
    table->file->ha_reset();
  }
  thd->count_cuted_fields= CHECK_FIELD_IGNORE;
  thd->abort_on_warning= 0;
  DBUG_VOID_RETURN;
}


int select_insert::send_data(List<Item> &values)
{
  DBUG_ENTER("select_insert::send_data");
  bool error=0;

  thd->count_cuted_fields= CHECK_FIELD_WARN;	// Calculate cuted fields
  store_values(values);
  if (table->default_field &&
      unlikely(table->update_default_fields(info.ignore)))
    DBUG_RETURN(1);
  thd->count_cuted_fields= CHECK_FIELD_ERROR_FOR_NULL;
  if (unlikely(thd->is_error()))
  {
    table->auto_increment_field_not_null= FALSE;
    DBUG_RETURN(1);
  }

  table->vers_write= table->versioned();
  if (table_list)                               // Not CREATE ... SELECT
  {
    switch (table_list->view_check_option(thd, info.ignore)) {
    case VIEW_CHECK_SKIP:
      DBUG_RETURN(0);
    case VIEW_CHECK_ERROR:
      DBUG_RETURN(1);
    }
  }

  error= write_record(thd, table, &info, sel_result);
  table->vers_write= table->versioned();
  table->auto_increment_field_not_null= FALSE;

  if (likely(!error))
  {
    if (table->triggers || info.handle_duplicates == DUP_UPDATE)
    {
      /*
        Restore fields of the record since it is possible that they were
        changed by ON DUPLICATE KEY UPDATE clause.
    
        If triggers exist then whey can modify some fields which were not
        originally touched by INSERT ... SELECT, so we have to restore
        their original values for the next row.
      */
      restore_record(table, s->default_values);
    }
    if (table->next_number_field)
    {
      /*
        If no value has been autogenerated so far, we need to remember the
        value we just saw, we may need to send it to client in the end.
      */
      if (thd->first_successful_insert_id_in_cur_stmt == 0) // optimization
        autoinc_value_of_last_inserted_row= 
          table->next_number_field->val_int();
      /*
        Clear auto-increment field for the next record, if triggers are used
        we will clear it twice, but this should be cheap.
      */
      table->next_number_field->reset();
    }
  }
  DBUG_RETURN(error);
}


void select_insert::store_values(List<Item> &values)
{
  DBUG_ENTER("select_insert::store_values");

  if (fields->elements)
    fill_record_n_invoke_before_triggers(thd, table, *fields, values, 1,
                                         TRG_EVENT_INSERT);
  else
    fill_record_n_invoke_before_triggers(thd, table, table->field_to_fill(),
                                         values, 1, TRG_EVENT_INSERT);

  DBUG_VOID_RETURN;
}

bool select_insert::prepare_eof()
{
  int error;
  bool const trans_table= table->file->has_transactions();
  bool changed;
  bool binary_logged= 0;
  killed_state killed_status= thd->killed;

  DBUG_ENTER("select_insert::prepare_eof");
  DBUG_PRINT("enter", ("trans_table=%d, table_type='%s'",
                       trans_table, table->file->table_type()));

#ifdef WITH_WSREP
  error= (thd->wsrep_cs().current_error()) ? -1 :
    (thd->locked_tables_mode <= LTM_LOCK_TABLES) ?
#else
    error= (thd->locked_tables_mode <= LTM_LOCK_TABLES) ?
#endif /* WITH_WSREP */
    table->file->ha_end_bulk_insert() : 0;

  if (likely(!error) && unlikely(thd->is_error()))
    error= thd->get_stmt_da()->sql_errno();

  if (info.ignore || info.handle_duplicates != DUP_ERROR)
      if (table->file->ha_table_flags() & HA_DUPLICATE_POS)
        table->file->ha_rnd_end();
  table->file->extra(HA_EXTRA_NO_IGNORE_DUP_KEY);
  table->file->extra(HA_EXTRA_WRITE_CANNOT_REPLACE);

  if (likely((changed= (info.copied || info.deleted || info.updated))))
  {
    /*
      We must invalidate the table in the query cache before binlog writing
      and ha_autocommit_or_rollback.
    */
    query_cache_invalidate3(thd, table, 1);
  }

  if (thd->transaction.stmt.modified_non_trans_table)
    thd->transaction.all.modified_non_trans_table= TRUE;
  thd->transaction.all.m_unsafe_rollback_flags|=
    (thd->transaction.stmt.m_unsafe_rollback_flags & THD_TRANS::DID_WAIT);

  DBUG_ASSERT(trans_table || !changed || 
              thd->transaction.stmt.modified_non_trans_table);

  /*
    Write to binlog before commiting transaction.  No statement will
    be written by the binlog_query() below in RBR mode.  All the
    events are in the transaction cache and will be written when
    ha_autocommit_or_rollback() is issued below.
  */
  if ((WSREP_EMULATE_BINLOG(thd) || mysql_bin_log.is_open()) &&
      (likely(!error) || thd->transaction.stmt.modified_non_trans_table))
  {
    int errcode= 0;
    int res;
    if (likely(!error))
      thd->clear_error();
    else
      errcode= query_error_code(thd, killed_status == NOT_KILLED);
    res= thd->binlog_query(THD::ROW_QUERY_TYPE,
                           thd->query(), thd->query_length(),
                           trans_table, FALSE, FALSE, errcode);
    if (res > 0)
    {
      table->file->ha_release_auto_increment();
      DBUG_RETURN(true);
    }
    binary_logged= res == 0 || !table->s->tmp_table;
  }
  table->s->table_creation_was_logged|= binary_logged;
  table->file->ha_release_auto_increment();

  if (unlikely(error))
  {
    table->file->print_error(error,MYF(0));
    DBUG_RETURN(true);
  }

  DBUG_RETURN(false);
}

bool select_insert::send_ok_packet() {
  char  message[160];                           /* status message */
  ulonglong row_count;                          /* rows affected */
  ulonglong id;                                 /* last insert-id */
  DBUG_ENTER("select_insert::send_ok_packet");

  if (info.ignore)
    my_snprintf(message, sizeof(message), ER(ER_INSERT_INFO),
                (ulong) info.records, (ulong) (info.records - info.copied),
                (long) thd->get_stmt_da()->current_statement_warn_count());
  else
    my_snprintf(message, sizeof(message), ER(ER_INSERT_INFO),
                (ulong) info.records, (ulong) (info.deleted + info.updated),
                (long) thd->get_stmt_da()->current_statement_warn_count());

  row_count= info.copied + info.deleted +
    ((thd->client_capabilities & CLIENT_FOUND_ROWS) ?
     info.touched : info.updated);

  id= (thd->first_successful_insert_id_in_cur_stmt > 0) ?
    thd->first_successful_insert_id_in_cur_stmt :
    (thd->arg_of_last_insert_id_function ?
     thd->first_successful_insert_id_in_prev_stmt :
     (info.copied ? autoinc_value_of_last_inserted_row : 0));

  /*
    Client expects an EOF/OK packet If LEX::has_returning and if result set
    meta was sent. See explanation for other variants of INSERT.
  */
  if (sel_result)
    sel_result->send_eof();
  else
    ::my_ok(thd, row_count, id, message);

  DBUG_RETURN(false);
}

bool select_insert::send_eof()
{
  bool res;
  DBUG_ENTER("select_insert::send_eof");
  res= (prepare_eof() || (!suppress_my_ok && send_ok_packet()));
  DBUG_RETURN(res);
}

void select_insert::abort_result_set()
{
  bool binary_logged= 0;
  DBUG_ENTER("select_insert::abort_result_set");
  /*
    If the creation of the table failed (due to a syntax error, for
    example), no table will have been opened and therefore 'table'
    will be NULL. In that case, we still need to execute the rollback
    and the end of the function.

    If it fail due to inability to insert in multi-table view for example,
    table will be assigned with view table structure, but that table will
    not be opened really (it is dummy to check fields types & Co).
   */
  if (table && table->file->get_table())
  {
    bool changed, transactional_table;
    /*
      If we are not in prelocked mode, we end the bulk insert started
      before.
    */
    if (thd->locked_tables_mode <= LTM_LOCK_TABLES)
      table->file->ha_end_bulk_insert();

    if (table->file->inited)
      table->file->ha_rnd_end();
    table->file->extra(HA_EXTRA_NO_IGNORE_DUP_KEY);
    table->file->extra(HA_EXTRA_WRITE_CANNOT_REPLACE);

    /*
      If at least one row has been inserted/modified and will stay in
      the table (the table doesn't have transactions) we must write to
      the binlog (and the error code will make the slave stop).

      For many errors (example: we got a duplicate key error while
      inserting into a MyISAM table), no row will be added to the table,
      so passing the error to the slave will not help since there will
      be an error code mismatch (the inserts will succeed on the slave
      with no error).

      If table creation failed, the number of rows modified will also be
      zero, so no check for that is made.
    */
    changed= (info.copied || info.deleted || info.updated);
    transactional_table= table->file->has_transactions();
    if (thd->transaction.stmt.modified_non_trans_table ||
        thd->log_current_statement)
    {
        if (!can_rollback_data())
          thd->transaction.all.modified_non_trans_table= TRUE;

        if(WSREP_EMULATE_BINLOG(thd) || mysql_bin_log.is_open())
        {
          int errcode= query_error_code(thd, thd->killed == NOT_KILLED);
          int res;
          /* error of writing binary log is ignored */
          res= thd->binlog_query(THD::ROW_QUERY_TYPE, thd->query(),
                                 thd->query_length(),
                                 transactional_table, FALSE, FALSE, errcode);
          binary_logged= res == 0 || !table->s->tmp_table;
        }
	if (changed)
	  query_cache_invalidate3(thd, table, 1);
    }
    DBUG_ASSERT(transactional_table || !changed ||
		thd->transaction.stmt.modified_non_trans_table);

    table->s->table_creation_was_logged|= binary_logged;
    table->file->ha_release_auto_increment();
  }

  DBUG_VOID_RETURN;
}


/***************************************************************************
  CREATE TABLE (SELECT) ...
***************************************************************************/

Field *Item::create_field_for_create_select(MEM_ROOT *root, TABLE *table)
{
  static Tmp_field_param param(false, false, false, false);
  Tmp_field_src src;
  return create_tmp_field_ex(root, table, &src, &param);
}


/**
  Create table from lists of fields and items (or just return TABLE
  object for pre-opened existing table).

  @param thd           [in]     Thread object
  @param create_info   [in]     Create information (like MAX_ROWS, ENGINE or
                                temporary table flag)
  @param create_table  [in]     Pointer to TABLE_LIST object providing database
                                and name for table to be created or to be open
  @param alter_info    [in/out] Initial list of columns and indexes for the
                                table to be created
  @param items         [in]     List of items which should be used to produce
                                rest of fields for the table (corresponding
                                fields will be added to the end of
                                alter_info->create_list)
  @param lock          [out]    Pointer to the MYSQL_LOCK object for table
                                created will be returned in this parameter.
                                Since this table is not included in THD::lock
                                caller is responsible for explicitly unlocking
                                this table.
  @param hooks         [in]     Hooks to be invoked before and after obtaining
                                table lock on the table being created.

  @note
    This function assumes that either table exists and was pre-opened and
    locked at open_and_lock_tables() stage (and in this case we just emit
    error or warning and return pre-opened TABLE object) or an exclusive
    metadata lock was acquired on table so we can safely create, open and
    lock table in it (we don't acquire metadata lock if this create is
    for temporary table).

  @note
    Since this function contains some logic specific to CREATE TABLE ...
    SELECT it should be changed before it can be used in other contexts.

  @retval non-zero  Pointer to TABLE object for table created or opened
  @retval 0         Error
*/

TABLE *select_create::create_table_from_items(THD *thd, List<Item> *items,
                                      MYSQL_LOCK **lock, TABLEOP_HOOKS *hooks)
{
  TABLE tmp_table;		// Used during 'Create_field()'
  TABLE_SHARE share;
  TABLE *table= 0;
  uint select_field_count= items->elements;
  /* Add selected items to field list */
  List_iterator_fast<Item> it(*items);
  Item *item;
  bool save_table_creation_was_logged;
  DBUG_ENTER("select_create::create_table_from_items");

  tmp_table.s= &share;
  init_tmp_table_share(thd, &share, "", 0, "", "");

  tmp_table.s->db_create_options=0;
  tmp_table.null_row= 0;
  tmp_table.maybe_null= 0;
  tmp_table.in_use= thd;

  if (!opt_explicit_defaults_for_timestamp)
    promote_first_timestamp_column(&alter_info->create_list);

  if (create_info->fix_create_fields(thd, alter_info, *create_table))
    DBUG_RETURN(NULL);

  while ((item=it++))
  {
    Field *tmp_field= item->create_field_for_create_select(thd->mem_root,
                                                           &tmp_table);

    if (!tmp_field)
      DBUG_RETURN(NULL);

    Field *table_field;

    switch (item->type())
    {
    /*
      We have to take into account both the real table's fields and
      pseudo-fields used in trigger's body. These fields are used
      to copy defaults values later inside constructor of
      the class Create_field.
    */
    case Item::FIELD_ITEM:
    case Item::TRIGGER_FIELD_ITEM:
      table_field= ((Item_field *) item)->field;
      break;
    default:
      table_field= NULL;
    }

    Create_field *cr_field= new (thd->mem_root)
                                  Create_field(thd, tmp_field, table_field);

    if (!cr_field)
      DBUG_RETURN(NULL);

    if (item->maybe_null)
      cr_field->flags &= ~NOT_NULL_FLAG;
    alter_info->create_list.push_back(cr_field, thd->mem_root);
  }

  if (create_info->check_fields(thd, alter_info,
                                create_table->table_name,
                                create_table->db,
                                select_field_count))
    DBUG_RETURN(NULL);

  DEBUG_SYNC(thd,"create_table_select_before_create");

  /* Check if LOCK TABLES + CREATE OR REPLACE of existing normal table*/
  if (thd->locked_tables_mode && create_table->table &&
      !create_info->tmp_table())
  {
    /* Remember information about the locked table */
    create_info->pos_in_locked_tables=
      create_table->table->pos_in_locked_tables;
    create_info->mdl_ticket= create_table->table->mdl_ticket;
  }

  /*
    Create and lock table.

    Note that we either creating (or opening existing) temporary table or
    creating base table on which name we have exclusive lock. So code below
    should not cause deadlocks or races.

    We don't log the statement, it will be logged later.

    If this is a HEAP table, the automatic DELETE FROM which is written to the
    binlog when a HEAP table is opened for the first time since startup, must
    not be written: 1) it would be wrong (imagine we're in CREATE SELECT: we
    don't want to delete from it) 2) it would be written before the CREATE
    TABLE, which is a wrong order. So we keep binary logging disabled when we
    open_table().
  */

  if (!mysql_create_table_no_lock(thd, &create_table->db,
                                  &create_table->table_name,
                                  create_info, alter_info, NULL,
                                  select_field_count, create_table))
  {
    DEBUG_SYNC(thd,"create_table_select_before_open");

    /*
      If we had a temporary table or a table used with LOCK TABLES,
      it was closed by mysql_create()
    */
    create_table->table= 0;

    if (!create_info->tmp_table())
    {
      Open_table_context ot_ctx(thd, MYSQL_OPEN_REOPEN);
      TABLE_LIST::enum_open_strategy save_open_strategy;

      /* Force the newly created table to be opened */
      save_open_strategy= create_table->open_strategy;
      create_table->open_strategy= TABLE_LIST::OPEN_NORMAL;
      /*
        Here we open the destination table, on which we already have
        an exclusive metadata lock.
      */
      if (open_table(thd, create_table, &ot_ctx))
      {
        quick_rm_table(thd, create_info->db_type, &create_table->db,
                       table_case_name(create_info, &create_table->table_name),
                       0);
      }
      /* Restore */
      create_table->open_strategy= save_open_strategy;
    }
    else
    {
      /*
        The pointer to the newly created temporary table has been stored in
        table->create_info.
      */
      create_table->table= create_info->table;
      if (!create_table->table)
      {
        /*
          This shouldn't happen as creation of temporary table should make
          it preparable for open. Anyway we can't drop temporary table if
          we are unable to find it.
        */
        DBUG_ASSERT(0);
      }
    }
  }
  else
    create_table->table= 0;                     // Create failed
  
  if (unlikely(!(table= create_table->table)))
  {
    if (likely(!thd->is_error()))             // CREATE ... IF NOT EXISTS
      my_ok(thd);                             //   succeed, but did nothing
    DBUG_RETURN(NULL);
  }

  DEBUG_SYNC(thd,"create_table_select_before_lock");

  table->reginfo.lock_type=TL_WRITE;
  hooks->prelock(&table, 1);                    // Call prelock hooks

  /*
    Ensure that decide_logging_format(), called by mysql_lock_tables(), works
    with temporary tables that will be logged later if needed.
  */
  save_table_creation_was_logged= table->s->table_creation_was_logged;
  table->s->table_creation_was_logged= 1;

  /*
    mysql_lock_tables() below should never fail with request to reopen table
    since it won't wait for the table lock (we have exclusive metadata lock on
    the table) and thus can't get aborted.
  */
  if (unlikely(!((*lock)= mysql_lock_tables(thd, &table, 1, 0)) ||
               hooks->postlock(&table, 1)))
  {
    /* purecov: begin tested */
    /*
      This can happen in innodb when you get a deadlock when using same table
      in insert and select or when you run out of memory.
      It can also happen if there was a conflict in
      THD::decide_logging_format()
    */
    if (!thd->is_error())
      my_error(ER_CANT_LOCK, MYF(0), my_errno);
    if (*lock)
    {
      mysql_unlock_tables(thd, *lock);
      *lock= 0;
    }
    drop_open_table(thd, table, &create_table->db, &create_table->table_name);
    DBUG_RETURN(0);
    /* purecov: end */
  }
  table->s->table_creation_was_logged= save_table_creation_was_logged;
  DBUG_RETURN(table);
}


int
select_create::prepare(List<Item> &_values, SELECT_LEX_UNIT *u)
{
  List<Item> values(_values, thd->mem_root);
  MYSQL_LOCK *extra_lock= NULL;
  DBUG_ENTER("select_create::prepare");

  TABLEOP_HOOKS *hook_ptr= NULL;
  /*
    For row-based replication, the CREATE-SELECT statement is written
    in two pieces: the first one contain the CREATE TABLE statement
    necessary to create the table and the second part contain the rows
    that should go into the table.

    For non-temporary tables, the start of the CREATE-SELECT
    implicitly commits the previous transaction, and all events
    forming the statement will be stored the transaction cache. At end
    of the statement, the entire statement is committed as a
    transaction, and all events are written to the binary log.

    On the master, the table is locked for the duration of the
    statement, but since the CREATE part is replicated as a simple
    statement, there is no way to lock the table for accesses on the
    slave.  Hence, we have to hold on to the CREATE part of the
    statement until the statement has finished.
   */
  class MY_HOOKS : public TABLEOP_HOOKS {
  public:
    MY_HOOKS(select_create *x, TABLE_LIST *create_table_arg,
             TABLE_LIST *select_tables_arg)
      : ptr(x),
        create_table(create_table_arg),
        select_tables(select_tables_arg)
      {
      }

  private:
    virtual int do_postlock(TABLE **tables, uint count)
    {
      int error;
      THD *thd= const_cast<THD*>(ptr->get_thd());
      TABLE_LIST *save_next_global= create_table->next_global;

      create_table->next_global= select_tables;

      error= thd->decide_logging_format(create_table);

      create_table->next_global= save_next_global;

      if (unlikely(error))
        return error;

      TABLE const *const table = *tables;
      if (thd->is_current_stmt_binlog_format_row()  &&
          !table->s->tmp_table)
      {
        int error;
        if (unlikely((error= ptr->binlog_show_create_table(tables, count))))
          return error;
      }
      return 0;
    }
    select_create *ptr;
    TABLE_LIST *create_table;
    TABLE_LIST *select_tables;
  };

  MY_HOOKS hooks(this, create_table, select_tables);
  hook_ptr= &hooks;

  unit= u;

  /*
    Start a statement transaction before the create if we are using
    row-based replication for the statement.  If we are creating a
    temporary table, we need to start a statement transaction.
  */
  if (!thd->lex->tmp_table() &&
      thd->is_current_stmt_binlog_format_row() &&
      mysql_bin_log.is_open())
  {
    thd->binlog_start_trans_and_stmt();
  }

  if (!(table= create_table_from_items(thd, &values, &extra_lock, hook_ptr)))
    /* abort() deletes table */
    DBUG_RETURN(-1);

  if (create_info->tmp_table())
  {
    /*
      When the temporary table was created & opened in create_table_impl(),
      the table's TABLE_SHARE (and thus TABLE) object was also linked to THD
      temporary tables lists. So, we must temporarily remove it from the
      list to keep them inaccessible from inner statements.
      e.g. CREATE TEMPORARY TABLE `t1` AS SELECT * FROM `t1`;
    */
    saved_tmp_table_share= thd->save_tmp_table_share(create_table->table);
  }

  if (extra_lock)
  {
    DBUG_ASSERT(m_plock == NULL);

    if (create_info->tmp_table())
      m_plock= &m_lock;
    else
      m_plock= &thd->extra_lock;

    *m_plock= extra_lock;
  }

  if (table->s->fields < values.elements)
  {
    my_error(ER_WRONG_VALUE_COUNT_ON_ROW, MYF(0), 1L);
    DBUG_RETURN(-1);
  }

  /* First field to copy */
  field= table->field+table->s->fields;

  /* Mark all fields that are given values */
  for (uint n= values.elements; n; )
  {
    if ((*--field)->invisible >= INVISIBLE_SYSTEM)
      continue;
    n--;
    bitmap_set_bit(table->write_set, (*field)->field_index);
  }

  table->next_number_field=table->found_next_number_field;

  restore_record(table,s->default_values);      // Get empty record
  thd->cuted_fields=0;
  if (info.ignore || info.handle_duplicates != DUP_ERROR)
  {
    table->file->extra(HA_EXTRA_IGNORE_DUP_KEY);
    if (table->file->ha_table_flags() & HA_DUPLICATE_POS &&
        table->file->ha_rnd_init_with_error(0))
      DBUG_RETURN(1);
  }
  if (info.handle_duplicates == DUP_REPLACE &&
      (!table->triggers || !table->triggers->has_delete_triggers()))
    table->file->extra(HA_EXTRA_WRITE_CAN_REPLACE);
  if (info.handle_duplicates == DUP_UPDATE)
    table->file->extra(HA_EXTRA_INSERT_WITH_UPDATE);
  if (thd->locked_tables_mode <= LTM_LOCK_TABLES)
    table->file->ha_start_bulk_insert((ha_rows) 0);
  thd->abort_on_warning= !info.ignore && thd->is_strict_mode();
  if (check_that_all_fields_are_given_values(thd, table, table_list))
    DBUG_RETURN(1);
  table->mark_columns_needed_for_insert();
  table->file->extra(HA_EXTRA_WRITE_CACHE);
  // Mark table as used
  table->query_id= thd->query_id;
  DBUG_RETURN(0);
}

int
select_create::binlog_show_create_table(TABLE **tables, uint count)
{
  /*
    Note 1: In RBR mode, we generate a CREATE TABLE statement for the
    created table by calling show_create_table().  In the event of an error,
    nothing should be written to the binary log, even if the table is
    non-transactional; therefore we pretend that the generated CREATE TABLE
    statement is for a transactional table.  The event will then be put in the
    transaction cache, and any subsequent events (e.g., table-map events and
    binrow events) will also be put there.  We can then use
    ha_autocommit_or_rollback() to either throw away the entire kaboodle of
    events, or write them to the binary log.

    We write the CREATE TABLE statement here and not in prepare()
    since there potentially are sub-selects or accesses to information
    schema that will do a close_thread_tables(), destroying the
    statement transaction cache.
  */
  DBUG_ASSERT(thd->is_current_stmt_binlog_format_row());
  DBUG_ASSERT(tables && *tables && count > 0);

  StringBuffer<2048> query(system_charset_info);
  int result;
  TABLE_LIST tmp_table_list;

  tmp_table_list.reset();
  tmp_table_list.table = *tables;

  result= show_create_table(thd, &tmp_table_list, &query,
                            create_info, WITH_DB_NAME);
  DBUG_ASSERT(result == 0); /* show_create_table() always return 0 */

  if (WSREP_EMULATE_BINLOG(thd) || mysql_bin_log.is_open())
  {
    int errcode= query_error_code(thd, thd->killed == NOT_KILLED);
    result= thd->binlog_query(THD::STMT_QUERY_TYPE,
                              query.ptr(), query.length(),
                              /* is_trans */ TRUE,
                              /* direct */ FALSE,
                              /* suppress_use */ FALSE,
                              errcode) > 0;
  }
#ifdef WITH_WSREP
  if (thd->wsrep_trx().active())
  {
    WSREP_DEBUG("transaction already started for CTAS");
  }
  else
  {
    wsrep_start_transaction(thd, thd->wsrep_next_trx_id());
  }
#endif
  return result;
}

void select_create::store_values(List<Item> &values)
{
  fill_record_n_invoke_before_triggers(thd, table, field, values, 1,
                                       TRG_EVENT_INSERT);
}


bool select_create::send_eof()
{
  DBUG_ENTER("select_create::send_eof");

  /*
    The routine that writes the statement in the binary log
    is in select_insert::prepare_eof(). For that reason, we
    mark the flag at this point.
  */
  if (table->s->tmp_table)
    thd->transaction.stmt.mark_created_temp_table();

  if (prepare_eof())
  {
    abort_result_set();
    DBUG_RETURN(true);
  }

  if (table->s->tmp_table)
  {
    /*
      Now is good time to add the new table to THD temporary tables list.
      But, before that we need to check if same table got created by the sub-
      statement.
    */
    if (thd->find_tmp_table_share(table->s->table_cache_key.str,
                                  table->s->table_cache_key.length))
    {
      my_error(ER_TABLE_EXISTS_ERROR, MYF(0), table->alias.c_ptr());
      abort_result_set();
      DBUG_RETURN(true);
    }
    else
    {
      DBUG_ASSERT(saved_tmp_table_share);
      thd->restore_tmp_table_share(saved_tmp_table_share);
    }
  }

  /*
    Do an implicit commit at end of statement for non-temporary
    tables.  This can fail, but we should unlock the table
    nevertheless.
  */
  if (!table->s->tmp_table)
  {
#ifdef WITH_WSREP
    if (WSREP(thd))
    {
      if (thd->wsrep_trx_id() == WSREP_UNDEFINED_TRX_ID)
      {
        wsrep_start_transaction(thd, thd->wsrep_next_trx_id());
      }
      DBUG_ASSERT(thd->wsrep_trx_id() != WSREP_UNDEFINED_TRX_ID);
      WSREP_DEBUG("CTAS key append for trx: %" PRIu64 " thd %llu query %lld ",
                  thd->wsrep_trx_id(), thd->thread_id, thd->query_id);

      /*
        append table level exclusive key for CTAS
      */
      wsrep_key_arr_t key_arr= {0, 0};
      wsrep_prepare_keys_for_isolation(thd,
                                       create_table->db.str,
                                       create_table->table_name.str,
                                       table_list,
                                       &key_arr);
      int rcode= wsrep_thd_append_key(thd, key_arr.keys, key_arr.keys_len,
                                      WSREP_SERVICE_KEY_EXCLUSIVE);
      wsrep_keys_free(&key_arr);
      if (rcode)
      {
        DBUG_PRINT("wsrep", ("row key failed: %d", rcode));
        WSREP_ERROR("Appending table key for CTAS failed: %s, %d",
                    (wsrep_thd_query(thd)) ?
                    wsrep_thd_query(thd) : "void", rcode);
        DBUG_RETURN(true);
      }
      /* If commit fails, we should be able to reset the OK status. */
      thd->get_stmt_da()->set_overwrite_status(true);
    }
#endif /* WITH_WSREP */
    trans_commit_stmt(thd);
    if (!(thd->variables.option_bits & OPTION_GTID_BEGIN))
      trans_commit_implicit(thd);
#ifdef WITH_WSREP
    if (WSREP(thd))
    {
      thd->get_stmt_da()->set_overwrite_status(FALSE);
      mysql_mutex_lock(&thd->LOCK_thd_data);
      if (wsrep_current_error(thd))
      {
        WSREP_DEBUG("select_create commit failed, thd: %llu err: %s %s",
                    thd->thread_id,
                    wsrep_thd_transaction_state_str(thd), WSREP_QUERY(thd));
        mysql_mutex_unlock(&thd->LOCK_thd_data);
        abort_result_set();
        DBUG_RETURN(true);
      }
      mysql_mutex_unlock(&thd->LOCK_thd_data);
    }
#endif /* WITH_WSREP */
  }

  /*
    exit_done must only be set after last potential call to
    abort_result_set().
  */
  exit_done= 1;                                 // Avoid double calls

  send_ok_packet();

  if (m_plock)
  {
    MYSQL_LOCK *lock= *m_plock;
    *m_plock= NULL;
    m_plock= NULL;

    if (create_info->pos_in_locked_tables)
    {
      /*
        If we are under lock tables, we have created a table that was
        originally locked. We should add back the lock to ensure that
        all tables in the thd->open_list are locked!
      */
      table->mdl_ticket= create_info->mdl_ticket;

      /* The following should never fail, except if out of memory */
      if (!thd->locked_tables_list.restore_lock(thd,
                                                create_info->
                                                pos_in_locked_tables,
                                                table, lock))
        DBUG_RETURN(false);                     // ok
      /* Fail. Continue without locking the table */
    }
    mysql_unlock_tables(thd, lock);
  }
  DBUG_RETURN(false);
}


void select_create::abort_result_set()
{
  ulonglong save_option_bits;
  DBUG_ENTER("select_create::abort_result_set");

  /* Avoid double calls, could happen in case of out of memory on cleanup */
  if (exit_done)
    DBUG_VOID_RETURN;
  exit_done= 1;

  /*
    In select_insert::abort_result_set() we roll back the statement, including
    truncating the transaction cache of the binary log. To do this, we
    pretend that the statement is transactional, even though it might
    be the case that it was not.

    We roll back the statement prior to deleting the table and prior
    to releasing the lock on the table, since there might be potential
    for failure if the rollback is executed after the drop or after
    unlocking the table.

    We also roll back the statement regardless of whether the creation
    of the table succeeded or not, since we need to reset the binary
    log state.
    
    However if there was an original table that was deleted, as part of
    create or replace table, then we must log the statement.
  */

  save_option_bits= thd->variables.option_bits;
  thd->variables.option_bits&= ~OPTION_BIN_LOG;
  select_insert::abort_result_set();
  thd->transaction.stmt.modified_non_trans_table= FALSE;
  thd->variables.option_bits= save_option_bits;

  /* possible error of writing binary log is ignored deliberately */
  (void) thd->binlog_flush_pending_rows_event(TRUE, TRUE);

  if (create_info->table_was_deleted)
  {
    /* Unlock locked table that was dropped by CREATE */
    thd->locked_tables_list.unlock_locked_table(thd,
                                                create_info->mdl_ticket);
  }
  if (table)
  {
    bool tmp_table= table->s->tmp_table;
    bool table_creation_was_logged= (!tmp_table ||
                                     table->s->table_creation_was_logged);
    if (tmp_table)
    {
      DBUG_ASSERT(saved_tmp_table_share);
      thd->restore_tmp_table_share(saved_tmp_table_share);
    }

    if (table->file->inited &&
        (info.ignore || info.handle_duplicates != DUP_ERROR) &&
        (table->file->ha_table_flags() & HA_DUPLICATE_POS))
      table->file->ha_rnd_end();
    table->file->extra(HA_EXTRA_NO_IGNORE_DUP_KEY);
    table->file->extra(HA_EXTRA_WRITE_CANNOT_REPLACE);
    table->auto_increment_field_not_null= FALSE;

    if (m_plock)
    {
      mysql_unlock_tables(thd, *m_plock);
      *m_plock= NULL;
      m_plock= NULL;
    }

    drop_open_table(thd, table, &create_table->db, &create_table->table_name);
    table=0;                                    // Safety
    if (thd->log_current_statement && mysql_bin_log.is_open())
    {
      /* Remove logging of drop, create + insert rows */
      binlog_reset_cache(thd);
      /* Original table was deleted. We have to log it */
      if (table_creation_was_logged)
        log_drop_table(thd, &create_table->db, &create_table->table_name,
                       tmp_table);
    }
  }
  DBUG_VOID_RETURN;
}<|MERGE_RESOLUTION|>--- conflicted
+++ resolved
@@ -1251,18 +1251,12 @@
     retval= 0;
     goto abort;
   }
-<<<<<<< HEAD
-
-  if ((iteration * values_list.elements) == 1 && (!(thd->variables.option_bits & OPTION_WARNINGS) ||
-				    !thd->cuted_fields))
-=======
   DBUG_PRINT("info", ("touched: %llu  copied: %llu  updated: %llu  deleted: %llu",
                       (ulonglong) info.touched, (ulonglong) info.copied,
                       (ulonglong) info.updated, (ulonglong) info.deleted));
 
   if ((iteration * values_list.elements) == 1 &&
       (!(thd->variables.option_bits & OPTION_WARNINGS) || !thd->cuted_fields))
->>>>>>> 0b8b11b0
   {
     /*
       Client expects an EOF/OK packet if result set metadata was sent. If
