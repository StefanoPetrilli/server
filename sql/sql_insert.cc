/* Copyright (C) 2000 MySQL AB & MySQL Finland AB & TCX DataKonsult AB

   This program is free software; you can redistribute it and/or modify
   it under the terms of the GNU General Public License as published by
   the Free Software Foundation; either version 2 of the License, or
   (at your option) any later version.

   This program is distributed in the hope that it will be useful,
   but WITHOUT ANY WARRANTY; without even the implied warranty of
   MERCHANTABILITY or FITNESS FOR A PARTICULAR PURPOSE.  See the
   GNU General Public License for more details.

   You should have received a copy of the GNU General Public License
   along with this program; if not, write to the Free Software
   Foundation, Inc., 59 Temple Place, Suite 330, Boston, MA  02111-1307  USA */


/* Insert of records */

/*
  INSERT DELAYED

  Insert delayed is distinguished from a normal insert by lock_type ==
  TL_WRITE_DELAYED instead of TL_WRITE. It first tries to open a
  "delayed" table (delayed_get_table()), but falls back to
  open_and_lock_tables() on error and proceeds as normal insert then.

  Opening a "delayed" table means to find a delayed insert thread that
  has the table open already. If this fails, a new thread is created and
  waited for to open and lock the table.

  If accessing the thread succeeded, in
  delayed_insert::get_local_table() the table of the thread is copied
  for local use. A copy is required because the normal insert logic
  works on a target table, but the other threads table object must not
  be used. The insert logic uses the record buffer to create a record.
  And the delayed insert thread uses the record buffer to pass the
  record to the table handler. So there must be different objects. Also
  the copied table is not included in the lock, so that the statement
  can proceed even if the real table cannot be accessed at this moment.

  Copying a table object is not a trivial operation. Besides the TABLE
  object there are the field pointer array, the field objects and the
  record buffer. After copying the field objects, their pointers into
  the record must be "moved" to point to the new record buffer.

  After this setup the normal insert logic is used. Only that for
  delayed inserts write_delayed() is called instead of write_record().
  It inserts the rows into a queue and signals the delayed insert thread
  instead of writing directly to the table.

  The delayed insert thread awakes from the signal. It locks the table,
  inserts the rows from the queue, unlocks the table, and waits for the
  next signal. It does normally live until a FLUSH TABLES or SHUTDOWN.

*/

#include "mysql_priv.h"
#include "sp_head.h"
#include "sql_trigger.h"
#include "sql_select.h"

static int check_null_fields(THD *thd,TABLE *entry);
#ifndef EMBEDDED_LIBRARY
static TABLE *delayed_get_table(THD *thd,TABLE_LIST *table_list);
static int write_delayed(THD *thd,TABLE *table, enum_duplicates dup, bool ignore,
			 char *query, uint query_length, bool log_on);
static void end_delayed_insert(THD *thd);
pthread_handler_t handle_delayed_insert(void *arg);
static void unlink_blobs(register TABLE *table);
#endif
static bool check_view_insertability(THD *thd, TABLE_LIST *view);

/* Define to force use of my_malloc() if the allocated memory block is big */

#ifndef HAVE_ALLOCA
#define my_safe_alloca(size, min_length) my_alloca(size)
#define my_safe_afree(ptr, size, min_length) my_afree(ptr)
#else
#define my_safe_alloca(size, min_length) ((size <= min_length) ? my_alloca(size) : my_malloc(size,MYF(0)))
#define my_safe_afree(ptr, size, min_length) if (size > min_length) my_free(ptr,MYF(0))
#endif


/*
  Check if insert fields are correct.

  SYNOPSIS
    check_insert_fields()
    thd                         The current thread.
    table                       The table for insert.
    fields                      The insert fields.
    values                      The insert values.
    check_unique                If duplicate values should be rejected.

  NOTE
    Clears TIMESTAMP_AUTO_SET_ON_INSERT from table->timestamp_field_type
    or leaves it as is, depending on if timestamp should be updated or
    not.

  RETURN
    0           OK
    -1          Error
*/

static int check_insert_fields(THD *thd, TABLE_LIST *table_list,
                               List<Item> &fields, List<Item> &values,
                               bool check_unique)
{
  TABLE *table= table_list->table;

  if (!table_list->updatable)
  {
    my_error(ER_NON_INSERTABLE_TABLE, MYF(0), table_list->alias, "INSERT");
    return -1;
  }

  if (fields.elements == 0 && values.elements != 0)
  {
    if (!table)
    {
      my_error(ER_VIEW_NO_INSERT_FIELD_LIST, MYF(0),
               table_list->view_db.str, table_list->view_name.str);
      return -1;
    }
    if (values.elements != table->s->fields)
    {
      my_error(ER_WRONG_VALUE_COUNT_ON_ROW, MYF(0), 1L);
      return -1;
    }
#ifndef NO_EMBEDDED_ACCESS_CHECKS
    if (grant_option)
    {
      Field_iterator_table fields;
      fields.set_table(table);
      if (check_grant_all_columns(thd, INSERT_ACL, &table->grant,
                                  table->s->db, table->s->table_name,
                                  &fields))
        return -1;
    }
#endif
    clear_timestamp_auto_bits(table->timestamp_field_type,
                              TIMESTAMP_AUTO_SET_ON_INSERT);
  }
  else
  {						// Part field list
    SELECT_LEX *select_lex= &thd->lex->select_lex;
    Name_resolution_context *context= &select_lex->context;
    Name_resolution_context_state ctx_state;
    int res;

    if (fields.elements != values.elements)
    {
      my_error(ER_WRONG_VALUE_COUNT_ON_ROW, MYF(0), 1L);
      return -1;
    }

    thd->dupp_field=0;
    select_lex->no_wrap_view_item= TRUE;

    /* Save the state of the current name resolution context. */
    ctx_state.save_state(context, table_list);

    /*
      Perform name resolution only in the first table - 'table_list',
      which is the table that is inserted into.
    */
    table_list->next_local= 0;
    context->resolve_in_table_list_only(table_list);
    res= setup_fields(thd, 0, fields, 1, 0, 0);

    /* Restore the current context. */
    ctx_state.restore_state(context, table_list);
    thd->lex->select_lex.no_wrap_view_item= FALSE;

    if (res)
      return -1;

    if (table_list->effective_algorithm == VIEW_ALGORITHM_MERGE)
    {
      /* it is join view => we need to find table for update */
      List_iterator_fast<Item> it(fields);
      Item *item;
      TABLE_LIST *tbl= 0;            // reset for call to check_single_table()
      table_map map= 0;

      while ((item= it++))
        map|= item->used_tables();
      if (table_list->check_single_table(&tbl, map, table_list) || tbl == 0)
      {
        my_error(ER_VIEW_MULTIUPDATE, MYF(0),
                 table_list->view_db.str, table_list->view_name.str);
        return -1;
      }
      table_list->table= table= tbl->table;
    }

    if (check_unique && thd->dupp_field)
    {
      my_error(ER_FIELD_SPECIFIED_TWICE, MYF(0), thd->dupp_field->field_name);
      return -1;
    }
    if (table->timestamp_field &&	// Don't set timestamp if used
	table->timestamp_field->query_id == thd->query_id)
      clear_timestamp_auto_bits(table->timestamp_field_type,
                                TIMESTAMP_AUTO_SET_ON_INSERT);
  }
  // For the values we need select_priv
#ifndef NO_EMBEDDED_ACCESS_CHECKS
  table->grant.want_privilege= (SELECT_ACL & ~table->grant.privilege);
#endif

  if (check_key_in_view(thd, table_list) ||
      (table_list->view &&
       check_view_insertability(thd, table_list)))
  {
    my_error(ER_NON_INSERTABLE_TABLE, MYF(0), table_list->alias, "INSERT");
    return -1;
  }

  return 0;
}


/*
  Check update fields for the timestamp field.

  SYNOPSIS
    check_update_fields()
    thd                         The current thread.
    insert_table_list           The insert table list.
    table                       The table for update.
    update_fields               The update fields.

  NOTE
    If the update fields include the timestamp field,
    remove TIMESTAMP_AUTO_SET_ON_UPDATE from table->timestamp_field_type.

  RETURN
    0           OK
    -1          Error
*/

static int check_update_fields(THD *thd, TABLE_LIST *insert_table_list,
                               List<Item> &update_fields)
{
  TABLE *table= insert_table_list->table;
  query_id_t timestamp_query_id;
  LINT_INIT(timestamp_query_id);

  /*
    Change the query_id for the timestamp column so that we can
    check if this is modified directly.
  */
  if (table->timestamp_field)
  {
    timestamp_query_id= table->timestamp_field->query_id;
    table->timestamp_field->query_id= thd->query_id - 1;
  }

  /*
    Check the fields we are going to modify. This will set the query_id
    of all used fields to the threads query_id.
  */
  if (setup_fields(thd, 0, update_fields, 1, 0, 0))
    return -1;

  if (table->timestamp_field)
  {
    /* Don't set timestamp column if this is modified. */
    if (table->timestamp_field->query_id == thd->query_id)
      clear_timestamp_auto_bits(table->timestamp_field_type,
                                TIMESTAMP_AUTO_SET_ON_UPDATE);
    else
      table->timestamp_field->query_id= timestamp_query_id;
  }

  return 0;
}


/*
  Mark fields used by triggers for INSERT-like statement.

  SYNOPSIS
    mark_fields_used_by_triggers_for_insert_stmt()
      thd     The current thread
      table   Table to which insert will happen
      duplic  Type of duplicate handling for insert which will happen

  NOTE
    For REPLACE there is no sense in marking particular fields
    used by ON DELETE trigger as to execute it properly we have
    to retrieve and store values for all table columns anyway.
*/

void mark_fields_used_by_triggers_for_insert_stmt(THD *thd, TABLE *table,
                                                  enum_duplicates duplic)
{
  if (table->triggers)
  {
    table->triggers->mark_fields_used(thd, TRG_EVENT_INSERT);
    if (duplic == DUP_UPDATE)
      table->triggers->mark_fields_used(thd, TRG_EVENT_UPDATE);
  }
}


bool mysql_insert(THD *thd,TABLE_LIST *table_list,
                  List<Item> &fields,
                  List<List_item> &values_list,
                  List<Item> &update_fields,
                  List<Item> &update_values,
                  enum_duplicates duplic,
		  bool ignore)
{
  int error, res;
  /*
    log_on is about delayed inserts only.
    By default, both logs are enabled (this won't cause problems if the server
    runs without --log-update or --log-bin).
  */
  bool log_on= (thd->options & OPTION_BIN_LOG) ||
    (!(thd->security_ctx->master_access & SUPER_ACL));
  bool transactional_table, joins_freed= FALSE;
  bool changed;
  uint value_count;
  ulong counter = 1;
  ulonglong id;
  COPY_INFO info;
  TABLE *table= 0;
  List_iterator_fast<List_item> its(values_list);
  List_item *values;
  Name_resolution_context *context;
  Name_resolution_context_state ctx_state;
#ifndef EMBEDDED_LIBRARY
  char *query= thd->query;
#endif
  thr_lock_type lock_type = table_list->lock_type;
  Item *unused_conds= 0;
  DBUG_ENTER("mysql_insert");

  /*
    in safe mode or with skip-new change delayed insert to be regular
    if we are told to replace duplicates, the insert cannot be concurrent
    delayed insert changed to regular in slave thread
   */
#ifdef EMBEDDED_LIBRARY
  if (lock_type == TL_WRITE_DELAYED)
    lock_type=TL_WRITE;
#else
  if ((lock_type == TL_WRITE_DELAYED &&
       ((specialflag & (SPECIAL_NO_NEW_FUNC | SPECIAL_SAFE_MODE)) ||
	thd->slave_thread || !thd->variables.max_insert_delayed_threads)) ||
      (lock_type == TL_WRITE_CONCURRENT_INSERT && duplic == DUP_REPLACE) ||
      (duplic == DUP_UPDATE))
    lock_type=TL_WRITE;
#endif
  table_list->lock_type= lock_type;

#ifndef EMBEDDED_LIBRARY
  if (lock_type == TL_WRITE_DELAYED)
  {
    if (thd->locked_tables)
    {
      DBUG_ASSERT(table_list->db); /* Must be set in the parser */
      if (find_locked_table(thd, table_list->db, table_list->table_name))
      {
	my_error(ER_DELAYED_INSERT_TABLE_LOCKED, MYF(0),
                 table_list->table_name);
	DBUG_RETURN(TRUE);
      }
    }
    if ((table= delayed_get_table(thd,table_list)) && !thd->is_fatal_error)
    {
      /*
        Open tables used for sub-selects or in stored functions, will also
        cache these functions.
      */
      res= open_and_lock_tables(thd, table_list->next_global);
      /*
	First is not processed by open_and_lock_tables() => we need set
	updateability flags "by hands".
      */
      if (!table_list->derived && !table_list->view)
        table_list->updatable= 1;  // usual table
    }
    else if (thd->net.last_errno != ER_WRONG_OBJECT)
    {
      /* Too many delayed insert threads;  Use a normal insert */
      table_list->lock_type= lock_type= TL_WRITE;
      res= open_and_lock_tables(thd, table_list);
    }
  }
  else
#endif /* EMBEDDED_LIBRARY */
    res= open_and_lock_tables(thd, table_list);
  if (res || thd->is_fatal_error)
    DBUG_RETURN(TRUE);

  thd->proc_info="init";
  thd->used_tables=0;
  values= its++;

  if (mysql_prepare_insert(thd, table_list, table, fields, values,
			   update_fields, update_values, duplic, &unused_conds,
                           FALSE))
    goto abort;

  /* mysql_prepare_insert set table_list->table if it was not set */
  table= table_list->table;

  context= &thd->lex->select_lex.context;
  /*
    These three asserts test the hypothesis that the resetting of the name
    resolution context below is not necessary at all since the list of local
    tables for INSERT always consists of one table.
  */
  DBUG_ASSERT(!table_list->next_local);
  DBUG_ASSERT(!context->table_list->next_local);
  DBUG_ASSERT(!context->first_name_resolution_table->next_name_resolution_table);

  /* Save the state of the current name resolution context. */
  ctx_state.save_state(context, table_list);

  /*
    Perform name resolution only in the first table - 'table_list',
    which is the table that is inserted into.
  */
  table_list->next_local= 0;
  context->resolve_in_table_list_only(table_list);

  value_count= values->elements;
  while ((values= its++))
  {
    counter++;
    if (values->elements != value_count)
    {
      my_error(ER_WRONG_VALUE_COUNT_ON_ROW, MYF(0), counter);
      goto abort;
    }
    if (setup_fields(thd, 0, *values, 0, 0, 0))
      goto abort;
  }
  its.rewind ();
 
  /* Restore the current context. */
  ctx_state.restore_state(context, table_list);

  /*
    Fill in the given fields and dump it to the table file
  */
  info.records= info.deleted= info.copied= info.updated= 0;
  info.ignore= ignore;
  info.handle_duplicates=duplic;
  info.update_fields= &update_fields;
  info.update_values= &update_values;
  info.view= (table_list->view ? table_list : 0);

  /*
    Count warnings for all inserts.
    For single line insert, generate an error if try to set a NOT NULL field
    to NULL.
  */
  thd->count_cuted_fields= ((values_list.elements == 1 &&
                             !ignore) ?
			    CHECK_FIELD_ERROR_FOR_NULL :
			    CHECK_FIELD_WARN);
  thd->cuted_fields = 0L;
  table->next_number_field=table->found_next_number_field;

  error=0;
  id=0;
  thd->proc_info="update";
  if (duplic != DUP_ERROR || ignore)
    table->file->extra(HA_EXTRA_IGNORE_DUP_KEY);
  if (duplic == DUP_REPLACE)
  {
    if (!table->triggers || !table->triggers->has_delete_triggers())
      table->file->extra(HA_EXTRA_WRITE_CAN_REPLACE);
    /*
      REPLACE should change values of all columns so we should mark
      all columns as columns to be set. As nice side effect we will
      retrieve columns which values are needed for ON DELETE triggers.
    */
    table->file->extra(HA_EXTRA_RETRIEVE_ALL_COLS);
  }
  /*
    let's *try* to start bulk inserts. It won't necessary
    start them as values_list.elements should be greater than
    some - handler dependent - threshold.
    We should not start bulk inserts if this statement uses
    functions or invokes triggers since they may access
    to the same table and therefore should not see its
    inconsistent state created by this optimization.
    So we call start_bulk_insert to perform nesessary checks on
    values_list.elements, and - if nothing else - to initialize
    the code to make the call of end_bulk_insert() below safe.
  */
  if (lock_type != TL_WRITE_DELAYED && !thd->prelocked_mode)
    table->file->start_bulk_insert(values_list.elements);

  thd->no_trans_update= 0;
  thd->abort_on_warning= (!ignore &&
                          (thd->variables.sql_mode &
                           (MODE_STRICT_TRANS_TABLES |
                            MODE_STRICT_ALL_TABLES)));

  if ((fields.elements || !value_count) &&
      check_that_all_fields_are_given_values(thd, table, table_list))
  {
    /* thd->net.report_error is now set, which will abort the next loop */
    error= 1;
  }

  mark_fields_used_by_triggers_for_insert_stmt(thd, table, duplic);

  if (table_list->prepare_where(thd, 0, TRUE) ||
      table_list->prepare_check_option(thd))
    error= 1;

  while ((values= its++))
  {
    if (fields.elements || !value_count)
    {
      restore_record(table,s->default_values);	// Get empty record
      if (fill_record_n_invoke_before_triggers(thd, fields, *values, 0,
                                               table->triggers,
                                               TRG_EVENT_INSERT))
      {
	if (values_list.elements != 1 && !thd->net.report_error)
	{
	  info.records++;
	  continue;
	}
	/*
	  TODO: set thd->abort_on_warning if values_list.elements == 1
	  and check that all items return warning in case of problem with
	  storing field.
        */
	error=1;
	break;
      }
    }
    else
    {
      if (thd->used_tables)			// Column used in values()
	restore_record(table,s->default_values);	// Get empty record
      else
      {
        /*
          Fix delete marker. No need to restore rest of record since it will
          be overwritten by fill_record() anyway (and fill_record() does not
          use default values in this case).
        */
	table->record[0][0]= table->s->default_values[0];
      }
      if (fill_record_n_invoke_before_triggers(thd, table->field, *values, 0,
                                               table->triggers,
                                               TRG_EVENT_INSERT))
      {
	if (values_list.elements != 1 && ! thd->net.report_error)
	{
	  info.records++;
	  continue;
	}
	error=1;
	break;
      }
    }

    if ((res= table_list->view_check_option(thd,
					    (values_list.elements == 1 ?
					     0 :
					     ignore))) ==
        VIEW_CHECK_SKIP)
      continue;
    else if (res == VIEW_CHECK_ERROR)
    {
      error= 1;
      break;
    }
#ifndef EMBEDDED_LIBRARY
    if (lock_type == TL_WRITE_DELAYED)
    {
      error=write_delayed(thd, table, duplic, ignore, query, thd->query_length, log_on);
      query=0;
    }
    else
#endif
      error=write_record(thd, table ,&info);
    /*
      If auto_increment values are used, save the first one for
      LAST_INSERT_ID() and for the update log.
    */
    if (! id && thd->insert_id_used)
    {						// Get auto increment value
      id= thd->last_insert_id;
    }
    if (error)
      break;
    thd->row_count++;
  }

  free_underlaid_joins(thd, &thd->lex->select_lex);
  joins_freed= TRUE;

  /*
    Now all rows are inserted.  Time to update logs and sends response to
    user
  */
#ifndef EMBEDDED_LIBRARY
  if (lock_type == TL_WRITE_DELAYED)
  {
    if (!error)
    {
      id=0;					// No auto_increment id
      info.copied=values_list.elements;
      end_delayed_insert(thd);
    }
    query_cache_invalidate3(thd, table_list, 1);
  }
  else
#endif
  {
    if (!thd->prelocked_mode && table->file->end_bulk_insert() && !error)
    {
      table->file->print_error(my_errno,MYF(0));
      error=1;
    }
    if (id && values_list.elements != 1)
      thd->insert_id(id);			// For update log
    else if (table->next_number_field && info.copied)
      id=table->next_number_field->val_int();	// Return auto_increment value

    transactional_table= table->file->has_transactions();

    if ((changed= (info.copied || info.deleted || info.updated)))
    {
      /*
        Invalidate the table in the query cache if something changed.
        For the transactional algorithm to work the invalidation must be
        before binlog writing and ha_autocommit_or_rollback
      */
      query_cache_invalidate3(thd, table_list, 1);
      if (error <= 0 || !transactional_table)
      {
        if (mysql_bin_log.is_open())
        {
          if (error <= 0)
            thd->clear_error();
          Query_log_event qinfo(thd, thd->query, thd->query_length,
                                transactional_table, FALSE);
          if (mysql_bin_log.write(&qinfo) && transactional_table)
            error=1;
        }
        if (!transactional_table)
          thd->options|=OPTION_STATUS_NO_TRANS_UPDATE;
      }
    }
    if (transactional_table)
      error=ha_autocommit_or_rollback(thd,error);

    if (thd->lock)
    {
      mysql_unlock_tables(thd, thd->lock);
      /*
        Invalidate the table in the query cache if something changed
        after unlocking when changes become fisible.
        TODO: this is workaround. right way will be move invalidating in
        the unlock procedure.
      */
      if (lock_type ==  TL_WRITE_CONCURRENT_INSERT && changed)
      {
        query_cache_invalidate3(thd, table_list, 1);
      }
      thd->lock=0;
    }
  }
  thd->proc_info="end";
  table->next_number_field=0;
  thd->count_cuted_fields= CHECK_FIELD_IGNORE;
  thd->next_insert_id=0;			// Reset this if wrongly used
  if (duplic != DUP_ERROR || ignore)
    table->file->extra(HA_EXTRA_NO_IGNORE_DUP_KEY);
  if (duplic == DUP_REPLACE &&
      (!table->triggers || !table->triggers->has_delete_triggers()))
    table->file->extra(HA_EXTRA_WRITE_CANNOT_REPLACE);

  /* Reset value of LAST_INSERT_ID if no rows where inserted */
  if (!info.copied && thd->insert_id_used)
  {
    thd->insert_id(0);
    id=0;
  }
  if (error)
    goto abort;
  if (values_list.elements == 1 && (!(thd->options & OPTION_WARNINGS) ||
				    !thd->cuted_fields))
  {
    thd->row_count_func= info.copied+info.deleted+info.updated;
    send_ok(thd, (ulong) thd->row_count_func, id);
  }
  else
  {
    char buff[160];
    if (ignore)
      sprintf(buff, ER(ER_INSERT_INFO), (ulong) info.records,
	      (lock_type == TL_WRITE_DELAYED) ? (ulong) 0 :
	      (ulong) (info.records - info.copied), (ulong) thd->cuted_fields);
    else
      sprintf(buff, ER(ER_INSERT_INFO), (ulong) info.records,
	      (ulong) (info.deleted+info.updated), (ulong) thd->cuted_fields);
    thd->row_count_func= info.copied+info.deleted+info.updated;
    ::send_ok(thd, (ulong) thd->row_count_func, id, buff);
  }
  thd->abort_on_warning= 0;
  DBUG_RETURN(FALSE);

abort:
#ifndef EMBEDDED_LIBRARY
  if (lock_type == TL_WRITE_DELAYED)
    end_delayed_insert(thd);
#endif
  if (!joins_freed)
    free_underlaid_joins(thd, &thd->lex->select_lex);
  thd->abort_on_warning= 0;
  DBUG_RETURN(TRUE);
}


/*
  Additional check for insertability for VIEW

  SYNOPSIS
    check_view_insertability()
    thd     - thread handler
    view    - reference on VIEW

  IMPLEMENTATION
    A view is insertable if the folloings are true:
    - All columns in the view are columns from a table
    - All not used columns in table have a default values
    - All field in view are unique (not referring to the same column)

  RETURN
    FALSE - OK
      view->contain_auto_increment is 1 if and only if the view contains an
      auto_increment field

    TRUE  - can't be used for insert
*/

static bool check_view_insertability(THD * thd, TABLE_LIST *view)
{
  uint num= view->view->select_lex.item_list.elements;
  TABLE *table= view->table;
  Field_translator *trans_start= view->field_translation,
		   *trans_end= trans_start + num;
  Field_translator *trans;
  Field **field_ptr= table->field;
  uint used_fields_buff_size= (table->s->fields + 7) / 8;
  uchar *used_fields_buff= (uchar*)thd->alloc(used_fields_buff_size);
  MY_BITMAP used_fields;
  bool save_set_query_id= thd->set_query_id;
  DBUG_ENTER("check_key_in_view");

  if (!used_fields_buff)
    DBUG_RETURN(TRUE);  // EOM

  DBUG_ASSERT(view->table != 0 && view->field_translation != 0);

  VOID(bitmap_init(&used_fields, used_fields_buff, used_fields_buff_size * 8,
                   0));
  bitmap_clear_all(&used_fields);

  view->contain_auto_increment= 0;
  /* 
    we must not set query_id for fields as they're not 
    really used in this context
  */
  thd->set_query_id= 0;
  /* check simplicity and prepare unique test of view */
  for (trans= trans_start; trans != trans_end; trans++)
  {
    if (!trans->item->fixed && trans->item->fix_fields(thd, &trans->item))
    {
      thd->set_query_id= save_set_query_id;
      DBUG_RETURN(TRUE);
    }
    Item_field *field;
    /* simple SELECT list entry (field without expression) */
    if (!(field= trans->item->filed_for_view_update()))
    {
      thd->set_query_id= save_set_query_id;
      DBUG_RETURN(TRUE);
    }
    if (field->field->unireg_check == Field::NEXT_NUMBER)
      view->contain_auto_increment= 1;
    /* prepare unique test */
    /*
      remove collation (or other transparent for update function) if we have
      it
    */
    trans->item= field;
  }
  thd->set_query_id= save_set_query_id;
  /* unique test */
  for (trans= trans_start; trans != trans_end; trans++)
  {
    /* Thanks to test above, we know that all columns are of type Item_field */
    Item_field *field= (Item_field *)trans->item;
    /* check fields belong to table in which we are inserting */
    if (field->field->table == table &&
        bitmap_fast_test_and_set(&used_fields, field->field->field_index))
      DBUG_RETURN(TRUE);
  }

  DBUG_RETURN(FALSE);
}


/*
  Check if table can be updated

  SYNOPSIS
     mysql_prepare_insert_check_table()
     thd		Thread handle
     table_list		Table list
     fields		List of fields to be updated
     where		Pointer to where clause
     select_insert      Check is making for SELECT ... INSERT

   RETURN
     FALSE ok
     TRUE  ERROR
*/

static bool mysql_prepare_insert_check_table(THD *thd, TABLE_LIST *table_list,
                                             List<Item> &fields, COND **where,
                                             bool select_insert)
{
  bool insert_into_view= (table_list->view != 0);
  DBUG_ENTER("mysql_prepare_insert_check_table");

  /*
     first table in list is the one we'll INSERT into, requires INSERT_ACL.
     all others require SELECT_ACL only. the ACL requirement below is for
     new leaves only anyway (view-constituents), so check for SELECT rather
     than INSERT.
  */

  if (setup_tables_and_check_access(thd, &thd->lex->select_lex.context,
                                    &thd->lex->select_lex.top_join_list,
                                    table_list, where, 
                                    &thd->lex->select_lex.leaf_tables,
                                    select_insert, INSERT_ACL, SELECT_ACL))
    DBUG_RETURN(TRUE);

  if (insert_into_view && !fields.elements)
  {
    thd->lex->empty_field_list_on_rset= 1;
    if (!table_list->table)
    {
      my_error(ER_VIEW_NO_INSERT_FIELD_LIST, MYF(0),
               table_list->view_db.str, table_list->view_name.str);
      DBUG_RETURN(TRUE);
    }
    DBUG_RETURN(insert_view_fields(thd, &fields, table_list));
  }

  DBUG_RETURN(FALSE);
}


/*
  Prepare items in INSERT statement

  SYNOPSIS
    mysql_prepare_insert()
    thd			Thread handler
    table_list	        Global/local table list
    table		Table to insert into (can be NULL if table should
			be taken from table_list->table)    
    where		Where clause (for insert ... select)
    select_insert	TRUE if INSERT ... SELECT statement

  TODO (in far future)
    In cases of:
    INSERT INTO t1 SELECT a, sum(a) as sum1 from t2 GROUP BY a
    ON DUPLICATE KEY ...
    we should be able to refer to sum1 in the ON DUPLICATE KEY part

  WARNING
    You MUST set table->insert_values to 0 after calling this function
    before releasing the table object.
  
  RETURN VALUE
    FALSE OK
    TRUE  error
*/

bool mysql_prepare_insert(THD *thd, TABLE_LIST *table_list,
                          TABLE *table, List<Item> &fields, List_item *values,
                          List<Item> &update_fields, List<Item> &update_values,
                          enum_duplicates duplic,
                          COND **where, bool select_insert)
{
  SELECT_LEX *select_lex= &thd->lex->select_lex;
  Name_resolution_context *context= &select_lex->context;
  Name_resolution_context_state ctx_state;
  bool insert_into_view= (table_list->view != 0);
  bool res= 0;
  DBUG_ENTER("mysql_prepare_insert");
  DBUG_PRINT("enter", ("table_list 0x%lx, table 0x%lx, view %d",
		       (ulong)table_list, (ulong)table,
		       (int)insert_into_view));

  /*
    For subqueries in VALUES() we should not see the table in which we are
    inserting (for INSERT ... SELECT this is done by changing table_list,
    because INSERT ... SELECT share SELECT_LEX it with SELECT.
  */
  if (!select_insert)
  {
    for (SELECT_LEX_UNIT *un= select_lex->first_inner_unit();
         un;
         un= un->next_unit())
    {
      for (SELECT_LEX *sl= un->first_select();
           sl;
           sl= sl->next_select())
      {
        sl->context.outer_context= 0;
      }
    }
  }

  if (duplic == DUP_UPDATE)
  {
    /* it should be allocated before Item::fix_fields() */
    if (table_list->set_insert_values(thd->mem_root))
      DBUG_RETURN(TRUE);
  }

  if (mysql_prepare_insert_check_table(thd, table_list, fields, where,
                                       select_insert))
    DBUG_RETURN(TRUE);

  /* Save the state of the current name resolution context. */
  ctx_state.save_state(context, table_list);

  /*
    Perform name resolution only in the first table - 'table_list',
    which is the table that is inserted into.
  */
  table_list->next_local= 0;
  context->resolve_in_table_list_only(table_list);

  /* Prepare the fields in the statement. */
  if (values &&
      !(res= check_insert_fields(thd, context->table_list, fields, *values,
                                 !insert_into_view) ||
        setup_fields(thd, 0, *values, 0, 0, 0)) &&
      duplic == DUP_UPDATE)
  {
    select_lex->no_wrap_view_item= TRUE;
    res= check_update_fields(thd, context->table_list, update_fields);
    select_lex->no_wrap_view_item= FALSE;
    /*
      When we are not using GROUP BY we can refer to other tables in the
      ON DUPLICATE KEY part.
    */       
    if (select_lex->group_list.elements == 0)
    {
      context->table_list->next_local=       ctx_state.save_next_local;
      /* first_name_resolution_table was set by resolve_in_table_list_only() */
      context->first_name_resolution_table->
        next_name_resolution_table=          ctx_state.save_next_local;
    }
    if (!res)
      res= setup_fields(thd, 0, update_values, 1, 0, 0);
  }

  /* Restore the current context. */
  ctx_state.restore_state(context, table_list);

  if (res)
    DBUG_RETURN(res);

  if (!table)
    table= table_list->table;

  if (!select_insert)
  {
    Item *fake_conds= 0;
    TABLE_LIST *duplicate;
    if ((duplicate= unique_table(thd, table_list, table_list->next_global)))
    {
      update_non_unique_table_error(table_list, "INSERT", duplicate);
      DBUG_RETURN(TRUE);
    }
    select_lex->fix_prepare_information(thd, &fake_conds, &fake_conds);
    select_lex->first_execution= 0;
  }
  if (duplic == DUP_UPDATE || duplic == DUP_REPLACE)
    table->file->extra(HA_EXTRA_RETRIEVE_PRIMARY_KEY);
  DBUG_RETURN(FALSE);
}


	/* Check if there is more uniq keys after field */

static int last_uniq_key(TABLE *table,uint keynr)
{
  while (++keynr < table->s->keys)
    if (table->key_info[keynr].flags & HA_NOSAME)
      return 0;
  return 1;
}


/*
  Write a record to table with optional deleting of conflicting records,
  invoke proper triggers if needed.

  SYNOPSIS
     write_record()
      thd   - thread context
      table - table to which record should be written
      info  - COPY_INFO structure describing handling of duplicates
              and which is used for counting number of records inserted
              and deleted.

  NOTE
    Once this record will be written to table after insert trigger will
    be invoked. If instead of inserting new record we will update old one
    then both on update triggers will work instead. Similarly both on
    delete triggers will be invoked if we will delete conflicting records.

    Sets thd->no_trans_update if table which is updated didn't have
    transactions.

  RETURN VALUE
    0     - success
    non-0 - error
*/


int write_record(THD *thd, TABLE *table,COPY_INFO *info)
{
  int error, trg_error= 0;
  char *key=0;
  DBUG_ENTER("write_record");

  info->records++;
  if (info->handle_duplicates == DUP_REPLACE ||
      info->handle_duplicates == DUP_UPDATE)
  {
    while ((error=table->file->write_row(table->record[0])))
    {
      uint key_nr;
      if (error != HA_WRITE_SKIP)
	goto err;
      if ((int) (key_nr = table->file->get_dup_key(error)) < 0)
      {
	error=HA_WRITE_SKIP;			/* Database can't find key */
	goto err;
      }
      /*
	Don't allow REPLACE to replace a row when a auto_increment column
	was used.  This ensures that we don't get a problem when the
	whole range of the key has been used.
      */
      if (info->handle_duplicates == DUP_REPLACE &&
          table->next_number_field &&
          key_nr == table->s->next_number_index &&
	  table->file->auto_increment_column_changed)
	goto err;
      if (table->file->table_flags() & HA_DUPP_POS)
      {
	if (table->file->rnd_pos(table->record[1],table->file->dupp_ref))
	  goto err;
      }
      else
      {
	if (table->file->extra(HA_EXTRA_FLUSH_CACHE)) /* Not needed with NISAM */
	{
	  error=my_errno;
	  goto err;
	}

	if (!key)
	{
	  if (!(key=(char*) my_safe_alloca(table->s->max_unique_length,
					   MAX_KEY_LENGTH)))
	  {
	    error=ENOMEM;
	    goto err;
	  }
	}
	key_copy((byte*) key,table->record[0],table->key_info+key_nr,0);
	if ((error=(table->file->index_read_idx(table->record[1],key_nr,
						(byte*) key,
						table->key_info[key_nr].
						key_length,
						HA_READ_KEY_EXACT))))
	  goto err;
      }
      if (info->handle_duplicates == DUP_UPDATE)
      {
        int res= 0;
        /*
          We don't check for other UNIQUE keys - the first row
          that matches, is updated. If update causes a conflict again,
          an error is returned
        */
	DBUG_ASSERT(table->insert_values != NULL);
        store_record(table,insert_values);
        restore_record(table,record[1]);
        DBUG_ASSERT(info->update_fields->elements ==
                    info->update_values->elements);
        if (fill_record_n_invoke_before_triggers(thd, *info->update_fields,
                                                 *info->update_values, 0,
                                                 table->triggers,
                                                 TRG_EVENT_UPDATE))
          goto before_trg_err;

        /* CHECK OPTION for VIEW ... ON DUPLICATE KEY UPDATE ... */
        if (info->view &&
            (res= info->view->view_check_option(current_thd, info->ignore)) ==
            VIEW_CHECK_SKIP)
          goto ok_or_after_trg_err;
        if (res == VIEW_CHECK_ERROR)
          goto before_trg_err;

        if ((error=table->file->update_row(table->record[1],table->record[0])))
	{
	  if ((error == HA_ERR_FOUND_DUPP_KEY) && info->ignore)
          {
            table->file->restore_auto_increment();
            goto ok_or_after_trg_err;
          }
          goto err;
	}
        info->updated++;

        if (table->next_number_field)
          table->file->adjust_next_insert_id_after_explicit_value(table->next_number_field->val_int());

        trg_error= (table->triggers &&
                    table->triggers->process_triggers(thd, TRG_EVENT_UPDATE,
                                                      TRG_ACTION_AFTER, TRUE));
        info->copied++;
        goto ok_or_after_trg_err;
      }
      else /* DUP_REPLACE */
      {
	/*
	  The manual defines the REPLACE semantics that it is either
	  an INSERT or DELETE(s) + INSERT; FOREIGN KEY checks in
	  InnoDB do not function in the defined way if we allow MySQL
	  to convert the latter operation internally to an UPDATE.
          We also should not perform this conversion if we have 
          timestamp field with ON UPDATE which is different from DEFAULT.
          Another case when conversion should not be performed is when
          we have ON DELETE trigger on table so user may notice that
          we cheat here. Note that it is ok to do such conversion for
          tables which have ON UPDATE but have no ON DELETE triggers,
          we just should not expose this fact to users by invoking
          ON UPDATE triggers.
	*/
	if (last_uniq_key(table,key_nr) &&
	    !table->file->referenced_by_foreign_key() &&
            (table->timestamp_field_type == TIMESTAMP_NO_AUTO_SET ||
             table->timestamp_field_type == TIMESTAMP_AUTO_SET_ON_BOTH) &&
            (!table->triggers || !table->triggers->has_delete_triggers()))
        {
          if ((error=table->file->update_row(table->record[1],
					     table->record[0])))
            goto err;
          info->deleted++;
          /*
            Since we pretend that we have done insert we should call
            its after triggers.
          */
          goto after_trg_n_copied_inc;
        }
        else
        {
          if (table->triggers &&
              table->triggers->process_triggers(thd, TRG_EVENT_DELETE,
                                                TRG_ACTION_BEFORE, TRUE))
            goto before_trg_err;
          if ((error=table->file->delete_row(table->record[1])))
            goto err;
          info->deleted++;
          if (!table->file->has_transactions())
            thd->no_trans_update= 1;
          if (table->triggers &&
              table->triggers->process_triggers(thd, TRG_EVENT_DELETE,
                                                TRG_ACTION_AFTER, TRUE))
          {
            trg_error= 1;
            goto ok_or_after_trg_err;
          }
          /* Let us attempt do write_row() once more */
        }
      }
    }
  }
  else if ((error=table->file->write_row(table->record[0])))
  {
    if (!info->ignore ||
	(error != HA_ERR_FOUND_DUPP_KEY && error != HA_ERR_FOUND_DUPP_UNIQUE))
      goto err;
    table->file->restore_auto_increment();
    goto ok_or_after_trg_err;
  }

after_trg_n_copied_inc:
  info->copied++;
  trg_error= (table->triggers &&
              table->triggers->process_triggers(thd, TRG_EVENT_INSERT,
                                                TRG_ACTION_AFTER, TRUE));

ok_or_after_trg_err:
  if (key)
    my_safe_afree(key,table->s->max_unique_length,MAX_KEY_LENGTH);
  if (!table->file->has_transactions())
    thd->no_trans_update= 1;
  DBUG_RETURN(trg_error);

err:
  info->last_errno= error;
  /* current_select is NULL if this is a delayed insert */
  if (thd->lex->current_select)
    thd->lex->current_select->no_error= 0;        // Give error
  table->file->print_error(error,MYF(0));

before_trg_err:
  table->file->restore_auto_increment();
  if (key)
    my_safe_afree(key, table->s->max_unique_length, MAX_KEY_LENGTH);
  DBUG_RETURN(1);
}


/******************************************************************************
  Check that all fields with arn't null_fields are used
******************************************************************************/

int check_that_all_fields_are_given_values(THD *thd, TABLE *entry,
                                           TABLE_LIST *table_list)
{
  int err= 0;
  for (Field **field=entry->field ; *field ; field++)
  {
    if ((*field)->query_id != thd->query_id &&
        ((*field)->flags & NO_DEFAULT_VALUE_FLAG) &&
        ((*field)->real_type() != FIELD_TYPE_ENUM))
    {
      bool view= FALSE;
      if (table_list)
      {
        table_list= table_list->top_table();
        view= test(table_list->view);
      }
      if (view)
      {
        push_warning_printf(thd, MYSQL_ERROR::WARN_LEVEL_WARN,
                            ER_NO_DEFAULT_FOR_VIEW_FIELD,
                            ER(ER_NO_DEFAULT_FOR_VIEW_FIELD),
                            table_list->view_db.str,
                            table_list->view_name.str);
      }
      else
      {
        push_warning_printf(thd, MYSQL_ERROR::WARN_LEVEL_WARN,
                            ER_NO_DEFAULT_FOR_FIELD,
                            ER(ER_NO_DEFAULT_FOR_FIELD),
                            (*field)->field_name);
      }
      err= 1;
    }
  }
  return thd->abort_on_warning ? err : 0;
}

/*****************************************************************************
  Handling of delayed inserts
  A thread is created for each table that one uses with the DELAYED attribute.
*****************************************************************************/

#ifndef EMBEDDED_LIBRARY

class delayed_row :public ilink {
public:
  char *record,*query;
  enum_duplicates dup;
  time_t start_time;
  bool query_start_used,last_insert_id_used,insert_id_used, ignore, log_query;
  ulonglong last_insert_id;
  ulonglong next_insert_id;
  ulong auto_increment_increment;
  ulong auto_increment_offset;
  timestamp_auto_set_type timestamp_field_type;
  uint query_length;

  delayed_row(enum_duplicates dup_arg, bool ignore_arg, bool log_query_arg)
    :record(0), query(0), dup(dup_arg), ignore(ignore_arg), log_query(log_query_arg) {}
  ~delayed_row()
  {
    x_free(record);
  }
};


class delayed_insert :public ilink {
  uint locks_in_memory;
public:
  THD thd;
  TABLE *table;
  pthread_mutex_t mutex;
  pthread_cond_t cond,cond_client;
  volatile uint tables_in_use,stacked_inserts;
  volatile bool status,dead;
  COPY_INFO info;
  I_List<delayed_row> rows;
  ulong group_count;
  TABLE_LIST table_list;			// Argument

  delayed_insert()
    :locks_in_memory(0),
     table(0),tables_in_use(0),stacked_inserts(0), status(0), dead(0),
     group_count(0)
  {
    thd.security_ctx->user=thd.security_ctx->priv_user=(char*) delayed_user;
    thd.security_ctx->host=(char*) my_localhost;
    thd.current_tablenr=0;
    thd.version=refresh_version;
    thd.command=COM_DELAYED_INSERT;
    thd.lex->current_select= 0; 		// for my_message_sql
    thd.lex->sql_command= SQLCOM_INSERT;        // For innodb::store_lock()

    bzero((char*) &thd.net, sizeof(thd.net));		// Safety
    bzero((char*) &table_list, sizeof(table_list));	// Safety
    thd.system_thread= SYSTEM_THREAD_DELAYED_INSERT;
    thd.security_ctx->host_or_ip= "";
    bzero((char*) &info,sizeof(info));
    pthread_mutex_init(&mutex,MY_MUTEX_INIT_FAST);
    pthread_cond_init(&cond,NULL);
    pthread_cond_init(&cond_client,NULL);
    VOID(pthread_mutex_lock(&LOCK_thread_count));
    delayed_insert_threads++;
    VOID(pthread_mutex_unlock(&LOCK_thread_count));
  }
  ~delayed_insert()
  {
    /* The following is not really needed, but just for safety */
    delayed_row *row;
    while ((row=rows.get()))
      delete row;
    if (table)
      close_thread_tables(&thd);
    VOID(pthread_mutex_lock(&LOCK_thread_count));
    pthread_mutex_destroy(&mutex);
    pthread_cond_destroy(&cond);
    pthread_cond_destroy(&cond_client);
    thd.unlink();				// Must be unlinked under lock
    x_free(thd.query);
    thd.security_ctx->user= thd.security_ctx->host=0;
    thread_count--;
    delayed_insert_threads--;
    VOID(pthread_mutex_unlock(&LOCK_thread_count));
    VOID(pthread_cond_broadcast(&COND_thread_count)); /* Tell main we are ready */
  }

  /* The following is for checking when we can delete ourselves */
  inline void lock()
  {
    locks_in_memory++;				// Assume LOCK_delay_insert
  }
  void unlock()
  {
    pthread_mutex_lock(&LOCK_delayed_insert);
    if (!--locks_in_memory)
    {
      pthread_mutex_lock(&mutex);
      if (thd.killed && ! stacked_inserts && ! tables_in_use)
      {
	pthread_cond_signal(&cond);
	status=1;
      }
      pthread_mutex_unlock(&mutex);
    }
    pthread_mutex_unlock(&LOCK_delayed_insert);
  }
  inline uint lock_count() { return locks_in_memory; }

  TABLE* get_local_table(THD* client_thd);
  bool handle_inserts(void);
};


I_List<delayed_insert> delayed_threads;


delayed_insert *find_handler(THD *thd, TABLE_LIST *table_list)
{
  thd->proc_info="waiting for delay_list";
  pthread_mutex_lock(&LOCK_delayed_insert);	// Protect master list
  I_List_iterator<delayed_insert> it(delayed_threads);
  delayed_insert *tmp;
  while ((tmp=it++))
  {
    if (!strcmp(tmp->thd.db,table_list->db) &&
	!strcmp(table_list->table_name,tmp->table->s->table_name))
    {
      tmp->lock();
      break;
    }
  }
  pthread_mutex_unlock(&LOCK_delayed_insert); // For unlink from list
  return tmp;
}


static TABLE *delayed_get_table(THD *thd,TABLE_LIST *table_list)
{
  int error;
  delayed_insert *tmp;
  TABLE *table;
  DBUG_ENTER("delayed_get_table");

  /* Must be set in the parser */
  DBUG_ASSERT(table_list->db);

  /* Find the thread which handles this table. */
  if (!(tmp=find_handler(thd,table_list)))
  {
    /*
      No match. Create a new thread to handle the table, but
      no more than max_insert_delayed_threads.
    */
    if (delayed_insert_threads >= thd->variables.max_insert_delayed_threads)
      DBUG_RETURN(0);
    thd->proc_info="Creating delayed handler";
    pthread_mutex_lock(&LOCK_delayed_create);
    /*
      The first search above was done without LOCK_delayed_create.
      Another thread might have created the handler in between. Search again.
    */
    if (! (tmp= find_handler(thd, table_list)))
    {
      if (!(tmp=new delayed_insert()))
      {
	my_error(ER_OUTOFMEMORY,MYF(0),sizeof(delayed_insert));
	goto err1;
      }
      pthread_mutex_lock(&LOCK_thread_count);
      thread_count++;
      pthread_mutex_unlock(&LOCK_thread_count);
      tmp->thd.set_db(table_list->db, strlen(table_list->db));
      tmp->thd.query= my_strdup(table_list->table_name,MYF(MY_WME));
      if (tmp->thd.db == NULL || tmp->thd.query == NULL)
      {
	delete tmp;
	my_message(ER_OUT_OF_RESOURCES, ER(ER_OUT_OF_RESOURCES), MYF(0));
	goto err1;
      }
      tmp->table_list= *table_list;			// Needed to open table
      tmp->table_list.alias= tmp->table_list.table_name= tmp->thd.query;
      tmp->lock();
      pthread_mutex_lock(&tmp->mutex);
      if ((error=pthread_create(&tmp->thd.real_id,&connection_attrib,
				handle_delayed_insert,(void*) tmp)))
      {
	DBUG_PRINT("error",
		   ("Can't create thread to handle delayed insert (error %d)",
		    error));
	pthread_mutex_unlock(&tmp->mutex);
	tmp->unlock();
	delete tmp;
	my_error(ER_CANT_CREATE_THREAD, MYF(0), error);
	goto err1;
      }

      /* Wait until table is open */
      thd->proc_info="waiting for handler open";
      while (!tmp->thd.killed && !tmp->table && !thd->killed)
      {
	pthread_cond_wait(&tmp->cond_client,&tmp->mutex);
      }
      pthread_mutex_unlock(&tmp->mutex);
      thd->proc_info="got old table";
      if (tmp->thd.killed)
      {
	if (tmp->thd.is_fatal_error)
	{
	  /* Copy error message and abort */
	  thd->fatal_error();
	  strmov(thd->net.last_error,tmp->thd.net.last_error);
	  thd->net.last_errno=tmp->thd.net.last_errno;
	}
	tmp->unlock();
	goto err;
      }
      if (thd->killed)
      {
	tmp->unlock();
	goto err;
      }
    }
    pthread_mutex_unlock(&LOCK_delayed_create);
  }

  pthread_mutex_lock(&tmp->mutex);
  table= tmp->get_local_table(thd);
  pthread_mutex_unlock(&tmp->mutex);
  if (table)
    thd->di=tmp;
  else if (tmp->thd.is_fatal_error)
    thd->fatal_error();
  /* Unlock the delayed insert object after its last access. */
  tmp->unlock();
  DBUG_RETURN((table_list->table=table));

 err1:
  thd->fatal_error();
 err:
  pthread_mutex_unlock(&LOCK_delayed_create);
  DBUG_RETURN(0); // Continue with normal insert
}


/*
  As we can't let many threads modify the same TABLE structure, we create
  an own structure for each tread.  This includes a row buffer to save the
  column values and new fields that points to the new row buffer.
  The memory is allocated in the client thread and is freed automaticly.
*/

TABLE *delayed_insert::get_local_table(THD* client_thd)
{
  my_ptrdiff_t adjust_ptrs;
  Field **field,**org_field, *found_next_number_field;
  TABLE *copy;
  DBUG_ENTER("delayed_insert::get_local_table");

  /* First request insert thread to get a lock */
  status=1;
  tables_in_use++;
  if (!thd.lock)				// Table is not locked
  {
    client_thd->proc_info="waiting for handler lock";
    pthread_cond_signal(&cond);			// Tell handler to lock table
    while (!dead && !thd.lock && ! client_thd->killed)
    {
      pthread_cond_wait(&cond_client,&mutex);
    }
    client_thd->proc_info="got handler lock";
    if (client_thd->killed)
      goto error;
    if (dead)
    {
      strmov(client_thd->net.last_error,thd.net.last_error);
      client_thd->net.last_errno=thd.net.last_errno;
      goto error;
    }
  }

  /*
    Allocate memory for the TABLE object, the field pointers array, and
    one record buffer of reclength size. Normally a table has three
    record buffers of rec_buff_length size, which includes alignment
    bytes. Since the table copy is used for creating one record only,
    the other record buffers and alignment are unnecessary.
  */
  client_thd->proc_info="allocating local table";
  copy= (TABLE*) client_thd->alloc(sizeof(*copy)+
				   (table->s->fields+1)*sizeof(Field**)+
				   table->s->reclength);
  if (!copy)
    goto error;

  /* Copy the TABLE object. */
  *copy= *table;
  copy->s= &copy->share_not_to_be_used;
  // No name hashing
  bzero((char*) &copy->s->name_hash,sizeof(copy->s->name_hash));
  /* We don't need to change the file handler here */

  /* Assign the pointers for the field pointers array and the record. */
  field= copy->field= (Field**) (copy + 1);
  copy->record[0]= (byte*) (field + table->s->fields + 1);
  memcpy((char*) copy->record[0], (char*) table->record[0],
         table->s->reclength);

  /*
    Make a copy of all fields.
    The copied fields need to point into the copied record. This is done
    by copying the field objects with their old pointer values and then
    "move" the pointers by the distance between the original and copied
    records. That way we preserve the relative positions in the records.
  */
  adjust_ptrs= PTR_BYTE_DIFF(copy->record[0], table->record[0]);

  found_next_number_field= table->found_next_number_field;
  for (org_field= table->field; *org_field; org_field++, field++)
  {
    if (!(*field= (*org_field)->new_field(client_thd->mem_root, copy, 1)))
      DBUG_RETURN(0);
    (*field)->orig_table= copy;			// Remove connection
    (*field)->move_field(adjust_ptrs);		// Point at copy->record[0]
    if (*org_field == found_next_number_field)
      (*field)->table->found_next_number_field= *field;
  }
  *field=0;

  /* Adjust timestamp */
  if (table->timestamp_field)
  {
    /* Restore offset as this may have been reset in handle_inserts */
    copy->timestamp_field=
      (Field_timestamp*) copy->field[table->s->timestamp_field_offset];
    copy->timestamp_field->unireg_check= table->timestamp_field->unireg_check;
    copy->timestamp_field_type= copy->timestamp_field->get_auto_set_type();
  }

  /* _rowid is not used with delayed insert */
  copy->rowid_field=0;

  /* Adjust in_use for pointing to client thread */
  copy->in_use= client_thd;

  /* Adjust lock_count. This table object is not part of a lock. */
  copy->lock_count= 0;

  DBUG_RETURN(copy);

  /* Got fatal error */
 error:
  tables_in_use--;
  status=1;
  pthread_cond_signal(&cond);			// Inform thread about abort
  DBUG_RETURN(0);
}


/* Put a question in queue */

static int write_delayed(THD *thd,TABLE *table,enum_duplicates duplic, bool ignore,
			 char *query, uint query_length, bool log_on)
{
  delayed_row *row=0;
  delayed_insert *di=thd->di;
  DBUG_ENTER("write_delayed");

  thd->proc_info="waiting for handler insert";
  pthread_mutex_lock(&di->mutex);
  while (di->stacked_inserts >= delayed_queue_size && !thd->killed)
    pthread_cond_wait(&di->cond_client,&di->mutex);
  thd->proc_info="storing row into queue";

  if (thd->killed || !(row= new delayed_row(duplic, ignore, log_on)))
    goto err;

  if (!query)
    query_length=0;
  if (!(row->record= (char*) my_malloc(table->s->reclength+query_length+1,
				       MYF(MY_WME))))
    goto err;
  memcpy(row->record, table->record[0], table->s->reclength);
  if (query_length)
  {
    row->query= row->record+table->s->reclength;
    memcpy(row->query,query,query_length+1);
  }
  row->query_length=		query_length;
  row->start_time=		thd->start_time;
  row->query_start_used=	thd->query_start_used;
  row->last_insert_id_used=	thd->last_insert_id_used;
  row->insert_id_used=		thd->insert_id_used;
  row->last_insert_id=		thd->last_insert_id;
  row->timestamp_field_type=    table->timestamp_field_type;

  /* The session variable settings can always be copied. */
  row->auto_increment_increment= thd->variables.auto_increment_increment;
  row->auto_increment_offset=    thd->variables.auto_increment_offset;
  /*
    Next insert id must be set for the first value in a multi-row insert
    only. So clear it after the first use. Assume a multi-row insert.
    Since the user thread doesn't really execute the insert,
    thd->next_insert_id is left untouched between the rows. If we copy
    the same insert id to every row of the multi-row insert, the delayed
    insert thread would copy this before inserting every row. Thus it
    tries to insert all rows with the same insert id. This fails on the
    unique constraint. So just the first row would be really inserted.
  */
  row->next_insert_id= thd->next_insert_id;
  thd->next_insert_id= 0;

  di->rows.push_back(row);
  di->stacked_inserts++;
  di->status=1;
  if (table->s->blob_fields)
    unlink_blobs(table);
  pthread_cond_signal(&di->cond);

  thread_safe_increment(delayed_rows_in_use,&LOCK_delayed_status);
  pthread_mutex_unlock(&di->mutex);
  DBUG_RETURN(0);

 err:
  delete row;
  pthread_mutex_unlock(&di->mutex);
  DBUG_RETURN(1);
}


static void end_delayed_insert(THD *thd)
{
  DBUG_ENTER("end_delayed_insert");
  delayed_insert *di=thd->di;
  pthread_mutex_lock(&di->mutex);
  DBUG_PRINT("info",("tables in use: %d",di->tables_in_use));
  if (!--di->tables_in_use || di->thd.killed)
  {						// Unlock table
    di->status=1;
    pthread_cond_signal(&di->cond);
  }
  pthread_mutex_unlock(&di->mutex);
  DBUG_VOID_RETURN;
}


/* We kill all delayed threads when doing flush-tables */

void kill_delayed_threads(void)
{
  VOID(pthread_mutex_lock(&LOCK_delayed_insert)); // For unlink from list

  I_List_iterator<delayed_insert> it(delayed_threads);
  delayed_insert *tmp;
  while ((tmp=it++))
  {
<<<<<<< HEAD
    /* Ensure that the thread doesn't kill itself while we are looking at it */
    pthread_mutex_lock(&tmp->mutex);
    tmp->thd.killed= THD::KILL_CONNECTION;
=======
    tmp->thd.killed=1;
>>>>>>> 24c7b22b
    if (tmp->thd.mysys_var)
    {
      pthread_mutex_lock(&tmp->thd.mysys_var->mutex);
      if (tmp->thd.mysys_var->current_cond)
      {
	/*
	  We need the following test because the main mutex may be locked
	  in handle_delayed_insert()
	*/
	if (&tmp->mutex != tmp->thd.mysys_var->current_mutex)
	  pthread_mutex_lock(tmp->thd.mysys_var->current_mutex);
	pthread_cond_broadcast(tmp->thd.mysys_var->current_cond);
	if (&tmp->mutex != tmp->thd.mysys_var->current_mutex)
	  pthread_mutex_unlock(tmp->thd.mysys_var->current_mutex);
      }
      pthread_mutex_unlock(&tmp->thd.mysys_var->mutex);
    }
  }
  VOID(pthread_mutex_unlock(&LOCK_delayed_insert)); // For unlink from list
}


/*
 * Create a new delayed insert thread
*/

pthread_handler_t handle_delayed_insert(void *arg)
{
  delayed_insert *di=(delayed_insert*) arg;
  THD *thd= &di->thd;

  pthread_detach_this_thread();
  /* Add thread to THD list so that's it's visible in 'show processlist' */
  pthread_mutex_lock(&LOCK_thread_count);
  thd->thread_id=thread_id++;
  thd->end_time();
  threads.append(thd);
  thd->killed=abort_loop ? THD::KILL_CONNECTION : THD::NOT_KILLED;
  pthread_mutex_unlock(&LOCK_thread_count);

  /*
    Wait until the client runs into pthread_cond_wait(),
    where we free it after the table is opened and di linked in the list.
    If we did not wait here, the client might detect the opened table
    before it is linked to the list. It would release LOCK_delayed_create
    and allow another thread to create another handler for the same table,
    since it does not find one in the list.
  */
  pthread_mutex_lock(&di->mutex);
#if !defined( __WIN__) && !defined(OS2)	/* Win32 calls this in pthread_create */
  if (my_thread_init())
  {
    strmov(thd->net.last_error,ER(thd->net.last_errno=ER_OUT_OF_RESOURCES));
    goto end;
  }
#endif

  DBUG_ENTER("handle_delayed_insert");
  thd->thread_stack= (char*) &thd;
  if (init_thr_lock() || thd->store_globals())
  {
    thd->fatal_error();
    strmov(thd->net.last_error,ER(thd->net.last_errno=ER_OUT_OF_RESOURCES));
    goto end;
  }
#if !defined(__WIN__) && !defined(OS2) && !defined(__NETWARE__)
  sigset_t set;
  VOID(sigemptyset(&set));			// Get mask in use
  VOID(pthread_sigmask(SIG_UNBLOCK,&set,&thd->block_signals));
#endif

  /* open table */

  if (!(di->table=open_ltable(thd,&di->table_list,TL_WRITE_DELAYED)))
  {
    thd->fatal_error();				// Abort waiting inserts
    goto end;
  }
  if (!(di->table->file->table_flags() & HA_CAN_INSERT_DELAYED))
  {
    thd->fatal_error();
    my_error(ER_ILLEGAL_HA, MYF(0), di->table_list.table_name);
    goto end;
  }
  di->table->copy_blobs=1;

  /* One can now use this */
  pthread_mutex_lock(&LOCK_delayed_insert);
  delayed_threads.append(di);
  pthread_mutex_unlock(&LOCK_delayed_insert);

  /* Tell client that the thread is initialized */
  pthread_cond_signal(&di->cond_client);

  /* Now wait until we get an insert or lock to handle */
  /* We will not abort as long as a client thread uses this thread */

  for (;;)
  {
    if (thd->killed == THD::KILL_CONNECTION)
    {
      uint lock_count;
      /*
	Remove this from delay insert list so that no one can request a
	table from this
      */
      pthread_mutex_unlock(&di->mutex);
      pthread_mutex_lock(&LOCK_delayed_insert);
      di->unlink();
      lock_count=di->lock_count();
      pthread_mutex_unlock(&LOCK_delayed_insert);
      pthread_mutex_lock(&di->mutex);
      if (!lock_count && !di->tables_in_use && !di->stacked_inserts)
	break;					// Time to die
    }

    if (!di->status && !di->stacked_inserts)
    {
      struct timespec abstime;
      set_timespec(abstime, delayed_insert_timeout);

      /* Information for pthread_kill */
      di->thd.mysys_var->current_mutex= &di->mutex;
      di->thd.mysys_var->current_cond= &di->cond;
      di->thd.proc_info="Waiting for INSERT";

      DBUG_PRINT("info",("Waiting for someone to insert rows"));
      while (!thd->killed)
      {
	int error;
#if defined(HAVE_BROKEN_COND_TIMEDWAIT)
	error=pthread_cond_wait(&di->cond,&di->mutex);
#else
	error=pthread_cond_timedwait(&di->cond,&di->mutex,&abstime);
#ifdef EXTRA_DEBUG
	if (error && error != EINTR && error != ETIMEDOUT)
	{
	  fprintf(stderr, "Got error %d from pthread_cond_timedwait\n",error);
	  DBUG_PRINT("error",("Got error %d from pthread_cond_timedwait",
			      error));
	}
#endif
#endif
	if (thd->killed || di->status)
	  break;
	if (error == ETIMEDOUT || error == ETIME)
	{
	  thd->killed= THD::KILL_CONNECTION;
	  break;
	}
      }
      /* We can't lock di->mutex and mysys_var->mutex at the same time */
      pthread_mutex_unlock(&di->mutex);
      pthread_mutex_lock(&di->thd.mysys_var->mutex);
      di->thd.mysys_var->current_mutex= 0;
      di->thd.mysys_var->current_cond= 0;
      pthread_mutex_unlock(&di->thd.mysys_var->mutex);
      pthread_mutex_lock(&di->mutex);
    }
    di->thd.proc_info=0;

    if (di->tables_in_use && ! thd->lock)
    {
      bool not_used;
      /*
        Request for new delayed insert.
        Lock the table, but avoid to be blocked by a global read lock.
        If we got here while a global read lock exists, then one or more
        inserts started before the lock was requested. These are allowed
        to complete their work before the server returns control to the
        client which requested the global read lock. The delayed insert
        handler will close the table and finish when the outstanding
        inserts are done.
      */
      if (! (thd->lock= mysql_lock_tables(thd, &di->table, 1,
                                          MYSQL_LOCK_IGNORE_GLOBAL_READ_LOCK,
                                          &not_used)))
      {
	/* Fatal error */
	di->dead= 1;
	thd->killed= THD::KILL_CONNECTION;
      }
      pthread_cond_broadcast(&di->cond_client);
    }
    if (di->stacked_inserts)
    {
      if (di->handle_inserts())
      {
	/* Some fatal error */
	di->dead= 1;
	thd->killed= THD::KILL_CONNECTION;
      }
    }
    di->status=0;
    if (!di->stacked_inserts && !di->tables_in_use && thd->lock)
    {
      /*
        No one is doing a insert delayed
        Unlock table so that other threads can use it
      */
      MYSQL_LOCK *lock=thd->lock;
      thd->lock=0;
      pthread_mutex_unlock(&di->mutex);
      mysql_unlock_tables(thd, lock);
      di->group_count=0;
      pthread_mutex_lock(&di->mutex);
    }
    if (di->tables_in_use)
      pthread_cond_broadcast(&di->cond_client); // If waiting clients
  }

end:
  /*
    di should be unlinked from the thread handler list and have no active
    clients
  */

  close_thread_tables(thd);			// Free the table
  di->table=0;
  di->dead= 1;                                  // If error
  thd->killed= THD::KILL_CONNECTION;	        // If error
  pthread_cond_broadcast(&di->cond_client);	// Safety
  pthread_mutex_unlock(&di->mutex);

  pthread_mutex_lock(&LOCK_delayed_create);	// Because of delayed_get_table
  pthread_mutex_lock(&LOCK_delayed_insert);	
  delete di;
  pthread_mutex_unlock(&LOCK_delayed_insert);
  pthread_mutex_unlock(&LOCK_delayed_create);  

  my_thread_end();
  pthread_exit(0);
  DBUG_RETURN(0);
}


/* Remove pointers from temporary fields to allocated values */

static void unlink_blobs(register TABLE *table)
{
  for (Field **ptr=table->field ; *ptr ; ptr++)
  {
    if ((*ptr)->flags & BLOB_FLAG)
      ((Field_blob *) (*ptr))->clear_temporary();
  }
}

/* Free blobs stored in current row */

static void free_delayed_insert_blobs(register TABLE *table)
{
  for (Field **ptr=table->field ; *ptr ; ptr++)
  {
    if ((*ptr)->flags & BLOB_FLAG)
    {
      char *str;
      ((Field_blob *) (*ptr))->get_ptr(&str);
      my_free(str,MYF(MY_ALLOW_ZERO_PTR));
      ((Field_blob *) (*ptr))->reset();
    }
  }
}


bool delayed_insert::handle_inserts(void)
{
  int error;
  ulong max_rows;
  bool using_ignore= 0, using_opt_replace= 0;
  bool using_bin_log= mysql_bin_log.is_open();
  delayed_row *row;
  DBUG_ENTER("handle_inserts");

  /* Allow client to insert new rows */
  pthread_mutex_unlock(&mutex);

  table->next_number_field=table->found_next_number_field;

  thd.proc_info="upgrading lock";
  if (thr_upgrade_write_delay_lock(*thd.lock->locks))
  {
    /* This can only happen if thread is killed by shutdown */
    sql_print_error(ER(ER_DELAYED_CANT_CHANGE_LOCK),table->s->table_name);
    goto err;
  }

  thd.proc_info="insert";
  max_rows= delayed_insert_limit;
  if (thd.killed || table->s->version != refresh_version)
  {
    thd.killed= THD::KILL_CONNECTION;
    max_rows= ~(ulong)0;                        // Do as much as possible
  }

  /*
    We can't use row caching when using the binary log because if
    we get a crash, then binary log will contain rows that are not yet
    written to disk, which will cause problems in replication.
  */
  if (!using_bin_log)
    table->file->extra(HA_EXTRA_WRITE_CACHE);
  pthread_mutex_lock(&mutex);

  /* Reset auto-increment cacheing */
  if (thd.clear_next_insert_id)
  {
    thd.next_insert_id= 0;
    thd.clear_next_insert_id= 0;
  }

  while ((row=rows.get()))
  {
    stacked_inserts--;
    pthread_mutex_unlock(&mutex);
    memcpy(table->record[0],row->record,table->s->reclength);

    thd.start_time=row->start_time;
    thd.query_start_used=row->query_start_used;
    thd.last_insert_id=row->last_insert_id;
    thd.last_insert_id_used=row->last_insert_id_used;
    thd.insert_id_used=row->insert_id_used;
    table->timestamp_field_type= row->timestamp_field_type;

    /* The session variable settings can always be copied. */
    thd.variables.auto_increment_increment= row->auto_increment_increment;
    thd.variables.auto_increment_offset=    row->auto_increment_offset;
    /* Next insert id must be used only if non-zero. */
    if (row->next_insert_id)
      thd.next_insert_id= row->next_insert_id;
    DBUG_PRINT("loop", ("next_insert_id: %lu", (ulong) thd.next_insert_id));

    info.ignore= row->ignore;
    info.handle_duplicates= row->dup;
    if (info.ignore ||
	info.handle_duplicates != DUP_ERROR)
    {
      table->file->extra(HA_EXTRA_IGNORE_DUP_KEY);
      using_ignore=1;
    }
    if (info.handle_duplicates == DUP_REPLACE &&
        (!table->triggers ||
         !table->triggers->has_delete_triggers()))
    {
      table->file->extra(HA_EXTRA_WRITE_CAN_REPLACE);
      using_opt_replace= 1;
    }
    thd.clear_error(); // reset error for binlog
    if (write_record(&thd, table, &info))
    {
      info.error_count++;				// Ignore errors
      thread_safe_increment(delayed_insert_errors,&LOCK_delayed_status);
      row->log_query = 0;
      /*
        We must reset next_insert_id. Otherwise all following rows may
        become duplicates. If write_record() failed on a duplicate and
        next_insert_id would be left unchanged, the next rows would also
        be tried with the same insert id and would fail. Since the end
        of a multi-row statement is unknown here, all following rows in
        the queue would be dropped, regardless which thread added them.
        After the queue is used up, next_insert_id is cleared and the
        next run will succeed. This could even happen if these come from
        the same multi-row statement as the current queue contents. That
        way it would look somewhat random which rows are rejected after
        a duplicate.
      */
      thd.next_insert_id= 0;
    }
    if (using_ignore)
    {
      using_ignore=0;
      table->file->extra(HA_EXTRA_NO_IGNORE_DUP_KEY);
    }
    if (using_opt_replace)
    {
      using_opt_replace= 0;
      table->file->extra(HA_EXTRA_WRITE_CANNOT_REPLACE);
    }
    if (row->query && row->log_query && using_bin_log)
    {
      Query_log_event qinfo(&thd, row->query, row->query_length, 0, FALSE);
      mysql_bin_log.write(&qinfo);
    }
    if (table->s->blob_fields)
      free_delayed_insert_blobs(table);
    thread_safe_sub(delayed_rows_in_use,1,&LOCK_delayed_status);
    thread_safe_increment(delayed_insert_writes,&LOCK_delayed_status);
    pthread_mutex_lock(&mutex);

    delete row;
    /*
      Let READ clients do something once in a while
      We should however not break in the middle of a multi-line insert
      if we have binary logging enabled as we don't want other commands
      on this table until all entries has been processed
    */
    if (group_count++ >= max_rows && (row= rows.head()) &&
	(!(row->log_query & using_bin_log) ||
	 row->query))
    {
      group_count=0;
      if (stacked_inserts || tables_in_use)	// Let these wait a while
      {
	if (tables_in_use)
	  pthread_cond_broadcast(&cond_client); // If waiting clients
	thd.proc_info="reschedule";
	pthread_mutex_unlock(&mutex);
	if ((error=table->file->extra(HA_EXTRA_NO_CACHE)))
	{
	  /* This should never happen */
	  table->file->print_error(error,MYF(0));
	  sql_print_error("%s",thd.net.last_error);
          DBUG_PRINT("error", ("HA_EXTRA_NO_CACHE failed in loop"));
	  goto err;
	}
	query_cache_invalidate3(&thd, table, 1);
	if (thr_reschedule_write_lock(*thd.lock->locks))
	{
	  /* This should never happen */
	  sql_print_error(ER(ER_DELAYED_CANT_CHANGE_LOCK),table->s->table_name);
	}
	if (!using_bin_log)
	  table->file->extra(HA_EXTRA_WRITE_CACHE);
	pthread_mutex_lock(&mutex);
	thd.proc_info="insert";
      }
      if (tables_in_use)
	pthread_cond_broadcast(&cond_client);	// If waiting clients
    }
  }

  thd.proc_info=0;
  table->next_number_field=0;
  pthread_mutex_unlock(&mutex);
  if ((error=table->file->extra(HA_EXTRA_NO_CACHE)))
  {						// This shouldn't happen
    table->file->print_error(error,MYF(0));
    sql_print_error("%s",thd.net.last_error);
    DBUG_PRINT("error", ("HA_EXTRA_NO_CACHE failed after loop"));
    goto err;
  }
  query_cache_invalidate3(&thd, table, 1);
  pthread_mutex_lock(&mutex);
  DBUG_RETURN(0);

 err:
  DBUG_EXECUTE("error", max_rows= 0;);
  /* Remove all not used rows */
  while ((row=rows.get()))
  {
    delete row;
    thread_safe_increment(delayed_insert_errors,&LOCK_delayed_status);
    stacked_inserts--;
    DBUG_EXECUTE("error", max_rows++;);
  }
  DBUG_PRINT("error", ("dropped %lu rows after an error", max_rows));
  thread_safe_increment(delayed_insert_errors, &LOCK_delayed_status);
  pthread_mutex_lock(&mutex);
  DBUG_RETURN(1);
}
#endif /* EMBEDDED_LIBRARY */

/***************************************************************************
  Store records in INSERT ... SELECT *
***************************************************************************/


/*
  make insert specific preparation and checks after opening tables

  SYNOPSIS
    mysql_insert_select_prepare()
    thd         thread handler

  RETURN
    FALSE OK
    TRUE  Error
*/

bool mysql_insert_select_prepare(THD *thd)
{
  LEX *lex= thd->lex;
  SELECT_LEX *select_lex= &lex->select_lex;
  TABLE_LIST *first_select_leaf_table;
  DBUG_ENTER("mysql_insert_select_prepare");

  /*
    SELECT_LEX do not belong to INSERT statement, so we can't add WHERE
    clause if table is VIEW
  */
  
  if (mysql_prepare_insert(thd, lex->query_tables,
                           lex->query_tables->table, lex->field_list, 0,
                           lex->update_list, lex->value_list,
                           lex->duplicates,
                           &select_lex->where, TRUE))
    DBUG_RETURN(TRUE);

  /*
    exclude first table from leaf tables list, because it belong to
    INSERT
  */
  DBUG_ASSERT(select_lex->leaf_tables != 0);
  lex->leaf_tables_insert= select_lex->leaf_tables;
  /* skip all leaf tables belonged to view where we are insert */
  for (first_select_leaf_table= select_lex->leaf_tables->next_leaf;
       first_select_leaf_table &&
       first_select_leaf_table->belong_to_view &&
       first_select_leaf_table->belong_to_view ==
       lex->leaf_tables_insert->belong_to_view;
       first_select_leaf_table= first_select_leaf_table->next_leaf)
  {}
  select_lex->leaf_tables= first_select_leaf_table;
  DBUG_RETURN(FALSE);
}


select_insert::select_insert(TABLE_LIST *table_list_par, TABLE *table_par,
                             List<Item> *fields_par,
                             List<Item> *update_fields,
                             List<Item> *update_values,
                             enum_duplicates duplic,
                             bool ignore_check_option_errors)
  :table_list(table_list_par), table(table_par), fields(fields_par),
   last_insert_id(0),
   insert_into_view(table_list_par && table_list_par->view != 0)
{
  bzero((char*) &info,sizeof(info));
  info.handle_duplicates= duplic;
  info.ignore= ignore_check_option_errors;
  info.update_fields= update_fields;
  info.update_values= update_values;
  if (table_list_par)
    info.view= (table_list_par->view ? table_list_par : 0);
}


int
select_insert::prepare(List<Item> &values, SELECT_LEX_UNIT *u)
{
  LEX *lex= thd->lex;
  int res;
  SELECT_LEX *lex_current_select_save= lex->current_select;
  DBUG_ENTER("select_insert::prepare");

  unit= u;
  /*
    Since table in which we are going to insert is added to the first
    select, LEX::current_select should point to the first select while
    we are fixing fields from insert list.
  */
  lex->current_select= &lex->select_lex;
  res= check_insert_fields(thd, table_list, *fields, values,
                           !insert_into_view) ||
       setup_fields(thd, 0, values, 0, 0, 0);

  if (info.handle_duplicates == DUP_UPDATE)
  {
    /* Save the state of the current name resolution context. */
    Name_resolution_context *context= &lex->select_lex.context;
    Name_resolution_context_state ctx_state;

    /* Save the state of the current name resolution context. */
    ctx_state.save_state(context, table_list);

    /* Perform name resolution only in the first table - 'table_list'. */
    table_list->next_local= 0;
    context->resolve_in_table_list_only(table_list);

    lex->select_lex.no_wrap_view_item= TRUE;
    res= res || check_update_fields(thd, context->table_list,
                                    *info.update_fields);
    lex->select_lex.no_wrap_view_item= FALSE;
    /*
      When we are not using GROUP BY we can refer to other tables in the
      ON DUPLICATE KEY part
    */       
    if (lex->select_lex.group_list.elements == 0)
    {
      context->table_list->next_local=       ctx_state.save_next_local;
      /* first_name_resolution_table was set by resolve_in_table_list_only() */
      context->first_name_resolution_table->
        next_name_resolution_table=          ctx_state.save_next_local;
    }
    res= res || setup_fields(thd, 0, *info.update_values, 1, 0, 0);

    /* Restore the current context. */
    ctx_state.restore_state(context, table_list);
  }

  lex->current_select= lex_current_select_save;
  if (res)
    DBUG_RETURN(1);
  /*
    if it is INSERT into join view then check_insert_fields already found
    real table for insert
  */
  table= table_list->table;

  /*
    Is table which we are changing used somewhere in other parts of
    query
  */
  if (!(lex->current_select->options & OPTION_BUFFER_RESULT) &&
      unique_table(thd, table_list, table_list->next_global))
  {
    /* Using same table for INSERT and SELECT */
    lex->current_select->options|= OPTION_BUFFER_RESULT;
    lex->current_select->join->select_options|= OPTION_BUFFER_RESULT;
  }
  else if (!thd->prelocked_mode)
  {
    /*
      We must not yet prepare the result table if it is the same as one of the 
      source tables (INSERT SELECT). The preparation may disable 
      indexes on the result table, which may be used during the select, if it
      is the same table (Bug #6034). Do the preparation after the select phase
      in select_insert::prepare2().
      We won't start bulk inserts at all if this statement uses functions or
      should invoke triggers since they may access to the same table too.
    */
    table->file->start_bulk_insert((ha_rows) 0);
  }
  restore_record(table,s->default_values);		// Get empty record
  table->next_number_field=table->found_next_number_field;
  thd->cuted_fields=0;
  if (info.ignore || info.handle_duplicates != DUP_ERROR)
    table->file->extra(HA_EXTRA_IGNORE_DUP_KEY);
  if (info.handle_duplicates == DUP_REPLACE)
  {
    if (!table->triggers || !table->triggers->has_delete_triggers())
      table->file->extra(HA_EXTRA_WRITE_CAN_REPLACE);
    table->file->extra(HA_EXTRA_RETRIEVE_ALL_COLS);
  }
  thd->no_trans_update= 0;
  thd->abort_on_warning= (!info.ignore &&
                          (thd->variables.sql_mode &
                           (MODE_STRICT_TRANS_TABLES |
                            MODE_STRICT_ALL_TABLES)));
  res= ((fields->elements &&
         check_that_all_fields_are_given_values(thd, table, table_list)) ||
        table_list->prepare_where(thd, 0, TRUE) ||
        table_list->prepare_check_option(thd));

  if (!res)
    mark_fields_used_by_triggers_for_insert_stmt(thd, table,
                                                 info.handle_duplicates);
  DBUG_RETURN(res);
}


/*
  Finish the preparation of the result table.

  SYNOPSIS
    select_insert::prepare2()
    void

  DESCRIPTION
    If the result table is the same as one of the source tables (INSERT SELECT),
    the result table is not finally prepared at the join prepair phase.
    Do the final preparation now.
		       
  RETURN
    0   OK
*/

int select_insert::prepare2(void)
{
  DBUG_ENTER("select_insert::prepare2");
  if (thd->lex->current_select->options & OPTION_BUFFER_RESULT &&
      !thd->prelocked_mode)
    table->file->start_bulk_insert((ha_rows) 0);
  DBUG_RETURN(0);
}


void select_insert::cleanup()
{
  /* select_insert/select_create are never re-used in prepared statement */
  DBUG_ASSERT(0);
}

select_insert::~select_insert()
{
  DBUG_ENTER("~select_insert");
  if (table)
  {
    table->next_number_field=0;
    table->file->reset();
  }
  thd->count_cuted_fields= CHECK_FIELD_IGNORE;
  thd->abort_on_warning= 0;
  DBUG_VOID_RETURN;
}


bool select_insert::send_data(List<Item> &values)
{
  DBUG_ENTER("select_insert::send_data");
  bool error=0;
  if (unit->offset_limit_cnt)
  {						// using limit offset,count
    unit->offset_limit_cnt--;
    DBUG_RETURN(0);
  }

  thd->count_cuted_fields= CHECK_FIELD_WARN;	// Calculate cuted fields
  store_values(values);
  thd->count_cuted_fields= CHECK_FIELD_IGNORE;
  if (thd->net.report_error)
    DBUG_RETURN(1);
  if (table_list)                               // Not CREATE ... SELECT
  {
    switch (table_list->view_check_option(thd, info.ignore)) {
    case VIEW_CHECK_SKIP:
      DBUG_RETURN(0);
    case VIEW_CHECK_ERROR:
      DBUG_RETURN(1);
    }
  }
  if (!(error= write_record(thd, table, &info)))
  {
    if (table->triggers || info.handle_duplicates == DUP_UPDATE)
    {
      /*
        Restore fields of the record since it is possible that they were
        changed by ON DUPLICATE KEY UPDATE clause.
    
        If triggers exist then whey can modify some fields which were not
        originally touched by INSERT ... SELECT, so we have to restore
        their original values for the next row.
      */
      restore_record(table, s->default_values);
    }
    if (table->next_number_field)
    {
      /*
        Clear auto-increment field for the next record, if triggers are used
        we will clear it twice, but this should be cheap.
      */
      table->next_number_field->reset();
      if (!last_insert_id && thd->insert_id_used)
        last_insert_id= thd->last_insert_id;
    }
  }
  DBUG_RETURN(error);
}


void select_insert::store_values(List<Item> &values)
{
  if (fields->elements)
    fill_record_n_invoke_before_triggers(thd, *fields, values, 1,
                                         table->triggers, TRG_EVENT_INSERT);
  else
    fill_record_n_invoke_before_triggers(thd, table->field, values, 1,
                                         table->triggers, TRG_EVENT_INSERT);
}

void select_insert::send_error(uint errcode,const char *err)
{
  DBUG_ENTER("select_insert::send_error");

  my_message(errcode, err, MYF(0));

  if (!table)
  {
    /*
      This can only happen when using CREATE ... SELECT and the table was not
      created becasue of an syntax error
    */
    DBUG_VOID_RETURN;
  }
  if (!thd->prelocked_mode)
    table->file->end_bulk_insert();
  /*
    If at least one row has been inserted/modified and will stay in the table
    (the table doesn't have transactions) (example: we got a duplicate key
    error while inserting into a MyISAM table) we must write to the binlog (and
    the error code will make the slave stop).
  */
  if ((info.copied || info.deleted || info.updated) &&
      !table->file->has_transactions())
  {
    if (last_insert_id)
      thd->insert_id(last_insert_id);		// For binary log
    if (mysql_bin_log.is_open())
    {
      Query_log_event qinfo(thd, thd->query, thd->query_length,
                            table->file->has_transactions(), FALSE);
      mysql_bin_log.write(&qinfo);
    }
    if (!table->s->tmp_table)
      thd->options|=OPTION_STATUS_NO_TRANS_UPDATE;
  }
  if (info.copied || info.deleted || info.updated)
  {
    query_cache_invalidate3(thd, table, 1);
  }
  ha_rollback_stmt(thd);
  DBUG_VOID_RETURN;
}


bool select_insert::send_eof()
{
  int error,error2;
  DBUG_ENTER("select_insert::send_eof");

  error= (!thd->prelocked_mode) ? table->file->end_bulk_insert():0;
  table->file->extra(HA_EXTRA_NO_IGNORE_DUP_KEY);
  table->file->extra(HA_EXTRA_WRITE_CANNOT_REPLACE);

  /*
    We must invalidate the table in the query cache before binlog writing
    and ha_autocommit_or_rollback
  */

  if (info.copied || info.deleted || info.updated)
  {
    query_cache_invalidate3(thd, table, 1);
    if (!(table->file->has_transactions() || table->s->tmp_table))
      thd->options|=OPTION_STATUS_NO_TRANS_UPDATE;
  }

  if (last_insert_id)
    thd->insert_id(last_insert_id);		// For binary log
  /* Write to binlog before commiting transaction */
  if (mysql_bin_log.is_open())
  {
    if (!error)
      thd->clear_error();
    Query_log_event qinfo(thd, thd->query, thd->query_length,
			  table->file->has_transactions(), FALSE);
    mysql_bin_log.write(&qinfo);
  }
  if ((error2=ha_autocommit_or_rollback(thd,error)) && ! error)
    error=error2;
  if (error)
  {
    table->file->print_error(error,MYF(0));
    DBUG_RETURN(1);
  }
  char buff[160];
  if (info.ignore)
    sprintf(buff, ER(ER_INSERT_INFO), (ulong) info.records,
	    (ulong) (info.records - info.copied), (ulong) thd->cuted_fields);
  else
    sprintf(buff, ER(ER_INSERT_INFO), (ulong) info.records,
	    (ulong) (info.deleted+info.updated), (ulong) thd->cuted_fields);
  thd->row_count_func= info.copied+info.deleted+info.updated;
  ::send_ok(thd, (ulong) thd->row_count_func, last_insert_id, buff);
  DBUG_RETURN(0);
}


/***************************************************************************
  CREATE TABLE (SELECT) ...
***************************************************************************/

/*
  Create table from lists of fields and items (or open existing table
  with same name).

  SYNOPSIS
    create_table_from_items()
      thd          in     Thread object
      create_info  in     Create information (like MAX_ROWS, ENGINE or
                          temporary table flag)
      create_table in     Pointer to TABLE_LIST object providing database
                          and name for table to be created or to be open
      extra_fields in/out Initial list of fields for table to be created
      keys         in     List of keys for table to be created
      items        in     List of items which should be used to produce rest
                          of fields for the table (corresponding fields will
                          be added to the end of 'extra_fields' list)
      lock         out    Pointer to the MYSQL_LOCK object for table created
                          (open) will be returned in this parameter. Since
                          this table is not included in THD::lock caller is
                          responsible for explicitly unlocking this table.

  NOTES
    If 'create_info->options' bitmask has HA_LEX_CREATE_IF_NOT_EXISTS
    flag and table with name provided already exists then this function will
    simply open existing table.
    Also note that create, open and lock sequence in this function is not
    atomic and thus contains gap for deadlock and can cause other troubles.
    Since this function contains some logic specific to CREATE TABLE ... SELECT
    it should be changed before it can be used in other contexts.

  RETURN VALUES
    non-zero  Pointer to TABLE object for table created or opened
    0         Error
*/

static TABLE *create_table_from_items(THD *thd, HA_CREATE_INFO *create_info,
                                      TABLE_LIST *create_table,
                                      List<create_field> *extra_fields,
                                      List<Key> *keys, List<Item> *items,
                                      MYSQL_LOCK **lock)
{
  TABLE tmp_table;		// Used during 'create_field()'
  TABLE *table= 0;
  uint select_field_count= items->elements;
  /* Add selected items to field list */
  List_iterator_fast<Item> it(*items);
  Item *item;
  Field *tmp_field;
  bool not_used;
  DBUG_ENTER("create_table_from_items");

  tmp_table.alias= 0;
  tmp_table.timestamp_field= 0;
  tmp_table.s= &tmp_table.share_not_to_be_used;
  tmp_table.s->db_create_options=0;
  tmp_table.s->blob_ptr_size= portable_sizeof_char_ptr;
  tmp_table.s->db_low_byte_first= test(create_info->db_type == DB_TYPE_MYISAM ||
                                       create_info->db_type == DB_TYPE_HEAP);
  tmp_table.null_row=tmp_table.maybe_null=0;

  while ((item=it++))
  {
    create_field *cr_field;
    Field *field, *def_field;
    if (item->type() == Item::FUNC_ITEM)
      field= item->tmp_table_field(&tmp_table);
    else
      field= create_tmp_field(thd, &tmp_table, item, item->type(),
                              (Item ***) 0, &tmp_field, &def_field, 0, 0, 0, 0,
                              0);
    if (!field ||
	!(cr_field=new create_field(field,(item->type() == Item::FIELD_ITEM ?
					   ((Item_field *)item)->field :
					   (Field*) 0))))
      DBUG_RETURN(0);
    if (item->maybe_null)
      cr_field->flags &= ~NOT_NULL_FLAG;
    extra_fields->push_back(cr_field);
  }
  /*
    create and lock table

    We don't log the statement, it will be logged later.

    If this is a HEAP table, the automatic DELETE FROM which is written to the
    binlog when a HEAP table is opened for the first time since startup, must
    not be written: 1) it would be wrong (imagine we're in CREATE SELECT: we
    don't want to delete from it) 2) it would be written before the CREATE
    TABLE, which is a wrong order. So we keep binary logging disabled when we
    open_table().
    NOTE: By locking table which we just have created (or for which we just have
    have found that it already exists) separately from other tables used by the
    statement we create potential window for deadlock.
    TODO: create and open should be done atomic !
  */
  {
    tmp_disable_binlog(thd);
    if (!mysql_create_table(thd, create_table->db, create_table->table_name,
                            create_info, *extra_fields, *keys, 0,
                            select_field_count))
    {
      /*
        If we are here in prelocked mode we either create temporary table
        or prelocked mode is caused by the SELECT part of this statement.
      */
      DBUG_ASSERT(!thd->prelocked_mode ||
                  create_info->options & HA_LEX_CREATE_TMP_TABLE ||
                  thd->lex->requires_prelocking());

      /*
        NOTE: We don't want to ignore set of locked tables here if we are
              under explicit LOCK TABLES since it will open gap for deadlock
              too wide (and also is not backward compatible).
      */
      if (! (table= open_table(thd, create_table, thd->mem_root, (bool*) 0,
                               (MYSQL_LOCK_IGNORE_FLUSH |
                                ((thd->prelocked_mode == PRELOCKED) ?
                                 MYSQL_OPEN_IGNORE_LOCKED_TABLES:0)))))
        quick_rm_table(create_info->db_type, create_table->db,
                       table_case_name(create_info, create_table->table_name));
    }
    reenable_binlog(thd);
    if (!table)                                   // open failed
      DBUG_RETURN(0);
  }

  /*
    FIXME: What happens if trigger manages to be created while we are
           obtaining this lock ? May be it is sensible just to disable
           trigger execution in this case ? Or will MYSQL_LOCK_IGNORE_FLUSH
           save us from that ?
  */
  table->reginfo.lock_type=TL_WRITE;
  if (! ((*lock)= mysql_lock_tables(thd, &table, 1,
                                    MYSQL_LOCK_IGNORE_FLUSH, &not_used)))
  {
    VOID(pthread_mutex_lock(&LOCK_open));
    hash_delete(&open_cache,(byte*) table);
    VOID(pthread_mutex_unlock(&LOCK_open));
    quick_rm_table(create_info->db_type, create_table->db,
		   table_case_name(create_info, create_table->table_name));
    DBUG_RETURN(0);
  }
  table->file->extra(HA_EXTRA_WRITE_CACHE);
  DBUG_RETURN(table);
}


int
select_create::prepare(List<Item> &values, SELECT_LEX_UNIT *u)
{
  DBUG_ENTER("select_create::prepare");

  unit= u;
  table= create_table_from_items(thd, create_info, create_table,
				 extra_fields, keys, &values, &lock);
  if (!table)
    DBUG_RETURN(-1);				// abort() deletes table

  if (table->s->fields < values.elements)
  {
    my_error(ER_WRONG_VALUE_COUNT_ON_ROW, MYF(0), 1);
    DBUG_RETURN(-1);
  }

  /* First field to copy */
  field= table->field+table->s->fields - values.elements;

  /* Mark all fields that are given values */
  for (Field **f= field ; *f ; f++)
    (*f)->query_id= thd->query_id;

  /* Don't set timestamp if used */
  table->timestamp_field_type= TIMESTAMP_NO_AUTO_SET;

  table->next_number_field=table->found_next_number_field;

  restore_record(table,s->default_values);      // Get empty record
  thd->cuted_fields=0;
  if (info.ignore || info.handle_duplicates != DUP_ERROR)
    table->file->extra(HA_EXTRA_IGNORE_DUP_KEY);
  if (info.handle_duplicates == DUP_REPLACE)
  {
    if (!table->triggers || !table->triggers->has_delete_triggers())
      table->file->extra(HA_EXTRA_WRITE_CAN_REPLACE);
    table->file->extra(HA_EXTRA_RETRIEVE_ALL_COLS);
  }
  if (!thd->prelocked_mode)
    table->file->start_bulk_insert((ha_rows) 0);
  thd->no_trans_update= 0;
  thd->abort_on_warning= (!info.ignore &&
                          (thd->variables.sql_mode &
                           (MODE_STRICT_TRANS_TABLES |
                            MODE_STRICT_ALL_TABLES)));
  DBUG_RETURN(check_that_all_fields_are_given_values(thd, table,
                                                     table_list));
}


void select_create::store_values(List<Item> &values)
{
  fill_record_n_invoke_before_triggers(thd, field, values, 1,
                                       table->triggers, TRG_EVENT_INSERT);
}


void select_create::send_error(uint errcode,const char *err)
{
  /*
   Disable binlog, because we "roll back" partial inserts in ::abort
   by removing the table, even for non-transactional tables.
  */
  tmp_disable_binlog(thd);
  select_insert::send_error(errcode, err);
  reenable_binlog(thd);
}


bool select_create::send_eof()
{
  bool tmp=select_insert::send_eof();
  if (tmp)
    abort();
  else
  {
    table->file->extra(HA_EXTRA_NO_IGNORE_DUP_KEY);
    table->file->extra(HA_EXTRA_WRITE_CANNOT_REPLACE);
    VOID(pthread_mutex_lock(&LOCK_open));
    mysql_unlock_tables(thd, lock);
    /*
      TODO:
      Check if we can remove the following two rows.
      We should be able to just keep the table in the table cache.
    */
    if (!table->s->tmp_table)
    {
      ulong version= table->s->version;
      hash_delete(&open_cache,(byte*) table);
      /* Tell threads waiting for refresh that something has happened */
      if (version != refresh_version)
        broadcast_refresh();
    }
    lock=0;
    table=0;
    VOID(pthread_mutex_unlock(&LOCK_open));
  }
  return tmp;
}

void select_create::abort()
{
  VOID(pthread_mutex_lock(&LOCK_open));
  if (lock)
  {
    mysql_unlock_tables(thd, lock);
    lock=0;
  }
  if (table)
  {
    table->file->extra(HA_EXTRA_NO_IGNORE_DUP_KEY);
    table->file->extra(HA_EXTRA_WRITE_CANNOT_REPLACE);
    enum db_type table_type=table->s->db_type;
    if (!table->s->tmp_table)
    {
      ulong version= table->s->version;
      hash_delete(&open_cache,(byte*) table);
      if (!create_info->table_existed)
        quick_rm_table(table_type, create_table->db, create_table->table_name);
      /* Tell threads waiting for refresh that something has happened */
      if (version != refresh_version)
        broadcast_refresh();
    }
    else if (!create_info->table_existed)
      close_temporary_table(thd, create_table->db, create_table->table_name);
    table=0;
  }
  VOID(pthread_mutex_unlock(&LOCK_open));
}


/*****************************************************************************
  Instansiate templates
*****************************************************************************/

#ifdef HAVE_EXPLICIT_TEMPLATE_INSTANTIATION
template class List_iterator_fast<List_item>;
#ifndef EMBEDDED_LIBRARY
template class I_List<delayed_insert>;
template class I_List_iterator<delayed_insert>;
template class I_List<delayed_row>;
#endif /* EMBEDDED_LIBRARY */
#endif /* HAVE_EXPLICIT_TEMPLATE_INSTANTIATION */<|MERGE_RESOLUTION|>--- conflicted
+++ resolved
@@ -1745,13 +1745,7 @@
   delayed_insert *tmp;
   while ((tmp=it++))
   {
-<<<<<<< HEAD
-    /* Ensure that the thread doesn't kill itself while we are looking at it */
-    pthread_mutex_lock(&tmp->mutex);
     tmp->thd.killed= THD::KILL_CONNECTION;
-=======
-    tmp->thd.killed=1;
->>>>>>> 24c7b22b
     if (tmp->thd.mysys_var)
     {
       pthread_mutex_lock(&tmp->thd.mysys_var->mutex);
