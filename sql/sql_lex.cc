--- conflicted
+++ resolved
@@ -9504,13 +9504,9 @@
     return NULL;
   pkg->reset_thd_mem_root(thd);
   pkg->init(this);
-<<<<<<< HEAD
-  pkg->make_qname(pkg->get_main_mem_root(), &pkg->m_qname);
-  pkg->set_c_chistics(chistics);
-=======
   if (!(pkg->m_qname= pkg->make_qname(pkg->get_main_mem_root(), true)).str)
     return NULL;
->>>>>>> 193b22d8
+  pkg->set_c_chistics(chistics);
   sphead= pkg;
   return pkg;
 }
