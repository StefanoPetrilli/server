/* Copyright (c) 2000, 2019, Oracle and/or its affiliates.
   Copyright (c) 2009, 2020, MariaDB Corporation

   This program is free software; you can redistribute it and/or modify
   it under the terms of the GNU General Public License as published by
   the Free Software Foundation; version 2 of the License.

   This program is distributed in the hope that it will be useful,
   but WITHOUT ANY WARRANTY; without even the implied warranty of
   MERCHANTABILITY or FITNESS FOR A PARTICULAR PURPOSE.  See the
   GNU General Public License for more details.

   You should have received a copy of the GNU General Public License
   along with this program; if not, write to the Free Software
   Foundation, Inc., 51 Franklin St, Fifth Floor, Boston, MA 02110-1335  USA */


/* A lexical scanner on a temporary buffer with a yacc interface */

#define MYSQL_LEX 1
#include "mariadb.h"
#include "sql_priv.h"
#include "sql_class.h"                          // sql_lex.h: SQLCOM_END
#include "sql_lex.h"
#include "sql_parse.h"                          // add_to_list
#include "item_create.h"
#include <m_ctype.h>
#include <hash.h>
#include "sp_head.h"
#include "sp.h"
#include "sql_select.h"
#include "sql_cte.h"
#include "sql_signal.h"
#include "sql_partition.h"


void LEX::parse_error(uint err_number)
{
  thd->parse_error(err_number);
}


/**
  LEX_STRING constant for null-string to be used in parser and other places.
*/
const LEX_STRING empty_lex_str=   {(char *) "", 0};
const LEX_CSTRING null_clex_str=  {NULL, 0};
const LEX_CSTRING empty_clex_str= {"", 0};
const LEX_CSTRING star_clex_str=  {"*", 1};
const LEX_CSTRING param_clex_str= {"?", 1};

/**
  @note The order of the elements of this array must correspond to
  the order of elements in enum_binlog_stmt_unsafe.
*/
const int
Query_tables_list::binlog_stmt_unsafe_errcode[BINLOG_STMT_UNSAFE_COUNT] =
{
  ER_BINLOG_UNSAFE_LIMIT,
  ER_BINLOG_UNSAFE_INSERT_DELAYED,
  ER_BINLOG_UNSAFE_SYSTEM_TABLE,
  ER_BINLOG_UNSAFE_AUTOINC_COLUMNS,
  ER_BINLOG_UNSAFE_UDF,
  ER_BINLOG_UNSAFE_SYSTEM_VARIABLE,
  ER_BINLOG_UNSAFE_SYSTEM_FUNCTION,
  ER_BINLOG_UNSAFE_NONTRANS_AFTER_TRANS,
  ER_BINLOG_UNSAFE_MULTIPLE_ENGINES_AND_SELF_LOGGING_ENGINE,
  ER_BINLOG_UNSAFE_MIXED_STATEMENT,
  ER_BINLOG_UNSAFE_INSERT_IGNORE_SELECT,
  ER_BINLOG_UNSAFE_INSERT_SELECT_UPDATE,
  ER_BINLOG_UNSAFE_WRITE_AUTOINC_SELECT,
  ER_BINLOG_UNSAFE_REPLACE_SELECT,
  ER_BINLOG_UNSAFE_CREATE_IGNORE_SELECT,
  ER_BINLOG_UNSAFE_CREATE_REPLACE_SELECT,
  ER_BINLOG_UNSAFE_CREATE_SELECT_AUTOINC,
  ER_BINLOG_UNSAFE_UPDATE_IGNORE,
  ER_BINLOG_UNSAFE_INSERT_TWO_KEYS,
  ER_BINLOG_UNSAFE_AUTOINC_NOT_FIRST
};


/* Longest standard keyword name */

#define TOCK_NAME_LENGTH 24

/*
  The following data is based on the latin1 character set, and is only
  used when comparing keywords
*/

static uchar to_upper_lex[]=
{
    0,  1,  2,  3,  4,  5,  6,  7,  8,  9, 10, 11, 12, 13, 14, 15,
   16, 17, 18, 19, 20, 21, 22, 23, 24, 25, 26, 27, 28, 29, 30, 31,
   32, 33, 34, 35, 36, 37, 38, 39, 40, 41, 42, 43, 44, 45, 46, 47,
   48, 49, 50, 51, 52, 53, 54, 55, 56, 57, 58, 59, 60, 61, 62, 63,
   64, 65, 66, 67, 68, 69, 70, 71, 72, 73, 74, 75, 76, 77, 78, 79,
   80, 81, 82, 83, 84, 85, 86, 87, 88, 89, 90, 91, 92, 93, 94, 95,
   96, 65, 66, 67, 68, 69, 70, 71, 72, 73, 74, 75, 76, 77, 78, 79,
   80, 81, 82, 83, 84, 85, 86, 87, 88, 89, 90,123,124,125,126,127,
  128,129,130,131,132,133,134,135,136,137,138,139,140,141,142,143,
  144,145,146,147,148,149,150,151,152,153,154,155,156,157,158,159,
  160,161,162,163,164,165,166,167,168,169,170,171,172,173,174,175,
  176,177,178,179,180,181,182,183,184,185,186,187,188,189,190,191,
  192,193,194,195,196,197,198,199,200,201,202,203,204,205,206,207,
  208,209,210,211,212,213,214,215,216,217,218,219,220,221,222,223,
  192,193,194,195,196,197,198,199,200,201,202,203,204,205,206,207,
  208,209,210,211,212,213,214,247,216,217,218,219,220,221,222,255
};

/* 
  Names of the index hints (for error messages). Keep in sync with 
  index_hint_type 
*/

const char * index_hint_type_name[] =
{
  "IGNORE INDEX", 
  "USE INDEX", 
  "FORCE INDEX"
};

inline int lex_casecmp(const char *s, const char *t, uint len)
{
  while (len-- != 0 &&
         to_upper_lex[(uchar) *s++] == to_upper_lex[(uchar) *t++]) ;
  return (int) len+1;
}

#include <lex_hash.h>


void lex_init(void)
{
  uint i;
  DBUG_ENTER("lex_init");
  for (i=0 ; i < array_elements(symbols) ; i++)
    symbols[i].length=(uchar) strlen(symbols[i].name);
  for (i=0 ; i < array_elements(sql_functions) ; i++)
    sql_functions[i].length=(uchar) strlen(sql_functions[i].name);

  DBUG_VOID_RETURN;
}


void lex_free(void)
{                                        // Call this when daemon ends
  DBUG_ENTER("lex_free");
  DBUG_VOID_RETURN;
}

/**
  Initialize lex object for use in fix_fields and parsing.

  SYNOPSIS
    init_lex_with_single_table()
    @param thd                 The thread object
    @param table               The table object
  @return Operation status
    @retval TRUE                An error occurred, memory allocation error
    @retval FALSE               Ok

  DESCRIPTION
    This function is used to initialize a lex object on the
    stack for use by fix_fields and for parsing. In order to
    work properly it also needs to initialize the
    Name_resolution_context object of the lexer.
    Finally it needs to set a couple of variables to ensure
    proper functioning of fix_fields.
*/

int
init_lex_with_single_table(THD *thd, TABLE *table, LEX *lex)
{
  TABLE_LIST *table_list;
  Table_ident *table_ident;
  SELECT_LEX *select_lex= &lex->select_lex;
  Name_resolution_context *context= &select_lex->context;
  /*
    We will call the parser to create a part_info struct based on the
    partition string stored in the frm file.
    We will use a local lex object for this purpose. However we also
    need to set the Name_resolution_object for this lex object. We
    do this by using add_table_to_list where we add the table that
    we're working with to the Name_resolution_context.
  */
  thd->lex= lex;
  lex_start(thd);
  context->init();
  if (unlikely((!(table_ident= new Table_ident(thd,
                                               &table->s->db,
                                               &table->s->table_name,
                                               TRUE)))) ||
      (unlikely(!(table_list= select_lex->add_table_to_list(thd,
                                                            table_ident,
                                                            NULL,
                                                            0)))))
    return TRUE;
  context->resolve_in_table_list_only(table_list);
  lex->use_only_table_context= TRUE;
  lex->context_analysis_only|= CONTEXT_ANALYSIS_ONLY_VCOL_EXPR;
  select_lex->cur_pos_in_select_list= UNDEF_POS;
  table->map= 1; //To ensure correct calculation of const item
  table_list->table= table;
  table_list->cacheable_table= false;
  lex->create_last_non_select_table= table_list;
  return FALSE;
}

/**
  End use of local lex with single table

  SYNOPSIS
    end_lex_with_single_table()
    @param thd               The thread object
    @param table             The table object
    @param old_lex           The real lex object connected to THD

  DESCRIPTION
    This function restores the real lex object after calling
    init_lex_with_single_table and also restores some table
    variables temporarily set.
*/

void
end_lex_with_single_table(THD *thd, TABLE *table, LEX *old_lex)
{
  LEX *lex= thd->lex;
  table->map= 0;
  table->get_fields_in_item_tree= FALSE;
  lex_end(lex);
  thd->lex= old_lex;
}


void
st_parsing_options::reset()
{
  allows_variable= TRUE;
  lookup_keywords_after_qualifier= false;
}


/**
  Perform initialization of Lex_input_stream instance.

  Basically, a buffer for pre-processed query. This buffer should be large
  enough to keep multi-statement query. The allocation is done once in
  Lex_input_stream::init() in order to prevent memory pollution when
  the server is processing large multi-statement queries.
*/

bool Lex_input_stream::init(THD *thd,
                            char* buff,
                            size_t length)
{
  DBUG_EXECUTE_IF("bug42064_simulate_oom",
                  DBUG_SET("+d,simulate_out_of_memory"););

  m_cpp_buf= (char*) thd->alloc(length + 1);

  DBUG_EXECUTE_IF("bug42064_simulate_oom",
                  DBUG_SET("-d,bug42064_simulate_oom");); 

  if (m_cpp_buf == NULL)
    return true;

  m_thd= thd;
  reset(buff, length);

  return false;
}


/**
  Prepare Lex_input_stream instance state for use for handling next SQL statement.

  It should be called between two statements in a multi-statement query.
  The operation resets the input stream to the beginning-of-parse state,
  but does not reallocate m_cpp_buf.
*/

void
Lex_input_stream::reset(char *buffer, size_t length)
{
  yylineno= 1;
  lookahead_token= -1;
  lookahead_yylval= NULL;
  m_ptr= buffer;
  m_tok_start= NULL;
  m_tok_end= NULL;
  m_end_of_query= buffer + length;
  m_tok_start_prev= NULL;
  m_buf= buffer;
  m_buf_length= length;
  m_echo= TRUE;
  m_cpp_tok_start= NULL;
  m_cpp_tok_start_prev= NULL;
  m_cpp_tok_end= NULL;
  m_body_utf8= NULL;
  m_cpp_utf8_processed_ptr= NULL;
  next_state= MY_LEX_START;
  found_semicolon= NULL;
  ignore_space= MY_TEST(m_thd->variables.sql_mode & MODE_IGNORE_SPACE);
  stmt_prepare_mode= FALSE;
  multi_statements= TRUE;
  in_comment=NO_COMMENT;
  m_underscore_cs= NULL;
  m_cpp_ptr= m_cpp_buf;
}


/**
  The operation is called from the parser in order to
  1) designate the intention to have utf8 body;
  1) Indicate to the lexer that we will need a utf8 representation of this
     statement;
  2) Determine the beginning of the body.

  @param thd        Thread context.
  @param begin_ptr  Pointer to the start of the body in the pre-processed
                    buffer.
*/

void Lex_input_stream::body_utf8_start(THD *thd, const char *begin_ptr)
{
  DBUG_ASSERT(begin_ptr);
  DBUG_ASSERT(m_cpp_buf <= begin_ptr && begin_ptr <= m_cpp_buf + m_buf_length);

  size_t body_utf8_length= get_body_utf8_maximum_length(thd);

  m_body_utf8= (char *) thd->alloc(body_utf8_length + 1);
  m_body_utf8_ptr= m_body_utf8;
  *m_body_utf8_ptr= 0;

  m_cpp_utf8_processed_ptr= begin_ptr;
}


size_t Lex_input_stream::get_body_utf8_maximum_length(THD *thd)
{
  /*
    String literals can grow during escaping:
    1a. Character string '<TAB>' can grow to '\t', 3 bytes to 4 bytes growth.
    1b. Character string '1000 times <TAB>' grows from
        1002 to 2002 bytes (including quotes), which gives a little bit
        less than 2 times growth.
    "2" should be a reasonable multiplier that safely covers escaping needs.
  */
  return (m_buf_length / thd->variables.character_set_client->mbminlen) *
          my_charset_utf8_bin.mbmaxlen * 2/*for escaping*/;
}


/**
  @brief The operation appends unprocessed part of pre-processed buffer till
  the given pointer (ptr) and sets m_cpp_utf8_processed_ptr to end_ptr.

  The idea is that some tokens in the pre-processed buffer (like character
  set introducers) should be skipped.

  Example:
    CPP buffer: SELECT 'str1', _latin1 'str2';
    m_cpp_utf8_processed_ptr -- points at the "SELECT ...";
    In order to skip "_latin1", the following call should be made:
      body_utf8_append(<pointer to "_latin1 ...">, <pointer to " 'str2'...">)

  @param ptr      Pointer in the pre-processed buffer, which specifies the
                  end of the chunk, which should be appended to the utf8
                  body.
  @param end_ptr  Pointer in the pre-processed buffer, to which
                  m_cpp_utf8_processed_ptr will be set in the end of the
                  operation.
*/

void Lex_input_stream::body_utf8_append(const char *ptr,
                                        const char *end_ptr)
{
  DBUG_ASSERT(m_cpp_buf <= ptr && ptr <= m_cpp_buf + m_buf_length);
  DBUG_ASSERT(m_cpp_buf <= end_ptr && end_ptr <= m_cpp_buf + m_buf_length);

  if (!m_body_utf8)
    return;

  if (m_cpp_utf8_processed_ptr >= ptr)
    return;

  size_t bytes_to_copy= ptr - m_cpp_utf8_processed_ptr;

  memcpy(m_body_utf8_ptr, m_cpp_utf8_processed_ptr, bytes_to_copy);
  m_body_utf8_ptr += bytes_to_copy;
  *m_body_utf8_ptr= 0;

  m_cpp_utf8_processed_ptr= end_ptr;
}

/**
  The operation appends unprocessed part of the pre-processed buffer till
  the given pointer (ptr) and sets m_cpp_utf8_processed_ptr to ptr.

  @param ptr  Pointer in the pre-processed buffer, which specifies the end
              of the chunk, which should be appended to the utf8 body.
*/

void Lex_input_stream::body_utf8_append(const char *ptr)
{
  body_utf8_append(ptr, ptr);
}

/**
  The operation converts the specified text literal to the utf8 and appends
  the result to the utf8-body.

  @param thd      Thread context.
  @param txt      Text literal.
  @param txt_cs   Character set of the text literal.
  @param end_ptr  Pointer in the pre-processed buffer, to which
                  m_cpp_utf8_processed_ptr will be set in the end of the
                  operation.
*/

void
Lex_input_stream::body_utf8_append_ident(THD *thd,
                                         const Lex_string_with_metadata_st *txt,
                                         const char *end_ptr)
{
  if (!m_cpp_utf8_processed_ptr)
    return;

  LEX_CSTRING utf_txt;
  thd->make_text_string_sys(&utf_txt, txt); // QQ: check return value?

  /* NOTE: utf_txt.length is in bytes, not in symbols. */
  memcpy(m_body_utf8_ptr, utf_txt.str, utf_txt.length);
  m_body_utf8_ptr += utf_txt.length;
  *m_body_utf8_ptr= 0;

  m_cpp_utf8_processed_ptr= end_ptr;
}




extern "C" {

/**
  Escape a character. Consequently puts "escape" and "wc" characters into
  the destination utf8 string.
  @param cs     - the character set (utf8)
  @param escape - the escape character (backslash, single quote, double quote)
  @param wc     - the character to be escaped
  @param str    - the destination string
  @param end    - the end of the destination string
  @returns      - a code according to the wc_mb() convension.
*/
int my_wc_mb_utf8_with_escape(CHARSET_INFO *cs, my_wc_t escape, my_wc_t wc,
                              uchar *str, uchar *end)
{
  DBUG_ASSERT(escape > 0);
  if (str + 1 >= end)
    return MY_CS_TOOSMALL2;  // Not enough space, need at least two bytes.
  *str= (uchar)escape;
  int cnvres= my_charset_utf8_handler.wc_mb(cs, wc, str + 1, end);
  if (cnvres > 0)
    return cnvres + 1;       // The character was normally put
  if (cnvres == MY_CS_ILUNI)
    return MY_CS_ILUNI;      // Could not encode "wc" (e.g. non-BMP character)
  DBUG_ASSERT(cnvres <= MY_CS_TOOSMALL);
  return cnvres - 1;         // Not enough space
}


/**
  Optionally escape a character.
  If "escape" is non-zero, then both "escape" and "wc" are put to
  the destination string. Otherwise, only "wc" is put.
  @param cs     - the character set (utf8)
  @param wc     - the character to be optionally escaped
  @param escape - the escape character, or 0
  @param ewc    - the escaped replacement of "wc" (e.g. 't' for '\t')
  @param str    - the destination string
  @param end    - the end of the destination string
  @returns      - a code according to the wc_mb() conversion.
*/
int my_wc_mb_utf8_opt_escape(CHARSET_INFO *cs,
                             my_wc_t wc, my_wc_t escape, my_wc_t ewc,
                             uchar *str, uchar *end)
{
  return escape ? my_wc_mb_utf8_with_escape(cs, escape, ewc, str, end) :
                  my_charset_utf8_handler.wc_mb(cs, wc, str, end);
}

/**
  Encode a character with optional backlash escaping and quote escaping.
  Quote marks are escaped using another quote mark.
  Additionally, if "escape" is non-zero, then special characters are
  also escaped using "escape".
  Otherwise (if "escape" is zero, e.g. in case of MODE_NO_BACKSLASH_ESCAPES),
  then special characters are not escaped and handled as normal characters.

  @param cs        - the character set (utf8)
  @param wc        - the character to be encoded
  @param str       - the destination string
  @param end       - the end of the destination string
  @param sep       - the string delimiter (e.g. ' or ")
  @param escape    - the escape character (backslash, or 0)
  @returns         - a code according to the wc_mb() convension.
*/
int my_wc_mb_utf8_escape(CHARSET_INFO *cs, my_wc_t wc, uchar *str, uchar *end,
                         my_wc_t sep, my_wc_t escape)
{
  DBUG_ASSERT(escape == 0 || escape == '\\');
  DBUG_ASSERT(sep == '"' || sep == '\'');
  switch (wc) {
  case 0:      return my_wc_mb_utf8_opt_escape(cs, wc, escape, '0', str, end);
  case '\t':   return my_wc_mb_utf8_opt_escape(cs, wc, escape, 't', str, end);
  case '\r':   return my_wc_mb_utf8_opt_escape(cs, wc, escape, 'r', str, end);
  case '\n':   return my_wc_mb_utf8_opt_escape(cs, wc, escape, 'n', str, end);
  case '\032': return my_wc_mb_utf8_opt_escape(cs, wc, escape, 'Z', str, end);
  case '\'':
  case '\"':
    if (wc == sep)
      return my_wc_mb_utf8_with_escape(cs, wc, wc, str, end);
  }
  return my_charset_utf8_handler.wc_mb(cs, wc, str, end); // No escaping needed
}


/** wc_mb() compatible routines for all sql_mode and delimiter combinations */
int my_wc_mb_utf8_escape_single_quote_and_backslash(CHARSET_INFO *cs,
                                                    my_wc_t wc,
                                                    uchar *str, uchar *end)
{
  return my_wc_mb_utf8_escape(cs, wc, str, end, '\'', '\\');
}


int my_wc_mb_utf8_escape_double_quote_and_backslash(CHARSET_INFO *cs,
                                                    my_wc_t wc,
                                                    uchar *str, uchar *end)
{
  return my_wc_mb_utf8_escape(cs, wc, str, end, '"', '\\');
}


int my_wc_mb_utf8_escape_single_quote(CHARSET_INFO *cs, my_wc_t wc,
                                      uchar *str, uchar *end)
{
  return my_wc_mb_utf8_escape(cs, wc, str, end, '\'', 0);
}


int my_wc_mb_utf8_escape_double_quote(CHARSET_INFO *cs, my_wc_t wc,
                                      uchar *str, uchar *end)
{
  return my_wc_mb_utf8_escape(cs, wc, str, end, '"', 0);
}

}; // End of extern "C"


/**
  Get an escaping function, depending on the current sql_mode and the
  string separator.
*/
my_charset_conv_wc_mb
Lex_input_stream::get_escape_func(THD *thd, my_wc_t sep) const
{
  return thd->backslash_escapes() ?
         (sep == '"' ? my_wc_mb_utf8_escape_double_quote_and_backslash:
                       my_wc_mb_utf8_escape_single_quote_and_backslash) :
         (sep == '"' ? my_wc_mb_utf8_escape_double_quote:
                       my_wc_mb_utf8_escape_single_quote);
}


/**
  Append a text literal to the end of m_body_utf8.
  The string is escaped according to the current sql_mode and the
  string delimiter (e.g. ' or ").

  @param thd       - current THD
  @param txt       - the string to be appended to m_body_utf8.
                     Note, the string must be already unescaped.
  @param cs        - the character set of the string
  @param end_ptr   - m_cpp_utf8_processed_ptr will be set to this value
                     (see body_utf8_append_ident for details)
  @param sep       - the string delimiter (single or double quote)
*/
void Lex_input_stream::body_utf8_append_escape(THD *thd,
                                               const LEX_CSTRING *txt,
                                               CHARSET_INFO *cs,
                                               const char *end_ptr,
                                               my_wc_t sep)
{
  DBUG_ASSERT(sep == '\'' || sep == '"');
  if (!m_cpp_utf8_processed_ptr)
    return;
  uint errors;
  /**
    We previously alloced m_body_utf8 to be able to store the query with all
    strings properly escaped. See get_body_utf8_maximum_length().
    So here we have guaranteedly enough space to append any string literal
    with escaping. Passing txt->length*2 as "available space" is always safe.
    For better safety purposes we could calculate get_body_utf8_maximum_length()
    every time we append a string, but this would affect performance negatively,
    so let's check that we don't get beyond the allocated buffer in
    debug build only.
  */
  DBUG_ASSERT(m_body_utf8 + get_body_utf8_maximum_length(thd) >=
              m_body_utf8_ptr + txt->length * 2);
  uint32 cnv_length= my_convert_using_func(m_body_utf8_ptr, txt->length * 2,
                                           &my_charset_utf8_general_ci,
                                           get_escape_func(thd, sep),
                                           txt->str, txt->length,
                                           cs, cs->cset->mb_wc,
                                           &errors);
  m_body_utf8_ptr+= cnv_length;
  *m_body_utf8_ptr= 0;
  m_cpp_utf8_processed_ptr= end_ptr;
}


void Lex_input_stream::add_digest_token(uint token, LEX_YYSTYPE yylval)
{
  if (m_digest != NULL)
  {
    m_digest= digest_add_token(m_digest, token, yylval);
  }
}

void Lex_input_stream::reduce_digest_token(uint token_left, uint token_right)
{
  if (m_digest != NULL)
  {
    m_digest= digest_reduce_token(m_digest, token_left, token_right);
  }
}

void lex_start(THD *thd)
{
  DBUG_ENTER("lex_start");
  thd->lex->start(thd);
  DBUG_VOID_RETURN;
}


/*
  This is called before every query that is to be parsed.
  Because of this, it's critical to not do too much things here.
  (We already do too much here)
*/

void LEX::start(THD *thd_arg)
{
  DBUG_ENTER("LEX::start");
  DBUG_PRINT("info", ("This: %p thd_arg->lex: %p", this, thd_arg->lex));

  thd= unit.thd= thd_arg;
  stmt_lex= this; // default, should be rewritten for VIEWs And CTEs

  DBUG_ASSERT(!explain);

  context_stack.empty();
  unit.init_query();
  current_select_number= 1;
  select_lex.linkage= UNSPECIFIED_TYPE;
  /* 'parent_lex' is used in init_query() so it must be before it. */
  select_lex.parent_lex= this;
  select_lex.init_query();
  curr_with_clause= 0;
  with_clauses_list= 0;
  with_clauses_list_last_next= &with_clauses_list;
  clone_spec_offset= 0;
  create_view= NULL;
  value_list.empty();
  update_list.empty();
  set_var_list.empty();
  param_list.empty();
  view_list.empty();
  with_column_list.empty();
  with_persistent_for_clause= FALSE;
  column_list= NULL;
  index_list= NULL;
  prepared_stmt_params.empty();
  auxiliary_table_list.empty();
  unit.next= unit.master= unit.link_next= unit.return_to= 0;
  unit.prev= unit.link_prev= 0;
  unit.slave= current_select= all_selects_list= &select_lex;
  select_lex.master= &unit;
  select_lex.prev= &unit.slave;
  select_lex.link_next= select_lex.slave= select_lex.next= 0;
  select_lex.link_prev= (st_select_lex_node**)&(all_selects_list);
  select_lex.options= 0;
  select_lex.sql_cache= SELECT_LEX::SQL_CACHE_UNSPECIFIED;
  select_lex.init_order();
  select_lex.group_list.empty();
  if (select_lex.group_list_ptrs)
    select_lex.group_list_ptrs->clear();
  describe= 0;
  analyze_stmt= 0;
  explain_json= false;
  context_analysis_only= 0;
  derived_tables= 0;
  safe_to_cache_query= 1;
  parsing_options.reset();
  empty_field_list_on_rset= 0;
  select_lex.select_number= 1;
  part_info= 0;
  select_lex.in_sum_expr=0;
  select_lex.ftfunc_list_alloc.empty();
  select_lex.ftfunc_list= &select_lex.ftfunc_list_alloc;
  select_lex.group_list.empty();
  select_lex.order_list.empty();
  select_lex.gorder_list.empty();
  m_sql_cmd= NULL;
  duplicates= DUP_ERROR;
  ignore= 0;
  spname= NULL;
  spcont= NULL;
  proc_list.first= 0;
  escape_used= FALSE;
  default_used= FALSE;
  query_tables= 0;
  reset_query_tables_list(FALSE);
  expr_allows_subselect= TRUE;
  use_only_table_context= FALSE;
  parse_vcol_expr= FALSE;
  check_exists= FALSE;
  create_info.lex_start();
  verbose= 0;

  name= null_clex_str;
  event_parse_data= NULL;
  profile_options= PROFILE_NONE;
  nest_level=0 ;
  select_lex.nest_level_base= &unit;
  allow_sum_func.clear_all();
  in_sum_func= NULL;

  used_tables= 0;
  table_type= TABLE_TYPE_UNKNOWN;
  reset_slave_info.all= false;
  limit_rows_examined= 0;
  limit_rows_examined_cnt= ULONGLONG_MAX;
  var_list.empty();
  stmt_var_list.empty();
  proc_list.elements=0;

  save_group_list.empty();
  save_order_list.empty();
  win_ref= NULL;
  win_frame= NULL;
  frame_top_bound= NULL;
  frame_bottom_bound= NULL;
  win_spec= NULL;

  vers_conditions.empty();

  is_lex_started= TRUE;
  DBUG_VOID_RETURN;
}

void lex_end(LEX *lex)
{
  DBUG_ENTER("lex_end");
  DBUG_PRINT("enter", ("lex: %p", lex));

  lex_end_stage1(lex);
  lex_end_stage2(lex);

  DBUG_VOID_RETURN;
}

void lex_end_stage1(LEX *lex)
{
  DBUG_ENTER("lex_end_stage1");

  /* release used plugins */
  if (lex->plugins.elements) /* No function call and no mutex if no plugins. */
  {
    plugin_unlock_list(0, (plugin_ref*)lex->plugins.buffer, 
                       lex->plugins.elements);
  }
  reset_dynamic(&lex->plugins);

  if (lex->context_analysis_only & CONTEXT_ANALYSIS_ONLY_PREPARE)
  {
    /*
      Don't delete lex->sphead, it'll be needed for EXECUTE.
      Note that of all statements that populate lex->sphead
      only SQLCOM_COMPOUND can be PREPAREd
    */
    DBUG_ASSERT(lex->sphead == 0 || lex->sql_command == SQLCOM_COMPOUND);
  }
  else
  {
    sp_head::destroy(lex->sphead);
    lex->sphead= NULL;
  }

  DBUG_VOID_RETURN;
}

/*
  MASTER INFO parameters (or state) is normally cleared towards the end
  of a statement. But in case of PS, the state needs to be preserved during
  its lifetime and should only be cleared on PS close or deallocation.
*/
void lex_end_stage2(LEX *lex)
{
  DBUG_ENTER("lex_end_stage2");

  /* Reset LEX_MASTER_INFO */
  lex->mi.reset(lex->sql_command == SQLCOM_CHANGE_MASTER);
  delete_dynamic(&lex->delete_gtid_domain);

  DBUG_VOID_RETURN;
}

Yacc_state::~Yacc_state()
{
  if (yacc_yyss)
  {
    my_free(yacc_yyss);
    my_free(yacc_yyvs);
  }
}

int Lex_input_stream::find_keyword(Lex_ident_cli_st *kwd,
                                   uint len, bool function)
{
  const char *tok= m_tok_start;

  SYMBOL *symbol= get_hash_symbol(tok, len, function);
  if (symbol)
  {
    kwd->set_keyword(tok, len);
    DBUG_ASSERT(tok >= get_buf());
    DBUG_ASSERT(tok < get_end_of_query());

    if (m_thd->variables.sql_mode & MODE_ORACLE)
    {
      switch (symbol->tok) {
      case BEGIN_MARIADB_SYM:          return BEGIN_ORACLE_SYM;
      case BLOB_MARIADB_SYM:           return BLOB_ORACLE_SYM;
      case BODY_MARIADB_SYM:           return BODY_ORACLE_SYM;
      case CLOB_MARIADB_SYM:           return CLOB_ORACLE_SYM;
      case CONTINUE_MARIADB_SYM:       return CONTINUE_ORACLE_SYM;
      case DECLARE_MARIADB_SYM:        return DECLARE_ORACLE_SYM;
      case DECODE_MARIADB_SYM:         return DECODE_ORACLE_SYM;
      case ELSEIF_MARIADB_SYM:         return ELSEIF_ORACLE_SYM;
      case ELSIF_MARIADB_SYM:          return ELSIF_ORACLE_SYM;
      case EXCEPTION_MARIADB_SYM:      return EXCEPTION_ORACLE_SYM;
      case EXIT_MARIADB_SYM:           return EXIT_ORACLE_SYM;
      case GOTO_MARIADB_SYM:           return GOTO_ORACLE_SYM;
      case NUMBER_MARIADB_SYM:         return NUMBER_ORACLE_SYM;
      case OTHERS_MARIADB_SYM:         return OTHERS_ORACLE_SYM;
      case PACKAGE_MARIADB_SYM:        return PACKAGE_ORACLE_SYM;
      case RAISE_MARIADB_SYM:          return RAISE_ORACLE_SYM;
      case RAW_MARIADB_SYM:            return RAW_ORACLE_SYM;
      case RETURN_MARIADB_SYM:         return RETURN_ORACLE_SYM;
      case ROWTYPE_MARIADB_SYM:        return ROWTYPE_ORACLE_SYM;
      case VARCHAR2_MARIADB_SYM:       return VARCHAR2_ORACLE_SYM;
      }
    }

    if ((symbol->tok == NOT_SYM) &&
        (m_thd->variables.sql_mode & MODE_HIGH_NOT_PRECEDENCE))
      return NOT2_SYM;
    if ((symbol->tok == OR2_SYM) &&
        (m_thd->variables.sql_mode & MODE_PIPES_AS_CONCAT))
    {
      return (m_thd->variables.sql_mode & MODE_ORACLE) ?
             ORACLE_CONCAT_SYM : MYSQL_CONCAT_SYM;
    }

    return symbol->tok;
  }
  return 0;
}

/*
  Check if name is a keyword

  SYNOPSIS
    is_keyword()
    name      checked name (must not be empty)
    len       length of checked name

  RETURN VALUES
    0         name is a keyword
    1         name isn't a keyword
*/

bool is_keyword(const char *name, uint len)
{
  DBUG_ASSERT(len != 0);
  return get_hash_symbol(name,len,0)!=0;
}

/**
  Check if name is a sql function

    @param name      checked name

    @return is this a native function or not
    @retval 0         name is a function
    @retval 1         name isn't a function
*/

bool is_lex_native_function(const LEX_CSTRING *name)
{
  DBUG_ASSERT(name != NULL);
  return (get_hash_symbol(name->str, (uint) name->length, 1) != 0);
}


bool is_native_function(THD *thd, const LEX_CSTRING *name)
{
  if (find_native_function_builder(thd, name))
    return true;

  if (is_lex_native_function(name))
    return true;

  return false;
}


bool is_native_function_with_warn(THD *thd, const LEX_CSTRING *name)
{
  if (!is_native_function(thd, name))
    return false;
  /*
    This warning will be printed when
    [1] A client query is parsed,
    [2] A stored function is loaded by db_load_routine.
    Printing the warning for [2] is intentional, to cover the
    following scenario:
    - A user define a SF 'foo' using MySQL 5.N
    - An application uses select foo(), and works.
    - MySQL 5.{N+1} defines a new native function 'foo', as
    part of a new feature.
    - MySQL 5.{N+1} documentation is updated, and should mention
    that there is a potential incompatible change in case of
    existing stored function named 'foo'.
    - The user deploys 5.{N+1}. At this point, 'select foo()'
    means something different, and the user code is most likely
    broken (it's only safe if the code is 'select db.foo()').
    With a warning printed when the SF is loaded (which has to
    occur before the call), the warning will provide a hint
    explaining the root cause of a later failure of 'select foo()'.
    With no warning printed, the user code will fail with no
    apparent reason.
    Printing a warning each time db_load_routine is executed for
    an ambiguous function is annoying, since that can happen a lot,
    but in practice should not happen unless there *are* name
    collisions.
    If a collision exists, it should not be silenced but fixed.
  */
  push_warning_printf(thd,
                      Sql_condition::WARN_LEVEL_NOTE,
                      ER_NATIVE_FCT_NAME_COLLISION,
                      ER_THD(thd, ER_NATIVE_FCT_NAME_COLLISION),
                      name->str);
  return true;
}


/* make a copy of token before ptr and set yytoklen */

LEX_CSTRING Lex_input_stream::get_token(uint skip, uint length)
{
  LEX_CSTRING tmp;
  yyUnget();                       // ptr points now after last token char
  tmp.length= length;
  tmp.str= m_thd->strmake(m_tok_start + skip, tmp.length);

  m_cpp_text_start= m_cpp_tok_start + skip;
  m_cpp_text_end= m_cpp_text_start + tmp.length;

  return tmp;
}


static size_t
my_unescape(CHARSET_INFO *cs, char *to, const char *str, const char *end,
            int sep, bool backslash_escapes)
{
  char *start= to;
  for ( ; str != end ; str++)
  {
#ifdef USE_MB
    int l;
    if (use_mb(cs) && (l= my_ismbchar(cs, str, end)))
    {
      while (l--)
        *to++ = *str++;
      str--;
      continue;
    }
#endif
    if (backslash_escapes && *str == '\\' && str + 1 != end)
    {
      switch(*++str) {
      case 'n':
        *to++='\n';
        break;
      case 't':
        *to++= '\t';
        break;
      case 'r':
        *to++ = '\r';
        break;
      case 'b':
        *to++ = '\b';
        break;
      case '0':
        *to++= 0;                      // Ascii null
        break;
      case 'Z':                        // ^Z must be escaped on Win32
        *to++='\032';
        break;
      case '_':
      case '%':
        *to++= '\\';                   // remember prefix for wildcard
        /* Fall through */
      default:
        *to++= *str;
        break;
      }
    }
    else if (*str == sep)
      *to++= *str++;                // Two ' or "
    else
      *to++ = *str;
  }
  *to= 0;
  return to - start;
}


size_t
Lex_input_stream::unescape(CHARSET_INFO *cs, char *to,
                           const char *str, const char *end,
                           int sep)
{
  return my_unescape(cs, to, str, end, sep, m_thd->backslash_escapes());
}


/*
  Return an unescaped text literal without quotes
  Fix sometimes to do only one scan of the string
*/

bool Lex_input_stream::get_text(Lex_string_with_metadata_st *dst, uint sep,
                                int pre_skip, int post_skip)
{
  uchar c;
  uint found_escape=0;
  CHARSET_INFO *cs= m_thd->charset();
  bool is_8bit= false;

  while (! eof())
  {
    c= yyGet();
    if (c & 0x80)
      is_8bit= true;
#ifdef USE_MB
    {
      int l;
      if (use_mb(cs) &&
          (l = my_ismbchar(cs,
                           get_ptr() -1,
                           get_end_of_query()))) {
        skip_binary(l-1);
        continue;
      }
    }
#endif
    if (c == '\\' &&
        !(m_thd->variables.sql_mode & MODE_NO_BACKSLASH_ESCAPES))
    {                                        // Escaped character
      found_escape=1;
      if (eof())
        return true;
      yySkip();
    }
    else if (c == sep)
    {
      if (c == yyGet())                 // Check if two separators in a row
      {
        found_escape=1;                 // duplicate. Remember for delete
        continue;
      }
      else
        yyUnget();

      /* Found end. Unescape and return string */
      const char *str, *end;
      char *to;

      str= m_tok_start;
      end= get_ptr();
      /* Extract the text from the token */
      str += pre_skip;
      end -= post_skip;
      DBUG_ASSERT(end >= str);

      if (!(to= (char*) m_thd->alloc((uint) (end - str) + 1)))
      {
        dst->set(&empty_clex_str, 0, '\0');
        return true;                   // Sql_alloc has set error flag
      }

      m_cpp_text_start= m_cpp_tok_start + pre_skip;
      m_cpp_text_end= get_cpp_ptr() - post_skip;

      if (!found_escape)
      {
        size_t len= (end - str);
        memcpy(to, str, len);
        to[len]= '\0';
        dst->set(to, len, is_8bit, '\0');
      }
      else
      {
        size_t len= unescape(cs, to, str, end, sep);
        dst->set(to, len, is_8bit, '\0');
      }
      return false;
    }
  }
  return true;                         // unexpected end of query
}


/*
** Calc type of integer; long integer, longlong integer or real.
** Returns smallest type that match the string.
** When using unsigned long long values the result is converted to a real
** because else they will be unexpected sign changes because all calculation
** is done with longlong or double.
*/

static const char *long_str="2147483647";
static const uint long_len=10;
static const char *signed_long_str="-2147483648";
static const char *longlong_str="9223372036854775807";
static const uint longlong_len=19;
static const char *signed_longlong_str="-9223372036854775808";
static const uint signed_longlong_len=19;
static const char *unsigned_longlong_str="18446744073709551615";
static const uint unsigned_longlong_len=20;

static inline uint int_token(const char *str,uint length)
{
  if (length < long_len)                        // quick normal case
    return NUM;
  bool neg=0;

  if (*str == '+')                              // Remove sign and pre-zeros
  {
    str++; length--;
  }
  else if (*str == '-')
  {
    str++; length--;
    neg=1;
  }
  while (*str == '0' && length)
  {
    str++; length --;
  }
  if (length < long_len)
    return NUM;

  uint smaller,bigger;
  const char *cmp;
  if (neg)
  {
    if (length == long_len)
    {
      cmp= signed_long_str + 1;
      smaller= NUM;                                   // If <= signed_long_str
      bigger= LONG_NUM;                               // If >= signed_long_str
    }
    else if (length < signed_longlong_len)
      return LONG_NUM;
    else if (length > signed_longlong_len)
      return DECIMAL_NUM;
    else
    {
      cmp= signed_longlong_str + 1;
      smaller= LONG_NUM;                              // If <= signed_longlong_str
      bigger=DECIMAL_NUM;
    }
  }
  else
  {
    if (length == long_len)
    {
      cmp= long_str;
      smaller=NUM;
      bigger=LONG_NUM;
    }
    else if (length < longlong_len)
      return LONG_NUM;
    else if (length > longlong_len)
    {
      if (length > unsigned_longlong_len)
        return DECIMAL_NUM;
      cmp=unsigned_longlong_str;
      smaller=ULONGLONG_NUM;
      bigger=DECIMAL_NUM;
    }
    else
    {
      cmp=longlong_str;
      smaller=LONG_NUM;
      bigger= ULONGLONG_NUM;
    }
  }
  while (*cmp && *cmp++ == *str++) ;
  return ((uchar) str[-1] <= (uchar) cmp[-1]) ? smaller : bigger;
}


/**
  Given a stream that is advanced to the first contained character in 
  an open comment, consume the comment.  Optionally, if we are allowed, 
  recurse so that we understand comments within this current comment.

  At this level, we do not support version-condition comments.  We might 
  have been called with having just passed one in the stream, though.  In 
  that case, we probably want to tolerate mundane comments inside.  Thus,
  the case for recursion.

  @retval  Whether EOF reached before comment is closed.
*/
bool Lex_input_stream::consume_comment(int remaining_recursions_permitted)
{
  // only one level of nested comments are allowed
  DBUG_ASSERT(remaining_recursions_permitted == 0 ||
              remaining_recursions_permitted == 1);
  uchar c;
  while (!eof())
  {
    c= yyGet();

    if (remaining_recursions_permitted == 1)
    {
      if ((c == '/') && (yyPeek() == '*'))
      {
        yyUnput('(');  // Replace nested "/*..." with "(*..."
        yySkip();      // and skip "("

        yySkip(); /* Eat asterisk */
        if (consume_comment(0))
          return true;

        yyUnput(')');  // Replace "...*/" with "...*)"
        yySkip();      // and skip ")"
        continue;
      }
    }

    if (c == '*')
    {
      if (yyPeek() == '/')
      {
        yySkip(); // Eat slash
        return FALSE;
      }
    }

    if (c == '\n')
      yylineno++;
  }

  return TRUE;
}


/*
  MYSQLlex remember the following states from the following MYSQLlex()

  @param yylval         [out]  semantic value of the token being parsed (yylval)
  @param thd            THD

  - MY_LEX_EOQ                  Found end of query
  - MY_LEX_OPERATOR_OR_IDENT    Last state was an ident, text or number
                                (which can't be followed by a signed number)
*/

int MYSQLlex(YYSTYPE *yylval, THD *thd)
{
  return thd->m_parser_state->m_lip.lex_token(yylval, thd);
}


int ORAlex(YYSTYPE *yylval, THD *thd)
{
  return thd->m_parser_state->m_lip.lex_token(yylval, thd);
}


int Lex_input_stream::lex_token(YYSTYPE *yylval, THD *thd)
{
  int token;
  
  if (lookahead_token >= 0)
  {
    /*
      The next token was already parsed in advance,
      return it.
    */
    token= lookahead_token;
    lookahead_token= -1;
    *yylval= *(lookahead_yylval);
    lookahead_yylval= NULL;
    return token;
  }

  token= lex_one_token(yylval, thd);
  add_digest_token(token, yylval);

  switch(token) {
  case WITH:
    /*
      Parsing 'WITH' 'ROLLUP' or 'WITH' 'CUBE' requires 2 look ups,
      which makes the grammar LALR(2).
      Replace by a single 'WITH_ROLLUP' or 'WITH_CUBE' token,
      to transform the grammar into a LALR(1) grammar,
      which sql_yacc.yy can process.
    */
    token= lex_one_token(yylval, thd);
    add_digest_token(token, yylval);
    switch(token) {
    case CUBE_SYM:
      return WITH_CUBE_SYM;
    case ROLLUP_SYM:
      return WITH_ROLLUP_SYM;
    case SYSTEM:
      return WITH_SYSTEM_SYM;
    default:
      /*
        Save the token following 'WITH'
      */
      lookahead_yylval= yylval;
      lookahead_token= token;
      return WITH;
    }
    break;
  case FOR_SYM:
    /*
     * Additional look-ahead to resolve doubtful cases like:
     * SELECT ... FOR UPDATE
     * SELECT ... FOR SYSTEM_TIME ... .
     */
    token= lex_one_token(yylval, thd);
    add_digest_token(token, yylval);
    switch(token) {
    case SYSTEM_TIME_SYM:
      return FOR_SYSTEM_TIME_SYM;
    default:
      /*
        Save the token following 'FOR_SYM'
      */
      lookahead_yylval= yylval;
      lookahead_token= token;
      return FOR_SYM;
    }
    break;
  case VALUES:
    if (thd->lex->current_select->parsing_place == IN_UPDATE_ON_DUP_KEY ||
        thd->lex->current_select->parsing_place == IN_PART_FUNC)
      return VALUE_SYM;
    token= lex_one_token(yylval, thd);
    add_digest_token(token, yylval);
    switch(token) {
    case LESS_SYM:
      return VALUES_LESS_SYM;
    case IN_SYM:
      return VALUES_IN_SYM;
    default:
      lookahead_yylval= yylval;
      lookahead_token= token;
      return VALUES;
    }
    break;
  default:
    break;
  }
  return token;
}


int Lex_input_stream::lex_one_token(YYSTYPE *yylval, THD *thd)
{
  uchar UNINIT_VAR(c);
  bool comment_closed;
  int tokval;
  uint length;
  enum my_lex_states state;
  LEX *lex= thd->lex;
  CHARSET_INFO *const cs= thd->charset();
  const uchar *const state_map= cs->state_map;
  const uchar *const ident_map= cs->ident_map;

  start_token();
  state= next_state;
  next_state= MY_LEX_OPERATOR_OR_IDENT;
  for (;;)
  {
    switch (state) {
    case MY_LEX_OPERATOR_OR_IDENT:        // Next is operator or keyword
    case MY_LEX_START:                    // Start of token
      // Skip starting whitespace
      while(state_map[c= yyPeek()] == MY_LEX_SKIP)
      {
        if (c == '\n')
          yylineno++;

        yySkip();
      }

      /* Start of real token */
      restart_token();
      c= yyGet();
      state= (enum my_lex_states) state_map[c];
      break;
    case MY_LEX_ESCAPE:
      if (!eof() && yyGet() == 'N')
      {                                        // Allow \N as shortcut for NULL
        yylval->lex_str.str= (char*) "\\N";
        yylval->lex_str.length= 2;
        return NULL_SYM;
      }
      /* Fall through */
    case MY_LEX_CHAR:                          // Unknown or single char token
      if (c == '%' && (m_thd->variables.sql_mode & MODE_ORACLE))
      {
        next_state= MY_LEX_START;
        return PERCENT_ORACLE_SYM;
      }
      /* Fall through */
    case MY_LEX_SKIP:                          // This should not happen
      if (c != ')')
        next_state= MY_LEX_START;         // Allow signed numbers
      return((int) c);

    case MY_LEX_MINUS_OR_COMMENT:
      if (yyPeek() == '-' &&
          (my_isspace(cs,yyPeekn(1)) ||
           my_iscntrl(cs,yyPeekn(1))))
      {
        state=MY_LEX_COMMENT;
        break;
      }
      next_state= MY_LEX_START;        // Allow signed numbers
      return((int) c);

    case MY_LEX_PLACEHOLDER:
      /*
        Check for a placeholder: it should not precede a possible identifier
        because of binlogging: when a placeholder is replaced with
        its value in a query for the binlog, the query must stay
        grammatically correct.
      */
      next_state= MY_LEX_START;        // Allow signed numbers
      if (stmt_prepare_mode && !ident_map[(uchar) yyPeek()])
        return(PARAM_MARKER);
      return((int) c);

    case MY_LEX_COMMA:
      next_state= MY_LEX_START;        // Allow signed numbers
      /*
        Warning:
        This is a work around, to make the "remember_name" rule in
        sql/sql_yacc.yy work properly.
        The problem is that, when parsing "select expr1, expr2",
        the code generated by bison executes the *pre* action
        remember_name (see select_item) *before* actually parsing the
        first token of expr2.
      */
      restart_token();
      return((int) c);

    case MY_LEX_IDENT_OR_NCHAR:
    {
      uint sep;
      if (yyPeek() != '\'')
      {
        state= MY_LEX_IDENT;
        break;
      }
      /* Found N'string' */
      yySkip();                         // Skip '
      if (get_text(&yylval->lex_string_with_metadata, (sep= yyGetLast()), 2, 1))
      {
        state= MY_LEX_CHAR;                    // Read char by char
        break;
      }

      body_utf8_append(m_cpp_text_start);
      body_utf8_append_escape(thd, &yylval->lex_string_with_metadata,
                                   national_charset_info,
                                   m_cpp_text_end, sep);
      return(NCHAR_STRING);
    }
    case MY_LEX_IDENT_OR_HEX:
      if (yyPeek() == '\'')
      {                                      // Found x'hex-number'
        state= MY_LEX_HEX_NUMBER;
        break;
      }
      /* fall through */
    case MY_LEX_IDENT_OR_BIN:
      if (yyPeek() == '\'')
      {                                 // Found b'bin-number'
        state= MY_LEX_BIN_NUMBER;
        break;
      }
      /* fall through */
    case MY_LEX_IDENT:
    {
      tokval= scan_ident_middle(thd, &yylval->ident_cli,
                                &yylval->charset, &state);
      if (!tokval)
        continue;
      if (tokval == UNDERSCORE_CHARSET)
        m_underscore_cs= yylval->charset;
      return tokval;
    }

    case MY_LEX_IDENT_SEP:                  // Found ident and now '.'
      yylval->lex_str.str= (char*) get_ptr();
      yylval->lex_str.length= 1;
      c= yyGet();                          // should be '.'
      if (lex->parsing_options.lookup_keywords_after_qualifier)
        next_state= MY_LEX_IDENT_OR_KEYWORD;
      else
        next_state= MY_LEX_IDENT_START;    // Next is ident (not keyword)
      if (!ident_map[(uchar) yyPeek()])    // Probably ` or "
        next_state= MY_LEX_START;
      return((int) c);

    case MY_LEX_NUMBER_IDENT:                   // number or ident which num-start
      if (yyGetLast() == '0')
      {
        c= yyGet();
        if (c == 'x')
        {
          while (my_isxdigit(cs, (c = yyGet()))) ;
          if ((yyLength() >= 3) && !ident_map[c])
          {
            /* skip '0x' */
            yylval->lex_str= get_token(2, yyLength() - 2);
            return (HEX_NUM);
          }
          yyUnget();
          state= MY_LEX_IDENT_START;
          break;
        }
        else if (c == 'b')
        {
          while ((c= yyGet()) == '0' || c == '1')
            ;
          if ((yyLength() >= 3) && !ident_map[c])
          {
            /* Skip '0b' */
            yylval->lex_str= get_token(2, yyLength() - 2);
            return (BIN_NUM);
          }
          yyUnget();
          state= MY_LEX_IDENT_START;
          break;
        }
        yyUnget();
      }

      while (my_isdigit(cs, (c= yyGet()))) ;
      if (!ident_map[c])
      {                                        // Can't be identifier
        state=MY_LEX_INT_OR_REAL;
        break;
      }
      if (c == 'e' || c == 'E')
      {
        // The following test is written this way to allow numbers of type 1e1
        if (my_isdigit(cs, yyPeek()) ||
            (c=(yyGet())) == '+' || c == '-')
        {                                       // Allow 1E+10
          if (my_isdigit(cs, yyPeek()))         // Number must have digit after sign
          {
            yySkip();
            while (my_isdigit(cs, yyGet())) ;
            yylval->lex_str= get_token(0, yyLength());
            return(FLOAT_NUM);
          }
        }
        /*
          We've found:
          - A sequence of digits
          - Followed by 'e' or 'E'
          - Followed by some byte XX which is not a known mantissa start,
            and it's known to be a valid identifier part.
            XX can be either a 8bit identifier character, or a multi-byte head.
        */
        yyUnget();
        return scan_ident_start(thd, &yylval->ident_cli);
      }
      /*
        We've found:
        - A sequence of digits
        - Followed by some character XX, which is neither 'e' nor 'E',
          and it's known to be a valid identifier part.
          XX can be a 8bit identifier character, or a multi-byte head.
      */
      yyUnget();
      return scan_ident_start(thd, &yylval->ident_cli);

    case MY_LEX_IDENT_START:                    // We come here after '.'
      return scan_ident_start(thd, &yylval->ident_cli);

    case MY_LEX_USER_VARIABLE_DELIMITER:        // Found quote char
      return scan_ident_delimited(thd, &yylval->ident_cli);

    case MY_LEX_INT_OR_REAL:                    // Complete int or incomplete real
      if (c != '.' || yyPeek() == '.')
      {
        /*
          Found a complete integer number:
          - the number is either not followed by a dot at all, or
          - the number is followed by a double dot as in: FOR i IN 1..10
        */
        yylval->lex_str= get_token(0, yyLength());
        return int_token(yylval->lex_str.str, (uint) yylval->lex_str.length);
      }
      // fall through
    case MY_LEX_REAL:                           // Incomplete real number
      while (my_isdigit(cs, c= yyGet())) ;

      if (c == 'e' || c == 'E')
      {
        c= yyGet();
        if (c == '-' || c == '+')
          c= yyGet();                           // Skip sign
        if (!my_isdigit(cs, c))
        {                                       // No digit after sign
          state= MY_LEX_CHAR;
          break;
        }
        while (my_isdigit(cs, yyGet())) ;
        yylval->lex_str= get_token(0, yyLength());
        return(FLOAT_NUM);
      }
      yylval->lex_str= get_token(0, yyLength());
      return(DECIMAL_NUM);

    case MY_LEX_HEX_NUMBER:             // Found x'hexstring'
      yySkip();                    // Accept opening '
      while (my_isxdigit(cs, (c= yyGet()))) ;
      if (c != '\'')
        return(ABORT_SYM);              // Illegal hex constant
      yySkip();                    // Accept closing '
      length= yyLength();          // Length of hexnum+3
      if ((length % 2) == 0)
        return(ABORT_SYM);              // odd number of hex digits
      yylval->lex_str= get_token(2,            // skip x'
                                 length - 3);  // don't count x' and last '
      return HEX_STRING;

    case MY_LEX_BIN_NUMBER:           // Found b'bin-string'
      yySkip();                  // Accept opening '
      while ((c= yyGet()) == '0' || c == '1')
        ;
      if (c != '\'')
        return(ABORT_SYM);            // Illegal hex constant
      yySkip();                  // Accept closing '
      length= yyLength();        // Length of bin-num + 3
      yylval->lex_str= get_token(2,           // skip b'
                                 length - 3); // don't count b' and last '
      return (BIN_NUM);

    case MY_LEX_CMP_OP:                     // Incomplete comparison operator
      next_state= MY_LEX_START;        // Allow signed numbers
      if (state_map[(uchar) yyPeek()] == MY_LEX_CMP_OP ||
          state_map[(uchar) yyPeek()] == MY_LEX_LONG_CMP_OP)
      {
        yySkip();
        if ((tokval= find_keyword(&yylval->kwd, 2, 0)))
          return(tokval);
        yyUnget();
      }
      return(c);

    case MY_LEX_LONG_CMP_OP:                // Incomplete comparison operator
      next_state= MY_LEX_START;
      if (state_map[(uchar) yyPeek()] == MY_LEX_CMP_OP ||
          state_map[(uchar) yyPeek()] == MY_LEX_LONG_CMP_OP)
      {
        yySkip();
        if (state_map[(uchar) yyPeek()] == MY_LEX_CMP_OP)
        {
          yySkip();
          if ((tokval= find_keyword(&yylval->kwd, 3, 0)))
            return(tokval);
          yyUnget();
        }
        if ((tokval= find_keyword(&yylval->kwd, 2, 0)))
          return(tokval);
        yyUnget();
      }
      return(c);

    case MY_LEX_BOOL:
      if (c != yyPeek())
      {
        state= MY_LEX_CHAR;
        break;
      }
      yySkip();
      tokval= find_keyword(&yylval->kwd, 2, 0);  // Is a bool operator
      next_state= MY_LEX_START;                  // Allow signed numbers
      return(tokval);

    case MY_LEX_STRING_OR_DELIMITER:
      if (thd->variables.sql_mode & MODE_ANSI_QUOTES)
      {
        state= MY_LEX_USER_VARIABLE_DELIMITER;
        break;
      }
      /* " used for strings */
      /* fall through */
    case MY_LEX_STRING:                        // Incomplete text string
    {
      uint sep;
      if (get_text(&yylval->lex_string_with_metadata, (sep= yyGetLast()), 1, 1))
      {
        state= MY_LEX_CHAR;                     // Read char by char
        break;
      }
      CHARSET_INFO *strcs= m_underscore_cs ? m_underscore_cs : cs;
      body_utf8_append(m_cpp_text_start);

      body_utf8_append_escape(thd, &yylval->lex_string_with_metadata,
                                   strcs, m_cpp_text_end, sep);
      m_underscore_cs= NULL;
      return(TEXT_STRING);
    }
    case MY_LEX_COMMENT:                       //  Comment
      lex->select_lex.options|= OPTION_FOUND_COMMENT;
      while ((c= yyGet()) != '\n' && c) ;
      yyUnget();                          // Safety against eof
      state= MY_LEX_START;                     // Try again
      break;
    case MY_LEX_LONG_COMMENT:                  // Long C comment?
      if (yyPeek() != '*')
      {
        state= MY_LEX_CHAR;                     // Probable division
        break;
      }
      lex->select_lex.options|= OPTION_FOUND_COMMENT;
      /* Reject '/' '*', since we might need to turn off the echo */
      yyUnget();

      save_in_comment_state();

      if (yyPeekn(2) == '!' ||
          (yyPeekn(2) == 'M' && yyPeekn(3) == '!'))
      {
        bool maria_comment_syntax= yyPeekn(2) == 'M';
        in_comment= DISCARD_COMMENT;
        /* Accept '/' '*' '!', but do not keep this marker. */
        set_echo(FALSE);
        yySkipn(maria_comment_syntax ? 4 : 3);

        /*
          The special comment format is very strict:
          '/' '*' '!', followed by an optional 'M' and exactly
          1-2 digits (major), 2 digits (minor), then 2 digits (dot).
          32302  -> 3.23.02
          50032  -> 5.0.32
          50114  -> 5.1.14
          100000 -> 10.0.0
        */
        if (  my_isdigit(cs, yyPeekn(0))
           && my_isdigit(cs, yyPeekn(1))
           && my_isdigit(cs, yyPeekn(2))
           && my_isdigit(cs, yyPeekn(3))
           && my_isdigit(cs, yyPeekn(4))
           )
        {
          ulong version;
          uint length= 5;
          char *end_ptr= (char*) get_ptr() + length;
          int error;
          if (my_isdigit(cs, yyPeekn(5)))
          {
            end_ptr++;                          // 6 digit number
            length++;
          }

          version= (ulong) my_strtoll10(get_ptr(), &end_ptr, &error);

          /*
            MySQL-5.7 has new features and might have new SQL syntax that
            MariaDB-10.0 does not understand. Ignore all versioned comments
            with MySQL versions in the range 50700-999999, but
            do not ignore MariaDB specific comments for the same versions.
          */ 
          if (version <= MYSQL_VERSION_ID &&
              (version < 50700 || version > 99999 || maria_comment_syntax))
          {
            /* Accept 'M' 'm' 'm' 'd' 'd' */
            yySkipn(length);
            /* Expand the content of the special comment as real code */
            set_echo(TRUE);
            state=MY_LEX_START;
            break;  /* Do not treat contents as a comment.  */
          }
          else
          {
#ifdef WITH_WSREP
            if (WSREP(thd) && version == 99997 && thd->wsrep_exec_mode == LOCAL_STATE)
            {
              WSREP_DEBUG("consistency check: %s", thd->query());
              thd->wsrep_consistency_check= CONSISTENCY_CHECK_DECLARED;
              yySkipn(5);
              set_echo(TRUE);
              state= MY_LEX_START;
              break;  /* Do not treat contents as a comment.  */
            }
#endif /* WITH_WSREP */
            /*
              Patch and skip the conditional comment to avoid it
              being propagated infinitely (eg. to a slave).
            */
            char *pcom= yyUnput(' ');
            comment_closed= ! consume_comment(1);
            if (! comment_closed)
            {
              *pcom= '!';
            }
            /* version allowed to have one level of comment inside. */
          }
        }
        else
        {
          /* Not a version comment. */
          state=MY_LEX_START;
          set_echo(TRUE);
          break;
        }
      }
      else
      {
        in_comment= PRESERVE_COMMENT;
        yySkip();                  // Accept /
        yySkip();                  // Accept *
        comment_closed= ! consume_comment(0);
        /* regular comments can have zero comments inside. */
      }
      /*
        Discard:
        - regular '/' '*' comments,
        - special comments '/' '*' '!' for a future version,
        by scanning until we find a closing '*' '/' marker.

        Nesting regular comments isn't allowed.  The first 
        '*' '/' returns the parser to the previous state.

        /#!VERSI oned containing /# regular #/ is allowed #/

                Inside one versioned comment, another versioned comment
                is treated as a regular discardable comment.  It gets
                no special parsing.
      */

      /* Unbalanced comments with a missing '*' '/' are a syntax error */
      if (! comment_closed)
        return (ABORT_SYM);
      state = MY_LEX_START;             // Try again
      restore_in_comment_state();
      break;
    case MY_LEX_END_LONG_COMMENT:
      if ((in_comment != NO_COMMENT) && yyPeek() == '/')
      {
        /* Reject '*' '/' */
        yyUnget();
        /* Accept '*' '/', with the proper echo */
        set_echo(in_comment == PRESERVE_COMMENT);
        yySkipn(2);
        /* And start recording the tokens again */
        set_echo(TRUE);
        in_comment= NO_COMMENT;
        state=MY_LEX_START;
      }
      else
        state= MY_LEX_CHAR;              // Return '*'
      break;
    case MY_LEX_SET_VAR:                // Check if ':='
      if (yyPeek() != '=')
      {
        next_state= MY_LEX_START;
        if (m_thd->variables.sql_mode & MODE_ORACLE)
        {
          yylval->kwd.set_keyword(m_tok_start, 1);
          return COLON_ORACLE_SYM;
        }
        return (int) ':';
      }
      yySkip();
      return (SET_VAR);
    case MY_LEX_SEMICOLON:              // optional line terminator
      state= MY_LEX_CHAR;               // Return ';'
      break;
    case MY_LEX_EOL:
      if (eof())
      {
        yyUnget();                 // Reject the last '\0'
        set_echo(FALSE);
        yySkip();
        set_echo(TRUE);
        /* Unbalanced comments with a missing '*' '/' are a syntax error */
        if (in_comment != NO_COMMENT)
          return (ABORT_SYM);
        next_state= MY_LEX_END;     // Mark for next loop
        return(END_OF_INPUT);
      }
      state=MY_LEX_CHAR;
      break;
    case MY_LEX_END:
      next_state= MY_LEX_END;
      return(0);                        // We found end of input last time

      /* Actually real shouldn't start with . but allow them anyhow */
    case MY_LEX_REAL_OR_POINT:
      if (my_isdigit(cs, (c= yyPeek())))
        state = MY_LEX_REAL;            // Real
      else if (c == '.')
      {
        yySkip();
        return DOT_DOT_SYM;
      }
      else
      {
        state= MY_LEX_IDENT_SEP;        // return '.'
        yyUnget();                 // Put back '.'
      }
      break;
    case MY_LEX_USER_END:               // end '@' of user@hostname
      switch (state_map[(uchar) yyPeek()]) {
      case MY_LEX_STRING:
      case MY_LEX_USER_VARIABLE_DELIMITER:
      case MY_LEX_STRING_OR_DELIMITER:
        break;
      case MY_LEX_USER_END:
        next_state= MY_LEX_SYSTEM_VAR;
        break;
      default:
        next_state= MY_LEX_HOSTNAME;
        break;
      }
      yylval->lex_str.str= (char*) get_ptr();
      yylval->lex_str.length= 1;
      return((int) '@');
    case MY_LEX_HOSTNAME:               // end '@' of user@hostname
      for (c= yyGet() ;
           my_isalnum(cs, c) || c == '.' || c == '_' ||  c == '$';
           c= yyGet()) ;
      yylval->lex_str= get_token(0, yyLength());
      return(LEX_HOSTNAME);
    case MY_LEX_SYSTEM_VAR:
      yylval->lex_str.str= (char*) get_ptr();
      yylval->lex_str.length= 1;
      yySkip();                                    // Skip '@'
      next_state= (state_map[(uchar) yyPeek()] ==
                        MY_LEX_USER_VARIABLE_DELIMITER ?
                        MY_LEX_OPERATOR_OR_IDENT :
                        MY_LEX_IDENT_OR_KEYWORD);
      return((int) '@');
    case MY_LEX_IDENT_OR_KEYWORD:
      /*
        We come here when we have found two '@' in a row.
        We should now be able to handle:
        [(global | local | session) .]variable_name
      */
      return scan_ident_sysvar(thd, &yylval->ident_cli);
    }
  }
}


bool Lex_input_stream::get_7bit_or_8bit_ident(THD *thd, uchar *last_char)
{
  uchar c;
  CHARSET_INFO *const cs= thd->charset();
  const uchar *const ident_map= cs->ident_map;
  bool is_8bit= false;
  for ( ; ident_map[c= yyGet()]; )
  {
    if (c & 0x80)
      is_8bit= true; // will convert
  }
  *last_char= c;
  return is_8bit;
}


int Lex_input_stream::scan_ident_sysvar(THD *thd, Lex_ident_cli_st *str)
{
  uchar last_char;
  uint length;
  int tokval;
  bool is_8bit;
  DBUG_ASSERT(m_tok_start == m_ptr);

  is_8bit= get_7bit_or_8bit_ident(thd, &last_char);

  if (last_char == '.')
    next_state= MY_LEX_IDENT_SEP;
  if (!(length= yyLength()))
    return ABORT_SYM;                  // Names must be nonempty.
  if ((tokval= find_keyword(str, length, 0)))
  {
    yyUnget();                         // Put back 'c'
    return tokval;                     // Was keyword
  }

  yyUnget();                       // ptr points now after last token char
  str->set_ident(m_tok_start, length, is_8bit);

  m_cpp_text_start= m_cpp_tok_start;
  m_cpp_text_end= m_cpp_text_start + length;
  body_utf8_append(m_cpp_text_start);
  body_utf8_append_ident(thd, str, m_cpp_text_end);

  return is_8bit ? IDENT_QUOTED : IDENT;
}


/*
  We can come here if different parsing stages:
  - In an identifier chain:
       SELECT t1.cccc FROM t1;
    (when the "cccc" part starts)
    In this case both m_tok_start and m_ptr point to "cccc".
  - When a sequence of digits has changed to something else,
    therefore the token becomes an identifier rather than a number:
       SELECT 12345_6 FROM t1;
    In this case m_tok_start points to the entire "12345_678",
    while m_ptr points to "678".
*/
int Lex_input_stream::scan_ident_start(THD *thd, Lex_ident_cli_st *str)
{
  uchar c;
  bool is_8bit;
  CHARSET_INFO *const cs= thd->charset();
  const uchar *const ident_map= cs->ident_map;
  DBUG_ASSERT(m_tok_start <= m_ptr);

  if (use_mb(cs))
  {
    is_8bit= true;
    while (ident_map[c= yyGet()])
    {
      int char_length= my_charlen(cs, get_ptr() - 1, get_end_of_query());
      if (char_length <= 0)
        break;
      skip_binary(char_length - 1);
    }
  }
  else
  {
    is_8bit= get_7bit_or_8bit_ident(thd, &c);
  }
  if (c == '.' && ident_map[(uchar) yyPeek()])
    next_state= MY_LEX_IDENT_SEP;// Next is '.'

  uint length= yyLength();
  yyUnget(); // ptr points now after last token char
  str->set_ident(m_tok_start, length, is_8bit);
  m_cpp_text_start= m_cpp_tok_start;
  m_cpp_text_end= m_cpp_text_start + length;
  body_utf8_append(m_cpp_text_start);
  body_utf8_append_ident(thd, str, m_cpp_text_end);
  return is_8bit ? IDENT_QUOTED : IDENT;
}


int Lex_input_stream::scan_ident_middle(THD *thd, Lex_ident_cli_st *str,
                                        CHARSET_INFO **introducer,
                                        my_lex_states *st)
{
  CHARSET_INFO *const cs= thd->charset();
  const uchar *const ident_map= cs->ident_map;
  const uchar *const state_map= cs->state_map;
  const char *start;
  uint length;
  uchar c;
  bool is_8bit;
  bool resolve_introducer= true;
  DBUG_ASSERT(m_ptr == m_tok_start + 1); // m_ptr points to the second byte

  if (use_mb(cs))
  {
    is_8bit= true;
    int char_length= my_charlen(cs, get_ptr() - 1, get_end_of_query());
    if (char_length <= 0)
    {
      *st= MY_LEX_CHAR;
      return 0;
    }
    skip_binary(char_length - 1);

    while (ident_map[c= yyGet()])
    {
      char_length= my_charlen(cs, get_ptr() - 1, get_end_of_query());
      if (char_length <= 0)
        break;
      if (char_length > 1 || (c & 0x80))
        resolve_introducer= false;
      skip_binary(char_length - 1);
    }
  }
  else
  {
    is_8bit= get_7bit_or_8bit_ident(thd, &c) || (m_tok_start[0] & 0x80);
    resolve_introducer= !is_8bit;
  }
  length= yyLength();
  start= get_ptr();
  if (ignore_space)
  {
    /*
      If we find a space then this can't be an identifier. We notice this
      below by checking start != lex->ptr.
    */
    for (; state_map[(uchar) c] == MY_LEX_SKIP ; c= yyGet())
    {
      if (c == '\n')
        yylineno++;
    }
  }
  if (start == get_ptr() && c == '.' && ident_map[(uchar) yyPeek()])
    next_state= MY_LEX_IDENT_SEP;
  else
  {                                    // '(' must follow directly if function
    int tokval;
    yyUnget();
    if ((tokval= find_keyword(str, length, c == '(')))
    {
      next_state= MY_LEX_START;        // Allow signed numbers
      return(tokval);                  // Was keyword
    }
    yySkip();                  // next state does a unget
  }

  /*
     Note: "SELECT _bla AS 'alias'"
     _bla should be considered as a IDENT if charset haven't been found.
     So we don't use MYF(MY_WME) with get_charset_by_csname to avoid
     producing an error.
  */
  DBUG_ASSERT(length > 0);
  if (resolve_introducer && m_tok_start[0] == '_')
  {

    yyUnget();                       // ptr points now after last token char
    str->set_ident(m_tok_start, length, false);

    m_cpp_text_start= m_cpp_tok_start;
    m_cpp_text_end= m_cpp_text_start + length;
    body_utf8_append(m_cpp_text_start, m_cpp_tok_start + length);
    ErrConvString csname(str->str + 1, str->length - 1, &my_charset_bin);
    CHARSET_INFO *cs= get_charset_by_csname(csname.ptr(),
                                            MY_CS_PRIMARY, MYF(0));
    if (cs)
    {
      *introducer= cs;
      return UNDERSCORE_CHARSET;
    }
    return IDENT;
  }

  yyUnget();                       // ptr points now after last token char
  str->set_ident(m_tok_start, length, is_8bit);
  m_cpp_text_start= m_cpp_tok_start;
  m_cpp_text_end= m_cpp_text_start + length;
  body_utf8_append(m_cpp_text_start);
  body_utf8_append_ident(thd, str, m_cpp_text_end);
  return is_8bit ? IDENT_QUOTED : IDENT;
}


int Lex_input_stream::scan_ident_delimited(THD *thd,
                                           Lex_ident_cli_st *str)
{
  CHARSET_INFO *const cs= thd->charset();
  uint double_quotes= 0;
  uchar c, quote_char= m_tok_start[0];
  DBUG_ASSERT(m_ptr == m_tok_start + 1);

  for ( ; ; )
  {
    if (!(c= yyGet()))
    {
      /*
        End-of-query or straight 0x00 inside a delimited identifier.
        Return the quote character, to have the parser fail on syntax error.
      */
      m_ptr= (char *) m_tok_start + 1;
      return quote_char;
    }
    int var_length= my_charlen(cs, get_ptr() - 1, get_end_of_query());
    if (var_length == 1)
    {
      if (c == quote_char)
      {
        if (yyPeek() != quote_char)
          break;
        c= yyGet();
        double_quotes++;
        continue;
      }
    }
    else if (var_length > 1)
    {
      skip_binary(var_length - 1);
    }
  }

  str->set_ident_quoted(m_tok_start + 1, yyLength() - 1, true, quote_char);
  yyUnget();                       // ptr points now after last token char

  m_cpp_text_start= m_cpp_tok_start + 1;
  m_cpp_text_end= m_cpp_text_start + str->length;

  if (c == quote_char)
    yySkip();                  // Skip end `
  next_state= MY_LEX_START;
  body_utf8_append(m_cpp_text_start);
  // QQQ: shouldn't it add unescaped version ????
  body_utf8_append_ident(thd, str, m_cpp_text_end);
  return IDENT_QUOTED;
}


void trim_whitespace(CHARSET_INFO *cs, LEX_CSTRING *str, size_t * prefix_length)
{
  /*
    TODO:
    This code assumes that there are no multi-bytes characters
    that can be considered white-space.
  */

  size_t plen= 0;
  while ((str->length > 0) && (my_isspace(cs, str->str[0])))
  {
    plen++;
    str->length --;
    str->str ++;
  }
  if (prefix_length)
    *prefix_length= plen;
  /*
    FIXME:
    Also, parsing backward is not safe with multi bytes characters
  */
  while ((str->length > 0) && (my_isspace(cs, str->str[str->length-1])))
  {
    str->length --;
  }
}


/*
  st_select_lex structures initialisations
*/

void st_select_lex_node::init_query_common()
{
  options= 0;
  sql_cache= SQL_CACHE_UNSPECIFIED;
  linkage= UNSPECIFIED_TYPE;
  no_table_names_allowed= 0;
  uncacheable= 0;
}

void st_select_lex_unit::init_query()
{
  init_query_common();
  linkage= GLOBAL_OPTIONS_TYPE;
  select_limit_cnt= HA_POS_ERROR;
  offset_limit_cnt= 0;
  union_distinct= 0;
  prepared= optimized= optimized_2= executed= 0;
  optimize_started= 0;
  item= 0;
  union_result= 0;
  table= 0;
  fake_select_lex= 0;
  saved_fake_select_lex= 0;
  cleaned= 0;
  item_list.empty();
  describe= 0;
  found_rows_for_union= 0;
  derived= 0;
  is_view= false;
  with_clause= 0;
  with_element= 0;
  columns_are_renamed= false;
  intersect_mark= NULL;
  with_wrapped_tvc= false;
}

void st_select_lex::init_query()
{
  init_query_common();
  table_list.empty();
  top_join_list.empty();
  join_list= &top_join_list;
  embedding= 0;
  leaf_tables_prep.empty();
  leaf_tables.empty();
  item_list.empty();
  min_max_opt_list.empty();
  join= 0;
  having= prep_having= where= prep_where= 0;
  cond_pushed_into_where= cond_pushed_into_having= 0;
  olap= UNSPECIFIED_OLAP_TYPE;
  having_fix_field= 0;
  having_fix_field_for_pushed_cond= 0;
  context.select_lex= this;
  context.init();
  /*
    Add the name resolution context of the current (sub)query to the
    stack of contexts for the whole query.
    TODO:
    push_context may return an error if there is no memory for a new
    element in the stack, however this method has no return value,
    thus push_context should be moved to a place where query
    initialization is checked for failure.
  */
  parent_lex->push_context(&context, parent_lex->thd->mem_root);
  cond_count= between_count= with_wild= 0;
  max_equal_elems= 0;
  ref_pointer_array.reset();
  select_n_where_fields= 0;
  select_n_reserved= 0;
  select_n_having_items= 0;
  n_sum_items= 0;
  n_child_sum_items= 0;
  hidden_bit_fields= 0;
  fields_in_window_functions= 0;
  subquery_in_having= explicit_limit= 0;
  is_item_list_lookup= 0;
  changed_elements= 0;
  first_natural_join_processing= 1;
  first_cond_optimization= 1;
  parsing_place= NO_MATTER;
  exclude_from_table_unique_test= no_wrap_view_item= FALSE;
  nest_level= 0;
  link_next= 0;
  prep_leaf_list_state= UNINIT;
  have_merged_subqueries= FALSE;
  bzero((char*) expr_cache_may_be_used, sizeof(expr_cache_may_be_used));
  select_list_tables= 0;
  m_non_agg_field_used= false;
  m_agg_func_used= false;
  m_custom_agg_func_used= false;
  window_specs.empty();
  window_funcs.empty();
  tvc= 0;
  in_tvc= false;
  versioned_tables= 0;
}

void st_select_lex::init_select()
{
  sj_nests.empty();
  sj_subselects.empty();
  group_list.empty();
  if (group_list_ptrs)
    group_list_ptrs->clear();
  type= 0;
  db= null_clex_str;
  having= 0;
  table_join_options= 0;
  in_sum_expr= with_wild= 0;
  options= 0;
  sql_cache= SQL_CACHE_UNSPECIFIED;
  ftfunc_list_alloc.empty();
  inner_sum_func_list= 0;
  ftfunc_list= &ftfunc_list_alloc;
  order_list.elements= 0;
  order_list.first= 0;
  order_list.next= &order_list.first;
  /* Set limit and offset to default values */
  select_limit= 0;      /* denotes the default limit = HA_POS_ERROR */
  offset_limit= 0;      /* denotes the default offset = 0 */
  with_sum_func= 0;
  with_all_modifier= 0;
  is_correlated= 0;
  cur_pos_in_select_list= UNDEF_POS;
  cond_value= having_value= Item::COND_UNDEF;
  inner_refs_list.empty();
  insert_tables= 0;
  merged_into= 0;
  m_non_agg_field_used= false;
  m_agg_func_used= false;
  m_custom_agg_func_used= false;
  name_visibility_map.clear_all();
  with_dep= 0;
  join= 0;
  lock_type= TL_READ_DEFAULT;
  tvc= 0;
  in_funcs.empty();
  curr_tvc_name= 0;
  in_tvc= false;
  versioned_tables= 0;
}

/*
  st_select_lex structures linking
*/

/* include on level down */
void st_select_lex_node::include_down(st_select_lex_node *upper)
{
  if ((next= upper->slave))
    next->prev= &next;
  prev= &upper->slave;
  upper->slave= this;
  master= upper;
  slave= 0;
}


void st_select_lex_node::add_slave(st_select_lex_node *slave_arg)
{
  for (; slave; slave= slave->next)
    if (slave == slave_arg)
      return;

  if (slave)
  {
    st_select_lex_node *slave_arg_slave= slave_arg->slave;
    /* Insert in the front of list of slaves if any. */
    slave_arg->include_neighbour(slave);
    /* include_neighbour() sets slave_arg->slave=0, restore it. */
    slave_arg->slave= slave_arg_slave;
    /* Count on include_neighbour() setting the master. */
    DBUG_ASSERT(slave_arg->master == this);
  }
  else
  {
    slave= slave_arg;
    slave_arg->master= this;
  }
}


/*
  include on level down (but do not link)

  SYNOPSYS
    st_select_lex_node::include_standalone()
    upper - reference on node underr which this node should be included
    ref - references on reference on this node
*/
void st_select_lex_node::include_standalone(st_select_lex_node *upper,
                                            st_select_lex_node **ref)
{
  next= 0;
  prev= ref;
  master= upper;
  slave= 0;
}

/* include neighbour (on same level) */
void st_select_lex_node::include_neighbour(st_select_lex_node *before)
{
  if ((next= before->next))
    next->prev= &next;
  prev= &before->next;
  before->next= this;
  master= before->master;
  slave= 0;
}

/* including in global SELECT_LEX list */
void st_select_lex_node::include_global(st_select_lex_node **plink)
{
  if ((link_next= *plink))
    link_next->link_prev= &link_next;
  link_prev= plink;
  *plink= this;
}

//excluding from global list (internal function)
void st_select_lex_node::fast_exclude()
{
  if (link_prev)
  {
    if ((*link_prev= link_next))
      link_next->link_prev= link_prev;
  }
  // Remove slave structure
  for (; slave; slave= slave->next)
    slave->fast_exclude();
  
}


/**
  @brief
    Insert a new chain of nodes into another chain before a particular link

  @param in/out
    ptr_pos_to_insert  the address of the chain pointer pointing to the link
                       before which the subchain has to be inserted
  @param   
    end_chain_node     the last link of the subchain to be inserted

  @details
    The method inserts the chain of nodes starting from this node and ending
    with the node nd_chain_node into another chain of nodes before the node
    pointed to by *ptr_pos_to_insert.
    It is assumed that ptr_pos_to_insert belongs to the chain where we insert.
    So it must be updated.

  @retval
    The method returns the pointer to the first link of the inserted chain
*/

st_select_lex_node *st_select_lex_node:: insert_chain_before(
                                         st_select_lex_node **ptr_pos_to_insert,
                                         st_select_lex_node *end_chain_node)
{
  end_chain_node->link_next= *ptr_pos_to_insert;
  (*ptr_pos_to_insert)->link_prev= &end_chain_node->link_next;
  this->link_prev= ptr_pos_to_insert;
  return this;
}


/*
  Detach the node from its master and attach it to a new master
*/

void st_select_lex_node::move_as_slave(st_select_lex_node *new_master)
{
  exclude_from_tree();
  if (new_master->slave)
  {
    st_select_lex_node *curr= new_master->slave;
    for ( ; curr->next ; curr= curr->next) ;
    prev= &curr->next;
  }
  else
    prev= &new_master->slave;
  *prev= this;
  next= 0;
  master= new_master;
}


/*
  Exclude a node from the tree lex structure, but leave it in the global
  list of nodes.
*/

void st_select_lex_node::exclude_from_tree()
{
  if ((*prev= next))
    next->prev= prev;
}


/*
  Exclude select_lex structure (except first (first select can't be
  deleted, because it is most upper select))
*/
void st_select_lex_node::exclude()
{
  /* exclude from global list */
  fast_exclude();
  /* exclude from other structures */
  exclude_from_tree();
  /* 
     We do not need following statements, because prev pointer of first 
     list element point to master->slave
     if (master->slave == this)
       master->slave= next;
  */
}


/*
  Exclude level of current unit from tree of SELECTs

  SYNOPSYS
    st_select_lex_unit::exclude_level()

  NOTE: units which belong to current will be brought up on level of
  currernt unit 
*/
void st_select_lex_unit::exclude_level()
{
  SELECT_LEX_UNIT *units= 0, **units_last= &units;
  for (SELECT_LEX *sl= first_select(); sl; sl= sl->next_select())
  {
    // unlink current level from global SELECTs list
    if (sl->link_prev && (*sl->link_prev= sl->link_next))
      sl->link_next->link_prev= sl->link_prev;

    // bring up underlay levels
    SELECT_LEX_UNIT **last= 0;
    for (SELECT_LEX_UNIT *u= sl->first_inner_unit(); u; u= u->next_unit())
    {
      u->master= master;
      last= (SELECT_LEX_UNIT**)&(u->next);
    }
    if (last)
    {
      (*units_last)= sl->first_inner_unit();
      units_last= last;
    }
  }
  if (units)
  {
    // include brought up levels in place of current
    (*prev)= units;
    (*units_last)= (SELECT_LEX_UNIT*)next;
    if (next)
      next->prev= (SELECT_LEX_NODE**)units_last;
    units->prev= prev;
  }
  else
  {
    // exclude currect unit from list of nodes
    (*prev)= next;
    if (next)
      next->prev= prev;
  }
  // Mark it excluded
  prev= NULL;
}


#if 0
/*
  Exclude subtree of current unit from tree of SELECTs

  SYNOPSYS
    st_select_lex_unit::exclude_tree()
*/
void st_select_lex_unit::exclude_tree()
{
  for (SELECT_LEX *sl= first_select(); sl; sl= sl->next_select())
  {
    // unlink current level from global SELECTs list
    if (sl->link_prev && (*sl->link_prev= sl->link_next))
      sl->link_next->link_prev= sl->link_prev;

    // unlink underlay levels
    for (SELECT_LEX_UNIT *u= sl->first_inner_unit(); u; u= u->next_unit())
    {
      u->exclude_level();
    }
  }
  // exclude currect unit from list of nodes
  (*prev)= next;
  if (next)
    next->prev= prev;
}
#endif


/*
  st_select_lex_node::mark_as_dependent mark all st_select_lex struct from 
  this to 'last' as dependent

  SYNOPSIS
    last - pointer to last st_select_lex struct, before which all 
           st_select_lex have to be marked as dependent

  NOTE
    'last' should be reachable from this st_select_lex_node
*/

bool st_select_lex::mark_as_dependent(THD *thd, st_select_lex *last,
                                      Item *dependency)
{

  DBUG_ASSERT(this != last);

  /*
    Mark all selects from resolved to 1 before select where was
    found table as depended (of select where was found table)
  */
  SELECT_LEX *s= this;
  do
  {
    if (!(s->uncacheable & UNCACHEABLE_DEPENDENT_GENERATED))
    {
      // Select is dependent of outer select
      s->uncacheable= (s->uncacheable & ~UNCACHEABLE_UNITED) |
                       UNCACHEABLE_DEPENDENT_GENERATED;
      SELECT_LEX_UNIT *munit= s->master_unit();
      munit->uncacheable= (munit->uncacheable & ~UNCACHEABLE_UNITED) |
                       UNCACHEABLE_DEPENDENT_GENERATED;
      for (SELECT_LEX *sl= munit->first_select(); sl ; sl= sl->next_select())
      {
        if (sl != s &&
            !(sl->uncacheable & (UNCACHEABLE_DEPENDENT_GENERATED |
                                 UNCACHEABLE_UNITED)))
          sl->uncacheable|= UNCACHEABLE_UNITED;
      }
    }

    Item_subselect *subquery_expr= s->master_unit()->item;
    if (subquery_expr && subquery_expr->mark_as_dependent(thd, last, 
                                                          dependency))
      return TRUE;
  } while ((s= s->outer_select()) != last && s != 0);
  is_correlated= TRUE;
  this->master_unit()->item->is_correlated= TRUE;
  return FALSE;
}

/*
  prohibit using LIMIT clause
*/
bool st_select_lex::test_limit()
{
  if (select_limit != 0)
  {
    my_error(ER_NOT_SUPPORTED_YET, MYF(0),
             "LIMIT & IN/ALL/ANY/SOME subquery");
    return(1);
  }
  return(0);
}



st_select_lex* st_select_lex_unit::outer_select()
{
  return (st_select_lex*) master;
}


ha_rows st_select_lex::get_offset()
{
  ulonglong val= 0;

  if (offset_limit)
  {
    // see comment for st_select_lex::get_limit()
    bool err= offset_limit->fix_fields_if_needed(master_unit()->thd, NULL);
    DBUG_ASSERT(!err);
    val= err ? HA_POS_ERROR : offset_limit->val_uint();
  }

  return (ha_rows)val;
}


ha_rows st_select_lex::get_limit()
{
  ulonglong val= HA_POS_ERROR;

  if (select_limit)
  {
    /*
      fix_fields() has not been called for select_limit. That's due to the
      historical reasons -- this item could be only of type Item_int, and
      Item_int does not require fix_fields(). Thus, fix_fields() was never
      called for select_limit.

      Some time ago, Item_splocal was also allowed for LIMIT / OFFSET clauses.
      However, the fix_fields() behavior was not updated, which led to a crash
      in some cases.

      There is no single place where to call fix_fields() for LIMIT / OFFSET
      items during the fix-fields-phase. Thus, for the sake of readability,
      it was decided to do it here, on the evaluation phase (which is a
      violation of design, but we chose the lesser of two evils).

      We can call fix_fields() here, because select_limit can be of two
      types only: Item_int and Item_splocal. Item_int::fix_fields() is trivial,
      and Item_splocal::fix_fields() (or rather Item_sp_variable::fix_fields())
      has the following properties:
        1) it does not affect other items;
        2) it does not fail.

      Nevertheless DBUG_ASSERT was added to catch future changes in
      fix_fields() implementation. Also added runtime check against a result
      of fix_fields() in order to handle error condition in non-debug build.
    */
    bool err= select_limit->fix_fields_if_needed(master_unit()->thd, NULL);
    DBUG_ASSERT(!err);
    val= err ? HA_POS_ERROR : select_limit->val_uint();
  }

  return (ha_rows)val;
}


bool st_select_lex::add_order_to_list(THD *thd, Item *item, bool asc)
{
  return add_to_list(thd, order_list, item, asc);
}


bool st_select_lex::add_gorder_to_list(THD *thd, Item *item, bool asc)
{
  return add_to_list(thd, gorder_list, item, asc);
}


bool st_select_lex::add_item_to_list(THD *thd, Item *item)
{
  DBUG_ENTER("st_select_lex::add_item_to_list");
  DBUG_PRINT("info", ("Item: %p", item));
  DBUG_RETURN(item_list.push_back(item, thd->mem_root));
}


bool st_select_lex::add_group_to_list(THD *thd, Item *item, bool asc)
{
  return add_to_list(thd, group_list, item, asc);
}


bool st_select_lex::add_ftfunc_to_list(THD *thd, Item_func_match *func)
{
  return !func || ftfunc_list->push_back(func, thd->mem_root); // end of memory?
}


st_select_lex* st_select_lex::outer_select()
{
  return (st_select_lex*) master->get_master();
}


bool st_select_lex::inc_in_sum_expr()
{
  in_sum_expr++;
  return 0;
}


uint st_select_lex::get_in_sum_expr()
{
  return in_sum_expr;
}


TABLE_LIST* st_select_lex::get_table_list()
{
  return table_list.first;
}

List<Item>* st_select_lex::get_item_list()
{
  return &item_list;
}

ulong st_select_lex::get_table_join_options()
{
  return table_join_options;
}


bool st_select_lex::setup_ref_array(THD *thd, uint order_group_num)
{

  if (!((options & SELECT_DISTINCT) && !group_list.elements))
    hidden_bit_fields= 0;

  // find_order_in_list() may need some extra space, so multiply by two.
  order_group_num*= 2;

  /*
    We have to create array in prepared statement memory if it is a
    prepared statement
  */
  Query_arena *arena= thd->stmt_arena;
  const uint n_elems= (n_sum_items +
                       n_child_sum_items +
                       item_list.elements +
                       select_n_reserved +
                       select_n_having_items +
                       select_n_where_fields +
                       order_group_num +
                       hidden_bit_fields +
                       fields_in_window_functions) * 5;
  if (!ref_pointer_array.is_null())
  {
    /*
      We need to take 'n_sum_items' into account when allocating the array,
      and this may actually increase during the optimization phase due to
      MIN/MAX rewrite in Item_in_subselect::single_value_transformer.
      In the usual case we can reuse the array from the prepare phase.
      If we need a bigger array, we must allocate a new one.
     */
    if (ref_pointer_array.size() >= n_elems)
      return false;
   }
  Item **array= static_cast<Item**>(arena->alloc(sizeof(Item*) * n_elems));
  if (likely(array != NULL))
    ref_pointer_array= Ref_ptr_array(array, n_elems);

  return array == NULL;
}


void st_select_lex_unit::print(String *str, enum_query_type query_type)
{
  bool union_all= !union_distinct;
  if (with_clause)
    with_clause->print(str, query_type);
  for (SELECT_LEX *sl= first_select(); sl; sl= sl->next_select())
  {
    if (sl != first_select())
    {
      switch (sl->linkage)
      {
      default:
        DBUG_ASSERT(0);
        /* fall through */
      case UNION_TYPE:
        str->append(STRING_WITH_LEN(" union "));
        if (union_all)
          str->append(STRING_WITH_LEN("all "));
        break;
      case INTERSECT_TYPE:
        str->append(STRING_WITH_LEN(" intersect "));
        break;
      case EXCEPT_TYPE:
        str->append(STRING_WITH_LEN(" except "));
        break;
      }
      if (sl == union_distinct)
        union_all= TRUE;
    }
    if (sl->braces)
      str->append('(');
    sl->print(thd, str, query_type);
    if (sl->braces)
      str->append(')');
  }
  if (fake_select_lex)
  {
    if (fake_select_lex->order_list.elements)
    {
      str->append(STRING_WITH_LEN(" order by "));
      fake_select_lex->print_order(str,
        fake_select_lex->order_list.first,
        query_type);
    }
    fake_select_lex->print_limit(thd, str, query_type);
  }
  else if (saved_fake_select_lex)
    saved_fake_select_lex->print_limit(thd, str, query_type);
}


void st_select_lex::print_order(String *str,
                                ORDER *order,
                                enum_query_type query_type)
{
  for (; order; order= order->next)
  {
    if (order->counter_used)
    {
      char buffer[20];
      size_t length= my_snprintf(buffer, 20, "%d", order->counter);
      str->append(buffer, (uint) length);
    }
    else
    {
      /* replace numeric reference with equivalent for ORDER constant */
      if (order->item[0]->type() == Item::INT_ITEM &&
          order->item[0]->basic_const_item())
      {
        /* make it expression instead of integer constant */
        str->append(STRING_WITH_LEN("''"));
      }
      else
        (*order->item)->print(str, query_type);
    }
    if (order->direction == ORDER::ORDER_DESC)
       str->append(STRING_WITH_LEN(" desc"));
    if (order->next)
      str->append(',');
  }
}
 

void st_select_lex::print_limit(THD *thd,
                                String *str,
                                enum_query_type query_type)
{
  SELECT_LEX_UNIT *unit= master_unit();
  Item_subselect *item= unit->item;

  if (item && unit->global_parameters() == this)
  {
    Item_subselect::subs_type subs_type= item->substype();
    if (subs_type == Item_subselect::IN_SUBS ||
        subs_type == Item_subselect::ALL_SUBS)
    {
      return;
    }
  }
  if (explicit_limit && select_limit)
  {
    str->append(STRING_WITH_LEN(" limit "));
    if (offset_limit)
    {
      offset_limit->print(str, query_type);
      str->append(',');
    }
    select_limit->print(str, query_type);
  }
}


/**
  @brief Restore the LEX and THD in case of a parse error.

  This is a clean up call that is invoked by the Bison generated
  parser before returning an error from MYSQLparse. If your
  semantic actions manipulate with the global thread state (which
  is a very bad practice and should not normally be employed) and
  need a clean-up in case of error, and you can not use %destructor
  rule in the grammar file itself, this function should be used
  to implement the clean up.
*/

void LEX::cleanup_lex_after_parse_error(THD *thd)
{
  /*
    Delete sphead for the side effect of restoring of the original
    LEX state, thd->lex, thd->mem_root and thd->free_list if they
    were replaced when parsing stored procedure statements.  We
    will never use sphead object after a parse error, so it's okay
    to delete it only for the sake of the side effect.
    TODO: make this functionality explicit in sp_head class.
    Sic: we must nullify the member of the main lex, not the
    current one that will be thrown away
  */
  if (thd->lex->sphead)
  {
    sp_package *pkg;
    thd->lex->sphead->restore_thd_mem_root(thd);
    if ((pkg= thd->lex->sphead->m_parent))
    {
      /*
        If a syntax error happened inside a package routine definition,
        then thd->lex points to the routine sublex. We need to restore to
        the top level LEX.
      */
      DBUG_ASSERT(pkg->m_top_level_lex);
      DBUG_ASSERT(pkg == pkg->m_top_level_lex->sphead);
      pkg->restore_thd_mem_root(thd);
      LEX *top= pkg->m_top_level_lex;
      sp_package::destroy(pkg);
      thd->lex= top;
      thd->lex->sphead= NULL;
    }
    else
    {
      sp_head::destroy(thd->lex->sphead);
      thd->lex->sphead= NULL;
    }
  }
}

/*
  Initialize (or reset) Query_tables_list object.

  SYNOPSIS
    reset_query_tables_list()
      init  TRUE  - we should perform full initialization of object with
                    allocating needed memory
            FALSE - object is already initialized so we should only reset
                    its state so it can be used for parsing/processing
                    of new statement

  DESCRIPTION
    This method initializes Query_tables_list so it can be used as part
    of LEX object for parsing/processing of statement. One can also use
    this method to reset state of already initialized Query_tables_list
    so it can be used for processing of new statement.
*/

void Query_tables_list::reset_query_tables_list(bool init)
{
  sql_command= SQLCOM_END;
  if (!init && query_tables)
  {
    TABLE_LIST *table= query_tables;
    for (;;)
    {
      delete table->view;
      if (query_tables_last == &table->next_global ||
          !(table= table->next_global))
        break;
    }
  }
  query_tables= 0;
  query_tables_last= &query_tables;
  query_tables_own_last= 0;
  if (init)
  {
    /*
      We delay real initialization of hash (and therefore related
      memory allocation) until first insertion into this hash.
    */
    my_hash_clear(&sroutines);
  }
  else if (sroutines.records)
  {
    /* Non-zero sroutines.records means that hash was initialized. */
    my_hash_reset(&sroutines);
  }
  sroutines_list.empty();
  sroutines_list_own_last= sroutines_list.next;
  sroutines_list_own_elements= 0;
  binlog_stmt_flags= 0;
  stmt_accessed_table_flag= 0;
}


/*
  Destroy Query_tables_list object with freeing all resources used by it.

  SYNOPSIS
    destroy_query_tables_list()
*/

void Query_tables_list::destroy_query_tables_list()
{
  my_hash_free(&sroutines);
}


/*
  Initialize LEX object.

  SYNOPSIS
    LEX::LEX()

  NOTE
    LEX object initialized with this constructor can be used as part of
    THD object for which one can safely call open_tables(), lock_tables()
    and close_thread_tables() functions. But it is not yet ready for
    statement parsing. On should use lex_start() function to prepare LEX
    for this.
*/

LEX::LEX()
  : explain(NULL), result(0), part_info(NULL), arena_for_set_stmt(0), mem_root_for_set_stmt(0),
    option_type(OPT_DEFAULT), context_analysis_only(0), sphead(0),
    default_used(0), is_lex_started(0), limit_rows_examined_cnt(ULONGLONG_MAX)
{

  init_dynamic_array2(&plugins, sizeof(plugin_ref), plugins_static_buffer,
                      INITIAL_LEX_PLUGIN_LIST_SIZE,
                      INITIAL_LEX_PLUGIN_LIST_SIZE, 0);
  reset_query_tables_list(TRUE);
  mi.init();
  init_dynamic_array2(&delete_gtid_domain, sizeof(uint32),
                      gtid_domain_static_buffer,
                      initial_gtid_domain_buffer_size,
                      initial_gtid_domain_buffer_size, 0);
}


/*
  Check whether the merging algorithm can be used on this VIEW

  SYNOPSIS
    LEX::can_be_merged()

  DESCRIPTION
    We can apply merge algorithm if it is single SELECT view  with
    subqueries only in WHERE clause (we do not count SELECTs of underlying
    views, and second level subqueries) and we have not grpouping, ordering,
    HAVING clause, aggregate functions, DISTINCT clause, LIMIT clause and
    several underlying tables.

  RETURN
    FALSE - only temporary table algorithm can be used
    TRUE  - merge algorithm can be used
*/

bool LEX::can_be_merged()
{
  // TODO: do not forget implement case when select_lex.table_list.elements==0

  /* find non VIEW subqueries/unions */
  bool selects_allow_merge= (select_lex.next_select() == 0 &&
                             !(select_lex.uncacheable &
                               UNCACHEABLE_RAND));
  if (selects_allow_merge)
  {
    for (SELECT_LEX_UNIT *tmp_unit= select_lex.first_inner_unit();
         tmp_unit;
         tmp_unit= tmp_unit->next_unit())
    {
      if (tmp_unit->first_select()->parent_lex == this &&
          (tmp_unit->item != 0 &&
           (tmp_unit->item->place() != IN_WHERE &&
            tmp_unit->item->place() != IN_ON &&
            tmp_unit->item->place() != SELECT_LIST)))
      {
        selects_allow_merge= 0;
        break;
      }
    }
  }

  return (selects_allow_merge &&
          select_lex.group_list.elements == 0 &&
          select_lex.having == 0 &&
          select_lex.with_sum_func == 0 &&
          select_lex.table_list.elements >= 1 &&
          !(select_lex.options & SELECT_DISTINCT) &&
          select_lex.select_limit == 0);
}


/*
  check if command can use VIEW with MERGE algorithm (for top VIEWs)

  SYNOPSIS
    LEX::can_use_merged()

  DESCRIPTION
    Only listed here commands can use merge algorithm in top level
    SELECT_LEX (for subqueries will be used merge algorithm if
    LEX::can_not_use_merged() is not TRUE).

  RETURN
    FALSE - command can't use merged VIEWs
    TRUE  - VIEWs with MERGE algorithms can be used
*/

bool LEX::can_use_merged()
{
  switch (sql_command)
  {
  case SQLCOM_SELECT:
  case SQLCOM_CREATE_TABLE:
  case SQLCOM_UPDATE:
  case SQLCOM_UPDATE_MULTI:
  case SQLCOM_DELETE:
  case SQLCOM_DELETE_MULTI:
  case SQLCOM_INSERT:
  case SQLCOM_INSERT_SELECT:
  case SQLCOM_REPLACE:
  case SQLCOM_REPLACE_SELECT:
  case SQLCOM_LOAD:
    return TRUE;
  default:
    return FALSE;
  }
}

/*
  Check if command can't use merged views in any part of command

  SYNOPSIS
    LEX::can_not_use_merged()

  DESCRIPTION
    Temporary table algorithm will be used on all SELECT levels for queries
    listed here (see also LEX::can_use_merged()).

  RETURN
    FALSE - command can't use merged VIEWs
    TRUE  - VIEWs with MERGE algorithms can be used
*/

bool LEX::can_not_use_merged()
{
  switch (sql_command)
  {
  case SQLCOM_CREATE_VIEW:
  case SQLCOM_SHOW_CREATE:
  /*
    SQLCOM_SHOW_FIELDS is necessary to make 
    information schema tables working correctly with views.
    see get_schema_tables_result function
  */
  case SQLCOM_SHOW_FIELDS:
    return TRUE;
  default:
    return FALSE;
  }
}

/**
  Detect that we need only table structure of derived table/view.

  Also used by I_S tables (@see create_schema_table) to detect that
  they need a full table structure and cannot optimize unused columns away

  @retval TRUE yes, we need only structure
  @retval FALSE no, we need data
*/

bool LEX::only_view_structure()
{
  switch (sql_command) {
  case SQLCOM_SHOW_CREATE:
  case SQLCOM_CHECKSUM:
  case SQLCOM_SHOW_TABLES:
  case SQLCOM_SHOW_FIELDS:
  case SQLCOM_REVOKE_ALL:
  case SQLCOM_REVOKE:
  case SQLCOM_GRANT:
  case SQLCOM_CREATE_VIEW:
    return TRUE;
  case SQLCOM_CREATE_TABLE:
    return create_info.like();
  default:
    return FALSE;
  }
}


/*
  Should Items_ident be printed correctly

  SYNOPSIS
    need_correct_ident()

  RETURN
    TRUE yes, we need only structure
    FALSE no, we need data
*/


bool LEX::need_correct_ident()
{
  switch(sql_command)
  {
  case SQLCOM_SHOW_CREATE:
  case SQLCOM_SHOW_TABLES:
  case SQLCOM_CREATE_VIEW:
    return TRUE;
  default:
    return FALSE;
  }
}

/*
  Get effective type of CHECK OPTION for given view

  SYNOPSIS
    get_effective_with_check()
    view    given view

  NOTE
    It have not sense to set CHECK OPTION for SELECT satement or subqueries,
    so we do not.

  RETURN
    VIEW_CHECK_NONE      no need CHECK OPTION
    VIEW_CHECK_LOCAL     CHECK OPTION LOCAL
    VIEW_CHECK_CASCADED  CHECK OPTION CASCADED
*/

uint8 LEX::get_effective_with_check(TABLE_LIST *view)
{
  if (view->select_lex->master_unit() == &unit &&
      which_check_option_applicable())
    return (uint8)view->with_check;
  return VIEW_CHECK_NONE;
}


/**
  This method should be called only during parsing.
  It is aware of compound statements (stored routine bodies)
  and will initialize the destination with the default
  database of the stored routine, rather than the default
  database of the connection it is parsed in.
  E.g. if one has no current database selected, or current database 
  set to 'bar' and then issues:

  CREATE PROCEDURE foo.p1() BEGIN SELECT * FROM t1 END//

  t1 is meant to refer to foo.t1, not to bar.t1.

  This method is needed to support this rule.

  @return TRUE in case of error (parsing should be aborted, FALSE in
  case of success
*/

bool LEX::copy_db_to(LEX_CSTRING *to)
{
  if (sphead && sphead->m_name.str)
  {
    DBUG_ASSERT(sphead->m_db.str && sphead->m_db.length);
    /*
      It is safe to assign the string by-pointer, both sphead and
      its statements reside in the same memory root.
    */
    *to= sphead->m_db;
    return FALSE;
  }
  return thd->copy_db_to(to);
}

/**
  Initialize offset and limit counters.

  @param sl SELECT_LEX to get offset and limit from.
*/

void st_select_lex_unit::set_limit(st_select_lex *sl)
{
  DBUG_ASSERT(!thd->stmt_arena->is_stmt_prepare());

  offset_limit_cnt= sl->get_offset();
  select_limit_cnt= sl->get_limit();
  if (select_limit_cnt + offset_limit_cnt >= select_limit_cnt)
    select_limit_cnt+= offset_limit_cnt;
  else
    select_limit_cnt= HA_POS_ERROR;
}


/**
  Decide if a temporary table is needed for the UNION.

  @retval true  A temporary table is needed.
  @retval false A temporary table is not needed.
 */

bool st_select_lex_unit::union_needs_tmp_table()
{
  if (with_element && with_element->is_recursive)
    return true;
  if (!with_wrapped_tvc)
  {
    for (st_select_lex *sl= first_select(); sl; sl=sl->next_select())
    {
      if (sl->tvc && sl->tvc->to_be_wrapped_as_with_tail())
      {
        with_wrapped_tvc= true;
        break;
      }
    }
  }
  if (with_wrapped_tvc)
    return true;
  return union_distinct != NULL ||
    global_parameters()->order_list.elements != 0 ||
    thd->lex->sql_command == SQLCOM_INSERT_SELECT ||
    thd->lex->sql_command == SQLCOM_REPLACE_SELECT;
}  

/**
  @brief Set the initial purpose of this TABLE_LIST object in the list of used
    tables.

  We need to track this information on table-by-table basis, since when this
  table becomes an element of the pre-locked list, it's impossible to identify
  which SQL sub-statement it has been originally used in.

  E.g.:

  User request:                 SELECT * FROM t1 WHERE f1();
  FUNCTION f1():                DELETE FROM t2; RETURN 1;
  BEFORE DELETE trigger on t2:  INSERT INTO t3 VALUES (old.a);

  For this user request, the pre-locked list will contain t1, t2, t3
  table elements, each needed for different DML.

  The trigger event map is updated to reflect INSERT, UPDATE, DELETE,
  REPLACE, LOAD DATA, CREATE TABLE .. SELECT, CREATE TABLE ..
  REPLACE SELECT statements, and additionally ON DUPLICATE KEY UPDATE
  clause.
*/

void LEX::set_trg_event_type_for_tables()
{
  uint8 new_trg_event_map= 0;
  DBUG_ENTER("LEX::set_trg_event_type_for_tables");

  /*
    Some auxiliary operations
    (e.g. GRANT processing) create TABLE_LIST instances outside
    the parser. Additionally, some commands (e.g. OPTIMIZE) change
    the lock type for a table only after parsing is done. Luckily,
    these do not fire triggers and do not need to pre-load them.
    For these TABLE_LISTs set_trg_event_type is never called, and
    trg_event_map is always empty. That means that the pre-locking
    algorithm will ignore triggers defined on these tables, if
    any, and the execution will either fail with an assert in
    sql_trigger.cc or with an error that a used table was not
    pre-locked, in case of a production build.

    TODO: this usage pattern creates unnecessary module dependencies
    and should be rewritten to go through the parser.
    Table list instances created outside the parser in most cases
    refer to mysql.* system tables. It is not allowed to have
    a trigger on a system table, but keeping track of
    initialization provides extra safety in case this limitation
    is circumvented.
  */

  switch (sql_command) {
  case SQLCOM_LOCK_TABLES:
  /*
    On a LOCK TABLE, all triggers must be pre-loaded for this TABLE_LIST
    when opening an associated TABLE.
  */
    new_trg_event_map= trg2bit(TRG_EVENT_INSERT) | trg2bit(TRG_EVENT_UPDATE) |
                       trg2bit(TRG_EVENT_DELETE);
    break;
  /*
    Basic INSERT. If there is an additional ON DUPLIATE KEY UPDATE
    clause, it will be handled later in this method.
  */
  case SQLCOM_INSERT:                           /* fall through */
  case SQLCOM_INSERT_SELECT:
  /*
    LOAD DATA ... INFILE is expected to fire BEFORE/AFTER INSERT
    triggers.
    If the statement also has REPLACE clause, it will be
    handled later in this method.
  */
  case SQLCOM_LOAD:                             /* fall through */
  /*
    REPLACE is semantically equivalent to INSERT. In case
    of a primary or unique key conflict, it deletes the old
    record and inserts a new one. So we also may need to
    fire ON DELETE triggers. This functionality is handled
    later in this method.
  */
  case SQLCOM_REPLACE:                          /* fall through */
  case SQLCOM_REPLACE_SELECT:
  /*
    CREATE TABLE ... SELECT defaults to INSERT if the table or
    view already exists. REPLACE option of CREATE TABLE ...
    REPLACE SELECT is handled later in this method.
  */
  case SQLCOM_CREATE_TABLE:
  case SQLCOM_CREATE_SEQUENCE:
    new_trg_event_map|= trg2bit(TRG_EVENT_INSERT);
    break;
  /* Basic update and multi-update */
  case SQLCOM_UPDATE:                           /* fall through */
  case SQLCOM_UPDATE_MULTI:
    new_trg_event_map|= trg2bit(TRG_EVENT_UPDATE);
    break;
  /* Basic delete and multi-delete */
  case SQLCOM_DELETE:                           /* fall through */
  case SQLCOM_DELETE_MULTI:
    new_trg_event_map|= trg2bit(TRG_EVENT_DELETE);
    break;
  default:
    break;
  }

  switch (duplicates) {
  case DUP_UPDATE:
    new_trg_event_map|= trg2bit(TRG_EVENT_UPDATE);
    break;
  case DUP_REPLACE:
    new_trg_event_map|= trg2bit(TRG_EVENT_DELETE);
    break;
  case DUP_ERROR:
  default:
    break;
  }


  /*
    Do not iterate over sub-selects, only the tables in the outermost
    SELECT_LEX can be modified, if any.
  */
  TABLE_LIST *tables= select_lex.get_table_list();

  while (tables)
  {
    /*
      This is a fast check to filter out statements that do
      not change data, or tables  on the right side, in case of
      INSERT .. SELECT, CREATE TABLE .. SELECT and so on.
      Here we also filter out OPTIMIZE statement and non-updateable
      views, for which lock_type is TL_UNLOCK or TL_READ after
      parsing.
    */
    if (static_cast<int>(tables->lock_type) >=
        static_cast<int>(TL_WRITE_ALLOW_WRITE))
      tables->trg_event_map= new_trg_event_map;
    tables= tables->next_local;
  }
  DBUG_VOID_RETURN;
}


/*
  Unlink the first table from the global table list and the first table from
  outer select (lex->select_lex) local list

  SYNOPSIS
    unlink_first_table()
    link_to_local   Set to 1 if caller should link this table to local list

  NOTES
    We assume that first tables in both lists is the same table or the local
    list is empty.

  RETURN
    0      If 'query_tables' == 0
    unlinked table
      In this case link_to_local is set.

*/
TABLE_LIST *LEX::unlink_first_table(bool *link_to_local)
{
  TABLE_LIST *first;
  if ((first= query_tables))
  {
    /*
      Exclude from global table list
    */
    if ((query_tables= query_tables->next_global))
      query_tables->prev_global= &query_tables;
    else
      query_tables_last= &query_tables;
    first->next_global= 0;

    /*
      and from local list if it is not empty
    */
    if ((*link_to_local= MY_TEST(select_lex.table_list.first)))
    {
      select_lex.context.table_list= 
        select_lex.context.first_name_resolution_table= first->next_local;
      select_lex.table_list.first= first->next_local;
      select_lex.table_list.elements--;  //safety
      first->next_local= 0;
      /*
        Ensure that the global list has the same first table as the local
        list.
      */
      first_lists_tables_same();
    }
  }
  return first;
}


/*
  Bring first local table of first most outer select to first place in global
  table list

  SYNOPSYS
     LEX::first_lists_tables_same()

  NOTES
    In many cases (for example, usual INSERT/DELETE/...) the first table of
    main SELECT_LEX have special meaning => check that it is the first table
    in global list and re-link to be first in the global list if it is
    necessary.  We need such re-linking only for queries with sub-queries in
    the select list, as only in this case tables of sub-queries will go to
    the global list first.
*/

void LEX::first_lists_tables_same()
{
  TABLE_LIST *first_table= select_lex.table_list.first;
  if (query_tables != first_table && first_table != 0)
  {
    TABLE_LIST *next;
    if (query_tables_last == &first_table->next_global)
      query_tables_last= first_table->prev_global;

    if (query_tables_own_last == &first_table->next_global)
      query_tables_own_last= first_table->prev_global;

    if ((next= *first_table->prev_global= first_table->next_global))
      next->prev_global= first_table->prev_global;
    /* include in new place */
    first_table->next_global= query_tables;
    /*
       We are sure that query_tables is not 0, because first_table was not
       first table in the global list => we can use
       query_tables->prev_global without check of query_tables
    */
    query_tables->prev_global= &first_table->next_global;
    first_table->prev_global= &query_tables;
    query_tables= first_table;
  }
}


/*
  Link table back that was unlinked with unlink_first_table()

  SYNOPSIS
    link_first_table_back()
    link_to_local        do we need link this table to local

  RETURN
    global list
*/

void LEX::link_first_table_back(TABLE_LIST *first,
                                bool link_to_local)
{
  if (first)
  {
    if ((first->next_global= query_tables))
      query_tables->prev_global= &first->next_global;
    else
      query_tables_last= &first->next_global;
    query_tables= first;

    if (link_to_local)
    {
      first->next_local= select_lex.table_list.first;
      select_lex.context.table_list= first;
      select_lex.table_list.first= first;
      select_lex.table_list.elements++; //safety
    }
  }
}



/*
  cleanup lex for case when we open table by table for processing

  SYNOPSIS
    LEX::cleanup_after_one_table_open()

  NOTE
    This method is mostly responsible for cleaning up of selects lists and
    derived tables state. To rollback changes in Query_tables_list one has
    to call Query_tables_list::reset_query_tables_list(FALSE).
*/

void LEX::cleanup_after_one_table_open()
{
  /*
    thd->lex->derived_tables & additional units may be set if we open
    a view. It is necessary to clear thd->lex->derived_tables flag
    to prevent processing of derived tables during next open_and_lock_tables
    if next table is a real table and cleanup & remove underlying units
    NOTE: all units will be connected to thd->lex->select_lex, because we
    have not UNION on most upper level.
    */
  if (all_selects_list != &select_lex)
  {
    derived_tables= 0;
    select_lex.exclude_from_table_unique_test= false;
    /* cleunup underlying units (units of VIEW) */
    for (SELECT_LEX_UNIT *un= select_lex.first_inner_unit();
         un;
         un= un->next_unit())
      un->cleanup();
    /* reduce all selects list to default state */
    all_selects_list= &select_lex;
    /* remove underlying units (units of VIEW) subtree */
    select_lex.cut_subtree();
  }
}


/*
  Save current state of Query_tables_list for this LEX, and prepare it
  for processing of new statemnt.

  SYNOPSIS
    reset_n_backup_query_tables_list()
      backup  Pointer to Query_tables_list instance to be used for backup
*/

void LEX::reset_n_backup_query_tables_list(Query_tables_list *backup)
{
  backup->set_query_tables_list(this);
  /*
    We have to perform full initialization here since otherwise we
    will damage backed up state.
  */
  this->reset_query_tables_list(TRUE);
}


/*
  Restore state of Query_tables_list for this LEX from backup.

  SYNOPSIS
    restore_backup_query_tables_list()
      backup  Pointer to Query_tables_list instance used for backup
*/

void LEX::restore_backup_query_tables_list(Query_tables_list *backup)
{
  this->destroy_query_tables_list();
  this->set_query_tables_list(backup);
}


/*
  Checks for usage of routines and/or tables in a parsed statement

  SYNOPSIS
    LEX:table_or_sp_used()

  RETURN
    FALSE  No routines and tables used
    TRUE   Either or both routines and tables are used.
*/

bool LEX::table_or_sp_used()
{
  DBUG_ENTER("table_or_sp_used");

  if (sroutines.records || query_tables)
    DBUG_RETURN(TRUE);

  DBUG_RETURN(FALSE);
}


/*
  Do end-of-prepare fixup for list of tables and their merge-VIEWed tables

  SYNOPSIS
    fix_prepare_info_in_table_list()
      thd  Thread handle
      tbl  List of tables to process

  DESCRIPTION
    Perform end-end-of prepare fixup for list of tables, if any of the tables
    is a merge-algorithm VIEW, recursively fix up its underlying tables as
    well.

*/

static void fix_prepare_info_in_table_list(THD *thd, TABLE_LIST *tbl)
{
  for (; tbl; tbl= tbl->next_local)
  {
    if (tbl->on_expr && !tbl->prep_on_expr)
    {
      thd->check_and_register_item_tree(&tbl->prep_on_expr, &tbl->on_expr);
      tbl->on_expr= tbl->on_expr->copy_andor_structure(thd);
    }
    if (tbl->is_view_or_derived() && tbl->is_merged_derived())
    {
      SELECT_LEX *sel= tbl->get_single_select();
      fix_prepare_info_in_table_list(thd, sel->get_table_list());
    }
  }
}


/*
  Save WHERE/HAVING/ON clauses and replace them with disposable copies

  SYNOPSIS
    st_select_lex::fix_prepare_information
      thd          thread handler
      conds        in/out pointer to WHERE condition to be met at execution
      having_conds in/out pointer to HAVING condition to be met at execution
  
  DESCRIPTION
    The passed WHERE and HAVING are to be saved for the future executions.
    This function saves it, and returns a copy which can be thrashed during
    this execution of the statement. By saving/thrashing here we mean only
    We also save the chain of ORDER::next in group_list, in case
    the list is modified by remove_const().
    AND/OR trees.
    The function also calls fix_prepare_info_in_table_list that saves all
    ON expressions.    
*/

void st_select_lex::fix_prepare_information(THD *thd, Item **conds, 
                                            Item **having_conds)
{
  DBUG_ENTER("st_select_lex::fix_prepare_information");
  if (!thd->stmt_arena->is_conventional() &&
      !(changed_elements & TOUCHED_SEL_COND))
  {
    Query_arena_stmt on_stmt_arena(thd);
    changed_elements|= TOUCHED_SEL_COND;
    if (group_list.first)
    {
      if (!group_list_ptrs)
      {
        void *mem= thd->stmt_arena->alloc(sizeof(Group_list_ptrs));
        group_list_ptrs= new (mem) Group_list_ptrs(thd->stmt_arena->mem_root);
      }
      group_list_ptrs->reserve(group_list.elements);
      for (ORDER *order= group_list.first; order; order= order->next)
      {
        group_list_ptrs->push_back(order);
      }
    }
    if (*conds)
    {
      thd->check_and_register_item_tree(&prep_where, conds);
      *conds= where= prep_where->copy_andor_structure(thd);
    }
    if (*having_conds)
    {
      thd->check_and_register_item_tree(&prep_having, having_conds);
      *having_conds= having= prep_having->copy_andor_structure(thd);
    }
    fix_prepare_info_in_table_list(thd, table_list.first);
  }
  DBUG_VOID_RETURN;
}


/*
  There are st_select_lex::add_table_to_list &
  st_select_lex::set_lock_for_tables are in sql_parse.cc

  st_select_lex::print is in sql_select.cc

  st_select_lex_unit::prepare, st_select_lex_unit::exec,
  st_select_lex_unit::cleanup, st_select_lex_unit::reinit_exec_mechanism,
  st_select_lex_unit::change_result
  are in sql_union.cc
*/

/*
  Sets the kind of hints to be added by the calls to add_index_hint().

  SYNOPSIS
    set_index_hint_type()
      type_arg     The kind of hints to be added from now on.
      clause       The clause to use for hints to be added from now on.

  DESCRIPTION
    Used in filling up the tagged hints list.
    This list is filled by first setting the kind of the hint as a 
    context variable and then adding hints of the current kind.
    Then the context variable index_hint_type can be reset to the
    next hint type.
*/
void st_select_lex::set_index_hint_type(enum index_hint_type type_arg,
                                        index_clause_map clause)
{ 
  current_index_hint_type= type_arg;
  current_index_hint_clause= clause;
}


/*
  Makes an array to store index usage hints (ADD/FORCE/IGNORE INDEX).

  SYNOPSIS
    alloc_index_hints()
      thd         current thread.
*/

void st_select_lex::alloc_index_hints (THD *thd)
{ 
  index_hints= new (thd->mem_root) List<Index_hint>(); 
}



/*
  adds an element to the array storing index usage hints 
  (ADD/FORCE/IGNORE INDEX).

  SYNOPSIS
    add_index_hint()
      thd         current thread.
      str         name of the index.
      length      number of characters in str.

  RETURN VALUE
    0 on success, non-zero otherwise
*/
bool st_select_lex::add_index_hint (THD *thd, const char *str, size_t length)
{
  return index_hints->push_front(new (thd->mem_root) 
                                 Index_hint(current_index_hint_type,
                                            current_index_hint_clause,
                                            str, length), thd->mem_root);
}


/**
  Optimize all subqueries that have not been flattened into semi-joins.

  @details
  This functionality is a method of SELECT_LEX instead of JOIN because
  SQL statements as DELETE/UPDATE do not have a corresponding JOIN object.

  @see JOIN::optimize_unflattened_subqueries

  @param const_only  Restrict subquery optimization to constant subqueries

  @return Operation status
  @retval FALSE     success.
  @retval TRUE      error occurred.
*/

bool st_select_lex::optimize_unflattened_subqueries(bool const_only)
{
  SELECT_LEX_UNIT *next_unit= NULL;
  for (SELECT_LEX_UNIT *un= first_inner_unit();
       un;
       un= next_unit ? next_unit : un->next_unit())
  {
    Item_subselect *subquery_predicate= un->item;
    next_unit= NULL;

    if (subquery_predicate)
    {
      if (!subquery_predicate->fixed)
      {
        /*
         This subquery was excluded as part of some expression so it is
         invisible from all prepared expression.
       */
        next_unit= un->next_unit();
        un->exclude_level();
        if (next_unit)
          continue;
        break;
      }
      if (subquery_predicate->substype() == Item_subselect::IN_SUBS)
      {
        Item_in_subselect *in_subs= (Item_in_subselect*) subquery_predicate;
        if (in_subs->is_jtbm_merged)
          continue;
      }

      if (const_only && !subquery_predicate->const_item())
      {
        /* Skip non-constant subqueries if the caller asked so. */
        continue;
      }

      bool empty_union_result= true;
      bool is_correlated_unit= false;
      bool first= true;
      bool union_plan_saved= false;
      /*
        If the subquery is a UNION, optimize all the subqueries in the UNION. If
        there is no UNION, then the loop will execute once for the subquery.
      */
      for (SELECT_LEX *sl= un->first_select(); sl; sl= sl->next_select())
      {
        JOIN *inner_join= sl->join;
        if (first)
          first= false;
        else
        {
          if (!union_plan_saved)
          {
            union_plan_saved= true;
            if (un->save_union_explain(un->thd->lex->explain))
              return true; /* Failure */
          }
        }
        if (!inner_join)
          continue;
        SELECT_LEX *save_select= un->thd->lex->current_select;
        ulonglong save_options;
        int res;
        /* We need only 1 row to determine existence */
        un->set_limit(un->global_parameters());
        un->thd->lex->current_select= sl;
        save_options= inner_join->select_options;
        if (options & SELECT_DESCRIBE)
        {
          /* Optimize the subquery in the context of EXPLAIN. */
          sl->set_explain_type(FALSE);
          sl->options|= SELECT_DESCRIBE;
          inner_join->select_options|= SELECT_DESCRIBE;
        }
        if ((res= inner_join->optimize()))
          return TRUE;
        if (!inner_join->cleaned)
          sl->update_used_tables();
        sl->update_correlated_cache();
        is_correlated_unit|= sl->is_correlated;
        inner_join->select_options= save_options;
        un->thd->lex->current_select= save_select;

        Explain_query *eq;
        if ((eq= inner_join->thd->lex->explain))
        {
          Explain_select *expl_sel;
          if ((expl_sel= eq->get_select(inner_join->select_lex->select_number)))
          {
            sl->set_explain_type(TRUE);
            expl_sel->select_type= sl->type;
          }
        }

        if (empty_union_result)
        {
          /*
            If at least one subquery in a union is non-empty, the UNION result
            is non-empty. If there is no UNION, the only subquery is non-empy.
          */
          empty_union_result= inner_join->empty_result();
        }
        if (res)
          return TRUE;
      }
      if (empty_union_result)
        subquery_predicate->no_rows_in_result();
      if (!is_correlated_unit)
        un->uncacheable&= ~UNCACHEABLE_DEPENDENT;
      subquery_predicate->is_correlated= is_correlated_unit;
    }
  }
  return FALSE;
}



/**
  @brief Process all derived tables/views of the SELECT.

  @param lex    LEX of this thread
  @param phase  phases to run derived tables/views through

  @details
  This function runs specified 'phases' on all tables from the
  table_list of this select.

  @return FALSE ok.
  @return TRUE an error occur.
*/

bool st_select_lex::handle_derived(LEX *lex, uint phases)
{
  return lex->handle_list_of_derived(table_list.first, phases);
}


/**
  @brief
  Returns first unoccupied table map and table number

  @param map     [out] return found map
  @param tablenr [out] return found tablenr

  @details
  Returns first unoccupied table map and table number in this select.
  Map and table are returned in *'map' and *'tablenr' accordingly.

  @retrun TRUE  no free table map/table number
  @return FALSE found free table map/table number
*/

bool st_select_lex::get_free_table_map(table_map *map, uint *tablenr)
{
  *map= 0;
  *tablenr= 0;
  TABLE_LIST *tl;
  List_iterator<TABLE_LIST> ti(leaf_tables);
  while ((tl= ti++))
  {
    if (tl->table->map > *map)
      *map= tl->table->map;
    if (tl->table->tablenr > *tablenr)
      *tablenr= tl->table->tablenr;
  }
  (*map)<<= 1;
  (*tablenr)++;
  if (*tablenr >= MAX_TABLES)
    return TRUE;
  return FALSE;
}


/**
  @brief
  Append given table to the leaf_tables list.

  @param link  Offset to which list in table structure to use
  @param table Table to append

  @details
  Append given 'table' to the leaf_tables list using the 'link' offset.
  If the 'table' is linked with other tables through next_leaf/next_local
  chains then whole list will be appended.
*/

void st_select_lex::append_table_to_list(TABLE_LIST *TABLE_LIST::*link,
                                         TABLE_LIST *table)
{
  TABLE_LIST *tl;
  for (tl= leaf_tables.head(); tl->*link; tl= tl->*link) ;
  tl->*link= table;
}


/*
  @brief
  Replace given table from the leaf_tables list for a list of tables 

  @param table Table to replace
  @param list  List to substititute the table for

  @details
  Replace 'table' from the leaf_tables list for a list of tables 'tbl_list'.
*/

void st_select_lex::replace_leaf_table(TABLE_LIST *table, List<TABLE_LIST> &tbl_list)
{
  TABLE_LIST *tl;
  List_iterator<TABLE_LIST> ti(leaf_tables);
  while ((tl= ti++))
  {
    if (tl == table)
    {
      ti.replace(tbl_list);
      break;
    }
  }
}


/**
  @brief
  Assigns new table maps to tables in the leaf_tables list

  @param derived    Derived table to take initial table map from
  @param map        table map to begin with
  @param tablenr    table number to begin with
  @param parent_lex new parent select_lex

  @details
  Assign new table maps/table numbers to all tables in the leaf_tables list.
  'map'/'tablenr' are used for the first table and shifted to left/
  increased for each consequent table in the leaf_tables list.
  If the 'derived' table is given then it's table map/number is used for the
  first table in the list and 'map'/'tablenr' are used for the second and
  all consequent tables.
  The 'parent_lex' is set as the new parent select_lex for all tables in the
  list.
*/

void st_select_lex::remap_tables(TABLE_LIST *derived, table_map map,
                                 uint tablenr, SELECT_LEX *parent_lex)
{
  bool first_table= TRUE;
  TABLE_LIST *tl;
  table_map first_map;
  uint first_tablenr;

  if (derived && derived->table)
  {
    first_map= derived->table->map;
    first_tablenr= derived->table->tablenr;
  }
  else
  {
    first_map= map;
    map<<= 1;
    first_tablenr= tablenr++;
  }
  /*
    Assign table bit/table number.
    To the first table of the subselect the table bit/tablenr of the
    derived table is assigned. The rest of tables are getting bits
    sequentially, starting from the provided table map/tablenr.
  */
  List_iterator<TABLE_LIST> ti(leaf_tables);
  while ((tl= ti++))
  {
    if (first_table)
    {
      first_table= FALSE;
      tl->table->set_table_map(first_map, first_tablenr);
    }
    else
    {
      tl->table->set_table_map(map, tablenr);
      tablenr++;
      map<<= 1;
    }
    SELECT_LEX *old_sl= tl->select_lex;
    tl->select_lex= parent_lex;
    for(TABLE_LIST *emb= tl->embedding;
        emb && emb->select_lex == old_sl;
        emb= emb->embedding)
      emb->select_lex= parent_lex;
  }
}

/**
  @brief
  Merge a subquery into this select.

  @param derived     derived table of the subquery to be merged
  @param subq_select select_lex of the subquery
  @param map         table map for assigning to merged tables from subquery
  @param table_no    table number for assigning to merged tables from subquery

  @details
  This function merges a subquery into its parent select. In short the
  merge operation appends the subquery FROM table list to the parent's
  FROM table list. In more details:
    .) the top_join_list of the subquery is wrapped into a join_nest
       and attached to 'derived'
    .) subquery's leaf_tables list  is merged with the leaf_tables
       list of this select_lex
    .) the table maps and table numbers of the tables merged from
       the subquery are adjusted to reflect their new binding to
       this select

  @return TRUE  an error occur
  @return FALSE ok
*/

bool SELECT_LEX::merge_subquery(THD *thd, TABLE_LIST *derived,
                                SELECT_LEX *subq_select,
                                uint table_no, table_map map)
{
  derived->wrap_into_nested_join(subq_select->top_join_list);

  ftfunc_list->append(subq_select->ftfunc_list);
  if (join ||
      thd->lex->sql_command == SQLCOM_UPDATE_MULTI ||
      thd->lex->sql_command == SQLCOM_DELETE_MULTI)
  {
    List_iterator_fast<Item_in_subselect> li(subq_select->sj_subselects);
    Item_in_subselect *in_subq;
    while ((in_subq= li++))
    {
      sj_subselects.push_back(in_subq, thd->mem_root);
      if (in_subq->emb_on_expr_nest == NO_JOIN_NEST)
         in_subq->emb_on_expr_nest= derived;
    }

    uint cnt= sizeof(expr_cache_may_be_used)/sizeof(bool);
    for (uint i= 0; i < cnt; i++)
    {
      if (subq_select->expr_cache_may_be_used[i])
        expr_cache_may_be_used[i]= true;
    }

    List_iterator_fast<Item_func_in> it(subq_select->in_funcs);
    Item_func_in *in_func;
    while ((in_func= it++))
    {
      in_funcs.push_back(in_func, thd->mem_root);
      if (in_func->emb_on_expr_nest == NO_JOIN_NEST)
        in_func->emb_on_expr_nest= derived;
    }
  }

  /* Walk through child's tables and adjust table map, tablenr,
   * parent_lex */
  subq_select->remap_tables(derived, map, table_no, this);
  subq_select->merged_into= this;

  replace_leaf_table(derived, subq_select->leaf_tables);

  return FALSE;
}


/**
  @brief
  Mark tables from the leaf_tables list as belong to a derived table.

  @param derived   tables will be marked as belonging to this derived

  @details
  Run through the leaf_list and mark all tables as belonging to the 'derived'.
*/

void SELECT_LEX::mark_as_belong_to_derived(TABLE_LIST *derived)
{
  /* Mark tables as belonging to this DT */
  TABLE_LIST *tl;
  List_iterator<TABLE_LIST> ti(leaf_tables);
  while ((tl= ti++))
    tl->belong_to_derived= derived;
}


/**
  @brief
  Update used_tables cache for this select

  @details
  This function updates used_tables cache of ON expressions of all tables
  in the leaf_tables list and of the conds expression (if any).
*/

void SELECT_LEX::update_used_tables()
{
  TABLE_LIST *tl;
  List_iterator<TABLE_LIST> ti(leaf_tables);

  while ((tl= ti++))
  {
    if (tl->table && !tl->is_view_or_derived())
    {
      TABLE_LIST *embedding= tl->embedding;
      for (embedding= tl->embedding; embedding; embedding=embedding->embedding)
      {
        if (embedding->is_view_or_derived())
        {
          DBUG_ASSERT(embedding->is_merged_derived());
          TABLE *tab= tl->table;
          tab->covering_keys= tab->s->keys_for_keyread;
          tab->covering_keys.intersect(tab->keys_in_use_for_query);
          /*
            View/derived was merged. Need to recalculate read_set/vcol_set
            bitmaps here. For example:
              CREATE VIEW v1 AS SELECT f1,f2,f3 FROM t1;
              SELECT f1 FROM v1;
            Initially, the view definition will put all f1,f2,f3 in the
            read_set for t1. But after the view is merged, only f1 should
            be in the read_set.
          */
          bitmap_clear_all(tab->read_set);
          if (tab->vcol_set)
            bitmap_clear_all(tab->vcol_set);
          break;
        }
      }
    }
  }

  ti.rewind();
  while ((tl= ti++))
  {
    TABLE_LIST *embedding= tl;
    do
    {
      bool maybe_null;
      if ((maybe_null= MY_TEST(embedding->outer_join)))
      {
        tl->table->maybe_null= maybe_null;
        break;
      }
    }
    while ((embedding= embedding->embedding));
    if (tl->on_expr)
    {
      tl->on_expr->update_used_tables();
      tl->on_expr->walk(&Item::eval_not_null_tables, 0, NULL);
    }
    /*
      - There is no need to check sj_on_expr, because merged semi-joins inject
        sj_on_expr into the parent's WHERE clase.
      - For non-merged semi-joins (aka JTBMs), we need to check their
        left_expr. There is no need to check the rest of the subselect, we know
        it is uncorrelated and so cannot refer to any tables in this select.
    */
    if (tl->jtbm_subselect)
    {
      Item *left_expr= tl->jtbm_subselect->left_expr;
      left_expr->walk(&Item::update_table_bitmaps_processor, FALSE, NULL);
    }

    embedding= tl->embedding;
    while (embedding)
    {
      if (embedding->on_expr && 
          embedding->nested_join->join_list.head() == tl)
      {
        embedding->on_expr->update_used_tables();
        embedding->on_expr->walk(&Item::eval_not_null_tables, 0, NULL);
      }
      tl= embedding;
      embedding= tl->embedding;
    }
  }

  if (join->conds)
  {
    join->conds->update_used_tables();
    join->conds->walk(&Item::eval_not_null_tables, 0, NULL);
  }
  if (join->having)
  {
    join->having->update_used_tables();
  }

  Item *item;
  List_iterator_fast<Item> it(join->all_fields);
  select_list_tables= 0;
  while ((item= it++))
  {
    item->update_used_tables();
    select_list_tables|= item->used_tables();
  }
  Item_outer_ref *ref;
  List_iterator_fast<Item_outer_ref> ref_it(inner_refs_list);
  while ((ref= ref_it++))
  {
    item= ref->outer_ref;
    item->update_used_tables();
  }
  for (ORDER *order= group_list.first; order; order= order->next)
    (*order->item)->update_used_tables();
  if (!master_unit()->is_unit_op() ||
      master_unit()->global_parameters() != this)
  {
    for (ORDER *order= order_list.first; order; order= order->next)
      (*order->item)->update_used_tables();
  }
  join->result->update_used_tables();
}


/**
  @brief
  Update is_correlated cache for this select

  @details
*/

void st_select_lex::update_correlated_cache()
{
  TABLE_LIST *tl;
  List_iterator<TABLE_LIST> ti(leaf_tables);

  is_correlated= false;

  while ((tl= ti++))
  {
    //    is_correlated|= tl->is_with_table_recursive_reference();
    if (tl->on_expr)
      is_correlated|= MY_TEST(tl->on_expr->used_tables() & OUTER_REF_TABLE_BIT);
    for (TABLE_LIST *embedding= tl->embedding ; embedding ;
         embedding= embedding->embedding)
    {
      if (embedding->on_expr)
        is_correlated|= MY_TEST(embedding->on_expr->used_tables() &
                                OUTER_REF_TABLE_BIT);
    }
  }

  if (join->conds)
    is_correlated|= MY_TEST(join->conds->used_tables() & OUTER_REF_TABLE_BIT);

  is_correlated|= join->having_is_correlated;

  if (join->having)
    is_correlated|= MY_TEST(join->having->used_tables() & OUTER_REF_TABLE_BIT);

  if (join->tmp_having)
    is_correlated|= MY_TEST(join->tmp_having->used_tables() &
                            OUTER_REF_TABLE_BIT);

  Item *item;
  List_iterator_fast<Item> it(join->fields_list);
  while ((item= it++))
    is_correlated|= MY_TEST(item->used_tables() & OUTER_REF_TABLE_BIT);

  for (ORDER *order= group_list.first; order; order= order->next)
    is_correlated|= MY_TEST((*order->item)->used_tables() &
                            OUTER_REF_TABLE_BIT);

  if (!master_unit()->is_unit_op())
  {
    for (ORDER *order= order_list.first; order; order= order->next)
      is_correlated|= MY_TEST((*order->item)->used_tables() &
                              OUTER_REF_TABLE_BIT);
  }

  if (!is_correlated)
    uncacheable&= ~UNCACHEABLE_DEPENDENT;
}


/**
  Set the EXPLAIN type for this subquery.
  
  @param on_the_fly  TRUE<=> We're running a SHOW EXPLAIN command, so we must 
                     not change any variables
*/

void st_select_lex::set_explain_type(bool on_the_fly)
{
  bool is_primary= FALSE;
  if (next_select())
    is_primary= TRUE;

  if (!is_primary && first_inner_unit())
  {
    /*
      If there is at least one materialized derived|view then it's a PRIMARY select.
      Otherwise, all derived tables/views were merged and this select is a SIMPLE one.
    */
    for (SELECT_LEX_UNIT *un= first_inner_unit(); un; un= un->next_unit())
    {
      if ((!un->derived || un->derived->is_materialized_derived()))
      {
        is_primary= TRUE;
        break;
      }
    }
  }

  if (on_the_fly && !is_primary && have_merged_subqueries)
    is_primary= TRUE;

  SELECT_LEX *first= master_unit()->first_select();
  /* drop UNCACHEABLE_EXPLAIN, because it is for internal usage only */
  uint8 is_uncacheable= (uncacheable & ~UNCACHEABLE_EXPLAIN);
  
  bool using_materialization= FALSE;
  Item_subselect *parent_item;
  if ((parent_item= master_unit()->item) &&
      parent_item->substype() == Item_subselect::IN_SUBS)
  {
    Item_in_subselect *in_subs= (Item_in_subselect*)parent_item;
    /*
      Surprisingly, in_subs->is_set_strategy() can return FALSE here,
      even for the last invocation of this function for the select.
    */
    if (in_subs->test_strategy(SUBS_MATERIALIZATION))
      using_materialization= TRUE;
  }

  if (&master_unit()->thd->lex->select_lex == this)
  {
     type= is_primary ? "PRIMARY" : "SIMPLE";
  }
  else
  {
    if (this == first)
    {
      /* If we're a direct child of a UNION, we're the first sibling there */
      if (linkage == DERIVED_TABLE_TYPE)
      {
        if (is_uncacheable & UNCACHEABLE_DEPENDENT)
          type= "LATERAL DERIVED";
        else
          type= "DERIVED";
      }
      else if (using_materialization)
        type= "MATERIALIZED";
      else
      {
         if (is_uncacheable & UNCACHEABLE_DEPENDENT)
           type= "DEPENDENT SUBQUERY";
         else
         {
           type= is_uncacheable? "UNCACHEABLE SUBQUERY" :
                                 "SUBQUERY";
         }
      }
    }
    else
    {
      switch (linkage)
      {
      case INTERSECT_TYPE:
        type= "INTERSECT";
        break;
      case EXCEPT_TYPE:
        type= "EXCEPT";
        break;
      default:
        /* This a non-first sibling in UNION */
        if (is_uncacheable & UNCACHEABLE_DEPENDENT)
          type= "DEPENDENT UNION";
        else if (using_materialization)
          type= "MATERIALIZED UNION";
        else
        {
          type= is_uncacheable ? "UNCACHEABLE UNION": "UNION";
          if (this == master_unit()->fake_select_lex)
            type= unit_operation_text[master_unit()->common_op()];
          /*
            join below may be =NULL when this functions is called at an early
            stage. It will be later called again and we will set the correct
            value.
          */
          if (join)
          {
<<<<<<< HEAD
            bool uses_cte= false;
            for (JOIN_TAB *tab= first_linear_tab(join, WITHOUT_BUSH_ROOTS,
                                                       WITH_CONST_TABLES);
                 tab;
                 tab= next_linear_tab(join, tab, WITHOUT_BUSH_ROOTS))
=======
            /*
              pos_in_table_list=NULL for e.g. post-join aggregation JOIN_TABs.
            */
            if (!(tab->table && tab->table->pos_in_table_list))
	      continue;
            TABLE_LIST *tbl= tab->table->pos_in_table_list;
            if (tbl->with && tbl->with->is_recursive &&
                tbl->is_with_table_recursive_reference())
>>>>>>> 190e8a4c
            {
              /*
                pos_in_table_list=NULL for e.g. post-join aggregation JOIN_TABs.
              */
              if (tab->table && tab->table->pos_in_table_list &&
                  tab->table->pos_in_table_list->with &&
                  tab->table->pos_in_table_list->with->is_recursive)
              {
                uses_cte= true;
                break;
              }
            }
            if (uses_cte)
              type= "RECURSIVE UNION";
          }
        }
        break;
      }
    }
  }

  if (!on_the_fly)
    options|= SELECT_DESCRIBE;
}


/**
  @brief
  Increase estimated number of records for a derived table/view

  @param records  number of records to increase estimate by

  @details
  This function increases estimated number of records by the 'records'
  for the derived table to which this select belongs to.
*/

void SELECT_LEX::increase_derived_records(ha_rows records)
{
  SELECT_LEX_UNIT *unit= master_unit();
  DBUG_ASSERT(unit->derived);

  if (unit->with_element && unit->with_element->is_recursive)
  {
    st_select_lex *first_recursive= unit->with_element->first_recursive;
    st_select_lex *sl= unit->first_select();
    for ( ; sl != first_recursive; sl= sl->next_select())
    {
      if (sl == this)
        break;
    }
    if (sl == first_recursive)
      return; 
  }
  
  select_result *result= unit->result;
  switch (linkage)
  {
  case INTERSECT_TYPE:
    // result of intersect can't be more then one of components
    set_if_smaller(result->est_records, records);
  case EXCEPT_TYPE:
    // in worse case none of record will be removed
    break;
  default:
    // usual UNION
    if (HA_ROWS_MAX - records > result->est_records)
      result->est_records+= records;
    else
      result->est_records= HA_ROWS_MAX;
    break;
  }
}


/**
  @brief
  Mark select's derived table as a const one.

  @param empty Whether select has an empty result set

  @details
  Mark derived table/view of this select as a constant one (to
  materialize it at the optimization phase) unless this select belongs to a
  union. Estimated number of rows is incremented if this select has non empty
  result set.
*/

void SELECT_LEX::mark_const_derived(bool empty)
{
  TABLE_LIST *derived= master_unit()->derived;
  /* join == NULL in  DELETE ... RETURNING */
  if (!(join && join->thd->lex->describe) && derived)
  {
    if (!empty)
      increase_derived_records(1);
    if (!master_unit()->is_unit_op() && !derived->is_merged_derived() &&
        !(join && join->with_two_phase_optimization))
      derived->fill_me= TRUE;
  }
}


bool st_select_lex::save_leaf_tables(THD *thd)
{
  Query_arena *arena, backup;
  arena= thd->activate_stmt_arena_if_needed(&backup);

  List_iterator_fast<TABLE_LIST> li(leaf_tables);
  TABLE_LIST *table;
  while ((table= li++))
  {
    if (leaf_tables_exec.push_back(table, thd->mem_root))
      return 1;
    table->tablenr_exec= table->get_tablenr();
    table->map_exec= table->get_map();
    if (join && (join->select_options & SELECT_DESCRIBE))
      table->maybe_null_exec= 0;
    else
      table->maybe_null_exec= table->table?  table->table->maybe_null: 0;
  }
  if (arena)
    thd->restore_active_arena(arena, &backup);

  return 0;
}


bool LEX::save_prep_leaf_tables()
{
  if (!thd->save_prep_leaf_list)
    return FALSE;

  Query_arena *arena= thd->stmt_arena, backup;
  arena= thd->activate_stmt_arena_if_needed(&backup);
  //It is used for DETETE/UPDATE so top level has only one SELECT
  DBUG_ASSERT(select_lex.next_select() == NULL);
  bool res= select_lex.save_prep_leaf_tables(thd);

  if (arena)
    thd->restore_active_arena(arena, &backup);

  if (res)
    return TRUE;

  thd->save_prep_leaf_list= FALSE;
  return FALSE;
}


bool st_select_lex::save_prep_leaf_tables(THD *thd)
{
  List_iterator_fast<TABLE_LIST> li(leaf_tables);
  TABLE_LIST *table;

  /*
    Check that the SELECT_LEX was really prepared and so tables are setup.

    It can be subquery in SET clause of UPDATE which was not prepared yet, so
    its tables are not yet setup and ready for storing.
  */
  if (prep_leaf_list_state != READY)
    return FALSE;

  while ((table= li++))
  {
    if (leaf_tables_prep.push_back(table))
      return TRUE;
  }
  prep_leaf_list_state= SAVED;
  for (SELECT_LEX_UNIT *u= first_inner_unit(); u; u= u->next_unit())
  {
    for (SELECT_LEX *sl= u->first_select(); sl; sl= sl->next_select())
    {
      if (sl->save_prep_leaf_tables(thd))
        return TRUE;
    }
  }

  return FALSE;
}


/*
  Return true if this select_lex has been converted into a semi-join nest
  within 'ancestor'.

  We need a loop to check this because there could be several nested
  subselects, like

    SELECT ... FROM grand_parent 
      WHERE expr1 IN (SELECT ... FROM parent 
                        WHERE expr2 IN ( SELECT ... FROM child)

  which were converted into:
  
    SELECT ... 
    FROM grand_parent SEMI_JOIN (parent JOIN child) 
    WHERE 
      expr1 AND expr2

  In this case, both parent and child selects were merged into the parent.
*/

bool st_select_lex::is_merged_child_of(st_select_lex *ancestor)
{
  bool all_merged= TRUE;
  for (SELECT_LEX *sl= this; sl && sl!=ancestor;
       sl=sl->outer_select())
  {
    Item *subs= sl->master_unit()->item;
    if (subs && subs->type() == Item::SUBSELECT_ITEM && 
        ((Item_subselect*)subs)->substype() == Item_subselect::IN_SUBS &&
        ((Item_in_subselect*)subs)->test_strategy(SUBS_SEMI_JOIN))
    {
      continue;
    }

    if (sl->master_unit()->derived &&
      sl->master_unit()->derived->is_merged_derived())
    {
      continue;
    }
    all_merged= FALSE;
    break;
  }
  return all_merged;
}

/* 
  This is used by SHOW EXPLAIN. It assuses query plan has been already 
  collected into QPF structures and we only need to print it out.
*/

int LEX::print_explain(select_result_sink *output, uint8 explain_flags,
                       bool is_analyze, bool *printed_anything)
{
  int res;
  if (explain && explain->have_query_plan())
  {
    res= explain->print_explain(output, explain_flags, is_analyze);
    *printed_anything= true;
  }
  else
  {
    res= 0;
    *printed_anything= false;
  }
  return res;
}


/**
  Allocates and set arena for SET STATEMENT old values.

  @param backup          where to save backup of arena.

  @retval 1 Error
  @retval 0 OK
*/

bool LEX::set_arena_for_set_stmt(Query_arena *backup)
{
  DBUG_ENTER("LEX::set_arena_for_set_stmt");
  DBUG_ASSERT(arena_for_set_stmt== 0);
  if (!mem_root_for_set_stmt)
  {
    mem_root_for_set_stmt= new MEM_ROOT();
    if (unlikely(!(mem_root_for_set_stmt)))
      DBUG_RETURN(1);
    init_sql_alloc(mem_root_for_set_stmt, "set_stmt",
                   ALLOC_ROOT_SET, ALLOC_ROOT_SET, MYF(MY_THREAD_SPECIFIC));
  }
  if (unlikely(!(arena_for_set_stmt= new(mem_root_for_set_stmt)
                 Query_arena_memroot(mem_root_for_set_stmt,
                                     Query_arena::STMT_INITIALIZED))))
    DBUG_RETURN(1);
  DBUG_PRINT("info", ("mem_root: %p  arena: %p",
                      mem_root_for_set_stmt,
                      arena_for_set_stmt));
  thd->set_n_backup_active_arena(arena_for_set_stmt, backup);
  DBUG_RETURN(0);
}


void LEX::reset_arena_for_set_stmt(Query_arena *backup)
{
  DBUG_ENTER("LEX::reset_arena_for_set_stmt");
  DBUG_ASSERT(arena_for_set_stmt);
  thd->restore_active_arena(arena_for_set_stmt, backup);
  DBUG_PRINT("info", ("mem_root: %p  arena: %p",
                      arena_for_set_stmt->mem_root,
                      arena_for_set_stmt));
  DBUG_VOID_RETURN;
}


void LEX::free_arena_for_set_stmt()
{
  DBUG_ENTER("LEX::free_arena_for_set_stmt");
  if (!arena_for_set_stmt)
    return;
  DBUG_PRINT("info", ("mem_root: %p  arena: %p",
                      arena_for_set_stmt->mem_root,
                      arena_for_set_stmt));
  arena_for_set_stmt->free_items();
  delete(arena_for_set_stmt);
  free_root(mem_root_for_set_stmt, MYF(MY_KEEP_PREALLOC));
  arena_for_set_stmt= 0;
  DBUG_VOID_RETURN;
}

void LEX::restore_set_statement_var()
{
  DBUG_ENTER("LEX::restore_set_statement_var");
  if (!old_var_list.is_empty())
  {
    DBUG_PRINT("info", ("vars: %d", old_var_list.elements));
    sql_set_variables(thd, &old_var_list, false);
    old_var_list.empty();
    free_arena_for_set_stmt();
  }
  DBUG_ASSERT(!is_arena_for_set_stmt());
  DBUG_VOID_RETURN;
}

unit_common_op st_select_lex_unit::common_op()
{
  SELECT_LEX *first= first_select();
  bool first_op= TRUE;
  unit_common_op operation= OP_MIX; // if no op
  for (SELECT_LEX *sl= first; sl; sl= sl->next_select())
  {
    if (sl != first)
    {
      unit_common_op op;
      switch (sl->linkage)
      {
      case INTERSECT_TYPE:
        op= OP_INTERSECT;
        break;
      case EXCEPT_TYPE:
        op= OP_EXCEPT;
        break;
      default:
        op= OP_UNION;
        break;
      }
      if (first_op)
      {
        operation= op;
        first_op= FALSE;
      }
      else
      {
        if (operation != op)
          operation= OP_MIX;
      }
    }
  }
  return operation;
}
/*
  Save explain structures of a UNION. The only variable member is whether the 
  union has "Using filesort".

  There is also save_union_explain_part2() function, which is called before we read
  UNION's output.

  The reason for it is examples like this:

     SELECT col1 FROM t1 UNION SELECT col2 FROM t2 ORDER BY (select ... from t3 ...)

  Here, the (select ... from t3 ...) subquery must be a child of UNION's
  st_select_lex. However, it is not connected as child until a very late 
  stage in execution.
*/

int st_select_lex_unit::save_union_explain(Explain_query *output)
{
  SELECT_LEX *first= first_select();

  if (output->get_union(first->select_number))
    return 0; /* Already added */
    
  Explain_union *eu= 
    new (output->mem_root) Explain_union(output->mem_root, 
                                         thd->lex->analyze_stmt);
  if (unlikely(!eu))
    return 0;

  if (with_element && with_element->is_recursive)
    eu->is_recursive_cte= true;
 
  if (derived)
    eu->connection_type= Explain_node::EXPLAIN_NODE_DERIVED;
  /* 
    Note: Non-merged semi-joins cannot be made out of UNIONs currently, so we
    dont ever set EXPLAIN_NODE_NON_MERGED_SJ.
  */
  for (SELECT_LEX *sl= first; sl; sl= sl->next_select())
    eu->add_select(sl->select_number);

  eu->fake_select_type= unit_operation_text[eu->operation= common_op()];
  eu->using_filesort= MY_TEST(global_parameters()->order_list.first);
  eu->using_tmp= union_needs_tmp_table();

  // Save the UNION node
  output->add_node(eu);

  if (eu->get_select_id() == 1)
    output->query_plan_ready();

  return 0;
}


/*
  @see  st_select_lex_unit::save_union_explain
*/

int st_select_lex_unit::save_union_explain_part2(Explain_query *output)
{
  Explain_union *eu= output->get_union(first_select()->select_number);
  if (fake_select_lex)
  {
    for (SELECT_LEX_UNIT *unit= fake_select_lex->first_inner_unit(); 
         unit; unit= unit->next_unit())
    {
      if (!(unit->item && unit->item->eliminated))
      {
        eu->add_child(unit->first_select()->select_number);
      }
    }
    fake_select_lex->join->explain= &eu->fake_select_lex_explain;
  }
  return 0;
}


/**
  A routine used by the parser to decide whether we are specifying a full
  partitioning or if only partitions to add or to split.

  @note  This needs to be outside of WITH_PARTITION_STORAGE_ENGINE since it
  is used from the sql parser that doesn't have any ifdef's

  @retval  TRUE    Yes, it is part of a management partition command
  @retval  FALSE          No, not a management partition command
*/

bool LEX::is_partition_management() const
{
  return (sql_command == SQLCOM_ALTER_TABLE &&
          (alter_info.partition_flags ==  ALTER_PARTITION_ADD ||
           alter_info.partition_flags ==  ALTER_PARTITION_REORGANIZE));
}


/**
  Exclude last added SELECT_LEX (current) in the UNIT and return pointer in it
  (previous become currect)

  @return detached SELECT_LEX or NULL in case of error
*/

SELECT_LEX *LEX::exclude_last_select()
{
  DBUG_ENTER("SELECT_LEX::exclude_last_select");
  SELECT_LEX *exclude= current_select;
  SELECT_LEX_UNIT *unit= exclude->master_unit();
  SELECT_LEX *sl;
  DBUG_ASSERT(unit->first_select() != exclude);
  /* we should go through the list to correctly set current_select */
  for(sl= unit->first_select();
      sl->next_select() && sl->next_select() != exclude;
      sl= sl->next_select());
  DBUG_PRINT("info", ("excl: %p  unit: %p  prev: %p", exclude, unit, sl));
  if (!sl)
    DBUG_RETURN(NULL);
  DBUG_ASSERT(exclude->next_select() == NULL);
  exclude->exclude_from_tree();
  current_select= sl;
  DBUG_RETURN(exclude);
}


/**
  Put given (new) SELECT_LEX level below after currect (last) SELECT

  LAST SELECT -> DUMMY SELECT
                     |
                     V
                 NEW UNIT
                     |
                     V
                 NEW SELECT

  SELECT (*LAST*) ... FROM (SELECT (*NEW*) ... )

  @param nselect         Select to put one level below

  @retval TRUE  Error
  @retval FALSE OK
*/

bool LEX::add_unit_in_brackets(SELECT_LEX *nselect)
{
  DBUG_ENTER("LEX::add_unit_in_brackets");
  bool distinct= nselect->master_unit()->union_distinct == nselect;
  bool rc= add_select_to_union_list(distinct, nselect->linkage, 0);
  if (rc)
    DBUG_RETURN(TRUE);
  SELECT_LEX* dummy_select= current_select;
  dummy_select->automatic_brackets= TRUE;
  dummy_select->linkage= nselect->linkage;

  /* stuff dummy SELECT * FROM (...) */
  Name_resolution_context *context= &dummy_select->context;
  context->init();

  /* add SELECT list*/
  Item *item= new (thd->mem_root)
    Item_field(thd, context, NULL, NULL, &star_clex_str);
  if (unlikely(item == NULL))
    DBUG_RETURN(TRUE);
  if (unlikely(add_item_to_list(thd, item)))
    DBUG_RETURN(TRUE);
  (dummy_select->with_wild)++;

  rc= mysql_new_select(this, 1, nselect);
  nselect->linkage= DERIVED_TABLE_TYPE;
  DBUG_ASSERT(nselect->outer_select() == dummy_select);

  current_select= dummy_select;
  current_select->nest_level--;

  SELECT_LEX_UNIT *unit= nselect->master_unit();
  Table_ident *ti= new (thd->mem_root) Table_ident(unit);
  if (unlikely(ti == NULL))
    DBUG_RETURN(TRUE);
  char buff[10];
  LEX_CSTRING alias;
  alias.length= my_snprintf(buff, sizeof(buff),
                            "__%u", dummy_select->select_number);
  alias.str= thd->strmake(buff, alias.length);
  if (unlikely(!alias.str))
    DBUG_RETURN(TRUE);

  TABLE_LIST *table_list;
  if (unlikely(!(table_list=
                 dummy_select->add_table_to_list(thd, ti, &alias,
                                                 0, TL_READ,
                                                 MDL_SHARED_READ))))
    DBUG_RETURN(TRUE);
  context->resolve_in_table_list_only(table_list);
  dummy_select->add_joined_table(table_list);

  derived_tables|= DERIVED_SUBQUERY;

  current_select= nselect;
  current_select->nest_level++;
  DBUG_RETURN(rc);
}


/**
  Checks if we need finish "automatic brackets" mode

  INTERSECT has higher priority then UNION and EXCEPT, so when it is need we
  automatically create lower layer for INTERSECT (automatic brackets) and
  here we check if we should return back one level up during parsing procedure.
*/

void LEX::check_automatic_up(enum sub_select_type type)
{
  if (type != INTERSECT_TYPE &&
      current_select->linkage == INTERSECT_TYPE &&
      current_select->outer_select() &&
      current_select->outer_select()->automatic_brackets)
  {
    nest_level--;
    current_select= current_select->outer_select();
  }
}


sp_variable *LEX::sp_param_init(LEX_CSTRING *name)
{
  if (spcont->find_variable(name, true))
  {
    my_error(ER_SP_DUP_PARAM, MYF(0), name->str);
    return NULL;
  }
  sp_variable *spvar= spcont->add_variable(thd, name);
  init_last_field(&spvar->field_def, name,
                  thd->variables.collation_database);
  return spvar;
}


bool LEX::sp_param_fill_definition(sp_variable *spvar)
{
  return sphead->fill_spvar_definition(thd, last_field, &spvar->name);
}


void LEX::set_stmt_init()
{
  sql_command= SQLCOM_SET_OPTION;
  mysql_init_select(this);
  option_type= OPT_SESSION;
  autocommit= 0;
};


/**
  Find a local or a package body variable by name.
  @param IN  name    - the variable name
  @param OUT ctx     - NULL, if the variable was not found,
                       or LEX::spcont (if a local variable was found)
                       or the package top level context
                       (if a package variable was found)
  @param OUT handler - NULL, if the variable was not found,
                       or a pointer to rcontext handler
  @retval            - the variable (if found), or NULL otherwise.
*/
sp_variable *
LEX::find_variable(const LEX_CSTRING *name,
                   sp_pcontext **ctx,
                   const Sp_rcontext_handler **rh) const
{
  sp_variable *spv;
  if (spcont && (spv= spcont->find_variable(name, false)))
  {
    *ctx= spcont;
    *rh= &sp_rcontext_handler_local;
    return spv;
  }
  sp_package *pkg= sphead ? sphead->m_parent : NULL;
  if (pkg && (spv= pkg->find_package_variable(name)))
  {
    *ctx= pkg->get_parse_context()->child_context(0);
    *rh= &sp_rcontext_handler_package_body;
    return spv;
  }
  *ctx= NULL;
  *rh= NULL;
  return NULL;
}


static bool is_new(const char *str)
{
  return (str[0] == 'n' || str[0] == 'N') &&
         (str[1] == 'e' || str[1] == 'E') &&
         (str[2] == 'w' || str[2] == 'W');
}

static bool is_old(const char *str)
{
  return (str[0] == 'o' || str[0] == 'O') &&
         (str[1] == 'l' || str[1] == 'L') &&
         (str[2] == 'd' || str[2] == 'D');
}


bool LEX::is_trigger_new_or_old_reference(const LEX_CSTRING *name) const
{
  // "name" is not necessarily NULL-terminated!
  return sphead && sphead->m_handler->type() == TYPE_ENUM_TRIGGER &&
         name->length == 3 && (is_new(name->str) || is_old(name->str));
}


void LEX::sp_variable_declarations_init(THD *thd, int nvars)
{
  sp_variable *spvar= spcont->get_last_context_variable();

  sphead->reset_lex(thd);
  spcont->declare_var_boundary(nvars);
  thd->lex->init_last_field(&spvar->field_def, &spvar->name,
                            thd->variables.collation_database);
}


bool LEX::sp_variable_declarations_set_default(THD *thd, int nvars,
                                               Item *dflt_value_item)
{
  if (!dflt_value_item &&
      unlikely(!(dflt_value_item= new (thd->mem_root) Item_null(thd))))
    return true;

  for (uint i= 0 ; i < (uint) nvars ; i++)
  {
    sp_variable *spvar= spcont->get_last_context_variable((uint) nvars - 1 - i);
    bool last= i + 1 == (uint) nvars;
    spvar->default_value= dflt_value_item;
    /* The last instruction is responsible for freeing LEX. */
    sp_instr_set *is= new (this->thd->mem_root)
                      sp_instr_set(sphead->instructions(),
                                   spcont, &sp_rcontext_handler_local,
                                   spvar->offset, dflt_value_item,
                                   this, last);
    if (unlikely(is == NULL || sphead->add_instr(is)))
      return true;
  }
  return false;
}


bool
LEX::sp_variable_declarations_copy_type_finalize(THD *thd, int nvars,
                                                 const Column_definition &ref,
                                                 Row_definition_list *fields,
                                                 Item *default_value)
{
  for (uint i= 0 ; i < (uint) nvars; i++)
  {
    sp_variable *spvar= spcont->get_last_context_variable((uint) nvars - 1 - i);
    spvar->field_def.set_type(ref);
    if (fields)
    {
      DBUG_ASSERT(ref.type_handler() == &type_handler_row);
      spvar->field_def.set_row_field_definitions(fields);
    }
    spvar->field_def.field_name= spvar->name;
  }
  if (unlikely(sp_variable_declarations_set_default(thd, nvars,
                                                    default_value)))
    return true;
  spcont->declare_var_boundary(0);
  return sphead->restore_lex(thd);
}


bool LEX::sp_variable_declarations_finalize(THD *thd, int nvars,
                                            const Column_definition *cdef,
                                            Item *dflt_value_item)
{
  DBUG_ASSERT(cdef);
  Column_definition tmp(*cdef);
  if (sphead->fill_spvar_definition(thd, &tmp))
    return true;
  return sp_variable_declarations_copy_type_finalize(thd, nvars, tmp, NULL,
                                                     dflt_value_item);
}


bool LEX::sp_variable_declarations_row_finalize(THD *thd, int nvars,
                                                Row_definition_list *row,
                                                Item *dflt_value_item)
{
  DBUG_ASSERT(row);
  /*
    Prepare all row fields.
    Note, we do it only one time outside of the below loop.
    The converted list in "row" is further reused by all variable
    declarations processed by the current call.
    Example:
      DECLARE
        a, b, c ROW(x VARCHAR(10) CHARACTER SET utf8);
      BEGIN
        ...
      END;
  */
  if (sphead->row_fill_field_definitions(thd, row))
    return true;

  for (uint i= 0 ; i < (uint) nvars ; i++)
  {
    sp_variable *spvar= spcont->get_last_context_variable((uint) nvars - 1 - i);
    spvar->field_def.set_row_field_definitions(row);
    if (sphead->fill_spvar_definition(thd, &spvar->field_def, &spvar->name))
      return true;
  }

  if (sp_variable_declarations_set_default(thd, nvars, dflt_value_item))
    return true;
  spcont->declare_var_boundary(0);
  return sphead->restore_lex(thd);
}


/**
  Finalize a %ROWTYPE declaration, e.g.:
    DECLARE a,b,c,d t1%ROWTYPE := ROW(1,2,3);

  @param thd   - the current thd
  @param nvars - the number of variables in the declaration
  @param ref   - the table or cursor name (see comments below)
  @param def   - the default value, e.g., ROW(1,2,3), or NULL (no default).
*/
bool
LEX::sp_variable_declarations_rowtype_finalize(THD *thd, int nvars,
                                               Qualified_column_ident *ref,
                                               Item *def)
{
  uint coffp;
  const sp_pcursor *pcursor= ref->table.str && ref->db.str ? NULL :
                             spcont->find_cursor(&ref->m_column, &coffp,
                                                 false);
  if (pcursor)
    return sp_variable_declarations_cursor_rowtype_finalize(thd, nvars,
                                                            coffp, def);
  /*
    When parsing a qualified identifier chain, the parser does not know yet
    if it's going to be a qualified column name (for %TYPE),
    or a qualified table name (for %ROWTYPE). So it collects the chain
    into Qualified_column_ident.
    Now we know that it was actually a qualified table name (%ROWTYPE).
    Create a new Table_ident from Qualified_column_ident,
    shifting fields as follows:
    - ref->m_column becomes table_ref->table
    - ref->table    becomes table_ref->db
  */
  return sp_variable_declarations_table_rowtype_finalize(thd, nvars,
                                                         ref->table,
                                                         ref->m_column,
                                                         def);
}


bool
LEX::sp_variable_declarations_table_rowtype_finalize(THD *thd, int nvars,
                                                     const LEX_CSTRING &db,
                                                     const LEX_CSTRING &table,
                                                     Item *def)
{
  Table_ident *table_ref;
  if (unlikely(!(table_ref=
                 new (thd->mem_root) Table_ident(thd, &db, &table, false))))
    return true;
  // Loop through all variables in the same declaration
  for (uint i= 0 ; i < (uint) nvars; i++)
  {
    sp_variable *spvar= spcont->get_last_context_variable((uint) nvars - 1 - i);
    spvar->field_def.set_table_rowtype_ref(table_ref);
    sphead->fill_spvar_definition(thd, &spvar->field_def, &spvar->name);
  }
  if (sp_variable_declarations_set_default(thd, nvars, def))
    return true;
  // Make sure sp_rcontext is created using the invoker security context:
  sphead->m_flags|= sp_head::HAS_COLUMN_TYPE_REFS;
  spcont->declare_var_boundary(0);
  return sphead->restore_lex(thd);
}


bool
LEX::sp_variable_declarations_cursor_rowtype_finalize(THD *thd, int nvars,
                                                      uint offset,
                                                      Item *def)
{
  const sp_pcursor *pcursor= spcont->find_cursor(offset);

  // Loop through all variables in the same declaration
  for (uint i= 0 ; i < (uint) nvars; i++)
  {
    sp_variable *spvar= spcont->get_last_context_variable((uint) nvars - 1 - i);

    spvar->field_def.set_cursor_rowtype_ref(offset);
    sp_instr_cursor_copy_struct *instr=
      new (thd->mem_root) sp_instr_cursor_copy_struct(sphead->instructions(),
                                                      spcont, offset,
                                                      pcursor->lex(),
                                                      spvar->offset);
    if (instr == NULL || sphead->add_instr(instr))
     return true;

    sphead->fill_spvar_definition(thd, &spvar->field_def, &spvar->name);
  }
  if (unlikely(sp_variable_declarations_set_default(thd, nvars, def)))
    return true;
  // Make sure sp_rcontext is created using the invoker security context:
  sphead->m_flags|= sp_head::HAS_COLUMN_TYPE_REFS;
  spcont->declare_var_boundary(0);
  return sphead->restore_lex(thd);
}


/*
  Add declarations for table column and SP variable anchor types:
  - DECLARE spvar1 TYPE OF db1.table1.column1;
  - DECLARE spvar1 TYPE OF table1.column1;
  - DECLARE spvar1 TYPE OF spvar0;
*/
bool
LEX::sp_variable_declarations_with_ref_finalize(THD *thd, int nvars,
                                                Qualified_column_ident *ref,
                                                Item *def)
{
  return ref->db.length == 0 && ref->table.length == 0 ?
    sp_variable_declarations_vartype_finalize(thd, nvars, ref->m_column, def) :
    sp_variable_declarations_column_type_finalize(thd, nvars, ref, def);
}


bool
LEX::sp_variable_declarations_column_type_finalize(THD *thd, int nvars,
                                                   Qualified_column_ident *ref,
                                                   Item *def)
{
  for (uint i= 0 ; i < (uint) nvars; i++)
  {
    sp_variable *spvar= spcont->get_last_context_variable((uint) nvars - 1 - i);
    spvar->field_def.set_column_type_ref(ref);
    spvar->field_def.field_name= spvar->name;
  }
  sphead->m_flags|= sp_head::HAS_COLUMN_TYPE_REFS;
  if (sp_variable_declarations_set_default(thd, nvars, def))
    return true;
  spcont->declare_var_boundary(0);
  return sphead->restore_lex(thd);
}


bool
LEX::sp_variable_declarations_vartype_finalize(THD *thd, int nvars,
                                               const LEX_CSTRING &ref,
                                               Item *default_value)
{
  sp_variable *t;
  if (!spcont || !(t= spcont->find_variable(&ref, false)))
  {
    my_error(ER_SP_UNDECLARED_VAR, MYF(0), ref.str);
    return true;
  }

  if (t->field_def.is_cursor_rowtype_ref())
  {
    uint offset= t->field_def.cursor_rowtype_offset();
    return sp_variable_declarations_cursor_rowtype_finalize(thd, nvars,
                                                            offset,
                                                            default_value);
  }

  if (t->field_def.is_column_type_ref())
  {
    Qualified_column_ident *tmp= t->field_def.column_type_ref();
    return sp_variable_declarations_column_type_finalize(thd, nvars, tmp,
                                                         default_value);
  }

  if (t->field_def.is_table_rowtype_ref())
  {
    const Table_ident *tmp= t->field_def.table_rowtype_ref();
    return sp_variable_declarations_table_rowtype_finalize(thd, nvars,
                                                           tmp->db,
                                                           tmp->table,
                                                           default_value);
  }

  // A reference to a scalar or a row variable with an explicit data type
  return sp_variable_declarations_copy_type_finalize(thd, nvars,
                                                     t->field_def,
                                                     t->field_def.
                                                       row_field_definitions(),
                                                     default_value);
}


/**********************************************************************
  The FOR LOOP statement

  This syntax:
    FOR i IN lower_bound .. upper_bound
    LOOP
      statements;
    END LOOP;

  is translated into:

    DECLARE
      i INT := lower_bound;
      j INT := upper_bound;
    BEGIN
      WHILE i <= j
      LOOP
        statements;
        i:= i + 1;
      END LOOP;
    END;
*/


sp_variable *LEX::sp_add_for_loop_variable(THD *thd, const LEX_CSTRING *name,
                                           Item *value)
{
  sp_variable *spvar= spcont->add_variable(thd, name);
  spcont->declare_var_boundary(1);
  spvar->field_def.field_name= spvar->name;
  spvar->field_def.set_handler(&type_handler_longlong);
  type_handler_longlong.Column_definition_prepare_stage2(&spvar->field_def,
                                                         NULL, HA_CAN_GEOMETRY);
  if (!value && unlikely(!(value= new (thd->mem_root) Item_null(thd))))
    return NULL;

  spvar->default_value= value;
  sp_instr_set *is= new (this->thd->mem_root)
                    sp_instr_set(sphead->instructions(),
                                 spcont, &sp_rcontext_handler_local,
                                 spvar->offset, value,
                                 this, true);
  if (unlikely(is == NULL || sphead->add_instr(is)))
    return NULL;
  spcont->declare_var_boundary(0);
  return spvar;
}


bool LEX::sp_for_loop_implicit_cursor_statement(THD *thd,
                                                Lex_for_loop_bounds_st *bounds,
                                                sp_lex_cursor *cur)
{
  Item *item;
  DBUG_ASSERT(sphead);
  LEX_CSTRING name= {STRING_WITH_LEN("[implicit_cursor]") };
  if (sp_declare_cursor(thd, &name, cur, NULL, true))
    return true;
  DBUG_ASSERT(thd->lex == this);
  if (unlikely(!(bounds->m_index=
                 new (thd->mem_root) sp_assignment_lex(thd, this))))
    return true;
  bounds->m_index->sp_lex_in_use= true;
  sphead->reset_lex(thd, bounds->m_index);
  DBUG_ASSERT(thd->lex != this);
  if (unlikely(!(item=
                 new (thd->mem_root) Item_field(thd,
                                                thd->lex->current_context(),
                                                NullS, NullS, &name))))
    return true;
  bounds->m_index->set_item_and_free_list(item, NULL);
  if (thd->lex->sphead->restore_lex(thd))
    return true;
  DBUG_ASSERT(thd->lex == this);
  bounds->m_direction= 1;
  bounds->m_target_bound= NULL;
  bounds->m_implicit_cursor= true;
  return false;
}

sp_variable *
LEX::sp_add_for_loop_cursor_variable(THD *thd,
                                     const LEX_CSTRING *name,
                                     const sp_pcursor *pcursor,
                                     uint coffset,
                                     sp_assignment_lex *param_lex,
                                     Item_args *parameters)
{
  sp_variable *spvar= spcont->add_variable(thd, name);
  if (!spvar)
    return NULL;
  spcont->declare_var_boundary(1);
  sphead->fill_spvar_definition(thd, &spvar->field_def, &spvar->name);
  if (unlikely(!(spvar->default_value= new (thd->mem_root) Item_null(thd))))
    return NULL;

  spvar->field_def.set_cursor_rowtype_ref(coffset);

  if (unlikely(sphead->add_for_loop_open_cursor(thd, spcont, spvar, pcursor,
                                                coffset,
                                                param_lex, parameters)))
    return NULL;

  spcont->declare_var_boundary(0);
  return spvar;
}


/**
  Generate a code for a FOR loop condition:
  - Make Item_splocal for the FOR loop index variable
  - Make Item_splocal for the FOR loop upper bound variable
  - Make a comparison function item on top of these two variables
*/
bool LEX::sp_for_loop_condition(THD *thd, const Lex_for_loop_st &loop)
{
  Item_splocal *args[2];
  for (uint i= 0 ; i < 2; i++)
  {
    sp_variable *src= i == 0 ? loop.m_index : loop.m_target_bound;
    args[i]= new (thd->mem_root)
              Item_splocal(thd, &sp_rcontext_handler_local,
                           &src->name, src->offset, src->type_handler());
    if (unlikely(args[i] == NULL))
      return true;
#ifdef DBUG_ASSERT_EXISTS
    args[i]->m_sp= sphead;
#endif
  }

  Item *expr= loop.m_direction > 0 ?
    (Item *) new (thd->mem_root) Item_func_le(thd, args[0], args[1]) :
    (Item *) new (thd->mem_root) Item_func_ge(thd, args[0], args[1]);
  return unlikely(!expr) || unlikely(sp_while_loop_expression(thd, expr));
}


/**
  Generate the FOR LOOP condition code in its own lex
*/
bool LEX::sp_for_loop_intrange_condition_test(THD *thd,
                                              const Lex_for_loop_st &loop)
{
  spcont->set_for_loop(loop);
  sphead->reset_lex(thd);
  if (unlikely(thd->lex->sp_for_loop_condition(thd, loop)))
    return true;
  return thd->lex->sphead->restore_lex(thd);
}


bool LEX::sp_for_loop_cursor_condition_test(THD *thd,
                                            const Lex_for_loop_st &loop)
{
  const LEX_CSTRING *cursor_name;
  Item *expr;
  spcont->set_for_loop(loop);
  sphead->reset_lex(thd);
  cursor_name= spcont->find_cursor(loop.m_cursor_offset);
  DBUG_ASSERT(cursor_name);
  if (unlikely(!(expr=
                 new (thd->mem_root)
                 Item_func_cursor_found(thd, cursor_name,
                                        loop.m_cursor_offset))))
    return true;
  if (thd->lex->sp_while_loop_expression(thd, expr))
    return true;
  return thd->lex->sphead->restore_lex(thd);
}


bool LEX::sp_for_loop_intrange_declarations(THD *thd, Lex_for_loop_st *loop,
                                            const LEX_CSTRING *index,
                                            const Lex_for_loop_bounds_st &bounds)
{
  if (unlikely(!(loop->m_index=
                 bounds.m_index->
                 sp_add_for_loop_variable(thd, index,
                                          bounds.m_index->get_item()))))
    return true;
  if (unlikely(!(loop->m_target_bound=
                 bounds.m_target_bound->
                 sp_add_for_loop_target_bound(thd,
                                              bounds.
                                              m_target_bound->get_item()))))
     return true;
  loop->m_direction= bounds.m_direction;
  loop->m_implicit_cursor= 0;
  return false;
}


bool LEX::sp_for_loop_cursor_declarations(THD *thd,
                                          Lex_for_loop_st *loop,
                                          const LEX_CSTRING *index,
                                          const Lex_for_loop_bounds_st &bounds)
{
  Item *item= bounds.m_index->get_item();
  Item_splocal *item_splocal;
  Item_field *item_field;
  Item_func_sp *item_func_sp= NULL;
  LEX_CSTRING name;
  uint coffs, param_count= 0;
  const sp_pcursor *pcursor;

  if ((item_splocal= item->get_item_splocal()))
    name= item_splocal->m_name;
  else if ((item_field= item->type() == Item::FIELD_ITEM ?
                        static_cast<Item_field *>(item) : NULL) &&
           item_field->table_name == NULL)
    name= item_field->field_name;
  else if (item->type() == Item::FUNC_ITEM &&
           static_cast<Item_func*>(item)->functype() == Item_func::FUNC_SP &&
           !static_cast<Item_func_sp*>(item)->get_sp_name()->m_explicit_name)
  {
    /*
      When a FOR LOOP for a cursor with parameters is parsed:
        FOR index IN cursor(1,2,3) LOOP
          statements;
        END LOOP;
      the parser scans "cursor(1,2,3)" using the "expr" rule,
      so it thinks that cursor(1,2,3) is a stored function call.
      It's not easy to implement this without using "expr" because
      of grammar conflicts.
      As a side effect, the Item_func_sp and its arguments in the parentheses
      belong to the same LEX. This is different from an explicit
      "OPEN cursor(1,2,3)" where every expression belongs to a separate LEX.
    */
    item_func_sp= static_cast<Item_func_sp*>(item);
    name= item_func_sp->get_sp_name()->m_name;
    param_count= item_func_sp->argument_count();
  }
  else
  {
    thd->parse_error();
    return true;
  }
  if (unlikely(!(pcursor= spcont->find_cursor_with_error(&name, &coffs,
                                                         false)) ||
               pcursor->check_param_count_with_error(param_count)))
    return true;

  if (!(loop->m_index= sp_add_for_loop_cursor_variable(thd, index,
                                                       pcursor, coffs,
                                                       bounds.m_index,
                                                       item_func_sp)))
    return true;
  loop->m_target_bound= NULL;
  loop->m_direction= bounds.m_direction;
  loop->m_cursor_offset= coffs;
  loop->m_implicit_cursor= bounds.m_implicit_cursor;
  return false;
}


/**
  Generate a code for a FOR loop index increment
*/
bool LEX::sp_for_loop_increment(THD *thd, const Lex_for_loop_st &loop)
{
  Item_splocal *splocal= new (thd->mem_root)
    Item_splocal(thd, &sp_rcontext_handler_local,
                      &loop.m_index->name, loop.m_index->offset,
                      loop.m_index->type_handler());
  if (unlikely(splocal == NULL))
    return true;
#ifdef DBUG_ASSERT_EXISTS
  splocal->m_sp= sphead;
#endif
  Item_int *inc= new (thd->mem_root) Item_int(thd, loop.m_direction);
  if (unlikely(!inc))
    return true;
  Item *expr= new (thd->mem_root) Item_func_plus(thd, splocal, inc);
  if (unlikely(!expr) ||
      unlikely(sphead->set_local_variable(thd, spcont,
                                          &sp_rcontext_handler_local,
                                          loop.m_index, expr, this, true)))
    return true;
  return false;
}


bool LEX::sp_for_loop_intrange_finalize(THD *thd, const Lex_for_loop_st &loop)
{
  sphead->reset_lex(thd);

  // Generate FOR LOOP index increment in its own lex
  DBUG_ASSERT(this != thd->lex);
  if (unlikely(thd->lex->sp_for_loop_increment(thd, loop) ||
               thd->lex->sphead->restore_lex(thd)))
    return true;

  // Generate a jump to the beginning of the loop
  DBUG_ASSERT(this == thd->lex);
  return sp_while_loop_finalize(thd);
}


bool LEX::sp_for_loop_cursor_finalize(THD *thd, const Lex_for_loop_st &loop)
{
  sp_instr_cfetch *instr=
    new (thd->mem_root) sp_instr_cfetch(sphead->instructions(),
                                        spcont, loop.m_cursor_offset, false);
  if (unlikely(instr == NULL) || unlikely(sphead->add_instr(instr)))
    return true;
  instr->add_to_varlist(loop.m_index);
  // Generate a jump to the beginning of the loop
  return sp_while_loop_finalize(thd);
}

bool LEX::sp_for_loop_outer_block_finalize(THD *thd,
                                           const Lex_for_loop_st &loop)
{
  Lex_spblock tmp;
  tmp.curs= MY_TEST(loop.m_implicit_cursor);
  if (unlikely(sp_block_finalize(thd, tmp))) // The outer DECLARE..BEGIN..END
    return true;
  if (!loop.is_for_loop_explicit_cursor())
    return false;
  /*
    Explicit cursor FOR loop must close the cursor automatically.
    Note, implicit cursor FOR loop does not need to close the cursor,
    it's closed by sp_instr_cpop.
  */
  sp_instr_cclose *ic= new (thd->mem_root)
                       sp_instr_cclose(sphead->instructions(), spcont,
                                       loop.m_cursor_offset);
  return ic == NULL || sphead->add_instr(ic);
}

/***************************************************************************/

bool LEX::sp_declare_cursor(THD *thd, const LEX_CSTRING *name,
                            sp_lex_cursor *cursor_stmt,
                            sp_pcontext *param_ctx, bool add_cpush_instr)
{
  uint offp;
  sp_instr_cpush *i;

  if (spcont->find_cursor(name, &offp, true))
  {
    my_error(ER_SP_DUP_CURS, MYF(0), name->str);
    return true;
  }

  if (unlikely(spcont->add_cursor(name, param_ctx, cursor_stmt)))
    return true;

  if (add_cpush_instr)
  {
    i= new (thd->mem_root)
         sp_instr_cpush(sphead->instructions(), spcont, cursor_stmt,
                        spcont->current_cursor_count() - 1);
    return unlikely(i == NULL) || unlikely(sphead->add_instr(i));
  }
  return false;
}


/**
  Generate an SP code for an "OPEN cursor_name" statement.
  @param thd
  @param name       - Name of the cursor
  @param parameters - Cursor parameters, e.g. OPEN c(1,2,3)
  @returns          - false on success, true on error
*/
bool LEX::sp_open_cursor(THD *thd, const LEX_CSTRING *name,
                         List<sp_assignment_lex> *parameters)
{
  uint offset;
  const sp_pcursor *pcursor;
  uint param_count= parameters ? parameters->elements : 0;
  return !(pcursor= spcont->find_cursor_with_error(name, &offset, false)) ||
         pcursor->check_param_count_with_error(param_count) ||
         sphead->add_open_cursor(thd, spcont, offset,
                                 pcursor->param_context(), parameters);
}


bool LEX::sp_handler_declaration_init(THD *thd, int type)
{
  sp_handler *h= spcont->add_handler(thd, (sp_handler::enum_type) type);

  spcont= spcont->push_context(thd, sp_pcontext::HANDLER_SCOPE);

  sp_instr_hpush_jump *i=
    new (thd->mem_root) sp_instr_hpush_jump(sphead->instructions(), spcont, h);

  if (unlikely(i == NULL) || unlikely(sphead->add_instr(i)))
    return true;

  /* For continue handlers, mark end of handler scope. */
  if (type == sp_handler::CONTINUE &&
      unlikely(sphead->push_backpatch(thd, i, spcont->last_label())))
    return true;

  if (unlikely(sphead->push_backpatch(thd, i,
                                      spcont->push_label(thd, &empty_clex_str,
                                                         0))))
    return true;

  return false;
}


bool LEX::sp_handler_declaration_finalize(THD *thd, int type)
{
  sp_label *hlab= spcont->pop_label(); /* After this hdlr */
  sp_instr_hreturn *i;

  if (type == sp_handler::CONTINUE)
  {
    i= new (thd->mem_root) sp_instr_hreturn(sphead->instructions(), spcont);
    if (unlikely(i == NULL) ||
        unlikely(sphead->add_instr(i)))
      return true;
  }
  else
  {  /* EXIT or UNDO handler, just jump to the end of the block */
    i= new (thd->mem_root) sp_instr_hreturn(sphead->instructions(), spcont);
    if (unlikely(i == NULL) ||
        unlikely(sphead->add_instr(i)) ||
        unlikely(sphead->push_backpatch(thd, i, spcont->last_label()))) /* Block end */
      return true;
  }
  sphead->backpatch(hlab);
  spcont= spcont->pop_context();
  return false;
}


void LEX::sp_block_init(THD *thd, const LEX_CSTRING *label)
{
  spcont->push_label(thd, label, sphead->instructions(), sp_label::BEGIN);
  spcont= spcont->push_context(thd, sp_pcontext::REGULAR_SCOPE);
}


bool LEX::sp_block_finalize(THD *thd, const Lex_spblock_st spblock,
                                      class sp_label **splabel)
{
  sp_head *sp= sphead;
  sp_pcontext *ctx= spcont;
  sp_instr *i;

  sp->backpatch(ctx->last_label()); /* We always have a label */
  if (spblock.hndlrs)
  {
    i= new (thd->mem_root)
      sp_instr_hpop(sp->instructions(), ctx, spblock.hndlrs);
    if (unlikely(i == NULL) ||
        unlikely(sp->add_instr(i)))
      return true;
  }
  if (spblock.curs)
  {
    i= new (thd->mem_root)
      sp_instr_cpop(sp->instructions(), ctx, spblock.curs);
    if (unlikely(i == NULL) ||
        unlikely(sp->add_instr(i)))
      return true;
  }
  spcont= ctx->pop_context();
  *splabel= spcont->pop_label();
  return false;
}


bool LEX::sp_block_finalize(THD *thd, const Lex_spblock_st spblock,
                            const LEX_CSTRING *end_label)
{
  sp_label *splabel;
  if (unlikely(sp_block_finalize(thd, spblock, &splabel)))
    return true;
  if (unlikely(end_label->str &&
               lex_string_cmp(system_charset_info,
                              end_label, &splabel->name) != 0))
  {
    my_error(ER_SP_LABEL_MISMATCH, MYF(0), end_label->str);
    return true;
  }
  return false;
}


sp_name *LEX::make_sp_name(THD *thd, const LEX_CSTRING *name)
{
  sp_name *res;
  LEX_CSTRING db;
  if (unlikely(check_routine_name(name)) ||
      unlikely(copy_db_to(&db)) ||
      unlikely((!(res= new (thd->mem_root) sp_name(&db, name, false)))))
    return NULL;
  return res;
}


/**
  When a package routine name is stored in memory in Database_qualified_name,
  the dot character is used to delimit package name from the routine name,
  e.g.:
    m_db=   'test';   -- database 'test'
    m_name= 'p1.p1';  -- package 'p1', routine 'p1'
  See database_qualified_name::make_package_routine_name() for details.
  Disallow package routine names with dots,
  to avoid ambiguity when interpreting m_name='p1.p1.p1', between:
    a.  package 'p1.p1' + routine 'p1'
    b.  package 'p1'    + routine 'p1.p1'
  m_name='p1.p1.p1' will always mean (a).
*/
sp_name *LEX::make_sp_name_package_routine(THD *thd, const LEX_CSTRING *name)
{
  sp_name *res= make_sp_name(thd, name);
  if (likely(res) && unlikely(strchr(res->m_name.str, '.')))
  {
    my_error(ER_SP_WRONG_NAME, MYF(0), res->m_name.str);
    res= NULL;
  }
  return res;
}


sp_name *LEX::make_sp_name(THD *thd, const LEX_CSTRING *name1,
                                     const LEX_CSTRING *name2)
{
  sp_name *res;
  LEX_CSTRING norm_name1;
  if (unlikely(!name1->str) ||
      unlikely(!thd->make_lex_string(&norm_name1, name1->str,
                                     name1->length)) ||
      unlikely(check_db_name((LEX_STRING *) &norm_name1)))
  {
    my_error(ER_WRONG_DB_NAME, MYF(0), name1->str);
    return NULL;
  }
  if (unlikely(check_routine_name(name2)) ||
      unlikely(!(res= new (thd->mem_root) sp_name(&norm_name1, name2, true))))
    return NULL;
  return res;
}


sp_head *LEX::make_sp_head(THD *thd, const sp_name *name,
                           const Sp_handler *sph)
{
  sp_package *package= get_sp_package();
  sp_head *sp;

  /* Order is important here: new - reset - init */
  if (likely((sp= sp_head::create(package, sph))))
  {
    sp->reset_thd_mem_root(thd);
    sp->init(this);
    if (name)
    {
      if (package)
        sp->make_package_routine_name(sp->get_main_mem_root(),
                                      package->m_db,
                                      package->m_name,
                                      name->m_name);
      else
        sp->init_sp_name(name);
      sp->make_qname(sp->get_main_mem_root(), &sp->m_qname);
    }
    sphead= sp;
  }
  sp_chistics.init();
  return sp;
}


sp_head *LEX::make_sp_head_no_recursive(THD *thd, const sp_name *name,
                                        const Sp_handler *sph)
{
  sp_package *package= thd->lex->get_sp_package();
  /*
    Sp_handler::sp_clone_and_link_routine() generates a standalone-alike
    statement to clone package routines for recursion, e.g.:
      CREATE PROCEDURE p1 AS BEGIN NULL; END;
    Translate a standalone routine handler to the corresponding
    package routine handler if we're cloning a package routine, e.g.:
      sp_handler_procedure -> sp_handler_package_procedure
      sp_handler_function  -> sp_handler_package_function
  */
  if (package && package->m_is_cloning_routine)
    sph= sph->package_routine_handler();
  if (!sphead ||
      (package &&
       (sph == &sp_handler_package_procedure ||
        sph == &sp_handler_package_function)))
    return make_sp_head(thd, name, sph);
  my_error(ER_SP_NO_RECURSIVE_CREATE, MYF(0), sph->type_str());
  return NULL;
}


bool LEX::sp_body_finalize_procedure(THD *thd)
{
  if (sphead->check_unresolved_goto())
    return true;
  sphead->set_stmt_end(thd);
  sphead->restore_thd_mem_root(thd);
  return false;
}


bool LEX::sp_body_finalize_function(THD *thd)
{
  if (sphead->is_not_allowed_in_function("function"))
    return true;
  if (!(sphead->m_flags & sp_head::HAS_RETURN))
  {
    my_error(ER_SP_NORETURN, MYF(0), ErrConvDQName(sphead).ptr());
    return true;
  }
  if (sp_body_finalize_procedure(thd))
    return true;
  (void) is_native_function_with_warn(thd, &sphead->m_name);
  return false;
}


bool LEX::sp_block_with_exceptions_finalize_declarations(THD *thd)
{
  /*
    [ DECLARE declarations ]
    BEGIN executable_section
    [ EXCEPTION exceptions ]
    END

    We are now at the "BEGIN" keyword.
    We have collected all declarations, including DECLARE HANDLER directives.
    But there will be possibly more handlers in the EXCEPTION section.

    Generate a forward jump from the end of the DECLARE section to the
    beginning of the EXCEPTION section, over the executable section.
  */
  return sphead->add_instr_jump(thd, spcont);
}


bool
LEX::sp_block_with_exceptions_finalize_executable_section(THD *thd,
                                         uint executable_section_ip)
{
  /*
    We're now at the end of "executable_section" of the block,
    near the "EXCEPTION" or the "END" keyword.
    Generate a jump to the END of the block over the EXCEPTION section.
  */
  if (sphead->add_instr_jump_forward_with_backpatch(thd, spcont))
    return true;
  /*
    Set the destination for the jump that we added in
    sp_block_with_exceptions_finalize_declarations().
  */
  sp_instr *instr= sphead->get_instr(executable_section_ip - 1);
  instr->backpatch(sphead->instructions(), spcont);
  return false;
}


bool
LEX::sp_block_with_exceptions_finalize_exceptions(THD *thd,
                                                  uint executable_section_ip,
                                                  uint exception_count)
{
  if (!exception_count)
  {
    /*
      The jump from the end of DECLARE section to
      the beginning of the EXCEPTION section that we added in
      sp_block_with_exceptions_finalize_declarations() is useless
      if there were no exceptions.
      Replace it to "no operation".
    */
    return sphead->replace_instr_to_nop(thd, executable_section_ip - 1);
  }
  /*
    Generate a jump from the end of the EXCEPTION code
    to the executable section.
  */
  return sphead->add_instr_jump(thd, spcont, executable_section_ip);
}


bool LEX::sp_block_with_exceptions_add_empty(THD *thd)
{
  uint ip= sphead->instructions();
  return sp_block_with_exceptions_finalize_executable_section(thd, ip) ||
         sp_block_with_exceptions_finalize_exceptions(thd, ip, 0);
}


bool LEX::sp_change_context(THD *thd, const sp_pcontext *ctx, bool exclusive)
{
  uint n;
  uint ip= sphead->instructions();
  if ((n= spcont->diff_handlers(ctx, exclusive)))
  {
    sp_instr_hpop *hpop= new (thd->mem_root) sp_instr_hpop(ip++, spcont, n);
    if (unlikely(hpop == NULL) || unlikely(sphead->add_instr(hpop)))
      return true;
  }
  if ((n= spcont->diff_cursors(ctx, exclusive)))
  {
    sp_instr_cpop *cpop= new (thd->mem_root) sp_instr_cpop(ip++, spcont, n);
    if (unlikely(cpop == NULL) || unlikely(sphead->add_instr(cpop)))
      return true;
  }
  return false;
}


bool LEX::sp_leave_statement(THD *thd, const LEX_CSTRING *label_name)
{
  sp_label *lab= spcont->find_label(label_name);
  if (unlikely(!lab))
  {
    my_error(ER_SP_LILABEL_MISMATCH, MYF(0), "LEAVE", label_name->str);
    return true;
  }
  return sp_exit_block(thd, lab, NULL);
}

bool LEX::sp_goto_statement(THD *thd, const LEX_CSTRING *label_name)
{
  sp_label *lab= spcont->find_goto_label(label_name);
  if (!lab || lab->ip == 0)
  {
    sp_label *delayedlabel;
    if (!lab)
    {
      // Label not found --> add forward jump to an unknown label
      spcont->push_goto_label(thd, label_name, 0, sp_label::GOTO);
      delayedlabel= spcont->last_goto_label();
    }
    else
    {
      delayedlabel= lab;
    }
    return sphead->push_backpatch_goto(thd, spcont, delayedlabel);
  }
  else
  {
    // Label found (backward goto)
    return sp_change_context(thd, lab->ctx, false) ||
           sphead->add_instr_jump(thd, spcont, lab->ip); /* Jump back */
  }
  return false;
}

bool LEX::sp_push_goto_label(THD *thd, const LEX_CSTRING *label_name)
{
  sp_label *lab= spcont->find_goto_label(label_name, false);
  if (lab)
  {
    if (unlikely(lab->ip != 0))
    {
      my_error(ER_SP_LABEL_REDEFINE, MYF(0), label_name->str);
      return true;
    }
    lab->ip= sphead->instructions();

    sp_label *beginblocklabel= spcont->find_label(&empty_clex_str);
    sphead->backpatch_goto(thd, lab, beginblocklabel);
  }
  else
  {
    spcont->push_goto_label(thd, label_name, sphead->instructions());
  }
  return false;
}

bool LEX::sp_exit_block(THD *thd, sp_label *lab)
{
  /*
    When jumping to a BEGIN-END block end, the target jump
    points to the block hpop/cpop cleanup instructions,
    so we should exclude the block context here.
    When jumping to something else (i.e., SP_LAB_ITER),
    there are no hpop/cpop at the jump destination,
    so we should include the block context here for cleanup.
  */
  bool exclusive= (lab->type == sp_label::BEGIN);
  return sp_change_context(thd, lab->ctx, exclusive) ||
         sphead->add_instr_jump_forward_with_backpatch(thd, spcont, lab);
}


bool LEX::sp_exit_block(THD *thd, sp_label *lab, Item *when)
{
  if (!when)
    return sp_exit_block(thd, lab);

  DBUG_ASSERT(sphead == thd->lex->sphead);
  DBUG_ASSERT(spcont == thd->lex->spcont);
  sp_instr_jump_if_not *i= new (thd->mem_root)
                           sp_instr_jump_if_not(sphead->instructions(),
                                                spcont,
                                                when, thd->lex);
  if (unlikely(i == NULL) ||
      unlikely(sphead->add_instr(i)) ||
      unlikely(sp_exit_block(thd, lab)))
    return true;
  i->backpatch(sphead->instructions(), spcont);
  return false;
}


bool LEX::sp_exit_statement(THD *thd, Item *item)
{
  sp_label *lab= spcont->find_label_current_loop_start();
  if (unlikely(!lab))
  {
    my_error(ER_SP_LILABEL_MISMATCH, MYF(0), "EXIT", "");
    return true;
  }
  DBUG_ASSERT(lab->type == sp_label::ITERATION);
  return sp_exit_block(thd, lab, item);
}


bool LEX::sp_exit_statement(THD *thd, const LEX_CSTRING *label_name, Item *item)
{
  sp_label *lab= spcont->find_label(label_name);
  if (unlikely(!lab || lab->type != sp_label::ITERATION))
  {
    my_error(ER_SP_LILABEL_MISMATCH, MYF(0), "EXIT", label_name->str);
    return true;
  }
  return sp_exit_block(thd, lab, item);
}


bool LEX::sp_iterate_statement(THD *thd, const LEX_CSTRING *label_name)
{
  sp_label *lab= spcont->find_label(label_name);
  if (unlikely(!lab || lab->type != sp_label::ITERATION))
  {
    my_error(ER_SP_LILABEL_MISMATCH, MYF(0), "ITERATE", label_name->str);
    return true;
  }
  return sp_continue_loop(thd, lab);
}


bool LEX::sp_continue_loop(THD *thd, sp_label *lab)
{
  if (lab->ctx->for_loop().m_index)
  {
    // We're in a FOR loop, increment the index variable before backward jump
    sphead->reset_lex(thd);
    DBUG_ASSERT(this != thd->lex);
    if (thd->lex->sp_for_loop_increment(thd, lab->ctx->for_loop()) ||
        thd->lex->sphead->restore_lex(thd))
      return true;
  }
  return sp_change_context(thd, lab->ctx, false) ||
         sphead->add_instr_jump(thd, spcont, lab->ip); /* Jump back */
}


bool LEX::sp_continue_loop(THD *thd, sp_label *lab, Item *when)
{
  if (!when)
    return sp_continue_loop(thd, lab);

  DBUG_ASSERT(sphead == thd->lex->sphead);
  DBUG_ASSERT(spcont == thd->lex->spcont);
  sp_instr_jump_if_not *i= new (thd->mem_root)
                           sp_instr_jump_if_not(sphead->instructions(),
                                                spcont,
                                                when, thd->lex);
  if (unlikely(i == NULL) ||
      unlikely(sphead->add_instr(i)) ||
      unlikely(sp_continue_loop(thd, lab)))
    return true;
  i->backpatch(sphead->instructions(), spcont);
  return false;
}


bool LEX::sp_continue_statement(THD *thd, Item *when)
{
  sp_label *lab= spcont->find_label_current_loop_start();
  if (unlikely(!lab))
  {
    my_error(ER_SP_LILABEL_MISMATCH, MYF(0), "CONTINUE", "");
    return true;
  }
  DBUG_ASSERT(lab->type == sp_label::ITERATION);
  return sp_continue_loop(thd, lab, when);
}


bool LEX::sp_continue_statement(THD *thd, const LEX_CSTRING *label_name,
                                Item *when)
{
  sp_label *lab= spcont->find_label(label_name);
  if (!lab || lab->type != sp_label::ITERATION)
  {
    my_error(ER_SP_LILABEL_MISMATCH, MYF(0), "CONTINUE", label_name->str);
    return true;
  }
  return sp_continue_loop(thd, lab, when);
}


bool LEX::maybe_start_compound_statement(THD *thd)
{
  if (!sphead)
  {
    if (!make_sp_head(thd, NULL, &sp_handler_procedure))
      return true;
    sphead->set_suid(SP_IS_NOT_SUID);
    sphead->set_body_start(thd, thd->m_parser_state->m_lip.get_cpp_ptr());
  }
  return false;
}


bool LEX::sp_push_loop_label(THD *thd, const LEX_CSTRING *label_name)
{
  sp_label *lab= spcont->find_label(label_name);
  if (lab)
  {
    my_error(ER_SP_LABEL_REDEFINE, MYF(0), label_name->str);
    return true;
  }
  spcont->push_label(thd, label_name, sphead->instructions(),
                     sp_label::ITERATION);
  return false;
}


bool LEX::sp_push_loop_empty_label(THD *thd)
{
  if (maybe_start_compound_statement(thd))
    return true;
  /* Unlabeled controls get an empty label. */
  spcont->push_label(thd, &empty_clex_str, sphead->instructions(),
                     sp_label::ITERATION);
  return false;
}


bool LEX::sp_pop_loop_label(THD *thd, const LEX_CSTRING *label_name)
{
  sp_label *lab= spcont->pop_label();
  sphead->backpatch(lab);
  if (label_name->str &&
      lex_string_cmp(system_charset_info, label_name,
                     &lab->name) != 0)
  {
    my_error(ER_SP_LABEL_MISMATCH, MYF(0), label_name->str);
    return true;
  }
  return false;
}


void LEX::sp_pop_loop_empty_label(THD *thd)
{
  sp_label *lab= spcont->pop_label();
  sphead->backpatch(lab);
  DBUG_ASSERT(lab->name.length == 0);
}


bool LEX::sp_while_loop_expression(THD *thd, Item *expr)
{
  sp_instr_jump_if_not *i= new (thd->mem_root)
    sp_instr_jump_if_not(sphead->instructions(), spcont, expr, this);
  return (unlikely(i == NULL) ||
          /* Jumping forward */
          unlikely(sphead->push_backpatch(thd, i, spcont->last_label())) ||
          unlikely(sphead->new_cont_backpatch(i)) ||
          unlikely(sphead->add_instr(i)));
}


bool LEX::sp_while_loop_finalize(THD *thd)
{
  sp_label *lab= spcont->last_label();  /* Jumping back */
  sp_instr_jump *i= new (thd->mem_root)
    sp_instr_jump(sphead->instructions(), spcont, lab->ip);
  if (unlikely(i == NULL) ||
      unlikely(sphead->add_instr(i)))
    return true;
  sphead->do_cont_backpatch();
  return false;
}


Item *LEX::create_and_link_Item_trigger_field(THD *thd,
                                              const LEX_CSTRING *name,
                                              bool new_row)
{
  Item_trigger_field *trg_fld;

  if (unlikely(trg_chistics.event == TRG_EVENT_INSERT && !new_row))
  {
    my_error(ER_TRG_NO_SUCH_ROW_IN_TRG, MYF(0), "OLD", "on INSERT");
    return NULL;
  }

  if (unlikely(trg_chistics.event == TRG_EVENT_DELETE && new_row))
  {
    my_error(ER_TRG_NO_SUCH_ROW_IN_TRG, MYF(0), "NEW", "on DELETE");
    return NULL;
  }

  DBUG_ASSERT(!new_row ||
              (trg_chistics.event == TRG_EVENT_INSERT ||
               trg_chistics.event == TRG_EVENT_UPDATE));

  const bool tmp_read_only=
    !(new_row && trg_chistics.action_time == TRG_ACTION_BEFORE);
  trg_fld= new (thd->mem_root)
             Item_trigger_field(thd, current_context(),
                                new_row ?
                                  Item_trigger_field::NEW_ROW:
                                  Item_trigger_field::OLD_ROW,
                                name, SELECT_ACL, tmp_read_only);
  /*
    Let us add this item to list of all Item_trigger_field objects
    in trigger.
  */
  if (likely(trg_fld))
    trg_table_fields.link_in_list(trg_fld, &trg_fld->next_trg_field);

  return trg_fld;
}


Item *LEX::make_item_colon_ident_ident(THD *thd,
                                       const Lex_ident_cli_st *ca,
                                       const Lex_ident_cli_st *cb)
{
  Lex_ident_sys a(thd, ca), b(thd, cb);
  if (a.is_null() || b.is_null())
    return NULL; // OEM
  if (!is_trigger_new_or_old_reference(&a))
  {
    thd->parse_error();
    return NULL;
  }
  bool new_row= (a.str[0] == 'N' || a.str[0] == 'n');
  return create_and_link_Item_trigger_field(thd, &b, new_row);
}


Item *LEX::make_item_plsql_cursor_attr(THD *thd, const LEX_CSTRING *name,
                                       plsql_cursor_attr_t attr)
{
  uint offset;
  if (unlikely(!spcont || !spcont->find_cursor(name, &offset, false)))
  {
    my_error(ER_SP_CURSOR_MISMATCH, MYF(0), name->str);
    return NULL;
  }
  switch (attr) {
  case PLSQL_CURSOR_ATTR_ISOPEN:
    return new (thd->mem_root) Item_func_cursor_isopen(thd, name, offset);
  case PLSQL_CURSOR_ATTR_FOUND:
    return new (thd->mem_root) Item_func_cursor_found(thd, name, offset);
  case PLSQL_CURSOR_ATTR_NOTFOUND:
    return new (thd->mem_root) Item_func_cursor_notfound(thd, name, offset);
  case PLSQL_CURSOR_ATTR_ROWCOUNT:
    return new (thd->mem_root) Item_func_cursor_rowcount(thd, name, offset);
  }
  DBUG_ASSERT(0);
  return NULL;
}


Item *LEX::make_item_sysvar(THD *thd,
                            enum_var_type type,
                            const LEX_CSTRING *name,
                            const LEX_CSTRING *component)

{
  Item *item;
  DBUG_ASSERT(name->str);
  /*
    "SELECT @@global.global.variable" is not allowed
    Note, "global" can come through TEXT_STRING_sys.
  */
  if (component->str && unlikely(check_reserved_words(name)))
  {
    thd->parse_error();
    return NULL;
  }
  if (unlikely(!(item= get_system_var(thd, type, name, component))))
    return NULL;
  if (!((Item_func_get_system_var*) item)->is_written_to_binlog())
    set_stmt_unsafe(LEX::BINLOG_STMT_UNSAFE_SYSTEM_VARIABLE);
  return item;
}


static bool param_push_or_clone(THD *thd, LEX *lex, Item_param *item)
{
  return !lex->clone_spec_offset ?
         lex->param_list.push_back(item, thd->mem_root) :
         item->add_as_clone(thd);
}


Item_param *LEX::add_placeholder(THD *thd, const LEX_CSTRING *name,
                                 const char *start, const char *end)
{
  if (unlikely(!thd->m_parser_state->m_lip.stmt_prepare_mode))
  {
    thd->parse_error(ER_SYNTAX_ERROR, start);
    return NULL;
  }
  if (unlikely(!parsing_options.allows_variable))
  {
    my_error(ER_VIEW_SELECT_VARIABLE, MYF(0));
    return NULL;
  }

  Query_fragment pos(thd, sphead, start, end);
  Item_param *item= new (thd->mem_root) Item_param(thd, name,
                                                   pos.pos(), pos.length());
  if (unlikely(!item) || unlikely(param_push_or_clone(thd, this, item)))
  {
    my_error(ER_OUT_OF_RESOURCES, MYF(0));
    return NULL;
  }
  return item;
}


bool LEX::add_signal_statement(THD *thd, const sp_condition_value *v)
{
  Yacc_state *state= &thd->m_parser_state->m_yacc;
  sql_command= SQLCOM_SIGNAL;
  m_sql_cmd= new (thd->mem_root) Sql_cmd_signal(v, state->m_set_signal_info);
  return m_sql_cmd == NULL;
}


bool LEX::add_resignal_statement(THD *thd, const sp_condition_value *v)
{
  Yacc_state *state= &thd->m_parser_state->m_yacc;
  sql_command= SQLCOM_RESIGNAL;
  m_sql_cmd= new (thd->mem_root) Sql_cmd_resignal(v, state->m_set_signal_info);
  return m_sql_cmd == NULL;
}


Item *LEX::create_item_ident_nospvar(THD *thd,
                                     const Lex_ident_sys_st *a,
                                     const Lex_ident_sys_st *b)
{
  DBUG_ASSERT(this == thd->lex);
  /*
    FIXME This will work ok in simple_ident_nospvar case because
    we can't meet simple_ident_nospvar in trigger now. But it
    should be changed in future.
  */
  if (is_trigger_new_or_old_reference(a))
  {
    bool new_row= (a->str[0]=='N' || a->str[0]=='n');

    return create_and_link_Item_trigger_field(thd, b, new_row);
  }

  if (unlikely(current_select->no_table_names_allowed))
  {
    my_error(ER_TABLENAME_NOT_ALLOWED_HERE, MYF(0), a->str, thd->where);
    return NULL;
  }
  if ((current_select->parsing_place != IN_HAVING) ||
      (current_select->get_in_sum_expr() > 0))
    return new (thd->mem_root) Item_field(thd, current_context(),
                                          NullS, a->str, b);
  return new (thd->mem_root) Item_ref(thd, current_context(),
                                      NullS, a->str, b);
}


Item_splocal *LEX::create_item_spvar_row_field(THD *thd,
                                               const Sp_rcontext_handler *rh,
                                               const Lex_ident_sys *a,
                                               const Lex_ident_sys *b,
                                               sp_variable *spv,
                                               const char *start,
                                               const char *end)
{
  if (unlikely(!parsing_options.allows_variable))
  {
    my_error(ER_VIEW_SELECT_VARIABLE, MYF(0));
    return NULL;
  }

  Query_fragment pos(thd, sphead, start, end);
  Item_splocal *item;
  if (spv->field_def.is_table_rowtype_ref() ||
      spv->field_def.is_cursor_rowtype_ref())
  {
    if (unlikely(!(item= new (thd->mem_root)
                   Item_splocal_row_field_by_name(thd, rh, a, b, spv->offset,
                                                  &type_handler_null,
                                                  pos.pos(), pos.length()))))
      return NULL;
  }
  else
  {
    uint row_field_offset;
    const Spvar_definition *def;
    if (unlikely(!(def= spv->find_row_field(a, b, &row_field_offset))))
      return NULL;

    if (unlikely(!(item= new (thd->mem_root)
                   Item_splocal_row_field(thd, rh, a, b,
                                          spv->offset, row_field_offset,
                                          def->type_handler(),
                                          pos.pos(), pos.length()))))
      return NULL;
  }
#ifdef DBUG_ASSERT_EXISTS
  item->m_sp= sphead;
#endif
  safe_to_cache_query=0;
  return item;
}


my_var *LEX::create_outvar(THD *thd, const LEX_CSTRING *name)
{
  const Sp_rcontext_handler *rh;
  sp_variable *spv;
  if (likely((spv= find_variable(name, &rh))))
    return result ? new (thd->mem_root)
                    my_var_sp(rh, name, spv->offset,
                              spv->type_handler(), sphead) :
                    NULL /* EXPLAIN */;
  my_error(ER_SP_UNDECLARED_VAR, MYF(0), name->str);
  return NULL;
}


my_var *LEX::create_outvar(THD *thd,
                           const LEX_CSTRING *a,
                           const LEX_CSTRING *b)
{
  const Sp_rcontext_handler *rh;
  sp_variable *t;
  if (unlikely(!(t= find_variable(a, &rh))))
  {
    my_error(ER_SP_UNDECLARED_VAR, MYF(0), a->str);
    return NULL;
  }
  uint row_field_offset;
  if (!t->find_row_field(a, b, &row_field_offset))
    return NULL;
  return result ?
    new (thd->mem_root) my_var_sp_row_field(rh, a, b, t->offset,
                                            row_field_offset, sphead) :
    NULL /* EXPLAIN */;
}


Item *LEX::create_item_func_nextval(THD *thd, Table_ident *table_ident)
{
  TABLE_LIST *table;
  if (unlikely(!(table= current_select->add_table_to_list(thd, table_ident, 0,
                                                          TL_OPTION_SEQUENCE,
                                                          TL_WRITE_ALLOW_WRITE,
                                                          MDL_SHARED_WRITE))))
    return NULL;
  thd->lex->set_stmt_unsafe(LEX::BINLOG_STMT_UNSAFE_SYSTEM_FUNCTION);
  return new (thd->mem_root) Item_func_nextval(thd, table);
}


Item *LEX::create_item_func_lastval(THD *thd, Table_ident *table_ident)
{
  TABLE_LIST *table;
  if (unlikely(!(table= current_select->add_table_to_list(thd, table_ident, 0,
                                                          TL_OPTION_SEQUENCE,
                                                          TL_READ,
                                                          MDL_SHARED_READ))))
    return NULL;
  thd->lex->set_stmt_unsafe(LEX::BINLOG_STMT_UNSAFE_SYSTEM_FUNCTION);
  return new (thd->mem_root) Item_func_lastval(thd, table);
}


Item *LEX::create_item_func_nextval(THD *thd,
                                    const LEX_CSTRING *db,
                                    const LEX_CSTRING *name)
{
  Table_ident *table_ident;
  if (unlikely(!(table_ident=
                 new (thd->mem_root) Table_ident(thd, db, name, false))))
    return NULL;
  return create_item_func_nextval(thd, table_ident);
}


Item *LEX::create_item_func_lastval(THD *thd,
                                    const LEX_CSTRING *db,
                                    const LEX_CSTRING *name)
{
  Table_ident *table_ident;
  if (unlikely(!(table_ident=
                 new (thd->mem_root) Table_ident(thd, db, name, false))))
    return NULL;
  return create_item_func_lastval(thd, table_ident);
}


Item *LEX::create_item_func_setval(THD *thd, Table_ident *table_ident,
                                   longlong nextval, ulonglong round,
                                   bool is_used)
{
  TABLE_LIST *table;
  if (unlikely(!(table= current_select->add_table_to_list(thd, table_ident, 0,
                                                          TL_OPTION_SEQUENCE,
                                                          TL_WRITE_ALLOW_WRITE,
                                                          MDL_SHARED_WRITE))))
    return NULL;
  return new (thd->mem_root) Item_func_setval(thd, table, nextval, round,
                                              is_used);
}


Item *LEX::create_item_ident(THD *thd,
                             const Lex_ident_cli_st *ca,
                             const Lex_ident_cli_st *cb)
{
  const char *start= ca->pos();
  const char *end= cb->end();
  const Sp_rcontext_handler *rh;
  sp_variable *spv;
  DBUG_ASSERT(thd->m_parser_state->m_lip.get_buf() <= start);
  DBUG_ASSERT(start <= end);
  DBUG_ASSERT(end <= thd->m_parser_state->m_lip.get_end_of_query());
  Lex_ident_sys a(thd, ca), b(thd, cb);
  if (a.is_null() || b.is_null())
    return NULL; // OEM
  if ((spv= find_variable(&a, &rh)) &&
      (spv->field_def.is_row() ||
       spv->field_def.is_table_rowtype_ref() ||
       spv->field_def.is_cursor_rowtype_ref()))
    return create_item_spvar_row_field(thd, rh, &a, &b, spv, start, end);

  if ((thd->variables.sql_mode & MODE_ORACLE) && b.length == 7)
  {
    if (!my_strnncoll(system_charset_info,
                      (const uchar *) b.str, 7,
                      (const uchar *) "NEXTVAL", 7))
      return create_item_func_nextval(thd, &null_clex_str, &a);
    else if (!my_strnncoll(system_charset_info,
                          (const uchar *) b.str, 7,
                          (const uchar *) "CURRVAL", 7))
      return create_item_func_lastval(thd, &null_clex_str, &a);
  }

  return create_item_ident_nospvar(thd, &a, &b);
}


Item *LEX::create_item_ident(THD *thd,
                             const Lex_ident_sys_st *a,
                             const Lex_ident_sys_st *b,
                             const Lex_ident_sys_st *c)
{
  const char *schema= (thd->client_capabilities & CLIENT_NO_SCHEMA ?
                       NullS : a->str);

  if ((thd->variables.sql_mode & MODE_ORACLE) && c->length == 7)
  {
    if (!my_strnncoll(system_charset_info,
                      (const uchar *) c->str, 7,
                      (const uchar *) "NEXTVAL", 7))
      return create_item_func_nextval(thd, a, b);
    else if (!my_strnncoll(system_charset_info,
                          (const uchar *) c->str, 7,
                          (const uchar *) "CURRVAL", 7))
      return create_item_func_lastval(thd, a, b);
  }

  if (current_select->no_table_names_allowed)
  {
    my_error(ER_TABLENAME_NOT_ALLOWED_HERE, MYF(0), b->str, thd->where);
    return NULL;
  }
  if (current_select->parsing_place != IN_HAVING ||
      current_select->get_in_sum_expr() > 0)
    return new (thd->mem_root) Item_field(thd, current_context(),
                                          schema, b->str, c);
  return new (thd->mem_root) Item_ref(thd, current_context(),
                                      schema, b->str, c);
}


Item *LEX::create_item_limit(THD *thd, const Lex_ident_cli_st *ca)
{
  DBUG_ASSERT(thd->m_parser_state->m_lip.get_buf() <= ca->pos());
  DBUG_ASSERT(ca->pos() <= ca->end());
  DBUG_ASSERT(ca->end() <= thd->m_parser_state->m_lip.get_end_of_query());

  const Sp_rcontext_handler *rh;
  sp_variable *spv;
  Lex_ident_sys sa(thd, ca);
  if (sa.is_null())
    return NULL; // EOM
  if (!(spv= find_variable(&sa, &rh)))
  {
    my_error(ER_SP_UNDECLARED_VAR, MYF(0), sa.str);
    return NULL;
  }

  Query_fragment pos(thd, sphead, ca->pos(), ca->end());
  Item_splocal *item;
  if (unlikely(!(item= new (thd->mem_root)
                 Item_splocal(thd, rh, &sa,
                              spv->offset, spv->type_handler(),
                              clone_spec_offset ? 0 : pos.pos(),
                              clone_spec_offset ? 0 : pos.length()))))
    return NULL;
#ifdef DBUG_ASSERT_EXISTS
  item->m_sp= sphead;
#endif
  safe_to_cache_query= 0;

  if (unlikely(item->type() != Item::INT_ITEM))
  {
    my_error(ER_WRONG_SPVAR_TYPE_IN_LIMIT, MYF(0));
    return NULL;
  }
  item->limit_clause_param= true;
  return item;
}


Item *LEX::create_item_limit(THD *thd,
                             const Lex_ident_cli_st *ca,
                             const Lex_ident_cli_st *cb)
{
  DBUG_ASSERT(thd->m_parser_state->m_lip.get_buf() <= ca->pos());
  DBUG_ASSERT(ca->pos() <= cb->end());
  DBUG_ASSERT(cb->end() <= thd->m_parser_state->m_lip.get_end_of_query());

  const Sp_rcontext_handler *rh;
  sp_variable *spv;
  Lex_ident_sys sa(thd, ca), sb(thd, cb);
  if (unlikely(sa.is_null() || sb.is_null()))
    return NULL; // EOM
  if (!(spv= find_variable(&sa, &rh)))
  {
    my_error(ER_SP_UNDECLARED_VAR, MYF(0), sa.str);
    return NULL;
  }
  // Qualified %TYPE variables are not possible
  DBUG_ASSERT(!spv->field_def.column_type_ref());
  Item_splocal *item;
  if (unlikely(!(item= create_item_spvar_row_field(thd, rh, &sa, &sb, spv,
                                                   ca->pos(), cb->end()))))
    return NULL;
  if (unlikely(item->type() != Item::INT_ITEM))
  {
    my_error(ER_WRONG_SPVAR_TYPE_IN_LIMIT, MYF(0));
    return NULL;
  }
  item->limit_clause_param= true;
  return item;
}


bool LEX::set_user_variable(THD *thd, const LEX_CSTRING *name, Item *val)
{
  Item_func_set_user_var *item;
  set_var_user *var;
  if (unlikely(!(item= new (thd->mem_root) Item_func_set_user_var(thd, name,
                                                                  val))) ||
      unlikely(!(var= new (thd->mem_root) set_var_user(item))))
    return true;
  if (unlikely(var_list.push_back(var, thd->mem_root)))
    return true;
  return false;
}


Item *LEX::create_item_ident_nosp(THD *thd, Lex_ident_sys_st *name)
{
  if (current_select->parsing_place != IN_HAVING ||
      current_select->get_in_sum_expr() > 0)
    return new (thd->mem_root) Item_field(thd, current_context(),
                                          NullS, NullS, name);

  return new (thd->mem_root) Item_ref(thd, current_context(),
                                      NullS, NullS, name);
}


Item *LEX::create_item_ident_sp(THD *thd, Lex_ident_sys_st *name,
                                const char *start,
                                const char *end)
{
  DBUG_ASSERT(thd->m_parser_state->m_lip.get_buf() <= start);
  DBUG_ASSERT(start <= end);
  DBUG_ASSERT(end <= thd->m_parser_state->m_lip.get_end_of_query());

  const Sp_rcontext_handler *rh;
  sp_variable *spv;
  DBUG_ASSERT(spcont);
  DBUG_ASSERT(sphead);
  if ((spv= find_variable(name, &rh)))
  {
    /* We're compiling a stored procedure and found a variable */
    if (!parsing_options.allows_variable)
    {
      my_error(ER_VIEW_SELECT_VARIABLE, MYF(0));
      return NULL;
    }

    Query_fragment pos(thd, sphead, start, end);
    uint f_pos= clone_spec_offset ? 0 : pos.pos();
    uint f_length= clone_spec_offset ? 0 : pos.length();
    Item_splocal *splocal= spv->field_def.is_column_type_ref() ?
      new (thd->mem_root) Item_splocal_with_delayed_data_type(thd, rh, name,
                                                              spv->offset,
                                                              f_pos, f_length) :
      new (thd->mem_root) Item_splocal(thd, rh, name,
                                       spv->offset, spv->type_handler(),
                                       f_pos, f_length);
    if (unlikely(splocal == NULL))
      return NULL;
#ifdef DBUG_ASSERT_EXISTS
    splocal->m_sp= sphead;
#endif
    safe_to_cache_query= 0;
    return splocal;
  }

  if (thd->variables.sql_mode & MODE_ORACLE)
  {
    if (lex_string_eq(name, STRING_WITH_LEN("SQLCODE")))
      return new (thd->mem_root) Item_func_sqlcode(thd);
    if (lex_string_eq(name, STRING_WITH_LEN("SQLERRM")))
      return new (thd->mem_root) Item_func_sqlerrm(thd);
  }
  return create_item_ident_nosp(thd, name);
}



bool LEX::set_variable(const LEX_CSTRING *name, Item *item)
{
  sp_pcontext *ctx;
  const Sp_rcontext_handler *rh;
  sp_variable *spv= find_variable(name, &ctx, &rh);
  return spv ? sphead->set_local_variable(thd, ctx, rh, spv, item, this, true) :
               set_system_variable(option_type, name, item);
}


/**
  Generate instructions for:
    SET x.y= expr;
*/
bool LEX::set_variable(const LEX_CSTRING *name1,
                       const LEX_CSTRING *name2,
                       Item *item)
{
  const Sp_rcontext_handler *rh;
  sp_pcontext *ctx;
  sp_variable *spv;
  if (spcont && (spv= find_variable(name1, &ctx, &rh)))
  {
    if (spv->field_def.is_table_rowtype_ref() ||
        spv->field_def.is_cursor_rowtype_ref())
      return sphead->set_local_variable_row_field_by_name(thd, ctx,
                                                          rh,
                                                          spv, name2,
                                                          item, this);
    // A field of a ROW variable
    uint row_field_offset;
    return !spv->find_row_field(name1, name2, &row_field_offset) ||
           sphead->set_local_variable_row_field(thd, ctx, rh,
                                                spv, row_field_offset,
                                                item, this);
  }

  if (is_trigger_new_or_old_reference(name1))
    return set_trigger_field(name1, name2, item);

  return set_system_variable(thd, option_type, name1, name2, item);
}


bool LEX::set_default_system_variable(enum_var_type var_type,
                                      const LEX_CSTRING *name,
                                      Item *val)
{
  static LEX_CSTRING default_base_name= {STRING_WITH_LEN("default")};
  sys_var *var= find_sys_var(thd, name->str, name->length);
  if (!var)
    return true;
  if (unlikely(!var->is_struct()))
  {
    my_error(ER_VARIABLE_IS_NOT_STRUCT, MYF(0), name->str);
    return true;
  }
  return set_system_variable(var_type, var, &default_base_name, val);
}


bool LEX::set_system_variable(enum_var_type var_type,
                              const LEX_CSTRING *name,
                              Item *val)
{
  sys_var *var= find_sys_var(thd, name->str, name->length);
  DBUG_ASSERT(thd->is_error() || var != NULL);
  return likely(var) ? set_system_variable(var_type, var, &null_clex_str, val) : true;
}


bool LEX::set_system_variable(THD *thd, enum_var_type var_type,
                              const LEX_CSTRING *name1,
                              const LEX_CSTRING *name2,
                              Item *val)
{
  sys_var *tmp;
  if (unlikely(check_reserved_words(name1)) ||
      unlikely(!(tmp= find_sys_var(thd, name2->str, name2->length, true))))
  {
    my_error(ER_UNKNOWN_STRUCTURED_VARIABLE, MYF(0),
             (int) name1->length, name1->str);
    return true;
  }
  if (unlikely(!tmp->is_struct()))
  {
    my_error(ER_VARIABLE_IS_NOT_STRUCT, MYF(0), name2->str);
    return true;
  }
  return set_system_variable(var_type, tmp, name1, val);
}


bool LEX::set_trigger_field(const LEX_CSTRING *name1, const LEX_CSTRING *name2,
                            Item *val)
{
  DBUG_ASSERT(is_trigger_new_or_old_reference(name1));
  if (unlikely(name1->str[0]=='O' || name1->str[0]=='o'))
  {
    my_error(ER_TRG_CANT_CHANGE_ROW, MYF(0), "OLD", "");
    return true;
  }
  if (unlikely(trg_chistics.event == TRG_EVENT_DELETE))
  {
    my_error(ER_TRG_NO_SUCH_ROW_IN_TRG, MYF(0), "NEW", "on DELETE");
    return true;
  }
  if (unlikely(trg_chistics.action_time == TRG_ACTION_AFTER))
  {
    my_error(ER_TRG_CANT_CHANGE_ROW, MYF(0), "NEW", "after ");
    return true;
  }
  return set_trigger_new_row(name2, val);
}


#ifdef MYSQL_SERVER
uint binlog_unsafe_map[256];

#define UNSAFE(a, b, c) \
  { \
  DBUG_PRINT("unsafe_mixed_statement", ("SETTING BASE VALUES: %s, %s, %02X", \
    LEX::stmt_accessed_table_string(a), \
    LEX::stmt_accessed_table_string(b), \
    c)); \
  unsafe_mixed_statement(a, b, c); \
  }

/*
  Sets the combination given by "a" and "b" and automatically combinations
  given by other types of access, i.e. 2^(8 - 2), as unsafe.

  It may happen a colision when automatically defining a combination as unsafe.
  For that reason, a combination has its unsafe condition redefined only when
  the new_condition is greater then the old. For instance,
  
     . (BINLOG_DIRECT_ON & TRX_CACHE_NOT_EMPTY) is never overwritten by 
     . (BINLOG_DIRECT_ON | BINLOG_DIRECT_OFF).
*/
void unsafe_mixed_statement(LEX::enum_stmt_accessed_table a,
                            LEX::enum_stmt_accessed_table b, uint condition)
{
  int type= 0;
  int index= (1U << a) | (1U << b);
  
  
  for (type= 0; type < 256; type++)
  {
    if ((type & index) == index)
    {
      binlog_unsafe_map[type] |= condition;
    }
  }
}
/*
  The BINLOG_* AND TRX_CACHE_* values can be combined by using '&' or '|',
  which means that both conditions need to be satisfied or any of them is
  enough. For example, 
    
    . BINLOG_DIRECT_ON & TRX_CACHE_NOT_EMPTY means that the statment is
    unsafe when the option is on and trx-cache is not empty;

    . BINLOG_DIRECT_ON | BINLOG_DIRECT_OFF means the statement is unsafe
    in all cases.

    . TRX_CACHE_EMPTY | TRX_CACHE_NOT_EMPTY means the statement is unsafe
    in all cases. Similar as above.
*/
void binlog_unsafe_map_init()
{
  memset((void*) binlog_unsafe_map, 0, sizeof(uint) * 256);

  /*
    Classify a statement as unsafe when there is a mixed statement and an
    on-going transaction at any point of the execution if:

      1. The mixed statement is about to update a transactional table and
      a non-transactional table.

      2. The mixed statement is about to update a transactional table and
      read from a non-transactional table.

      3. The mixed statement is about to update a non-transactional table
      and temporary transactional table.

      4. The mixed statement is about to update a temporary transactional
      table and read from a non-transactional table.

      5. The mixed statement is about to update a transactional table and
      a temporary non-transactional table.
     
      6. The mixed statement is about to update a transactional table and
      read from a temporary non-transactional table.

      7. The mixed statement is about to update a temporary transactional
      table and temporary non-transactional table.

      8. The mixed statement is about to update a temporary transactional
      table and read from a temporary non-transactional table.

    After updating a transactional table if:

      9. The mixed statement is about to update a non-transactional table
      and read from a transactional table.

      10. The mixed statement is about to update a non-transactional table
      and read from a temporary transactional table.

      11. The mixed statement is about to update a temporary non-transactional
      table and read from a transactional table.
      
      12. The mixed statement is about to update a temporary non-transactional
      table and read from a temporary transactional table.

      13. The mixed statement is about to update a temporary non-transactional
      table and read from a non-transactional table.

    The reason for this is that locks acquired may not protected a concurrent
    transaction of interfering in the current execution and by consequence in
    the result.
  */
  /* Case 1. */
  UNSAFE(LEX::STMT_WRITES_TRANS_TABLE, LEX::STMT_WRITES_NON_TRANS_TABLE,
    BINLOG_DIRECT_ON | BINLOG_DIRECT_OFF);
  /* Case 2. */
  UNSAFE(LEX::STMT_WRITES_TRANS_TABLE, LEX::STMT_READS_NON_TRANS_TABLE,
    BINLOG_DIRECT_ON | BINLOG_DIRECT_OFF);
  /* Case 3. */
  UNSAFE(LEX::STMT_WRITES_NON_TRANS_TABLE, LEX::STMT_WRITES_TEMP_TRANS_TABLE,
    BINLOG_DIRECT_ON | BINLOG_DIRECT_OFF);
  /* Case 4. */
  UNSAFE(LEX::STMT_WRITES_TEMP_TRANS_TABLE, LEX::STMT_READS_NON_TRANS_TABLE,
    BINLOG_DIRECT_ON | BINLOG_DIRECT_OFF);
  /* Case 5. */
  UNSAFE(LEX::STMT_WRITES_TRANS_TABLE, LEX::STMT_WRITES_TEMP_NON_TRANS_TABLE,
    BINLOG_DIRECT_ON);
  /* Case 6. */
  UNSAFE(LEX::STMT_WRITES_TRANS_TABLE, LEX::STMT_READS_TEMP_NON_TRANS_TABLE,
    BINLOG_DIRECT_ON);
  /* Case 7. */
  UNSAFE(LEX::STMT_WRITES_TEMP_TRANS_TABLE, LEX::STMT_WRITES_TEMP_NON_TRANS_TABLE,
    BINLOG_DIRECT_ON);
  /* Case 8. */
  UNSAFE(LEX::STMT_WRITES_TEMP_TRANS_TABLE, LEX::STMT_READS_TEMP_NON_TRANS_TABLE,
    BINLOG_DIRECT_ON);
  /* Case 9. */
  UNSAFE(LEX::STMT_WRITES_NON_TRANS_TABLE, LEX::STMT_READS_TRANS_TABLE,
    (BINLOG_DIRECT_ON | BINLOG_DIRECT_OFF) & TRX_CACHE_NOT_EMPTY);
  /* Case 10 */
  UNSAFE(LEX::STMT_WRITES_NON_TRANS_TABLE, LEX::STMT_READS_TEMP_TRANS_TABLE,
    (BINLOG_DIRECT_ON | BINLOG_DIRECT_OFF) & TRX_CACHE_NOT_EMPTY);
  /* Case 11. */
  UNSAFE(LEX::STMT_WRITES_TEMP_NON_TRANS_TABLE, LEX::STMT_READS_TRANS_TABLE,
    BINLOG_DIRECT_ON & TRX_CACHE_NOT_EMPTY);
  /* Case 12. */
  UNSAFE(LEX::STMT_WRITES_TEMP_NON_TRANS_TABLE, LEX::STMT_READS_TEMP_TRANS_TABLE,
    BINLOG_DIRECT_ON & TRX_CACHE_NOT_EMPTY);
  /* Case 13. */
  UNSAFE(LEX::STMT_WRITES_TEMP_NON_TRANS_TABLE, LEX::STMT_READS_NON_TRANS_TABLE,
     BINLOG_DIRECT_OFF & TRX_CACHE_NOT_EMPTY);
}
#endif


/**
  @brief
  Finding fiels that are used in the GROUP BY of this st_select_lex
    
  @param thd  The thread handle

  @details
    This method looks through the fields which are used in the GROUP BY of this 
    st_select_lex and saves this fields. 
*/

void st_select_lex::collect_grouping_fields(THD *thd,
                                            ORDER *grouping_list) 
{
  grouping_tmp_fields.empty();
  List_iterator<Item> li(join->fields_list);
  Item *item= li++;
  for (uint i= 0; i < master_unit()->derived->table->s->fields; i++, (item=li++))
  {
    for (ORDER *ord= grouping_list; ord; ord= ord->next)
    {
      if ((*ord->item)->eq((Item*)item, 0))
      {
        Grouping_tmp_field *grouping_tmp_field=
          new Grouping_tmp_field(master_unit()->derived->table->field[i], item);
        grouping_tmp_fields.push_back(grouping_tmp_field);
      }
    }
  }
}

/**
  @brief
   For a condition check possibility of exraction a formula over grouping fields 
  
  @param cond  The condition whose subformulas are to be analyzed
  
  @details
    This method traverses the AND-OR condition cond and for each subformula of
    the condition it checks whether it can be usable for the extraction of a
    condition over the grouping fields of this select. The method uses
    the call-back parameter check_processor to ckeck whether a primary formula
    depends only on grouping fields.
    The subformulas that are not usable are marked with the flag NO_EXTRACTION_FL.
    The subformulas that can be entierly extracted are marked with the flag 
    FULL_EXTRACTION_FL.
  @note
    This method is called before any call of extract_cond_for_grouping_fields.
    The flag NO_EXTRACTION_FL set in a subformula allows to avoid building clone
    for the subformula when extracting the pushable condition.
    The flag FULL_EXTRACTION_FL allows to delete later all top level conjuncts
    from cond.
*/ 

void 
st_select_lex::check_cond_extraction_for_grouping_fields(Item *cond,
                                                         TABLE_LIST *derived)
{
  cond->clear_extraction_flag();
  if (cond->type() == Item::COND_ITEM)
  {
    bool and_cond= ((Item_cond*) cond)->functype() == Item_func::COND_AND_FUNC;
    List<Item> *arg_list=  ((Item_cond*) cond)->argument_list();
    List_iterator<Item> li(*arg_list);
    uint count= 0;         // to count items not containing NO_EXTRACTION_FL
    uint count_full= 0;    // to count items with FULL_EXTRACTION_FL
    Item *item;
    while ((item=li++))
    {
      check_cond_extraction_for_grouping_fields(item, derived);
      if (item->get_extraction_flag() !=  NO_EXTRACTION_FL)
      {
        count++;
        if (item->get_extraction_flag() == FULL_EXTRACTION_FL)
          count_full++;
      }
      else if (!and_cond)
        break;
    }
    if ((and_cond && count == 0) || item)
      cond->set_extraction_flag(NO_EXTRACTION_FL);
    if (count_full == arg_list->elements)
      cond->set_extraction_flag(FULL_EXTRACTION_FL);
    if (cond->get_extraction_flag() != 0)
    {
      li.rewind();
      while ((item=li++))
        item->clear_extraction_flag();
    }
  }
  else
  {
    int fl= cond->excl_dep_on_grouping_fields(this) ?
      FULL_EXTRACTION_FL : NO_EXTRACTION_FL;
    cond->set_extraction_flag(fl);
  }
}


/**
  @brief
  Build condition extractable from the given one depended on grouping fields
 
  @param thd           The thread handle
  @param cond          The condition from which the condition depended 
                       on grouping fields is to be extracted
  @param no_top_clones If it's true then no clones for the top fully 
                       extractable conjuncts are built

  @details
    For the given condition cond this method finds out what condition depended
    only on the grouping fields can be extracted from cond. If such condition C
    exists the method builds the item for it.
    This method uses the flags NO_EXTRACTION_FL and FULL_EXTRACTION_FL set by the
    preliminary call of st_select_lex::check_cond_extraction_for_grouping_fields
    to figure out whether a subformula depends only on these fields or not.
  @note
    The built condition C is always implied by the condition cond
    (cond => C). The method tries to build the most restictive such
    condition (i.e. for any other condition C' such that cond => C'
    we have C => C').
  @note
    The build item is not ready for usage: substitution for the field items
    has to be done and it has to be re-fixed.
  
  @retval
    the built condition depended only on grouping fields if such a condition exists
    NULL if there is no such a condition
*/ 

Item *st_select_lex::build_cond_for_grouping_fields(THD *thd, Item *cond,
                                                    bool no_top_clones)
{
  if (cond->get_extraction_flag() == FULL_EXTRACTION_FL)
  {
    if (no_top_clones)
      return cond;
    cond->clear_extraction_flag();
    return cond->build_clone(thd);
  }
  if (cond->type() == Item::COND_ITEM)
  {
    bool cond_and= false;
    Item_cond *new_cond;
    if (((Item_cond*) cond)->functype() == Item_func::COND_AND_FUNC)
    {
      cond_and= true;
      new_cond=  new (thd->mem_root) Item_cond_and(thd);
    }
    else
      new_cond= new (thd->mem_root) Item_cond_or(thd);
    if (unlikely(!new_cond))
      return 0;
    List_iterator<Item> li(*((Item_cond*) cond)->argument_list());
    Item *item;
    while ((item=li++))
    {
      if (item->get_extraction_flag() == NO_EXTRACTION_FL)
      {
        DBUG_ASSERT(cond_and);
        item->clear_extraction_flag();
        continue;
      }
      Item *fix= build_cond_for_grouping_fields(thd, item,
                                                no_top_clones & cond_and);
      if (unlikely(!fix))
      {
        if (cond_and)
          continue;
        break;
      }
      new_cond->argument_list()->push_back(fix, thd->mem_root);
    }
    
    if (!cond_and && item)
    {
      while((item= li++))
        item->clear_extraction_flag();
      return 0;
    }
    switch (new_cond->argument_list()->elements) 
    {
    case 0:
      return 0;
    case 1:
      return new_cond->argument_list()->head();
    default:
      return new_cond;
    }
  }
  return 0;
}


int set_statement_var_if_exists(THD *thd, const char *var_name,
                                size_t var_name_length, ulonglong value)
{
  sys_var *sysvar;
  if (unlikely(thd->lex->sql_command == SQLCOM_CREATE_VIEW))
  {
    my_error(ER_VIEW_SELECT_CLAUSE, MYF(0), "[NO]WAIT");
    return 1;
  }
  if (unlikely(thd->lex->sphead))
  {
    my_error(ER_SP_BADSTATEMENT, MYF(0), "[NO]WAIT");
    return 1;
  }
  if ((sysvar= find_sys_var(thd, var_name, var_name_length, true)))
  {
    Item *item= new (thd->mem_root) Item_uint(thd, value);
    set_var *var= new (thd->mem_root) set_var(thd, OPT_SESSION, sysvar,
                                              &null_clex_str, item);

    if (unlikely(!item) || unlikely(!var) ||
        unlikely(thd->lex->stmt_var_list.push_back(var, thd->mem_root)))
    {
      my_error(ER_OUT_OF_RESOURCES, MYF(0));
      return 1;
    }
  }
  return 0;
}


bool LEX::sp_add_cfetch(THD *thd, const LEX_CSTRING *name)
{
  uint offset;
  sp_instr_cfetch *i;

  if (!spcont->find_cursor(name, &offset, false))
  {
    my_error(ER_SP_CURSOR_MISMATCH, MYF(0), name->str);
    return true;
  }
  i= new (thd->mem_root)
    sp_instr_cfetch(sphead->instructions(), spcont, offset,
                    !(thd->variables.sql_mode & MODE_ORACLE));
  if (unlikely(i == NULL) || unlikely(sphead->add_instr(i)))
    return true;
  return false;
}


bool LEX::create_or_alter_view_finalize(THD *thd, Table_ident *table_ident)
{
  sql_command= SQLCOM_CREATE_VIEW;
  /* first table in list is target VIEW name */
  if (unlikely(!select_lex.add_table_to_list(thd, table_ident, NULL,
                                             TL_OPTION_UPDATING,
                                             TL_IGNORE,
                                             MDL_EXCLUSIVE)))
    return true;
  query_tables->open_strategy= TABLE_LIST::OPEN_STUB;
  return false;
}


bool LEX::add_alter_view(THD *thd, uint16 algorithm,
                         enum_view_suid suid,
                         Table_ident *table_ident)
{
  if (unlikely(sphead))
  {
    my_error(ER_SP_BADSTATEMENT, MYF(0), "ALTER VIEW");
    return true;
  }
  if (unlikely(!(create_view= new (thd->mem_root)
                 Create_view_info(VIEW_ALTER, algorithm, suid))))
    return true;
  return create_or_alter_view_finalize(thd, table_ident);
}


bool LEX::add_create_view(THD *thd, DDL_options_st ddl,
                          uint16 algorithm, enum_view_suid suid,
                          Table_ident *table_ident)
{
  if (unlikely(set_create_options_with_check(ddl)))
    return true;
  if (unlikely(!(create_view= new (thd->mem_root)
                 Create_view_info(ddl.or_replace() ?
                                  VIEW_CREATE_OR_REPLACE :
                                  VIEW_CREATE_NEW,
                                  algorithm, suid))))
    return true;
  return create_or_alter_view_finalize(thd, table_ident);
}


bool LEX::call_statement_start(THD *thd, sp_name *name)
{
  Database_qualified_name pkgname(&null_clex_str, &null_clex_str);
  const Sp_handler *sph= &sp_handler_procedure;
  sql_command= SQLCOM_CALL;
  value_list.empty();
  if (unlikely(sph->sp_resolve_package_routine(thd, thd->lex->sphead,
                                               name, &sph, &pkgname)))
    return true;
  if (unlikely(!(m_sql_cmd= new (thd->mem_root) Sql_cmd_call(name, sph))))
    return true;
  sph->add_used_routine(this, thd, name);
  if (pkgname.m_name.length)
    sp_handler_package_body.add_used_routine(this, thd, &pkgname);
  return false;
}


bool LEX::call_statement_start(THD *thd, const LEX_CSTRING *name)
{
  sp_name *spname= make_sp_name(thd, name);
  return unlikely(!spname) || call_statement_start(thd, spname);
}


bool LEX::call_statement_start(THD *thd, const LEX_CSTRING *name1,
                                         const LEX_CSTRING *name2)
{
  sp_name *spname= make_sp_name(thd, name1, name2);
  return unlikely(!spname) || call_statement_start(thd, spname);
}


sp_package *LEX::get_sp_package() const
{
  return sphead ? sphead->get_package() : NULL;
}


sp_package *LEX::create_package_start(THD *thd,
                                      enum_sql_command command,
                                      const Sp_handler *sph,
                                      const sp_name *name_arg,
                                      DDL_options_st options)
{
  sp_package *pkg;

  if (unlikely(sphead))
  {
    my_error(ER_SP_NO_RECURSIVE_CREATE, MYF(0), sph->type_str());
    return NULL;
  }
  if (unlikely(set_command_with_check(command, options)))
    return NULL;
  if (sph->type() == TYPE_ENUM_PACKAGE_BODY)
  {
    /*
      If we start parsing a "CREATE PACKAGE BODY", we need to load
      the corresponding "CREATE PACKAGE", for the following reasons:
      1. "CREATE PACKAGE BODY" is allowed only if "CREATE PACKAGE"
         was done earlier for the same package name.
         So if "CREATE PACKAGE" does not exist, we throw an error here.
      2. When parsing "CREATE PACKAGE BODY", we need to know all package
         public and private routine names, to translate procedure and
         function calls correctly.
         For example, this statement inside a package routine:
           CALL p;
         can be translated to:
           CALL db.pkg.p; -- p is a known (public or private) package routine
           CALL db.p;     -- p is not a known package routine
    */
    sp_head *spec;
    int ret= sp_handler_package_spec.
               sp_cache_routine_reentrant(thd, name_arg, &spec);
    if (unlikely(!spec))
    {
      if (!ret)
        my_error(ER_SP_DOES_NOT_EXIST, MYF(0),
                 "PACKAGE", ErrConvDQName(name_arg).ptr());
      return 0;
    }
  }
  if (unlikely(!(pkg= sp_package::create(this, name_arg, sph))))
    return NULL;
  pkg->reset_thd_mem_root(thd);
  pkg->init(this);
  pkg->make_qname(pkg->get_main_mem_root(), &pkg->m_qname);
  sphead= pkg;
  return pkg;
}


bool LEX::create_package_finalize(THD *thd,
                                  const sp_name *name,
                                  const sp_name *name2,
                                  const char *body_start,
                                  const char *body_end)
{
  if (name2 &&
      (name2->m_explicit_name != name->m_explicit_name ||
       strcmp(name2->m_db.str, name->m_db.str) ||
       !Sp_handler::eq_routine_name(name2->m_name, name->m_name)))
  {
    bool exp= name2->m_explicit_name || name->m_explicit_name;
    my_error(ER_END_IDENTIFIER_DOES_NOT_MATCH, MYF(0),
             exp ? ErrConvDQName(name2).ptr() : name2->m_name.str,
             exp ? ErrConvDQName(name).ptr() : name->m_name.str);
    return true;
  }
  sphead->m_body.length= body_end - body_start;
  if (unlikely(!(sphead->m_body.str= thd->strmake(body_start,
                                                  sphead->m_body.length))))
    return true;

  size_t not_used;
  Lex_input_stream *lip= & thd->m_parser_state->m_lip;
  sphead->m_defstr.length= lip->get_cpp_ptr() - lip->get_cpp_buf();
  sphead->m_defstr.str= thd->strmake(lip->get_cpp_buf(), sphead->m_defstr.length);
  trim_whitespace(thd->charset(), &sphead->m_defstr, &not_used);

  sphead->restore_thd_mem_root(thd);
  sp_package *pkg= sphead->get_package();
  DBUG_ASSERT(pkg);
  return pkg->validate_after_parser(thd);
}


bool LEX::add_grant_command(THD *thd, enum_sql_command sql_command_arg,
                            stored_procedure_type type_arg)
{
  if (columns.elements)
  {
    thd->parse_error();
    return true;
  }
  sql_command= sql_command_arg,
  type= type_arg;
  return false;
}


Item *LEX::make_item_func_substr(THD *thd, Item *a, Item *b, Item *c)
{
  return (thd->variables.sql_mode & MODE_ORACLE) ?
    new (thd->mem_root) Item_func_substr_oracle(thd, a, b, c) :
    new (thd->mem_root) Item_func_substr(thd, a, b, c);
}


Item *LEX::make_item_func_substr(THD *thd, Item *a, Item *b)
{
  return (thd->variables.sql_mode & MODE_ORACLE) ?
    new (thd->mem_root) Item_func_substr_oracle(thd, a, b) :
    new (thd->mem_root) Item_func_substr(thd, a, b);
}


Item *LEX::make_item_func_replace(THD *thd,
                                  Item *org,
                                  Item *find,
                                  Item *replace)
{
  return (thd->variables.sql_mode & MODE_ORACLE) ?
    new (thd->mem_root) Item_func_replace_oracle(thd, org, find, replace) :
    new (thd->mem_root) Item_func_replace(thd, org, find, replace);
}


bool SELECT_LEX::vers_push_field(THD *thd, TABLE_LIST *table,
                                 const LEX_CSTRING field_name)
{
  DBUG_ASSERT(field_name.str);
  Item_field *fld= new (thd->mem_root) Item_field(thd, &context,
                                                  table->db.str,
                                                  table->alias.str,
                                                  &field_name);
  if (unlikely(!fld) || unlikely(item_list.push_back(fld)))
    return true;

  if (thd->lex->view_list.elements)
  {
    LEX_CSTRING *l;
    if (unlikely(!(l= thd->make_clex_string(field_name.str,
                                            field_name.length))) ||
        unlikely(thd->lex->view_list.push_back(l)))
      return true;
  }

  return false;
}


Item *Lex_trim_st::make_item_func_trim_std(THD *thd) const
{
  if (m_remove)
  {
    switch (m_spec) {
    case TRIM_BOTH:
      return new (thd->mem_root) Item_func_trim(thd, m_source, m_remove);
    case TRIM_LEADING:
      return new (thd->mem_root) Item_func_ltrim(thd, m_source, m_remove);
    case TRIM_TRAILING:
     return new (thd->mem_root) Item_func_rtrim(thd, m_source, m_remove);
    }
  }

  switch (m_spec) {
  case TRIM_BOTH:
    return new (thd->mem_root) Item_func_trim(thd, m_source);
  case TRIM_LEADING:
    return new (thd->mem_root) Item_func_ltrim(thd, m_source);
  case TRIM_TRAILING:
   return new (thd->mem_root) Item_func_rtrim(thd, m_source);
  }
  DBUG_ASSERT(0);
  return NULL;
}


Item *Lex_trim_st::make_item_func_trim_oracle(THD *thd) const
{
  if (m_remove)
  {
    switch (m_spec) {
    case TRIM_BOTH:
      return new (thd->mem_root) Item_func_trim_oracle(thd, m_source, m_remove);
    case TRIM_LEADING:
      return new (thd->mem_root) Item_func_ltrim_oracle(thd, m_source, m_remove);
    case TRIM_TRAILING:
     return new (thd->mem_root) Item_func_rtrim_oracle(thd, m_source, m_remove);
    }
  }

  switch (m_spec) {
  case TRIM_BOTH:
    return new (thd->mem_root) Item_func_trim_oracle(thd, m_source);
  case TRIM_LEADING:
    return new (thd->mem_root) Item_func_ltrim_oracle(thd, m_source);
  case TRIM_TRAILING:
   return new (thd->mem_root) Item_func_rtrim_oracle(thd, m_source);
  }
  DBUG_ASSERT(0);
  return NULL;
}


Item *Lex_trim_st::make_item_func_trim(THD *thd) const
{
  return (thd->variables.sql_mode & MODE_ORACLE) ?
         make_item_func_trim_oracle(thd) :
         make_item_func_trim_std(thd);
}


Item *LEX::make_item_func_call_generic(THD *thd, Lex_ident_cli_st *cdb,
                                       Lex_ident_cli_st *cname, List<Item> *args)
{
  Lex_ident_sys db(thd, cdb), name(thd, cname);
  if (db.is_null() || name.is_null())
    return NULL; // EOM
  /*
    The following in practice calls:
    <code>Create_sp_func::create()</code>
    and builds a stored function.

    However, it's important to maintain the interface between the
    parser and the implementation in item_create.cc clean,
    since this will change with WL#2128 (SQL PATH):
    - INFORMATION_SCHEMA.version() is the SQL 99 syntax for the native
    function version(),
    - MySQL.version() is the SQL 2003 syntax for the native function
    version() (a vendor can specify any schema).
  */

  if (!name.str || check_db_name((LEX_STRING*) static_cast<LEX_CSTRING*>(&db)))
  {
    my_error(ER_WRONG_DB_NAME, MYF(0), db.str);
    return NULL;
  }
  if (check_routine_name(&name))
    return NULL;

  Create_qfunc *builder= find_qualified_function_builder(thd);
  DBUG_ASSERT(builder);
  return builder->create_with_db(thd, &db, &name, true, args);
}


Item *LEX::create_item_qualified_asterisk(THD *thd,
                                          const Lex_ident_sys_st *name)
{
  Item *item;
  if (!(item= new (thd->mem_root) Item_field(thd, current_context(),
                                             NullS, name->str,
                                             &star_clex_str)))
    return NULL;
  current_select->with_wild++;
  return item;
}


Item *LEX::create_item_qualified_asterisk(THD *thd,
                                          const Lex_ident_sys_st *a,
                                          const Lex_ident_sys_st *b)
{
  Item *item;
  const char* schema= thd->client_capabilities & CLIENT_NO_SCHEMA ?
                      NullS : a->str;
  if (!(item= new (thd->mem_root) Item_field(thd, current_context(),
                                             schema, b->str,
                                             &star_clex_str)))
   return NULL;
  current_select->with_wild++;
  return item;
}


bool Lex_ident_sys_st::copy_ident_cli(THD *thd, const Lex_ident_cli_st *str)
{
  return thd->to_ident_sys_alloc(this, str);
}

bool Lex_ident_sys_st::copy_keyword(THD *thd, const Lex_ident_cli_st *str)
{
  return thd->make_lex_string(static_cast<LEX_CSTRING*>(this),
                              str->str, str->length) == NULL;
}

bool Lex_ident_sys_st::copy_or_convert(THD *thd,
                                       const Lex_ident_cli_st *src,
                                       CHARSET_INFO *cs)
{
  if (!src->is_8bit())
    return copy_keyword(thd, src); // 7bit string makes a wellformed identifier
  return convert(thd, src, cs);
}


bool Lex_ident_sys_st::copy_sys(THD *thd, const LEX_CSTRING *src)
{
  if (thd->check_string_for_wellformedness(src->str, src->length,
                                           system_charset_info))
    return true;
  return thd->make_lex_string(this, src->str, src->length) == NULL;
}


bool Lex_ident_sys_st::convert(THD *thd,
                               const LEX_CSTRING *src, CHARSET_INFO *cs)
{
  LEX_STRING tmp;
  if (thd->convert_with_error(system_charset_info, &tmp, cs,
                              src->str, src->length))
    return true;
  str=    tmp.str;
  length= tmp.length;
  return false;
}


bool Lex_ident_sys_st::to_size_number(ulonglong *to) const
{
  ulonglong number;
  uint text_shift_number= 0;
  longlong prefix_number;
  const char *start_ptr= str;
  size_t str_len= length;
  const char *end_ptr= start_ptr + str_len;
  int error;
  prefix_number= my_strtoll10(start_ptr, (char**) &end_ptr, &error);
  if (likely((start_ptr + str_len - 1) == end_ptr))
  {
    switch (end_ptr[0])
    {
      case 'g':
      case 'G': text_shift_number+=30; break;
      case 'm':
      case 'M': text_shift_number+=20; break;
      case 'k':
      case 'K': text_shift_number+=10; break;
      default:
        my_error(ER_WRONG_SIZE_NUMBER, MYF(0));
        return true;
    }
    if (unlikely(prefix_number >> 31))
    {
      my_error(ER_SIZE_OVERFLOW_ERROR, MYF(0));
      return true;
    }
    number= prefix_number << text_shift_number;
  }
  else
  {
    my_error(ER_WRONG_SIZE_NUMBER, MYF(0));
    return true;
  }
  *to= number;
  return false;
}


bool LEX::part_values_current(THD *thd)
{
  partition_element *elem= part_info->curr_part_elem;
  if (!is_partition_management())
  {
    if (unlikely(part_info->part_type != VERSIONING_PARTITION))
    {
      my_error(ER_PARTITION_WRONG_TYPE, MYF(0), "SYSTEM_TIME");
      return true;
    }
  }
  else
  {
    DBUG_ASSERT(create_last_non_select_table);
    DBUG_ASSERT(create_last_non_select_table->table_name.str);
    // FIXME: other ALTER commands?
    my_error(ER_VERS_WRONG_PARTS, MYF(0),
             create_last_non_select_table->table_name.str);
    return true;
  }
  elem->type= partition_element::CURRENT;
  DBUG_ASSERT(part_info->vers_info);
  part_info->vers_info->now_part= elem;
  return false;
}


bool LEX::part_values_history(THD *thd)
{
  partition_element *elem= part_info->curr_part_elem;
  if (!is_partition_management())
  {
    if (unlikely(part_info->part_type != VERSIONING_PARTITION))
    {
      my_error(ER_PARTITION_WRONG_TYPE, MYF(0), "SYSTEM_TIME");
      return true;
    }
  }
  else
  {
    part_info->vers_init_info(thd);
    elem->id= UINT_MAX32;
  }
  DBUG_ASSERT(part_info->vers_info);
  if (unlikely(part_info->vers_info->now_part))
  {
    DBUG_ASSERT(create_last_non_select_table);
    DBUG_ASSERT(create_last_non_select_table->table_name.str);
    my_error(ER_VERS_WRONG_PARTS, MYF(0),
             create_last_non_select_table->table_name.str);
    return true;
  }
  elem->type= partition_element::HISTORY;
  return false;
}


bool LEX::last_field_generated_always_as_row_start_or_end(Lex_ident *p,
                                                          const char *type,
                                                          uint flag)
{
  if (unlikely(p->str))
  {
    my_error(ER_VERS_DUPLICATE_ROW_START_END, MYF(0), type,
             last_field->field_name.str);
    return true;
  }
  last_field->flags|= (flag | NOT_NULL_FLAG);
  DBUG_ASSERT(p);
  *p= last_field->field_name;
  return false;
}



bool LEX::last_field_generated_always_as_row_start()
{
  Vers_parse_info &info= vers_get_info();
  Lex_ident *p= &info.as_row.start;
  return last_field_generated_always_as_row_start_or_end(p, "START",
                                                         VERS_SYS_START_FLAG);
}


bool LEX::last_field_generated_always_as_row_end()
{
  Vers_parse_info &info= vers_get_info();
  Lex_ident *p= &info.as_row.end;
  return last_field_generated_always_as_row_start_or_end(p, "END",
                                                         VERS_SYS_END_FLAG);
}


bool LEX::tvc_finalize()
{
  mysql_init_select(this);
  if (unlikely(!(current_select->tvc=
               new (thd->mem_root)
               table_value_constr(many_values,
                                  current_select,
                                  current_select->options))))
    return true;
  many_values.empty();
  if (!current_select->master_unit()->fake_select_lex)
    current_select->master_unit()->add_fake_select_lex(thd);
  return false;
}


bool LEX::tvc_finalize_derived()
{
  derived_tables|= DERIVED_SUBQUERY;
  if (unlikely(!expr_allows_subselect || sql_command == (int)SQLCOM_PURGE))
  {
    thd->parse_error();
    return true;
  }
  if (current_select->linkage == GLOBAL_OPTIONS_TYPE ||
      unlikely(mysql_new_select(this, 1, NULL)))
    return true;
  current_select->linkage= DERIVED_TABLE_TYPE;
  return tvc_finalize();
}


bool LEX::map_data_type(const Lex_ident_sys_st &schema_name,
                        Lex_field_type_st *type) const
{
  const Schema *schema= schema_name.str ?
                        Schema::find_by_name(schema_name) :
                        Schema::find_implied(thd);
  if (!schema)
  {
    char buf[128];
    const Name type_name= type->type_handler()->name();
    my_snprintf(buf, sizeof(buf), "%.*s.%.*s",
                (int) schema_name.length, schema_name.str,
                (int) type_name.length(), type_name.ptr());
#if MYSQL_VERSION_ID > 100500
#error Please remove the old code
    my_error(ER_UNKNOWN_DATA_TYPE, MYF(0), buf);
#else
    my_printf_error(ER_UNKNOWN_ERROR, "Unknown data type: '%-.64s'",
                    MYF(0), buf);
#endif
    return true;
  }
  const Type_handler *mapped= schema->map_data_type(thd, type->type_handler());
  type->set_handler(mapped);
  return false;
}<|MERGE_RESOLUTION|>--- conflicted
+++ resolved
@@ -4703,32 +4703,23 @@
           */
           if (join)
           {
-<<<<<<< HEAD
             bool uses_cte= false;
             for (JOIN_TAB *tab= first_linear_tab(join, WITHOUT_BUSH_ROOTS,
                                                        WITH_CONST_TABLES);
                  tab;
                  tab= next_linear_tab(join, tab, WITHOUT_BUSH_ROOTS))
-=======
-            /*
-              pos_in_table_list=NULL for e.g. post-join aggregation JOIN_TABs.
-            */
-            if (!(tab->table && tab->table->pos_in_table_list))
-	      continue;
-            TABLE_LIST *tbl= tab->table->pos_in_table_list;
-            if (tbl->with && tbl->with->is_recursive &&
-                tbl->is_with_table_recursive_reference())
->>>>>>> 190e8a4c
             {
               /*
                 pos_in_table_list=NULL for e.g. post-join aggregation JOIN_TABs.
               */
-              if (tab->table && tab->table->pos_in_table_list &&
-                  tab->table->pos_in_table_list->with &&
-                  tab->table->pos_in_table_list->with->is_recursive)
+              if (!tab->table);
+              else if (const TABLE_LIST *pos= tab->table->pos_in_table_list)
               {
-                uses_cte= true;
-                break;
+                if (pos->with && pos->with->is_recursive)
+                {
+                  uses_cte= true;
+                  break;
+                }
               }
             }
             if (uses_cte)
