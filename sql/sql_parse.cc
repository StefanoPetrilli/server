--- conflicted
+++ resolved
@@ -5877,18 +5877,6 @@
   {
     if (ptr->type == SHOW_LONG)
       *(ulong*) ptr->value= 0;
-<<<<<<< HEAD
-    else if (ptr->type == SHOW_KEY_CACHE_LONG)
-    {
-      /*
-	Reset value in 'default' key cache.
-	This needs to be recoded when we have thread specific key values
-      */
-      char *value= (((char*) sql_key_cache) +
-		    (uint) ((char*) (ptr->value) -
-			    (char*) &dflt_key_cache_var));
-      *(ulong*) value= 0;
-    }
     else if (ptr->type == SHOW_LONG_STATUS)
     {
       THD *thd= current_thd;
@@ -5896,8 +5884,6 @@
       add_to_status(&global_status_var, &thd->status_var);
       bzero((char*) &thd->status_var, sizeof(thd->status_var));
     }
-=======
->>>>>>> 7f4324a5
   }
   /* Reset the counters of all key caches (default and named). */
   process_key_caches(reset_key_cache_counters);
