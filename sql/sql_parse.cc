/* Copyright (c) 2000, 2017, Oracle and/or its affiliates.
   Copyright (c) 2008, 2020, MariaDB

   This program is free software; you can redistribute it and/or modify
   it under the terms of the GNU General Public License as published by
   the Free Software Foundation; version 2 of the License.

   This program is distributed in the hope that it will be useful,
   but WITHOUT ANY WARRANTY; without even the implied warranty of
   MERCHANTABILITY or FITNESS FOR A PARTICULAR PURPOSE.  See the
   GNU General Public License for more details.

   You should have received a copy of the GNU General Public License
   along with this program; if not, write to the Free Software
   Foundation, Inc., 51 Franklin St, Fifth Floor, Boston, MA  02110-1335  USA */

#define MYSQL_LEX 1
#include "mariadb.h"
#include "sql_priv.h"
#include "sql_parse.h"        // sql_kill, *_precheck, *_prepare
#include "lock.h"             // try_transactional_lock,
                              // check_transactional_lock,
                              // set_handler_table_locks,
                              // lock_global_read_lock,
                              // make_global_read_lock_block_commit
#include "sql_base.h"         // open_tables, open_and_lock_tables,
                              // lock_tables, unique_table,
                              // close_thread_tables, is_temporary_table
                              // table_cache.h
#include "sql_cache.h"        // QUERY_CACHE_FLAGS_SIZE, query_cache_*
#include "sql_show.h"         // mysqld_list_*, mysqld_show_*,
                              // calc_sum_of_all_status
#include "mysqld.h"
#include "sql_locale.h"                         // my_locale_en_US
#include "log.h"                                // flush_error_log
#include "sql_view.h"         // mysql_create_view, mysql_drop_view
#include "sql_delete.h"       // mysql_delete
#include "sql_insert.h"       // mysql_insert
#include "sql_update.h"       // mysql_update, mysql_multi_update
#include "sql_partition.h"    // struct partition_info
#include "sql_db.h"           // mysql_change_db, mysql_create_db,
                              // mysql_rm_db, mysql_upgrade_db,
                              // mysql_alter_db,
                              // check_db_dir_existence,
                              // my_dbopt_cleanup
#include "sql_table.h"        // mysql_create_like_table,
                              // mysql_create_table,
                              // mysql_alter_table,
                              // mysql_backup_table,
                              // mysql_restore_table
#include "sql_reload.h"       // reload_acl_and_cache
#include "sql_admin.h"        // mysql_assign_to_keycache
#include "sql_connect.h"      // decrease_user_connections,
                              // check_mqh,
                              // reset_mqh
#include "sql_rename.h"       // mysql_rename_tables
#include "sql_tablespace.h"   // mysql_alter_tablespace
#include "hostname.h"         // hostname_cache_refresh
#include "sql_acl.h"          // *_ACL, check_grant, is_acl_user,
                              // has_any_table_level_privileges,
                              // mysql_drop_user, mysql_rename_user,
                              // check_grant_routine,
                              // mysql_routine_grant,
                              // mysql_show_grants,
                              // sp_grant_privileges, ...
#include "sql_test.h"         // mysql_print_status
#include "sql_select.h"       // handle_select, mysql_select,
                              // mysql_explain_union
#include "sql_load.h"         // mysql_load
#include "sql_servers.h"      // create_servers, alter_servers,
                              // drop_servers, servers_reload
#include "sql_handler.h"      // mysql_ha_open, mysql_ha_close,
                              // mysql_ha_read
#include "sql_binlog.h"       // mysql_client_binlog_statement
#include "sql_do.h"           // mysql_do
#include "sql_help.h"         // mysqld_help
#include "rpl_constants.h"    // Incident, INCIDENT_LOST_EVENTS
#include "log_event.h"
#include "sql_repl.h"
#include "rpl_filter.h"
#include "repl_failsafe.h"
#include <m_ctype.h>
#include <myisam.h>
#include <my_dir.h>
#include "rpl_mi.h"

#include "sql_digest.h"

#include "sp_head.h"
#include "sp.h"
#include "sp_cache.h"
#include "events.h"
#include "sql_trigger.h"
#include "transaction.h"
#include "sql_audit.h"
#include "sql_prepare.h"
#include "sql_cte.h"
#include "debug_sync.h"
#include "probes_mysql.h"
#include "set_var.h"
#include "sql_bootstrap.h"
#include "sql_sequence.h"

#include "my_json_writer.h" 

#define PRIV_LOCK_TABLES (SELECT_ACL | LOCK_TABLES_ACL)

#define FLAGSTR(V,F) ((V)&(F)?#F" ":"")

#ifdef WITH_ARIA_STORAGE_ENGINE
#include "../storage/maria/ha_maria.h"
#endif

#include "wsrep_mysqld.h"
#include "wsrep_thd.h"

static void wsrep_mysql_parse(THD *thd, char *rawbuf, uint length,
                              Parser_state *parser_state,
                              bool is_com_multi,
                              bool is_next_command);

/**
  @defgroup Runtime_Environment Runtime Environment
  @{
*/

static bool execute_sqlcom_select(THD *thd, TABLE_LIST *all_tables);
static void sql_kill(THD *thd, longlong id, killed_state state, killed_type type);
static void sql_kill_user(THD *thd, LEX_USER *user, killed_state state);
static bool lock_tables_precheck(THD *thd, TABLE_LIST *tables);
static bool execute_show_status(THD *, TABLE_LIST *);
static bool check_rename_table(THD *, TABLE_LIST *, TABLE_LIST *);

const char *any_db="*any*";	// Special symbol for check_access

const LEX_CSTRING command_name[257]={
  { STRING_WITH_LEN("Sleep") },           //0
  { STRING_WITH_LEN("Quit") },            //1
  { STRING_WITH_LEN("Init DB") },         //2
  { STRING_WITH_LEN("Query") },           //3
  { STRING_WITH_LEN("Field List") },      //4
  { STRING_WITH_LEN("Create DB") },       //5
  { STRING_WITH_LEN("Drop DB") },         //6
  { STRING_WITH_LEN("Refresh") },         //7
  { STRING_WITH_LEN("Shutdown") },        //8
  { STRING_WITH_LEN("Statistics") },      //9
  { STRING_WITH_LEN("Processlist") },     //10
  { STRING_WITH_LEN("Connect") },         //11
  { STRING_WITH_LEN("Kill") },            //12
  { STRING_WITH_LEN("Debug") },           //13
  { STRING_WITH_LEN("Ping") },            //14
  { STRING_WITH_LEN("Time") },            //15
  { STRING_WITH_LEN("Delayed insert") },  //16
  { STRING_WITH_LEN("Change user") },     //17
  { STRING_WITH_LEN("Binlog Dump") },     //18
  { STRING_WITH_LEN("Table Dump") },      //19
  { STRING_WITH_LEN("Connect Out") },     //20
  { STRING_WITH_LEN("Register Slave") },  //21
  { STRING_WITH_LEN("Prepare") },         //22
  { STRING_WITH_LEN("Execute") },         //23
  { STRING_WITH_LEN("Long Data") },       //24
  { STRING_WITH_LEN("Close stmt") },      //25
  { STRING_WITH_LEN("Reset stmt") },      //26
  { STRING_WITH_LEN("Set option") },      //27
  { STRING_WITH_LEN("Fetch") },           //28
  { STRING_WITH_LEN("Daemon") },          //29
  { STRING_WITH_LEN("Unimpl get tid") },  //30
  { STRING_WITH_LEN("Reset connection") },//31
  { 0, 0 }, //32
  { 0, 0 }, //33
  { 0, 0 }, //34
  { 0, 0 }, //35
  { 0, 0 }, //36
  { 0, 0 }, //37
  { 0, 0 }, //38
  { 0, 0 }, //39
  { 0, 0 }, //40
  { 0, 0 }, //41
  { 0, 0 }, //42
  { 0, 0 }, //43
  { 0, 0 }, //44
  { 0, 0 }, //45
  { 0, 0 }, //46
  { 0, 0 }, //47
  { 0, 0 }, //48
  { 0, 0 }, //49
  { 0, 0 }, //50
  { 0, 0 }, //51
  { 0, 0 }, //52
  { 0, 0 }, //53
  { 0, 0 }, //54
  { 0, 0 }, //55
  { 0, 0 }, //56
  { 0, 0 }, //57
  { 0, 0 }, //58
  { 0, 0 }, //59
  { 0, 0 }, //60
  { 0, 0 }, //61
  { 0, 0 }, //62
  { 0, 0 }, //63
  { 0, 0 }, //64
  { 0, 0 }, //65
  { 0, 0 }, //66
  { 0, 0 }, //67
  { 0, 0 }, //68
  { 0, 0 }, //69
  { 0, 0 }, //70
  { 0, 0 }, //71
  { 0, 0 }, //72
  { 0, 0 }, //73
  { 0, 0 }, //74
  { 0, 0 }, //75
  { 0, 0 }, //76
  { 0, 0 }, //77
  { 0, 0 }, //78
  { 0, 0 }, //79
  { 0, 0 }, //80
  { 0, 0 }, //81
  { 0, 0 }, //82
  { 0, 0 }, //83
  { 0, 0 }, //84
  { 0, 0 }, //85
  { 0, 0 }, //86
  { 0, 0 }, //87
  { 0, 0 }, //88
  { 0, 0 }, //89
  { 0, 0 }, //90
  { 0, 0 }, //91
  { 0, 0 }, //92
  { 0, 0 }, //93
  { 0, 0 }, //94
  { 0, 0 }, //95
  { 0, 0 }, //96
  { 0, 0 }, //97
  { 0, 0 }, //98
  { 0, 0 }, //99
  { 0, 0 }, //100
  { 0, 0 }, //101
  { 0, 0 }, //102
  { 0, 0 }, //103
  { 0, 0 }, //104
  { 0, 0 }, //105
  { 0, 0 }, //106
  { 0, 0 }, //107
  { 0, 0 }, //108
  { 0, 0 }, //109
  { 0, 0 }, //110
  { 0, 0 }, //111
  { 0, 0 }, //112
  { 0, 0 }, //113
  { 0, 0 }, //114
  { 0, 0 }, //115
  { 0, 0 }, //116
  { 0, 0 }, //117
  { 0, 0 }, //118
  { 0, 0 }, //119
  { 0, 0 }, //120
  { 0, 0 }, //121
  { 0, 0 }, //122
  { 0, 0 }, //123
  { 0, 0 }, //124
  { 0, 0 }, //125
  { 0, 0 }, //126
  { 0, 0 }, //127
  { 0, 0 }, //128
  { 0, 0 }, //129
  { 0, 0 }, //130
  { 0, 0 }, //131
  { 0, 0 }, //132
  { 0, 0 }, //133
  { 0, 0 }, //134
  { 0, 0 }, //135
  { 0, 0 }, //136
  { 0, 0 }, //137
  { 0, 0 }, //138
  { 0, 0 }, //139
  { 0, 0 }, //140
  { 0, 0 }, //141
  { 0, 0 }, //142
  { 0, 0 }, //143
  { 0, 0 }, //144
  { 0, 0 }, //145
  { 0, 0 }, //146
  { 0, 0 }, //147
  { 0, 0 }, //148
  { 0, 0 }, //149
  { 0, 0 }, //150
  { 0, 0 }, //151
  { 0, 0 }, //152
  { 0, 0 }, //153
  { 0, 0 }, //154
  { 0, 0 }, //155
  { 0, 0 }, //156
  { 0, 0 }, //157
  { 0, 0 }, //158
  { 0, 0 }, //159
  { 0, 0 }, //160
  { 0, 0 }, //161
  { 0, 0 }, //162
  { 0, 0 }, //163
  { 0, 0 }, //164
  { 0, 0 }, //165
  { 0, 0 }, //166
  { 0, 0 }, //167
  { 0, 0 }, //168
  { 0, 0 }, //169
  { 0, 0 }, //170
  { 0, 0 }, //171
  { 0, 0 }, //172
  { 0, 0 }, //173
  { 0, 0 }, //174
  { 0, 0 }, //175
  { 0, 0 }, //176
  { 0, 0 }, //177
  { 0, 0 }, //178
  { 0, 0 }, //179
  { 0, 0 }, //180
  { 0, 0 }, //181
  { 0, 0 }, //182
  { 0, 0 }, //183
  { 0, 0 }, //184
  { 0, 0 }, //185
  { 0, 0 }, //186
  { 0, 0 }, //187
  { 0, 0 }, //188
  { 0, 0 }, //189
  { 0, 0 }, //190
  { 0, 0 }, //191
  { 0, 0 }, //192
  { 0, 0 }, //193
  { 0, 0 }, //194
  { 0, 0 }, //195
  { 0, 0 }, //196
  { 0, 0 }, //197
  { 0, 0 }, //198
  { 0, 0 }, //199
  { 0, 0 }, //200
  { 0, 0 }, //201
  { 0, 0 }, //202
  { 0, 0 }, //203
  { 0, 0 }, //204
  { 0, 0 }, //205
  { 0, 0 }, //206
  { 0, 0 }, //207
  { 0, 0 }, //208
  { 0, 0 }, //209
  { 0, 0 }, //210
  { 0, 0 }, //211
  { 0, 0 }, //212
  { 0, 0 }, //213
  { 0, 0 }, //214
  { 0, 0 }, //215
  { 0, 0 }, //216
  { 0, 0 }, //217
  { 0, 0 }, //218
  { 0, 0 }, //219
  { 0, 0 }, //220
  { 0, 0 }, //221
  { 0, 0 }, //222
  { 0, 0 }, //223
  { 0, 0 }, //224
  { 0, 0 }, //225
  { 0, 0 }, //226
  { 0, 0 }, //227
  { 0, 0 }, //228
  { 0, 0 }, //229
  { 0, 0 }, //230
  { 0, 0 }, //231
  { 0, 0 }, //232
  { 0, 0 }, //233
  { 0, 0 }, //234
  { 0, 0 }, //235
  { 0, 0 }, //236
  { 0, 0 }, //237
  { 0, 0 }, //238
  { 0, 0 }, //239
  { 0, 0 }, //240
  { 0, 0 }, //241
  { 0, 0 }, //242
  { 0, 0 }, //243
  { 0, 0 }, //244
  { 0, 0 }, //245
  { 0, 0 }, //246
  { 0, 0 }, //247
  { 0, 0 }, //248
  { 0, 0 }, //249
  { STRING_WITH_LEN("Bulk_execute") }, //250
  { STRING_WITH_LEN("Slave_worker") }, //251
  { STRING_WITH_LEN("Slave_IO") }, //252
  { STRING_WITH_LEN("Slave_SQL") }, //253
  { STRING_WITH_LEN("Com_multi") }, //254
  { STRING_WITH_LEN("Error") }  // Last command number 255
};

const char *xa_state_names[]={
  "NON-EXISTING", "ACTIVE", "IDLE", "PREPARED", "ROLLBACK ONLY"
};

#ifdef HAVE_REPLICATION
/**
  Returns true if all tables should be ignored.
*/
inline bool all_tables_not_ok(THD *thd, TABLE_LIST *tables)
{
  Rpl_filter *rpl_filter= thd->system_thread_info.rpl_sql_info->rpl_filter;
  return rpl_filter->is_on() && tables && !thd->spcont &&
         !rpl_filter->tables_ok(thd->db.str, tables);
}
#endif


static bool some_non_temp_table_to_be_updated(THD *thd, TABLE_LIST *tables)
{
  for (TABLE_LIST *table= tables; table; table= table->next_global)
  {
    DBUG_ASSERT(table->db.str && table->table_name.str);
    if (table->updating && !thd->find_tmp_table_share(table))
      return 1;
  }
  return 0;
}


/*
  Check whether the statement implicitly commits an active transaction.

  @param thd    Thread handle.
  @param mask   Bitmask used for the SQL command match.

  @return 0     No implicit commit
  @return 1     Do a commit
*/
bool stmt_causes_implicit_commit(THD *thd, uint mask)
{
  LEX *lex= thd->lex;
  bool skip= FALSE;
  DBUG_ENTER("stmt_causes_implicit_commit");

  if (!(sql_command_flags[lex->sql_command] & mask))
    DBUG_RETURN(FALSE);

  switch (lex->sql_command) {
  case SQLCOM_DROP_TABLE:
  case SQLCOM_DROP_SEQUENCE:
    skip= (lex->tmp_table() ||
           (thd->variables.option_bits & OPTION_GTID_BEGIN));
    break;
  case SQLCOM_ALTER_TABLE:
  case SQLCOM_ALTER_SEQUENCE:
    /* If ALTER TABLE of non-temporary table, do implicit commit */
    skip= (lex->tmp_table());
    break;
  case SQLCOM_CREATE_TABLE:
  case SQLCOM_CREATE_SEQUENCE:
    /*
      If CREATE TABLE of non-temporary table and the table is not part
      if a BEGIN GTID ... COMMIT group, do a implicit commit.
      This ensures that CREATE ... SELECT will in the same GTID group on the
      master and slave.
    */
    skip= (lex->tmp_table() ||
           (thd->variables.option_bits & OPTION_GTID_BEGIN));
    break;
  case SQLCOM_SET_OPTION:
    skip= lex->autocommit ? FALSE : TRUE;
    break;
  default:
    break;
  }

  DBUG_RETURN(!skip);
}


/**
  Mark all commands that somehow changes a table.

  This is used to check number of updates / hour.

  sql_command is actually set to SQLCOM_END sometimes
  so we need the +1 to include it in the array.

  See COMMAND_FLAG_xxx for different type of commands
     2  - query that returns meaningful ROW_COUNT() -
          a number of modified rows
*/

uint sql_command_flags[SQLCOM_END+1];
uint server_command_flags[COM_END+1];

void init_update_queries(void)
{
  /* Initialize the server command flags array. */
  memset(server_command_flags, 0, sizeof(server_command_flags));

  server_command_flags[COM_STATISTICS]= CF_SKIP_QUERY_ID | CF_SKIP_QUESTIONS | CF_SKIP_WSREP_CHECK;
  server_command_flags[COM_PING]=       CF_SKIP_QUERY_ID | CF_SKIP_QUESTIONS | CF_SKIP_WSREP_CHECK | CF_NO_COM_MULTI;

  server_command_flags[COM_QUIT]= CF_SKIP_WSREP_CHECK;
  server_command_flags[COM_PROCESS_INFO]= CF_SKIP_WSREP_CHECK;
  server_command_flags[COM_PROCESS_KILL]= CF_SKIP_WSREP_CHECK;
  server_command_flags[COM_SHUTDOWN]= CF_SKIP_WSREP_CHECK;
  server_command_flags[COM_SLEEP]= CF_SKIP_WSREP_CHECK;
  server_command_flags[COM_TIME]= CF_SKIP_WSREP_CHECK;
  server_command_flags[COM_INIT_DB]= CF_SKIP_WSREP_CHECK;
  server_command_flags[COM_END]= CF_SKIP_WSREP_CHECK;
  for (uint i= COM_MDB_GAP_BEG; i <= COM_MDB_GAP_END; i++)
  {
    server_command_flags[i]= CF_SKIP_WSREP_CHECK;
  }

  /*
    COM_QUERY, COM_SET_OPTION and COM_STMT_XXX are allowed to pass the early
    COM_xxx filter, they're checked later in mysql_execute_command().
  */
  server_command_flags[COM_QUERY]= CF_SKIP_WSREP_CHECK;
  server_command_flags[COM_SET_OPTION]= CF_SKIP_WSREP_CHECK;
  server_command_flags[COM_STMT_PREPARE]= CF_SKIP_QUESTIONS | CF_SKIP_WSREP_CHECK;
  server_command_flags[COM_STMT_EXECUTE]= CF_SKIP_WSREP_CHECK;
  server_command_flags[COM_STMT_FETCH]=   CF_SKIP_WSREP_CHECK;
  server_command_flags[COM_STMT_CLOSE]= CF_SKIP_QUESTIONS | CF_SKIP_WSREP_CHECK;
  server_command_flags[COM_STMT_RESET]= CF_SKIP_QUESTIONS | CF_SKIP_WSREP_CHECK;
  server_command_flags[COM_STMT_EXECUTE]= CF_SKIP_WSREP_CHECK;
  server_command_flags[COM_STMT_SEND_LONG_DATA]= CF_SKIP_WSREP_CHECK;
  server_command_flags[COM_REGISTER_SLAVE]= CF_SKIP_WSREP_CHECK;
  server_command_flags[COM_MULTI]= CF_SKIP_WSREP_CHECK | CF_NO_COM_MULTI;

  /* Initialize the sql command flags array. */
  memset(sql_command_flags, 0, sizeof(sql_command_flags));

  /*
    In general, DDL statements do not generate row events and do not go
    through a cache before being written to the binary log. However, the
    CREATE TABLE...SELECT is an exception because it may generate row
    events. For that reason,  the SQLCOM_CREATE_TABLE  which represents
    a CREATE TABLE, including the CREATE TABLE...SELECT, has the
    CF_CAN_GENERATE_ROW_EVENTS flag. The distinction between a regular
    CREATE TABLE and the CREATE TABLE...SELECT is made in other parts of
    the code, in particular in the Query_log_event's constructor.
  */
  sql_command_flags[SQLCOM_CREATE_TABLE]=   CF_CHANGES_DATA | CF_REEXECUTION_FRAGILE |
                                            CF_AUTO_COMMIT_TRANS | CF_REPORT_PROGRESS |
                                            CF_CAN_GENERATE_ROW_EVENTS |
                                            CF_SCHEMA_CHANGE;
  sql_command_flags[SQLCOM_CREATE_SEQUENCE]=  (CF_CHANGES_DATA |
                                            CF_REEXECUTION_FRAGILE |
                                            CF_AUTO_COMMIT_TRANS |
                                            CF_SCHEMA_CHANGE);
  sql_command_flags[SQLCOM_CREATE_INDEX]=   CF_CHANGES_DATA | CF_AUTO_COMMIT_TRANS |
                                            CF_ADMIN_COMMAND | CF_REPORT_PROGRESS;
  sql_command_flags[SQLCOM_ALTER_TABLE]=    CF_CHANGES_DATA | CF_WRITE_LOGS_COMMAND |
                                            CF_AUTO_COMMIT_TRANS | CF_REPORT_PROGRESS |
                                            CF_INSERTS_DATA | CF_ADMIN_COMMAND;
  sql_command_flags[SQLCOM_ALTER_SEQUENCE]= CF_CHANGES_DATA | CF_WRITE_LOGS_COMMAND |
                                            CF_AUTO_COMMIT_TRANS | CF_SCHEMA_CHANGE |
                                            CF_ADMIN_COMMAND;
  sql_command_flags[SQLCOM_TRUNCATE]=       CF_CHANGES_DATA | CF_WRITE_LOGS_COMMAND |
                                            CF_AUTO_COMMIT_TRANS;
  sql_command_flags[SQLCOM_DROP_TABLE]=     CF_CHANGES_DATA | CF_AUTO_COMMIT_TRANS | CF_SCHEMA_CHANGE;
  sql_command_flags[SQLCOM_DROP_SEQUENCE]=  CF_CHANGES_DATA | CF_AUTO_COMMIT_TRANS | CF_SCHEMA_CHANGE;
  sql_command_flags[SQLCOM_LOAD]=           CF_CHANGES_DATA | CF_REEXECUTION_FRAGILE |
                                            CF_CAN_GENERATE_ROW_EVENTS | CF_REPORT_PROGRESS |
                                            CF_INSERTS_DATA;
  sql_command_flags[SQLCOM_CREATE_DB]=      CF_CHANGES_DATA | CF_AUTO_COMMIT_TRANS | CF_DB_CHANGE;
  sql_command_flags[SQLCOM_DROP_DB]=        CF_CHANGES_DATA | CF_AUTO_COMMIT_TRANS | CF_DB_CHANGE;
  sql_command_flags[SQLCOM_CREATE_PACKAGE]= CF_CHANGES_DATA | CF_AUTO_COMMIT_TRANS;
  sql_command_flags[SQLCOM_DROP_PACKAGE]=   CF_CHANGES_DATA | CF_AUTO_COMMIT_TRANS;
  sql_command_flags[SQLCOM_CREATE_PACKAGE_BODY]= CF_CHANGES_DATA | CF_AUTO_COMMIT_TRANS;
  sql_command_flags[SQLCOM_DROP_PACKAGE_BODY]= CF_CHANGES_DATA | CF_AUTO_COMMIT_TRANS;
  sql_command_flags[SQLCOM_ALTER_DB_UPGRADE]= CF_AUTO_COMMIT_TRANS;
  sql_command_flags[SQLCOM_ALTER_DB]=       CF_CHANGES_DATA | CF_AUTO_COMMIT_TRANS | CF_DB_CHANGE;
  sql_command_flags[SQLCOM_RENAME_TABLE]=   CF_CHANGES_DATA | CF_AUTO_COMMIT_TRANS | CF_ADMIN_COMMAND;
  sql_command_flags[SQLCOM_DROP_INDEX]=     CF_CHANGES_DATA | CF_AUTO_COMMIT_TRANS |
                                            CF_REPORT_PROGRESS | CF_ADMIN_COMMAND;
  sql_command_flags[SQLCOM_CREATE_VIEW]=    CF_CHANGES_DATA | CF_REEXECUTION_FRAGILE |
                                            CF_AUTO_COMMIT_TRANS;
  sql_command_flags[SQLCOM_DROP_VIEW]=      CF_CHANGES_DATA | CF_AUTO_COMMIT_TRANS;
  sql_command_flags[SQLCOM_CREATE_TRIGGER]= CF_CHANGES_DATA | CF_AUTO_COMMIT_TRANS;
  sql_command_flags[SQLCOM_DROP_TRIGGER]=   CF_CHANGES_DATA | CF_AUTO_COMMIT_TRANS;
  sql_command_flags[SQLCOM_CREATE_EVENT]=   CF_CHANGES_DATA | CF_AUTO_COMMIT_TRANS;
  sql_command_flags[SQLCOM_ALTER_EVENT]=    CF_CHANGES_DATA | CF_AUTO_COMMIT_TRANS;
  sql_command_flags[SQLCOM_DROP_EVENT]=     CF_CHANGES_DATA | CF_AUTO_COMMIT_TRANS;

  sql_command_flags[SQLCOM_UPDATE]=	    CF_CHANGES_DATA | CF_REEXECUTION_FRAGILE |
                                            CF_CAN_GENERATE_ROW_EVENTS |
                                            CF_OPTIMIZER_TRACE |
                                            CF_CAN_BE_EXPLAINED |
                                            CF_UPDATES_DATA |
                                            CF_PS_ARRAY_BINDING_SAFE;
  sql_command_flags[SQLCOM_UPDATE_MULTI]=   CF_CHANGES_DATA | CF_REEXECUTION_FRAGILE |
                                            CF_CAN_GENERATE_ROW_EVENTS |
                                            CF_OPTIMIZER_TRACE |
                                            CF_CAN_BE_EXPLAINED |
                                            CF_UPDATES_DATA |
                                            CF_PS_ARRAY_BINDING_SAFE;
  sql_command_flags[SQLCOM_INSERT]=	    CF_CHANGES_DATA | CF_REEXECUTION_FRAGILE |
                                            CF_CAN_GENERATE_ROW_EVENTS |
                                            CF_OPTIMIZER_TRACE |
                                            CF_CAN_BE_EXPLAINED |
                                            CF_INSERTS_DATA |
                                            CF_PS_ARRAY_BINDING_SAFE |
                                            CF_PS_ARRAY_BINDING_OPTIMIZED;
  sql_command_flags[SQLCOM_INSERT_SELECT]=  CF_CHANGES_DATA | CF_REEXECUTION_FRAGILE |
                                            CF_CAN_GENERATE_ROW_EVENTS |
                                            CF_OPTIMIZER_TRACE |
                                            CF_CAN_BE_EXPLAINED |
                                            CF_INSERTS_DATA;
  sql_command_flags[SQLCOM_DELETE]=         CF_CHANGES_DATA | CF_REEXECUTION_FRAGILE |
                                            CF_CAN_GENERATE_ROW_EVENTS |
                                            CF_OPTIMIZER_TRACE |
                                            CF_CAN_BE_EXPLAINED |
                                            CF_DELETES_DATA |
                                            CF_PS_ARRAY_BINDING_SAFE;
  sql_command_flags[SQLCOM_DELETE_MULTI]=   CF_CHANGES_DATA | CF_REEXECUTION_FRAGILE |
                                            CF_CAN_GENERATE_ROW_EVENTS |
                                            CF_OPTIMIZER_TRACE |
                                            CF_CAN_BE_EXPLAINED |
                                            CF_DELETES_DATA;
  sql_command_flags[SQLCOM_REPLACE]=        CF_CHANGES_DATA | CF_REEXECUTION_FRAGILE |
                                            CF_CAN_GENERATE_ROW_EVENTS |
                                            CF_OPTIMIZER_TRACE |
                                            CF_CAN_BE_EXPLAINED |
                                            CF_INSERTS_DATA |
                                            CF_PS_ARRAY_BINDING_SAFE |
                                            CF_PS_ARRAY_BINDING_OPTIMIZED;
  sql_command_flags[SQLCOM_REPLACE_SELECT]= CF_CHANGES_DATA | CF_REEXECUTION_FRAGILE |
                                            CF_CAN_GENERATE_ROW_EVENTS |
                                            CF_OPTIMIZER_TRACE |
                                            CF_CAN_BE_EXPLAINED |
                                            CF_INSERTS_DATA;
  sql_command_flags[SQLCOM_SELECT]=         CF_REEXECUTION_FRAGILE |
                                            CF_CAN_GENERATE_ROW_EVENTS |
                                            CF_OPTIMIZER_TRACE |
                                            CF_CAN_BE_EXPLAINED;
  // (1) so that subquery is traced when doing "SET @var = (subquery)"
  /*
    @todo SQLCOM_SET_OPTION should have CF_CAN_GENERATE_ROW_EVENTS
    set, because it may invoke a stored function that generates row
    events. /Sven
  */
  sql_command_flags[SQLCOM_SET_OPTION]=     CF_REEXECUTION_FRAGILE |
                                            CF_AUTO_COMMIT_TRANS |
                                            CF_CAN_GENERATE_ROW_EVENTS |
                                            CF_OPTIMIZER_TRACE; // (1)
  // (1) so that subquery is traced when doing "DO @var := (subquery)"
  sql_command_flags[SQLCOM_DO]=             CF_REEXECUTION_FRAGILE |
                                            CF_CAN_GENERATE_ROW_EVENTS |
                                            CF_OPTIMIZER_TRACE; // (1)

  sql_command_flags[SQLCOM_SHOW_STATUS_PROC]= CF_STATUS_COMMAND | CF_REEXECUTION_FRAGILE;
  sql_command_flags[SQLCOM_SHOW_STATUS_PACKAGE]= CF_STATUS_COMMAND | CF_REEXECUTION_FRAGILE;
  sql_command_flags[SQLCOM_SHOW_STATUS_PACKAGE_BODY]= CF_STATUS_COMMAND | CF_REEXECUTION_FRAGILE;
  sql_command_flags[SQLCOM_SHOW_STATUS]=      CF_STATUS_COMMAND | CF_REEXECUTION_FRAGILE;
  sql_command_flags[SQLCOM_SHOW_DATABASES]=   CF_STATUS_COMMAND | CF_REEXECUTION_FRAGILE;
  sql_command_flags[SQLCOM_SHOW_TRIGGERS]=    CF_STATUS_COMMAND | CF_REEXECUTION_FRAGILE;
  sql_command_flags[SQLCOM_SHOW_EVENTS]=      CF_STATUS_COMMAND | CF_REEXECUTION_FRAGILE;
  sql_command_flags[SQLCOM_SHOW_OPEN_TABLES]= CF_STATUS_COMMAND | CF_REEXECUTION_FRAGILE;
  sql_command_flags[SQLCOM_SHOW_PLUGINS]=     CF_STATUS_COMMAND;
  sql_command_flags[SQLCOM_SHOW_GENERIC]=     CF_STATUS_COMMAND;
  sql_command_flags[SQLCOM_SHOW_FIELDS]=      CF_STATUS_COMMAND | CF_REEXECUTION_FRAGILE;
  sql_command_flags[SQLCOM_SHOW_KEYS]=        CF_STATUS_COMMAND | CF_REEXECUTION_FRAGILE;
  sql_command_flags[SQLCOM_SHOW_VARIABLES]=   CF_STATUS_COMMAND | CF_REEXECUTION_FRAGILE;
  sql_command_flags[SQLCOM_SHOW_CHARSETS]=    CF_STATUS_COMMAND | CF_REEXECUTION_FRAGILE;
  sql_command_flags[SQLCOM_SHOW_COLLATIONS]=  CF_STATUS_COMMAND | CF_REEXECUTION_FRAGILE;
  sql_command_flags[SQLCOM_SHOW_BINLOGS]=     CF_STATUS_COMMAND;
  sql_command_flags[SQLCOM_SHOW_SLAVE_HOSTS]= CF_STATUS_COMMAND;
  sql_command_flags[SQLCOM_SHOW_BINLOG_EVENTS]= CF_STATUS_COMMAND;
  sql_command_flags[SQLCOM_SHOW_STORAGE_ENGINES]= CF_STATUS_COMMAND;
  sql_command_flags[SQLCOM_SHOW_AUTHORS]=     CF_STATUS_COMMAND;
  sql_command_flags[SQLCOM_SHOW_CONTRIBUTORS]= CF_STATUS_COMMAND;
  sql_command_flags[SQLCOM_SHOW_PRIVILEGES]=  CF_STATUS_COMMAND;
  sql_command_flags[SQLCOM_SHOW_WARNS]=       CF_STATUS_COMMAND | CF_DIAGNOSTIC_STMT;
  sql_command_flags[SQLCOM_SHOW_ERRORS]=      CF_STATUS_COMMAND | CF_DIAGNOSTIC_STMT;
  sql_command_flags[SQLCOM_SHOW_ENGINE_STATUS]= CF_STATUS_COMMAND;
  sql_command_flags[SQLCOM_SHOW_ENGINE_MUTEX]= CF_STATUS_COMMAND;
  sql_command_flags[SQLCOM_SHOW_ENGINE_LOGS]= CF_STATUS_COMMAND;
  sql_command_flags[SQLCOM_SHOW_EXPLAIN]= CF_STATUS_COMMAND;
  sql_command_flags[SQLCOM_SHOW_PROCESSLIST]= CF_STATUS_COMMAND;
  sql_command_flags[SQLCOM_SHOW_GRANTS]=      CF_STATUS_COMMAND;
  sql_command_flags[SQLCOM_SHOW_CREATE_USER]= CF_STATUS_COMMAND;
  sql_command_flags[SQLCOM_SHOW_CREATE_DB]=   CF_STATUS_COMMAND;
  sql_command_flags[SQLCOM_SHOW_CREATE]=  CF_STATUS_COMMAND;
  sql_command_flags[SQLCOM_SHOW_MASTER_STAT]= CF_STATUS_COMMAND;
  sql_command_flags[SQLCOM_SHOW_SLAVE_STAT]=  CF_STATUS_COMMAND;
  sql_command_flags[SQLCOM_SHOW_CREATE_PROC]= CF_STATUS_COMMAND;
  sql_command_flags[SQLCOM_SHOW_CREATE_FUNC]= CF_STATUS_COMMAND;
  sql_command_flags[SQLCOM_SHOW_CREATE_PACKAGE]= CF_STATUS_COMMAND;
  sql_command_flags[SQLCOM_SHOW_CREATE_PACKAGE_BODY]= CF_STATUS_COMMAND;
  sql_command_flags[SQLCOM_SHOW_CREATE_TRIGGER]=  CF_STATUS_COMMAND;
  sql_command_flags[SQLCOM_SHOW_STATUS_FUNC]= CF_STATUS_COMMAND | CF_REEXECUTION_FRAGILE;
  sql_command_flags[SQLCOM_SHOW_PROC_CODE]=   CF_STATUS_COMMAND;
  sql_command_flags[SQLCOM_SHOW_FUNC_CODE]=   CF_STATUS_COMMAND;
  sql_command_flags[SQLCOM_SHOW_PACKAGE_BODY_CODE]= CF_STATUS_COMMAND;
  sql_command_flags[SQLCOM_SHOW_CREATE_EVENT]= CF_STATUS_COMMAND;
  sql_command_flags[SQLCOM_SHOW_PROFILES]=    CF_STATUS_COMMAND;
  sql_command_flags[SQLCOM_SHOW_PROFILE]=     CF_STATUS_COMMAND;
  sql_command_flags[SQLCOM_BINLOG_BASE64_EVENT]= CF_STATUS_COMMAND | CF_CAN_GENERATE_ROW_EVENTS;
  sql_command_flags[SQLCOM_SHOW_TABLES]=       (CF_STATUS_COMMAND | CF_SHOW_TABLE_COMMAND | CF_REEXECUTION_FRAGILE);
  sql_command_flags[SQLCOM_SHOW_TABLE_STATUS]= (CF_STATUS_COMMAND | CF_SHOW_TABLE_COMMAND | CF_REEXECUTION_FRAGILE);


  sql_command_flags[SQLCOM_CREATE_USER]=       CF_CHANGES_DATA;
  sql_command_flags[SQLCOM_RENAME_USER]=       CF_CHANGES_DATA;
  sql_command_flags[SQLCOM_DROP_USER]=         CF_CHANGES_DATA;
  sql_command_flags[SQLCOM_ALTER_USER]=        CF_CHANGES_DATA;
  sql_command_flags[SQLCOM_CREATE_ROLE]=       CF_CHANGES_DATA;
  sql_command_flags[SQLCOM_GRANT]=             CF_CHANGES_DATA;
  sql_command_flags[SQLCOM_GRANT_ROLE]=        CF_CHANGES_DATA;
  sql_command_flags[SQLCOM_REVOKE]=            CF_CHANGES_DATA;
  sql_command_flags[SQLCOM_REVOKE_ROLE]=       CF_CHANGES_DATA;
  sql_command_flags[SQLCOM_OPTIMIZE]=          CF_CHANGES_DATA;
  sql_command_flags[SQLCOM_CREATE_FUNCTION]=   CF_CHANGES_DATA | CF_AUTO_COMMIT_TRANS;
  sql_command_flags[SQLCOM_CREATE_PROCEDURE]=  CF_CHANGES_DATA | CF_AUTO_COMMIT_TRANS;
  sql_command_flags[SQLCOM_CREATE_SPFUNCTION]= CF_CHANGES_DATA | CF_AUTO_COMMIT_TRANS;
  sql_command_flags[SQLCOM_DROP_PROCEDURE]=    CF_CHANGES_DATA | CF_AUTO_COMMIT_TRANS;
  sql_command_flags[SQLCOM_DROP_FUNCTION]=     CF_CHANGES_DATA | CF_AUTO_COMMIT_TRANS;
  sql_command_flags[SQLCOM_ALTER_PROCEDURE]=   CF_CHANGES_DATA | CF_AUTO_COMMIT_TRANS;
  sql_command_flags[SQLCOM_ALTER_FUNCTION]=    CF_CHANGES_DATA | CF_AUTO_COMMIT_TRANS;
  sql_command_flags[SQLCOM_INSTALL_PLUGIN]=    CF_CHANGES_DATA | CF_AUTO_COMMIT_TRANS;
  sql_command_flags[SQLCOM_UNINSTALL_PLUGIN]=  CF_CHANGES_DATA | CF_AUTO_COMMIT_TRANS;

  /*
    The following is used to preserver CF_ROW_COUNT during the
    a CALL or EXECUTE statement, so the value generated by the
    last called (or executed) statement is preserved.
    See mysql_execute_command() for how CF_ROW_COUNT is used.
  */
  /*
    (1): without it, in "CALL some_proc((subq))", subquery would not be
    traced.
  */
  sql_command_flags[SQLCOM_CALL]=      CF_REEXECUTION_FRAGILE |
                                       CF_CAN_GENERATE_ROW_EVENTS |
                                       CF_OPTIMIZER_TRACE; // (1)
  sql_command_flags[SQLCOM_EXECUTE]=   CF_CAN_GENERATE_ROW_EVENTS;
  sql_command_flags[SQLCOM_EXECUTE_IMMEDIATE]= CF_CAN_GENERATE_ROW_EVENTS;
  sql_command_flags[SQLCOM_COMPOUND]=  CF_CAN_GENERATE_ROW_EVENTS;

  /*
    We don't want to change to statement based replication for these commands
  */
  sql_command_flags[SQLCOM_ROLLBACK]|= CF_FORCE_ORIGINAL_BINLOG_FORMAT;
  /* We don't want to replicate ALTER TABLE for temp tables in row format */
  sql_command_flags[SQLCOM_ALTER_TABLE]|= CF_FORCE_ORIGINAL_BINLOG_FORMAT;
  /* We don't want to replicate TRUNCATE for temp tables in row format */
  sql_command_flags[SQLCOM_TRUNCATE]|= CF_FORCE_ORIGINAL_BINLOG_FORMAT;
  /* We don't want to replicate DROP for temp tables in row format */
  sql_command_flags[SQLCOM_DROP_TABLE]|= CF_FORCE_ORIGINAL_BINLOG_FORMAT;
  sql_command_flags[SQLCOM_DROP_SEQUENCE]|= CF_FORCE_ORIGINAL_BINLOG_FORMAT;
  /* We don't want to replicate CREATE/DROP INDEX for temp tables in row format */
  sql_command_flags[SQLCOM_CREATE_INDEX]|= CF_FORCE_ORIGINAL_BINLOG_FORMAT;
  sql_command_flags[SQLCOM_DROP_INDEX]|= CF_FORCE_ORIGINAL_BINLOG_FORMAT;
  /* One can change replication mode with SET */
  sql_command_flags[SQLCOM_SET_OPTION]|= CF_FORCE_ORIGINAL_BINLOG_FORMAT;

  /*
    The following admin table operations are allowed
    on log tables.
  */
  sql_command_flags[SQLCOM_REPAIR]=    CF_WRITE_LOGS_COMMAND | CF_AUTO_COMMIT_TRANS |
                                       CF_REPORT_PROGRESS | CF_ADMIN_COMMAND;
  sql_command_flags[SQLCOM_OPTIMIZE]|= CF_WRITE_LOGS_COMMAND | CF_AUTO_COMMIT_TRANS |
                                       CF_REPORT_PROGRESS | CF_ADMIN_COMMAND;
  sql_command_flags[SQLCOM_ANALYZE]=   CF_WRITE_LOGS_COMMAND | CF_AUTO_COMMIT_TRANS |
                                       CF_REPORT_PROGRESS | CF_ADMIN_COMMAND;
  sql_command_flags[SQLCOM_CHECK]=     CF_WRITE_LOGS_COMMAND | CF_AUTO_COMMIT_TRANS |
                                       CF_REPORT_PROGRESS | CF_ADMIN_COMMAND;
  sql_command_flags[SQLCOM_CHECKSUM]=  CF_REPORT_PROGRESS;

  sql_command_flags[SQLCOM_CREATE_USER]|=       CF_AUTO_COMMIT_TRANS;
  sql_command_flags[SQLCOM_ALTER_USER]|=        CF_AUTO_COMMIT_TRANS;
  sql_command_flags[SQLCOM_DROP_USER]|=         CF_AUTO_COMMIT_TRANS;
  sql_command_flags[SQLCOM_RENAME_USER]|=       CF_AUTO_COMMIT_TRANS;
  sql_command_flags[SQLCOM_CREATE_ROLE]|=       CF_AUTO_COMMIT_TRANS;
  sql_command_flags[SQLCOM_DROP_ROLE]|=         CF_AUTO_COMMIT_TRANS;
  sql_command_flags[SQLCOM_REVOKE]|=            CF_AUTO_COMMIT_TRANS;
  sql_command_flags[SQLCOM_REVOKE_ALL]=         CF_AUTO_COMMIT_TRANS;
  sql_command_flags[SQLCOM_REVOKE_ROLE]|=       CF_AUTO_COMMIT_TRANS;
  sql_command_flags[SQLCOM_GRANT]|=             CF_AUTO_COMMIT_TRANS;
  sql_command_flags[SQLCOM_GRANT_ROLE]|=        CF_AUTO_COMMIT_TRANS;

  sql_command_flags[SQLCOM_FLUSH]=              CF_AUTO_COMMIT_TRANS;
  sql_command_flags[SQLCOM_RESET]=              CF_AUTO_COMMIT_TRANS;
  sql_command_flags[SQLCOM_CREATE_SERVER]=      CF_AUTO_COMMIT_TRANS;
  sql_command_flags[SQLCOM_ALTER_SERVER]=       CF_AUTO_COMMIT_TRANS;
  sql_command_flags[SQLCOM_DROP_SERVER]=        CF_AUTO_COMMIT_TRANS;

  /*
    The following statements can deal with temporary tables,
    so temporary tables should be pre-opened for those statements to
    simplify privilege checking.

    There are other statements that deal with temporary tables and open
    them, but which are not listed here. The thing is that the order of
    pre-opening temporary tables for those statements is somewhat custom.

    Note that SQLCOM_RENAME_TABLE should not be in this list!
  */
  sql_command_flags[SQLCOM_CREATE_TABLE]|=    CF_PREOPEN_TMP_TABLES;
  sql_command_flags[SQLCOM_CREATE_INDEX]|=    CF_PREOPEN_TMP_TABLES;
  sql_command_flags[SQLCOM_ALTER_TABLE]|=     CF_PREOPEN_TMP_TABLES;
  sql_command_flags[SQLCOM_TRUNCATE]|=        CF_PREOPEN_TMP_TABLES;
  sql_command_flags[SQLCOM_LOAD]|=            CF_PREOPEN_TMP_TABLES;
  sql_command_flags[SQLCOM_DROP_INDEX]|=      CF_PREOPEN_TMP_TABLES;
  sql_command_flags[SQLCOM_UPDATE]|=          CF_PREOPEN_TMP_TABLES;
  sql_command_flags[SQLCOM_UPDATE_MULTI]|=    CF_PREOPEN_TMP_TABLES;
  sql_command_flags[SQLCOM_INSERT_SELECT]|=   CF_PREOPEN_TMP_TABLES;
  sql_command_flags[SQLCOM_DELETE]|=          CF_PREOPEN_TMP_TABLES;
  sql_command_flags[SQLCOM_DELETE_MULTI]|=    CF_PREOPEN_TMP_TABLES;
  sql_command_flags[SQLCOM_REPLACE_SELECT]|=  CF_PREOPEN_TMP_TABLES;
  sql_command_flags[SQLCOM_SELECT]|=          CF_PREOPEN_TMP_TABLES;
  sql_command_flags[SQLCOM_SET_OPTION]|=      CF_PREOPEN_TMP_TABLES;
  sql_command_flags[SQLCOM_DO]|=              CF_PREOPEN_TMP_TABLES;
  sql_command_flags[SQLCOM_HA_OPEN]|=         CF_PREOPEN_TMP_TABLES;
  sql_command_flags[SQLCOM_CALL]|=            CF_PREOPEN_TMP_TABLES;
  sql_command_flags[SQLCOM_CHECKSUM]|=        CF_PREOPEN_TMP_TABLES;
  sql_command_flags[SQLCOM_ANALYZE]|=         CF_PREOPEN_TMP_TABLES;
  sql_command_flags[SQLCOM_CHECK]|=           CF_PREOPEN_TMP_TABLES;
  sql_command_flags[SQLCOM_OPTIMIZE]|=        CF_PREOPEN_TMP_TABLES;
  sql_command_flags[SQLCOM_REPAIR]|=          CF_PREOPEN_TMP_TABLES;
  sql_command_flags[SQLCOM_PRELOAD_KEYS]|=    CF_PREOPEN_TMP_TABLES;
  sql_command_flags[SQLCOM_ASSIGN_TO_KEYCACHE]|= CF_PREOPEN_TMP_TABLES;

  /*
    DDL statements that should start with closing opened handlers.

    We use this flag only for statements for which open HANDLERs
    have to be closed before temporary tables are pre-opened.
  */
  sql_command_flags[SQLCOM_CREATE_TABLE]|=    CF_HA_CLOSE;
  sql_command_flags[SQLCOM_CREATE_SEQUENCE]|= CF_HA_CLOSE;
  sql_command_flags[SQLCOM_DROP_TABLE]|=      CF_HA_CLOSE;
  sql_command_flags[SQLCOM_DROP_SEQUENCE]|=   CF_HA_CLOSE;
  sql_command_flags[SQLCOM_ALTER_TABLE]|=     CF_HA_CLOSE;
  sql_command_flags[SQLCOM_TRUNCATE]|=        CF_HA_CLOSE;
  sql_command_flags[SQLCOM_REPAIR]|=          CF_HA_CLOSE;
  sql_command_flags[SQLCOM_OPTIMIZE]|=        CF_HA_CLOSE;
  sql_command_flags[SQLCOM_ANALYZE]|=         CF_HA_CLOSE;
  sql_command_flags[SQLCOM_CHECK]|=           CF_HA_CLOSE;
  sql_command_flags[SQLCOM_CREATE_INDEX]|=    CF_HA_CLOSE;
  sql_command_flags[SQLCOM_DROP_INDEX]|=      CF_HA_CLOSE;
  sql_command_flags[SQLCOM_PRELOAD_KEYS]|=    CF_HA_CLOSE;
  sql_command_flags[SQLCOM_ASSIGN_TO_KEYCACHE]|=  CF_HA_CLOSE;

  /*
    Mark statements that always are disallowed in read-only
    transactions. Note that according to the SQL standard,
    even temporary table DDL should be disallowed.
  */
  sql_command_flags[SQLCOM_CREATE_TABLE]|=     CF_DISALLOW_IN_RO_TRANS;
  sql_command_flags[SQLCOM_CREATE_SEQUENCE]|=  CF_DISALLOW_IN_RO_TRANS;
  sql_command_flags[SQLCOM_ALTER_TABLE]|=      CF_DISALLOW_IN_RO_TRANS;
  sql_command_flags[SQLCOM_DROP_TABLE]|=       CF_DISALLOW_IN_RO_TRANS;
  sql_command_flags[SQLCOM_DROP_SEQUENCE]|=    CF_DISALLOW_IN_RO_TRANS;
  sql_command_flags[SQLCOM_RENAME_TABLE]|=     CF_DISALLOW_IN_RO_TRANS;
  sql_command_flags[SQLCOM_CREATE_INDEX]|=     CF_DISALLOW_IN_RO_TRANS;
  sql_command_flags[SQLCOM_DROP_INDEX]|=       CF_DISALLOW_IN_RO_TRANS;
  sql_command_flags[SQLCOM_CREATE_DB]|=        CF_DISALLOW_IN_RO_TRANS;
  sql_command_flags[SQLCOM_DROP_DB]|=          CF_DISALLOW_IN_RO_TRANS;
  sql_command_flags[SQLCOM_CREATE_PACKAGE]|=   CF_DISALLOW_IN_RO_TRANS;
  sql_command_flags[SQLCOM_DROP_PACKAGE]|=     CF_DISALLOW_IN_RO_TRANS;
  sql_command_flags[SQLCOM_CREATE_PACKAGE_BODY]|= CF_DISALLOW_IN_RO_TRANS;
  sql_command_flags[SQLCOM_DROP_PACKAGE_BODY]|= CF_DISALLOW_IN_RO_TRANS;
  sql_command_flags[SQLCOM_ALTER_DB_UPGRADE]|= CF_DISALLOW_IN_RO_TRANS;
  sql_command_flags[SQLCOM_ALTER_DB]|=         CF_DISALLOW_IN_RO_TRANS;
  sql_command_flags[SQLCOM_CREATE_VIEW]|=      CF_DISALLOW_IN_RO_TRANS;
  sql_command_flags[SQLCOM_DROP_VIEW]|=        CF_DISALLOW_IN_RO_TRANS;
  sql_command_flags[SQLCOM_CREATE_TRIGGER]|=   CF_DISALLOW_IN_RO_TRANS;
  sql_command_flags[SQLCOM_DROP_TRIGGER]|=     CF_DISALLOW_IN_RO_TRANS;
  sql_command_flags[SQLCOM_CREATE_EVENT]|=     CF_DISALLOW_IN_RO_TRANS;
  sql_command_flags[SQLCOM_ALTER_EVENT]|=      CF_DISALLOW_IN_RO_TRANS;
  sql_command_flags[SQLCOM_DROP_EVENT]|=       CF_DISALLOW_IN_RO_TRANS;
  sql_command_flags[SQLCOM_CREATE_USER]|=      CF_DISALLOW_IN_RO_TRANS;
  sql_command_flags[SQLCOM_ALTER_USER]|=       CF_DISALLOW_IN_RO_TRANS;
  sql_command_flags[SQLCOM_RENAME_USER]|=      CF_DISALLOW_IN_RO_TRANS;
  sql_command_flags[SQLCOM_DROP_USER]|=        CF_DISALLOW_IN_RO_TRANS;
  sql_command_flags[SQLCOM_CREATE_SERVER]|=    CF_DISALLOW_IN_RO_TRANS;
  sql_command_flags[SQLCOM_ALTER_SERVER]|=     CF_DISALLOW_IN_RO_TRANS;
  sql_command_flags[SQLCOM_DROP_SERVER]|=      CF_DISALLOW_IN_RO_TRANS;
  sql_command_flags[SQLCOM_CREATE_FUNCTION]|=  CF_DISALLOW_IN_RO_TRANS;
  sql_command_flags[SQLCOM_CREATE_PROCEDURE]|= CF_DISALLOW_IN_RO_TRANS;
  sql_command_flags[SQLCOM_CREATE_SPFUNCTION]|=CF_DISALLOW_IN_RO_TRANS;
  sql_command_flags[SQLCOM_DROP_PROCEDURE]|=   CF_DISALLOW_IN_RO_TRANS;
  sql_command_flags[SQLCOM_DROP_FUNCTION]|=    CF_DISALLOW_IN_RO_TRANS;
  sql_command_flags[SQLCOM_ALTER_PROCEDURE]|=  CF_DISALLOW_IN_RO_TRANS;
  sql_command_flags[SQLCOM_ALTER_FUNCTION]|=   CF_DISALLOW_IN_RO_TRANS;
  sql_command_flags[SQLCOM_TRUNCATE]|=         CF_DISALLOW_IN_RO_TRANS;
  sql_command_flags[SQLCOM_ALTER_TABLESPACE]|= CF_DISALLOW_IN_RO_TRANS;
  sql_command_flags[SQLCOM_REPAIR]|=           CF_DISALLOW_IN_RO_TRANS;
  sql_command_flags[SQLCOM_OPTIMIZE]|=         CF_DISALLOW_IN_RO_TRANS;
  sql_command_flags[SQLCOM_GRANT]|=            CF_DISALLOW_IN_RO_TRANS;
  sql_command_flags[SQLCOM_REVOKE]|=           CF_DISALLOW_IN_RO_TRANS;
  sql_command_flags[SQLCOM_REVOKE_ALL]|=       CF_DISALLOW_IN_RO_TRANS;
  sql_command_flags[SQLCOM_INSTALL_PLUGIN]|=   CF_DISALLOW_IN_RO_TRANS;
  sql_command_flags[SQLCOM_UNINSTALL_PLUGIN]|= CF_DISALLOW_IN_RO_TRANS;
}

bool sqlcom_can_generate_row_events(const THD *thd)
{
  return (sql_command_flags[thd->lex->sql_command] &
          CF_CAN_GENERATE_ROW_EVENTS);
}
 
bool is_update_query(enum enum_sql_command command)
{
  DBUG_ASSERT(command <= SQLCOM_END);
  return (sql_command_flags[command] & CF_CHANGES_DATA) != 0;
}

/**
  Check if a sql command is allowed to write to log tables.
  @param command The SQL command
  @return true if writing is allowed
*/
bool is_log_table_write_query(enum enum_sql_command command)
{
  DBUG_ASSERT(command <= SQLCOM_END);
  return (sql_command_flags[command] & CF_WRITE_LOGS_COMMAND) != 0;
}

void execute_init_command(THD *thd, LEX_STRING *init_command,
                          mysql_rwlock_t *var_lock)
{
  Vio* save_vio;
  ulonglong save_client_capabilities;

  mysql_rwlock_rdlock(var_lock);
  if (!init_command->length)
  {
    mysql_rwlock_unlock(var_lock);
    return;
  }

  /*
    copy the value under a lock, and release the lock.
    init_command has to be executed without a lock held,
    as it may try to change itself
  */
  size_t len= init_command->length;
  char *buf= thd->strmake(init_command->str, len);
  mysql_rwlock_unlock(var_lock);

  THD_STAGE_INFO(thd, stage_execution_of_init_command);
  save_client_capabilities= thd->client_capabilities;
  thd->client_capabilities|= CLIENT_MULTI_QUERIES;
  /*
    We don't need return result of execution to client side.
    To forbid this we should set thd->net.vio to 0.
  */
  save_vio= thd->net.vio;
  thd->net.vio= 0;
  thd->clear_error(1);
  dispatch_command(COM_QUERY, thd, buf, (uint)len, FALSE, FALSE);
  thd->client_capabilities= save_client_capabilities;
  thd->net.vio= save_vio;

}


static char *fgets_fn(char *buffer, size_t size, fgets_input_t input, int *error)
{
  MYSQL_FILE *in= static_cast<MYSQL_FILE*> (input);
  char *line= mysql_file_fgets(buffer, (int)size, in);
  if (unlikely(error))
    *error= (line == NULL) ? ferror(in->m_file) : 0;
  return line;
}


static void handle_bootstrap_impl(THD *thd)
{
  MYSQL_FILE *file= bootstrap_file;
  DBUG_ENTER("handle_bootstrap_impl");

#ifndef EMBEDDED_LIBRARY
  pthread_detach_this_thread();
  thd->thread_stack= (char*) &thd;
#endif /* EMBEDDED_LIBRARY */

  thd->security_ctx->user= (char*) my_strdup("boot", MYF(MY_WME));
  thd->security_ctx->priv_user[0]= thd->security_ctx->priv_host[0]=
    thd->security_ctx->priv_role[0]= 0;
  /*
    Make the "client" handle multiple results. This is necessary
    to enable stored procedures with SELECTs and Dynamic SQL
    in init-file.
  */
  thd->client_capabilities|= CLIENT_MULTI_RESULTS;

  thd->init_for_queries();

  for ( ; ; )
  {
    char buffer[MAX_BOOTSTRAP_QUERY_SIZE] = "";
    int rc, length;
    char *query;
    int error= 0;

    rc= read_bootstrap_query(buffer, &length, file, fgets_fn, &error);

    if (rc == READ_BOOTSTRAP_EOF)
      break;
    /*
      Check for bootstrap file errors. SQL syntax errors will be
      caught below.
    */
    if (rc != READ_BOOTSTRAP_SUCCESS)
    {
      /*
        mysql_parse() may have set a successful error status for the previous
        query. We must clear the error status to report the bootstrap error.
      */
      thd->get_stmt_da()->reset_diagnostics_area();

      /* Get the nearest query text for reference. */
      char *err_ptr= buffer + (length <= MAX_BOOTSTRAP_ERROR_LEN ?
                                        0 : (length - MAX_BOOTSTRAP_ERROR_LEN));
      switch (rc)
      {
      case READ_BOOTSTRAP_ERROR:
        my_printf_error(ER_UNKNOWN_ERROR, "Bootstrap file error, return code (%d). "
                        "Nearest query: '%s'", MYF(0), error, err_ptr);
        break;

      case READ_BOOTSTRAP_QUERY_SIZE:
        my_printf_error(ER_UNKNOWN_ERROR, "Boostrap file error. Query size "
                        "exceeded %d bytes near '%s'.", MYF(0),
                        MAX_BOOTSTRAP_LINE_SIZE, err_ptr);
        break;

      default:
        DBUG_ASSERT(false);
        break;
      }

      thd->protocol->end_statement();
      bootstrap_error= 1;
      break;
    }

    query= (char *) thd->memdup_w_gap(buffer, length + 1,
                                      thd->db.length + 1 +
                                      QUERY_CACHE_DB_LENGTH_SIZE +
                                      QUERY_CACHE_FLAGS_SIZE);
    size_t db_len= 0;
    memcpy(query + length + 1, (char *) &db_len, sizeof(size_t));
    thd->set_query_and_id(query, length, thd->charset(), next_query_id());
    int2store(query + length + 1, 0);           // No db in bootstrap
    DBUG_PRINT("query",("%-.4096s",thd->query()));
#if defined(ENABLED_PROFILING)
    thd->profiling.start_new_query();
    thd->profiling.set_query_source(thd->query(), length);
#endif

    /*
      We don't need to obtain LOCK_thread_count here because in bootstrap
      mode we have only one thread.
    */
    thd->set_time();
    Parser_state parser_state;
    if (parser_state.init(thd, thd->query(), length))
    {
      thd->protocol->end_statement();
      bootstrap_error= 1;
      break;
    }

    mysql_parse(thd, thd->query(), length, &parser_state, FALSE, FALSE);

    bootstrap_error= thd->is_error();
    thd->protocol->end_statement();

#if defined(ENABLED_PROFILING)
    thd->profiling.finish_current_query();
#endif
    delete_explain_query(thd->lex);

    if (unlikely(bootstrap_error))
      break;

    thd->reset_kill_query();  /* Ensure that killed_errmsg is released */
    free_root(thd->mem_root,MYF(MY_KEEP_PREALLOC));
    thd->lex->restore_set_statement_var();
  }

  DBUG_VOID_RETURN;
}


/**
  Execute commands from bootstrap_file.

  Used when creating the initial grant tables.
*/

pthread_handler_t handle_bootstrap(void *arg)
{
  THD *thd=(THD*) arg;

  mysql_thread_set_psi_id(thd->thread_id);

  do_handle_bootstrap(thd);
  return 0;
}

void do_handle_bootstrap(THD *thd)
{
  /* The following must be called before DBUG_ENTER */
  thd->thread_stack= (char*) &thd;
  if (my_thread_init() || thd->store_globals())
  {
#ifndef EMBEDDED_LIBRARY
    close_connection(thd, ER_OUT_OF_RESOURCES);
#endif
    thd->fatal_error();
    goto end;
  }

  handle_bootstrap_impl(thd);

end:
  delete thd;

  mysql_mutex_lock(&LOCK_thread_count);
  in_bootstrap = FALSE;
  mysql_cond_broadcast(&COND_thread_count);
  mysql_mutex_unlock(&LOCK_thread_count);

#ifndef EMBEDDED_LIBRARY
  my_thread_end();
  pthread_exit(0);
#endif

  return;
}


/* This works because items are allocated on THD::mem_root */

void free_items(Item *item)
{
  Item *next;
  DBUG_ENTER("free_items");
  for (; item ; item=next)
  {
    next=item->next;
    item->delete_self();
  }
  DBUG_VOID_RETURN;
}

/**
   This works because items are allocated on THD::mem_root.
   @note The function also handles null pointers (empty list).
*/
void cleanup_items(Item *item)
{
  DBUG_ENTER("cleanup_items");  
  for (; item ; item=item->next)
    item->cleanup();
  DBUG_VOID_RETURN;
}

static enum enum_server_command fetch_command(THD *thd, char *packet)
{
  enum enum_server_command
    command= (enum enum_server_command) (uchar) packet[0];
  DBUG_ENTER("fetch_command");

  if (command >= COM_END ||
      (command >= COM_MDB_GAP_BEG && command <= COM_MDB_GAP_END))
    command= COM_END;				// Wrong command

  DBUG_PRINT("info",("Command on %s = %d (%s)",
                     vio_description(thd->net.vio), command,
                     command_name[command].str));
  DBUG_RETURN(command);
}


#ifdef WITH_WSREP
static bool wsrep_tables_accessible_when_detached(const TABLE_LIST *tables)
{
  for (const TABLE_LIST *table= tables; table; table= table->next_global)
  {
    TABLE_CATEGORY c;
    LEX_CSTRING db= table->db, tn= table->table_name;
    c= get_table_category(&db, &tn);
    if (c != TABLE_CATEGORY_INFORMATION && c != TABLE_CATEGORY_PERFORMANCE)
      return false;
  }
  return true;
}
#endif /* WITH_WSREP */
#ifndef EMBEDDED_LIBRARY

/**
  Read one command from connection and execute it (query or simple command).
  This function is called in loop from thread function.

  For profiling to work, it must never be called recursively.

  @retval
    0  success
  @retval
    1  request of thread shutdown (see dispatch_command() description)
*/

bool do_command(THD *thd)
{
  bool return_value;
  char *packet= 0;
#ifdef WITH_WSREP
  ulong packet_length= 0; // just to avoid (false positive) compiler warning
#else
  ulong packet_length;
#endif /* WITH_WSREP */
  NET *net= &thd->net;
  enum enum_server_command command;
  DBUG_ENTER("do_command");

#ifdef WITH_WSREP
  if (WSREP(thd))
  {
    mysql_mutex_lock(&thd->LOCK_thd_data);
    wsrep_thd_set_query_state(thd, QUERY_IDLE);
    if (thd->wsrep_conflict_state==MUST_ABORT)
    {
      wsrep_client_rollback(thd);
    }
    mysql_mutex_unlock(&thd->LOCK_thd_data);
  }
#endif /* WITH_WSREP */

  /*
    indicator of uninitialized lex => normal flow of errors handling
    (see my_message_sql)
  */
  thd->lex->current_select= 0;

  /*
    This thread will do a blocking read from the client which
    will be interrupted when the next command is received from
    the client, the connection is closed or "net_wait_timeout"
    number of seconds has passed.
  */
  if (!thd->skip_wait_timeout)
    my_net_set_read_timeout(net, thd->get_net_wait_timeout());

  /* Errors and diagnostics are cleared once here before query */
  thd->clear_error(1);

  net_new_transaction(net);

  /* Save for user statistics */
  thd->start_bytes_received= thd->status_var.bytes_received;

  /*
    Synchronization point for testing of KILL_CONNECTION.
    This sync point can wait here, to simulate slow code execution
    between the last test of thd->killed and blocking in read().

    The goal of this test is to verify that a connection does not
    hang, if it is killed at this point of execution.
    (Bug#37780 - main.kill fails randomly)

    Note that the sync point wait itself will be terminated by a
    kill. In this case it consumes a condition broadcast, but does
    not change anything else. The consumed broadcast should not
    matter here, because the read/recv() below doesn't use it.
  */
  DEBUG_SYNC(thd, "before_do_command_net_read");

  packet_length= my_net_read_packet(net, 1);
#ifdef WITH_WSREP
  if (WSREP(thd)) {
    mysql_mutex_lock(&thd->LOCK_thd_data);

    /* these THD's are aborted or are aborting during being idle */
    if (thd->wsrep_conflict_state == ABORTING)
    {
      while (thd->wsrep_conflict_state == ABORTING) {
        mysql_mutex_unlock(&thd->LOCK_thd_data);
        my_sleep(1000);
        mysql_mutex_lock(&thd->LOCK_thd_data);
      }
      thd->store_globals();
    }
    else if (thd->wsrep_conflict_state == ABORTED)
    {
      thd->store_globals();
    }

    wsrep_thd_set_query_state(thd, QUERY_EXEC);
    mysql_mutex_unlock(&thd->LOCK_thd_data);
  }
#endif /* WITH_WSREP */

  if (unlikely(packet_length == packet_error))
  {
    DBUG_PRINT("info",("Got error %d reading command from socket %s",
		       net->error,
		       vio_description(net->vio)));

#ifdef WITH_WSREP
    if (WSREP(thd))
    {
      mysql_mutex_lock(&thd->LOCK_thd_data);
      if (thd->wsrep_conflict_state == MUST_ABORT)
      {
        DBUG_PRINT("wsrep",("aborted for wsrep rollback: %lu",
                            (ulong) thd->real_id));
        wsrep_client_rollback(thd);
      }
      mysql_mutex_unlock(&thd->LOCK_thd_data);
    }
#endif /* WITH_WSREP */

    /* Instrument this broken statement as "statement/com/error" */
    thd->m_statement_psi= MYSQL_REFINE_STATEMENT(thd->m_statement_psi,
                                                 com_statement_info[COM_END].
                                                 m_key);


    /* Check if we can continue without closing the connection */

    /* The error must be set. */
    DBUG_ASSERT(thd->is_error());
    thd->protocol->end_statement();

    /* Mark the statement completed. */
    MYSQL_END_STATEMENT(thd->m_statement_psi, thd->get_stmt_da());
    thd->m_statement_psi= NULL;
    thd->m_digest= NULL;

    if (net->error != 3)
    {
      return_value= TRUE;                       // We have to close it.
      goto out;
    }

    net->error= 0;
    return_value= FALSE;
    goto out;
  }

  packet= (char*) net->read_pos;
  /*
    'packet_length' contains length of data, as it was stored in packet
    header. In case of malformed header, my_net_read returns zero.
    If packet_length is not zero, my_net_read ensures that the returned
    number of bytes was actually read from network.
    There is also an extra safety measure in my_net_read:
    it sets packet[packet_length]= 0, but only for non-zero packets.
  */
  if (packet_length == 0)                       /* safety */
  {
    /* Initialize with COM_SLEEP packet */
    packet[0]= (uchar) COM_SLEEP;
    packet_length= 1;
  }
  /* Do not rely on my_net_read, extra safety against programming errors. */
  packet[packet_length]= '\0';                  /* safety */


  command= fetch_command(thd, packet);

#ifdef WITH_WSREP
  if (WSREP(thd))
  {
    /*
      Bail out if DB snapshot has not been installed.
    */
    if (!thd->wsrep_applier &&
        (!wsrep_ready || wsrep_reject_queries != WSREP_REJECT_NONE) &&
        (server_command_flags[command] & CF_SKIP_WSREP_CHECK) == 0)
    {
      my_message(ER_UNKNOWN_COM_ERROR,
                 "WSREP has not yet prepared node for application use", MYF(0));
      thd->protocol->end_statement();

      /* Performance Schema Interface instrumentation end. */
      MYSQL_END_STATEMENT(thd->m_statement_psi, thd->get_stmt_da());
      thd->m_statement_psi= NULL;
      thd->m_digest= NULL;

      return_value= FALSE;
      goto out;
    }
  }
#endif

  /* Restore read timeout value */
  my_net_set_read_timeout(net, thd->variables.net_read_timeout);

  DBUG_ASSERT(packet_length);
  DBUG_ASSERT(!thd->apc_target.is_enabled());
  return_value= dispatch_command(command, thd, packet+1,
                                 (uint) (packet_length-1), FALSE, FALSE);
#ifdef WITH_WSREP
  if (WSREP(thd))
  {
    while (thd->wsrep_conflict_state== RETRY_AUTOCOMMIT)
    {
      WSREP_DEBUG("Retry autocommit for: %s\n", thd->wsrep_retry_query);
      CHARSET_INFO *current_charset = thd->variables.character_set_client;
      if (!is_supported_parser_charset(current_charset))
      {
        /* Do not use non-supported parser character sets */
        WSREP_WARN("Current client character set is non-supported parser "
                   "character set: %s", current_charset->csname);
        thd->variables.character_set_client = &my_charset_latin1;
        WSREP_WARN("For retry temporally setting character set to : %s",
                   my_charset_latin1.csname);
      }
      thd->clear_error();
      return_value= dispatch_command(command, thd, thd->wsrep_retry_query,
                                     thd->wsrep_retry_query_len, FALSE, FALSE);
      thd->variables.character_set_client = current_charset;
    }

    if (thd->wsrep_retry_query && thd->wsrep_conflict_state != REPLAYING)
    {
      my_free(thd->wsrep_retry_query);
      thd->wsrep_retry_query      = NULL;
      thd->wsrep_retry_query_len  = 0;
      thd->wsrep_retry_command    = COM_CONNECT;
    }
  }
#endif /* WITH_WSREP */
  DBUG_ASSERT(!thd->apc_target.is_enabled());

out:
  thd->lex->restore_set_statement_var();
  /* The statement instrumentation must be closed in all cases. */
  DBUG_ASSERT(thd->m_digest == NULL);
  DBUG_ASSERT(thd->m_statement_psi == NULL);
  DBUG_RETURN(return_value);
}
#endif  /* EMBEDDED_LIBRARY */

/**
  @brief Determine if an attempt to update a non-temporary table while the
    read-only option was enabled has been made.

  This is a helper function to mysql_execute_command.

  @note SQLCOM_MULTI_UPDATE is an exception and dealt with elsewhere.

  @see mysql_execute_command
  @returns Status code
    @retval TRUE The statement should be denied.
    @retval FALSE The statement isn't updating any relevant tables.
*/

static bool deny_updates_if_read_only_option(THD *thd, TABLE_LIST *all_tables)
{
  DBUG_ENTER("deny_updates_if_read_only_option");

  if (!opt_readonly)
    DBUG_RETURN(FALSE);

  LEX *lex= thd->lex;

  /* Super user is allowed to do changes */
  if (((ulong)(thd->security_ctx->master_access & SUPER_ACL) ==
       (ulong)SUPER_ACL))
    DBUG_RETURN(FALSE);

  /* Check if command doesn't update anything */
  if (!(sql_command_flags[lex->sql_command] & CF_CHANGES_DATA))
    DBUG_RETURN(FALSE);

  /* Multi update is an exception and is dealt with later. */
  if (lex->sql_command == SQLCOM_UPDATE_MULTI)
    DBUG_RETURN(FALSE);

  /*
    a table-to-be-created is not in the temp table list yet,
    so CREATE TABLE needs a special treatment
  */
  if (lex->sql_command == SQLCOM_CREATE_TABLE)
    DBUG_RETURN(!lex->tmp_table());

  /*
    a table-to-be-dropped might not exist (DROP TEMPORARY TABLE IF EXISTS),
    cannot use the temp table list either.
  */
  if (lex->sql_command == SQLCOM_DROP_TABLE && lex->tmp_table())
    DBUG_RETURN(FALSE);

  /* Check if we created, dropped, or renamed a database */
  if ((sql_command_flags[lex->sql_command] & CF_DB_CHANGE))
    DBUG_RETURN(TRUE);

  if (some_non_temp_table_to_be_updated(thd, all_tables))
    DBUG_RETURN(TRUE);

  /* Assuming that only temporary tables are modified. */
  DBUG_RETURN(FALSE);
}


/**
  check COM_MULTI packet

  @param thd             thread handle
  @param packet          pointer on the packet of commands
  @param packet_length   length of this packet

  @retval 0 - Error
  @retval # - Number of commands in the batch
*/

uint maria_multi_check(THD *thd, char *packet, size_t packet_length)
{
  uint counter= 0;
  DBUG_ENTER("maria_multi_check");
  while (packet_length)
  {
    char *packet_start= packet;
    size_t subpacket_length= net_field_length((uchar **)&packet_start);
    size_t length_length= packet_start - packet;
    // length of command + 3 bytes where that length was stored
    DBUG_PRINT("info", ("sub-packet length: %zu + %zu  command: %x",
                        subpacket_length, length_length,
                        packet_start[3]));

    if (subpacket_length == 0 ||
        (subpacket_length + length_length) > packet_length)
    {
      my_message(ER_UNKNOWN_COM_ERROR, ER_THD(thd, ER_UNKNOWN_COM_ERROR),
                 MYF(0));
      DBUG_RETURN(0);
    }

    counter++;
    packet= packet_start + subpacket_length;
    packet_length-= (subpacket_length + length_length);
  }
  DBUG_RETURN(counter);
}


/**
  Perform one connection-level (COM_XXXX) command.

  @param command         type of command to perform
  @param thd             connection handle
  @param packet          data for the command, packet is always null-terminated
  @param packet_length   length of packet + 1 (to show that data is
                         null-terminated) except for COM_SLEEP, where it
                         can be zero.
  @param is_com_multi    recursive call from COM_MULTI
  @param is_next_command there will be more command in the COM_MULTI batch

  @todo
    set thd->lex->sql_command to SQLCOM_END here.
  @todo
    The following has to be changed to an 8 byte integer

  @retval
    0   ok
  @retval
    1   request of thread shutdown, i. e. if command is
        COM_QUIT/COM_SHUTDOWN
*/
bool dispatch_command(enum enum_server_command command, THD *thd,
		      char* packet, uint packet_length, bool is_com_multi,
                      bool is_next_command)
{
  NET *net= &thd->net;
  bool error= 0;
  bool do_end_of_statement= true;
  DBUG_ENTER("dispatch_command");
  DBUG_PRINT("info", ("command: %d %s", command,
                      (command_name[command].str != 0 ?
                       command_name[command].str :
                       "<?>")));
  bool drop_more_results= 0;

  /* keep it withing 1 byte */
  compile_time_assert(COM_END == 255);

#ifdef WITH_WSREP
  if (WSREP(thd))
  {
    if (!thd->in_multi_stmt_transaction_mode())
    {
      thd->wsrep_PA_safe= true;
    }

    mysql_mutex_lock(&thd->LOCK_thd_data);
    wsrep_thd_set_query_state(thd, QUERY_EXEC);
    if (thd->wsrep_conflict_state== RETRY_AUTOCOMMIT)
    {
      thd->wsrep_conflict_state= NO_CONFLICT;
    }
    if (thd->wsrep_conflict_state== MUST_ABORT)
    {
      wsrep_client_rollback(thd);
    }
    /* We let COM_QUIT and COM_STMT_CLOSE to execute even if wsrep aborted. */
    if (thd->wsrep_conflict_state == ABORTED &&
        command != COM_STMT_CLOSE && command != COM_QUIT)
    {
      mysql_mutex_unlock(&thd->LOCK_thd_data);
      my_message(ER_LOCK_DEADLOCK, "Deadlock: wsrep aborted transaction",
                 MYF(0));
      WSREP_DEBUG("Deadlock error for: %s", thd->query());
      thd->reset_killed();
      thd->mysys_var->abort     = 0;
      thd->wsrep_conflict_state = NO_CONFLICT;
      thd->wsrep_retry_counter  = 0;
      goto dispatch_end;
    }
    mysql_mutex_unlock(&thd->LOCK_thd_data);
  }
#endif /* WITH_WSREP */
#if defined(ENABLED_PROFILING)
  thd->profiling.start_new_query();
#endif
  MYSQL_COMMAND_START(thd->thread_id, command,
                      &thd->security_ctx->priv_user[0],
                      (char *) thd->security_ctx->host_or_ip);
  
  DBUG_EXECUTE_IF("crash_dispatch_command_before",
                  { DBUG_PRINT("crash_dispatch_command_before", ("now"));
                    DBUG_SUICIDE(); });

  /* Performance Schema Interface instrumentation, begin */
  thd->m_statement_psi= MYSQL_REFINE_STATEMENT(thd->m_statement_psi,
                                               com_statement_info[command].
                                               m_key);
  /*
    We should always call reset_for_next_command() before a query.
    mysql_parse() will do this for queries. Ensure it's also done
    for other commands.
  */
  if (command != COM_QUERY)
    thd->reset_for_next_command();
  thd->set_command(command);

  thd->enable_slow_log= true;
  thd->query_plan_flags= QPLAN_INIT;
  thd->lex->sql_command= SQLCOM_END; /* to avoid confusing VIEW detectors */
  thd->reset_kill_query();

  DEBUG_SYNC(thd,"dispatch_command_before_set_time");

  thd->set_time();
  if (!(server_command_flags[command] & CF_SKIP_QUERY_ID))
    thd->set_query_id(next_query_id());
  else
  {
    /*
      ping, get statistics or similar stateless command.
      No reason to increase query id here.
    */
    thd->set_query_id(get_query_id());
  }

  if (!(server_command_flags[command] & CF_SKIP_QUESTIONS))
    statistic_increment(thd->status_var.questions, &LOCK_status);

  /* Copy data for user stats */
  if ((thd->userstat_running= opt_userstat_running))
  {
    thd->start_cpu_time= my_getcputime();
    memcpy(&thd->org_status_var, &thd->status_var, sizeof(thd->status_var));
    thd->select_commands= thd->update_commands= thd->other_commands= 0;
  }

  /**
    Clear the set of flags that are expected to be cleared at the
    beginning of each command.
  */
  thd->server_status&= ~SERVER_STATUS_CLEAR_SET;
  if (is_next_command)
  {
    drop_more_results= !MY_TEST(thd->server_status &
                                SERVER_MORE_RESULTS_EXISTS);
    thd->server_status|= SERVER_MORE_RESULTS_EXISTS;
    if (is_com_multi)
      thd->get_stmt_da()->set_skip_flush();
  }

  switch (command) {
  case COM_INIT_DB:
  {
    LEX_CSTRING tmp;
    status_var_increment(thd->status_var.com_stat[SQLCOM_CHANGE_DB]);
    if (unlikely(thd->copy_with_error(system_charset_info, (LEX_STRING*) &tmp,
                                      thd->charset(), packet, packet_length)))
      break;
    if (!mysql_change_db(thd, &tmp, FALSE))
    {
      general_log_write(thd, command, thd->db.str, thd->db.length);
      my_ok(thd);
    }
    break;
  }
#ifdef HAVE_REPLICATION
  case COM_REGISTER_SLAVE:
  {
    status_var_increment(thd->status_var.com_register_slave);
    if (!register_slave(thd, (uchar*)packet, packet_length))
      my_ok(thd);
    break;
  }
#endif
  case COM_RESET_CONNECTION:
  {
    thd->status_var.com_other++;
    thd->change_user();
    thd->clear_error();                         // if errors from rollback
    /* Restore original charset from client authentication packet.*/
    if(thd->org_charset)
      thd->update_charset(thd->org_charset,thd->org_charset,thd->org_charset);
    my_ok(thd, 0, 0, 0);
    break;
  }
  case COM_CHANGE_USER:
  {
    int auth_rc;
    status_var_increment(thd->status_var.com_other);

    thd->change_user();
    thd->clear_error();                         // if errors from rollback

    /* acl_authenticate() takes the data from net->read_pos */
    net->read_pos= (uchar*)packet;

    LEX_CSTRING save_db= thd->db;
    USER_CONN *save_user_connect= thd->user_connect;
    Security_context save_security_ctx= *thd->security_ctx;
    CHARSET_INFO *save_character_set_client=
      thd->variables.character_set_client;
    CHARSET_INFO *save_collation_connection=
      thd->variables.collation_connection;
    CHARSET_INFO *save_character_set_results=
      thd->variables.character_set_results;

    /* Ensure we don't free security_ctx->user in case we have to revert */
    thd->security_ctx->user= 0;
    thd->user_connect= 0;

    /*
      to limit COM_CHANGE_USER ability to brute-force passwords,
      we only allow three unsuccessful COM_CHANGE_USER per connection.
    */
    if (thd->failed_com_change_user >= 3)
    {
      my_message(ER_UNKNOWN_COM_ERROR, ER_THD(thd,ER_UNKNOWN_COM_ERROR),
                 MYF(0));
      auth_rc= 1;
    }
    else
      auth_rc= acl_authenticate(thd, packet_length);

    mysql_audit_notify_connection_change_user(thd);
    if (auth_rc)
    {
      /* Free user if allocated by acl_authenticate */
      my_free(const_cast<char*>(thd->security_ctx->user));
      *thd->security_ctx= save_security_ctx;
      if (thd->user_connect)
	decrease_user_connections(thd->user_connect);
      thd->user_connect= save_user_connect;
      thd->reset_db(&save_db);
      thd->update_charset(save_character_set_client, save_collation_connection,
                          save_character_set_results);
      thd->failed_com_change_user++;
      my_sleep(1000000);
    }
    else
    {
#ifndef NO_EMBEDDED_ACCESS_CHECKS
      /* we've authenticated new user */
      if (save_user_connect)
	decrease_user_connections(save_user_connect);
#endif /* NO_EMBEDDED_ACCESS_CHECKS */
      my_free((char*) save_db.str);
      my_free(const_cast<char*>(save_security_ctx.user));
    }
    break;
  }
  case COM_STMT_BULK_EXECUTE:
  {
    mysqld_stmt_bulk_execute(thd, packet, packet_length);
    break;
  }
  case COM_STMT_EXECUTE:
  {
    mysqld_stmt_execute(thd, packet, packet_length);
    break;
  }
  case COM_STMT_FETCH:
  {
    mysqld_stmt_fetch(thd, packet, packet_length);
    break;
  }
  case COM_STMT_SEND_LONG_DATA:
  {
    mysql_stmt_get_longdata(thd, packet, packet_length);
    break;
  }
  case COM_STMT_PREPARE:
  {
    mysqld_stmt_prepare(thd, packet, packet_length);
    break;
  }
  case COM_STMT_CLOSE:
  {
    mysqld_stmt_close(thd, packet);
    break;
  }
  case COM_STMT_RESET:
  {
    mysqld_stmt_reset(thd, packet);
    break;
  }
  case COM_QUERY:
  {
    DBUG_ASSERT(thd->m_digest == NULL);
    thd->m_digest= & thd->m_digest_state;
    thd->m_digest->reset(thd->m_token_array, max_digest_length);

    if (unlikely(alloc_query(thd, packet, packet_length)))
      break;					// fatal error is set
    MYSQL_QUERY_START(thd->query(), thd->thread_id,
                      thd->get_db(),
                      &thd->security_ctx->priv_user[0],
                      (char *) thd->security_ctx->host_or_ip);
    char *packet_end= thd->query() + thd->query_length();
    general_log_write(thd, command, thd->query(), thd->query_length());
    DBUG_PRINT("query",("%-.4096s",thd->query()));
#if defined(ENABLED_PROFILING)
    thd->profiling.set_query_source(thd->query(), thd->query_length());
#endif
    MYSQL_SET_STATEMENT_TEXT(thd->m_statement_psi, thd->query(),
                             thd->query_length());

    Parser_state parser_state;
    if (unlikely(parser_state.init(thd, thd->query(), thd->query_length())))
      break;

    if (WSREP(thd))
      wsrep_mysql_parse(thd, thd->query(), thd->query_length(), &parser_state,
                        is_com_multi, is_next_command);
    else
      mysql_parse(thd, thd->query(), thd->query_length(), &parser_state,
                  is_com_multi, is_next_command);

    while (!thd->killed && (parser_state.m_lip.found_semicolon != NULL) &&
           ! thd->is_error())
    {
      /*
        Multiple queries exist, execute them individually
      */
      char *beginning_of_next_stmt= (char*) parser_state.m_lip.found_semicolon;

#ifdef WITH_ARIA_STORAGE_ENGINE
    ha_maria::implicit_commit(thd, FALSE);
#endif

      /* Finalize server status flags after executing a statement. */
      thd->update_server_status();
      thd->protocol->end_statement();
      query_cache_end_of_result(thd);

      mysql_audit_general(thd, MYSQL_AUDIT_GENERAL_STATUS,
                          thd->get_stmt_da()->is_error()
                            ? thd->get_stmt_da()->sql_errno()
                            : 0,
                          command_name[command].str);

      ulong length= (ulong)(packet_end - beginning_of_next_stmt);

      log_slow_statement(thd);
      DBUG_ASSERT(!thd->apc_target.is_enabled());

      /* Remove garbage at start of query */
      while (length > 0 && my_isspace(thd->charset(), *beginning_of_next_stmt))
      {
        beginning_of_next_stmt++;
        length--;
      }

      /* PSI end */
      MYSQL_END_STATEMENT(thd->m_statement_psi, thd->get_stmt_da());
      thd->m_statement_psi= NULL;
      thd->m_digest= NULL;

      /* DTRACE end */
      if (MYSQL_QUERY_DONE_ENABLED())
      {
        MYSQL_QUERY_DONE(thd->is_error());
      }

#if defined(ENABLED_PROFILING)
      thd->profiling.finish_current_query();
      thd->profiling.start_new_query("continuing");
      thd->profiling.set_query_source(beginning_of_next_stmt, length);
#endif

      /* DTRACE begin */
      MYSQL_QUERY_START(beginning_of_next_stmt, thd->thread_id,
                        thd->get_db(),
                        &thd->security_ctx->priv_user[0],
                        (char *) thd->security_ctx->host_or_ip);

      /* PSI begin */
      thd->m_digest= & thd->m_digest_state;

      thd->m_statement_psi= MYSQL_START_STATEMENT(&thd->m_statement_state,
                                                  com_statement_info[command].m_key,
                                                  thd->db.str, thd->db.length,
                                                  thd->charset());
      THD_STAGE_INFO(thd, stage_init);
      MYSQL_SET_STATEMENT_TEXT(thd->m_statement_psi, beginning_of_next_stmt,
                               length);

      thd->set_query_and_id(beginning_of_next_stmt, length,
                            thd->charset(), next_query_id());

      /*
        Count each statement from the client.
      */
      statistic_increment(thd->status_var.questions, &LOCK_status);

      if (!WSREP(thd))
	thd->set_time(); /* Reset the query start time. */

      parser_state.reset(beginning_of_next_stmt, length);

      if (WSREP(thd))
        wsrep_mysql_parse(thd, beginning_of_next_stmt, length, &parser_state,
                          is_com_multi, is_next_command);
      else
        mysql_parse(thd, beginning_of_next_stmt, length, &parser_state,
                    is_com_multi, is_next_command);

    }

    DBUG_PRINT("info",("query ready"));
    break;
  }
  case COM_FIELD_LIST:				// This isn't actually needed
#ifdef DONT_ALLOW_SHOW_COMMANDS
    my_message(ER_NOT_ALLOWED_COMMAND, ER_THD(thd, ER_NOT_ALLOWED_COMMAND),
               MYF(0));	/* purecov: inspected */
    break;
#else
  {
    char *fields, *packet_end= packet + packet_length, *arg_end;
    /* Locked closure of all tables */
    TABLE_LIST table_list;
    LEX_STRING table_name;
    LEX_CSTRING db;
    /*
      SHOW statements should not add the used tables to the list of tables
      used in a transaction.
    */
    MDL_savepoint mdl_savepoint= thd->mdl_context.mdl_savepoint();

    status_var_increment(thd->status_var.com_stat[SQLCOM_SHOW_FIELDS]);
    if (thd->copy_db_to(&db))
      break;
    /*
      We have name + wildcard in packet, separated by endzero
      (The packet is guaranteed to end with an end zero)
    */
    arg_end= strend(packet);
    uint arg_length= (uint)(arg_end - packet);

    /* Check given table name length. */
    if (packet_length - arg_length > NAME_LEN + 1 || arg_length > SAFE_NAME_LEN)
    {
      my_message(ER_UNKNOWN_COM_ERROR, ER_THD(thd, ER_UNKNOWN_COM_ERROR),
                 MYF(0));
      break;
    }
    thd->convert_string(&table_name, system_charset_info,
			packet, arg_length, thd->charset());
    if (check_table_name(table_name.str, table_name.length, FALSE))
    {
      /* this is OK due to convert_string() null-terminating the string */
      my_error(ER_WRONG_TABLE_NAME, MYF(0), table_name.str);
      break;
    }
    packet= arg_end + 1;
    // thd->reset_for_next_command reset state => restore it
    if (is_next_command)
    {
      thd->server_status|= SERVER_MORE_RESULTS_EXISTS;
      if (is_com_multi)
        thd->get_stmt_da()->set_skip_flush();
    }

    lex_start(thd);
    /* Must be before we init the table list. */
    if (lower_case_table_names)
    {
      table_name.length= my_casedn_str(files_charset_info, table_name.str);
      db.length= my_casedn_str(files_charset_info, (char*) db.str);
    }
    table_list.init_one_table(&db, (LEX_CSTRING*) &table_name, 0, TL_READ);
    /*
      Init TABLE_LIST members necessary when the undelrying
      table is view.
    */
    table_list.select_lex= &(thd->lex->select_lex);
    thd->lex->
      select_lex.table_list.link_in_list(&table_list,
                                         &table_list.next_local);
    thd->lex->add_to_query_tables(&table_list);

    if (is_infoschema_db(&table_list.db))
    {
      ST_SCHEMA_TABLE *schema_table= find_schema_table(thd, &table_list.alias);
      if (schema_table)
        table_list.schema_table= schema_table;
    }

    uint query_length= (uint) (packet_end - packet); // Don't count end \0
    if (!(fields= (char *) thd->memdup(packet, query_length + 1)))
      break;
    thd->set_query(fields, query_length);
    general_log_print(thd, command, "%s %s", table_list.table_name.str,
                      fields);

    if (thd->open_temporary_tables(&table_list))
      break;

    if (check_table_access(thd, SELECT_ACL, &table_list,
                           TRUE, UINT_MAX, FALSE))
      break;
    /*
      Turn on an optimization relevant if the underlying table
      is a view: do not fill derived tables.
    */
    thd->lex->sql_command= SQLCOM_SHOW_FIELDS;

    mysqld_list_fields(thd,&table_list,fields);
    thd->lex->unit.cleanup();
    /* No need to rollback statement transaction, it's not started. */
    DBUG_ASSERT(thd->transaction.stmt.is_empty());
    close_thread_tables(thd);
    thd->mdl_context.rollback_to_savepoint(mdl_savepoint);

    if (thd->transaction_rollback_request)
    {
      /*
        Transaction rollback was requested since MDL deadlock was
        discovered while trying to open tables. Rollback transaction
        in all storage engines including binary log and release all
        locks.
      */
      trans_rollback_implicit(thd);
      thd->mdl_context.release_transactional_locks();
    }

    thd->cleanup_after_query();
    break;
  }
#endif
  case COM_QUIT:
    /* Note: We don't calculate statistics for this command */

    /* Ensure that quit works even if max_mem_used is set */
    thd->variables.max_mem_used= LONGLONG_MAX;
    general_log_print(thd, command, NullS);
    net->error=0;				// Don't give 'abort' message
    thd->get_stmt_da()->disable_status();       // Don't send anything back
    error=TRUE;					// End server
    break;
#ifndef EMBEDDED_LIBRARY
  case COM_BINLOG_DUMP:
    {
      ulong pos;
      ushort flags;
      uint32 slave_server_id;

      status_var_increment(thd->status_var.com_other);

      thd->query_plan_flags|= QPLAN_ADMIN;
      if (check_global_access(thd, REPL_SLAVE_ACL))
	break;

      /* TODO: The following has to be changed to an 8 byte integer */
      pos = uint4korr(packet);
      flags = uint2korr(packet + 4);
      thd->variables.server_id=0; /* avoid suicide */
      if ((slave_server_id= uint4korr(packet+6))) // mysqlbinlog.server_id==0
	kill_zombie_dump_threads(slave_server_id);
      thd->variables.server_id = slave_server_id;

      const char *name= packet + 10;
      size_t nlen= strlen(name);

      general_log_print(thd, command, "Log: '%s'  Pos: %lu", name, pos);
      if (nlen < FN_REFLEN)
        mysql_binlog_send(thd, thd->strmake(name, nlen), (my_off_t)pos, flags);
      unregister_slave(thd, true, true); // todo: can be extraneous
      /*  fake COM_QUIT -- if we get here, the thread needs to terminate */
      error = TRUE;
      break;
    }
#endif
  case COM_REFRESH:
  {
    int not_used;

    /*
      Initialize thd->lex since it's used in many base functions, such as
      open_tables(). Otherwise, it remains unitialized and may cause crash
      during execution of COM_REFRESH.
    */
    lex_start(thd);
    
    status_var_increment(thd->status_var.com_stat[SQLCOM_FLUSH]);
    ulonglong options= (ulonglong) (uchar) packet[0];
    if (trans_commit_implicit(thd))
      break;
    thd->mdl_context.release_transactional_locks();
    if (check_global_access(thd,RELOAD_ACL))
      break;
    general_log_print(thd, command, NullS);
#ifndef DBUG_OFF
    bool debug_simulate= FALSE;
    DBUG_EXECUTE_IF("simulate_detached_thread_refresh", debug_simulate= TRUE;);
    if (debug_simulate)
    {
      /*
        Simulate a reload without a attached thread session.
        Provides a environment similar to that of when the
        server receives a SIGHUP signal and reloads caches
        and flushes tables.
      */
      bool res;
      set_current_thd(0);
      res= reload_acl_and_cache(NULL, options | REFRESH_FAST,
                                NULL, &not_used);
      set_current_thd(thd);
      if (res)
        break;
    }
    else
#endif
    {
      thd->lex->relay_log_connection_name= empty_clex_str;
      if (reload_acl_and_cache(thd, options, (TABLE_LIST*) 0, &not_used))
        break;
    }
    if (trans_commit_implicit(thd))
      break;
    close_thread_tables(thd);
    thd->mdl_context.release_transactional_locks();
    my_ok(thd);
    break;
  }
#ifndef EMBEDDED_LIBRARY
  case COM_SHUTDOWN:
  {
    status_var_increment(thd->status_var.com_other);
    if (check_global_access(thd,SHUTDOWN_ACL))
      break; /* purecov: inspected */
    /*
      If the client is < 4.1.3, it is going to send us no argument; then
      packet_length is 0, packet[0] is the end 0 of the packet. Note that
      SHUTDOWN_DEFAULT is 0. If client is >= 4.1.3, the shutdown level is in
      packet[0].
    */
    enum mysql_enum_shutdown_level level;
    level= (enum mysql_enum_shutdown_level) (uchar) packet[0];
    if (level == SHUTDOWN_DEFAULT)
      level= SHUTDOWN_WAIT_ALL_BUFFERS; // soon default will be configurable
    else if (level != SHUTDOWN_WAIT_ALL_BUFFERS)
    {
      my_error(ER_NOT_SUPPORTED_YET, MYF(0), "this shutdown level");
      break;
    }
    DBUG_PRINT("quit",("Got shutdown command for level %u", level));
    general_log_print(thd, command, NullS);
    my_eof(thd);
    kill_mysql(thd);
    error=TRUE;
    break;
  }
#endif
  case COM_STATISTICS:
  {
    STATUS_VAR *current_global_status_var;      // Big; Don't allocate on stack
    ulong uptime;
    ulonglong queries_per_second1000;
    char buff[250];
    uint buff_len= sizeof(buff);

    if (!(current_global_status_var= (STATUS_VAR*)
          thd->alloc(sizeof(STATUS_VAR))))
      break;
    general_log_print(thd, command, NullS);
    status_var_increment(thd->status_var.com_stat[SQLCOM_SHOW_STATUS]);
    calc_sum_of_all_status(current_global_status_var);
    if (!(uptime= (ulong) (thd->start_time - server_start_time)))
      queries_per_second1000= 0;
    else
      queries_per_second1000= thd->query_id * 1000 / uptime;
#ifndef EMBEDDED_LIBRARY
    size_t length=
#endif
    my_snprintf(buff, buff_len - 1,
                        "Uptime: %lu  Threads: %d  Questions: %lu  "
                        "Slow queries: %lu  Opens: %lu  Flush tables: %lld  "
                        "Open tables: %u  Queries per second avg: %u.%03u",
                        uptime,
                        (int) thread_count, (ulong) thd->query_id,
                        current_global_status_var->long_query_count,
                        current_global_status_var->opened_tables,
                        tdc_refresh_version(),
                        tc_records(),
                        (uint) (queries_per_second1000 / 1000),
                        (uint) (queries_per_second1000 % 1000));
#ifdef EMBEDDED_LIBRARY
    /* Store the buffer in permanent memory */
    my_ok(thd, 0, 0, buff);
#else
    (void) my_net_write(net, (uchar*) buff, length);
    (void) net_flush(net);
    thd->get_stmt_da()->disable_status();
#endif
    break;
  }
  case COM_PING:
    status_var_increment(thd->status_var.com_other);
    my_ok(thd);				// Tell client we are alive
    break;
  case COM_PROCESS_INFO:
    status_var_increment(thd->status_var.com_stat[SQLCOM_SHOW_PROCESSLIST]);
    if (!thd->security_ctx->priv_user[0] &&
        check_global_access(thd, PROCESS_ACL))
      break;
    general_log_print(thd, command, NullS);
    mysqld_list_processes(thd,
			  thd->security_ctx->master_access & PROCESS_ACL ? 
			  NullS : thd->security_ctx->priv_user, 0);
    break;
  case COM_PROCESS_KILL:
  {
    status_var_increment(thd->status_var.com_stat[SQLCOM_KILL]);
    ulong id=(ulong) uint4korr(packet);
    sql_kill(thd, id, KILL_CONNECTION_HARD, KILL_TYPE_ID);
    break;
  }
  case COM_SET_OPTION:
  {
    status_var_increment(thd->status_var.com_stat[SQLCOM_SET_OPTION]);
    uint opt_command= uint2korr(packet);

    switch (opt_command) {
    case (int) MYSQL_OPTION_MULTI_STATEMENTS_ON:
      thd->client_capabilities|= CLIENT_MULTI_STATEMENTS;
      my_eof(thd);
      break;
    case (int) MYSQL_OPTION_MULTI_STATEMENTS_OFF:
      thd->client_capabilities&= ~CLIENT_MULTI_STATEMENTS;
      my_eof(thd);
      break;
    default:
      my_message(ER_UNKNOWN_COM_ERROR, ER_THD(thd, ER_UNKNOWN_COM_ERROR),
                 MYF(0));
      break;
    }
    break;
  }
  case COM_DEBUG:
    status_var_increment(thd->status_var.com_other);
    if (check_global_access(thd, SUPER_ACL))
      break;					/* purecov: inspected */
    mysql_print_status();
    general_log_print(thd, command, NullS);
    my_eof(thd);
    break;
  case COM_MULTI:
  {
    uint counter;
    uint current_com= 0;
    DBUG_ASSERT(!is_com_multi);
    if (!(thd->client_capabilities & CLIENT_MULTI_RESULTS))
    {
      /* The client does not support multiple result sets being sent back */
      my_error(ER_COMMULTI_BADCONTEXT, MYF(0));
      break;
    }

    if (!(counter= maria_multi_check(thd, packet, packet_length)))
      break;

    {
      char *packet_start= packet;
      /* We have to store next length because it will be destroyed by '\0' */
      size_t next_subpacket_length= net_field_length((uchar **)&packet_start);
      size_t next_length_length= packet_start - packet;
      unsigned char *readbuff= net->buff;

      if (net_allocate_new_packet(net, thd, MYF(0)))
        break;

      PSI_statement_locker *save_locker= thd->m_statement_psi;
      sql_digest_state *save_digest= thd->m_digest;
      thd->m_statement_psi= NULL;
      thd->m_digest= NULL;

      while (packet_length)
      {
        current_com++;
        size_t subpacket_length= next_subpacket_length + next_length_length;
        size_t length_length= next_length_length;
        if (subpacket_length < packet_length)
        {
          packet_start= packet + subpacket_length;
          next_subpacket_length= net_field_length((uchar**)&packet_start);
          next_length_length= packet_start - (packet + subpacket_length);
        }
        /* safety like in do_command() */
        packet[subpacket_length]= '\0';

        enum enum_server_command subcommand=
          fetch_command(thd, (packet + length_length));

        if (server_command_flags[subcommand] & CF_NO_COM_MULTI)
        {
          my_error(ER_BAD_COMMAND_IN_MULTI, MYF(0),
                   command_name[subcommand].str);
          goto com_multi_end;
        }

        if (dispatch_command(subcommand, thd, packet + (1 + length_length),
                             (uint)(subpacket_length - (1 + length_length)), TRUE,
                             (current_com != counter)))
        {
          DBUG_ASSERT(thd->is_error());
          goto com_multi_end;
        }

        DBUG_ASSERT(subpacket_length <= packet_length);
        packet+= subpacket_length;
        packet_length-= (uint)subpacket_length;
      }

com_multi_end:
      thd->m_statement_psi= save_locker;
      thd->m_digest= save_digest;

      /* release old buffer */
      net_flush(net);
      DBUG_ASSERT(net->buff == net->write_pos); // nothing to send
      my_free(readbuff);
    }
    break;
  }
  case COM_SLEEP:
  case COM_CONNECT:				// Impossible here
  case COM_TIME:				// Impossible from client
  case COM_DELAYED_INSERT:
  case COM_END:
  case COM_UNIMPLEMENTED:
  default:
    my_message(ER_UNKNOWN_COM_ERROR, ER_THD(thd, ER_UNKNOWN_COM_ERROR),
               MYF(0));
    break;
  }

#ifdef WITH_WSREP
 dispatch_end:

  if (WSREP(thd))
  {
    /*
      MDEV-10812
      In the case of COM_QUIT/COM_STMT_CLOSE thread status should be disabled.
    */
    DBUG_ASSERT((command != COM_QUIT && command != COM_STMT_CLOSE)
                  || thd->get_stmt_da()->is_disabled());
    /* wsrep BF abort in query exec phase */
    mysql_mutex_lock(&thd->LOCK_thd_data);
    do_end_of_statement= thd->wsrep_conflict_state != REPLAYING &&
                         thd->wsrep_conflict_state != RETRY_AUTOCOMMIT &&
                         !thd->killed;
    mysql_mutex_unlock(&thd->LOCK_thd_data);
  }
  else
    do_end_of_statement= true;

#endif /* WITH_WSREP */

  if (do_end_of_statement)
  {
    DBUG_ASSERT(thd->derived_tables == NULL &&
               (thd->open_tables == NULL ||
               (thd->locked_tables_mode == LTM_LOCK_TABLES)));

    thd_proc_info(thd, "Updating status");
    /* Finalize server status flags after executing a command. */
    thd->update_server_status();
    if (command != COM_MULTI)
    {
      thd->protocol->end_statement();
      query_cache_end_of_result(thd);
    }
  }
  if (drop_more_results)
    thd->server_status&= ~SERVER_MORE_RESULTS_EXISTS;

  if (likely(!thd->is_error() && !thd->killed_errno()))
    mysql_audit_general(thd, MYSQL_AUDIT_GENERAL_RESULT, 0, 0);

  mysql_audit_general(thd, MYSQL_AUDIT_GENERAL_STATUS,
                      thd->get_stmt_da()->is_error() ?
                      thd->get_stmt_da()->sql_errno() : 0,
                      command_name[command].str);

  thd->update_all_stats();

  log_slow_statement(thd);

  THD_STAGE_INFO(thd, stage_cleaning_up);
  thd->reset_query();

  /* Performance Schema Interface instrumentation, end */
  MYSQL_END_STATEMENT(thd->m_statement_psi, thd->get_stmt_da());
  thd->set_examined_row_count(0);                   // For processlist
  thd->set_command(COM_SLEEP);

  thd->m_statement_psi= NULL;
  thd->m_digest= NULL;

  if (!is_com_multi)
    thd->packet.shrink(thd->variables.net_buffer_length); // Reclaim some memory

  thd->reset_kill_query();  /* Ensure that killed_errmsg is released */
  /*
    LEX::m_sql_cmd can point to Sql_cmd allocated on thd->mem_root.
    Unlink it now, before freeing the root.
  */
  thd->lex->m_sql_cmd= NULL;
  free_root(thd->mem_root,MYF(MY_KEEP_PREALLOC));

#if defined(ENABLED_PROFILING)
  thd->profiling.finish_current_query();
#endif
  if (MYSQL_QUERY_DONE_ENABLED() || MYSQL_COMMAND_DONE_ENABLED())
  {
    int res __attribute__((unused));
    res= (int) thd->is_error();
    if (command == COM_QUERY)
    {
      MYSQL_QUERY_DONE(res);
    }
    MYSQL_COMMAND_DONE(res);
  }
  DEBUG_SYNC(thd,"dispatch_command_end");

  /* Check that some variables are reset properly */
  DBUG_ASSERT(thd->abort_on_warning == 0);
  thd->lex->restore_set_statement_var();
  DBUG_RETURN(error);
}

static bool slow_filter_masked(THD *thd, ulonglong mask)
{
  return thd->variables.log_slow_filter && !(thd->variables.log_slow_filter & mask);
}

/*
  Log query to slow queries, if it passes filtering

  @note
    This function must call delete_explain_query().
*/

void log_slow_statement(THD *thd)
{
  DBUG_ENTER("log_slow_statement");

  /*
    The following should never be true with our current code base,
    but better to keep this here so we don't accidently try to log a
    statement in a trigger or stored function
  */
  if (unlikely(thd->in_sub_stmt))
    goto end;                           // Don't set time for sub stmt
  /*
    Skip both long_query_count increment and logging if the current
    statement forces slow log suppression (e.g. an SP statement).

    Note, we don't check for global_system_variables.sql_log_slow here.
    According to the manual, the "Slow_queries" status variable does not require
    sql_log_slow to be ON. So even if sql_log_slow is OFF, we still need to
    continue and increment long_query_count (and skip only logging, see below):
  */
  if (!thd->enable_slow_log)
    goto end; // E.g. SP statement

  DBUG_EXECUTE_IF("simulate_slow_query", {
                  if (thd->get_command() == COM_QUERY ||
                      thd->get_command() == COM_STMT_EXECUTE)
                    thd->server_status|= SERVER_QUERY_WAS_SLOW;
                  });

  if ((thd->server_status &
       (SERVER_QUERY_NO_INDEX_USED | SERVER_QUERY_NO_GOOD_INDEX_USED)) &&
      !(thd->query_plan_flags & QPLAN_STATUS) &&
      !slow_filter_masked(thd, QPLAN_NOT_USING_INDEX))
  {
    thd->query_plan_flags|= QPLAN_NOT_USING_INDEX;
    /* We are always logging no index queries if enabled in filter */
    thd->server_status|= SERVER_QUERY_WAS_SLOW;
  }

  if ((thd->server_status & SERVER_QUERY_WAS_SLOW) &&
      thd->get_examined_row_count() >= thd->variables.min_examined_row_limit)
  {
    thd->status_var.long_query_count++;

    /*
      until log_slow_disabled_statements=admin is removed, it
      duplicates slow_log_filter=admin
    */
    if ((thd->query_plan_flags & QPLAN_ADMIN) &&
        (thd->variables.log_slow_disabled_statements & LOG_SLOW_DISABLE_ADMIN))
      goto end;

    if (!global_system_variables.sql_log_slow || !thd->variables.sql_log_slow)
      goto end;

    /*
      If rate limiting of slow log writes is enabled, decide whether to log
      this query to the log or not.
    */ 
    if (thd->variables.log_slow_rate_limit > 1 &&
        (global_query_id % thd->variables.log_slow_rate_limit) != 0)
      goto end;

    /*
      Follow the slow log filter configuration:
      skip logging if the current statement matches the filter.
    */
    if (slow_filter_masked(thd, thd->query_plan_flags))
      goto end;

    THD_STAGE_INFO(thd, stage_logging_slow_query);
    slow_log_print(thd, thd->query(), thd->query_length(), 
                   thd->utime_after_query);
  }

end:
  delete_explain_query(thd->lex);
  DBUG_VOID_RETURN;
}


/**
  Create a TABLE_LIST object for an INFORMATION_SCHEMA table.

    This function is used in the parser to convert a SHOW or DESCRIBE
    table_name command to a SELECT from INFORMATION_SCHEMA.
    It prepares a SELECT_LEX and a TABLE_LIST object to represent the
    given command as a SELECT parse tree.

  @param thd              thread handle
  @param lex              current lex
  @param table_ident      table alias if it's used
  @param schema_table_idx the type of the INFORMATION_SCHEMA table to be
                          created

  @note
    Due to the way this function works with memory and LEX it cannot
    be used outside the parser (parse tree transformations outside
    the parser break PS and SP).

  @retval
    0                 success
  @retval
    1                 out of memory or SHOW commands are not allowed
                      in this version of the server.
*/

int prepare_schema_table(THD *thd, LEX *lex, Table_ident *table_ident,
                         enum enum_schema_tables schema_table_idx)
{
  SELECT_LEX *schema_select_lex= NULL;
  DBUG_ENTER("prepare_schema_table");

  switch (schema_table_idx) {
  case SCH_SCHEMATA:
#if defined(DONT_ALLOW_SHOW_COMMANDS)
    my_message(ER_NOT_ALLOWED_COMMAND,
               ER_THD(thd, ER_NOT_ALLOWED_COMMAND), MYF(0));
    DBUG_RETURN(1);
#else
    break;
#endif

  case SCH_TABLE_NAMES:
  case SCH_TABLES:
  case SCH_CHECK_CONSTRAINTS:
  case SCH_VIEWS:
  case SCH_TRIGGERS:
  case SCH_EVENTS:
#ifdef DONT_ALLOW_SHOW_COMMANDS
    my_message(ER_NOT_ALLOWED_COMMAND,
               ER_THD(thd, ER_NOT_ALLOWED_COMMAND), MYF(0));
    DBUG_RETURN(1);
#else
    {
      if (lex->select_lex.db.str == NULL &&
          lex->copy_db_to(&lex->select_lex.db))
      {
        DBUG_RETURN(1);
      }
      schema_select_lex= new (thd->mem_root) SELECT_LEX();
      schema_select_lex->table_list.first= NULL;
      if (lower_case_table_names == 1)
        lex->select_lex.db.str= thd->strdup(lex->select_lex.db.str);
      schema_select_lex->db= lex->select_lex.db;
      /*
        check_db_name() may change db.str if lower_case_table_names == 1,
        but that's ok as the db is allocted above in this case.
      */
      if (check_db_name((LEX_STRING*) &lex->select_lex.db))
      {
        my_error(ER_WRONG_DB_NAME, MYF(0), lex->select_lex.db.str);
        DBUG_RETURN(1);
      }
      break;
    }
#endif
  case SCH_COLUMNS:
  case SCH_STATISTICS:
#ifdef DONT_ALLOW_SHOW_COMMANDS
    my_message(ER_NOT_ALLOWED_COMMAND,
               ER_THD(thd, ER_NOT_ALLOWED_COMMAND), MYF(0));
    DBUG_RETURN(1);
#else
  {
    DBUG_ASSERT(table_ident);
    TABLE_LIST **query_tables_last= lex->query_tables_last;
    schema_select_lex= new (thd->mem_root) SELECT_LEX();
    /* 'parent_lex' is used in init_query() so it must be before it. */
    schema_select_lex->parent_lex= lex;
    schema_select_lex->init_query();
    if (!schema_select_lex->add_table_to_list(thd, table_ident, 0, 0, TL_READ,
                                              MDL_SHARED_READ))
      DBUG_RETURN(1);
    lex->query_tables_last= query_tables_last;
    break;
#endif
  }
  case SCH_PROFILES:
    /* 
      Mark this current profiling record to be discarded.  We don't
      wish to have SHOW commands show up in profiling.
    */
#if defined(ENABLED_PROFILING)
    thd->profiling.discard_current_query();
#endif
    break;
  default:
    break;
  }
  
  SELECT_LEX *select_lex= lex->current_select;
  if (make_schema_select(thd, select_lex, get_schema_table(schema_table_idx)))
    DBUG_RETURN(1);

  select_lex->table_list.first->schema_select_lex= schema_select_lex;
  DBUG_RETURN(0);
}


/**
  Read query from packet and store in thd->query.
  Used in COM_QUERY and COM_STMT_PREPARE.

    Sets the following THD variables:
  - query
  - query_length

  @retval
    FALSE ok
  @retval
    TRUE  error;  In this case thd->fatal_error is set
*/

bool alloc_query(THD *thd, const char *packet, size_t packet_length)
{
  char *query;
  /* Remove garbage at start and end of query */
  while (packet_length > 0 && my_isspace(thd->charset(), packet[0]))
  {
    packet++;
    packet_length--;
  }
  const char *pos= packet + packet_length;     // Point at end null
  while (packet_length > 0 &&
	 (pos[-1] == ';' || my_isspace(thd->charset() ,pos[-1])))
  {
    pos--;
    packet_length--;
  }
  /* We must allocate some extra memory for query cache 

    The query buffer layout is:
       buffer :==
            <statement>   The input statement(s)
            '\0'          Terminating null char  (1 byte)
            <length>      Length of following current database name (size_t)
            <db_name>     Name of current database
            <flags>       Flags struct
  */
  if (! (query= (char*) thd->memdup_w_gap(packet,
                                          packet_length,
                                          1 + thd->db.length +
                                          QUERY_CACHE_DB_LENGTH_SIZE +
                                          QUERY_CACHE_FLAGS_SIZE)))
      return TRUE;
  query[packet_length]= '\0';
  /*
    Space to hold the name of the current database is allocated.  We
    also store this length, in case current database is changed during
    execution.  We might need to reallocate the 'query' buffer
  */
  int2store(query + packet_length + 1, thd->db.length);
    
  thd->set_query(query, packet_length);

  /* Reclaim some memory */
  thd->packet.shrink(thd->variables.net_buffer_length);
  thd->convert_buffer.shrink(thd->variables.net_buffer_length);

  return FALSE;
}


bool sp_process_definer(THD *thd)
{
  DBUG_ENTER("sp_process_definer");

  LEX *lex= thd->lex;

  /*
    If the definer is not specified, this means that CREATE-statement missed
    DEFINER-clause. DEFINER-clause can be missed in two cases:

      - The user submitted a statement w/o the clause. This is a normal
        case, we should assign CURRENT_USER as definer.

      - Our slave received an updated from the master, that does not
        replicate definer for stored rountines. We should also assign
        CURRENT_USER as definer here, but also we should mark this routine
        as NON-SUID. This is essential for the sake of backward
        compatibility.

        The problem is the slave thread is running under "special" user (@),
        that actually does not exist. In the older versions we do not fail
        execution of a stored routine if its definer does not exist and
        continue the execution under the authorization of the invoker
        (BUG#13198). And now if we try to switch to slave-current-user (@),
        we will fail.

        Actually, this leads to the inconsistent state of master and
        slave (different definers, different SUID behaviour), but it seems,
        this is the best we can do.
  */

  if (!lex->definer)
  {
    Query_arena original_arena;
    Query_arena *ps_arena= thd->activate_stmt_arena_if_needed(&original_arena);

    lex->definer= create_default_definer(thd, false);

    if (ps_arena)
      thd->restore_active_arena(ps_arena, &original_arena);

    /* Error has been already reported. */
    if (lex->definer == NULL)
      DBUG_RETURN(TRUE);

    if (thd->slave_thread && lex->sphead)
      lex->sphead->set_suid(SP_IS_NOT_SUID);
  }
  else
  {
    LEX_USER *d= lex->definer= get_current_user(thd, lex->definer);
    if (!d)
      DBUG_RETURN(TRUE);

    /*
      If the specified definer differs from the current user or role, we
      should check that the current user has SUPER privilege (in order
      to create a stored routine under another user one must have
      SUPER privilege).
    */
    bool curuser= !strcmp(d->user.str, thd->security_ctx->priv_user);
    bool currole= !curuser && !strcmp(d->user.str, thd->security_ctx->priv_role);
    bool curuserhost= curuser && d->host.str &&
                  !my_strcasecmp(system_charset_info, d->host.str,
                                 thd->security_ctx->priv_host);
    if (!curuserhost && !currole &&
        check_global_access(thd, SUPER_ACL, false))
      DBUG_RETURN(TRUE);
  }

  /* Check that the specified definer exists. Emit a warning if not. */

#ifndef NO_EMBEDDED_ACCESS_CHECKS
  if (!is_acl_user(lex->definer->host.str, lex->definer->user.str))
  {
    push_warning_printf(thd,
                        Sql_condition::WARN_LEVEL_NOTE,
                        ER_NO_SUCH_USER,
                        ER_THD(thd, ER_NO_SUCH_USER),
                        lex->definer->user.str,
                        lex->definer->host.str);
  }
#endif /* NO_EMBEDDED_ACCESS_CHECKS */

  DBUG_RETURN(FALSE);
}


/**
  Auxiliary call that opens and locks tables for LOCK TABLES statement
  and initializes the list of locked tables.

  @param thd     Thread context.
  @param tables  List of tables to be locked.

  @return FALSE in case of success, TRUE in case of error.
*/

static bool lock_tables_open_and_lock_tables(THD *thd, TABLE_LIST *tables)
{
  Lock_tables_prelocking_strategy lock_tables_prelocking_strategy;
  MDL_deadlock_and_lock_abort_error_handler deadlock_handler;
  MDL_savepoint mdl_savepoint= thd->mdl_context.mdl_savepoint();
  uint counter;
  TABLE_LIST *table;

  thd->in_lock_tables= 1;

retry:

  if (open_tables(thd, &tables, &counter, 0, &lock_tables_prelocking_strategy))
    goto err;

  for (table= tables; table; table= table->next_global)
  {
    if (!table->placeholder())
    {
      if (table->table->s->tmp_table)
      {
        /*
          We allow to change temporary tables even if they were locked for read
          by LOCK TABLES. To avoid a discrepancy between lock acquired at LOCK
          TABLES time and by the statement which is later executed under LOCK
          TABLES we ensure that for temporary tables we always request a write
          lock (such discrepancy can cause problems for the storage engine).
          We don't set TABLE_LIST::lock_type in this case as this might result
          in extra warnings from THD::decide_logging_format() even though
          binary logging is totally irrelevant for LOCK TABLES.
        */
        table->table->reginfo.lock_type= TL_WRITE;
      }
      else if (table->mdl_request.type == MDL_SHARED_READ &&
               ! table->prelocking_placeholder &&
               table->table->file->lock_count() == 0)
      {
        enum enum_mdl_type lock_type;
        /*
          In case when LOCK TABLE ... READ LOCAL was issued for table with
          storage engine which doesn't support READ LOCAL option and doesn't
          use THR_LOCK locks we need to upgrade weak SR metadata lock acquired
          in open_tables() to stronger SRO metadata lock.
          This is not needed for tables used through stored routines or
          triggers as we always acquire SRO (or even stronger SNRW) metadata
          lock for them.
        */
        deadlock_handler.init();
        thd->push_internal_handler(&deadlock_handler);

        lock_type= table->table->mdl_ticket->get_type() == MDL_SHARED_WRITE ?
                   MDL_SHARED_NO_READ_WRITE : MDL_SHARED_READ_ONLY;

        bool result= thd->mdl_context.upgrade_shared_lock(
                                        table->table->mdl_ticket,
                                        lock_type,
                                        thd->variables.lock_wait_timeout);

        thd->pop_internal_handler();

        if (deadlock_handler.need_reopen())
        {
          /*
            Deadlock occurred during upgrade of metadata lock.
            Let us restart acquring and opening tables for LOCK TABLES.
          */
          close_tables_for_reopen(thd, &tables, mdl_savepoint);
          if (thd->open_temporary_tables(tables))
            goto err;
          goto retry;
        }

        if (result)
          goto err;
      }
    }
    /*
       Check privileges of view tables here, after views were opened.
       Either definer or invoker has to have PRIV_LOCK_TABLES to be able
       to lock view and its tables. For mysqldump (that locks views
       before dumping their structures) compatibility we allow locking
       views that select from I_S or P_S tables, but downrade the lock
       to TL_READ
     */
    if (table->belong_to_view &&
        check_single_table_access(thd, PRIV_LOCK_TABLES, table, 1))
    {
      if (table->grant.m_internal.m_schema_access)
        table->lock_type= TL_READ;
      else
      {
        bool error= true;
        if (Security_context *sctx= table->security_ctx)
        {
          table->security_ctx= 0;
          error= check_single_table_access(thd, PRIV_LOCK_TABLES, table, 1);
          table->security_ctx= sctx;
        }
        if (error)
        {
          my_error(ER_VIEW_INVALID, MYF(0), table->belong_to_view->view_db.str,
                   table->belong_to_view->view_name.str);
          goto err;
        }
      }
    }
  }

  if (lock_tables(thd, tables, counter, 0) ||
      thd->locked_tables_list.init_locked_tables(thd))
    goto err;

  thd->in_lock_tables= 0;

  return FALSE;

err:
  thd->in_lock_tables= 0;

  trans_rollback_stmt(thd);
  /*
    Need to end the current transaction, so the storage engine (InnoDB)
    can free its locks if LOCK TABLES locked some tables before finding
    that it can't lock a table in its list
  */
  trans_rollback(thd);
  /* Close tables and release metadata locks. */
  close_thread_tables(thd);
  DBUG_ASSERT(!thd->locked_tables_mode);
  thd->mdl_context.release_transactional_locks();
  return TRUE;
}


static bool do_execute_sp(THD *thd, sp_head *sp)
{
  /* bits that should be cleared in thd->server_status */
  uint bits_to_be_cleared= 0;
  ulonglong affected_rows;
  if (sp->m_flags & sp_head::MULTI_RESULTS)
  {
    if (!(thd->client_capabilities & CLIENT_MULTI_RESULTS))
    {
      /* The client does not support multiple result sets being sent back */
      my_error(ER_SP_BADSELECT, MYF(0), ErrConvDQName(sp).ptr());
      return 1;
    }
  }
  /*
    If SERVER_MORE_RESULTS_EXISTS is not set,
    then remember that it should be cleared
  */
  bits_to_be_cleared= (~thd->server_status &
                       SERVER_MORE_RESULTS_EXISTS);
  thd->server_status|= SERVER_MORE_RESULTS_EXISTS;
  ha_rows select_limit= thd->variables.select_limit;
  thd->variables.select_limit= HA_POS_ERROR;

  /*
    Reset current_select as it may point to random data as a
    result of previous parsing.
  */
  thd->lex->current_select= NULL;
  thd->lex->in_sum_func= 0;                     // For Item_field::fix_fields()

  /*
    We never write CALL statements into binlog:
     - If the mode is non-prelocked, each statement will be logged
       separately.
     - If the mode is prelocked, the invoking statement will care
       about writing into binlog.
    So just execute the statement.
  */
  int res= sp->execute_procedure(thd, &thd->lex->value_list);

  thd->variables.select_limit= select_limit;
  thd->server_status&= ~bits_to_be_cleared;

  if (res)
  {
    DBUG_ASSERT(thd->is_error() || thd->killed);
    return 1;  		// Substatement should already have sent error
  }

  affected_rows= thd->affected_rows; // Affected rows for all sub statements
  thd->affected_rows= 0;             // Reset total, as my_ok() adds to it
  my_ok(thd, affected_rows);
  return 0;
}


static int mysql_create_routine(THD *thd, LEX *lex)
{
  DBUG_ASSERT(lex->sphead != 0);
  DBUG_ASSERT(lex->sphead->m_db.str); /* Must be initialized in the parser */
  /*
    Verify that the database name is allowed, optionally
    lowercase it.
  */
  if (check_db_name((LEX_STRING*) &lex->sphead->m_db))
  {
    my_error(ER_WRONG_DB_NAME, MYF(0), lex->sphead->m_db.str);
    return true;
  }

  if (check_access(thd, CREATE_PROC_ACL, lex->sphead->m_db.str,
                   NULL, NULL, 0, 0))
    return true;

  /* Checking the drop permissions if CREATE OR REPLACE is used */
  if (lex->create_info.or_replace())
  {
    if (check_routine_access(thd, ALTER_PROC_ACL, &lex->sphead->m_db,
                             &lex->sphead->m_name,
                             Sp_handler::handler(lex->sql_command), 0))
      return true;
  }

  const LEX_CSTRING *name= lex->sphead->name();
#ifdef HAVE_DLOPEN
  if (lex->sphead->m_handler->type() == TYPE_ENUM_FUNCTION)
  {
    udf_func *udf = find_udf(name->str, name->length);

    if (udf)
    {
      my_error(ER_UDF_EXISTS, MYF(0), name->str);
      return true;
    }
  }
#endif

  if (sp_process_definer(thd))
    return true;

  WSREP_TO_ISOLATION_BEGIN(WSREP_MYSQL_DB, NULL, NULL)
  if (!lex->sphead->m_handler->sp_create_routine(thd, lex->sphead))
  {
#ifndef NO_EMBEDDED_ACCESS_CHECKS
    /* only add privileges if really neccessary */

    Security_context security_context;
    bool restore_backup_context= false;
    Security_context *backup= NULL;
    LEX_USER *definer= thd->lex->definer;
    /*
      We're going to issue an implicit GRANT statement so we close all
      open tables. We have to keep metadata locks as this ensures that
      this statement is atomic against concurent FLUSH TABLES WITH READ
      LOCK. Deadlocks which can arise due to fact that this implicit
      statement takes metadata locks should be detected by a deadlock
      detector in MDL subsystem and reported as errors.

      No need to commit/rollback statement transaction, it's not started.

      TODO: Long-term we should either ensure that implicit GRANT statement
            is written into binary log as a separate statement or make both
            creation of routine and implicit GRANT parts of one fully atomic
            statement.
      */
    DBUG_ASSERT(thd->transaction.stmt.is_empty());
    close_thread_tables(thd);
    /*
      Check if the definer exists on slave,
      then use definer privilege to insert routine privileges to mysql.procs_priv.

      For current user of SQL thread has GLOBAL_ACL privilege,
      which doesn't any check routine privileges,
      so no routine privilege record  will insert into mysql.procs_priv.
    */
    if (thd->slave_thread && is_acl_user(definer->host.str, definer->user.str))
    {
      security_context.change_security_context(thd,
                                               &thd->lex->definer->user,
                                               &thd->lex->definer->host,
                                               &thd->lex->sphead->m_db,
                                               &backup);
      restore_backup_context= true;
    }

    if (sp_automatic_privileges && !opt_noacl &&
        check_routine_access(thd, DEFAULT_CREATE_PROC_ACLS,
                             &lex->sphead->m_db, name,
                             Sp_handler::handler(lex->sql_command), 1))
    {
      if (sp_grant_privileges(thd, lex->sphead->m_db.str, name->str,
                              Sp_handler::handler(lex->sql_command)))
        push_warning(thd, Sql_condition::WARN_LEVEL_WARN,
                     ER_PROC_AUTO_GRANT_FAIL, ER_THD(thd, ER_PROC_AUTO_GRANT_FAIL));
      thd->clear_error();
    }

    /*
      Restore current user with GLOBAL_ACL privilege of SQL thread
    */
    if (restore_backup_context)
    {
      DBUG_ASSERT(thd->slave_thread == 1);
      thd->security_ctx->restore_security_context(thd, backup);
    }

#endif
    return false;
  }
WSREP_ERROR_LABEL:
  return true;
}


/**
  Prepare for CREATE DATABASE, ALTER DATABASE, DROP DATABASE.

  @param thd         - current THD
  @param want_access - access needed
  @param dbname      - the database name

  @retval false      - Ok to proceed with CREATE/ALTER/DROP
  @retval true       - not OK to proceed (error, or filtered)

  Note, on slave this function returns true if the database
  is in the ignore filter. The caller must distinguish this case
  from other cases: bad database error, no access error.
  This can be done by testing thd->is_error().
*/
static bool prepare_db_action(THD *thd, ulong want_access, LEX_CSTRING *dbname)
{
  if (check_db_name((LEX_STRING*)dbname))
  {
    my_error(ER_WRONG_DB_NAME, MYF(0), dbname->str);
    return true;
  }
  /*
    If in a slave thread :
    - CREATE DATABASE DB was certainly not preceded by USE DB.
    - ALTER DATABASE DB may not be preceded by USE DB.
    - DROP DATABASE DB may not be preceded by USE DB.
    For that reason, db_ok() in sql/slave.cc did not check the
    do_db/ignore_db. And as this query involves no tables, tables_ok()
    was not called. So we have to check rules again here.
  */
#ifdef HAVE_REPLICATION
  if (thd->slave_thread)
  {
    Rpl_filter *rpl_filter;
    rpl_filter= thd->system_thread_info.rpl_sql_info->rpl_filter;
    if (!rpl_filter->db_ok(dbname->str) ||
        !rpl_filter->db_ok_with_wild_table(dbname->str))
    {
      my_message(ER_SLAVE_IGNORED_TABLE,
                 ER_THD(thd, ER_SLAVE_IGNORED_TABLE), MYF(0));
      return true;
    }
  }
#endif
  return check_access(thd, want_access, dbname->str, NULL, NULL, 1, 0);
}


bool Sql_cmd_call::execute(THD *thd)
{
  TABLE_LIST *all_tables= thd->lex->query_tables;
  sp_head *sp;
  /*
    This will cache all SP and SF and open and lock all tables
    required for execution.
  */
  if (check_table_access(thd, SELECT_ACL, all_tables, FALSE,
                         UINT_MAX, FALSE) ||
      open_and_lock_tables(thd, all_tables, TRUE, 0))
   return true;

  /*
    By this moment all needed SPs should be in cache so no need to look
    into DB.
  */
  if (!(sp= m_handler->sp_find_routine(thd, m_name, true)))
  {
    /*
      If the routine is not found, let's still check EXECUTE_ACL to decide
      whether to return "Access denied" or "Routine does not exist".
    */
    if (check_routine_access(thd, EXECUTE_ACL, &m_name->m_db,
                             &m_name->m_name,
                             &sp_handler_procedure,
                             false))
      return true;
    /*
      sp_find_routine can have issued an ER_SP_RECURSION_LIMIT error.
      Send message ER_SP_DOES_NOT_EXIST only if procedure is not found in
      cache.
    */
    if (!sp_cache_lookup(&thd->sp_proc_cache, m_name))
      my_error(ER_SP_DOES_NOT_EXIST, MYF(0), "PROCEDURE",
               ErrConvDQName(m_name).ptr());
    return true;
  }
  else
  {
    if (sp->check_execute_access(thd))
      return true;
    /*
      Check that the stored procedure doesn't contain Dynamic SQL
      and doesn't return result sets: such stored procedures can't
      be called from a function or trigger.
    */
    if (thd->in_sub_stmt)
    {
      const char *where= (thd->in_sub_stmt & SUB_STMT_TRIGGER ?
                          "trigger" : "function");
      if (sp->is_not_allowed_in_function(where))
        return true;
    }

    if (do_execute_sp(thd, sp))
      return true;

    /*
      Disable slow log for the above call(), if calls are disabled.
      Instead we will log the executed statements to the slow log.
    */
    if (thd->variables.log_slow_disabled_statements & LOG_SLOW_DISABLE_CALL)
      thd->enable_slow_log= 0;
  }
  return false;
}


/**
  Execute command saved in thd and lex->sql_command.

  @param thd                       Thread handle

  @todo
    - Invalidate the table in the query cache if something changed
    after unlocking when changes become visible.
    TODO: this is workaround. right way will be move invalidating in
    the unlock procedure.
    - TODO: use check_change_password()

  @retval
    FALSE       OK
  @retval
    TRUE        Error
*/

int
mysql_execute_command(THD *thd)
{
  int res= 0;
  int  up_result= 0;
  LEX  *lex= thd->lex;
  /* first SELECT_LEX (have special meaning for many of non-SELECTcommands) */
  SELECT_LEX *select_lex= &lex->select_lex;
  /* first table of first SELECT_LEX */
  TABLE_LIST *first_table= select_lex->table_list.first;
  /* list of all tables in query */
  TABLE_LIST *all_tables;
  /* most outer SELECT_LEX_UNIT of query */
  SELECT_LEX_UNIT *unit= &lex->unit;
#ifdef HAVE_REPLICATION
  /* have table map for update for multi-update statement (BUG#37051) */
  bool have_table_map_for_update= FALSE;
  /* */
  Rpl_filter *rpl_filter;
#endif
  DBUG_ENTER("mysql_execute_command");

  // check that we correctly marked first table for data insertion
  DBUG_ASSERT(!(sql_command_flags[lex->sql_command] & CF_INSERTS_DATA) ||
              first_table->for_insert_data);

  DBUG_ASSERT(thd->transaction.stmt.is_empty() || thd->in_sub_stmt);
  /*
    Each statement or replication event which might produce deadlock
    should handle transaction rollback on its own. So by the start of
    the next statement transaction rollback request should be fulfilled
    already.
  */
  DBUG_ASSERT(! thd->transaction_rollback_request || thd->in_sub_stmt);
  /*
    In many cases first table of main SELECT_LEX have special meaning =>
    check that it is first table in global list and relink it first in 
    queries_tables list if it is necessary (we need such relinking only
    for queries with subqueries in select list, in this case tables of
    subqueries will go to global list first)

    all_tables will differ from first_table only if most upper SELECT_LEX
    do not contain tables.

    Because of above in place where should be at least one table in most
    outer SELECT_LEX we have following check:
    DBUG_ASSERT(first_table == all_tables);
    DBUG_ASSERT(first_table == all_tables && first_table != 0);
  */
  lex->first_lists_tables_same();
  /* should be assigned after making first tables same */
  all_tables= lex->query_tables;
  /* set context for commands which do not use setup_tables */
  select_lex->
    context.resolve_in_table_list_only(select_lex->
                                       table_list.first);

  /*
    Remember last commmand executed, so that we can use it in functions called by
    dispatch_command()
  */
  thd->last_sql_command= lex->sql_command;

  /*
    Reset warning count for each query that uses tables
    A better approach would be to reset this for any commands
    that is not a SHOW command or a select that only access local
    variables, but for now this is probably good enough.
  */
  if ((sql_command_flags[lex->sql_command] & CF_DIAGNOSTIC_STMT) != 0)
    thd->get_stmt_da()->set_warning_info_read_only(TRUE);
  else
  {
    thd->get_stmt_da()->set_warning_info_read_only(FALSE);
    if (all_tables)
      thd->get_stmt_da()->opt_clear_warning_info(thd->query_id);
  }

  if (check_dependencies_in_with_clauses(thd->lex->with_clauses_list))
    DBUG_RETURN(1);

#ifdef HAVE_REPLICATION
  if (unlikely(thd->slave_thread))
  {
    if (lex->sql_command == SQLCOM_DROP_TRIGGER)
    {
      /*
        When dropping a trigger, we need to load its table name
        before checking slave filter rules.
      */
      add_table_for_trigger(thd, thd->lex->spname, 1, &all_tables);
      
      if (!all_tables)
      {
        /*
          If table name cannot be loaded,
          it means the trigger does not exists possibly because
          CREATE TRIGGER was previously skipped for this trigger
          according to slave filtering rules.
          Returning success without producing any errors in this case.
        */
        if (!thd->lex->create_info.if_exists())
          DBUG_RETURN(0);
        /*
          DROP TRIGGER IF NOT EXISTS will return without an error later
          after possibly writing the query to a binlog
        */
      }
      else // force searching in slave.cc:tables_ok()
        all_tables->updating= 1;
    }

    /*
      For fix of BUG#37051, the master stores the table map for update
      in the Query_log_event, and the value is assigned to
      thd->variables.table_map_for_update before executing the update
      query.

      If thd->variables.table_map_for_update is set, then we are
      replicating from a new master, we can use this value to apply
      filter rules without opening all the tables. However If
      thd->variables.table_map_for_update is not set, then we are
      replicating from an old master, so we just skip this and
      continue with the old method. And of course, the bug would still
      exist for old masters.
    */
    if (lex->sql_command == SQLCOM_UPDATE_MULTI &&
        thd->table_map_for_update)
    {
      have_table_map_for_update= TRUE;
      table_map table_map_for_update= thd->table_map_for_update;
      uint nr= 0;
      TABLE_LIST *table;
      for (table=all_tables; table; table=table->next_global, nr++)
      {
        if (table_map_for_update & ((table_map)1 << nr))
          table->updating= TRUE;
        else
          table->updating= FALSE;
      }

      if (all_tables_not_ok(thd, all_tables))
      {
        /* we warn the slave SQL thread */
        my_message(ER_SLAVE_IGNORED_TABLE, ER_THD(thd, ER_SLAVE_IGNORED_TABLE),
                   MYF(0));
      }
    }
    
    /*
      Check if statment should be skipped because of slave filtering
      rules

      Exceptions are:
      - UPDATE MULTI: For this statement, we want to check the filtering
        rules later in the code
      - SET: we always execute it (Not that many SET commands exists in
        the binary log anyway -- only 4.1 masters write SET statements,
	in 5.0 there are no SET statements in the binary log)
      - DROP TEMPORARY TABLE IF EXISTS: we always execute it (otherwise we
        have stale files on slave caused by exclusion of one tmp table).
    */
    if (!(lex->sql_command == SQLCOM_UPDATE_MULTI) &&
	!(lex->sql_command == SQLCOM_SET_OPTION) &&
	!((lex->sql_command == SQLCOM_DROP_TABLE ||
           lex->sql_command == SQLCOM_DROP_SEQUENCE) &&
          lex->tmp_table() && lex->if_exists()) &&
        all_tables_not_ok(thd, all_tables))
    {
      /* we warn the slave SQL thread */
      my_message(ER_SLAVE_IGNORED_TABLE, ER_THD(thd, ER_SLAVE_IGNORED_TABLE),
                 MYF(0));
      DBUG_RETURN(0);
    }
    /* 
       Execute deferred events first
    */
    if (slave_execute_deferred_events(thd))
      DBUG_RETURN(-1);
  }
  else
  {
#endif /* HAVE_REPLICATION */
    /*
      When option readonly is set deny operations which change non-temporary
      tables. Except for the replication thread and the 'super' users.
    */
    if (deny_updates_if_read_only_option(thd, all_tables))
    {
      my_error(ER_OPTION_PREVENTS_STATEMENT, MYF(0), "--read-only");
      DBUG_RETURN(-1);
    }
#ifdef HAVE_REPLICATION
  } /* endif unlikely slave */
#endif
#ifdef WITH_WSREP
  if  (wsrep && WSREP(thd))
  {
    /*
      change LOCK TABLE WRITE to transaction
    */
    if (lex->sql_command== SQLCOM_LOCK_TABLES && wsrep_convert_LOCK_to_trx)
    {
      for (TABLE_LIST *table= all_tables; table; table= table->next_global)
      {
	if (table->lock_type >= TL_WRITE_ALLOW_WRITE)
        {
	  lex->sql_command= SQLCOM_BEGIN;
	  thd->wsrep_converted_lock_session= true;
	  break;
	}
      }
    }
    if (lex->sql_command== SQLCOM_UNLOCK_TABLES &&
	thd->wsrep_converted_lock_session)
    {
      thd->wsrep_converted_lock_session= false;
      lex->sql_command= SQLCOM_COMMIT;
      lex->tx_release= TVL_NO;
    }

    /*
     * Bail out if DB snapshot has not been installed. We however,
     * allow SET and SHOW queries and reads from information schema
     * and dirty reads (if configured)
     */
    if (!thd->wsrep_applier &&
        !(wsrep_ready && wsrep_reject_queries == WSREP_REJECT_NONE)        &&
        !(thd->variables.wsrep_dirty_reads &&
          (sql_command_flags[lex->sql_command] & CF_CHANGES_DATA) == 0)    &&
        !wsrep_tables_accessible_when_detached(all_tables)                 &&
        lex->sql_command != SQLCOM_SET_OPTION                              &&
        !wsrep_is_show_query(lex->sql_command))
    {
      my_message(ER_UNKNOWN_COM_ERROR,
                 "WSREP has not yet prepared node for application use", MYF(0));
      goto error;
    }
  }
#endif /* WITH_WSREP */
  status_var_increment(thd->status_var.com_stat[lex->sql_command]);
  thd->progress.report_to_client= MY_TEST(sql_command_flags[lex->sql_command] &
                                          CF_REPORT_PROGRESS);

  DBUG_ASSERT(thd->transaction.stmt.modified_non_trans_table == FALSE);

  /* store old value of binlog format */
  enum_binlog_format orig_binlog_format,orig_current_stmt_binlog_format;

  thd->get_binlog_format(&orig_binlog_format,
                         &orig_current_stmt_binlog_format);

  if (!lex->stmt_var_list.is_empty() && !thd->slave_thread)
  {
    Query_arena backup;
    DBUG_PRINT("info", ("SET STATEMENT %d vars", lex->stmt_var_list.elements));

    lex->old_var_list.empty();
    List_iterator_fast<set_var_base> it(lex->stmt_var_list);
    set_var_base *var;

    if (lex->set_arena_for_set_stmt(&backup))
      goto error;

    MEM_ROOT *mem_root= thd->mem_root;
    while ((var= it++))
    {
      DBUG_ASSERT(var->is_system());
      set_var *o= NULL, *v= (set_var*)var;
      if (!v->var->is_set_stmt_ok())
      {
        my_error(ER_SET_STATEMENT_NOT_SUPPORTED, MYF(0), v->var->name.str);
        lex->reset_arena_for_set_stmt(&backup);
        lex->old_var_list.empty();
        lex->free_arena_for_set_stmt();
        goto error;
      }
      if (v->var->session_is_default(thd))
          o= new set_var(thd,v->type, v->var, &v->base, NULL);
      else
      {
        switch (v->var->option.var_type & GET_TYPE_MASK)
        {
        case GET_BOOL:
        case GET_INT:
        case GET_LONG:
        case GET_LL:
          {
            bool null_value;
            longlong val= v->var->val_int(&null_value, thd, v->type, &v->base);
            o= new set_var(thd, v->type, v->var, &v->base,
                           (null_value ?
                            (Item *) new (mem_root) Item_null(thd) :
                            (Item *) new (mem_root) Item_int(thd, val)));
          }
          break;
        case GET_UINT:
        case GET_ULONG:
        case GET_ULL:
          {
            bool null_value;
            ulonglong val= v->var->val_int(&null_value, thd, v->type, &v->base);
            o= new set_var(thd, v->type, v->var, &v->base,
                           (null_value ?
                            (Item *) new (mem_root) Item_null(thd) :
                            (Item *) new (mem_root) Item_uint(thd, val)));
          }
          break;
        case GET_DOUBLE:
          {
            bool null_value;
            double val= v->var->val_real(&null_value, thd, v->type, &v->base);
            o= new set_var(thd, v->type, v->var, &v->base,
                           (null_value ?
                            (Item *) new (mem_root) Item_null(thd) :
                            (Item *) new (mem_root) Item_float(thd, val, 1)));
          }
          break;
        default:
        case GET_NO_ARG:
        case GET_DISABLED:
          DBUG_ASSERT(0);
          /* fall through */
        case 0:
        case GET_FLAGSET:
        case GET_ENUM:
        case GET_SET:
        case GET_STR:
        case GET_STR_ALLOC:
          {
            char buff[STRING_BUFFER_USUAL_SIZE];
            String tmp(buff, sizeof(buff), v->var->charset(thd)),*val;
            val= v->var->val_str(&tmp, thd, v->type, &v->base);
            if (val)
            {
              Item_string *str= new (mem_root) Item_string(thd, v->var->charset(thd),
                                                val->ptr(), val->length());
              o= new set_var(thd, v->type, v->var, &v->base, str);
            }
            else
              o= new set_var(thd, v->type, v->var, &v->base,
                             new (mem_root) Item_null(thd));
          }
          break;
        }
      }
      DBUG_ASSERT(o);
      lex->old_var_list.push_back(o, thd->mem_root);
    }
    lex->reset_arena_for_set_stmt(&backup);
    if (lex->old_var_list.is_empty())
      lex->free_arena_for_set_stmt();
    if (thd->is_error() ||
        (res= sql_set_variables(thd, &lex->stmt_var_list, false)))
    {
      if (!thd->is_error())
        my_error(ER_WRONG_ARGUMENTS, MYF(0), "SET");
      lex->restore_set_statement_var();
      goto error;
    }
    /*
      The value of last_insert_id is remembered in THD to be written to binlog
      when it's used *the first time* in the statement. But SET STATEMENT
      must read the old value of last_insert_id to be able to restore it at
      the end. This should not count at "reading of last_insert_id" and
      should not remember last_insert_id for binlog. That is, it should clear
      stmt_depends_on_first_successful_insert_id_in_prev_stmt flag.
    */
    if (!thd->in_sub_stmt)
    {
      thd->stmt_depends_on_first_successful_insert_id_in_prev_stmt= 0;
    }
  }

  if (thd->lex->mi.connection_name.str == NULL)
      thd->lex->mi.connection_name= thd->variables.default_master_connection;

  /*
    Force statement logging for DDL commands to allow us to update
    privilege, system or statistic tables directly without the updates
    getting logged.
  */
  if (!(sql_command_flags[lex->sql_command] &
        (CF_CAN_GENERATE_ROW_EVENTS | CF_FORCE_ORIGINAL_BINLOG_FORMAT |
         CF_STATUS_COMMAND)))
    thd->set_binlog_format_stmt();

  /*
    End a active transaction so that this command will have it's
    own transaction and will also sync the binary log. If a DDL is
    not run in it's own transaction it may simply never appear on
    the slave in case the outside transaction rolls back.
  */
  if (stmt_causes_implicit_commit(thd, CF_IMPLICT_COMMIT_BEGIN))
  {
    /*
      Note that this should never happen inside of stored functions
      or triggers as all such statements prohibited there.
    */
    DBUG_ASSERT(! thd->in_sub_stmt);
    /* Statement transaction still should not be started. */
    DBUG_ASSERT(thd->transaction.stmt.is_empty());
    if (!(thd->variables.option_bits & OPTION_GTID_BEGIN))
    {
      /* Commit the normal transaction if one is active. */
      bool commit_failed= trans_commit_implicit(thd);
      /* Release metadata locks acquired in this transaction. */
      thd->mdl_context.release_transactional_locks();
      if (commit_failed)
      {
        WSREP_DEBUG("implicit commit failed, MDL released: %lld",
                    (longlong) thd->thread_id);
        goto error;
      }
    }
    thd->transaction.stmt.mark_trans_did_ddl();
  }

#ifndef DBUG_OFF
  if (lex->sql_command != SQLCOM_SET_OPTION)
    DEBUG_SYNC(thd,"before_execute_sql_command");
#endif

  /*
    Check if we are in a read-only transaction and we're trying to
    execute a statement which should always be disallowed in such cases.

    Note that this check is done after any implicit commits.
  */
  if (thd->tx_read_only &&
      (sql_command_flags[lex->sql_command] & CF_DISALLOW_IN_RO_TRANS))
  {
    my_error(ER_CANT_EXECUTE_IN_READ_ONLY_TRANSACTION, MYF(0));
    goto error;
  }

  /*
    Close tables open by HANDLERs before executing DDL statement
    which is going to affect those tables.

    This should happen before temporary tables are pre-opened as
    otherwise we will get errors about attempt to re-open tables
    if table to be changed is open through HANDLER.

    Note that even although this is done before any privilege
    checks there is no security problem here as closing open
    HANDLER doesn't require any privileges anyway.
  */
  if (sql_command_flags[lex->sql_command] & CF_HA_CLOSE)
    mysql_ha_rm_tables(thd, all_tables);

  /*
    Pre-open temporary tables to simplify privilege checking
    for statements which need this.
  */
  if (sql_command_flags[lex->sql_command] & CF_PREOPEN_TMP_TABLES)
  {
    if (thd->open_temporary_tables(all_tables))
      goto error;
  }

  if (sql_command_flags[lex->sql_command] & CF_STATUS_COMMAND)
    thd->query_plan_flags|= QPLAN_STATUS;
  if (sql_command_flags[lex->sql_command] & CF_ADMIN_COMMAND)
    thd->query_plan_flags|= QPLAN_ADMIN;

  /* Start timeouts */
  thd->set_query_timer();

  switch (lex->sql_command) {

  case SQLCOM_SHOW_EVENTS:
#ifndef HAVE_EVENT_SCHEDULER
    my_error(ER_NOT_SUPPORTED_YET, MYF(0), "embedded server");
    break;
#endif
  case SQLCOM_SHOW_STATUS:
  {
    WSREP_SYNC_WAIT(thd, WSREP_SYNC_WAIT_BEFORE_SHOW);
    execute_show_status(thd, all_tables);

    break;
  }
  case SQLCOM_SHOW_EXPLAIN:
  {
    if (!thd->security_ctx->priv_user[0] &&
        check_global_access(thd,PROCESS_ACL))
      break;

    /*
      The select should use only one table, it's the SHOW EXPLAIN pseudo-table
    */
    if (lex->sroutines.records || lex->query_tables->next_global)
    {
      my_message(ER_SET_CONSTANTS_ONLY, ER_THD(thd, ER_SET_CONSTANTS_ONLY),
		 MYF(0));
      goto error;
    }

    Item **it= lex->value_list.head_ref();
    if (!(*it)->basic_const_item() ||
        (*it)->fix_fields_if_needed_for_scalar(lex->thd, it))
    {
      my_message(ER_SET_CONSTANTS_ONLY, ER_THD(thd, ER_SET_CONSTANTS_ONLY),
		 MYF(0));
      goto error;
    }
  }
    /* fall through */
  case SQLCOM_SHOW_STATUS_PROC:
  case SQLCOM_SHOW_STATUS_FUNC:
  case SQLCOM_SHOW_STATUS_PACKAGE:
  case SQLCOM_SHOW_STATUS_PACKAGE_BODY:
  case SQLCOM_SHOW_DATABASES:
  case SQLCOM_SHOW_TABLES:
  case SQLCOM_SHOW_TRIGGERS:
  case SQLCOM_SHOW_TABLE_STATUS:
  case SQLCOM_SHOW_OPEN_TABLES:
  case SQLCOM_SHOW_GENERIC:
  case SQLCOM_SHOW_PLUGINS:
  case SQLCOM_SHOW_FIELDS:
  case SQLCOM_SHOW_KEYS:
  case SQLCOM_SHOW_VARIABLES:
  case SQLCOM_SHOW_CHARSETS:
  case SQLCOM_SHOW_COLLATIONS:
  case SQLCOM_SHOW_STORAGE_ENGINES:
  case SQLCOM_SHOW_PROFILE:
  case SQLCOM_SELECT:
   {
      if (lex->sql_command == SQLCOM_SELECT)
        WSREP_SYNC_WAIT(thd, WSREP_SYNC_WAIT_BEFORE_READ);
      else
      {
        WSREP_SYNC_WAIT(thd, WSREP_SYNC_WAIT_BEFORE_SHOW);
#ifdef ENABLED_PROFILING
        if (lex->sql_command == SQLCOM_SHOW_PROFILE)
          thd->profiling.discard_current_query();
#endif
      }

    thd->status_var.last_query_cost= 0.0;

    /*
      lex->exchange != NULL implies SELECT .. INTO OUTFILE and this
      requires FILE_ACL access.
    */
    ulong privileges_requested= lex->exchange ? SELECT_ACL | FILE_ACL :
      SELECT_ACL;

    if (all_tables)
      res= check_table_access(thd,
                              privileges_requested,
                              all_tables, FALSE, UINT_MAX, FALSE);
    else
      res= check_access(thd, privileges_requested, any_db, NULL, NULL, 0, 0);

    if (!res)
      res= execute_sqlcom_select(thd, all_tables);

    break;
  }
  case SQLCOM_EXECUTE_IMMEDIATE:
  {
    mysql_sql_stmt_execute_immediate(thd);
    break;
  }
  case SQLCOM_PREPARE:
  {
    mysql_sql_stmt_prepare(thd);
    break;
  }
  case SQLCOM_EXECUTE:
  {
    mysql_sql_stmt_execute(thd);
    break;
  }
  case SQLCOM_DEALLOCATE_PREPARE:
  {
    mysql_sql_stmt_close(thd);
    break;
  }
  case SQLCOM_DO:
    if (check_table_access(thd, SELECT_ACL, all_tables, FALSE, UINT_MAX, FALSE)
        || open_and_lock_tables(thd, all_tables, TRUE, 0))
      goto error;

    res= mysql_do(thd, *lex->insert_list);
    break;

  case SQLCOM_EMPTY_QUERY:
    my_ok(thd);
    break;

  case SQLCOM_HELP:
    res= mysqld_help(thd,lex->help_arg);
    break;

#ifndef EMBEDDED_LIBRARY
  case SQLCOM_PURGE:
  {
    if (check_global_access(thd, SUPER_ACL))
      goto error;
    /* PURGE MASTER LOGS TO 'file' */
    res = purge_master_logs(thd, lex->to_log);
    break;
  }
  case SQLCOM_PURGE_BEFORE:
  {
    Item *it;

    if (check_global_access(thd, SUPER_ACL))
      goto error;
    /* PURGE MASTER LOGS BEFORE 'data' */
    it= (Item *)lex->value_list.head();
    if (it->fix_fields_if_needed_for_scalar(lex->thd, &it))
    {
      my_error(ER_WRONG_ARGUMENTS, MYF(0), "PURGE LOGS BEFORE");
      goto error;
    }
    it= new (thd->mem_root) Item_func_unix_timestamp(thd, it);
    it->fix_fields(thd, &it);
    res = purge_master_logs_before_date(thd, (ulong)it->val_int());
    break;
  }
#endif
  case SQLCOM_SHOW_WARNS:
  {
    res= mysqld_show_warnings(thd, (ulong)
			      ((1L << (uint) Sql_condition::WARN_LEVEL_NOTE) |
			       (1L << (uint) Sql_condition::WARN_LEVEL_WARN) |
			       (1L << (uint) Sql_condition::WARN_LEVEL_ERROR)
			       ));
    break;
  }
  case SQLCOM_SHOW_ERRORS:
  {
    res= mysqld_show_warnings(thd, (ulong)
			      (1L << (uint) Sql_condition::WARN_LEVEL_ERROR));
    break;
  }
  case SQLCOM_SHOW_PROFILES:
  {
#if defined(ENABLED_PROFILING)
    thd->profiling.discard_current_query();
    res= thd->profiling.show_profiles();
    if (res)
      goto error;
#else
    my_error(ER_FEATURE_DISABLED, MYF(0), "SHOW PROFILES", "enable-profiling");
    goto error;
#endif
    break;
  }

#ifdef HAVE_REPLICATION
  case SQLCOM_SHOW_SLAVE_HOSTS:
  {
    if (check_global_access(thd, REPL_SLAVE_ACL))
      goto error;
    res = show_slave_hosts(thd);
    break;
  }
  case SQLCOM_SHOW_RELAYLOG_EVENTS: /* fall through */
  case SQLCOM_SHOW_BINLOG_EVENTS:
  {
    WSREP_SYNC_WAIT(thd, WSREP_SYNC_WAIT_BEFORE_SHOW);
    if (check_global_access(thd, REPL_SLAVE_ACL))
      goto error;
    res = mysql_show_binlog_events(thd);
    break;
  }
#endif

  case SQLCOM_ASSIGN_TO_KEYCACHE:
  {
    DBUG_ASSERT(first_table == all_tables && first_table != 0);
    if (check_access(thd, INDEX_ACL, first_table->db.str,
                     &first_table->grant.privilege,
                     &first_table->grant.m_internal,
                     0, 0))
      goto error;
    res= mysql_assign_to_keycache(thd, first_table, &lex->ident);
    break;
  }
  case SQLCOM_PRELOAD_KEYS:
  {
    DBUG_ASSERT(first_table == all_tables && first_table != 0);
    if (check_access(thd, INDEX_ACL, first_table->db.str,
                     &first_table->grant.privilege,
                     &first_table->grant.m_internal,
                     0, 0))
      goto error;
    res = mysql_preload_keys(thd, first_table);
    break;
  }
#ifdef HAVE_REPLICATION
  case SQLCOM_CHANGE_MASTER:
  {
    LEX_MASTER_INFO *lex_mi= &thd->lex->mi;
    Master_info *mi;
    bool new_master= 0;
    bool master_info_added;

    if (check_global_access(thd, SUPER_ACL))
      goto error;
    /*
      In this code it's ok to use LOCK_active_mi as we are adding new things
      into master_info_index
    */
    mysql_mutex_lock(&LOCK_active_mi);
    if (!master_info_index)
    {
      mysql_mutex_unlock(&LOCK_active_mi);
      my_error(ER_SERVER_SHUTDOWN, MYF(0));
      goto error;
    }

    mi= master_info_index->get_master_info(&lex_mi->connection_name,
                                           Sql_condition::WARN_LEVEL_NOTE);

    if (mi == NULL)
    {
      /* New replication created */
      mi= new Master_info(&lex_mi->connection_name, relay_log_recovery); 
      if (unlikely(!mi || mi->error()))
      {
        delete mi;
        res= 1;
        mysql_mutex_unlock(&LOCK_active_mi);
        break;
      }
      new_master= 1;
    }

    res= change_master(thd, mi, &master_info_added);
    if (res && new_master)
    {
      /*
        If the new master was added by change_master(), remove it as it didn't
        work (this will free mi as well).

        If new master was not added, we still need to free mi.
      */
      if (master_info_added)
        master_info_index->remove_master_info(mi);
      else
        delete mi;
    }
    else
    {
      mi->rpl_filter= get_or_create_rpl_filter(lex_mi->connection_name.str,
                                               lex_mi->connection_name.length);
    }

    mysql_mutex_unlock(&LOCK_active_mi);
    break;
  }
  case SQLCOM_SHOW_SLAVE_STAT:
  {
    /* Accept one of two privileges */
    if (check_global_access(thd, SUPER_ACL | REPL_CLIENT_ACL))
      goto error;

    if (lex->verbose)
    {
      mysql_mutex_lock(&LOCK_active_mi);
      res= show_all_master_info(thd);
      mysql_mutex_unlock(&LOCK_active_mi);
    }
    else
    {
      LEX_MASTER_INFO *lex_mi= &thd->lex->mi;
      Master_info *mi;
      if ((mi= get_master_info(&lex_mi->connection_name,
                               Sql_condition::WARN_LEVEL_ERROR)))
      {
        res= show_master_info(thd, mi, 0);
        mi->release();
      }
    }
    break;
  }
  case SQLCOM_SHOW_MASTER_STAT:
  {
    /* Accept one of two privileges */
    if (check_global_access(thd, SUPER_ACL | REPL_CLIENT_ACL))
      goto error;
    res = show_binlog_info(thd);
    break;
  }

#endif /* HAVE_REPLICATION */
  case SQLCOM_SHOW_ENGINE_STATUS:
    {
      if (check_global_access(thd, PROCESS_ACL))
        goto error;
      res = ha_show_status(thd, lex->create_info.db_type, HA_ENGINE_STATUS);
      break;
    }
  case SQLCOM_SHOW_ENGINE_MUTEX:
    {
      if (check_global_access(thd, PROCESS_ACL))
        goto error;
      res = ha_show_status(thd, lex->create_info.db_type, HA_ENGINE_MUTEX);
      break;
    }
  case SQLCOM_CREATE_INDEX:
  case SQLCOM_DROP_INDEX:
  /*
    CREATE INDEX and DROP INDEX are implemented by calling ALTER
    TABLE with proper arguments.

    In the future ALTER TABLE will notice that the request is to
    only add indexes and create these one by one for the existing
    table without having to do a full rebuild.
  */
  {
    /* Prepare stack copies to be re-execution safe */
    HA_CREATE_INFO create_info;
    Alter_info alter_info(lex->alter_info, thd->mem_root);

    if (unlikely(thd->is_fatal_error)) /* out of memory creating alter_info */
      goto error;

    DBUG_ASSERT(first_table == all_tables && first_table != 0);
    if (check_one_table_access(thd, INDEX_ACL, all_tables))
      goto error; /* purecov: inspected */
    WSREP_TO_ISOLATION_BEGIN(first_table->db.str, first_table->table_name.str, NULL);

    bzero((char*) &create_info, sizeof(create_info));
    create_info.db_type= 0;
    create_info.row_type= ROW_TYPE_NOT_USED;
    create_info.default_table_charset= thd->variables.collation_database;

    res= mysql_alter_table(thd, &first_table->db, &first_table->table_name,
                           &create_info, first_table, &alter_info,
                           0, (ORDER*) 0, 0);
    break;
  }
#ifdef HAVE_REPLICATION
  case SQLCOM_SLAVE_START:
  {
    LEX_MASTER_INFO* lex_mi= &thd->lex->mi;
    Master_info *mi;
    int load_error;

    load_error= rpl_load_gtid_slave_state(thd);

    /*
      We don't need to ensure that only one user is using master_info
      as start_slave is protected against simultaneous usage
    */
    if (unlikely((mi= get_master_info(&lex_mi->connection_name,
                                      Sql_condition::WARN_LEVEL_ERROR))))
    {
      if (load_error)
      {
        /*
          We cannot start a slave using GTID if we cannot load the
          GTID position from the mysql.gtid_slave_pos table. But we
          can allow non-GTID replication (useful eg. during upgrade).
        */
        if (mi->using_gtid != Master_info::USE_GTID_NO)
        {
          mi->release();
          break;
        }
        else
          thd->clear_error();
      }
      if (!start_slave(thd, mi, 1 /* net report*/))
        my_ok(thd);
      mi->release();
    }
    break;
  }
  case SQLCOM_SLAVE_STOP:
  {
    LEX_MASTER_INFO *lex_mi;
    Master_info *mi;
    /*
      If the client thread has locked tables, a deadlock is possible.
      Assume that
      - the client thread does LOCK TABLE t READ.
      - then the master updates t.
      - then the SQL slave thread wants to update t,
        so it waits for the client thread because t is locked by it.
    - then the client thread does SLAVE STOP.
      SLAVE STOP waits for the SQL slave thread to terminate its
      update t, which waits for the client thread because t is locked by it.
      To prevent that, refuse SLAVE STOP if the
      client thread has locked tables
    */
    if (thd->locked_tables_mode ||
        thd->in_active_multi_stmt_transaction() ||
        thd->global_read_lock.is_acquired())
    {
      my_message(ER_LOCK_OR_ACTIVE_TRANSACTION,
                 ER_THD(thd, ER_LOCK_OR_ACTIVE_TRANSACTION), MYF(0));
      goto error;
    }

    lex_mi= &thd->lex->mi;
    if ((mi= get_master_info(&lex_mi->connection_name,
                             Sql_condition::WARN_LEVEL_ERROR)))
    {
      if (stop_slave(thd, mi, 1/* net report*/))
        res= 1;
      mi->release();
      if (rpl_parallel_resize_pool_if_no_slaves())
        res= 1;
      if (!res)
        my_ok(thd);
    }
    break;
  }
  case SQLCOM_SLAVE_ALL_START:
  {
    mysql_mutex_lock(&LOCK_active_mi);
    if (master_info_index && !master_info_index->start_all_slaves(thd))
      my_ok(thd);
    mysql_mutex_unlock(&LOCK_active_mi);
    break;
  }
  case SQLCOM_SLAVE_ALL_STOP:
  {
    if (thd->locked_tables_mode ||
        thd->in_active_multi_stmt_transaction() ||
        thd->global_read_lock.is_acquired())
    {
      my_message(ER_LOCK_OR_ACTIVE_TRANSACTION,
                 ER_THD(thd, ER_LOCK_OR_ACTIVE_TRANSACTION), MYF(0));
      goto error;
    }
    mysql_mutex_lock(&LOCK_active_mi);
    if (master_info_index && !master_info_index->stop_all_slaves(thd))
      my_ok(thd);      
    mysql_mutex_unlock(&LOCK_active_mi);
    break;
  }
#endif /* HAVE_REPLICATION */
  case SQLCOM_RENAME_TABLE:
  {
    if (check_rename_table(thd, first_table, all_tables))
      goto error;

    WSREP_TO_ISOLATION_BEGIN(0, 0, first_table);

    if (mysql_rename_tables(thd, first_table, 0))
      goto error;
    break;
  }
#ifndef EMBEDDED_LIBRARY
  case SQLCOM_SHOW_BINLOGS:
#ifdef DONT_ALLOW_SHOW_COMMANDS
    my_message(ER_NOT_ALLOWED_COMMAND, ER_THD(thd, ER_NOT_ALLOWED_COMMAND),
               MYF(0)); /* purecov: inspected */
    goto error;
#else
    {
      if (check_global_access(thd, SUPER_ACL | REPL_CLIENT_ACL))
	goto error;
      WSREP_SYNC_WAIT(thd, WSREP_SYNC_WAIT_BEFORE_SHOW);
      res = show_binlogs(thd);
      break;
    }
#endif
#endif /* EMBEDDED_LIBRARY */
  case SQLCOM_SHOW_CREATE:
  {
     DBUG_ASSERT(first_table == all_tables && first_table != 0);
#ifdef DONT_ALLOW_SHOW_COMMANDS
    my_message(ER_NOT_ALLOWED_COMMAND, ER_THD(thd, ER_NOT_ALLOWED_COMMAND),
               MYF(0)); /* purecov: inspected */
    goto error;
#else
      WSREP_SYNC_WAIT(thd, WSREP_SYNC_WAIT_BEFORE_SHOW);

     /*
        Access check:
        SHOW CREATE TABLE require any privileges on the table level (ie
        effecting all columns in the table).
        SHOW CREATE VIEW require the SHOW_VIEW and SELECT ACLs on the table
        level.
        NOTE: SHOW_VIEW ACL is checked when the view is created.
      */

      DBUG_PRINT("debug", ("lex->only_view: %d, table: %s.%s",
                           lex->table_type == TABLE_TYPE_VIEW,
                           first_table->db.str, first_table->table_name.str));
      res= mysqld_show_create(thd, first_table);
      break;
#endif
  }
  case SQLCOM_CHECKSUM:
  {
    DBUG_ASSERT(first_table == all_tables && first_table != 0);
    WSREP_SYNC_WAIT(thd, WSREP_SYNC_WAIT_BEFORE_READ);

    if (check_table_access(thd, SELECT_ACL, all_tables,
                           FALSE, UINT_MAX, FALSE))
      goto error; /* purecov: inspected */

    res = mysql_checksum_table(thd, first_table, &lex->check_opt);
    break;
  }
  case SQLCOM_UPDATE:
  {
    WSREP_SYNC_WAIT(thd, WSREP_SYNC_WAIT_BEFORE_UPDATE_DELETE);
    ha_rows found= 0, updated= 0;
    DBUG_ASSERT(first_table == all_tables && first_table != 0);
      if (WSREP_CLIENT(thd) &&
          wsrep_sync_wait(thd, WSREP_SYNC_WAIT_BEFORE_UPDATE_DELETE))
        goto error;

    if (update_precheck(thd, all_tables))
      break;

    /*
      UPDATE IGNORE can be unsafe. We therefore use row based
      logging if mixed or row based logging is available.
      TODO: Check if the order of the output of the select statement is
      deterministic. Waiting for BUG#42415
    */
    if (lex->ignore)
      lex->set_stmt_unsafe(LEX::BINLOG_STMT_UNSAFE_UPDATE_IGNORE);

    DBUG_ASSERT(select_lex->offset_limit == 0);
    unit->set_limit(select_lex);
    MYSQL_UPDATE_START(thd->query());
    res= up_result= mysql_update(thd, all_tables,
                                  select_lex->item_list,
                                  lex->value_list,
                                  select_lex->where,
                                  select_lex->order_list.elements,
                                  select_lex->order_list.first,
                                  unit->select_limit_cnt,
                                  lex->ignore, &found, &updated);
    MYSQL_UPDATE_DONE(res, found, updated);
    /* mysql_update return 2 if we need to switch to multi-update */
    if (up_result != 2)
      break;
  }
  /* fall through */
  case SQLCOM_UPDATE_MULTI:
  {
    DBUG_ASSERT(first_table == all_tables && first_table != 0);
    /* if we switched from normal update, rights are checked */
    if (up_result != 2)
    {
      WSREP_SYNC_WAIT(thd, WSREP_SYNC_WAIT_BEFORE_UPDATE_DELETE);
      if ((res= multi_update_precheck(thd, all_tables)))
        break;
    }
    else
      res= 0;

    unit->set_limit(select_lex);
    /*
      We can not use mysql_explain_union() because of parameters of
      mysql_select in mysql_multi_update so just set the option if needed
    */
    if (thd->lex->describe)
    {
      select_lex->set_explain_type(FALSE);
      select_lex->options|= SELECT_DESCRIBE;
    }

    res= mysql_multi_update_prepare(thd);

#ifdef HAVE_REPLICATION
    /* Check slave filtering rules */
    if (unlikely(thd->slave_thread && !have_table_map_for_update))
    {
      if (all_tables_not_ok(thd, all_tables))
      {
        if (res!= 0)
        {
          res= 0;             /* don't care of prev failure  */
          thd->clear_error(); /* filters are of highest prior */
        }
        /* we warn the slave SQL thread */
        my_error(ER_SLAVE_IGNORED_TABLE, MYF(0));
        break;
      }
      if (res)
        break;
    }
    else
    {
#endif /* HAVE_REPLICATION */
      if (res)
        break;
      if (opt_readonly &&
	  !(thd->security_ctx->master_access & SUPER_ACL) &&
	  some_non_temp_table_to_be_updated(thd, all_tables))
      {
	my_error(ER_OPTION_PREVENTS_STATEMENT, MYF(0), "--read-only");
	break;
      }
#ifdef HAVE_REPLICATION
    }  /* unlikely */
#endif
    {
      multi_update *result_obj;
      MYSQL_MULTI_UPDATE_START(thd->query());
      res= mysql_multi_update(thd, all_tables,
                              &select_lex->item_list,
                              &lex->value_list,
                              select_lex->where,
                              select_lex->options,
                              lex->duplicates,
                              lex->ignore,
                              unit,
                              select_lex,
                              &result_obj);
      if (result_obj)
      {
        MYSQL_MULTI_UPDATE_DONE(res, result_obj->num_found(),
                                result_obj->num_updated());
        res= FALSE; /* Ignore errors here */
        delete result_obj;
      }
      else
      {
        MYSQL_MULTI_UPDATE_DONE(1, 0, 0);
      }
    }
    break;
  }
  case SQLCOM_REPLACE:
#ifndef DBUG_OFF
    if (mysql_bin_log.is_open())
    {
      /*
        Generate an incident log event before writing the real event
        to the binary log.  We put this event is before the statement
        since that makes it simpler to check that the statement was
        not executed on the slave (since incidents usually stop the
        slave).

        Observe that any row events that are generated will be
        generated before.

        This is only for testing purposes and will not be present in a
        release build.
      */

      Incident incident= INCIDENT_NONE;
      DBUG_PRINT("debug", ("Just before generate_incident()"));
      DBUG_EXECUTE_IF("incident_database_resync_on_replace",
                      incident= INCIDENT_LOST_EVENTS;);
      if (incident)
      {
        Incident_log_event ev(thd, incident);
        (void) mysql_bin_log.write(&ev);        /* error is ignored */
        if (mysql_bin_log.rotate_and_purge(true))
        {
          res= 1;
          break;
        }
      }
      DBUG_PRINT("debug", ("Just after generate_incident()"));
    }
#endif
    /* fall through */
  case SQLCOM_INSERT:
  {
    WSREP_SYNC_WAIT(thd, WSREP_SYNC_WAIT_BEFORE_INSERT_REPLACE);
    DBUG_ASSERT(first_table == all_tables && first_table != 0);

    if (WSREP_CLIENT(thd) &&
        wsrep_sync_wait(thd, WSREP_SYNC_WAIT_BEFORE_INSERT_REPLACE))
      goto error;

    /*
      Since INSERT DELAYED doesn't support temporary tables, we could
      not pre-open temporary tables for SQLCOM_INSERT / SQLCOM_REPLACE.
      Open them here instead.
    */
    if (first_table->lock_type != TL_WRITE_DELAYED)
    {
      res= (thd->open_temporary_tables(all_tables)) ? TRUE : FALSE;
      if (res)
        break;
    }

    if ((res= insert_precheck(thd, all_tables)))
      break;

    MYSQL_INSERT_START(thd->query());
    res= mysql_insert(thd, all_tables, lex->field_list, lex->many_values,
		      lex->update_list, lex->value_list,
                      lex->duplicates, lex->ignore);
    MYSQL_INSERT_DONE(res, (ulong) thd->get_row_count_func());
    /*
      If we have inserted into a VIEW, and the base table has
      AUTO_INCREMENT column, but this column is not accessible through
      a view, then we should restore LAST_INSERT_ID to the value it
      had before the statement.
    */
    if (first_table->view && !first_table->contain_auto_increment)
      thd->first_successful_insert_id_in_cur_stmt=
        thd->first_successful_insert_id_in_prev_stmt;

#ifdef ENABLED_DEBUG_SYNC
    DBUG_EXECUTE_IF("after_mysql_insert",
                    {
                      const char act1[]=
                        "now "
                        "wait_for signal.continue";
                      const char act2[]=
                        "now "
                        "signal signal.continued";
                      DBUG_ASSERT(debug_sync_service);
                      DBUG_ASSERT(!debug_sync_set_action(thd,
                                                         STRING_WITH_LEN(act1)));
                      DBUG_ASSERT(!debug_sync_set_action(thd,
                                                         STRING_WITH_LEN(act2)));
                    };);
    DEBUG_SYNC(thd, "after_mysql_insert");
#endif
    break;
  }
  case SQLCOM_REPLACE_SELECT:
  case SQLCOM_INSERT_SELECT:
  {
    WSREP_SYNC_WAIT(thd, WSREP_SYNC_WAIT_BEFORE_INSERT_REPLACE);
    select_insert *sel_result;
    bool explain= MY_TEST(lex->describe);
    DBUG_ASSERT(first_table == all_tables && first_table != 0);
    if (WSREP_CLIENT(thd) &&
        wsrep_sync_wait(thd, WSREP_SYNC_WAIT_BEFORE_INSERT_REPLACE))
      goto error;

    if ((res= insert_precheck(thd, all_tables)))
      break;
#ifdef WITH_WSREP
    if (WSREP(thd) && thd->wsrep_consistency_check == CONSISTENCY_CHECK_DECLARED)
    {
      thd->wsrep_consistency_check = CONSISTENCY_CHECK_RUNNING;
      WSREP_TO_ISOLATION_BEGIN(first_table->db.str, first_table->table_name.str, NULL);
    }
#endif /* WITH_WSREP */

    /*
      INSERT...SELECT...ON DUPLICATE KEY UPDATE/REPLACE SELECT/
      INSERT...IGNORE...SELECT can be unsafe, unless ORDER BY PRIMARY KEY
      clause is used in SELECT statement. We therefore use row based
      logging if mixed or row based logging is available.
      TODO: Check if the order of the output of the select statement is
      deterministic. Waiting for BUG#42415
    */
    if (lex->sql_command == SQLCOM_INSERT_SELECT &&
        lex->duplicates == DUP_UPDATE)
      lex->set_stmt_unsafe(LEX::BINLOG_STMT_UNSAFE_INSERT_SELECT_UPDATE);

    if (lex->sql_command == SQLCOM_INSERT_SELECT && lex->ignore)
      lex->set_stmt_unsafe(LEX::BINLOG_STMT_UNSAFE_INSERT_IGNORE_SELECT);

    if (lex->sql_command == SQLCOM_REPLACE_SELECT)
      lex->set_stmt_unsafe(LEX::BINLOG_STMT_UNSAFE_REPLACE_SELECT);

    /* Fix lock for first table */
    if (first_table->lock_type == TL_WRITE_DELAYED)
      first_table->lock_type= TL_WRITE;

    /* Don't unlock tables until command is written to binary log */
    select_lex->options|= SELECT_NO_UNLOCK;

    unit->set_limit(select_lex);

    if (!(res=open_and_lock_tables(thd, all_tables, TRUE, 0)))
    {
      MYSQL_INSERT_SELECT_START(thd->query());
      /*
        Only the INSERT table should be merged. Other will be handled by
        select.
      */
      /* Skip first table, which is the table we are inserting in */
      TABLE_LIST *second_table= first_table->next_local;
      /*
        This is a hack: this leaves select_lex->table_list in an inconsistent
        state as 'elements' does not contain number of elements in the list.
        Moreover, if second_table == NULL then 'next' becomes invalid.
        TODO: fix it by removing the front element (restoring of it should
        be done properly as well)
      */
      select_lex->table_list.first= second_table;
      select_lex->context.table_list= 
        select_lex->context.first_name_resolution_table= second_table;
      res= mysql_insert_select_prepare(thd);
      if (!res && (sel_result= new (thd->mem_root) select_insert(thd,
                                                             first_table,
                                                             first_table->table,
                                                             &lex->field_list,
                                                             &lex->update_list,
                                                             &lex->value_list,
                                                             lex->duplicates,
                                                             lex->ignore)))
      {
        if (lex->analyze_stmt)
          ((select_result_interceptor*)sel_result)->disable_my_ok_calls();

        if (explain)
          res= mysql_explain_union(thd, &thd->lex->unit, sel_result);
        else
          res= handle_select(thd, lex, sel_result, OPTION_SETUP_TABLES_DONE);
        /*
          Invalidate the table in the query cache if something changed
          after unlocking when changes become visible.
          TODO: this is workaround. right way will be move invalidating in
          the unlock procedure.
        */
        if (!res && first_table->lock_type ==  TL_WRITE_CONCURRENT_INSERT &&
            thd->lock)
        {
          /* INSERT ... SELECT should invalidate only the very first table */
          TABLE_LIST *save_table= first_table->next_local;
          first_table->next_local= 0;
          query_cache_invalidate3(thd, first_table, 1);
          first_table->next_local= save_table;
        }
        if (explain)
        {
          /*
            sel_result needs to be cleaned up properly.
            INSERT... SELECT statement will call either send_eof() or
            abort_result_set(). EXPLAIN doesn't call either, so we need
            to cleanup manually.
          */
          sel_result->abort_result_set();
        }
        delete sel_result;
      }

      if (!res && (explain || lex->analyze_stmt))
        res= thd->lex->explain->send_explain(thd);

      /* revert changes for SP */
      MYSQL_INSERT_SELECT_DONE(res, (ulong) thd->get_row_count_func());
      select_lex->table_list.first= first_table;
    }
    /*
      If we have inserted into a VIEW, and the base table has
      AUTO_INCREMENT column, but this column is not accessible through
      a view, then we should restore LAST_INSERT_ID to the value it
      had before the statement.
    */
    if (first_table->view && !first_table->contain_auto_increment)
      thd->first_successful_insert_id_in_cur_stmt=
        thd->first_successful_insert_id_in_prev_stmt;

    break;
  }
  case SQLCOM_DELETE:
  {
    WSREP_SYNC_WAIT(thd, WSREP_SYNC_WAIT_BEFORE_UPDATE_DELETE);
    select_result *sel_result= NULL;
    DBUG_ASSERT(first_table == all_tables && first_table != 0);
    if (WSREP_CLIENT(thd) &&
        wsrep_sync_wait(thd, WSREP_SYNC_WAIT_BEFORE_UPDATE_DELETE))
      goto error;

    if ((res= delete_precheck(thd, all_tables)))
      break;
    DBUG_ASSERT(select_lex->offset_limit == 0);
    unit->set_limit(select_lex);

    MYSQL_DELETE_START(thd->query());
    Protocol * UNINIT_VAR(save_protocol);
    bool replaced_protocol= false;

    if (!select_lex->item_list.is_empty())
    {
      /* This is DELETE ... RETURNING.  It will return output to the client */
      if (thd->lex->analyze_stmt)
      {
        /* 
          Actually, it is ANALYZE .. DELETE .. RETURNING. We need to produce
          output and then discard it.
        */
        sel_result= new (thd->mem_root) select_send_analyze(thd);
        replaced_protocol= true;
        save_protocol= thd->protocol;
        thd->protocol= new Protocol_discard(thd);
      }
      else
      {
        if (!lex->result && !(sel_result= new (thd->mem_root) select_send(thd)))
          goto error;
      }
    }

    res = mysql_delete(thd, all_tables, 
                       select_lex->where, &select_lex->order_list,
                       unit->select_limit_cnt, select_lex->options,
                       lex->result ? lex->result : sel_result);

    if (replaced_protocol)
    {
      delete thd->protocol;
      thd->protocol= save_protocol;
    }

    if (thd->lex->analyze_stmt || thd->lex->describe)
    {
      if (!res)
        res= thd->lex->explain->send_explain(thd);
    }

    delete sel_result;
    MYSQL_DELETE_DONE(res, (ulong) thd->get_row_count_func());
    break;
  }
  case SQLCOM_DELETE_MULTI:
  {
    WSREP_SYNC_WAIT(thd, WSREP_SYNC_WAIT_BEFORE_UPDATE_DELETE);
    DBUG_ASSERT(first_table == all_tables && first_table != 0);
    TABLE_LIST *aux_tables= thd->lex->auxiliary_table_list.first;
    multi_delete *result;
    if (WSREP_CLIENT(thd) &&
        wsrep_sync_wait(thd, WSREP_SYNC_WAIT_BEFORE_UPDATE_DELETE))
      goto error;

    if ((res= multi_delete_precheck(thd, all_tables)))
      break;

    /* condition will be TRUE on SP re-excuting */
    if (select_lex->item_list.elements != 0)
      select_lex->item_list.empty();
    if (add_item_to_list(thd, new (thd->mem_root) Item_null(thd)))
      goto error;

    THD_STAGE_INFO(thd, stage_init);
    if ((res= open_and_lock_tables(thd, all_tables, TRUE, 0)))
      break;

    MYSQL_MULTI_DELETE_START(thd->query());
    if (unlikely(res= mysql_multi_delete_prepare(thd)))
    {
      MYSQL_MULTI_DELETE_DONE(1, 0);
      goto error;
    }

    if (likely(!thd->is_fatal_error))
    {
      result= new (thd->mem_root) multi_delete(thd, aux_tables,
                                               lex->table_count);
      if (likely(result))
      {
        if (unlikely(select_lex->vers_setup_conds(thd, aux_tables)))
          goto multi_delete_error;
        res= mysql_select(thd,
                          select_lex->get_table_list(),
                          select_lex->with_wild,
                          select_lex->item_list,
                          select_lex->where,
                          0, (ORDER *)NULL, (ORDER *)NULL, (Item *)NULL,
                          (ORDER *)NULL,
                          (select_lex->options | thd->variables.option_bits |
                          SELECT_NO_JOIN_CACHE | SELECT_NO_UNLOCK |
                          OPTION_SETUP_TABLES_DONE) & ~OPTION_BUFFER_RESULT,
                          result, unit, select_lex);
        res|= (int)(thd->is_error());

        MYSQL_MULTI_DELETE_DONE(res, result->num_deleted());
        if (res)
          result->abort_result_set(); /* for both DELETE and EXPLAIN DELETE */
        else
        {
          if (lex->describe || lex->analyze_stmt)
            res= thd->lex->explain->send_explain(thd);
        }
      multi_delete_error:
        delete result;
      }
    }
    else
    {
      res= TRUE;                                // Error
      MYSQL_MULTI_DELETE_DONE(1, 0);
    }
    break;
  }
  case SQLCOM_DROP_SEQUENCE:
  case SQLCOM_DROP_TABLE:
  {
    int result;
    DBUG_ASSERT(first_table == all_tables && first_table != 0);

    thd->open_options|= HA_OPEN_FOR_REPAIR;
    result= thd->open_temporary_tables(all_tables);
    thd->open_options&= ~HA_OPEN_FOR_REPAIR;
    if (result)
      goto error;
    if (!lex->tmp_table())
    {
      if (check_table_access(thd, DROP_ACL, all_tables, FALSE, UINT_MAX, FALSE))
	goto error;				/* purecov: inspected */
    }
    else
    {
      status_var_decrement(thd->status_var.com_stat[lex->sql_command]);
      status_var_increment(thd->status_var.com_drop_tmp_table);

      /* So that DROP TEMPORARY TABLE gets to binlog at commit/rollback */
      thd->variables.option_bits|= OPTION_KEEP_LOG;
    }
    /*
      If we are a slave, we should add IF EXISTS if the query executed
      on the master without an error. This will help a slave to
      recover from multi-table DROP TABLE that was aborted in the
      middle.
    */
    if (thd->slave_thread && !thd->slave_expected_error &&
        slave_ddl_exec_mode_options == SLAVE_EXEC_MODE_IDEMPOTENT)
      lex->create_info.set(DDL_options_st::OPT_IF_EXISTS);

    if (WSREP(thd))
    {
      for (TABLE_LIST *table= all_tables; table; table= table->next_global)
      {
        if (!lex->tmp_table() &&
           (!thd->is_current_stmt_binlog_format_row() ||
	    !thd->find_temporary_table(table)))
        {
          WSREP_TO_ISOLATION_BEGIN(NULL, NULL, all_tables);
          break;
        }
      }
    }
    
    /* DDL and binlog write order are protected by metadata locks. */
    res= mysql_rm_table(thd, first_table, lex->if_exists(), lex->tmp_table(),
                        lex->table_type == TABLE_TYPE_SEQUENCE);

    /*
      When dropping temporary tables if @@session_track_state_change is ON
      then send the boolean tracker in the OK packet
    */
    if(!res && (lex->create_info.options & HA_LEX_CREATE_TMP_TABLE))
    {
      SESSION_TRACKER_CHANGED(thd, SESSION_STATE_CHANGE_TRACKER, NULL);
    }
    break;
  }
  case SQLCOM_SHOW_PROCESSLIST:
    if (!thd->security_ctx->priv_user[0] &&
        check_global_access(thd,PROCESS_ACL))
      break;
    mysqld_list_processes(thd,
			  (thd->security_ctx->master_access & PROCESS_ACL ?
                           NullS :
                           thd->security_ctx->priv_user),
                          lex->verbose);
    break;
  case SQLCOM_SHOW_AUTHORS:
    res= mysqld_show_authors(thd);
    break;
  case SQLCOM_SHOW_CONTRIBUTORS:
    res= mysqld_show_contributors(thd);
    break;
  case SQLCOM_SHOW_PRIVILEGES:
    res= mysqld_show_privileges(thd);
    break;
  case SQLCOM_SHOW_ENGINE_LOGS:
#ifdef DONT_ALLOW_SHOW_COMMANDS
    my_message(ER_NOT_ALLOWED_COMMAND, ER_THD(thd, ER_NOT_ALLOWED_COMMAND),
               MYF(0));	/* purecov: inspected */
    goto error;
#else
    {
      if (check_access(thd, FILE_ACL, any_db, NULL, NULL, 0, 0))
	goto error;
      res= ha_show_status(thd, lex->create_info.db_type, HA_ENGINE_LOGS);
      break;
    }
#endif
  case SQLCOM_CHANGE_DB:
  {
    if (!mysql_change_db(thd, &select_lex->db, FALSE))
      my_ok(thd);

    break;
  }

  case SQLCOM_LOAD:
  {
    DBUG_ASSERT(first_table == all_tables && first_table != 0);
    uint privilege= (lex->duplicates == DUP_REPLACE ?
		     INSERT_ACL | DELETE_ACL : INSERT_ACL) |
                    (lex->local_file ? 0 : FILE_ACL);

    if (lex->local_file)
    {
      if (!(thd->client_capabilities & CLIENT_LOCAL_FILES) ||
          !opt_local_infile)
      {
	my_message(ER_NOT_ALLOWED_COMMAND, ER_THD(thd, ER_NOT_ALLOWED_COMMAND), MYF(0));
	goto error;
      }
    }

    if (check_one_table_access(thd, privilege, all_tables))
      goto error;

    res= mysql_load(thd, lex->exchange, first_table, lex->field_list,
                    lex->update_list, lex->value_list, lex->duplicates,
                    lex->ignore, (bool) lex->local_file);
    break;
  }

  case SQLCOM_SET_OPTION:
  {
    List<set_var_base> *lex_var_list= &lex->var_list;

    if ((check_table_access(thd, SELECT_ACL, all_tables, FALSE, UINT_MAX, FALSE)
         || open_and_lock_tables(thd, all_tables, TRUE, 0)))
      goto error;
    if (likely(!(res= sql_set_variables(thd, lex_var_list, true))))
    {
      if (likely(!thd->is_error()))
        my_ok(thd);
    }
    else
    {
      /*
        We encountered some sort of error, but no message was sent.
        Send something semi-generic here since we don't know which
        assignment in the list caused the error.
      */
      if (!thd->is_error())
        my_error(ER_WRONG_ARGUMENTS,MYF(0),"SET");
      goto error;
    }

    break;
  }

  case SQLCOM_UNLOCK_TABLES:
    /*
      It is critical for mysqldump --single-transaction --master-data that
      UNLOCK TABLES does not implicitely commit a connection which has only
      done FLUSH TABLES WITH READ LOCK + BEGIN. If this assumption becomes
      false, mysqldump will not work.
    */
    if (thd->variables.option_bits & OPTION_TABLE_LOCK)
    {
      res= trans_commit_implicit(thd);
      thd->locked_tables_list.unlock_locked_tables(thd);
      thd->mdl_context.release_transactional_locks();
      thd->variables.option_bits&= ~(OPTION_TABLE_LOCK);
    }
    if (thd->global_read_lock.is_acquired())
      thd->global_read_lock.unlock_global_read_lock(thd);
    if (res)
      goto error;
    my_ok(thd);
    break;
  case SQLCOM_LOCK_TABLES:
    /* We must end the transaction first, regardless of anything */
    res= trans_commit_implicit(thd);
    thd->locked_tables_list.unlock_locked_tables(thd);
    /* Release transactional metadata locks. */
    thd->mdl_context.release_transactional_locks();
    if (res)
      goto error;

    /*
      Here we have to pre-open temporary tables for LOCK TABLES.

      CF_PREOPEN_TMP_TABLES is not set for this SQL statement simply
      because LOCK TABLES calls close_thread_tables() as a first thing
      (it's called from unlock_locked_tables() above). So even if
      CF_PREOPEN_TMP_TABLES was set and the tables would be pre-opened
      in a usual way, they would have been closed.
    */
    if (thd->open_temporary_tables(all_tables))
      goto error;

    if (lock_tables_precheck(thd, all_tables))
      goto error;

    thd->variables.option_bits|= OPTION_TABLE_LOCK;

    res= lock_tables_open_and_lock_tables(thd, all_tables);

    if (res)
    {
      thd->variables.option_bits&= ~(OPTION_TABLE_LOCK);
    }
    else
    {
#ifdef HAVE_QUERY_CACHE
      if (thd->variables.query_cache_wlock_invalidate)
	query_cache.invalidate_locked_for_write(thd, first_table);
#endif /*HAVE_QUERY_CACHE*/
      my_ok(thd);
    }
    break;
  case SQLCOM_CREATE_DB:
  {
    if (prepare_db_action(thd, lex->create_info.or_replace() ?
                          (CREATE_ACL | DROP_ACL) : CREATE_ACL,
                          &lex->name))
      break;
    WSREP_TO_ISOLATION_BEGIN(lex->name.str, NULL, NULL);
    res= mysql_create_db(thd, &lex->name,
                         lex->create_info, &lex->create_info);
    break;
  }
  case SQLCOM_DROP_DB:
  {
    if (prepare_db_action(thd, DROP_ACL, &lex->name))
      break;
    WSREP_TO_ISOLATION_BEGIN(lex->name.str, NULL, NULL);
    res= mysql_rm_db(thd, &lex->name, lex->if_exists());
    break;
  }
  case SQLCOM_ALTER_DB_UPGRADE:
  {
    LEX_CSTRING *db= &lex->name;
#ifdef HAVE_REPLICATION
    if (thd->slave_thread)
    {
      rpl_filter= thd->system_thread_info.rpl_sql_info->rpl_filter;
      if (!rpl_filter->db_ok(db->str) ||
          !rpl_filter->db_ok_with_wild_table(db->str))
      {
        res= 1;
        my_message(ER_SLAVE_IGNORED_TABLE, ER_THD(thd, ER_SLAVE_IGNORED_TABLE), MYF(0));
        break;
      }
    }
#endif
    if (check_db_name((LEX_STRING*) db))
    {
      my_error(ER_WRONG_DB_NAME, MYF(0), db->str);
      break;
    }
    if (check_access(thd, ALTER_ACL, db->str, NULL, NULL, 1, 0) ||
        check_access(thd, DROP_ACL, db->str, NULL, NULL, 1, 0) ||
        check_access(thd, CREATE_ACL, db->str, NULL, NULL, 1, 0))
    {
      res= 1;
      break;
    }
    WSREP_TO_ISOLATION_BEGIN(db->str, NULL, NULL);
    res= mysql_upgrade_db(thd, db);
    if (!res)
      my_ok(thd);
    break;
  }
  case SQLCOM_ALTER_DB:
  {
    LEX_CSTRING *db= &lex->name;
    if (prepare_db_action(thd, ALTER_ACL, db))
      break;
    WSREP_TO_ISOLATION_BEGIN(db->str, NULL, NULL);
    res= mysql_alter_db(thd, db, &lex->create_info);
    break;
  }
  case SQLCOM_SHOW_CREATE_DB:
  {
    char db_name_buff[NAME_LEN+1];
    LEX_CSTRING db_name;
    DBUG_EXECUTE_IF("4x_server_emul",
                    my_error(ER_UNKNOWN_ERROR, MYF(0)); goto error;);

    db_name.str= db_name_buff;
    db_name.length= lex->name.length;
    strmov(db_name_buff, lex->name.str);

    WSREP_SYNC_WAIT(thd, WSREP_SYNC_WAIT_BEFORE_SHOW);

    if (check_db_name((LEX_STRING*) &db_name))
    {
      my_error(ER_WRONG_DB_NAME, MYF(0), db_name.str);
      break;
    }
    res= mysqld_show_create_db(thd, &db_name, &lex->name, lex->create_info);
    break;
  }
  case SQLCOM_CREATE_EVENT:
  case SQLCOM_ALTER_EVENT:
  #ifdef HAVE_EVENT_SCHEDULER
  do
  {
    DBUG_ASSERT(lex->event_parse_data);
    if (lex->table_or_sp_used())
    {
      my_error(ER_SUBQUERIES_NOT_SUPPORTED, MYF(0), "CREATE/ALTER EVENT");
      break;
    }

    res= sp_process_definer(thd);
    if (res)
      break;

    switch (lex->sql_command) {
    case SQLCOM_CREATE_EVENT:
    {
      res= Events::create_event(thd, lex->event_parse_data);
      break;
    }
    case SQLCOM_ALTER_EVENT:
      res= Events::update_event(thd, lex->event_parse_data,
                                lex->spname ? &lex->spname->m_db : NULL,
                                lex->spname ? &lex->spname->m_name : NULL);
      break;
    default:
      DBUG_ASSERT(0);
    }
    DBUG_PRINT("info",("DDL error code=%d", res));
    if (!res)
      my_ok(thd);

  } while (0);
  /* Don't do it, if we are inside a SP */
  if (!thd->spcont)
  {
    sp_head::destroy(lex->sphead);
    lex->sphead= NULL;
  }
  /* lex->unit.cleanup() is called outside, no need to call it here */
  break;
  case SQLCOM_SHOW_CREATE_EVENT:
    WSREP_SYNC_WAIT(thd, WSREP_SYNC_WAIT_BEFORE_SHOW);
    res= Events::show_create_event(thd, &lex->spname->m_db,
                                   &lex->spname->m_name);
    break;
  case SQLCOM_DROP_EVENT:
    if (!(res= Events::drop_event(thd,
                                  &lex->spname->m_db, &lex->spname->m_name,
                                  lex->if_exists())))
      my_ok(thd);
    break;
#else
    my_error(ER_NOT_SUPPORTED_YET,MYF(0),"embedded server");
    break;
#endif
  case SQLCOM_CREATE_FUNCTION:                  // UDF function
  {
    if (check_access(thd, lex->create_info.or_replace() ?
                          (INSERT_ACL | DELETE_ACL) : INSERT_ACL,
                     "mysql", NULL, NULL, 1, 0))
      break;
#ifdef HAVE_DLOPEN
    WSREP_TO_ISOLATION_BEGIN(WSREP_MYSQL_DB, NULL, NULL);
    if (!(res = mysql_create_function(thd, &lex->udf)))
      my_ok(thd);
#else
    my_error(ER_CANT_OPEN_LIBRARY, MYF(0), lex->udf.dl, 0, "feature disabled");
    res= TRUE;
#endif
    break;
  }
#ifndef NO_EMBEDDED_ACCESS_CHECKS
  case SQLCOM_CREATE_USER:
  case SQLCOM_CREATE_ROLE:
  {
    if (check_access(thd, lex->create_info.or_replace() ?
                          INSERT_ACL | DELETE_ACL : INSERT_ACL,
                     "mysql", NULL, NULL, 1, 1) &&
        check_global_access(thd,CREATE_USER_ACL))
      break;
    WSREP_TO_ISOLATION_BEGIN(WSREP_MYSQL_DB, NULL, NULL);
    /* Conditionally writes to binlog */
    if (!(res= mysql_create_user(thd, lex->users_list,
                                 lex->sql_command == SQLCOM_CREATE_ROLE)))
      my_ok(thd);
    break;
  }
  case SQLCOM_DROP_USER:
  case SQLCOM_DROP_ROLE:
  {
    if (check_access(thd, DELETE_ACL, "mysql", NULL, NULL, 1, 1) &&
        check_global_access(thd,CREATE_USER_ACL))
      break;
    /* Conditionally writes to binlog */
    WSREP_TO_ISOLATION_BEGIN(WSREP_MYSQL_DB, NULL, NULL);
    if (!(res= mysql_drop_user(thd, lex->users_list,
                               lex->sql_command == SQLCOM_DROP_ROLE)))
      my_ok(thd);
    break;
  }
  case SQLCOM_ALTER_USER:
  case SQLCOM_RENAME_USER:
  {
    if (check_access(thd, UPDATE_ACL, "mysql", NULL, NULL, 1, 1) &&
        check_global_access(thd,CREATE_USER_ACL))
      break;
    /* Conditionally writes to binlog */
    WSREP_TO_ISOLATION_BEGIN(WSREP_MYSQL_DB, NULL, NULL);
    if (lex->sql_command == SQLCOM_ALTER_USER)
      res= mysql_alter_user(thd, lex->users_list);
    else
      res= mysql_rename_user(thd, lex->users_list);
    if (!res)
      my_ok(thd);
    break;
  }
  case SQLCOM_REVOKE_ALL:
  {
    if (check_access(thd, UPDATE_ACL, "mysql", NULL, NULL, 1, 1) &&
        check_global_access(thd,CREATE_USER_ACL))
      break;

    /* Conditionally writes to binlog */
    WSREP_TO_ISOLATION_BEGIN(WSREP_MYSQL_DB, NULL, NULL);
    if (!(res = mysql_revoke_all(thd, lex->users_list)))
      my_ok(thd);
    break;
  }
  case SQLCOM_REVOKE:
  case SQLCOM_GRANT:
  {
    if (lex->type != TYPE_ENUM_PROXY &&
        check_access(thd, lex->grant | lex->grant_tot_col | GRANT_ACL,
                     first_table ?  first_table->db.str : select_lex->db.str,
                     first_table ? &first_table->grant.privilege : NULL,
                     first_table ? &first_table->grant.m_internal : NULL,
                     first_table ? 0 : 1, 0))
      goto error;

    /* Replicate current user as grantor */
    thd->binlog_invoker(false);

    if (thd->security_ctx->user)              // If not replication
    {
      LEX_USER *user;
      bool first_user= TRUE;

      List_iterator <LEX_USER> user_list(lex->users_list);
      while ((user= user_list++))
      {
        if (specialflag & SPECIAL_NO_RESOLVE &&
            hostname_requires_resolving(user->host.str))
          push_warning_printf(thd, Sql_condition::WARN_LEVEL_WARN,
                              ER_WARN_HOSTNAME_WONT_WORK,
                              ER_THD(thd, ER_WARN_HOSTNAME_WONT_WORK));

        /*
          GRANT/REVOKE PROXY has the target user as a first entry in the list. 
         */
        if (lex->type == TYPE_ENUM_PROXY && first_user)
        {
          if (!(user= get_current_user(thd, user)) || !user->host.str)
            goto error;

          first_user= FALSE;
          if (acl_check_proxy_grant_access (thd, user->host.str, user->user.str,
                                        lex->grant & GRANT_ACL))
            goto error;
        } 
      }
    }
    if (first_table)
    {
      const Sp_handler *sph= Sp_handler::handler((stored_procedure_type)
                                                 lex->type);
      if (sph)
      {
        uint grants= lex->all_privileges 
		   ? (PROC_ACLS & ~GRANT_ACL) | (lex->grant & GRANT_ACL)
		   : lex->grant;
        if (check_grant_routine(thd, grants | GRANT_ACL, all_tables, sph, 0))
	  goto error;
        /* Conditionally writes to binlog */
        WSREP_TO_ISOLATION_BEGIN(WSREP_MYSQL_DB, NULL, NULL);
        res= mysql_routine_grant(thd, all_tables, sph,
                                 lex->users_list, grants,
                                 lex->sql_command == SQLCOM_REVOKE, TRUE);
        if (!res)
          my_ok(thd);
      }
      else
      {
	if (check_grant(thd,(lex->grant | lex->grant_tot_col | GRANT_ACL),
                        all_tables, FALSE, UINT_MAX, FALSE))
	  goto error;
        /* Conditionally writes to binlog */
        WSREP_TO_ISOLATION_BEGIN(WSREP_MYSQL_DB, NULL, NULL);
        res= mysql_table_grant(thd, all_tables, lex->users_list,
			       lex->columns, lex->grant,
			       lex->sql_command == SQLCOM_REVOKE);
      }
    }
    else
    {
      if (lex->columns.elements || (lex->type && lex->type != TYPE_ENUM_PROXY))
      {
	my_message(ER_ILLEGAL_GRANT_FOR_TABLE, ER_THD(thd, ER_ILLEGAL_GRANT_FOR_TABLE),
                   MYF(0));
        goto error;
      }
      else
      {
        WSREP_TO_ISOLATION_BEGIN(WSREP_MYSQL_DB, NULL, NULL);
        /* Conditionally writes to binlog */
        res= mysql_grant(thd, select_lex->db.str, lex->users_list, lex->grant,
                         lex->sql_command == SQLCOM_REVOKE,
                         lex->type == TYPE_ENUM_PROXY);
      }
      if (!res)
      {
	if (lex->sql_command == SQLCOM_GRANT)
	{
	  List_iterator <LEX_USER> str_list(lex->users_list);
	  LEX_USER *user, *tmp_user;
	  while ((tmp_user=str_list++))
          {
            if (!(user= get_current_user(thd, tmp_user)))
              goto error;
	    reset_mqh(user, 0);
          }
	}
      }
    }
    break;
  }
  case SQLCOM_REVOKE_ROLE:
  case SQLCOM_GRANT_ROLE:
  {
    WSREP_TO_ISOLATION_BEGIN(WSREP_MYSQL_DB, NULL, NULL);
    if (!(res= mysql_grant_role(thd, lex->users_list,
                                lex->sql_command != SQLCOM_GRANT_ROLE)))
      my_ok(thd);
    break;
  }
#endif /*!NO_EMBEDDED_ACCESS_CHECKS*/
  case SQLCOM_RESET:
    /*
      RESET commands are never written to the binary log, so we have to
      initialize this variable because RESET shares the same code as FLUSH
    */
    lex->no_write_to_binlog= 1;
    /* fall through */
  case SQLCOM_FLUSH:
  {
    int write_to_binlog;
    if (check_global_access(thd,RELOAD_ACL))
      goto error;

    if (first_table && lex->type & (REFRESH_READ_LOCK|REFRESH_FOR_EXPORT))
    {
      /* Check table-level privileges. */
      if (check_table_access(thd, PRIV_LOCK_TABLES, all_tables,
                             FALSE, UINT_MAX, FALSE))
        goto error;

      if (flush_tables_with_read_lock(thd, all_tables))
        goto error;

      my_ok(thd);
      break;
    }

#ifdef WITH_WSREP
    if (lex->type & (
    REFRESH_GRANT                           |
    REFRESH_HOSTS                           |
#ifdef HAVE_OPENSSL
    REFRESH_DES_KEY_FILE                    |
#endif
    /*
      Write all flush log statements except
      FLUSH LOGS
      FLUSH BINARY LOGS
      Check reload_acl_and_cache for why.
    */
    REFRESH_RELAY_LOG                       |
    REFRESH_SLOW_LOG                        |
    REFRESH_GENERAL_LOG                     |
    REFRESH_ENGINE_LOG                      |
    REFRESH_ERROR_LOG                       |
#ifdef HAVE_QUERY_CACHE
    REFRESH_QUERY_CACHE_FREE                |
#endif /* HAVE_QUERY_CACHE */
    REFRESH_STATUS                          |
    REFRESH_USER_RESOURCES))
    {
      WSREP_TO_ISOLATION_BEGIN_WRTCHK(WSREP_MYSQL_DB, NULL, NULL);
    }
#endif /* WITH_WSREP*/

#ifdef HAVE_REPLICATION
    if (lex->type & REFRESH_READ_LOCK)
    {
      /*
        We need to pause any parallel replication slave workers during FLUSH
        TABLES WITH READ LOCK. Otherwise we might cause a deadlock, as
        worker threads eun run in arbitrary order but need to commit in a
        specific given order.
      */
      if (rpl_pause_for_ftwrl(thd))
        goto error;
    }
#endif
    /*
      reload_acl_and_cache() will tell us if we are allowed to write to the
      binlog or not.
    */
    if (!reload_acl_and_cache(thd, lex->type, first_table, &write_to_binlog))
    {
#ifdef WITH_WSREP
      if ((lex->type & REFRESH_TABLES) && !(lex->type & (REFRESH_FOR_EXPORT|REFRESH_READ_LOCK)))
      {
        /*
          This is done after reload_acl_and_cache is because
          LOCK TABLES is not replicated in galera, the upgrade of which
          is checked in reload_acl_and_cache.
          Hence, done after/if we are able to upgrade locks.
        */
        if (first_table)
        {
          WSREP_TO_ISOLATION_BEGIN_WRTCHK(NULL, NULL, first_table);
        }
        else
        {
          WSREP_TO_ISOLATION_BEGIN_WRTCHK(WSREP_MYSQL_DB, NULL, NULL);
        }
      }
#endif /* WITH_WSREP */
      /*
        We WANT to write and we CAN write.
        ! we write after unlocking the table.
      */
      /*
        Presumably, RESET and binlog writing doesn't require synchronization
      */

      if (write_to_binlog > 0)  // we should write
      { 
        if (!lex->no_write_to_binlog)
          res= write_bin_log(thd, FALSE, thd->query(), thd->query_length());
      } else if (write_to_binlog < 0) 
      {
        /* 
           We should not write, but rather report error because 
           reload_acl_and_cache binlog interactions failed 
         */
        res= 1;
      }

      if (!res)
        my_ok(thd);
    } 
    else
      res= 1;                                   // reload_acl_and_cache failed
#ifdef HAVE_REPLICATION
    if (lex->type & REFRESH_READ_LOCK)
      rpl_unpause_after_ftwrl(thd);
#endif
    
    break;
  }
  case SQLCOM_KILL:
  {
    if (lex->table_or_sp_used())
    {
      my_error(ER_SUBQUERIES_NOT_SUPPORTED, MYF(0), "KILL");
      break;
    }

    if (lex->kill_type == KILL_TYPE_ID || lex->kill_type == KILL_TYPE_QUERY)
    {
      Item *it= (Item *)lex->value_list.head();
      if (it->fix_fields_if_needed_for_scalar(lex->thd, &it))
      {
        my_message(ER_SET_CONSTANTS_ONLY, ER_THD(thd, ER_SET_CONSTANTS_ONLY),
                   MYF(0));
        goto error;
      }
      sql_kill(thd, it->val_int(), lex->kill_signal, lex->kill_type);
    }
    else
      sql_kill_user(thd, get_current_user(thd, lex->users_list.head()),
                    lex->kill_signal);
    break;
  }
  case SQLCOM_SHUTDOWN:
#ifndef EMBEDDED_LIBRARY
    DBUG_EXECUTE_IF("crash_shutdown", DBUG_SUICIDE(););
    if (check_global_access(thd,SHUTDOWN_ACL))
      goto error;
    kill_mysql(thd);
    my_ok(thd);
#else
    my_error(ER_NOT_SUPPORTED_YET, MYF(0), "embedded server");
#endif
    break;

#ifndef NO_EMBEDDED_ACCESS_CHECKS
  case SQLCOM_SHOW_CREATE_USER:
  {
    LEX_USER *grant_user= lex->grant_user;
    if (!grant_user)
      goto error;

    res = mysql_show_create_user(thd, grant_user);
    break;
  }
  case SQLCOM_SHOW_GRANTS:
  {
    LEX_USER *grant_user= lex->grant_user;
    if (!grant_user)
      goto error;

    WSREP_SYNC_WAIT(thd, WSREP_SYNC_WAIT_BEFORE_SHOW);
    res = mysql_show_grants(thd, grant_user);
    break;
  }
#endif
  case SQLCOM_HA_OPEN:
    DBUG_ASSERT(first_table == all_tables && first_table != 0);
    if (check_table_access(thd, SELECT_ACL, all_tables, FALSE, UINT_MAX, FALSE))
      goto error;
    /* Close temporary tables which were pre-opened for privilege checking. */
    close_thread_tables(thd);
    all_tables->table= NULL;
    res= mysql_ha_open(thd, first_table, 0);
    break;
  case SQLCOM_HA_CLOSE:
    DBUG_ASSERT(first_table == all_tables && first_table != 0);
    res= mysql_ha_close(thd, first_table);
    break;
  case SQLCOM_HA_READ:
    DBUG_ASSERT(first_table == all_tables && first_table != 0);
    /*
      There is no need to check for table permissions here, because
      if a user has no permissions to read a table, he won't be
      able to open it (with SQLCOM_HA_OPEN) in the first place.
    */
    unit->set_limit(select_lex);

    res= mysql_ha_read(thd, first_table, lex->ha_read_mode, lex->ident.str,
                       lex->insert_list, lex->ha_rkey_mode, select_lex->where,
                       unit->select_limit_cnt, unit->offset_limit_cnt);
    break;

  case SQLCOM_BEGIN:
    DBUG_PRINT("info", ("Executing SQLCOM_BEGIN  thd: %p", thd));
    if (trans_begin(thd, lex->start_transaction_opt))
    {
      thd->mdl_context.release_transactional_locks();
      WSREP_DEBUG("BEGIN failed, MDL released: %lld",
                  (longlong) thd->thread_id);
      goto error;
    }
    my_ok(thd);
    break;
  case SQLCOM_COMMIT:
  {
    DBUG_ASSERT(thd->lock == NULL ||
                thd->locked_tables_mode == LTM_LOCK_TABLES);
    bool tx_chain= (lex->tx_chain == TVL_YES ||
                    (thd->variables.completion_type == 1 &&
                     lex->tx_chain != TVL_NO));
    bool tx_release= (lex->tx_release == TVL_YES ||
                      (thd->variables.completion_type == 2 &&
                       lex->tx_release != TVL_NO));
    bool commit_failed= trans_commit(thd);
    thd->mdl_context.release_transactional_locks();
    if (commit_failed)
    {
      WSREP_DEBUG("COMMIT failed, MDL released: %lld",
                  (longlong) thd->thread_id);
      goto error;
    }
    /* Begin transaction with the same isolation level. */
    if (tx_chain)
    {
      if (trans_begin(thd))
        goto error;
    }
    else
    {
      /* Reset the isolation level and access mode if no chaining transaction.*/
      trans_reset_one_shot_chistics(thd);
    }
    /* Disconnect the current client connection. */
    if (tx_release)
    {
      thd->set_killed(KILL_CONNECTION);
      thd->print_aborted_warning(3, "RELEASE");
    }
#ifdef WITH_WSREP
    if (WSREP(thd)) {

      if (thd->wsrep_conflict_state == NO_CONFLICT ||
          thd->wsrep_conflict_state == REPLAYING)
      {
        my_ok(thd);
      }
    } else {
#endif /* WITH_WSREP */
	my_ok(thd);
#ifdef WITH_WSREP
    }
#endif /* WITH_WSREP */
    break;
  }
  case SQLCOM_ROLLBACK:
  {
    DBUG_ASSERT(thd->lock == NULL ||
                thd->locked_tables_mode == LTM_LOCK_TABLES);
    bool tx_chain= (lex->tx_chain == TVL_YES ||
                    (thd->variables.completion_type == 1 &&
                     lex->tx_chain != TVL_NO));
    bool tx_release= (lex->tx_release == TVL_YES ||
                      (thd->variables.completion_type == 2 &&
                       lex->tx_release != TVL_NO));
    bool rollback_failed= trans_rollback(thd);
    thd->mdl_context.release_transactional_locks();

    if (rollback_failed)
    {
      WSREP_DEBUG("rollback failed, MDL released: %lld",
                  (longlong) thd->thread_id);
      goto error;
    }
    /* Begin transaction with the same isolation level. */
    if (tx_chain)
    {
      if (trans_begin(thd))
        goto error;
    }
    else
    {
      /* Reset the isolation level and access mode if no chaining transaction.*/
      trans_reset_one_shot_chistics(thd);
    }
    /* Disconnect the current client connection. */
    if (tx_release)
      thd->set_killed(KILL_CONNECTION);
#ifdef WITH_WSREP
    if (WSREP(thd)) {
      if (thd->wsrep_conflict_state == NO_CONFLICT) {
        my_ok(thd);
      }
    } else {
#endif /* WITH_WSREP */
	my_ok(thd);
#ifdef WITH_WSREP
    }
#endif /* WITH_WSREP */
   break;
  }
  case SQLCOM_RELEASE_SAVEPOINT:
    if (trans_release_savepoint(thd, lex->ident))
      goto error;
    my_ok(thd);
    break;
  case SQLCOM_ROLLBACK_TO_SAVEPOINT:
    if (trans_rollback_to_savepoint(thd, lex->ident))
      goto error;
    my_ok(thd);
    break;
  case SQLCOM_SAVEPOINT:
    if (trans_savepoint(thd, lex->ident))
      goto error;
    my_ok(thd);
    break;
  case SQLCOM_CREATE_PROCEDURE:
  case SQLCOM_CREATE_SPFUNCTION:
  case SQLCOM_CREATE_PACKAGE:
  case SQLCOM_CREATE_PACKAGE_BODY:
  {
    if (mysql_create_routine(thd, lex))
      goto error;
    my_ok(thd);
    break; /* break super switch */
  } /* end case group bracket */
  case SQLCOM_COMPOUND:
    DBUG_ASSERT(all_tables == 0);
    DBUG_ASSERT(thd->in_sub_stmt == 0);
    lex->sphead->m_sql_mode= thd->variables.sql_mode;
    if (do_execute_sp(thd, lex->sphead))
      goto error;
    break;

  case SQLCOM_ALTER_PROCEDURE:
  case SQLCOM_ALTER_FUNCTION:
    {
      int sp_result;
      const Sp_handler *sph= Sp_handler::handler(lex->sql_command);
      if (check_routine_access(thd, ALTER_PROC_ACL, &lex->spname->m_db,
                               &lex->spname->m_name, sph, 0))
        goto error;

      /*
        Note that if you implement the capability of ALTER FUNCTION to
        alter the body of the function, this command should be made to
        follow the restrictions that log-bin-trust-function-creators=0
        already puts on CREATE FUNCTION.
      */
      /* Conditionally writes to binlog */
      sp_result= sph->sp_update_routine(thd, lex->spname, &lex->sp_chistics);
      switch (sp_result)
      {
      case SP_OK:
	my_ok(thd);
	break;
      case SP_KEY_NOT_FOUND:
	my_error(ER_SP_DOES_NOT_EXIST, MYF(0),
                 sph->type_str(), ErrConvDQName(lex->spname).ptr());
	goto error;
      default:
	my_error(ER_SP_CANT_ALTER, MYF(0),
                 sph->type_str(), ErrConvDQName(lex->spname).ptr());
	goto error;
      }
      break;
    }
  case SQLCOM_DROP_PROCEDURE:
  case SQLCOM_DROP_FUNCTION:
  case SQLCOM_DROP_PACKAGE:
  case SQLCOM_DROP_PACKAGE_BODY:
    {
#ifdef HAVE_DLOPEN
      if (lex->sql_command == SQLCOM_DROP_FUNCTION &&
          ! lex->spname->m_explicit_name)
      {
        /* DROP FUNCTION <non qualified name> */
        enum drop_udf_result rc= mysql_drop_function(thd,
                                                     &lex->spname->m_name);
        if (rc == UDF_DEL_RESULT_DELETED)
        {
          my_ok(thd);
          break;
        }

        if (rc == UDF_DEL_RESULT_ERROR)
          goto error;

        DBUG_ASSERT(rc == UDF_DEL_RESULT_ABSENT);

        // If there was no current database, so it can not be SP
        if (lex->spname->m_db.str == NULL)
        {
          if (lex->if_exists())
          {
            push_warning_printf(thd, Sql_condition::WARN_LEVEL_NOTE,
                                ER_SP_DOES_NOT_EXIST, ER_THD(thd, ER_SP_DOES_NOT_EXIST),
                                "FUNCTION (UDF)", lex->spname->m_name.str);
            res= FALSE;
            my_ok(thd);
            break;
          }
          my_error(ER_SP_DOES_NOT_EXIST, MYF(0),
                   "FUNCTION (UDF)", lex->spname->m_name.str);
          goto error;
        }
        /* Fall thought to test for a stored function */
      }
#endif

      int sp_result;
      const Sp_handler *sph= Sp_handler::handler(lex->sql_command);

      if (check_routine_access(thd, ALTER_PROC_ACL, &lex->spname->m_db, &lex->spname->m_name,
                               Sp_handler::handler(lex->sql_command), 0))
        goto error;
      WSREP_TO_ISOLATION_BEGIN(WSREP_MYSQL_DB, NULL, NULL);

      /* Conditionally writes to binlog */
      sp_result= sph->sp_drop_routine(thd, lex->spname);

#ifndef NO_EMBEDDED_ACCESS_CHECKS
      /*
        We're going to issue an implicit REVOKE statement so we close all
        open tables. We have to keep metadata locks as this ensures that
        this statement is atomic against concurent FLUSH TABLES WITH READ
        LOCK. Deadlocks which can arise due to fact that this implicit
        statement takes metadata locks should be detected by a deadlock
        detector in MDL subsystem and reported as errors.

        No need to commit/rollback statement transaction, it's not started.

        TODO: Long-term we should either ensure that implicit REVOKE statement
              is written into binary log as a separate statement or make both
              dropping of routine and implicit REVOKE parts of one fully atomic
              statement.
      */
      DBUG_ASSERT(thd->transaction.stmt.is_empty());
      close_thread_tables(thd);

      if (sp_result != SP_KEY_NOT_FOUND &&
          sp_automatic_privileges && !opt_noacl &&
          sp_revoke_privileges(thd, lex->spname->m_db.str, lex->spname->m_name.str,
                               Sp_handler::handler(lex->sql_command)))
      {
        push_warning(thd, Sql_condition::WARN_LEVEL_WARN,
                     ER_PROC_AUTO_REVOKE_FAIL,
                     ER_THD(thd, ER_PROC_AUTO_REVOKE_FAIL));
        /* If this happens, an error should have been reported. */
        goto error;
      }
#endif

      res= sp_result;
      switch (sp_result) {
      case SP_OK:
	my_ok(thd);
	break;
      case SP_KEY_NOT_FOUND:
	if (lex->if_exists())
	{
          res= write_bin_log(thd, TRUE, thd->query(), thd->query_length());
	  push_warning_printf(thd, Sql_condition::WARN_LEVEL_NOTE,
			      ER_SP_DOES_NOT_EXIST, ER_THD(thd, ER_SP_DOES_NOT_EXIST),
                              sph->type_str(),
                              ErrConvDQName(lex->spname).ptr());
          if (!res)
            my_ok(thd);
	  break;
	}
	my_error(ER_SP_DOES_NOT_EXIST, MYF(0),
                 sph->type_str(), ErrConvDQName(lex->spname).ptr());
	goto error;
      default:
	my_error(ER_SP_DROP_FAILED, MYF(0),
                 sph->type_str(), ErrConvDQName(lex->spname).ptr());
	goto error;
      }
      break;
    }
  case SQLCOM_SHOW_CREATE_PROC:
  case SQLCOM_SHOW_CREATE_FUNC:
  case SQLCOM_SHOW_CREATE_PACKAGE:
  case SQLCOM_SHOW_CREATE_PACKAGE_BODY:
    {
      WSREP_SYNC_WAIT(thd, WSREP_SYNC_WAIT_BEFORE_SHOW);
      const Sp_handler *sph= Sp_handler::handler(lex->sql_command);
      if (sph->sp_show_create_routine(thd, lex->spname))
        goto error;
      break;
    }
  case SQLCOM_SHOW_PROC_CODE:
  case SQLCOM_SHOW_FUNC_CODE:
  case SQLCOM_SHOW_PACKAGE_BODY_CODE:
    {
#ifndef DBUG_OFF
      Database_qualified_name pkgname(&null_clex_str, &null_clex_str);
      sp_head *sp;
      const Sp_handler *sph= Sp_handler::handler(lex->sql_command);
      WSREP_SYNC_WAIT(thd, WSREP_SYNC_WAIT_BEFORE_SHOW);
      if (sph->sp_resolve_package_routine(thd, thd->lex->sphead,
                                          lex->spname, &sph, &pkgname))
        return true;
      if (sph->sp_cache_routine(thd, lex->spname, false, &sp))
        goto error;
      if (!sp || sp->show_routine_code(thd))
      {
        /* We don't distinguish between errors for now */
        my_error(ER_SP_DOES_NOT_EXIST, MYF(0),
                 sph->type_str(), lex->spname->m_name.str);
        goto error;
      }
      break;
#else
      my_error(ER_FEATURE_DISABLED, MYF(0),
               "SHOW PROCEDURE|FUNCTION CODE", "--with-debug");
      goto error;
#endif // ifndef DBUG_OFF
    }
  case SQLCOM_SHOW_CREATE_TRIGGER:
    {
      if (check_ident_length(&lex->spname->m_name))
        goto error;

      WSREP_SYNC_WAIT(thd, WSREP_SYNC_WAIT_BEFORE_SHOW);
      if (show_create_trigger(thd, lex->spname))
        goto error; /* Error has been already logged. */

      break;
    }
  case SQLCOM_CREATE_VIEW:
    {
      /*
        Note: SQLCOM_CREATE_VIEW also handles 'ALTER VIEW' commands
        as specified through the thd->lex->create_view->mode flag.
      */
      res= mysql_create_view(thd, first_table, thd->lex->create_view->mode);
      break;
    }
  case SQLCOM_DROP_VIEW:
    {
      if (check_table_access(thd, DROP_ACL, all_tables, FALSE, UINT_MAX, FALSE))
        goto error;
      /* Conditionally writes to binlog. */
      WSREP_TO_ISOLATION_BEGIN(WSREP_MYSQL_DB, NULL, NULL);
      res= mysql_drop_view(thd, first_table, thd->lex->drop_mode);
      break;
    }
  case SQLCOM_CREATE_TRIGGER:
  {
    /* Conditionally writes to binlog. */
    res= mysql_create_or_drop_trigger(thd, all_tables, 1);

    break;
  }
  case SQLCOM_DROP_TRIGGER:
  {
    /* Conditionally writes to binlog. */
    res= mysql_create_or_drop_trigger(thd, all_tables, 0);
    break;
  }
  case SQLCOM_XA_START:
    if (trans_xa_start(thd))
      goto error;
    my_ok(thd);
    break;
  case SQLCOM_XA_END:
    if (trans_xa_end(thd))
      goto error;
    my_ok(thd);
    break;
  case SQLCOM_XA_PREPARE:
    if (trans_xa_prepare(thd))
      goto error;
    my_ok(thd);
    break;
  case SQLCOM_XA_COMMIT:
  {
    bool commit_failed= trans_xa_commit(thd);
    thd->mdl_context.release_transactional_locks();
    if (commit_failed)
    {
      WSREP_DEBUG("XA commit failed, MDL released: %lld",
                  (longlong) thd->thread_id);
      goto error;
    }
    /*
      We've just done a commit, reset transaction
      isolation level and access mode to the session default.
    */
    trans_reset_one_shot_chistics(thd);
    my_ok(thd);
    break;
  }
  case SQLCOM_XA_ROLLBACK:
  {
    bool rollback_failed= trans_xa_rollback(thd);
    thd->mdl_context.release_transactional_locks();
    if (rollback_failed)
    {
      WSREP_DEBUG("XA rollback failed, MDL released: %lld",
                  (longlong) thd->thread_id);
      goto error;
    }
    /*
      We've just done a rollback, reset transaction
      isolation level and access mode to the session default.
    */
    trans_reset_one_shot_chistics(thd);
    my_ok(thd);
    break;
  }
  case SQLCOM_XA_RECOVER:
    res= mysql_xa_recover(thd);
    break;
  case SQLCOM_ALTER_TABLESPACE:
    if (check_global_access(thd, CREATE_TABLESPACE_ACL))
      break;
    if (!(res= mysql_alter_tablespace(thd, lex->alter_tablespace_info)))
      my_ok(thd);
    break;
  case SQLCOM_INSTALL_PLUGIN:
    if (! (res= mysql_install_plugin(thd, &thd->lex->comment,
                                     &thd->lex->ident)))
      my_ok(thd);
    break;
  case SQLCOM_UNINSTALL_PLUGIN:
    if (! (res= mysql_uninstall_plugin(thd, &thd->lex->comment,
                                       &thd->lex->ident)))
      my_ok(thd);
    break;
  case SQLCOM_BINLOG_BASE64_EVENT:
  {
#ifndef EMBEDDED_LIBRARY
    mysql_client_binlog_statement(thd);
#else /* EMBEDDED_LIBRARY */
    my_error(ER_OPTION_PREVENTS_STATEMENT, MYF(0), "embedded");
#endif /* EMBEDDED_LIBRARY */
    break;
  }
  case SQLCOM_CREATE_SERVER:
  {
    DBUG_PRINT("info", ("case SQLCOM_CREATE_SERVER"));

    if (check_global_access(thd, SUPER_ACL))
      break;

    WSREP_TO_ISOLATION_BEGIN(WSREP_MYSQL_DB, NULL, NULL);

    res= create_server(thd, &lex->server_options);
    break;
  }
  case SQLCOM_ALTER_SERVER:
  {
    int error;
    DBUG_PRINT("info", ("case SQLCOM_ALTER_SERVER"));

    if (check_global_access(thd, SUPER_ACL))
      break;

    WSREP_TO_ISOLATION_BEGIN(WSREP_MYSQL_DB, NULL, NULL);

    if (unlikely((error= alter_server(thd, &lex->server_options))))
    {
      DBUG_PRINT("info", ("problem altering server <%s>",
                          lex->server_options.server_name.str));
      my_error(error, MYF(0), lex->server_options.server_name.str);
      break;
    }
    my_ok(thd, 1);
    break;
  }
  case SQLCOM_DROP_SERVER:
  {
    int err_code;
    DBUG_PRINT("info", ("case SQLCOM_DROP_SERVER"));

    if (check_global_access(thd, SUPER_ACL))
      break;

    WSREP_TO_ISOLATION_BEGIN(WSREP_MYSQL_DB, NULL, NULL);

    if ((err_code= drop_server(thd, &lex->server_options)))
    {
      if (! lex->if_exists() && err_code == ER_FOREIGN_SERVER_DOESNT_EXIST)
      {
        DBUG_PRINT("info", ("problem dropping server %s",
                            lex->server_options.server_name.str));
        my_error(err_code, MYF(0), lex->server_options.server_name.str);
      }
      else
      {
        my_ok(thd, 0);
      }
      break;
    }
    my_ok(thd, 1);
    break;
  }
  case SQLCOM_ANALYZE:
  case SQLCOM_CHECK:
  case SQLCOM_OPTIMIZE:
  case SQLCOM_REPAIR:
  case SQLCOM_TRUNCATE:
  case SQLCOM_CREATE_TABLE:
  case SQLCOM_CREATE_SEQUENCE:
  case SQLCOM_ALTER_TABLE:
      DBUG_ASSERT(first_table == all_tables && first_table != 0);
    /* fall through */
  case SQLCOM_ALTER_SEQUENCE:
  case SQLCOM_SIGNAL:
  case SQLCOM_RESIGNAL:
  case SQLCOM_GET_DIAGNOSTICS:
  case SQLCOM_CALL:
    DBUG_ASSERT(lex->m_sql_cmd != NULL);
    res= lex->m_sql_cmd->execute(thd);
    break;
  default:

#ifndef EMBEDDED_LIBRARY
    DBUG_ASSERT(0);                             /* Impossible */
#endif
    my_ok(thd);
    break;
  }
  THD_STAGE_INFO(thd, stage_query_end);
  thd->update_stats();

  goto finish;

error:
WSREP_ERROR_LABEL:
  res= TRUE;

finish:

  thd->reset_query_timer();
  DBUG_ASSERT(!thd->in_active_multi_stmt_transaction() ||
               thd->in_multi_stmt_transaction_mode());


  lex->unit.cleanup();

  /* close/reopen tables that were marked to need reopen under LOCK TABLES */
  if (unlikely(thd->locked_tables_list.some_table_marked_for_reopen) &&
      !thd->lex->requires_prelocking())
    thd->locked_tables_list.reopen_tables(thd, true);

  if (! thd->in_sub_stmt)
  {
    if (thd->killed != NOT_KILLED)
    {
      /* report error issued during command execution */
      if (thd->killed_errno())
      {
        /* If we already sent 'ok', we can ignore any kill query statements */
        if (! thd->get_stmt_da()->is_set())
          thd->send_kill_message();
      }
      thd->reset_kill_query();
    }
    if (unlikely(thd->is_error()) ||
        (thd->variables.option_bits & OPTION_MASTER_SQL_ERROR))
    {
      THD_STAGE_INFO(thd, stage_rollback);
      trans_rollback_stmt(thd);
    }
#ifdef WITH_WSREP
    else if (thd->spcont &&
             (thd->wsrep_conflict_state == MUST_ABORT ||
              thd->wsrep_conflict_state == ABORTED    ||
              thd->wsrep_conflict_state == CERT_FAILURE))
    {
      /*
        The error was cleared, but THD was aborted by wsrep and
        wsrep_conflict_state is still set accordingly. This
        situation is expected if we are running a stored procedure
        that declares a handler that catches ER_LOCK_DEADLOCK error.
        In which case the error may have been cleared in method
        sp_rcontext::handle_sql_condition().
      */
      trans_rollback_stmt(thd);
      thd->wsrep_conflict_state= NO_CONFLICT;
      thd->killed= NOT_KILLED;
    }
#endif /* WITH_WSREP */
    else
    {
      /* If commit fails, we should be able to reset the OK status. */
      THD_STAGE_INFO(thd, stage_commit);
      thd->get_stmt_da()->set_overwrite_status(true);
      trans_commit_stmt(thd);
      thd->get_stmt_da()->set_overwrite_status(false);
    }
#ifdef WITH_ARIA_STORAGE_ENGINE
    ha_maria::implicit_commit(thd, FALSE);
#endif
  }

  /* Free tables. Set stage 'closing tables' */
  close_thread_tables(thd);
#ifdef WITH_WSREP
  thd->wsrep_consistency_check= NO_CONSISTENCY_CHECK;
#endif /* WITH_WSREP */


#ifndef DBUG_OFF
  if (lex->sql_command != SQLCOM_SET_OPTION && ! thd->in_sub_stmt)
    DEBUG_SYNC(thd, "execute_command_after_close_tables");
#endif
  if (!(sql_command_flags[lex->sql_command] &
        (CF_CAN_GENERATE_ROW_EVENTS | CF_FORCE_ORIGINAL_BINLOG_FORMAT |
         CF_STATUS_COMMAND)))
    thd->set_binlog_format(orig_binlog_format,
                           orig_current_stmt_binlog_format);

  if (! thd->in_sub_stmt && thd->transaction_rollback_request)
  {
    /*
      We are not in sub-statement and transaction rollback was requested by
      one of storage engines (e.g. due to deadlock). Rollback transaction in
      all storage engines including binary log.
    */
    THD_STAGE_INFO(thd, stage_rollback_implicit);
    trans_rollback_implicit(thd);
    thd->mdl_context.release_transactional_locks();
  }
  else if (stmt_causes_implicit_commit(thd, CF_IMPLICIT_COMMIT_END))
  {
    /* No transaction control allowed in sub-statements. */
    DBUG_ASSERT(! thd->in_sub_stmt);
    if (!(thd->variables.option_bits & OPTION_GTID_BEGIN))
    {
      THD_STAGE_INFO(thd, stage_commit_implicit);
      /* If commit fails, we should be able to reset the OK status. */
      thd->get_stmt_da()->set_overwrite_status(true);
      /* Commit the normal transaction if one is active. */
      trans_commit_implicit(thd);
      thd->get_stmt_da()->set_overwrite_status(false);
      thd->mdl_context.release_transactional_locks();
    }
  }
  else if (! thd->in_sub_stmt && ! thd->in_multi_stmt_transaction_mode())
  {
    /*
      - If inside a multi-statement transaction,
      defer the release of metadata locks until the current
      transaction is either committed or rolled back. This prevents
      other statements from modifying the table for the entire
      duration of this transaction.  This provides commit ordering
      and guarantees serializability across multiple transactions.
      - If in autocommit mode, or outside a transactional context,
      automatically release metadata locks of the current statement.
    */
    thd->mdl_context.release_transactional_locks();
  }
  else if (! thd->in_sub_stmt)
  {
    thd->mdl_context.release_statement_locks();
  }

  THD_STAGE_INFO(thd, stage_starting_cleanup);

  TRANSACT_TRACKER(add_trx_state_from_thd(thd));

  WSREP_TO_ISOLATION_END;

#ifdef WITH_WSREP
  /*
    Force release of transactional locks if not in active MST and wsrep is on.
  */
  if (WSREP(thd) &&
      ! thd->in_sub_stmt &&
      ! thd->in_active_multi_stmt_transaction() &&
      thd->mdl_context.has_transactional_locks())
  {
    WSREP_DEBUG("Forcing release of transactional locks for thd: %lld",
                (longlong) thd->thread_id);
    thd->mdl_context.release_transactional_locks();
  }
#endif /* WITH_WSREP */

  DBUG_RETURN(res || thd->is_error());
}


static bool execute_sqlcom_select(THD *thd, TABLE_LIST *all_tables)
{
  LEX	*lex= thd->lex;
  select_result *result=lex->result;
  bool res;
  /* assign global limit variable if limit is not given */
  {
    SELECT_LEX *param= lex->unit.global_parameters();
    if (!param->explicit_limit)
      param->select_limit=
        new (thd->mem_root) Item_int(thd,
                                     (ulonglong) thd->variables.select_limit);
  }

  if (!(res= open_and_lock_tables(thd, all_tables, TRUE, 0)))
  {
    if (lex->describe)
    {
      /*
        We always use select_send for EXPLAIN, even if it's an EXPLAIN
        for SELECT ... INTO OUTFILE: a user application should be able
        to prepend EXPLAIN to any query and receive output for it,
        even if the query itself redirects the output.
      */
      if (unlikely(!(result= new (thd->mem_root) select_send(thd))))
        return 1;                               /* purecov: inspected */
      thd->send_explain_fields(result, lex->describe, lex->analyze_stmt);
        
      /*
        This will call optimize() for all parts of query. The query plan is
        printed out below.
      */
      res= mysql_explain_union(thd, &lex->unit, result);
      
      /* Print EXPLAIN only if we don't have an error */
      if (likely(!res))
      {
        /* 
          Do like the original select_describe did: remove OFFSET from the
          top-level LIMIT
        */        
        result->reset_offset_limit(); 
        if (lex->explain_json)
        {
          lex->explain->print_explain_json(result, lex->analyze_stmt);
        }
        else
        {
          lex->explain->print_explain(result, thd->lex->describe,
                                      thd->lex->analyze_stmt);
          if (lex->describe & DESCRIBE_EXTENDED)
          {
            char buff[1024];
            String str(buff,(uint32) sizeof(buff), system_charset_info);
            str.length(0);
            /*
              The warnings system requires input in utf8, @see
              mysqld_show_warnings().
            */
            lex->unit.print(&str, QT_EXPLAIN_EXTENDED);
            push_warning(thd, Sql_condition::WARN_LEVEL_NOTE,
                         ER_YES, str.c_ptr_safe());
          }
        }
      }

      if (res)
        result->abort_result_set();
      else
        result->send_eof();
      delete result;
    }
    else
    {
      Protocol *save_protocol= NULL;
      if (lex->analyze_stmt)
      {
        if (result && result->result_interceptor())
          result->result_interceptor()->disable_my_ok_calls();
        else 
        {
          DBUG_ASSERT(thd->protocol);
          result= new (thd->mem_root) select_send_analyze(thd);
          save_protocol= thd->protocol;
          thd->protocol= new Protocol_discard(thd);
        }
      }
      else
      {
        if (!result && !(result= new (thd->mem_root) select_send(thd)))
          return 1;                               /* purecov: inspected */
      }
      query_cache_store_query(thd, all_tables);
      res= handle_select(thd, lex, result, 0);
      if (result != lex->result)
        delete result;

      if (lex->analyze_stmt)
      {
        if (save_protocol)
        {
          delete thd->protocol;
          thd->protocol= save_protocol;
        }
        if (!res)
          res= thd->lex->explain->send_explain(thd);
      }
    }
  }
  /* Count number of empty select queries */
  if (!thd->get_sent_row_count() && !res)
    status_var_increment(thd->status_var.empty_queries);
  else
    status_var_add(thd->status_var.rows_sent, thd->get_sent_row_count());

  return res;
}


static bool execute_show_status(THD *thd, TABLE_LIST *all_tables)
{
  bool res;
  system_status_var old_status_var= thd->status_var;
  thd->initial_status_var= &old_status_var;
  if (!(res= check_table_access(thd, SELECT_ACL, all_tables, FALSE,
                                UINT_MAX, FALSE)))
    res= execute_sqlcom_select(thd, all_tables);

  /* Don't log SHOW STATUS commands to slow query log */
  thd->server_status&= ~(SERVER_QUERY_NO_INDEX_USED |
                         SERVER_QUERY_NO_GOOD_INDEX_USED);
  /*
    restore status variables, as we don't want 'show status' to cause
    changes
  */
  mysql_mutex_lock(&LOCK_status);
  add_diff_to_status(&global_status_var, &thd->status_var,
                     &old_status_var);
  memcpy(&thd->status_var, &old_status_var,
         offsetof(STATUS_VAR, last_cleared_system_status_var));
  mysql_mutex_unlock(&LOCK_status);
  return res;
}


/*
  Find out if a table is a temporary table

  A table is a temporary table if it's a temporary table or
  there has been before a temporary table that has been renamed
  to the current name.

  Some examples:
  A->B          B is a temporary table if and only if A is a temp.
  A->B, B->C    Second B is temp if A is temp
  A->B, A->C    Second A can't be temp as if A was temp then B is temp
                and Second A can only be a normal table. C is also not temp
*/

static TABLE *find_temporary_table_for_rename(THD *thd,
                                              TABLE_LIST *first_table,
                                              TABLE_LIST *cur_table)
{
  TABLE_LIST *table;
  TABLE *res= 0;
  bool found= 0;
  DBUG_ENTER("find_temporary_table_for_rename");

  /* Find last instance when cur_table is in TO part */
  for (table= first_table;
       table != cur_table;
       table= table->next_local->next_local)
  {
    TABLE_LIST *next= table->next_local;

    if (!strcmp(table->get_db_name(),   cur_table->get_db_name()) &&
        !strcmp(table->get_table_name(), cur_table->get_table_name()))
    {
      /* Table was moved away, can't be same as 'table' */
      found= 1;
      res= 0;                      // Table can't be a temporary table
    }
    if (!strcmp(next->get_db_name(),    cur_table->get_db_name()) &&
        !strcmp(next->get_table_name(), cur_table->get_table_name()))
    {
      /*
        Table has matching name with new name of this table. cur_table should
        have same temporary type as this table.
      */
      found= 1;
      res= table->table;
    }
  }
  if (!found)
    res= thd->find_temporary_table(table, THD::TMP_TABLE_ANY);
  DBUG_RETURN(res);
}


static bool check_rename_table(THD *thd, TABLE_LIST *first_table,
                               TABLE_LIST *all_tables)
{
  DBUG_ASSERT(first_table == all_tables && first_table != 0);
  TABLE_LIST *table;
  for (table= first_table; table; table= table->next_local->next_local)
  {
    if (check_access(thd, ALTER_ACL | DROP_ACL, table->db.str,
                     &table->grant.privilege,
                     &table->grant.m_internal,
                     0, 0) ||
        check_access(thd, INSERT_ACL | CREATE_ACL, table->next_local->db.str,
                     &table->next_local->grant.privilege,
                     &table->next_local->grant.m_internal,
                     0, 0))
      return 1;

    /* check if these are referring to temporary tables */
    table->table= find_temporary_table_for_rename(thd, first_table, table);
    table->next_local->table= table->table;

    TABLE_LIST old_list, new_list;
    /*
      we do not need initialize old_list and new_list because we will
      copy table[0] and table->next[0] there
    */
    old_list= table[0];
    new_list= table->next_local[0];

    if (check_grant(thd, ALTER_ACL | DROP_ACL, &old_list, FALSE, 1, FALSE) ||
       (!test_all_bits(table->next_local->grant.privilege,
                       INSERT_ACL | CREATE_ACL) &&
        check_grant(thd, INSERT_ACL | CREATE_ACL, &new_list, FALSE, 1,
                    FALSE)))
      return 1;
  }

  return 0;
}


/**
  @brief Compare requested privileges with the privileges acquired from the
    User- and Db-tables.
  @param thd          Thread handler
  @param want_access  The requested access privileges.
  @param db           A pointer to the Db name.
  @param[out] save_priv A pointer to the granted privileges will be stored.
  @param grant_internal_info A pointer to the internal grant cache.
  @param dont_check_global_grants True if no global grants are checked.
  @param no_error     True if no errors should be sent to the client.

  'save_priv' is used to save the User-table (global) and Db-table grants for
  the supplied db name. Note that we don't store db level grants if the global
  grants is enough to satisfy the request AND the global grants contains a
  SELECT grant.

  For internal databases (INFORMATION_SCHEMA, PERFORMANCE_SCHEMA),
  additional rules apply, see ACL_internal_schema_access.

  @see check_grant

  @return Status of denial of access by exclusive ACLs.
    @retval FALSE Access can't exclusively be denied by Db- and User-table
      access unless Column- and Table-grants are checked too.
    @retval TRUE Access denied.
*/

bool
check_access(THD *thd, ulong want_access, const char *db, ulong *save_priv,
             GRANT_INTERNAL_INFO *grant_internal_info,
             bool dont_check_global_grants, bool no_errors)
{
#ifdef NO_EMBEDDED_ACCESS_CHECKS
  if (save_priv)
    *save_priv= GLOBAL_ACLS;
  return false;
#else
  Security_context *sctx= thd->security_ctx;
  ulong db_access;

  /*
    GRANT command:
    In case of database level grant the database name may be a pattern,
    in case of table|column level grant the database name can not be a pattern.
    We use 'dont_check_global_grants' as a flag to determine
    if it's database level grant command
    (see SQLCOM_GRANT case, mysql_execute_command() function) and
    set db_is_pattern according to 'dont_check_global_grants' value.
  */
  bool  db_is_pattern= ((want_access & GRANT_ACL) && dont_check_global_grants);
  ulong dummy;
  DBUG_ENTER("check_access");
  DBUG_PRINT("enter",("db: %s  want_access: %lu  master_access: %lu",
                      db ? db : "", want_access, sctx->master_access));

  if (save_priv)
    *save_priv=0;
  else
  {
    save_priv= &dummy;
    dummy= 0;
  }

  /* check access may be called twice in a row. Don't change to same stage */
  if (thd->proc_info != stage_checking_permissions.m_name)
    THD_STAGE_INFO(thd, stage_checking_permissions);
  if (unlikely((!db || !db[0]) && !thd->db.str && !dont_check_global_grants))
  {
    DBUG_RETURN(FALSE); // CTE reference or an error later
  }

  if (likely((db != NULL) && (db != any_db)))
  {
    /*
      Check if this is reserved database, like information schema or
      performance schema
    */
    const ACL_internal_schema_access *access;
    access= get_cached_schema_access(grant_internal_info, db);
    if (access)
    {
      switch (access->check(want_access, save_priv))
      {
      case ACL_INTERNAL_ACCESS_GRANTED:
        /*
          All the privileges requested have been granted internally.
          [out] *save_privileges= Internal privileges.
        */
        DBUG_RETURN(FALSE);
      case ACL_INTERNAL_ACCESS_DENIED:
        if (! no_errors)
        {
          status_var_increment(thd->status_var.access_denied_errors);
          my_error(ER_DBACCESS_DENIED_ERROR, MYF(0),
                   sctx->priv_user, sctx->priv_host, db);
        }
        DBUG_RETURN(TRUE);
      case ACL_INTERNAL_ACCESS_CHECK_GRANT:
        /*
          Only some of the privilege requested have been granted internally,
          proceed with the remaining bits of the request (want_access).
        */
        want_access&= ~(*save_priv);
        break;
      }
    }
  }

  if ((sctx->master_access & want_access) == want_access)
  {
    /*
      1. If we don't have a global SELECT privilege, we have to get the
      database specific access rights to be able to handle queries of type
      UPDATE t1 SET a=1 WHERE b > 0
      2. Change db access if it isn't current db which is being addressed
    */
    if (!(sctx->master_access & SELECT_ACL))
    {
      if (db && (!thd->db.str || db_is_pattern || strcmp(db, thd->db.str)))
      {
        db_access= acl_get(sctx->host, sctx->ip, sctx->priv_user, db,
                           db_is_pattern);
        if (sctx->priv_role[0])
          db_access|= acl_get("", "", sctx->priv_role, db, db_is_pattern);
      }
      else
      {
        /* get access for current db */
        db_access= sctx->db_access;
      }
      /*
        The effective privileges are the union of the global privileges
        and the intersection of db- and host-privileges,
        plus the internal privileges.
      */
      *save_priv|= sctx->master_access | db_access;
    }
    else
      *save_priv|= sctx->master_access;
    DBUG_RETURN(FALSE);
  }
  if (unlikely(((want_access & ~sctx->master_access) & ~DB_ACLS) ||
               (! db && dont_check_global_grants)))
  {						// We can never grant this
    DBUG_PRINT("error",("No possible access"));
    if (!no_errors)
    {
      status_var_increment(thd->status_var.access_denied_errors);
      my_error(access_denied_error_code(thd->password), MYF(0),
               sctx->priv_user,
               sctx->priv_host,
               (thd->password ?
                ER_THD(thd, ER_YES) :
                ER_THD(thd, ER_NO)));                    /* purecov: tested */
    }
    DBUG_RETURN(TRUE);				/* purecov: tested */
  }

  if (unlikely(db == any_db))
  {
    /*
      Access granted; Allow select on *any* db.
      [out] *save_privileges= 0
    */
    DBUG_RETURN(FALSE);
  }

  if (db && (!thd->db.str || db_is_pattern || strcmp(db, thd->db.str)))
  {
    db_access= acl_get(sctx->host, sctx->ip, sctx->priv_user, db,
                       db_is_pattern);
    if (sctx->priv_role[0])
    {
      db_access|= acl_get("", "", sctx->priv_role, db, db_is_pattern);
    }
  }
  else
    db_access= sctx->db_access;
  DBUG_PRINT("info",("db_access: %lu  want_access: %lu",
                     db_access, want_access));

  /*
    Save the union of User-table and the intersection between Db-table and
    Host-table privileges, with the already saved internal privileges.
  */
  db_access= (db_access | sctx->master_access);
  *save_priv|= db_access;

  /*
    We need to investigate column- and table access if all requested privileges
    belongs to the bit set of .
  */
  bool need_table_or_column_check=
    (want_access & (TABLE_ACLS | PROC_ACLS | db_access)) == want_access;

  /*
    Grant access if the requested access is in the intersection of
    host- and db-privileges (as retrieved from the acl cache),
    also grant access if all the requested privileges are in the union of
    TABLES_ACLS and PROC_ACLS; see check_grant.
  */
  if ( (db_access & want_access) == want_access ||
      (!dont_check_global_grants &&
       need_table_or_column_check))
  {
    /*
       Ok; but need to check table- and column privileges.
       [out] *save_privileges is (User-priv | (Db-priv & Host-priv) | Internal-priv)
    */
    DBUG_RETURN(FALSE);
  }

  /*
    Access is denied;
    [out] *save_privileges is (User-priv | (Db-priv & Host-priv) | Internal-priv)
  */
  DBUG_PRINT("error",("Access denied"));
  if (!no_errors)
  {
    status_var_increment(thd->status_var.access_denied_errors);
    my_error(ER_DBACCESS_DENIED_ERROR, MYF(0),
             sctx->priv_user, sctx->priv_host,
             (db ? db : (thd->db.str ?
                         thd->db.str :
                         "unknown")));
  }
  DBUG_RETURN(TRUE);
#endif // NO_EMBEDDED_ACCESS_CHECKS
}


#ifndef NO_EMBEDDED_ACCESS_CHECKS
/**
  Check grants for commands which work only with one table.

  @param thd                    Thread handler
  @param privilege              requested privilege
  @param tables                 global table list of query
  @param no_errors              FALSE/TRUE - report/don't report error to
                            the client (using my_error() call).

  @retval
    0   OK
  @retval
    1   access denied, error is sent to client
*/

bool check_single_table_access(THD *thd, ulong privilege, TABLE_LIST *tables,
                               bool no_errors)
{
  Switch_to_definer_security_ctx backup_sctx(thd, tables);

  const char *db_name;
  if ((tables->view || tables->field_translation) && !tables->schema_table)
    db_name= tables->view_db.str;
  else
<<<<<<< HEAD
    db_name= all_tables->db.str;
=======
    db_name= tables->db;
>>>>>>> 72eea39d

  if (check_access(thd, privilege, db_name, &tables->grant.privilege,
                   &tables->grant.m_internal, 0, no_errors))
    return 1;

  /* Show only 1 table for check_grant */
  if (!(tables->belong_to_view &&
       (thd->lex->sql_command == SQLCOM_SHOW_FIELDS)) &&
      check_grant(thd, privilege, tables, FALSE, 1, no_errors))
    return 1;

  return 0;
}

/**
  Check grants for commands which work only with one table and all other
  tables belonging to subselects or implicitly opened tables.

  @param thd			Thread handler
  @param privilege		requested privilege
  @param all_tables		global table list of query

  @retval
    0   OK
  @retval
    1   access denied, error is sent to client
*/

bool check_one_table_access(THD *thd, ulong privilege, TABLE_LIST *all_tables)
{
  if (check_single_table_access (thd,privilege,all_tables, FALSE))
    return 1;

  /* Check rights on tables of subselects and implictly opened tables */
  TABLE_LIST *subselects_tables, *view= all_tables->view ? all_tables : 0;
  if ((subselects_tables= all_tables->next_global))
  {
    /*
      Access rights asked for the first table of a view should be the same
      as for the view
    */
    if (view && subselects_tables->belong_to_view == view)
    {
      if (check_single_table_access (thd, privilege, subselects_tables, FALSE))
        return 1;
      subselects_tables= subselects_tables->next_global;
    }
    if (subselects_tables &&
        (check_table_access(thd, SELECT_ACL, subselects_tables, FALSE,
                            UINT_MAX, FALSE)))
      return 1;
  }
  return 0;
}


static bool check_show_access(THD *thd, TABLE_LIST *table)
{
  /*
    This is a SHOW command using an INFORMATION_SCHEMA table.
    check_access() has not been called for 'table',
    and SELECT is currently always granted on the I_S, so we automatically
    grant SELECT on table here, to bypass a call to check_access().
    Note that not calling check_access(table) is an optimization,
    which needs to be revisited if the INFORMATION_SCHEMA does
    not always automatically grant SELECT but use the grant tables.
    See Bug#38837 need a way to disable information_schema for security
  */
  table->grant.privilege= SELECT_ACL;

  switch (get_schema_table_idx(table->schema_table)) {
  case SCH_SCHEMATA:
    return (specialflag & SPECIAL_SKIP_SHOW_DB) &&
      check_global_access(thd, SHOW_DB_ACL);

  case SCH_TABLE_NAMES:
  case SCH_TABLES:
  case SCH_VIEWS:
  case SCH_TRIGGERS:
  case SCH_EVENTS:
  {
    const char *dst_db_name= table->schema_select_lex->db.str;

    DBUG_ASSERT(dst_db_name);

    if (check_access(thd, SELECT_ACL, dst_db_name,
                     &thd->col_access, NULL, FALSE, FALSE))
      return TRUE;

    if (!thd->col_access && check_grant_db(thd, dst_db_name))
    {
      status_var_increment(thd->status_var.access_denied_errors);
      my_error(ER_DBACCESS_DENIED_ERROR, MYF(0),
               thd->security_ctx->priv_user,
               thd->security_ctx->priv_host,
               dst_db_name);
      return TRUE;
    }

    return FALSE;
  }

  case SCH_COLUMNS:
  case SCH_STATISTICS:
  {
    TABLE_LIST *dst_table;
    dst_table= table->schema_select_lex->table_list.first;

    DBUG_ASSERT(dst_table);

    /*
      Open temporary tables to be able to detect them during privilege check.
    */
    if (thd->open_temporary_tables(dst_table))
      return TRUE;

    if (check_access(thd, SELECT_ACL, dst_table->db.str,
                     &dst_table->grant.privilege,
                     &dst_table->grant.m_internal,
                     FALSE, FALSE))
          return TRUE; /* Access denied */

    /*
      Check_grant will grant access if there is any column privileges on
      all of the tables thanks to the fourth parameter (bool show_table).
    */
    if (check_grant(thd, SELECT_ACL, dst_table, TRUE, 1, FALSE))
      return TRUE; /* Access denied */

    close_thread_tables(thd);
    dst_table->table= NULL;

    /* Access granted */
    return FALSE;
  }
  default:
    break;
  }

  return FALSE;
}



/**
  @brief Check if the requested privileges exists in either User-, Host- or
    Db-tables.
  @param thd          Thread context
  @param want_access  Privileges requested
  @param tables       List of tables to be compared against
  @param no_errors    Don't report error to the client (using my_error() call).
  @param any_combination_of_privileges_will_do TRUE if any privileges on any
    column combination is enough.
  @param number       Only the first 'number' tables in the linked list are
                      relevant.

  The suppled table list contains cached privileges. This functions calls the
  help functions check_access and check_grant to verify the first three steps
  in the privileges check queue:
  1. Global privileges
  2. OR (db privileges AND host privileges)
  3. OR table privileges
  4. OR column privileges (not checked by this function!)
  5. OR routine privileges (not checked by this function!)

  @see check_access
  @see check_grant

  @note This functions assumes that table list used and
  thd->lex->query_tables_own_last value correspond to each other
  (the latter should be either 0 or point to next_global member
  of one of elements of this table list).

  @return
    @retval FALSE OK
    @retval TRUE  Access denied; But column or routine privileges might need to
      be checked also.
*/

bool
check_table_access(THD *thd, ulong requirements,TABLE_LIST *tables,
		   bool any_combination_of_privileges_will_do,
                   uint number, bool no_errors)
{
  TABLE_LIST *org_tables= tables;
  TABLE_LIST *first_not_own_table= thd->lex->first_not_own_table();
  uint i= 0;
  /*
    The check that first_not_own_table is not reached is for the case when
    the given table list refers to the list for prelocking (contains tables
    of other queries). For simple queries first_not_own_table is 0.
  */
  for (; i < number && tables != first_not_own_table && tables;
       tables= tables->next_global, i++)
  {
    TABLE_LIST *const table_ref= tables->correspondent_table ?
      tables->correspondent_table : tables;
    Switch_to_definer_security_ctx backup_ctx(thd, table_ref);

    ulong want_access= requirements;

    /*
       Register access for view underlying table.
       Remove SHOW_VIEW_ACL, because it will be checked during making view
     */
    table_ref->grant.orig_want_privilege= (want_access & ~SHOW_VIEW_ACL);

    if (table_ref->schema_table_reformed)
    {
      if (check_show_access(thd, table_ref))
        return 1;
      continue;
    }

    DBUG_PRINT("info", ("derived: %d  view: %d", table_ref->derived != 0,
                        table_ref->view != 0));

    if (table_ref->is_anonymous_derived_table())
      continue;

    if (table_ref->sequence)
    {
      /* We want to have either SELECT or INSERT rights to sequences depending
         on how they are accessed
      */
      want_access= ((table_ref->lock_type == TL_WRITE_ALLOW_WRITE) ?
                    INSERT_ACL : SELECT_ACL);
    }

    if (check_access(thd, want_access, table_ref->get_db_name(),
                     &table_ref->grant.privilege,
                     &table_ref->grant.m_internal,
                     0, no_errors))
      return 1;
  }
  return check_grant(thd,requirements,org_tables,
                     any_combination_of_privileges_will_do,
                     number, no_errors);
}


bool
check_routine_access(THD *thd, ulong want_access, const LEX_CSTRING *db,
                     const LEX_CSTRING *name,
                     const Sp_handler *sph, bool no_errors)
{
  TABLE_LIST tables[1];
  
  bzero((char *)tables, sizeof(TABLE_LIST));
  tables->db= *db;
  tables->table_name= tables->alias= *name;
  
  /*
    The following test is just a shortcut for check_access() (to avoid
    calculating db_access) under the assumption that it's common to
    give persons global right to execute all stored SP (but not
    necessary to create them).
    Note that this effectively bypasses the ACL_internal_schema_access checks
    that are implemented for the INFORMATION_SCHEMA and PERFORMANCE_SCHEMA,
    which are located in check_access().
    Since the I_S and P_S do not contain routines, this bypass is ok,
    as long as this code path is not abused to create routines.
    The assert enforce that.
  */
  DBUG_ASSERT((want_access & CREATE_PROC_ACL) == 0);
  if ((thd->security_ctx->master_access & want_access) == want_access)
    tables->grant.privilege= want_access;
  else if (check_access(thd, want_access, db->str,
                        &tables->grant.privilege,
                        &tables->grant.m_internal,
                        0, no_errors))
    return TRUE;
  
  return check_grant_routine(thd, want_access, tables, sph, no_errors);
}


/**
  Check if the routine has any of the routine privileges.

  @param thd	       Thread handler
  @param db           Database name
  @param name         Routine name

  @retval
    0            ok
  @retval
    1            error
*/

bool check_some_routine_access(THD *thd, const char *db, const char *name,
                               const Sp_handler *sph)
{
  ulong save_priv;
  /*
    The following test is just a shortcut for check_access() (to avoid
    calculating db_access)
    Note that this effectively bypasses the ACL_internal_schema_access checks
    that are implemented for the INFORMATION_SCHEMA and PERFORMANCE_SCHEMA,
    which are located in check_access().
    Since the I_S and P_S do not contain routines, this bypass is ok,
    as it only opens SHOW_PROC_ACLS.
  */
  if (thd->security_ctx->master_access & SHOW_PROC_ACLS)
    return FALSE;
  if (!check_access(thd, SHOW_PROC_ACLS, db, &save_priv, NULL, 0, 1) ||
      (save_priv & SHOW_PROC_ACLS))
    return FALSE;
  return check_routine_level_acl(thd, db, name, sph);
}


/*
  Check if the given table has any of the asked privileges

  @param thd		 Thread handler
  @param want_access	 Bitmap of possible privileges to check for

  @retval
    0  ok
  @retval
    1  error
*/

bool check_some_access(THD *thd, ulong want_access, TABLE_LIST *table)
{
  ulong access;
  DBUG_ENTER("check_some_access");

  /* This loop will work as long as we have less than 32 privileges */
  for (access= 1; access < want_access ; access<<= 1)
  {
    if (access & want_access)
    {
      if (!check_access(thd, access, table->db.str,
                        &table->grant.privilege,
                        &table->grant.m_internal,
                        0, 1) &&
           !check_grant(thd, access, table, FALSE, 1, TRUE))
        DBUG_RETURN(0);
    }
  }
  DBUG_PRINT("exit",("no matching access rights"));
  DBUG_RETURN(1);
}

#endif /*NO_EMBEDDED_ACCESS_CHECKS*/


/**
  check for global access and give descriptive error message if it fails.

  @param thd			Thread handler
  @param want_access		Use should have any of these global rights

  @warning
    One gets access right if one has ANY of the rights in want_access.
    This is useful as one in most cases only need one global right,
    but in some case we want to check if the user has SUPER or
    REPL_CLIENT_ACL rights.

  @retval
    0	ok
  @retval
    1	Access denied.  In this case an error is sent to the client
*/

bool check_global_access(THD *thd, ulong want_access, bool no_errors)
{
#ifndef NO_EMBEDDED_ACCESS_CHECKS
  char command[128];
  if ((thd->security_ctx->master_access & want_access))
    return 0;
  if (unlikely(!no_errors))
  {
    get_privilege_desc(command, sizeof(command), want_access);
    my_error(ER_SPECIFIC_ACCESS_DENIED_ERROR, MYF(0), command);
  }
  status_var_increment(thd->status_var.access_denied_errors);
  return 1;
#else
  return 0;
#endif
}


/**
  Checks foreign key's parent table access.

  @param thd	       [in]	Thread handler
  @param create_info   [in]     Create information (like MAX_ROWS, ENGINE or
                                temporary table flag)
  @param alter_info    [in]     Initial list of columns and indexes for the
                                table to be created
  @param create_db     [in]     Database of the created table

  @retval
   false  ok.
  @retval
   true	  error or access denied. Error is sent to client in this case.
*/
bool check_fk_parent_table_access(THD *thd,
                                  HA_CREATE_INFO *create_info,
                                  Alter_info *alter_info,
                                  const char* create_db)
{
  Key *key;
  List_iterator<Key> key_iterator(alter_info->key_list);

  while ((key= key_iterator++))
  {
    if (key->type == Key::FOREIGN_KEY)
    {
      TABLE_LIST parent_table;
      bool is_qualified_table_name;
      Foreign_key *fk_key= (Foreign_key *)key;
      LEX_CSTRING db_name;
      LEX_CSTRING table_name= { fk_key->ref_table.str,
                               fk_key->ref_table.length };
      const ulong privileges= (SELECT_ACL | INSERT_ACL | UPDATE_ACL |
                               DELETE_ACL | REFERENCES_ACL);

      // Check if tablename is valid or not.
      DBUG_ASSERT(table_name.str != NULL);
      if (check_table_name(table_name.str, table_name.length, false))
      {
        my_error(ER_WRONG_TABLE_NAME, MYF(0), table_name.str);
        return true;
      }

      if (fk_key->ref_db.str)
      {
        is_qualified_table_name= true;
        if (!(db_name.str= (char *) thd->memdup(fk_key->ref_db.str,
                                                fk_key->ref_db.length+1)))
          return true;
        db_name.length= fk_key->ref_db.length;

        // Check if database name is valid or not.
        if (check_db_name((LEX_STRING*) &db_name))
        {
          my_error(ER_WRONG_DB_NAME, MYF(0), db_name.str);
          return true;
        }
      }
      else
      {
        if (!thd->db.str)
        {
          DBUG_ASSERT(create_db);
          db_name.length= strlen(create_db);
          if (!(db_name.str= (char *) thd->memdup(create_db,
                                                  db_name.length+1)))
            return true;
          is_qualified_table_name= true;

          if (check_db_name((LEX_STRING*) &db_name))
          {
            my_error(ER_WRONG_DB_NAME, MYF(0), db_name.str);
            return true;
          }
        }
        else
        {
          if (thd->lex->copy_db_to(&db_name))
            return true;
          else
           is_qualified_table_name= false;
        }
      }

      // if lower_case_table_names is set then convert tablename to lower case.
      if (lower_case_table_names)
      {
        char *name;
        table_name.str= name= (char *) thd->memdup(fk_key->ref_table.str,
                                                   fk_key->ref_table.length+1);
        table_name.length= my_casedn_str(files_charset_info, name);
        db_name.length= my_casedn_str(files_charset_info, (char*) db_name.str);
      }

      parent_table.init_one_table(&db_name, &table_name, 0, TL_IGNORE);

      /*
       Check if user has any of the "privileges" at table level on
       "parent_table".
       Having privilege on any of the parent_table column is not
       enough so checking whether user has any of the "privileges"
       at table level only here.
      */
      if (check_some_access(thd, privileges, &parent_table) ||
          parent_table.grant.want_privilege)
      {
        if (is_qualified_table_name)
        {
          const size_t qualified_table_name_len= NAME_LEN + 1 + NAME_LEN + 1;
          char *qualified_table_name= (char *) thd->alloc(qualified_table_name_len);

          my_snprintf(qualified_table_name, qualified_table_name_len, "%s.%s",
                      db_name.str, table_name.str);
          table_name.str= qualified_table_name;
        }

        my_error(ER_TABLEACCESS_DENIED_ERROR, MYF(0),
                 "REFERENCES",
                 thd->security_ctx->priv_user,
                 thd->security_ctx->host_or_ip,
                 table_name.str);

        return true;
      }
    }
  }

  return false;
}


/****************************************************************************
	Check stack size; Send error if there isn't enough stack to continue
****************************************************************************/


#ifndef DBUG_OFF
long max_stack_used;
#endif

/**
  @note
  Note: The 'buf' parameter is necessary, even if it is unused here.
  - fix_fields functions has a "dummy" buffer large enough for the
    corresponding exec. (Thus we only have to check in fix_fields.)
  - Passing to check_stack_overrun() prevents the compiler from removing it.
*/
bool check_stack_overrun(THD *thd, long margin,
			 uchar *buf __attribute__((unused)))
{
  long stack_used;
  DBUG_ASSERT(thd == current_thd);
  if ((stack_used= available_stack_size(thd->thread_stack, &stack_used)) >=
      (long) (my_thread_stack_size - margin))
  {
    thd->is_fatal_error= 1;
    /*
      Do not use stack for the message buffer to ensure correct
      behaviour in cases we have close to no stack left.
    */
    char* ebuff= new char[MYSQL_ERRMSG_SIZE];
    if (ebuff) {
      my_snprintf(ebuff, MYSQL_ERRMSG_SIZE, ER_THD(thd, ER_STACK_OVERRUN_NEED_MORE),
                  stack_used, my_thread_stack_size, margin);
      my_message(ER_STACK_OVERRUN_NEED_MORE, ebuff, MYF(ME_FATALERROR));
      delete [] ebuff;
    }
    return 1;
  }
#ifndef DBUG_OFF
  max_stack_used= MY_MAX(max_stack_used, stack_used);
#endif
  return 0;
}


#define MY_YACC_INIT 1000			// Start with big alloc
#define MY_YACC_MAX  32000			// Because of 'short'

bool my_yyoverflow(short **yyss, YYSTYPE **yyvs, size_t *yystacksize)
{
  Yacc_state *state= & current_thd->m_parser_state->m_yacc;
  size_t old_info=0;
  DBUG_ASSERT(state);
  if ( *yystacksize >= MY_YACC_MAX)
    return 1;
  if (!state->yacc_yyvs)
    old_info= *yystacksize;
  *yystacksize= set_zone((int)(*yystacksize)*2,MY_YACC_INIT,MY_YACC_MAX);
  if (!(state->yacc_yyvs= (uchar*)
        my_realloc(state->yacc_yyvs,
                   *yystacksize*sizeof(**yyvs),
                   MYF(MY_ALLOW_ZERO_PTR | MY_FREE_ON_ERROR))) ||
      !(state->yacc_yyss= (uchar*)
        my_realloc(state->yacc_yyss,
                   *yystacksize*sizeof(**yyss),
                   MYF(MY_ALLOW_ZERO_PTR | MY_FREE_ON_ERROR))))
    return 1;
  if (old_info)
  {
    /*
      Only copy the old stack on the first call to my_yyoverflow(),
      when replacing a static stack (YYINITDEPTH) by a dynamic stack.
      For subsequent calls, my_realloc already did preserve the old stack.
    */
    memcpy(state->yacc_yyss, *yyss, old_info*sizeof(**yyss));
    memcpy(state->yacc_yyvs, *yyvs, old_info*sizeof(**yyvs));
  }
  *yyss= (short*) state->yacc_yyss;
  *yyvs= (YYSTYPE*) state->yacc_yyvs;
  return 0;
}


/**
  Reset the part of THD responsible for the state of command
  processing.

  @param do_clear_error  Set if we should clear errors

  This needs to be called before execution of every statement
  (prepared or conventional).  It is not called by substatements of
  routines.

  @todo Call it after we use THD for queries, not before.
*/

void THD::reset_for_next_command(bool do_clear_error)
{
  DBUG_ENTER("THD::reset_for_next_command");
  DBUG_ASSERT(!spcont); /* not for substatements of routines */
  DBUG_ASSERT(!in_sub_stmt);

  if (likely(do_clear_error))
    clear_error(1);

  free_list= 0;
  /*
    We also assign stmt_lex in lex_start(), but during bootstrap this
    code is executed first.
  */
  DBUG_ASSERT(lex == &main_lex);
  main_lex.stmt_lex= &main_lex; main_lex.current_select_number= 1;
  DBUG_PRINT("info", ("Lex and stmt_lex: %p", &main_lex));
  /*
    Those two lines below are theoretically unneeded as
    THD::cleanup_after_query() should take care of this already.
  */
  auto_inc_intervals_in_cur_stmt_for_binlog.empty();
  stmt_depends_on_first_successful_insert_id_in_prev_stmt= 0;

#ifdef WITH_WSREP
  /*
    Autoinc variables should be adjusted only for locally executed
    transactions. Appliers and replayers are either processing ROW
    events or get autoinc variable values from Query_log_event and
    mysql slave may be processing STATEMENT format events, but he should
    use autoinc values passed in binlog events, not the values forced by
    the cluster.
  */
  if (WSREP(this) && wsrep_exec_mode == LOCAL_STATE &&
      !slave_thread && wsrep_auto_increment_control)
  {
    variables.auto_increment_offset=
      global_system_variables.auto_increment_offset;
    variables.auto_increment_increment=
      global_system_variables.auto_increment_increment;
  }
#endif /* WITH_WSREP */
  query_start_sec_part_used= 0;
  is_fatal_error= time_zone_used= 0;
  log_current_statement= 0;

  /*
    Clear the status flag that are expected to be cleared at the
    beginning of each SQL statement.
  */
  server_status&= ~SERVER_STATUS_CLEAR_SET;
  /*
    If in autocommit mode and not in a transaction, reset
    OPTION_STATUS_NO_TRANS_UPDATE | OPTION_KEEP_LOG to not get warnings
    in ha_rollback_trans() about some tables couldn't be rolled back.
  */
  if (!in_multi_stmt_transaction_mode())
  {
    variables.option_bits&= ~OPTION_KEEP_LOG;
    transaction.all.reset();
  }
  DBUG_ASSERT(security_ctx== &main_security_ctx);
  thread_specific_used= FALSE;

  if (opt_bin_log)
    reset_dynamic(&user_var_events);
  DBUG_ASSERT(user_var_events_alloc == &main_mem_root);
  enable_slow_log= true;
  get_stmt_da()->reset_for_next_command();
  rand_used= 0;
  m_sent_row_count= m_examined_row_count= 0;
  accessed_rows_and_keys= 0;

  reset_slow_query_state();

  reset_current_stmt_binlog_format_row();
  binlog_unsafe_warning_flags= 0;

  save_prep_leaf_list= false;

  DBUG_PRINT("debug",
             ("is_current_stmt_binlog_format_row(): %d",
              is_current_stmt_binlog_format_row()));

  DBUG_VOID_RETURN;
}


/**
  Resets the lex->current_select object.
  @note It is assumed that lex->current_select != NULL

  This function is a wrapper around select_lex->init_select() with an added
  check for the special situation when using INTO OUTFILE and LOAD DATA.
*/

void
mysql_init_select(LEX *lex)
{
  SELECT_LEX *select_lex= lex->current_select;
  select_lex->init_select();
  lex->wild= 0;
  if (select_lex == &lex->select_lex)
  {
    DBUG_ASSERT(lex->result == 0);
    lex->exchange= 0;
  }
}


/**
  Used to allocate a new SELECT_LEX object on the current thd mem_root and
  link it into the relevant lists.

  This function is always followed by mysql_init_select.

  @see mysql_init_select

  @retval TRUE An error occurred
  @retval FALSE The new SELECT_LEX was successfully allocated.
*/

bool
mysql_new_select(LEX *lex, bool move_down, SELECT_LEX *select_lex)
{
  THD *thd= lex->thd;
  bool new_select= select_lex == NULL;
  DBUG_ENTER("mysql_new_select");

  if (new_select)
  {
    if (!(select_lex= new (thd->mem_root) SELECT_LEX()))
      DBUG_RETURN(1);
    select_lex->select_number= ++thd->lex->stmt_lex->current_select_number;
    select_lex->parent_lex= lex; /* Used in init_query. */
    select_lex->init_query();
    select_lex->init_select();
  }
  lex->nest_level++;
  if (lex->nest_level > (int) MAX_SELECT_NESTING)
  {
    my_error(ER_TOO_HIGH_LEVEL_OF_NESTING_FOR_SELECT, MYF(0));
    DBUG_RETURN(1);
  }
  select_lex->nest_level= lex->nest_level;
  select_lex->nest_level_base= &thd->lex->unit;
  if (move_down)
  {
    SELECT_LEX_UNIT *unit;
    /* first select_lex of subselect or derived table */
    if (!(unit= new (thd->mem_root) SELECT_LEX_UNIT()))
      DBUG_RETURN(1);

    unit->init_query();
    unit->thd= thd;
    unit->include_down(lex->current_select);
    unit->link_next= 0;
    unit->link_prev= 0;
    unit->return_to= lex->current_select;
    select_lex->include_down(unit);
    /*
      By default we assume that it is usual subselect and we have outer name
      resolution context, if no we will assign it to 0 later
    */
    select_lex->context.outer_context= &select_lex->outer_select()->context;
  }
  else
  {
    bool const outer_most= (lex->current_select->master_unit() == &lex->unit);
    if (outer_most && lex->result)
    {
      my_error(ER_WRONG_USAGE, MYF(0), "UNION", "INTO");
      DBUG_RETURN(TRUE);
    }

    /*
      This type of query is not possible in the grammar:
        SELECT 1 FROM t1 PROCEDURE ANALYSE() UNION ... ;

      But this type of query is still possible:
        (SELECT 1 FROM t1 PROCEDURE ANALYSE()) UNION ... ;
      and it's not easy to disallow this grammatically,
      because there can be any parenthesis nest level:
        (((SELECT 1 FROM t1 PROCEDURE ANALYSE()))) UNION ... ;
    */
    if (lex->proc_list.elements!=0)
    {
      my_error(ER_WRONG_USAGE, MYF(0), "UNION",
               "SELECT ... PROCEDURE ANALYSE()");
      DBUG_RETURN(TRUE);
    }
    // SELECT 1 FROM t1 ORDER BY 1 UNION SELECT 1 FROM t1 -- not possible
    DBUG_ASSERT(!lex->current_select->order_list.first ||
                lex->current_select->braces);
    // SELECT 1 FROM t1 LIMIT 1 UNION SELECT 1 FROM t1;   -- not possible
    DBUG_ASSERT(!lex->current_select->explicit_limit ||
                lex->current_select->braces);

    select_lex->include_neighbour(lex->current_select);
    SELECT_LEX_UNIT *unit= select_lex->master_unit();                              
    if (!unit->fake_select_lex && unit->add_fake_select_lex(lex->thd))
      DBUG_RETURN(1);
    select_lex->context.outer_context= 
                unit->first_select()->context.outer_context;
  }

  if (new_select)
    select_lex->include_global((st_select_lex_node**)&lex->all_selects_list);
  lex->current_select= select_lex;
  /*
    in subquery is SELECT query and we allow resolution of names in SELECT
    list
  */
  select_lex->context.resolve_in_select_list= TRUE;
  DBUG_RETURN(0);
}

/**
  Create a select to return the same output as 'SELECT @@var_name'.

  Used for SHOW COUNT(*) [ WARNINGS | ERROR].

  This will crash with a core dump if the variable doesn't exists.

  @param var_name		Variable name
*/

void create_select_for_variable(THD *thd, LEX_CSTRING *var_name)
{
  LEX *lex;
  Item *var;
  char buff[MAX_SYS_VAR_LENGTH*2+4+8], *end;
  DBUG_ENTER("create_select_for_variable");

  lex= thd->lex;
  mysql_init_select(lex);
  lex->sql_command= SQLCOM_SELECT;
  /*
    We set the name of Item to @@session.var_name because that then is used
    as the column name in the output.
  */
  if ((var= get_system_var(thd, OPT_SESSION, var_name, &null_clex_str)))
  {
    end= strxmov(buff, "@@session.", var_name->str, NullS);
    var->set_name(thd, buff, (uint)(end-buff), system_charset_info);
    add_item_to_list(thd, var);
  }
  DBUG_VOID_RETURN;
}


void mysql_init_multi_delete(LEX *lex)
{
  lex->sql_command=  SQLCOM_DELETE_MULTI;
  mysql_init_select(lex);
  lex->select_lex.select_limit= 0;
  lex->unit.select_limit_cnt= HA_POS_ERROR;
  lex->select_lex.table_list.save_and_clear(&lex->auxiliary_table_list);
  lex->query_tables= 0;
  lex->query_tables_last= &lex->query_tables;
}

static void wsrep_mysql_parse(THD *thd, char *rawbuf, uint length,
                              Parser_state *parser_state,
                              bool is_com_multi,
                              bool is_next_command)
{
#ifdef WITH_WSREP
  bool is_autocommit=
    !thd->in_multi_stmt_transaction_mode()                  &&
    thd->wsrep_conflict_state == NO_CONFLICT                &&
    !thd->wsrep_applier;

  do
  {
    if (thd->wsrep_conflict_state== RETRY_AUTOCOMMIT)
    {
      thd->wsrep_conflict_state= NO_CONFLICT;
      /* Performance Schema Interface instrumentation, begin */
      thd->m_statement_psi= MYSQL_REFINE_STATEMENT(thd->m_statement_psi,
	      com_statement_info[thd->get_command()].m_key);
      MYSQL_SET_STATEMENT_TEXT(thd->m_statement_psi, thd->query(),
	                       thd->query_length());

      DBUG_EXECUTE_IF("sync.wsrep_retry_autocommit",
                      {
                        const char act[]=
                          "now "
                          "SIGNAL wsrep_retry_autocommit_reached "
                          "WAIT_FOR wsrep_retry_autocommit_continue";
                        DBUG_ASSERT(!debug_sync_set_action(thd, STRING_WITH_LEN(act)));
                      });
      WSREP_DEBUG("Retry autocommit query: %s", thd->query());
    }

    mysql_parse(thd, rawbuf, length, parser_state, is_com_multi,
                is_next_command);

    if (WSREP(thd)) {
      /* wsrep BF abort in query exec phase */
      mysql_mutex_lock(&thd->LOCK_thd_data);
      if (thd->wsrep_conflict_state == MUST_ABORT) {
        wsrep_client_rollback(thd);

        WSREP_DEBUG("abort in exec query state, avoiding autocommit");
      }

      if (thd->wsrep_conflict_state == MUST_REPLAY)
      {
        mysql_mutex_unlock(&thd->LOCK_thd_data);
	if (thd->lex->explain)
          delete_explain_query(thd->lex);
        mysql_mutex_lock(&thd->LOCK_thd_data);

        wsrep_replay_transaction(thd);
      }

      /* setting error code for BF aborted trxs */
      if (thd->wsrep_conflict_state == ABORTED ||
          thd->wsrep_conflict_state == CERT_FAILURE)
      {
        thd->reset_for_next_command();
        if (is_autocommit                           &&
            thd->lex->sql_command != SQLCOM_SELECT  &&
            (thd->wsrep_retry_counter < thd->variables.wsrep_retry_autocommit))
        {
          mysql_mutex_unlock(&thd->LOCK_thd_data);
          WSREP_DEBUG("wsrep retrying AC query: %s",
                      (thd->query()) ? thd->query() : "void");

	  /* Performance Schema Interface instrumentation, end */
	  MYSQL_END_STATEMENT(thd->m_statement_psi, thd->get_stmt_da());
	  thd->m_statement_psi= NULL;
          thd->m_digest= NULL;
	  // Released thd->LOCK_thd_data above as below could end up
	  // close_thread_tables()/close_open_tables()/close_thread_table()/mysql_mutex_lock(&thd->LOCK_thd_data)
          close_thread_tables(thd);

	  mysql_mutex_lock(&thd->LOCK_thd_data);
          thd->wsrep_conflict_state= RETRY_AUTOCOMMIT;
          thd->wsrep_retry_counter++;            // grow
          wsrep_copy_query(thd);
          thd->set_time();
          parser_state->reset(rawbuf, length);
          mysql_mutex_unlock(&thd->LOCK_thd_data);
        }
        else
        {
          mysql_mutex_unlock(&thd->LOCK_thd_data);
	  // This does dirty read to wsrep variables but it is only a debug code
          WSREP_DEBUG("%s, thd: %lld is_AC: %d, retry: %lu - %lu SQL: %s",
                      (thd->wsrep_conflict_state == ABORTED) ?
                      "BF Aborted" : "cert failure",
                      (longlong) thd->thread_id, is_autocommit,
                      thd->wsrep_retry_counter,
                      thd->variables.wsrep_retry_autocommit, thd->query());
          my_message(ER_LOCK_DEADLOCK, "Deadlock: wsrep aborted transaction",
                     MYF(0));

	  mysql_mutex_lock(&thd->LOCK_thd_data);
          thd->wsrep_conflict_state= NO_CONFLICT;
          if (thd->wsrep_conflict_state != REPLAYING)
            thd->wsrep_retry_counter= 0;             //  reset
	  mysql_mutex_unlock(&thd->LOCK_thd_data);
        }

        thd->reset_killed();
      }
      else
      {
        set_if_smaller(thd->wsrep_retry_counter, 0); // reset; eventually ok
        mysql_mutex_unlock(&thd->LOCK_thd_data);
      }
    }

    /* If retry is requested clean up explain structure */
    if ((thd->wsrep_conflict_state == RETRY_AUTOCOMMIT ||
	 thd->wsrep_conflict_state == MUST_REPLAY )
	&& thd->lex->explain)
    {
        delete_explain_query(thd->lex);
    }

  }  while (thd->wsrep_conflict_state== RETRY_AUTOCOMMIT);

  if (thd->wsrep_retry_query)
  {
    WSREP_DEBUG("releasing retry_query: conf %d sent %d kill %d  errno %d SQL %s",
                thd->wsrep_conflict_state,
	    thd->get_stmt_da()->is_sent(),
                thd->killed,
	    thd->get_stmt_da()->is_error() ? thd->get_stmt_da()->sql_errno() : 0,
                thd->wsrep_retry_query);
    my_free(thd->wsrep_retry_query);
    thd->wsrep_retry_query      = NULL;
    thd->wsrep_retry_query_len  = 0;
    thd->wsrep_retry_command    = COM_CONNECT;
  }
#endif /* WITH_WSREP */
}


/*
  When you modify mysql_parse(), you may need to modify
  mysql_test_parse_for_slave() in this same file.
*/

/**
  Parse a query.

  @param       thd     Current thread
  @param       rawbuf  Begining of the query text
  @param       length  Length of the query text
  @param[out]  found_semicolon For multi queries, position of the character of
                               the next query in the query text.
  @param is_next_command there will be more command in the COM_MULTI batch
*/

void mysql_parse(THD *thd, char *rawbuf, uint length,
                 Parser_state *parser_state,
                 bool is_com_multi,
                 bool is_next_command)
{
  DBUG_ENTER("mysql_parse");
  DBUG_EXECUTE_IF("parser_debug", turn_parser_debug_on(););

  /*
    Warning.
    The purpose of query_cache_send_result_to_client() is to lookup the
    query in the query cache first, to avoid parsing and executing it.
    So, the natural implementation would be to:
    - first, call query_cache_send_result_to_client,
    - second, if caching failed, initialise the lexical and syntactic parser.
    The problem is that the query cache depends on a clean initialization
    of (among others) lex->safe_to_cache_query and thd->server_status,
    which are reset respectively in
    - lex_start()
    - THD::reset_for_next_command()
    So, initializing the lexical analyser *before* using the query cache
    is required for the cache to work properly.
    FIXME: cleanup the dependencies in the code to simplify this.
  */
  lex_start(thd);
  thd->reset_for_next_command();
  if (is_next_command)
  {
    thd->server_status|= SERVER_MORE_RESULTS_EXISTS;
    if (is_com_multi)
      thd->get_stmt_da()->set_skip_flush();
  }

  if (query_cache_send_result_to_client(thd, rawbuf, length) <= 0)
  {
    LEX *lex= thd->lex;

    bool err= parse_sql(thd, parser_state, NULL, true);

    if (likely(!err))
    {
      thd->m_statement_psi=
        MYSQL_REFINE_STATEMENT(thd->m_statement_psi,
                               sql_statement_info[thd->lex->sql_command].
                               m_key);
#ifndef NO_EMBEDDED_ACCESS_CHECKS
      if (mqh_used && thd->user_connect &&
	  check_mqh(thd, lex->sql_command))
      {
	thd->net.error = 0;
      }
      else
#endif
      {
	if (likely(! thd->is_error()))
	{
          const char *found_semicolon= parser_state->m_lip.found_semicolon;
          /*
            Binlog logs a string starting from thd->query and having length
            thd->query_length; so we set thd->query_length correctly (to not
            log several statements in one event, when we executed only first).
            We set it to not see the ';' (otherwise it would get into binlog
            and Query_log_event::print() would give ';;' output).
            This also helps display only the current query in SHOW
            PROCESSLIST.
          */
          if (found_semicolon && (ulong) (found_semicolon - thd->query()))
            thd->set_query(thd->query(),
                           (uint32) (found_semicolon - thd->query() - 1),
                           thd->charset());
          /* Actually execute the query */
          if (found_semicolon)
          {
            lex->safe_to_cache_query= 0;
            thd->server_status|= SERVER_MORE_RESULTS_EXISTS;
          }
          lex->set_trg_event_type_for_tables();
          MYSQL_QUERY_EXEC_START(thd->query(),
                                 thd->thread_id,
                                 thd->get_db(),
                                 &thd->security_ctx->priv_user[0],
                                 (char *) thd->security_ctx->host_or_ip,
                                 0);

          int error __attribute__((unused));
          error= mysql_execute_command(thd);
          MYSQL_QUERY_EXEC_DONE(error);
	}
      }
    }
    else
    {
      /* Instrument this broken statement as "statement/sql/error" */
      thd->m_statement_psi=
        MYSQL_REFINE_STATEMENT(thd->m_statement_psi,
                               sql_statement_info[SQLCOM_END].m_key);
      DBUG_ASSERT(thd->is_error());
      DBUG_PRINT("info",("Command aborted. Fatal_error: %d",
			 thd->is_fatal_error));

      query_cache_abort(thd, &thd->query_cache_tls);
    }
    THD_STAGE_INFO(thd, stage_freeing_items);
    sp_cache_enforce_limit(thd->sp_proc_cache, stored_program_cache_size);
    sp_cache_enforce_limit(thd->sp_func_cache, stored_program_cache_size);
    sp_cache_enforce_limit(thd->sp_package_spec_cache, stored_program_cache_size);
    sp_cache_enforce_limit(thd->sp_package_body_cache, stored_program_cache_size);
    thd->end_statement();
    thd->Item_change_list::rollback_item_tree_changes();
    thd->cleanup_after_query();
  }
  else
  {
    /* Update statistics for getting the query from the cache */
    thd->lex->sql_command= SQLCOM_SELECT;
    thd->m_statement_psi=
      MYSQL_REFINE_STATEMENT(thd->m_statement_psi,
                             sql_statement_info[SQLCOM_SELECT].m_key);
    status_var_increment(thd->status_var.com_stat[SQLCOM_SELECT]);
    thd->update_stats();
#ifdef WITH_WSREP
    if (WSREP_CLIENT(thd))
    {
      thd->wsrep_sync_wait_gtid= WSREP_GTID_UNDEFINED;
    }
#endif /* WITH_WSREP */
  }
  DBUG_VOID_RETURN;
}


#ifdef HAVE_REPLICATION
/*
  Usable by the replication SQL thread only: just parse a query to know if it
  can be ignored because of replicate-*-table rules.

  @retval
    0	cannot be ignored
  @retval
    1	can be ignored
*/

bool mysql_test_parse_for_slave(THD *thd, char *rawbuf, uint length)
{
  LEX *lex= thd->lex;
  bool error= 0;
  DBUG_ENTER("mysql_test_parse_for_slave");

  Parser_state parser_state;
  if (likely(!(error= parser_state.init(thd, rawbuf, length))))
  {
    lex_start(thd);
    thd->reset_for_next_command();

    if (!parse_sql(thd, & parser_state, NULL, true) &&
        all_tables_not_ok(thd, lex->select_lex.table_list.first))
      error= 1;                  /* Ignore question */
    thd->end_statement();
  }
  thd->cleanup_after_query();
  DBUG_RETURN(error);
}
#endif


bool
add_proc_to_list(THD* thd, Item *item)
{
  ORDER *order;
  Item	**item_ptr;

  if (unlikely(!(order = (ORDER *) thd->alloc(sizeof(ORDER)+sizeof(Item*)))))
    return 1;
  item_ptr = (Item**) (order+1);
  *item_ptr= item;
  order->item=item_ptr;
  thd->lex->proc_list.link_in_list(order, &order->next);
  return 0;
}


/**
  save order by and tables in own lists.
*/

bool add_to_list(THD *thd, SQL_I_List<ORDER> &list, Item *item,bool asc)
{
  ORDER *order;
  DBUG_ENTER("add_to_list");
  if (unlikely(!(order = (ORDER *) thd->alloc(sizeof(ORDER)))))
    DBUG_RETURN(1);
  order->item_ptr= item;
  order->item= &order->item_ptr;
  order->direction= (asc ? ORDER::ORDER_ASC : ORDER::ORDER_DESC);
  order->used=0;
  order->counter_used= 0;
  order->fast_field_copier_setup= 0; 
  list.link_in_list(order, &order->next);
  DBUG_RETURN(0);
}


/**
  Add a table to list of used tables.

  @param table		Table to add
  @param alias		alias for table (or null if no alias)
  @param table_options	A set of the following bits:
                         - TL_OPTION_UPDATING : Table will be updated
                         - TL_OPTION_FORCE_INDEX : Force usage of index
                         - TL_OPTION_ALIAS : an alias in multi table DELETE
  @param lock_type	How table should be locked
  @param mdl_type       Type of metadata lock to acquire on the table.
  @param use_index	List of indexed used in USE INDEX
  @param ignore_index	List of indexed used in IGNORE INDEX

  @retval
      0		Error
  @retval
    \#	Pointer to TABLE_LIST element added to the total table list
*/

TABLE_LIST *st_select_lex::add_table_to_list(THD *thd,
					     Table_ident *table,
					     LEX_CSTRING *alias,
					     ulong table_options,
					     thr_lock_type lock_type,
					     enum_mdl_type mdl_type,
					     List<Index_hint> *index_hints_arg,
                                             List<String> *partition_names,
                                             LEX_STRING *option)
{
  TABLE_LIST *ptr;
  TABLE_LIST *UNINIT_VAR(previous_table_ref); /* The table preceding the current one. */
  LEX_CSTRING alias_str;
  LEX *lex= thd->lex;
  DBUG_ENTER("add_table_to_list");

  if (unlikely(!table))
    DBUG_RETURN(0);				// End of memory
  alias_str= alias ? *alias : table->table;
  DBUG_ASSERT(alias_str.str);
  if (!MY_TEST(table_options & TL_OPTION_ALIAS) &&
      unlikely(check_table_name(table->table.str, table->table.length, FALSE)))
  {
    my_error(ER_WRONG_TABLE_NAME, MYF(0), table->table.str);
    DBUG_RETURN(0);
  }

  if (unlikely(table->is_derived_table() == FALSE && table->db.str &&
               check_db_name((LEX_STRING*) &table->db)))
  {
    my_error(ER_WRONG_DB_NAME, MYF(0), table->db.str);
    DBUG_RETURN(0);
  }

  if (!alias)                            /* Alias is case sensitive */
  {
    if (unlikely(table->sel))
    {
      my_message(ER_DERIVED_MUST_HAVE_ALIAS,
                 ER_THD(thd, ER_DERIVED_MUST_HAVE_ALIAS), MYF(0));
      DBUG_RETURN(0);
    }
    /* alias_str points to table->table;  Let's make a copy */
    if (unlikely(!(alias_str.str= (char*) thd->memdup(alias_str.str, alias_str.length+1))))
      DBUG_RETURN(0);
  }
  if (unlikely(!(ptr = (TABLE_LIST *) thd->calloc(sizeof(TABLE_LIST)))))
    DBUG_RETURN(0);				/* purecov: inspected */
  if (table->db.str)
  {
    ptr->is_fqtn= TRUE;
    ptr->db= table->db;
  }
  else if (lex->copy_db_to(&ptr->db))
    DBUG_RETURN(0);
  else
    ptr->is_fqtn= FALSE;

  ptr->alias= alias_str;
  ptr->is_alias= alias ? TRUE : FALSE;
  if (lower_case_table_names)
  {
    if (table->table.length)
      table->table.length= my_casedn_str(files_charset_info,
                                         (char*) table->table.str);
    if (ptr->db.length && ptr->db.str != any_db)
      ptr->db.length= my_casedn_str(files_charset_info, (char*) ptr->db.str);
  }
      
  ptr->table_name= table->table;
  ptr->lock_type=   lock_type;
  ptr->updating=    MY_TEST(table_options & TL_OPTION_UPDATING);
  /* TODO: remove TL_OPTION_FORCE_INDEX as it looks like it's not used */
  ptr->force_index= MY_TEST(table_options & TL_OPTION_FORCE_INDEX);
  ptr->ignore_leaves= MY_TEST(table_options & TL_OPTION_IGNORE_LEAVES);
  ptr->sequence=      MY_TEST(table_options & TL_OPTION_SEQUENCE);
  ptr->derived=	    table->sel;
  if (!ptr->derived && is_infoschema_db(&ptr->db))
  {
    if (ptr->updating &&
        /* Special cases which are processed by commands itself */
        lex->sql_command != SQLCOM_CHECK &&
        lex->sql_command != SQLCOM_CHECKSUM)
    {
      my_error(ER_DBACCESS_DENIED_ERROR, MYF(0),
               thd->security_ctx->priv_user,
               thd->security_ctx->priv_host,
               INFORMATION_SCHEMA_NAME.str);
      DBUG_RETURN(0);
    }
    ST_SCHEMA_TABLE *schema_table;
    schema_table= find_schema_table(thd, &ptr->table_name);
    ptr->schema_table_name= ptr->table_name;
    ptr->schema_table= schema_table;
  }
  ptr->select_lex=  lex->current_select;
  /*
    We can't cache internal temporary tables between prepares as the
    table may be deleted before next exection.
 */
  ptr->cacheable_table= !table->is_derived_table();
  ptr->index_hints= index_hints_arg;
  ptr->option= option ? option->str : 0;
  /* check that used name is unique. Sequences are ignored */
  if (lock_type != TL_IGNORE && !ptr->sequence)
  {
    TABLE_LIST *first_table= table_list.first;
    if (lex->sql_command == SQLCOM_CREATE_VIEW)
      first_table= first_table ? first_table->next_local : NULL;
    for (TABLE_LIST *tables= first_table ;
	 tables ;
	 tables=tables->next_local)
    {
      if (unlikely(!my_strcasecmp(table_alias_charset, alias_str.str,
                                  tables->alias.str) &&
                   !cmp(&ptr->db, &tables->db) && ! tables->sequence))
      {
	my_error(ER_NONUNIQ_TABLE, MYF(0), alias_str.str); /* purecov: tested */
	DBUG_RETURN(0);				/* purecov: tested */
      }
    }
  }
  /* Store the table reference preceding the current one. */
  if (table_list.elements > 0 && likely(!ptr->sequence))
  {
    /*
      table_list.next points to the last inserted TABLE_LIST->next_local'
      element
      We don't use the offsetof() macro here to avoid warnings from gcc
    */
    previous_table_ref= (TABLE_LIST*) ((char*) table_list.next -
                                       ((char*) &(ptr->next_local) -
                                        (char*) ptr));
    /*
      Set next_name_resolution_table of the previous table reference to point
      to the current table reference. In effect the list
      TABLE_LIST::next_name_resolution_table coincides with
      TABLE_LIST::next_local. Later this may be changed in
      store_top_level_join_columns() for NATURAL/USING joins.
    */
    previous_table_ref->next_name_resolution_table= ptr;
  }

  /*
    Link the current table reference in a local list (list for current select).
    Notice that as a side effect here we set the next_local field of the
    previous table reference to 'ptr'. Here we also add one element to the
    list 'table_list'.
    We don't store sequences into the local list to hide them from INSERT
    and SELECT.
  */
  if (likely(!ptr->sequence))
    table_list.link_in_list(ptr, &ptr->next_local);
  ptr->next_name_resolution_table= NULL;
#ifdef WITH_PARTITION_STORAGE_ENGINE
  ptr->partition_names= partition_names;
#endif /* WITH_PARTITION_STORAGE_ENGINE */
  /* Link table in global list (all used tables) */
  lex->add_to_query_tables(ptr);

  // Pure table aliases do not need to be locked:
  if (ptr->db.str && !(table_options & TL_OPTION_ALIAS))
  {
    ptr->mdl_request.init(MDL_key::TABLE, ptr->db.str, ptr->table_name.str,
                          mdl_type,
                          MDL_TRANSACTION);
  }
  DBUG_RETURN(ptr);
}


/**
  Initialize a new table list for a nested join.

    The function initializes a structure of the TABLE_LIST type
    for a nested join. It sets up its nested join list as empty.
    The created structure is added to the front of the current
    join list in the st_select_lex object. Then the function
    changes the current nest level for joins to refer to the newly
    created empty list after having saved the info on the old level
    in the initialized structure.

  @param thd         current thread

  @retval
    0   if success
  @retval
    1   otherwise
*/

bool st_select_lex::init_nested_join(THD *thd)
{
  TABLE_LIST *ptr;
  NESTED_JOIN *nested_join;
  DBUG_ENTER("init_nested_join");

  if (unlikely(!(ptr= (TABLE_LIST*) thd->calloc(ALIGN_SIZE(sizeof(TABLE_LIST))+
                                                sizeof(NESTED_JOIN)))))
    DBUG_RETURN(1);
  nested_join= ptr->nested_join=
    ((NESTED_JOIN*) ((uchar*) ptr + ALIGN_SIZE(sizeof(TABLE_LIST))));

  if (unlikely(join_list->push_front(ptr, thd->mem_root)))
    DBUG_RETURN(1);
  ptr->embedding= embedding;
  ptr->join_list= join_list;
  ptr->alias.str="(nested_join)";
  ptr->alias.length= sizeof("(nested_join)")-1;
  embedding= ptr;
  join_list= &nested_join->join_list;
  join_list->empty();
  DBUG_RETURN(0);
}


/**
  End a nested join table list.

    The function returns to the previous join nest level.
    If the current level contains only one member, the function
    moves it one level up, eliminating the nest.

  @param thd         current thread

  @return
    - Pointer to TABLE_LIST element added to the total table list, if success
    - 0, otherwise
*/

TABLE_LIST *st_select_lex::end_nested_join(THD *thd)
{
  TABLE_LIST *ptr;
  NESTED_JOIN *nested_join;
  DBUG_ENTER("end_nested_join");

  DBUG_ASSERT(embedding);
  ptr= embedding;
  join_list= ptr->join_list;
  embedding= ptr->embedding;
  nested_join= ptr->nested_join;
  nested_join->nest_type= 0;
  if (nested_join->join_list.elements == 1)
  {
    TABLE_LIST *embedded= nested_join->join_list.head();
    join_list->pop();
    embedded->join_list= join_list;
    embedded->embedding= embedding;
    join_list->push_front(embedded, thd->mem_root);
    ptr= embedded;
    embedded->lifted= 1;
    if (embedded->nested_join)
      embedded->nested_join->nest_type= 0;
  }
  else if (nested_join->join_list.elements == 0)
  {
    join_list->pop();
    ptr= 0;                                     // return value
  }
  DBUG_RETURN(ptr);
}


/**
  Nest last join operation.

    The function nest last join operation as if it was enclosed in braces.

  @param thd         current thread

  @retval
    0  Error
  @retval
    \#  Pointer to TABLE_LIST element created for the new nested join
*/

TABLE_LIST *st_select_lex::nest_last_join(THD *thd)
{
  TABLE_LIST *ptr;
  NESTED_JOIN *nested_join;
  List<TABLE_LIST> *embedded_list;
  DBUG_ENTER("nest_last_join");

  TABLE_LIST *head= join_list->head();
  if (head->nested_join && head->nested_join->nest_type & REBALANCED_NEST)
  {
    DBUG_RETURN(head);
  }
  if (unlikely(!(ptr= (TABLE_LIST*) thd->calloc(ALIGN_SIZE(sizeof(TABLE_LIST))+
                                                sizeof(NESTED_JOIN)))))
    DBUG_RETURN(0);
  nested_join= ptr->nested_join=
    ((NESTED_JOIN*) ((uchar*) ptr + ALIGN_SIZE(sizeof(TABLE_LIST))));

  ptr->embedding= embedding;
  ptr->join_list= join_list;
  ptr->alias.str= "(nest_last_join)";
  ptr->alias.length= sizeof("(nest_last_join)")-1;
  embedded_list= &nested_join->join_list;
  embedded_list->empty();
  nested_join->nest_type= JOIN_OP_NEST;

  for (uint i=0; i < 2; i++)
  {
    TABLE_LIST *table= join_list->pop();
    if (unlikely(!table))
      DBUG_RETURN(NULL);
    table->join_list= embedded_list;
    table->embedding= ptr;
    embedded_list->push_back(table);
    if (table->natural_join)
    {
      ptr->is_natural_join= TRUE;
      /*
        If this is a JOIN ... USING, move the list of joined fields to the
        table reference that describes the join.
      */
      if (prev_join_using)
        ptr->join_using_fields= prev_join_using;
    }
  }
  join_list->push_front(ptr, thd->mem_root);
  nested_join->used_tables= nested_join->not_null_tables= (table_map) 0;
  DBUG_RETURN(ptr);
}


/**
  Add a table to the current join list.

    The function puts a table in front of the current join list
    of st_select_lex object.
    Thus, joined tables are put into this list in the reverse order
    (the most outer join operation follows first).

  @param table       the table to add

  @return
    None
*/

void st_select_lex::add_joined_table(TABLE_LIST *table)
{
  DBUG_ENTER("add_joined_table");
  join_list->push_front(table, parent_lex->thd->mem_root);
  table->join_list= join_list;
  table->embedding= embedding;
  DBUG_VOID_RETURN;
}


/**
  @brief
    Create a node for JOIN/INNER JOIN/CROSS JOIN/STRAIGHT_JOIN operation

  @param left_op     the node for the left operand constructed by the parser
  @param right_op    the node for the right operand constructed by the parser
  @param straight_fl TRUE if STRAIGHT_JOIN is used

  @retval
    false on success
    true  otherwise

  @details

    JOIN operator can be left-associative with other join operators in one
    context and right-associative in another context.

    In this query
      SELECT * FROM t1 JOIN t2 LEFT JOIN t3 ON t2.a=t3.a  (Q1)
    JOIN is left-associative and the query Q1 is interpreted as
      SELECT * FROM (t1 JOIN t2) LEFT JOIN t3 ON t2.a=t3.a.
    While in this query
      SELECT * FROM t1 JOIN t2 LEFT JOIN t3 ON t2.a=t3.a ON t1.b=t2.b (Q2)
    JOIN is right-associative and the query Q2 is interpreted as
      SELECT * FROM t1 JOIN (t2 LEFT JOIN t3 ON t2.a=t3.a) ON t1.b=t2.b

    JOIN is right-associative if it is used with ON clause or with USING clause.
    Otherwise it is left-associative.
    When parsing a join expression with JOIN operator we can't determine
    whether this operation left or right associative until either we read the
    corresponding ON clause or we reach the end of the expression. This creates
    a problem for the parser to build a proper internal representation of the
    used join expression.

    For Q1 and Q2 the trees representing the used join expressions look like

            LJ - ON                   J - ON
           /  \                      / \
          J    t3   (TQ1)          t1   LJ - ON      (TQ2)
         / \                           /  \
       t1   t2                       t2    t3

    To build TQ1 the parser has to reduce the expression for JOIN right after
    it has read the reference to t2. To build TQ2 the parser reduces JOIN
    when he has read the whole join expression. There is no way to determine
    whether an early reduction is needed until the whole join expression is
    read.
    A solution here is always to do a late reduction. In this case the parser
    first builds an incorrect tree TQ1* that has to be rebalanced right after
    it has been constructed.

             J                               LJ - ON
            / \                             /  \
          t1   LJ - ON    (TQ1*)    =>     J    t3
              /  \                        / \
            t2    t3                    t1   t2

    Actually the transformation is performed over the nodes t1 and LJ before the
    node for J is created in the function st_select_lex::add_cross_joined_table.
    The function creates a node for J which replaces the node t2. Then it
    attaches the nodes t1 and t2 to this newly created node. The node LJ becomes
    the top node of the tree.

    For the query
      SELECT * FROM t1 JOIN t2 RIGHT JOIN t3 ON t2.a=t3.a  (Q3)
    the transformation looks slightly differently because the parser
    replaces the RIGHT JOIN tree for an equivalent LEFT JOIN tree.

             J                               LJ - ON
            / \                             /  \
          t1   LJ - ON    (TQ3*)    =>    t3    J
              /  \                             / \
            t3    t2                         t1   t2

    With several left associative JOINs
      SELECT * FROM t1 JOIN t2 JOIN t3 LEFT JOIN t4 ON t3.a=t4.a (Q4)
    the newly created node for JOIN replaces the left most node of the tree:

          J1                         LJ - ON
         /  \                       /  \
       t1    J2                    J2   t4
            /  \          =>      /  \
           t2  LJ - ON          J1    t3
              /  \             /  \
            t3   t4          t1    t2

    Here's another example:
      SELECT *
      FROM t1 JOIN t2 LEFT JOIN t3 JOIN t4 ON t3.a=t4.a ON t2.b=t3.b (Q5)

          J                       LJ - ON
         / \                     /   \
       t1   LJ - ON             J     J - ON
           /  \          =>    / \   / \
         t2    J - ON         t1 t2 t3 t4
              / \
            t3   t4

    If the transformed nested join node node is a natural join node like in
    the following query
      SELECT * FROM t1 JOIN t2 LEFT JOIN t3 USING(a)  (Q6)
    the transformation additionally has to take care about setting proper
    references in the field natural_join for both operands of the natural
    join operation.

    The queries that combine comma syntax for join operation with
    JOIN expression require a special care. Consider the query
      SELECT * FROM t1, t2 JOIN t3 LEFT JOIN t4 ON t3.a=t4.a (Q7)
    This query is equivalent to the query
      SELECT * FROM (t1, t2) JOIN t3 LEFT JOIN t4 ON t3.a=t4.a
    The latter is transformed in the same way as query Q1

             J                               LJ - ON
            / \                             /  \
      (t1,t2)  LJ - ON      =>             J    t4
              /  \                        / \
            t3    t4                (t1,t2)   t3

    A transformation similar to the transformation for Q3 is done for
    the following query with RIGHT JOIN
      SELECT * FROM t1, t2 JOIN t3 RIGHT JOIN t4 ON t3.a=t4.a (Q8)

             J                               LJ - ON
            / \                             /  \
          t3   LJ - ON      =>            t4    J
              /  \                             / \
            t4   (t1,t2)                 (t1,t2)  t3

    The function also has to change the name resolution context for ON
    expressions used in the transformed join expression to take into
    account the tables of the left_op node.

  TODO:
    A more elegant solution would be to implement the transformation that
    eliminates nests for cross join operations. For Q7 it would work like this:

             J                               LJ - ON
            / \                             /  \
      (t1,t2)  LJ - ON      =>     (t1,t2,t3)   t4
              /  \
            t3    t4

    For Q8 with RIGHT JOIN the transformation would work similarly:

             J                               LJ - ON
            / \                             /  \
          t3   LJ - ON      =>            t4   (t1,t2,t3)
              /  \
            t4   (t1,t2)

*/

bool st_select_lex::add_cross_joined_table(TABLE_LIST *left_op,
                                           TABLE_LIST *right_op,
                                           bool straight_fl)
{
  DBUG_ENTER("add_cross_joined_table");
  THD *thd= parent_lex->thd;
  if (!(right_op->nested_join &&
	(right_op->nested_join->nest_type & JOIN_OP_NEST)))
  {
    /*
      This handles the cases when the right operand is not a nested join.
      like in queries
        SELECT * FROM t1 JOIN t2;
        SELECT * FROM t1 LEFT JOIN t2 ON t1.a=t2.a JOIN t3
    */
    right_op->straight= straight_fl;
    DBUG_RETURN(false);
  }

  TABLE_LIST *tbl;
  List<TABLE_LIST> *right_op_jl= right_op->join_list;
  IF_DBUG(const TABLE_LIST *r_tbl=,) right_op_jl->pop();
  DBUG_ASSERT(right_op == r_tbl);
  IF_DBUG(const TABLE_LIST *l_tbl=,) right_op_jl->pop();
  DBUG_ASSERT(left_op == l_tbl);
  TABLE_LIST *cj_nest;

  /*
    Create the node NJ for a new nested join for the future inclusion
    of left_op in it. Initially the nest is empty.
  */
  if (unlikely(!(cj_nest=
                 (TABLE_LIST*) thd->calloc(ALIGN_SIZE(sizeof(TABLE_LIST))+
                                           sizeof(NESTED_JOIN)))))
    DBUG_RETURN(true);
  cj_nest->nested_join=
    ((NESTED_JOIN*) ((uchar*) cj_nest + ALIGN_SIZE(sizeof(TABLE_LIST))));
  cj_nest->nested_join->nest_type= JOIN_OP_NEST;
  List<TABLE_LIST> *cjl=  &cj_nest->nested_join->join_list;
  cjl->empty();

  List<TABLE_LIST> *jl= &right_op->nested_join->join_list;
  DBUG_ASSERT(jl->elements == 2);
  /* Look for the left most node tbl of the right_op tree */
  for ( ; ; )
  {
    TABLE_LIST *pair_tbl= 0;  /* useful only for operands of natural joins */

    List_iterator<TABLE_LIST> li(*jl);
    tbl= li++;

    /* Expand name resolution context */
    Name_resolution_context *on_context;
    if ((on_context= tbl->on_context))
    {
      on_context->first_name_resolution_table=
        left_op->first_leaf_for_name_resolution();
    }

    if (!(tbl->outer_join & JOIN_TYPE_RIGHT))
    {
      pair_tbl= tbl;
      tbl= li++;
    }
    if (tbl->nested_join &&
        tbl->nested_join->nest_type & JOIN_OP_NEST)
    {
      jl= &tbl->nested_join->join_list;
      continue;
    }

    /* Replace the tbl node in the tree for the newly created NJ node */
    cj_nest->outer_join= tbl->outer_join;
    cj_nest->on_expr= tbl->on_expr;
    cj_nest->embedding= tbl->embedding;
    cj_nest->join_list= jl;
    cj_nest->alias.str= "(nest_last_join)";
    cj_nest->alias.length= sizeof("(nest_last_join)");
    li.replace(cj_nest);

    /*
      If tbl is an operand of a natural join set properly the references
      in the fields natural_join for both operands of the operation.
    */
    if(tbl->embedding && tbl->embedding->is_natural_join)
    {
      if (!pair_tbl)
        pair_tbl= li++;
      pair_tbl->natural_join= cj_nest;
      cj_nest->natural_join= pair_tbl;
    }
    break;
  }

  /* Attach tbl as the right operand of NJ */
  if (unlikely(cjl->push_back(tbl, thd->mem_root)))
    DBUG_RETURN(true);
  tbl->outer_join= 0;
  tbl->on_expr= 0;
  tbl->straight= straight_fl;
  tbl->natural_join= 0;
  tbl->embedding= cj_nest;
  tbl->join_list= cjl;

  /* Add left_op as the left operand of NJ */
  if (unlikely(cjl->push_back(left_op, thd->mem_root)))
    DBUG_RETURN(true);
  left_op->embedding= cj_nest;
  left_op->join_list= cjl;

  /*
    Mark right_op as a rebalanced nested join in order not to
    create a new top level nested join node.
  */
  right_op->nested_join->nest_type|= REBALANCED_NEST;
  if (unlikely(right_op_jl->push_front(right_op)))
    DBUG_RETURN(true);
  DBUG_RETURN(false);
}


/**
  Convert a right join into equivalent left join.

    The function takes the current join list t[0],t[1] ... and
    effectively converts it into the list t[1],t[0] ...
    Although the outer_join flag for the new nested table contains
    JOIN_TYPE_RIGHT, it will be handled as the inner table of a left join
    operation.

  EXAMPLES
  @verbatim
    SELECT * FROM t1 RIGHT JOIN t2 ON on_expr =>
      SELECT * FROM t2 LEFT JOIN t1 ON on_expr

    SELECT * FROM t1,t2 RIGHT JOIN t3 ON on_expr =>
      SELECT * FROM t1,t3 LEFT JOIN t2 ON on_expr

    SELECT * FROM t1,t2 RIGHT JOIN (t3,t4) ON on_expr =>
      SELECT * FROM t1,(t3,t4) LEFT JOIN t2 ON on_expr

    SELECT * FROM t1 LEFT JOIN t2 ON on_expr1 RIGHT JOIN t3  ON on_expr2 =>
      SELECT * FROM t3 LEFT JOIN (t1 LEFT JOIN t2 ON on_expr2) ON on_expr1
   @endverbatim

  @param thd         current thread

  @return
    - Pointer to the table representing the inner table, if success
    - 0, otherwise
*/

TABLE_LIST *st_select_lex::convert_right_join()
{
  TABLE_LIST *tab2= join_list->pop();
  TABLE_LIST *tab1= join_list->pop();
  DBUG_ENTER("convert_right_join");

  join_list->push_front(tab2, parent_lex->thd->mem_root);
  join_list->push_front(tab1, parent_lex->thd->mem_root);
  tab1->outer_join|= JOIN_TYPE_RIGHT;

  DBUG_RETURN(tab1);
}


void st_select_lex::prepare_add_window_spec(THD *thd)
{
  LEX *lex= thd->lex;
  lex->save_group_list= group_list;
  lex->save_order_list= order_list;
  lex->win_ref= NULL;
  lex->win_frame= NULL;
  lex->frame_top_bound= NULL;
  lex->frame_bottom_bound= NULL;
  group_list.empty();
  order_list.empty();
}

bool st_select_lex::add_window_def(THD *thd,
                                   LEX_CSTRING *win_name,
                                   LEX_CSTRING *win_ref,
                                   SQL_I_List<ORDER> win_partition_list,
                                   SQL_I_List<ORDER> win_order_list,
                                   Window_frame *win_frame)
{
  SQL_I_List<ORDER> *win_part_list_ptr=
    new (thd->mem_root) SQL_I_List<ORDER> (win_partition_list);
  SQL_I_List<ORDER> *win_order_list_ptr=
    new (thd->mem_root) SQL_I_List<ORDER> (win_order_list);
  if (!(win_part_list_ptr && win_order_list_ptr))
    return true;
  Window_def *win_def= new (thd->mem_root) Window_def(win_name,
                                                      win_ref,
                                                      win_part_list_ptr,
                                                      win_order_list_ptr,
                                                      win_frame);
  group_list= thd->lex->save_group_list;
  order_list= thd->lex->save_order_list;
  if (parsing_place != SELECT_LIST)
  {
    fields_in_window_functions+= win_part_list_ptr->elements +
                                 win_order_list_ptr->elements;
  }
  return (win_def == NULL || window_specs.push_back(win_def));
}

bool st_select_lex::add_window_spec(THD *thd, 
                                    LEX_CSTRING *win_ref,
                                    SQL_I_List<ORDER> win_partition_list,
                                    SQL_I_List<ORDER> win_order_list,
                                    Window_frame *win_frame)
{
  SQL_I_List<ORDER> *win_part_list_ptr=
    new (thd->mem_root) SQL_I_List<ORDER> (win_partition_list);
  SQL_I_List<ORDER> *win_order_list_ptr=
    new (thd->mem_root) SQL_I_List<ORDER> (win_order_list);
  if (!(win_part_list_ptr && win_order_list_ptr))
    return true;
  Window_spec *win_spec= new (thd->mem_root) Window_spec(win_ref,
                                                         win_part_list_ptr,
                                                         win_order_list_ptr,
                                                         win_frame);
  group_list= thd->lex->save_group_list;
  order_list= thd->lex->save_order_list;
  if (parsing_place != SELECT_LIST)
  {
    fields_in_window_functions+= win_part_list_ptr->elements +
                                 win_order_list_ptr->elements;
  }
  thd->lex->win_spec= win_spec;
  return (win_spec == NULL || window_specs.push_back(win_spec));
}

/**
  Set lock for all tables in current select level.

  @param lock_type			Lock to set for tables

  @note
    If lock is a write lock, then tables->updating is set 1
    This is to get tables_ok to know that the table is updated by the
    query
*/

void st_select_lex::set_lock_for_tables(thr_lock_type lock_type, bool for_update)
{
  DBUG_ENTER("set_lock_for_tables");
  DBUG_PRINT("enter", ("lock_type: %d  for_update: %d", lock_type,
		       for_update));
  for (TABLE_LIST *tables= table_list.first;
       tables;
       tables= tables->next_local)
  {
    tables->lock_type= lock_type;
    tables->updating=  for_update;
    tables->mdl_request.set_type((lock_type >= TL_WRITE_ALLOW_WRITE) ?
                                 MDL_SHARED_WRITE : MDL_SHARED_READ);
  }
  DBUG_VOID_RETURN;
}


/**
  Create a fake SELECT_LEX for a unit.

    The method create a fake SELECT_LEX object for a unit.
    This object is created for any union construct containing a union
    operation and also for any single select union construct of the form
    @verbatim
    (SELECT ... ORDER BY order_list [LIMIT n]) ORDER BY ... 
    @endvarbatim
    or of the form
    @varbatim
    (SELECT ... ORDER BY LIMIT n) ORDER BY ...
    @endvarbatim
  
  @param thd_arg		   thread handle

  @note
    The object is used to retrieve rows from the temporary table
    where the result on the union is obtained.

  @retval
    1     on failure to create the object
  @retval
    0     on success
*/

bool st_select_lex_unit::add_fake_select_lex(THD *thd_arg)
{
  SELECT_LEX *first_sl= first_select();
  DBUG_ENTER("add_fake_select_lex");
  DBUG_ASSERT(!fake_select_lex);

  if (!(fake_select_lex= new (thd_arg->mem_root) SELECT_LEX()))
      DBUG_RETURN(1);
  fake_select_lex->include_standalone(this, 
                                      (SELECT_LEX_NODE**)&fake_select_lex);
  fake_select_lex->select_number= INT_MAX;
  fake_select_lex->parent_lex= thd_arg->lex; /* Used in init_query. */
  fake_select_lex->make_empty_select();
  fake_select_lex->linkage= GLOBAL_OPTIONS_TYPE;
  fake_select_lex->select_limit= 0;

  fake_select_lex->context.outer_context=first_sl->context.outer_context;
  /* allow item list resolving in fake select for ORDER BY */
  fake_select_lex->context.resolve_in_select_list= TRUE;
  fake_select_lex->context.select_lex= fake_select_lex;  

  fake_select_lex->nest_level_base= first_select()->nest_level_base;
  fake_select_lex->nest_level=first_select()->nest_level;

  if (!is_unit_op())
  {
    /* 
      This works only for 
      (SELECT ... ORDER BY list [LIMIT n]) ORDER BY order_list [LIMIT m],
      (SELECT ... LIMIT n) ORDER BY order_list [LIMIT m]
      just before the parser starts processing order_list
    */ 
    fake_select_lex->no_table_names_allowed= 1;
    thd_arg->lex->current_select= fake_select_lex;
  }
  thd_arg->lex->pop_context();
  DBUG_RETURN(0);
}


/**
  Push a new name resolution context for a JOIN ... ON clause to the
  context stack of a query block.

    Create a new name resolution context for a JOIN ... ON clause,
    set the first and last leaves of the list of table references
    to be used for name resolution, and push the newly created
    context to the stack of contexts of the query.

  @param thd       pointer to current thread
  @param left_op   left  operand of the JOIN
  @param right_op  rigth operand of the JOIN

  @retval
    FALSE  if all is OK
  @retval
    TRUE   if a memory allocation error occurred
*/

bool
push_new_name_resolution_context(THD *thd,
                                 TABLE_LIST *left_op, TABLE_LIST *right_op)
{
  Name_resolution_context *on_context;
  if (!(on_context= new (thd->mem_root) Name_resolution_context))
    return TRUE;
  on_context->init();
  on_context->first_name_resolution_table=
    left_op->first_leaf_for_name_resolution();
  on_context->last_name_resolution_table=
    right_op->last_leaf_for_name_resolution();
  return thd->lex->push_context(on_context, thd->mem_root);
}


/**
  Fix condition which contains only field (f turns to  f <> 0 )

  @param cond            The condition to fix

  @return fixed condition
*/

Item *normalize_cond(THD *thd, Item *cond)
{
  if (cond)
  {
    Item::Type type= cond->type();
    if (type == Item::FIELD_ITEM || type == Item::REF_ITEM)
    {
      cond= new (thd->mem_root) Item_func_ne(thd, cond, new (thd->mem_root) Item_int(thd, 0));
    }
  }
  return cond;
}


/**
  Add an ON condition to the second operand of a JOIN ... ON.

    Add an ON condition to the right operand of a JOIN ... ON clause.

  @param b     the second operand of a JOIN ... ON
  @param expr  the condition to be added to the ON clause

  @retval
    FALSE  if there was some error
  @retval
    TRUE   if all is OK
*/

void add_join_on(THD *thd, TABLE_LIST *b, Item *expr)
{
  if (expr)
  {
    expr= normalize_cond(thd, expr);
    if (!b->on_expr)
      b->on_expr= expr;
    else
    {
      /*
        If called from the parser, this happens if you have both a
        right and left join. If called later, it happens if we add more
        than one condition to the ON clause.
      */
      b->on_expr= new (thd->mem_root) Item_cond_and(thd, b->on_expr,expr);
    }
    b->on_expr->top_level_item();
  }
}


/**
  Mark that there is a NATURAL JOIN or JOIN ... USING between two
  tables.

    This function marks that table b should be joined with a either via
    a NATURAL JOIN or via JOIN ... USING. Both join types are special
    cases of each other, so we treat them together. The function
    setup_conds() creates a list of equal condition between all fields
    of the same name for NATURAL JOIN or the fields in 'using_fields'
    for JOIN ... USING. The list of equality conditions is stored
    either in b->on_expr, or in JOIN::conds, depending on whether there
    was an outer join.

  EXAMPLE
  @verbatim
    SELECT * FROM t1 NATURAL LEFT JOIN t2
     <=>
    SELECT * FROM t1 LEFT JOIN t2 ON (t1.i=t2.i and t1.j=t2.j ... )

    SELECT * FROM t1 NATURAL JOIN t2 WHERE <some_cond>
     <=>
    SELECT * FROM t1, t2 WHERE (t1.i=t2.i and t1.j=t2.j and <some_cond>)

    SELECT * FROM t1 JOIN t2 USING(j) WHERE <some_cond>
     <=>
    SELECT * FROM t1, t2 WHERE (t1.j=t2.j and <some_cond>)
   @endverbatim

  @param a		  Left join argument
  @param b		  Right join argument
  @param using_fields    Field names from USING clause
*/

void add_join_natural(TABLE_LIST *a, TABLE_LIST *b, List<String> *using_fields,
                      SELECT_LEX *lex)
{
  b->natural_join= a;
  lex->prev_join_using= using_fields;
}


/**
  Find a thread by id and return it, locking it LOCK_thd_kill

  @param id  Identifier of the thread we're looking for
  @param query_id If true, search by query_id instead of thread_id

  @return NULL    - not found
          pointer - thread found, and its LOCK_thd_kill is locked.
*/

THD *find_thread_by_id(longlong id, bool query_id)
{
  THD *tmp;
  mysql_mutex_lock(&LOCK_thread_count); // For unlink from list
  I_List_iterator<THD> it(threads);
  while ((tmp=it++))
  {
    if (tmp->get_command() == COM_DAEMON)
      continue;
    if (id == (query_id ? tmp->query_id : (longlong) tmp->thread_id))
    {
      mysql_mutex_lock(&tmp->LOCK_thd_kill);    // Lock from delete
      break;
    }
  }
  mysql_mutex_unlock(&LOCK_thread_count);
  return tmp;
}


/**
  kill one thread.

  @param thd			Thread class
  @param id                     Thread id or query id
  @param kill_signal            Should it kill the query or the connection
  @param type                   Type of id: thread id or query id

  @note
    This is written such that we have a short lock on LOCK_thread_count
*/

uint
kill_one_thread(THD *thd, longlong id, killed_state kill_signal, killed_type type)
{
  THD *tmp;
  uint error= (type == KILL_TYPE_QUERY ? ER_NO_SUCH_QUERY : ER_NO_SUCH_THREAD);
  DBUG_ENTER("kill_one_thread");
  DBUG_PRINT("enter", ("id: %lld  signal: %u", id, (uint) kill_signal));

  if (id && (tmp= find_thread_by_id(id, type == KILL_TYPE_QUERY)))
  {
    /*
      If we're SUPER, we can KILL anything, including system-threads.
      No further checks.

      KILLer: thd->security_ctx->user could in theory be NULL while
      we're still in "unauthenticated" state. This is a theoretical
      case (the code suggests this could happen, so we play it safe).

      KILLee: tmp->security_ctx->user will be NULL for system threads.
      We need to check so Jane Random User doesn't crash the server
      when trying to kill a) system threads or b) unauthenticated users'
      threads (Bug#43748).

      If user of both killer and killee are non-NULL, proceed with
      slayage if both are string-equal.

      It's ok to also kill DELAYED threads with KILL_CONNECTION instead of
      KILL_SYSTEM_THREAD; The difference is that KILL_CONNECTION may be
      faster and do a harder kill than KILL_SYSTEM_THREAD;
    */

    if (((thd->security_ctx->master_access & SUPER_ACL) ||
        thd->security_ctx->user_matches(tmp->security_ctx)) &&
	!wsrep_thd_is_BF(tmp, false))
    {
      tmp->awake_no_mutex(kill_signal);
      error=0;
    }
    else
      error= (type == KILL_TYPE_QUERY ? ER_KILL_QUERY_DENIED_ERROR :
                                        ER_KILL_DENIED_ERROR);
    mysql_mutex_unlock(&tmp->LOCK_thd_kill);
  }
  DBUG_PRINT("exit", ("%d", error));
  DBUG_RETURN(error);
}


/**
  kill all threads from one user

  @param thd			Thread class
  @param user_name		User name for threads we should kill
  @param only_kill_query        Should it kill the query or the connection

  @note
    This is written such that we have a short lock on LOCK_thread_count

    If we can't kill all threads because of security issues, no threads
    are killed.
*/

static uint kill_threads_for_user(THD *thd, LEX_USER *user,
                                  killed_state kill_signal, ha_rows *rows)
{
  THD *tmp;
  List<THD> threads_to_kill;
  DBUG_ENTER("kill_threads_for_user");

  *rows= 0;

  if (unlikely(thd->is_fatal_error))        // If we run out of memory
    DBUG_RETURN(ER_OUT_OF_RESOURCES);

  DBUG_PRINT("enter", ("user: %s  signal: %u", user->user.str,
                       (uint) kill_signal));

  mysql_mutex_lock(&LOCK_thread_count); // For unlink from list
  I_List_iterator<THD> it(threads);
  while ((tmp=it++))
  {
    if (!tmp->security_ctx->user)
      continue;
    /*
      Check that hostname (if given) and user name matches.

      host.str[0] == '%' means that host name was not given. See sql_yacc.yy
    */
    if (((user->host.str[0] == '%' && !user->host.str[1]) ||
         !strcmp(tmp->security_ctx->host_or_ip, user->host.str)) &&
        !strcmp(tmp->security_ctx->user, user->user.str))
    {
      if (!(thd->security_ctx->master_access & SUPER_ACL) &&
          !thd->security_ctx->user_matches(tmp->security_ctx))
      {
        mysql_mutex_unlock(&LOCK_thread_count);
        DBUG_RETURN(ER_KILL_DENIED_ERROR);
      }
      if (!threads_to_kill.push_back(tmp, thd->mem_root))
        mysql_mutex_lock(&tmp->LOCK_thd_kill); // Lock from delete
    }
  }
  mysql_mutex_unlock(&LOCK_thread_count);
  if (!threads_to_kill.is_empty())
  {
    List_iterator_fast<THD> it2(threads_to_kill);
    THD *next_ptr;
    THD *ptr= it2++;
    do
    {
      ptr->awake_no_mutex(kill_signal);
      /*
        Careful here: The list nodes are allocated on the memroots of the
        THDs to be awakened.
        But those THDs may be terminated and deleted as soon as we release
        LOCK_thd_kill, which will make the list nodes invalid.
        Since the operation "it++" dereferences the "next" pointer of the
        previous list node, we need to do this while holding LOCK_thd_kill.
      */
      next_ptr= it2++;
      mysql_mutex_unlock(&ptr->LOCK_thd_kill);
      (*rows)++;
    } while ((ptr= next_ptr));
  }
  DBUG_RETURN(0);
}


/**
  kills a thread and sends response.

  @param thd                    Thread class
  @param id                     Thread id or query id
  @param state                  Should it kill the query or the connection
  @param type                   Type of id: thread id or query id
*/

static
void sql_kill(THD *thd, longlong id, killed_state state, killed_type type)
{
  uint error;
  if (likely(!(error= kill_one_thread(thd, id, state, type))))
  {
    if (!thd->killed)
      my_ok(thd);
    else
      thd->send_kill_message();
  }
  else
    my_error(error, MYF(0), id);
}


static
void sql_kill_user(THD *thd, LEX_USER *user, killed_state state)
{
  uint error;
  ha_rows rows;
  if (likely(!(error= kill_threads_for_user(thd, user, state, &rows))))
    my_ok(thd, rows);
  else
  {
    /*
      This is probably ER_OUT_OF_RESOURCES, but in the future we may
      want to write the name of the user we tried to kill
    */
    my_error(error, MYF(0), user->host.str, user->user.str);
  }
}


/** If pointer is not a null pointer, append filename to it. */

bool append_file_to_dir(THD *thd, const char **filename_ptr,
                        const LEX_CSTRING *table_name)
{
  char buff[FN_REFLEN],*ptr, *end;
  if (!*filename_ptr)
    return 0;					// nothing to do

  /* Check that the filename is not too long and it's a hard path */
  if (strlen(*filename_ptr)+table_name->length >= FN_REFLEN-1 ||
      !test_if_hard_path(*filename_ptr))
  {
    my_error(ER_WRONG_TABLE_NAME, MYF(0), *filename_ptr);
    return 1;
  }
  /* Fix is using unix filename format on dos */
  strmov(buff,*filename_ptr);
  end=convert_dirname(buff, *filename_ptr, NullS);
  if (unlikely(!(ptr= (char*) thd->alloc((size_t) (end-buff) +
                                         table_name->length + 1))))
    return 1;					// End of memory
  *filename_ptr=ptr;
  strxmov(ptr,buff,table_name->str,NullS);
  return 0;
}


Comp_creator *comp_eq_creator(bool invert)
{
  return invert?(Comp_creator *)&ne_creator:(Comp_creator *)&eq_creator;
}


Comp_creator *comp_ge_creator(bool invert)
{
  return invert?(Comp_creator *)&lt_creator:(Comp_creator *)&ge_creator;
}


Comp_creator *comp_gt_creator(bool invert)
{
  return invert?(Comp_creator *)&le_creator:(Comp_creator *)&gt_creator;
}


Comp_creator *comp_le_creator(bool invert)
{
  return invert?(Comp_creator *)&gt_creator:(Comp_creator *)&le_creator;
}


Comp_creator *comp_lt_creator(bool invert)
{
  return invert?(Comp_creator *)&ge_creator:(Comp_creator *)&lt_creator;
}


Comp_creator *comp_ne_creator(bool invert)
{
  return invert?(Comp_creator *)&eq_creator:(Comp_creator *)&ne_creator;
}


/**
  Construct ALL/ANY/SOME subquery Item.

  @param left_expr   pointer to left expression
  @param cmp         compare function creator
  @param all         true if we create ALL subquery
  @param select_lex  pointer on parsed subquery structure

  @return
    constructed Item (or 0 if out of memory)
*/
Item * all_any_subquery_creator(THD *thd, Item *left_expr,
				chooser_compare_func_creator cmp,
				bool all,
				SELECT_LEX *select_lex)
{
  if ((cmp == &comp_eq_creator) && !all)       //  = ANY <=> IN
    return new (thd->mem_root) Item_in_subselect(thd, left_expr, select_lex);

  if ((cmp == &comp_ne_creator) && all)        // <> ALL <=> NOT IN
    return new (thd->mem_root) Item_func_not(thd,
             new (thd->mem_root) Item_in_subselect(thd, left_expr, select_lex));

  Item_allany_subselect *it=
    new (thd->mem_root) Item_allany_subselect(thd, left_expr, cmp, select_lex,
                                              all);
  if (all) /* ALL */
    return it->upper_item= new (thd->mem_root) Item_func_not_all(thd, it);

  /* ANY/SOME */
  return it->upper_item= new (thd->mem_root) Item_func_nop_all(thd, it);
}


/**
  Multi update query pre-check.

  @param thd		Thread handler
  @param tables	Global/local table list (have to be the same)

  @retval
    FALSE OK
  @retval
    TRUE  Error
*/

bool multi_update_precheck(THD *thd, TABLE_LIST *tables)
{
  TABLE_LIST *table;
  LEX *lex= thd->lex;
  SELECT_LEX *select_lex= &lex->select_lex;
  DBUG_ENTER("multi_update_precheck");

  if (select_lex->item_list.elements != lex->value_list.elements)
  {
    my_message(ER_WRONG_VALUE_COUNT, ER_THD(thd, ER_WRONG_VALUE_COUNT), MYF(0));
    DBUG_RETURN(TRUE);
  }
  /*
    Ensure that we have UPDATE or SELECT privilege for each table
    The exact privilege is checked in mysql_multi_update()
  */
  for (table= tables; table; table= table->next_local)
  {
    if (table->is_jtbm())
      continue;
    if (table->derived)
      table->grant.privilege= SELECT_ACL;
    else if ((check_access(thd, UPDATE_ACL, table->db.str,
                           &table->grant.privilege,
                           &table->grant.m_internal,
                           0, 1) ||
              check_grant(thd, UPDATE_ACL, table, FALSE, 1, TRUE)) &&
             (check_access(thd, SELECT_ACL, table->db.str,
                           &table->grant.privilege,
                           &table->grant.m_internal,
                           0, 0) ||
              check_grant(thd, SELECT_ACL, table, FALSE, 1, FALSE)))
      DBUG_RETURN(TRUE);

    table->grant.orig_want_privilege= 0;
    table->table_in_first_from_clause= 1;
  }
  /*
    Is there tables of subqueries?
  */
  if (&lex->select_lex != lex->all_selects_list)
  {
    DBUG_PRINT("info",("Checking sub query list"));
    for (table= tables; table; table= table->next_global)
    {
      if (!table->table_in_first_from_clause)
      {
	if (check_access(thd, SELECT_ACL, table->db.str,
                         &table->grant.privilege,
                         &table->grant.m_internal,
                         0, 0) ||
	    check_grant(thd, SELECT_ACL, table, FALSE, 1, FALSE))
	  DBUG_RETURN(TRUE);
      }
    }
  }

  DBUG_RETURN(FALSE);
}

/**
  Multi delete query pre-check.

  @param thd			Thread handler
  @param tables		Global/local table list

  @retval
    FALSE OK
  @retval
    TRUE  error
*/

bool multi_delete_precheck(THD *thd, TABLE_LIST *tables)
{
  SELECT_LEX *select_lex= &thd->lex->select_lex;
  TABLE_LIST *aux_tables= thd->lex->auxiliary_table_list.first;
  TABLE_LIST **save_query_tables_own_last= thd->lex->query_tables_own_last;
  DBUG_ENTER("multi_delete_precheck");

  /*
    Temporary tables are pre-opened in 'tables' list only. Here we need to
    initialize TABLE instances in 'aux_tables' list.
  */
  for (TABLE_LIST *tl= aux_tables; tl; tl= tl->next_global)
  {
    if (tl->table)
      continue;

    if (tl->correspondent_table)
      tl->table= tl->correspondent_table->table;
  }

  /* sql_yacc guarantees that tables and aux_tables are not zero */
  DBUG_ASSERT(aux_tables != 0);
  if (check_table_access(thd, SELECT_ACL, tables, FALSE, UINT_MAX, FALSE))
    DBUG_RETURN(TRUE);

  /*
    Since aux_tables list is not part of LEX::query_tables list we
    have to juggle with LEX::query_tables_own_last value to be able
    call check_table_access() safely.
  */
  thd->lex->query_tables_own_last= 0;
  if (check_table_access(thd, DELETE_ACL, aux_tables, FALSE, UINT_MAX, FALSE))
  {
    thd->lex->query_tables_own_last= save_query_tables_own_last;
    DBUG_RETURN(TRUE);
  }
  thd->lex->query_tables_own_last= save_query_tables_own_last;

  if ((thd->variables.option_bits & OPTION_SAFE_UPDATES) && !select_lex->where)
  {
    my_message(ER_UPDATE_WITHOUT_KEY_IN_SAFE_MODE,
               ER_THD(thd, ER_UPDATE_WITHOUT_KEY_IN_SAFE_MODE), MYF(0));
    DBUG_RETURN(TRUE);
  }
  DBUG_RETURN(FALSE);
}


/*
  Given a table in the source list, find a correspondent table in the
  table references list.

  @param lex Pointer to LEX representing multi-delete.
  @param src Source table to match.
  @param ref Table references list.

  @remark The source table list (tables listed before the FROM clause
  or tables listed in the FROM clause before the USING clause) may
  contain table names or aliases that must match unambiguously one,
  and only one, table in the target table list (table references list,
  after FROM/USING clause).

  @return Matching table, NULL otherwise.
*/

static TABLE_LIST *multi_delete_table_match(LEX *lex, TABLE_LIST *tbl,
                                            TABLE_LIST *tables)
{
  TABLE_LIST *match= NULL;
  DBUG_ENTER("multi_delete_table_match");

  for (TABLE_LIST *elem= tables; elem; elem= elem->next_local)
  {
    int res;

    if (tbl->is_fqtn && elem->is_alias)
      continue; /* no match */
    if (tbl->is_fqtn && elem->is_fqtn)
      res= (my_strcasecmp(table_alias_charset, tbl->table_name.str, elem->table_name.str) ||
            cmp(&tbl->db, &elem->db));
    else if (elem->is_alias)
      res= my_strcasecmp(table_alias_charset, tbl->alias.str, elem->alias.str);
    else
      res= (my_strcasecmp(table_alias_charset, tbl->table_name.str, elem->table_name.str) ||
            cmp(&tbl->db, &elem->db));

    if (res)
      continue;

    if (match)
    {
      my_error(ER_NONUNIQ_TABLE, MYF(0), elem->alias.str);
      DBUG_RETURN(NULL);
    }

    match= elem;
  }

  if (!match)
    my_error(ER_UNKNOWN_TABLE, MYF(0), tbl->table_name.str, "MULTI DELETE");

  DBUG_RETURN(match);
}


/**
  Link tables in auxilary table list of multi-delete with corresponding
  elements in main table list, and set proper locks for them.

  @param lex   pointer to LEX representing multi-delete

  @retval
    FALSE   success
  @retval
    TRUE    error
*/

bool multi_delete_set_locks_and_link_aux_tables(LEX *lex)
{
  TABLE_LIST *tables= lex->select_lex.table_list.first;
  TABLE_LIST *target_tbl;
  DBUG_ENTER("multi_delete_set_locks_and_link_aux_tables");

  lex->table_count= 0;

  for (target_tbl= lex->auxiliary_table_list.first;
       target_tbl; target_tbl= target_tbl->next_local)
  {
    lex->table_count++;
    /* All tables in aux_tables must be found in FROM PART */
    TABLE_LIST *walk= multi_delete_table_match(lex, target_tbl, tables);
    if (!walk)
      DBUG_RETURN(TRUE);
    if (!walk->derived)
      target_tbl->table_name= walk->table_name;
    walk->updating= target_tbl->updating;
    walk->lock_type= target_tbl->lock_type;
    /* We can assume that tables to be deleted from are locked for write. */
    DBUG_ASSERT(walk->lock_type >= TL_WRITE_ALLOW_WRITE);
    walk->mdl_request.set_type(MDL_SHARED_WRITE);
    target_tbl->correspondent_table= walk;	// Remember corresponding table
  }
  DBUG_RETURN(FALSE);
}


/**
  simple UPDATE query pre-check.

  @param thd		Thread handler
  @param tables	Global table list

  @retval
    FALSE OK
  @retval
    TRUE  Error
*/

bool update_precheck(THD *thd, TABLE_LIST *tables)
{
  DBUG_ENTER("update_precheck");
  if (thd->lex->select_lex.item_list.elements != thd->lex->value_list.elements)
  {
    my_message(ER_WRONG_VALUE_COUNT, ER_THD(thd, ER_WRONG_VALUE_COUNT), MYF(0));
    DBUG_RETURN(TRUE);
  }
  DBUG_RETURN(check_one_table_access(thd, UPDATE_ACL, tables));
}


/**
  simple DELETE query pre-check.

  @param thd		Thread handler
  @param tables	Global table list

  @retval
    FALSE  OK
  @retval
    TRUE   error
*/

bool delete_precheck(THD *thd, TABLE_LIST *tables)
{
  DBUG_ENTER("delete_precheck");
  if (tables->vers_conditions.delete_history)
  {
    if (check_one_table_access(thd, DELETE_HISTORY_ACL, tables))
      DBUG_RETURN(TRUE);
  }
  else
  {
    if (check_one_table_access(thd, DELETE_ACL, tables))
      DBUG_RETURN(TRUE);
    /* Set privilege for the WHERE clause */
    tables->grant.want_privilege=(SELECT_ACL & ~tables->grant.privilege);
  }
  DBUG_RETURN(FALSE);
}


/**
  simple INSERT query pre-check.

  @param thd		Thread handler
  @param tables	Global table list

  @retval
    FALSE  OK
  @retval
    TRUE   error
*/

bool insert_precheck(THD *thd, TABLE_LIST *tables)
{
  LEX *lex= thd->lex;
  DBUG_ENTER("insert_precheck");

  /*
    Check that we have modify privileges for the first table and
    select privileges for the rest
  */
  ulong privilege= (INSERT_ACL |
                    (lex->duplicates == DUP_REPLACE ? DELETE_ACL : 0) |
                    (lex->value_list.elements ? UPDATE_ACL : 0));

  if (check_one_table_access(thd, privilege, tables))
    DBUG_RETURN(TRUE);

  if (lex->update_list.elements != lex->value_list.elements)
  {
    my_message(ER_WRONG_VALUE_COUNT, ER_THD(thd, ER_WRONG_VALUE_COUNT), MYF(0));
    DBUG_RETURN(TRUE);
  }
  DBUG_RETURN(FALSE);
}


/**
   Set proper open mode and table type for element representing target table
   of CREATE TABLE statement, also adjust statement table list if necessary.
*/

void create_table_set_open_action_and_adjust_tables(LEX *lex)
{
  TABLE_LIST *create_table= lex->query_tables;

  if (lex->tmp_table())
    create_table->open_type= OT_TEMPORARY_ONLY;
  else
    create_table->open_type= OT_BASE_ONLY;

  if (!lex->select_lex.item_list.elements)
  {
    /*
      Avoid opening and locking target table for ordinary CREATE TABLE
      or CREATE TABLE LIKE for write (unlike in CREATE ... SELECT we
      won't do any insertions in it anyway). Not doing this causes
      problems when running CREATE TABLE IF NOT EXISTS for already
      existing log table.
    */
    create_table->lock_type= TL_READ;
  }
}


/**
  CREATE TABLE query pre-check.

  @param thd			Thread handler
  @param tables		Global table list
  @param create_table	        Table which will be created

  @retval
    FALSE   OK
  @retval
    TRUE   Error
*/

bool create_table_precheck(THD *thd, TABLE_LIST *tables,
                           TABLE_LIST *create_table)
{
  LEX *lex= thd->lex;
  SELECT_LEX *select_lex= &lex->select_lex;
  ulong want_priv;
  bool error= TRUE;                                 // Error message is given
  DBUG_ENTER("create_table_precheck");

  /*
    Require CREATE [TEMPORARY] privilege on new table; for
    CREATE TABLE ... SELECT, also require INSERT.
  */

  want_priv= lex->tmp_table() ?  CREATE_TMP_ACL :
             (CREATE_ACL | (select_lex->item_list.elements ? INSERT_ACL : 0));

  /* CREATE OR REPLACE on not temporary tables require DROP_ACL */
  if (lex->create_info.or_replace() && !lex->tmp_table())
    want_priv|= DROP_ACL;
                          
  if (check_access(thd, want_priv, create_table->db.str,
                   &create_table->grant.privilege,
                   &create_table->grant.m_internal,
                   0, 0))
    goto err;

  /* If it is a merge table, check privileges for merge children. */
  if (lex->create_info.merge_list)
  {
    /*
      The user must have (SELECT_ACL | UPDATE_ACL | DELETE_ACL) on the
      underlying base tables, even if there are temporary tables with the same
      names.

      From user's point of view, it might look as if the user must have these
      privileges on temporary tables to create a merge table over them. This is
      one of two cases when a set of privileges is required for operations on
      temporary tables (see also CREATE TABLE).

      The reason for this behavior stems from the following facts:

        - For merge tables, the underlying table privileges are checked only
          at CREATE TABLE / ALTER TABLE time.

          In other words, once a merge table is created, the privileges of
          the underlying tables can be revoked, but the user will still have
          access to the merge table (provided that the user has privileges on
          the merge table itself). 

        - Temporary tables shadow base tables.

          I.e. there might be temporary and base tables with the same name, and
          the temporary table takes the precedence in all operations.

        - For temporary MERGE tables we do not track if their child tables are
          base or temporary. As result we can't guarantee that privilege check
          which was done in presence of temporary child will stay relevant
          later as this temporary table might be removed.

      If SELECT_ACL | UPDATE_ACL | DELETE_ACL privileges were not checked for
      the underlying *base* tables, it would create a security breach as in
      Bug#12771903.
    */

    if (check_table_access(thd, SELECT_ACL | UPDATE_ACL | DELETE_ACL,
                           lex->create_info.merge_list, FALSE, UINT_MAX, FALSE))
      goto err;
  }

  if (want_priv != CREATE_TMP_ACL &&
      check_grant(thd, want_priv, create_table, FALSE, 1, FALSE))
    goto err;

  if (select_lex->item_list.elements)
  {
    /* Check permissions for used tables in CREATE TABLE ... SELECT */
    if (tables && check_table_access(thd, SELECT_ACL, tables, FALSE,
                                     UINT_MAX, FALSE))
      goto err;
  }
  else if (lex->create_info.like())
  {
    if (check_table_access(thd, SELECT_ACL, tables, FALSE, UINT_MAX, FALSE))
      goto err;
  }

  if (check_fk_parent_table_access(thd, &lex->create_info, &lex->alter_info,
                                   create_table->db.str))
    goto err;

  error= FALSE;

err:
  DBUG_RETURN(error);
}


/**
  Check privileges for LOCK TABLES statement.

  @param thd     Thread context.
  @param tables  List of tables to be locked.

  @retval FALSE - Success.
  @retval TRUE  - Failure.
*/

static bool lock_tables_precheck(THD *thd, TABLE_LIST *tables)
{
  TABLE_LIST *first_not_own_table= thd->lex->first_not_own_table();

  for (TABLE_LIST *table= tables; table != first_not_own_table && table;
       table= table->next_global)
  {
    if (is_temporary_table(table))
      continue;

    if (check_table_access(thd, PRIV_LOCK_TABLES, table,
                           FALSE, 1, FALSE))
      return TRUE;
  }

  return FALSE;
}


/**
  negate given expression.

  @param thd  thread handler
  @param expr expression for negation

  @return
    negated expression
*/

Item *negate_expression(THD *thd, Item *expr)
{
  Item *negated;
  if (expr->type() == Item::FUNC_ITEM &&
      ((Item_func *) expr)->functype() == Item_func::NOT_FUNC)
  {
    /* it is NOT(NOT( ... )) */
    Item *arg= ((Item_func *) expr)->arguments()[0];
    enum_parsing_place place= thd->lex->current_select->parsing_place;
    if (arg->is_bool_type() || place == IN_WHERE || place == IN_HAVING)
      return arg;
    /*
      if it is not boolean function then we have to emulate value of
      not(not(a)), it will be a != 0
    */
    return new (thd->mem_root) Item_func_ne(thd, arg, new (thd->mem_root) Item_int(thd, (char*) "0", 0, 1));
  }

  if ((negated= expr->neg_transformer(thd)) != 0)
    return negated;
  return new (thd->mem_root) Item_func_not(thd, expr);
}

/**
  Set the specified definer to the default value, which is the
  current user in the thread.
 
  @param[in]  thd       thread handler
  @param[out] definer   definer
*/
 
void get_default_definer(THD *thd, LEX_USER *definer, bool role)
{
  const Security_context *sctx= thd->security_ctx;

  if (role)
  {
    definer->user.str= const_cast<char*>(sctx->priv_role);
    definer->host= empty_clex_str;
  }
  else
  {
    definer->user.str= const_cast<char*>(sctx->priv_user);
    definer->host.str= const_cast<char*>(sctx->priv_host);
    definer->host.length= strlen(definer->host.str);
  }
  definer->user.length= strlen(definer->user.str);

  definer->reset_auth();
}


/**
  Create default definer for the specified THD.

  @param[in] thd         thread handler

  @return
    - On success, return a valid pointer to the created and initialized
    LEX_USER, which contains definer information.
    - On error, return 0.
*/

LEX_USER *create_default_definer(THD *thd, bool role)
{
  LEX_USER *definer;

  if (unlikely(! (definer= (LEX_USER*) thd->alloc(sizeof(LEX_USER)))))
    return 0;

  thd->get_definer(definer, role);

  if (role && definer->user.length == 0)
  {
    my_error(ER_MALFORMED_DEFINER, MYF(0));
    return 0;
  }
  else
    return definer;
}


/**
  Create definer with the given user and host names.

  @param[in] thd          thread handler
  @param[in] user_name    user name
  @param[in] host_name    host name

  @return
    - On success, return a valid pointer to the created and initialized
    LEX_USER, which contains definer information.
    - On error, return 0.
*/

LEX_USER *create_definer(THD *thd, LEX_CSTRING *user_name,
                         LEX_CSTRING *host_name)
{
  LEX_USER *definer;

  /* Create and initialize. */

  if (unlikely(!(definer= (LEX_USER*) thd->alloc(sizeof(LEX_USER)))))
    return 0;

  definer->user= *user_name;
  definer->host= *host_name;
  definer->reset_auth();

  return definer;
}


/**
  Check that byte length of a string does not exceed some limit.

  @param str         string to be checked
  @param err_msg     Number of error message to be displayed if the string
		     is too long.  0 if empty error message.
  @param max_length  max length

  @retval
    FALSE   the passed string is not longer than max_length
  @retval
    TRUE    the passed string is longer than max_length

  NOTE
    The function is not used in existing code but can be useful later?
*/

bool check_string_byte_length(const LEX_CSTRING *str, uint err_msg,
                              size_t max_byte_length)
{
  if (str->length <= max_byte_length)
    return FALSE;

  my_error(ER_WRONG_STRING_LENGTH, MYF(0), str->str,
           err_msg ? ER(err_msg) : "", max_byte_length);

  return TRUE;
}


/*
  Check that char length of a string does not exceed some limit.

  SYNOPSIS
  check_string_char_length()
      str              string to be checked
      err_msg          Number of error message to be displayed if the string
		       is too long.  0 if empty error message.
      max_char_length  max length in symbols
      cs               string charset

  RETURN
    FALSE   the passed string is not longer than max_char_length
    TRUE    the passed string is longer than max_char_length
*/


bool check_string_char_length(const LEX_CSTRING *str, uint err_msg,
                              size_t max_char_length, CHARSET_INFO *cs,
                              bool no_error)
{
  Well_formed_prefix prefix(cs, str->str, str->length, max_char_length);
  if (likely(!prefix.well_formed_error_pos() &&
             str->length == prefix.length()))
    return FALSE;

  if (!no_error)
  {
    ErrConvString err(str->str, str->length, cs);
    my_error(ER_WRONG_STRING_LENGTH, MYF(0), err.ptr(),
             err_msg ? ER(err_msg) : "",
             max_char_length);
  }
  return TRUE;
}


bool check_ident_length(const LEX_CSTRING *ident)
{
  if (check_string_char_length(ident, 0, NAME_CHAR_LEN, system_charset_info, 1))
  {
    my_error(ER_TOO_LONG_IDENT, MYF(0), ident->str);
    return 1;
  }
  return 0;
}


/*
  Check if path does not contain mysql data home directory

  SYNOPSIS
    path_starts_from_data_home_dir()
    dir                     directory, with all symlinks resolved

  RETURN VALUES
    0	ok
    1	error ;  Given path contains data directory
*/
extern "C" {

int path_starts_from_data_home_dir(const char *path)
{
  size_t dir_len= strlen(path);
  DBUG_ENTER("path_starts_from_data_home_dir");

  if (mysql_unpacked_real_data_home_len<= dir_len)
  {
    if (dir_len > mysql_unpacked_real_data_home_len &&
        path[mysql_unpacked_real_data_home_len] != FN_LIBCHAR)
      DBUG_RETURN(0);

    if (lower_case_file_system)
    {
      if (!my_strnncoll(default_charset_info, (const uchar*) path,
                        mysql_unpacked_real_data_home_len,
                        (const uchar*) mysql_unpacked_real_data_home,
                        mysql_unpacked_real_data_home_len))
      {
        DBUG_PRINT("error", ("Path is part of mysql_real_data_home"));
        DBUG_RETURN(1);
      }
    }
    else if (!memcmp(path, mysql_unpacked_real_data_home,
                     mysql_unpacked_real_data_home_len))
    {
      DBUG_PRINT("error", ("Path is part of mysql_real_data_home"));
      DBUG_RETURN(1);
    }
  }
  DBUG_RETURN(0);
}

}

/*
  Check if path does not contain mysql data home directory

  SYNOPSIS
    test_if_data_home_dir()
    dir                     directory

  RETURN VALUES
    0	ok
    1	error ;  Given path contains data directory
*/

int test_if_data_home_dir(const char *dir)
{
  char path[FN_REFLEN];
  DBUG_ENTER("test_if_data_home_dir");

  if (!dir)
    DBUG_RETURN(0);

  (void) fn_format(path, dir, "", "", MY_RETURN_REAL_PATH);
  DBUG_RETURN(path_starts_from_data_home_dir(path));
}


int error_if_data_home_dir(const char *path, const char *what)
{
  size_t dirlen;
  char   dirpath[FN_REFLEN];
  if (path)
  {
    dirname_part(dirpath, path, &dirlen);
    if (test_if_data_home_dir(dirpath))
    {
      my_error(ER_WRONG_ARGUMENTS, MYF(0), what);
      return 1;
    }
  }
  return 0;
}

/**
  Check that host name string is valid.

  @param[in] str string to be checked

  @return             Operation status
    @retval  FALSE    host name is ok
    @retval  TRUE     host name string is longer than max_length or
                      has invalid symbols
*/

bool check_host_name(LEX_CSTRING *str)
{
  const char *name= str->str;
  const char *end= str->str + str->length;
  if (check_string_byte_length(str, ER_HOSTNAME, HOSTNAME_LENGTH))
    return TRUE;

  while (name != end)
  {
    if (*name == '@')
    {
      my_printf_error(ER_UNKNOWN_ERROR, 
                      "Malformed hostname (illegal symbol: '%c')", MYF(0),
                      *name);
      return TRUE;
    }
    name++;
  }
  return FALSE;
}


extern int MYSQLparse(THD *thd); // from sql_yacc.cc
extern int ORAparse(THD *thd);   // from sql_yacc_ora.cc


/**
  This is a wrapper of MYSQLparse(). All the code should call parse_sql()
  instead of MYSQLparse().

  @param thd Thread context.
  @param parser_state Parser state.
  @param creation_ctx Object creation context.

  @return Error status.
    @retval FALSE on success.
    @retval TRUE on parsing error.
*/

bool parse_sql(THD *thd, Parser_state *parser_state,
               Object_creation_ctx *creation_ctx, bool do_pfs_digest)
{
  bool ret_value;
  DBUG_ENTER("parse_sql");
  DBUG_ASSERT(thd->m_parser_state == NULL);
  DBUG_ASSERT(thd->lex->m_sql_cmd == NULL);

  MYSQL_QUERY_PARSE_START(thd->query());
  /* Backup creation context. */

  Object_creation_ctx *backup_ctx= NULL;

  if (creation_ctx)
    backup_ctx= creation_ctx->set_n_backup(thd);

  /* Set parser state. */

  thd->m_parser_state= parser_state;

  parser_state->m_digest_psi= NULL;
  parser_state->m_lip.m_digest= NULL;

  if (do_pfs_digest)
  {
    /* Start Digest */
    parser_state->m_digest_psi= MYSQL_DIGEST_START(thd->m_statement_psi);

    if (parser_state->m_digest_psi != NULL)
    {
      /*
        If either:
        - the caller wants to compute a digest
        - the performance schema wants to compute a digest
        set the digest listener in the lexer.
      */
      parser_state->m_lip.m_digest= thd->m_digest;
      parser_state->m_lip.m_digest->m_digest_storage.m_charset_number= thd->charset()->number;
    }
  }

  /* Parse the query. */

  bool mysql_parse_status=
         ((thd->variables.sql_mode & MODE_ORACLE) ?
          ORAparse(thd) :
          MYSQLparse(thd)) != 0;

  /*
    Check that if MYSQLparse() failed either thd->is_error() is set, or an
    internal error handler is set.

    The assert will not catch a situation where parsing fails without an
    error reported if an error handler exists. The problem is that the
    error handler might have intercepted the error, so thd->is_error() is
    not set. However, there is no way to be 100% sure here (the error
    handler might be for other errors than parsing one).
  */

  DBUG_ASSERT(!mysql_parse_status ||
              thd->is_error() ||
              thd->get_internal_handler());

  /* Reset parser state. */

  thd->m_parser_state= NULL;

  /* Restore creation context. */

  if (creation_ctx)
    creation_ctx->restore_env(thd, backup_ctx);

  /* That's it. */

  ret_value= mysql_parse_status || thd->is_fatal_error;

  if ((ret_value == 0) && (parser_state->m_digest_psi != NULL))
  {
    /*
      On parsing success, record the digest in the performance schema.
    */
    DBUG_ASSERT(do_pfs_digest);
    DBUG_ASSERT(thd->m_digest != NULL);
    MYSQL_DIGEST_END(parser_state->m_digest_psi,
                     & thd->m_digest->m_digest_storage);
  }

  MYSQL_QUERY_PARSE_DONE(ret_value);
  DBUG_RETURN(ret_value);
}

/**
  @} (end of group Runtime_Environment)
*/



/**
  Check and merge "CHARACTER SET cs [ COLLATE cl ]" clause

  @param cs character set pointer.
  @param cl collation pointer.

  Check if collation "cl" is applicable to character set "cs".

  If "cl" is NULL (e.g. when COLLATE clause is not specified),
  then simply "cs" is returned.
  
  @return Error status.
    @retval NULL, if "cl" is not applicable to "cs".
    @retval pointer to merged CHARSET_INFO on success.
*/


CHARSET_INFO*
merge_charset_and_collation(CHARSET_INFO *cs, CHARSET_INFO *cl)
{
  if (cl)
  {
    if (!my_charset_same(cs, cl))
    {
      my_error(ER_COLLATION_CHARSET_MISMATCH, MYF(0), cl->name, cs->csname);
      return NULL;
    }
    return cl;
  }
  return cs;
}

/** find a collation with binary comparison rules
*/
CHARSET_INFO *find_bin_collation(CHARSET_INFO *cs)
{
  const char *csname= cs->csname;
  cs= get_charset_by_csname(csname, MY_CS_BINSORT, MYF(0));
  if (!cs)
  {
    char tmp[65];
    strxnmov(tmp, sizeof(tmp)-1, csname, "_bin", NULL);
    my_error(ER_UNKNOWN_COLLATION, MYF(0), tmp);
  }
  return cs;
}

void LEX::mark_first_table_as_inserting()
{
  TABLE_LIST *t= select_lex.table_list.first;
  DBUG_ENTER("Query_tables_list::mark_tables_with_important_flags");
  DBUG_ASSERT(sql_command_flags[sql_command] & CF_INSERTS_DATA);
  t->for_insert_data= TRUE;
  DBUG_PRINT("info", ("table_list: %p  name: %s  db: %s  command: %u",
                      t, t->table_name.str,t->db.str, sql_command));
  DBUG_VOID_RETURN;
}<|MERGE_RESOLUTION|>--- conflicted
+++ resolved
@@ -6718,11 +6718,7 @@
   if ((tables->view || tables->field_translation) && !tables->schema_table)
     db_name= tables->view_db.str;
   else
-<<<<<<< HEAD
-    db_name= all_tables->db.str;
-=======
-    db_name= tables->db;
->>>>>>> 72eea39d
+    db_name= tables->db.str;
 
   if (check_access(thd, privilege, db_name, &tables->grant.privilege,
                    &tables->grant.m_internal, 0, no_errors))
