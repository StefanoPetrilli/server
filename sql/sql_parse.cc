/* Copyright (C) 2000-2003 MySQL AB

   This program is free software; you can redistribute it and/or modify
   it under the terms of the GNU General Public License as published by
   the Free Software Foundation; version 2 of the License.

   This program is distributed in the hope that it will be useful,
   but WITHOUT ANY WARRANTY; without even the implied warranty of
   MERCHANTABILITY or FITNESS FOR A PARTICULAR PURPOSE.  See the
   GNU General Public License for more details.

   You should have received a copy of the GNU General Public License
   along with this program; if not, write to the Free Software
   Foundation, Inc., 59 Temple Place, Suite 330, Boston, MA  02111-1307  USA */

#define MYSQL_LEX 1
#include "mysql_priv.h"
#include "sql_repl.h"
#include "rpl_filter.h"
#include "repl_failsafe.h"
#include <m_ctype.h>
#include <myisam.h>
#include <my_dir.h>

#include "sp_head.h"
#include "sp.h"
#include "sp_cache.h"
#include "events.h"
#include "sql_trigger.h"

/**
  @defgroup Runtime_Environment Runtime Environment
  @{
*/

/* Used in error handling only */
#define SP_TYPE_STRING(LP) \
  ((LP)->sphead->m_type == TYPE_ENUM_FUNCTION ? "FUNCTION" : "PROCEDURE")
#define SP_COM_STRING(LP) \
  ((LP)->sql_command == SQLCOM_CREATE_SPFUNCTION || \
   (LP)->sql_command == SQLCOM_ALTER_FUNCTION || \
   (LP)->sql_command == SQLCOM_SHOW_CREATE_FUNC || \
   (LP)->sql_command == SQLCOM_DROP_FUNCTION ? \
   "FUNCTION" : "PROCEDURE")

static bool execute_sqlcom_select(THD *thd, TABLE_LIST *all_tables);
static bool check_show_create_table_access(THD *thd, TABLE_LIST *table);

const char *any_db="*any*";	// Special symbol for check_access

const LEX_STRING command_name[]={
  { C_STRING_WITH_LEN("Sleep") },
  { C_STRING_WITH_LEN("Quit") },
  { C_STRING_WITH_LEN("Init DB") },
  { C_STRING_WITH_LEN("Query") },
  { C_STRING_WITH_LEN("Field List") },
  { C_STRING_WITH_LEN("Create DB") },
  { C_STRING_WITH_LEN("Drop DB") },
  { C_STRING_WITH_LEN("Refresh") },
  { C_STRING_WITH_LEN("Shutdown") },
  { C_STRING_WITH_LEN("Statistics") },
  { C_STRING_WITH_LEN("Processlist") },
  { C_STRING_WITH_LEN("Connect") },
  { C_STRING_WITH_LEN("Kill") },
  { C_STRING_WITH_LEN("Debug") },
  { C_STRING_WITH_LEN("Ping") },
  { C_STRING_WITH_LEN("Time") },
  { C_STRING_WITH_LEN("Delayed insert") },
  { C_STRING_WITH_LEN("Change user") },
  { C_STRING_WITH_LEN("Binlog Dump") },
  { C_STRING_WITH_LEN("Table Dump") },
  { C_STRING_WITH_LEN("Connect Out") },
  { C_STRING_WITH_LEN("Register Slave") },
  { C_STRING_WITH_LEN("Prepare") },
  { C_STRING_WITH_LEN("Execute") },
  { C_STRING_WITH_LEN("Long Data") },
  { C_STRING_WITH_LEN("Close stmt") },
  { C_STRING_WITH_LEN("Reset stmt") },
  { C_STRING_WITH_LEN("Set option") },
  { C_STRING_WITH_LEN("Fetch") },
  { C_STRING_WITH_LEN("Daemon") },
  { C_STRING_WITH_LEN("Error") }  // Last command number
};

const char *xa_state_names[]={
  "NON-EXISTING", "ACTIVE", "IDLE", "PREPARED"
};

static void unlock_locked_tables(THD *thd)
{
  if (thd->locked_tables)
  {
    thd->lock=thd->locked_tables;
    thd->locked_tables=0;			// Will be automatically closed
    close_thread_tables(thd);			// Free tables
  }
}


bool end_active_trans(THD *thd)
{
  int error=0;
  DBUG_ENTER("end_active_trans");
  if (unlikely(thd->in_sub_stmt))
  {
    my_error(ER_COMMIT_NOT_ALLOWED_IN_SF_OR_TRG, MYF(0));
    DBUG_RETURN(1);
  }
  if (thd->transaction.xid_state.xa_state != XA_NOTR)
  {
    my_error(ER_XAER_RMFAIL, MYF(0),
             xa_state_names[thd->transaction.xid_state.xa_state]);
    DBUG_RETURN(1);
  }
  if (thd->options & (OPTION_NOT_AUTOCOMMIT | OPTION_BEGIN |
		      OPTION_TABLE_LOCK))
  {
    DBUG_PRINT("info",("options: 0x%llx", thd->options));
    /* Safety if one did "drop table" on locked tables */
    if (!thd->locked_tables)
      thd->options&= ~OPTION_TABLE_LOCK;
    thd->server_status&= ~SERVER_STATUS_IN_TRANS;
    if (ha_commit(thd))
      error=1;
  }
  thd->options&= ~(OPTION_BEGIN | OPTION_KEEP_LOG);
  thd->transaction.all.modified_non_trans_table= FALSE;
  DBUG_RETURN(error);
}


bool begin_trans(THD *thd)
{
  int error=0;
  if (unlikely(thd->in_sub_stmt))
  {
    my_error(ER_COMMIT_NOT_ALLOWED_IN_SF_OR_TRG, MYF(0));
    return 1;
  }
  if (thd->locked_tables)
  {
    thd->lock=thd->locked_tables;
    thd->locked_tables=0;			// Will be automatically closed
    close_thread_tables(thd);			// Free tables
  }
  if (end_active_trans(thd))
    error= -1;
  else
  {
    LEX *lex= thd->lex;
    thd->options|= OPTION_BEGIN;
    thd->server_status|= SERVER_STATUS_IN_TRANS;
    if (lex->start_transaction_opt & MYSQL_START_TRANS_OPT_WITH_CONS_SNAPSHOT)
      error= ha_start_consistent_snapshot(thd);
  }
  return error;
}

#ifdef HAVE_REPLICATION
/**
  Returns true if all tables should be ignored.
*/
inline bool all_tables_not_ok(THD *thd, TABLE_LIST *tables)
{
  return rpl_filter->is_on() && tables && !thd->spcont &&
         !rpl_filter->tables_ok(thd->db, tables);
}
#endif


static bool some_non_temp_table_to_be_updated(THD *thd, TABLE_LIST *tables)
{
  for (TABLE_LIST *table= tables; table; table= table->next_global)
  {
    DBUG_ASSERT(table->db && table->table_name);
    if (table->updating &&
        !find_temporary_table(thd, table->db, table->table_name))
      return 1;
  }
  return 0;
}


/**
  Mark all commands that somehow changes a table.

  This is used to check number of updates / hour.

  sql_command is actually set to SQLCOM_END sometimes
  so we need the +1 to include it in the array.

  See COMMAND_FLAG_xxx for different type of commands
     2  - query that returns meaningful ROW_COUNT() -
          a number of modified rows
*/

uint sql_command_flags[SQLCOM_END+1];

void init_update_queries(void)
{
  bzero((uchar*) &sql_command_flags, sizeof(sql_command_flags));

  sql_command_flags[SQLCOM_CREATE_TABLE]=   CF_CHANGES_DATA | CF_REEXECUTION_FRAGILE;
  sql_command_flags[SQLCOM_CREATE_INDEX]=   CF_CHANGES_DATA;
  sql_command_flags[SQLCOM_ALTER_TABLE]=    CF_CHANGES_DATA | CF_WRITE_LOGS_COMMAND;
  sql_command_flags[SQLCOM_TRUNCATE]=       CF_CHANGES_DATA | CF_WRITE_LOGS_COMMAND;
  sql_command_flags[SQLCOM_DROP_TABLE]=     CF_CHANGES_DATA;
  sql_command_flags[SQLCOM_LOAD]=           CF_CHANGES_DATA | CF_REEXECUTION_FRAGILE;
  sql_command_flags[SQLCOM_CREATE_DB]=      CF_CHANGES_DATA;
  sql_command_flags[SQLCOM_DROP_DB]=        CF_CHANGES_DATA;
  sql_command_flags[SQLCOM_RENAME_TABLE]=   CF_CHANGES_DATA;
  sql_command_flags[SQLCOM_BACKUP_TABLE]=   CF_CHANGES_DATA;
  sql_command_flags[SQLCOM_RESTORE_TABLE]=  CF_CHANGES_DATA;
  sql_command_flags[SQLCOM_DROP_INDEX]=     CF_CHANGES_DATA;
  sql_command_flags[SQLCOM_CREATE_VIEW]=    CF_CHANGES_DATA | CF_REEXECUTION_FRAGILE;
  sql_command_flags[SQLCOM_DROP_VIEW]=      CF_CHANGES_DATA;
  sql_command_flags[SQLCOM_CREATE_EVENT]=   CF_CHANGES_DATA;
  sql_command_flags[SQLCOM_ALTER_EVENT]=    CF_CHANGES_DATA;
  sql_command_flags[SQLCOM_DROP_EVENT]=     CF_CHANGES_DATA;

  sql_command_flags[SQLCOM_UPDATE]=	    CF_CHANGES_DATA | CF_HAS_ROW_COUNT |
                                            CF_REEXECUTION_FRAGILE;
  sql_command_flags[SQLCOM_UPDATE_MULTI]=   CF_CHANGES_DATA | CF_HAS_ROW_COUNT |
                                            CF_REEXECUTION_FRAGILE;
  sql_command_flags[SQLCOM_INSERT]=	    CF_CHANGES_DATA | CF_HAS_ROW_COUNT |
                                            CF_REEXECUTION_FRAGILE;
  sql_command_flags[SQLCOM_INSERT_SELECT]=  CF_CHANGES_DATA | CF_HAS_ROW_COUNT |
                                            CF_REEXECUTION_FRAGILE;
  sql_command_flags[SQLCOM_DELETE]=         CF_CHANGES_DATA | CF_HAS_ROW_COUNT |
                                            CF_REEXECUTION_FRAGILE;
  sql_command_flags[SQLCOM_DELETE_MULTI]=   CF_CHANGES_DATA | CF_HAS_ROW_COUNT |
                                            CF_REEXECUTION_FRAGILE;
  sql_command_flags[SQLCOM_REPLACE]=        CF_CHANGES_DATA | CF_HAS_ROW_COUNT |
                                            CF_REEXECUTION_FRAGILE;
  sql_command_flags[SQLCOM_REPLACE_SELECT]= CF_CHANGES_DATA | CF_HAS_ROW_COUNT |
                                            CF_REEXECUTION_FRAGILE;
  sql_command_flags[SQLCOM_SELECT]=         CF_REEXECUTION_FRAGILE;
  sql_command_flags[SQLCOM_SET_OPTION]=     CF_REEXECUTION_FRAGILE;
  sql_command_flags[SQLCOM_DO]=             CF_REEXECUTION_FRAGILE;

  sql_command_flags[SQLCOM_SHOW_STATUS_PROC]= CF_STATUS_COMMAND | CF_REEXECUTION_FRAGILE;
  sql_command_flags[SQLCOM_SHOW_STATUS]=      CF_STATUS_COMMAND | CF_REEXECUTION_FRAGILE;
  sql_command_flags[SQLCOM_SHOW_DATABASES]=   CF_STATUS_COMMAND | CF_REEXECUTION_FRAGILE;
  sql_command_flags[SQLCOM_SHOW_TRIGGERS]=    CF_STATUS_COMMAND | CF_REEXECUTION_FRAGILE;
  sql_command_flags[SQLCOM_SHOW_EVENTS]=      CF_STATUS_COMMAND | CF_REEXECUTION_FRAGILE;
  sql_command_flags[SQLCOM_SHOW_OPEN_TABLES]= CF_STATUS_COMMAND | CF_REEXECUTION_FRAGILE;
  sql_command_flags[SQLCOM_SHOW_PLUGINS]=     CF_STATUS_COMMAND;
  sql_command_flags[SQLCOM_SHOW_FIELDS]=      CF_STATUS_COMMAND | CF_REEXECUTION_FRAGILE;
  sql_command_flags[SQLCOM_SHOW_KEYS]=        CF_STATUS_COMMAND | CF_REEXECUTION_FRAGILE;
  sql_command_flags[SQLCOM_SHOW_VARIABLES]=   CF_STATUS_COMMAND | CF_REEXECUTION_FRAGILE;
  sql_command_flags[SQLCOM_SHOW_CHARSETS]=    CF_STATUS_COMMAND | CF_REEXECUTION_FRAGILE;
  sql_command_flags[SQLCOM_SHOW_COLLATIONS]=  CF_STATUS_COMMAND | CF_REEXECUTION_FRAGILE;
  sql_command_flags[SQLCOM_SHOW_NEW_MASTER]= CF_STATUS_COMMAND;
  sql_command_flags[SQLCOM_SHOW_BINLOGS]= CF_STATUS_COMMAND;
  sql_command_flags[SQLCOM_SHOW_SLAVE_HOSTS]= CF_STATUS_COMMAND;
  sql_command_flags[SQLCOM_SHOW_BINLOG_EVENTS]= CF_STATUS_COMMAND;
  sql_command_flags[SQLCOM_SHOW_COLUMN_TYPES]= CF_STATUS_COMMAND;
  sql_command_flags[SQLCOM_SHOW_STORAGE_ENGINES]= CF_STATUS_COMMAND;
  sql_command_flags[SQLCOM_SHOW_AUTHORS]= CF_STATUS_COMMAND;
  sql_command_flags[SQLCOM_SHOW_CONTRIBUTORS]= CF_STATUS_COMMAND;
  sql_command_flags[SQLCOM_SHOW_PRIVILEGES]= CF_STATUS_COMMAND;
  sql_command_flags[SQLCOM_SHOW_WARNS]= CF_STATUS_COMMAND;
  sql_command_flags[SQLCOM_SHOW_ERRORS]= CF_STATUS_COMMAND;
  sql_command_flags[SQLCOM_SHOW_ENGINE_STATUS]= CF_STATUS_COMMAND;
  sql_command_flags[SQLCOM_SHOW_ENGINE_MUTEX]= CF_STATUS_COMMAND;
  sql_command_flags[SQLCOM_SHOW_ENGINE_LOGS]= CF_STATUS_COMMAND;
  sql_command_flags[SQLCOM_SHOW_PROCESSLIST]= CF_STATUS_COMMAND;
  sql_command_flags[SQLCOM_SHOW_GRANTS]=  CF_STATUS_COMMAND;
  sql_command_flags[SQLCOM_SHOW_CREATE_DB]=  CF_STATUS_COMMAND;
  sql_command_flags[SQLCOM_SHOW_CREATE]=  CF_STATUS_COMMAND;
  sql_command_flags[SQLCOM_SHOW_MASTER_STAT]=  CF_STATUS_COMMAND;
  sql_command_flags[SQLCOM_SHOW_SLAVE_STAT]=  CF_STATUS_COMMAND;
  sql_command_flags[SQLCOM_SHOW_CREATE_PROC]=  CF_STATUS_COMMAND;
  sql_command_flags[SQLCOM_SHOW_CREATE_FUNC]=  CF_STATUS_COMMAND;
  sql_command_flags[SQLCOM_SHOW_CREATE_TRIGGER]=  CF_STATUS_COMMAND;
  sql_command_flags[SQLCOM_SHOW_STATUS_FUNC]=  CF_STATUS_COMMAND | CF_REEXECUTION_FRAGILE;
  sql_command_flags[SQLCOM_SHOW_PROC_CODE]=  CF_STATUS_COMMAND;
  sql_command_flags[SQLCOM_SHOW_FUNC_CODE]=  CF_STATUS_COMMAND;
  sql_command_flags[SQLCOM_SHOW_CREATE_EVENT]=  CF_STATUS_COMMAND;
  sql_command_flags[SQLCOM_SHOW_PROFILES]= CF_STATUS_COMMAND;
  sql_command_flags[SQLCOM_SHOW_PROFILE]= CF_STATUS_COMMAND;

   sql_command_flags[SQLCOM_SHOW_TABLES]=       (CF_STATUS_COMMAND |
                                                 CF_SHOW_TABLE_COMMAND |
                                                 CF_REEXECUTION_FRAGILE);
  sql_command_flags[SQLCOM_SHOW_TABLE_STATUS]= (CF_STATUS_COMMAND |
                                                CF_SHOW_TABLE_COMMAND |
                                                CF_REEXECUTION_FRAGILE);

  /*
    The following is used to preserver CF_ROW_COUNT during the
    a CALL or EXECUTE statement, so the value generated by the
    last called (or executed) statement is preserved.
    See mysql_execute_command() for how CF_ROW_COUNT is used.
  */
  sql_command_flags[SQLCOM_CALL]= 		CF_HAS_ROW_COUNT | CF_REEXECUTION_FRAGILE;
  sql_command_flags[SQLCOM_EXECUTE]= 		CF_HAS_ROW_COUNT;

  /*
    The following admin table operations are allowed
    on log tables.
  */
  sql_command_flags[SQLCOM_REPAIR]=           CF_WRITE_LOGS_COMMAND;
  sql_command_flags[SQLCOM_OPTIMIZE]=         CF_WRITE_LOGS_COMMAND;
  sql_command_flags[SQLCOM_ANALYZE]=          CF_WRITE_LOGS_COMMAND;
}


bool is_update_query(enum enum_sql_command command)
{
  DBUG_ASSERT(command >= 0 && command <= SQLCOM_END);
  return (sql_command_flags[command] & CF_CHANGES_DATA) != 0;
}

/**
  Check if a sql command is allowed to write to log tables.
  @param command The SQL command
  @return true if writing is allowed
*/
bool is_log_table_write_query(enum enum_sql_command command)
{
  DBUG_ASSERT(command >= 0 && command <= SQLCOM_END);
  return (sql_command_flags[command] & CF_WRITE_LOGS_COMMAND) != 0;
}

void execute_init_command(THD *thd, sys_var_str *init_command_var,
			  rw_lock_t *var_mutex)
{
  Vio* save_vio;
  ulong save_client_capabilities;

#if defined(ENABLED_PROFILING) && defined(COMMUNITY_SERVER)
  thd->profiling.start_new_query();
  thd->profiling.set_query_source(init_command_var->value,
                                  init_command_var->value_length);
#endif

  thd_proc_info(thd, "Execution of init_command");
  /*
    We need to lock init_command_var because
    during execution of init_command_var query
    values of init_command_var can't be changed
  */
  rw_rdlock(var_mutex);
  save_client_capabilities= thd->client_capabilities;
  thd->client_capabilities|= CLIENT_MULTI_QUERIES;
  /*
    We don't need return result of execution to client side.
    To forbid this we should set thd->net.vio to 0.
  */
  save_vio= thd->net.vio;
  thd->net.vio= 0;
  dispatch_command(COM_QUERY, thd,
                   init_command_var->value,
                   init_command_var->value_length);
  rw_unlock(var_mutex);
  thd->client_capabilities= save_client_capabilities;
  thd->net.vio= save_vio;

#if defined(ENABLED_PROFILING) && defined(COMMUNITY_SERVER)
  thd->profiling.finish_current_query();
#endif
}


/**
  Execute commands from bootstrap_file.

  Used when creating the initial grant tables.
*/

pthread_handler_t handle_bootstrap(void *arg)
{
  THD *thd=(THD*) arg;
  FILE *file=bootstrap_file;
  char *buff;
  const char* found_semicolon= NULL;

  /* The following must be called before DBUG_ENTER */
  thd->thread_stack= (char*) &thd;
  if (my_thread_init() || thd->store_globals())
  {
#ifndef EMBEDDED_LIBRARY
    close_connection(thd, ER_OUT_OF_RESOURCES, 1);
#endif
    thd->fatal_error();
    goto end;
  }
  DBUG_ENTER("handle_bootstrap");

#ifndef EMBEDDED_LIBRARY
  pthread_detach_this_thread();
  thd->thread_stack= (char*) &thd;
#endif /* EMBEDDED_LIBRARY */

  if (thd->variables.max_join_size == HA_POS_ERROR)
    thd->options |= OPTION_BIG_SELECTS;

  thd_proc_info(thd, 0);
  thd->version=refresh_version;
  thd->security_ctx->priv_user=
    thd->security_ctx->user= (char*) my_strdup("boot", MYF(MY_WME));
  thd->security_ctx->priv_host[0]=0;
  /*
    Make the "client" handle multiple results. This is necessary
    to enable stored procedures with SELECTs and Dynamic SQL
    in init-file.
  */
  thd->client_capabilities|= CLIENT_MULTI_RESULTS;

  buff= (char*) thd->net.buff;
  thd->init_for_queries();
  while (fgets(buff, thd->net.max_packet, file))
  {
    /* strlen() can't be deleted because fgets() doesn't return length */
    ulong length= (ulong) strlen(buff);
    while (buff[length-1] != '\n' && !feof(file))
    {
      /*
        We got only a part of the current string. Will try to increase
        net buffer then read the rest of the current string.
      */
      /* purecov: begin tested */
      if (net_realloc(&(thd->net), 2 * thd->net.max_packet))
      {
        net_end_statement(thd);
        bootstrap_error= 1;
        break;
      }
      buff= (char*) thd->net.buff;
      fgets(buff + length, thd->net.max_packet - length, file);
      length+= (ulong) strlen(buff + length);
      /* purecov: end */
    }
    if (bootstrap_error)
      break;                                    /* purecov: inspected */

    while (length && (my_isspace(thd->charset(), buff[length-1]) ||
                      buff[length-1] == ';'))
      length--;
    buff[length]=0;

    /* Skip lines starting with delimiter */
    if (strncmp(buff, STRING_WITH_LEN("delimiter")) == 0)
      continue;

    thd->query_length=length;
    thd->query= (char*) thd->memdup_w_gap(buff, length+1, 
                                          thd->db_length+1+
                                          QUERY_CACHE_FLAGS_SIZE);
    thd->query[length] = '\0';
    DBUG_PRINT("query",("%-.4096s",thd->query));
#if defined(ENABLED_PROFILING) && defined(COMMUNITY_SERVER)
    thd->profiling.start_new_query();
    thd->profiling.set_query_source(thd->query, length);
#endif

    /*
      We don't need to obtain LOCK_thread_count here because in bootstrap
      mode we have only one thread.
    */
    thd->query_id=next_query_id();
    thd->set_time();
    mysql_parse(thd, thd->query, length, & found_semicolon);
    close_thread_tables(thd);			// Free tables

    bootstrap_error= thd->is_error();
    net_end_statement(thd);

#if defined(ENABLED_PROFILING) && defined(COMMUNITY_SERVER)
    thd->profiling.finish_current_query();
#endif

    if (bootstrap_error)
      break;

    free_root(thd->mem_root,MYF(MY_KEEP_PREALLOC));
#ifdef USING_TRANSACTIONS
    free_root(&thd->transaction.mem_root,MYF(MY_KEEP_PREALLOC));
#endif
  }

end:
  net_end(&thd->net);
  thd->cleanup();
  delete thd;

#ifndef EMBEDDED_LIBRARY
  (void) pthread_mutex_lock(&LOCK_thread_count);
  thread_count--;
  (void) pthread_mutex_unlock(&LOCK_thread_count);
  (void) pthread_cond_broadcast(&COND_thread_count);
  my_thread_end();
  pthread_exit(0);
#endif
  DBUG_RETURN(0);
}


/**
  @brief Check access privs for a MERGE table and fix children lock types.

  @param[in]        thd         thread handle
  @param[in]        db          database name
  @param[in,out]    table_list  list of child tables (merge_list)
                                lock_type and optionally db set per table

  @return           status
    @retval         0           OK
    @retval         != 0        Error

  @detail
    This function is used for write access to MERGE tables only
    (CREATE TABLE, ALTER TABLE ... UNION=(...)). Set TL_WRITE for
    every child. Set 'db' for every child if not present.
*/
#ifndef NO_EMBEDDED_ACCESS_CHECKS
static bool check_merge_table_access(THD *thd, char *db,
                                     TABLE_LIST *table_list)
{
  int error= 0;

  if (table_list)
  {
    /* Check that all tables use the current database */
    TABLE_LIST *tlist;

    for (tlist= table_list; tlist; tlist= tlist->next_local)
    {
      if (!tlist->db || !tlist->db[0])
        tlist->db= db; /* purecov: inspected */
    }
    error= check_table_access(thd, SELECT_ACL | UPDATE_ACL | DELETE_ACL,
                              table_list, UINT_MAX, FALSE);
  }
  return error;
}
#endif

/* This works because items are allocated with sql_alloc() */

void free_items(Item *item)
{
  Item *next;
  DBUG_ENTER("free_items");
  for (; item ; item=next)
  {
    next=item->next;
    item->delete_self();
  }
  DBUG_VOID_RETURN;
}

/* This works because items are allocated with sql_alloc() */

void cleanup_items(Item *item)
{
  DBUG_ENTER("cleanup_items");  
  for (; item ; item=item->next)
    item->cleanup();
  DBUG_VOID_RETURN;
}

/**
  Handle COM_TABLE_DUMP command.

  @param thd           thread handle
  @param db            database name or an empty string. If empty,
                       the current database of the connection is used
  @param tbl_name      name of the table to dump

  @note
    This function is written to handle one specific command only.

  @retval
    0               success
  @retval
    1               error, the error message is set in THD
*/

static
int mysql_table_dump(THD *thd, LEX_STRING *db, char *tbl_name)
{
  TABLE* table;
  TABLE_LIST* table_list;
  int error = 0;
  DBUG_ENTER("mysql_table_dump");
  if (db->length == 0)
  {
    db->str= thd->db;            /* purecov: inspected */
    db->length= thd->db_length;  /* purecov: inspected */
  }
  if (!(table_list = (TABLE_LIST*) thd->calloc(sizeof(TABLE_LIST))))
    DBUG_RETURN(1); // out of memory
  table_list->db= db->str;
  table_list->table_name= table_list->alias= tbl_name;
  table_list->lock_type= TL_READ_NO_INSERT;
  table_list->prev_global= &table_list;	// can be removed after merge with 4.1

  if (check_db_name(db))
  {
    /* purecov: begin inspected */
    my_error(ER_WRONG_DB_NAME ,MYF(0), db->str ? db->str : "NULL");
    goto err;
    /* purecov: end */
  }
  if (lower_case_table_names)
    my_casedn_str(files_charset_info, tbl_name);

  if (!(table=open_ltable(thd, table_list, TL_READ_NO_INSERT, 0)))
    DBUG_RETURN(1);

  if (check_one_table_access(thd, SELECT_ACL, table_list))
    goto err;
  thd->free_list = 0;
  thd->query_length=(uint) strlen(tbl_name);
  thd->query = tbl_name;
  if ((error = mysqld_dump_create_info(thd, table_list, -1)))
  {
    my_error(ER_GET_ERRNO, MYF(0), my_errno);
    goto err;
  }
  net_flush(&thd->net);
  if ((error= table->file->dump(thd,-1)))
    my_error(ER_GET_ERRNO, MYF(0), error);

err:
  DBUG_RETURN(error);
}

/**
  Ends the current transaction and (maybe) begin the next.

  @param thd            Current thread
  @param completion     Completion type

  @retval
    0   OK
*/

int end_trans(THD *thd, enum enum_mysql_completiontype completion)
{
  bool do_release= 0;
  int res= 0;
  DBUG_ENTER("end_trans");

  if (unlikely(thd->in_sub_stmt))
  {
    my_error(ER_COMMIT_NOT_ALLOWED_IN_SF_OR_TRG, MYF(0));
    DBUG_RETURN(1);
  }
  if (thd->transaction.xid_state.xa_state != XA_NOTR)
  {
    my_error(ER_XAER_RMFAIL, MYF(0),
             xa_state_names[thd->transaction.xid_state.xa_state]);
    DBUG_RETURN(1);
  }
  switch (completion) {
  case COMMIT:
    /*
     We don't use end_active_trans() here to ensure that this works
     even if there is a problem with the OPTION_AUTO_COMMIT flag
     (Which of course should never happen...)
    */
    thd->server_status&= ~SERVER_STATUS_IN_TRANS;
    res= ha_commit(thd);
    thd->options&= ~(OPTION_BEGIN | OPTION_KEEP_LOG);
    thd->transaction.all.modified_non_trans_table= FALSE;
    break;
  case COMMIT_RELEASE:
    do_release= 1; /* fall through */
  case COMMIT_AND_CHAIN:
    res= end_active_trans(thd);
    if (!res && completion == COMMIT_AND_CHAIN)
      res= begin_trans(thd);
    break;
  case ROLLBACK_RELEASE:
    do_release= 1; /* fall through */
  case ROLLBACK:
  case ROLLBACK_AND_CHAIN:
  {
    thd->server_status&= ~SERVER_STATUS_IN_TRANS;
    if (ha_rollback(thd))
      res= -1;
    thd->options&= ~(OPTION_BEGIN | OPTION_KEEP_LOG);
    thd->transaction.all.modified_non_trans_table= FALSE;
    if (!res && (completion == ROLLBACK_AND_CHAIN))
      res= begin_trans(thd);
    break;
  }
  default:
    res= -1;
    my_error(ER_UNKNOWN_COM_ERROR, MYF(0));
    DBUG_RETURN(-1);
  }

  if (res < 0)
    my_error(thd->killed_errno(), MYF(0));
  else if ((res == 0) && do_release)
    thd->killed= THD::KILL_CONNECTION;

  DBUG_RETURN(res);
}

#ifndef EMBEDDED_LIBRARY

/**
  Read one command from connection and execute it (query or simple command).
  This function is called in loop from thread function.

  For profiling to work, it must never be called recursively.

  @retval
    0  success
  @retval
    1  request of thread shutdown (see dispatch_command() description)
*/

bool do_command(THD *thd)
{
  bool return_value;
  char *packet= 0;
  ulong packet_length;
  NET *net= &thd->net;
  enum enum_server_command command;
  DBUG_ENTER("do_command");

  /*
    indicator of uninitialized lex => normal flow of errors handling
    (see my_message_sql)
  */
  thd->lex->current_select= 0;

  /*
    This thread will do a blocking read from the client which
    will be interrupted when the next command is received from
    the client, the connection is closed or "net_wait_timeout"
    number of seconds has passed
  */
  my_net_set_read_timeout(net, thd->variables.net_wait_timeout);

  /*
    XXX: this code is here only to clear possible errors of init_connect. 
    Consider moving to init_connect() instead.
  */
  thd->clear_error();				// Clear error message
  thd->main_da.reset_diagnostics_area();

  net_new_transaction(net);

  packet_length= my_net_read(net);
#if defined(ENABLED_PROFILING) && defined(COMMUNITY_SERVER)
  thd->profiling.start_new_query();
#endif
  if (packet_length == packet_error)
  {
    DBUG_PRINT("info",("Got error %d reading command from socket %s",
		       net->error,
		       vio_description(net->vio)));

    /* Check if we can continue without closing the connection */

    /* The error must be set. */
    DBUG_ASSERT(thd->is_error());
    net_end_statement(thd);

    if (net->error != 3)
    {
      return_value= TRUE;                       // We have to close it.
      goto out;
    }

    net->error= 0;
    return_value= FALSE;
    goto out;
  }

  packet= (char*) net->read_pos;
  /*
    'packet_length' contains length of data, as it was stored in packet
    header. In case of malformed header, my_net_read returns zero.
    If packet_length is not zero, my_net_read ensures that the returned
    number of bytes was actually read from network.
    There is also an extra safety measure in my_net_read:
    it sets packet[packet_length]= 0, but only for non-zero packets.
  */
  if (packet_length == 0)                       /* safety */
  {
    /* Initialize with COM_SLEEP packet */
    packet[0]= (uchar) COM_SLEEP;
    packet_length= 1;
  }
  /* Do not rely on my_net_read, extra safety against programming errors. */
  packet[packet_length]= '\0';                  /* safety */

  command= (enum enum_server_command) (uchar) packet[0];

  if (command >= COM_END)
    command= COM_END;				// Wrong command

  DBUG_PRINT("info",("Command on %s = %d (%s)",
                     vio_description(net->vio), command,
                     command_name[command].str));

  /* Restore read timeout value */
  my_net_set_read_timeout(net, thd->variables.net_read_timeout);

  DBUG_ASSERT(packet_length);
  return_value= dispatch_command(command, thd, packet+1, (uint) (packet_length-1));

out:
#if defined(ENABLED_PROFILING) && defined(COMMUNITY_SERVER)
  thd->profiling.finish_current_query();
#endif
  DBUG_RETURN(return_value);
}
#endif  /* EMBEDDED_LIBRARY */

/**
  @brief Determine if an attempt to update a non-temporary table while the
    read-only option was enabled has been made.

  This is a helper function to mysql_execute_command.

  @note SQLCOM_MULTI_UPDATE is an exception and delt with elsewhere.

  @see mysql_execute_command
  @returns Status code
    @retval TRUE The statement should be denied.
    @retval FALSE The statement isn't updating any relevant tables.
*/

static my_bool deny_updates_if_read_only_option(THD *thd,
                                                TABLE_LIST *all_tables)
{
  DBUG_ENTER("deny_updates_if_read_only_option");

  if (!opt_readonly)
    DBUG_RETURN(FALSE);

  LEX *lex= thd->lex;

  const my_bool user_is_super=
    ((ulong)(thd->security_ctx->master_access & SUPER_ACL) ==
     (ulong)SUPER_ACL);

  if (user_is_super)
    DBUG_RETURN(FALSE);

  if (!(sql_command_flags[lex->sql_command] & CF_CHANGES_DATA))
    DBUG_RETURN(FALSE);

  /* Multi update is an exception and is dealt with later. */
  if (lex->sql_command == SQLCOM_UPDATE_MULTI)
    DBUG_RETURN(FALSE);

  const my_bool create_temp_tables= 
    (lex->sql_command == SQLCOM_CREATE_TABLE) &&
    (lex->create_info.options & HA_LEX_CREATE_TMP_TABLE);

  const my_bool drop_temp_tables= 
    (lex->sql_command == SQLCOM_DROP_TABLE) &&
    lex->drop_temporary;

  const my_bool update_real_tables=
    some_non_temp_table_to_be_updated(thd, all_tables) &&
    !(create_temp_tables || drop_temp_tables);


  const my_bool create_or_drop_databases=
    (lex->sql_command == SQLCOM_CREATE_DB) ||
    (lex->sql_command == SQLCOM_DROP_DB);

  if (update_real_tables || create_or_drop_databases)
  {
      /*
        An attempt was made to modify one or more non-temporary tables.
      */
      DBUG_RETURN(TRUE);
  }


  /* Assuming that only temporary tables are modified. */
  DBUG_RETURN(FALSE);
}

/**
  Perform one connection-level (COM_XXXX) command.

  @param command         type of command to perform
  @param thd             connection handle
  @param packet          data for the command, packet is always null-terminated
  @param packet_length   length of packet + 1 (to show that data is
                         null-terminated) except for COM_SLEEP, where it
                         can be zero.

  @todo
    set thd->lex->sql_command to SQLCOM_END here.
  @todo
    The following has to be changed to an 8 byte integer

  @retval
    0   ok
  @retval
    1   request of thread shutdown, i. e. if command is
        COM_QUIT/COM_SHUTDOWN
*/
bool dispatch_command(enum enum_server_command command, THD *thd,
		      char* packet, uint packet_length)
{
  NET *net= &thd->net;
  bool error= 0;
  DBUG_ENTER("dispatch_command");
  DBUG_PRINT("info",("packet: '%*.s'; command: %d", packet_length, packet, command));

  thd->command=command;
  /*
    Commands which always take a long time are logged into
    the slow log only if opt_log_slow_admin_statements is set.
  */
  thd->enable_slow_log= TRUE;
  thd->lex->sql_command= SQLCOM_END; /* to avoid confusing VIEW detectors */
  thd->set_time();
  VOID(pthread_mutex_lock(&LOCK_thread_count));
  thd->query_id= global_query_id;
  if (command != COM_STATISTICS && command != COM_PING)
    next_query_id();
  thread_running++;
  /* TODO: set thd->lex->sql_command to SQLCOM_END here */
  VOID(pthread_mutex_unlock(&LOCK_thread_count));

  /**
    Clear the set of flags that are expected to be cleared at the
    beginning of each command.
  */
  thd->server_status&= ~SERVER_STATUS_CLEAR_SET;
  switch (command) {
  case COM_INIT_DB:
  {
    LEX_STRING tmp;
    status_var_increment(thd->status_var.com_stat[SQLCOM_CHANGE_DB]);
    thd->convert_string(&tmp, system_charset_info,
			packet, packet_length, thd->charset());
    if (!mysql_change_db(thd, &tmp, FALSE))
    {
      general_log_write(thd, command, thd->db, thd->db_length);
      my_ok(thd);
    }
    break;
  }
#ifdef HAVE_REPLICATION
  case COM_REGISTER_SLAVE:
  {
    if (!register_slave(thd, (uchar*)packet, packet_length))
      my_ok(thd);
    break;
  }
#endif
  case COM_TABLE_DUMP:
  {
    char *tbl_name;
    LEX_STRING db;
    /* Safe because there is always a trailing \0 at the end of the packet */
    uint db_len= *(uchar*) packet;
    if (db_len + 1 > packet_length || db_len > NAME_LEN)
    {
      my_message(ER_UNKNOWN_COM_ERROR, ER(ER_UNKNOWN_COM_ERROR), MYF(0));
      break;
    }
    /* Safe because there is always a trailing \0 at the end of the packet */
    uint tbl_len= *(uchar*) (packet + db_len + 1);
    if (db_len + tbl_len + 2 > packet_length || tbl_len > NAME_LEN)
    {
      my_message(ER_UNKNOWN_COM_ERROR, ER(ER_UNKNOWN_COM_ERROR), MYF(0));
      break;
    }

    status_var_increment(thd->status_var.com_other);
    thd->enable_slow_log= opt_log_slow_admin_statements;
    db.str= (char*) thd->alloc(db_len + tbl_len + 2);
    if (!db.str)
    {
      my_message(ER_OUT_OF_RESOURCES, ER(ER_OUT_OF_RESOURCES), MYF(0));
      break;
    }
    db.length= db_len;
    tbl_name= strmake(db.str, packet + 1, db_len)+1;
    strmake(tbl_name, packet + db_len + 2, tbl_len);
    if (mysql_table_dump(thd, &db, tbl_name) == 0)
      thd->main_da.disable_status();
    break;
  }
  case COM_CHANGE_USER:
  {
    status_var_increment(thd->status_var.com_other);
    char *user= (char*) packet, *packet_end= packet + packet_length;
    /* Safe because there is always a trailing \0 at the end of the packet */
    char *passwd= strend(user)+1;

    thd->change_user();
    thd->clear_error();                         // if errors from rollback

    /*
      Old clients send null-terminated string ('\0' for empty string) for
      password.  New clients send the size (1 byte) + string (not null
      terminated, so also '\0' for empty string).

      Cast *passwd to an unsigned char, so that it doesn't extend the sign
      for *passwd > 127 and become 2**32-127 after casting to uint.
    */
    char db_buff[NAME_LEN+1];                 // buffer to store db in utf8
    char *db= passwd;
    char *save_db;
    /*
      If there is no password supplied, the packet must contain '\0',
      in any type of handshake (4.1 or pre-4.1).
     */
    if (passwd >= packet_end)
    {
      my_message(ER_UNKNOWN_COM_ERROR, ER(ER_UNKNOWN_COM_ERROR), MYF(0));
      break;
    }
    uint passwd_len= (thd->client_capabilities & CLIENT_SECURE_CONNECTION ?
                      (uchar)(*passwd++) : strlen(passwd));
    uint dummy_errors, save_db_length, db_length;
    int res;
    Security_context save_security_ctx= *thd->security_ctx;
    USER_CONN *save_user_connect;

    db+= passwd_len + 1;
    /*
      Database name is always NUL-terminated, so in case of empty database
      the packet must contain at least the trailing '\0'.
    */
    if (db >= packet_end)
    {
      my_message(ER_UNKNOWN_COM_ERROR, ER(ER_UNKNOWN_COM_ERROR), MYF(0));
      break;
    }
    db_length= strlen(db);

    char *ptr= db + db_length + 1;
    uint cs_number= 0;

    if (ptr < packet_end)
    {
      if (ptr + 2 > packet_end)
      {
        my_message(ER_UNKNOWN_COM_ERROR, ER(ER_UNKNOWN_COM_ERROR), MYF(0));
        break;
      }

      cs_number= uint2korr(ptr);
    }

    /* Convert database name to utf8 */
    db_buff[copy_and_convert(db_buff, sizeof(db_buff)-1,
                             system_charset_info, db, db_length,
                             thd->charset(), &dummy_errors)]= 0;
    db= db_buff;

    /* Save user and privileges */
    save_db_length= thd->db_length;
    save_db= thd->db;
    save_user_connect= thd->user_connect;

    if (!(thd->security_ctx->user= my_strdup(user, MYF(0))))
    {
      thd->security_ctx->user= save_security_ctx.user;
      my_message(ER_OUT_OF_RESOURCES, ER(ER_OUT_OF_RESOURCES), MYF(0));
      break;
    }

    /* Clear variables that are allocated */
    thd->user_connect= 0;
    thd->security_ctx->priv_user= thd->security_ctx->user;
    res= check_user(thd, COM_CHANGE_USER, passwd, passwd_len, db, FALSE);

    if (res)
    {
      x_free(thd->security_ctx->user);
      *thd->security_ctx= save_security_ctx;
      thd->user_connect= save_user_connect;
      thd->db= save_db;
      thd->db_length= save_db_length;
    }
    else
    {
#ifndef NO_EMBEDDED_ACCESS_CHECKS
      /* we've authenticated new user */
      if (save_user_connect)
	decrease_user_connections(save_user_connect);
#endif /* NO_EMBEDDED_ACCESS_CHECKS */
      x_free(save_db);
      x_free(save_security_ctx.user);

      if (cs_number)
      {
        thd_init_client_charset(thd, cs_number);
        thd->update_charset();
      }
    }
    break;
  }
  case COM_STMT_EXECUTE:
  {
    mysql_stmt_execute(thd, packet, packet_length);
    break;
  }
  case COM_STMT_FETCH:
  {
    mysql_stmt_fetch(thd, packet, packet_length);
    break;
  }
  case COM_STMT_SEND_LONG_DATA:
  {
    mysql_stmt_get_longdata(thd, packet, packet_length);
    break;
  }
  case COM_STMT_PREPARE:
  {
    mysql_stmt_prepare(thd, packet, packet_length);
    break;
  }
  case COM_STMT_CLOSE:
  {
    mysql_stmt_close(thd, packet);
    break;
  }
  case COM_STMT_RESET:
  {
    mysql_stmt_reset(thd, packet);
    break;
  }
  case COM_QUERY:
  {
    if (alloc_query(thd, packet, packet_length))
      break;					// fatal error is set
    char *packet_end= thd->query + thd->query_length;
    /* 'b' stands for 'buffer' parameter', special for 'my_snprintf' */
    const char* end_of_stmt= NULL;

    general_log_write(thd, command, thd->query, thd->query_length);
    DBUG_PRINT("query",("%-.4096s",thd->query));
#if defined(ENABLED_PROFILING) && defined(COMMUNITY_SERVER)
    thd->profiling.set_query_source(thd->query, thd->query_length);
#endif

    if (!(specialflag & SPECIAL_NO_PRIOR))
      my_pthread_setprio(pthread_self(),QUERY_PRIOR);

    mysql_parse(thd, thd->query, thd->query_length, &end_of_stmt);

    while (!thd->killed && (end_of_stmt != NULL) && ! thd->is_error())
    {
      char *beginning_of_next_stmt= (char*) end_of_stmt;

      net_end_statement(thd);
      query_cache_end_of_result(thd);
      /*
        Multiple queries exits, execute them individually
      */
      close_thread_tables(thd);
      ulong length= (ulong)(packet_end - beginning_of_next_stmt);

      log_slow_statement(thd);

      /* Remove garbage at start of query */
      while (length > 0 && my_isspace(thd->charset(), *beginning_of_next_stmt))
      {
        beginning_of_next_stmt++;
        length--;
      }

#if defined(ENABLED_PROFILING) && defined(COMMUNITY_SERVER)
      thd->profiling.finish_current_query();
      thd->profiling.start_new_query("continuing");
      thd->profiling.set_query_source(beginning_of_next_stmt, length);
#endif

      VOID(pthread_mutex_lock(&LOCK_thread_count));
      thd->query_length= length;
      thd->query= beginning_of_next_stmt;
      thd->query_id= next_query_id();
      thd->set_time(); /* Reset the query start time. */
      /* TODO: set thd->lex->sql_command to SQLCOM_END here */
      VOID(pthread_mutex_unlock(&LOCK_thread_count));
      mysql_parse(thd, beginning_of_next_stmt, length, &end_of_stmt);
    }

    if (!(specialflag & SPECIAL_NO_PRIOR))
      my_pthread_setprio(pthread_self(),WAIT_PRIOR);
    DBUG_PRINT("info",("query ready"));
    break;
  }
  case COM_FIELD_LIST:				// This isn't actually needed
#ifdef DONT_ALLOW_SHOW_COMMANDS
    my_message(ER_NOT_ALLOWED_COMMAND, ER(ER_NOT_ALLOWED_COMMAND),
               MYF(0));	/* purecov: inspected */
    break;
#else
  {
    char *fields, *packet_end= packet + packet_length, *arg_end;
    /* Locked closure of all tables */
    TABLE_LIST table_list;
    LEX_STRING conv_name;

    /* used as fields initializator */
    lex_start(thd);

    status_var_increment(thd->status_var.com_stat[SQLCOM_SHOW_FIELDS]);
    bzero((char*) &table_list,sizeof(table_list));
    if (thd->copy_db_to(&table_list.db, &table_list.db_length))
      break;
    /*
      We have name + wildcard in packet, separated by endzero
    */
    arg_end= strend(packet);
    thd->convert_string(&conv_name, system_charset_info,
			packet, (uint) (arg_end - packet), thd->charset());
    table_list.alias= table_list.table_name= conv_name.str;
    packet= arg_end + 1;

    if (!my_strcasecmp(system_charset_info, table_list.db,
                       INFORMATION_SCHEMA_NAME.str))
    {
      ST_SCHEMA_TABLE *schema_table= find_schema_table(thd, table_list.alias);
      if (schema_table)
        table_list.schema_table= schema_table;
    }

    thd->query_length= (uint) (packet_end - packet); // Don't count end \0
    if (!(thd->query=fields= (char*) thd->memdup(packet,thd->query_length+1)))
      break;
    general_log_print(thd, command, "%s %s", table_list.table_name, fields);
    if (lower_case_table_names)
      my_casedn_str(files_charset_info, table_list.table_name);

    if (check_access(thd,SELECT_ACL,table_list.db,&table_list.grant.privilege,
		     0, 0, test(table_list.schema_table)))
      break;
    if (check_grant(thd, SELECT_ACL, &table_list, 2, UINT_MAX, 0))
      break;
    /* init structures for VIEW processing */
    table_list.select_lex= &(thd->lex->select_lex);

    lex_start(thd);
    mysql_reset_thd_for_next_command(thd);

    thd->lex->
      select_lex.table_list.link_in_list((uchar*) &table_list,
                                         (uchar**) &table_list.next_local);
    thd->lex->add_to_query_tables(&table_list);

    /* switch on VIEW optimisation: do not fill temporary tables */
    thd->lex->sql_command= SQLCOM_SHOW_FIELDS;
    mysqld_list_fields(thd,&table_list,fields);
    thd->lex->unit.cleanup();
    thd->cleanup_after_query();
    break;
  }
#endif
  case COM_QUIT:
    /* We don't calculate statistics for this command */
    general_log_print(thd, command, NullS);
    net->error=0;				// Don't give 'abort' message
    thd->main_da.disable_status();              // Don't send anything back
    error=TRUE;					// End server
    break;

#ifdef REMOVED
  case COM_CREATE_DB:				// QQ: To be removed
    {
      LEX_STRING db, alias;
      HA_CREATE_INFO create_info;

      status_var_increment(thd->status_var.com_stat[SQLCOM_CREATE_DB]);
      if (thd->make_lex_string(&db, packet, packet_length, FALSE) ||
          thd->make_lex_string(&alias, db.str, db.length, FALSE) ||
          check_db_name(&db))
      {
	my_error(ER_WRONG_DB_NAME, MYF(0), db.str ? db.str : "NULL");
	break;
      }
      if (check_access(thd, CREATE_ACL, db.str , 0, 1, 0,
                       is_schema_db(db.str)))
	break;
      general_log_print(thd, command, packet);
      bzero(&create_info, sizeof(create_info));
      mysql_create_db(thd, (lower_case_table_names == 2 ? alias.str : db.str),
                      &create_info, 0);
      break;
    }
  case COM_DROP_DB:				// QQ: To be removed
    {
      status_var_increment(thd->status_var.com_stat[SQLCOM_DROP_DB]);
      LEX_STRING db;

      if (thd->make_lex_string(&db, packet, packet_length, FALSE) ||
          check_db_name(&db))
      {
	my_error(ER_WRONG_DB_NAME, MYF(0), db.str ? db.str : "NULL");
	break;
      }
      if (check_access(thd, DROP_ACL, db.str, 0, 1, 0, is_schema_db(db.str)))
	break;
      if (thd->locked_tables || thd->active_transaction())
      {
	my_message(ER_LOCK_OR_ACTIVE_TRANSACTION,
                   ER(ER_LOCK_OR_ACTIVE_TRANSACTION), MYF(0));
	break;
      }
      general_log_write(thd, command, db.str, db.length);
      mysql_rm_db(thd, db.str, 0, 0);
      break;
    }
#endif
#ifndef EMBEDDED_LIBRARY
  case COM_BINLOG_DUMP:
    {
      ulong pos;
      ushort flags;
      uint32 slave_server_id;

      status_var_increment(thd->status_var.com_other);
      thd->enable_slow_log= opt_log_slow_admin_statements;
      if (check_global_access(thd, REPL_SLAVE_ACL))
	break;

      /* TODO: The following has to be changed to an 8 byte integer */
      pos = uint4korr(packet);
      flags = uint2korr(packet + 4);
      thd->server_id=0; /* avoid suicide */
      if ((slave_server_id= uint4korr(packet+6))) // mysqlbinlog.server_id==0
	kill_zombie_dump_threads(slave_server_id);
      thd->server_id = slave_server_id;

      general_log_print(thd, command, "Log: '%s'  Pos: %ld", packet+10,
                      (long) pos);
      mysql_binlog_send(thd, thd->strdup(packet + 10), (my_off_t) pos, flags);
      unregister_slave(thd,1,1);
      /*  fake COM_QUIT -- if we get here, the thread needs to terminate */
      error = TRUE;
      break;
    }
#endif
  case COM_REFRESH:
  {
    bool not_used;
    status_var_increment(thd->status_var.com_stat[SQLCOM_FLUSH]);
    ulong options= (ulong) (uchar) packet[0];
    if (check_global_access(thd,RELOAD_ACL))
      break;
    general_log_print(thd, command, NullS);
    if (!reload_acl_and_cache(thd, options, (TABLE_LIST*) 0, &not_used))
      my_ok(thd);
    break;
  }
#ifndef EMBEDDED_LIBRARY
  case COM_SHUTDOWN:
  {
    status_var_increment(thd->status_var.com_other);
    if (check_global_access(thd,SHUTDOWN_ACL))
      break; /* purecov: inspected */
    /*
      If the client is < 4.1.3, it is going to send us no argument; then
      packet_length is 0, packet[0] is the end 0 of the packet. Note that
      SHUTDOWN_DEFAULT is 0. If client is >= 4.1.3, the shutdown level is in
      packet[0].
    */
    enum mysql_enum_shutdown_level level=
      (enum mysql_enum_shutdown_level) (uchar) packet[0];
    if (level == SHUTDOWN_DEFAULT)
      level= SHUTDOWN_WAIT_ALL_BUFFERS; // soon default will be configurable
    else if (level != SHUTDOWN_WAIT_ALL_BUFFERS)
    {
      my_error(ER_NOT_SUPPORTED_YET, MYF(0), "this shutdown level");
      break;
    }
    DBUG_PRINT("quit",("Got shutdown command for level %u", level));
    general_log_print(thd, command, NullS);
    my_eof(thd);
    close_thread_tables(thd);			// Free before kill
    kill_mysql();
    error=TRUE;
    break;
  }
#endif
  case COM_STATISTICS:
  {
    STATUS_VAR current_global_status_var;
    ulong uptime;
    uint length;
    ulonglong queries_per_second1000;
    char buff[250];
    uint buff_len= sizeof(buff);

    general_log_print(thd, command, NullS);
    status_var_increment(thd->status_var.com_stat[SQLCOM_SHOW_STATUS]);
    calc_sum_of_all_status(&current_global_status_var);
    if (!(uptime= (ulong) (thd->start_time - server_start_time)))
      queries_per_second1000= 0;
    else
      queries_per_second1000= thd->query_id * LL(1000) / uptime;

    length= my_snprintf((char*) buff, buff_len - 1,
                        "Uptime: %lu  Threads: %d  Questions: %lu  "
                        "Slow queries: %lu  Opens: %lu  Flush tables: %lu  "
                        "Open tables: %u  Queries per second avg: %u.%u",
                        uptime,
                        (int) thread_count, (ulong) thd->query_id,
                        current_global_status_var.long_query_count,
                        current_global_status_var.opened_tables,
                        refresh_version,
                        cached_open_tables(),
                        (uint) (queries_per_second1000 / 1000),
                        (uint) (queries_per_second1000 % 1000));
#ifdef EMBEDDED_LIBRARY
    /* Store the buffer in permanent memory */
    my_ok(thd, 0, 0, buff);
#endif
#ifdef SAFEMALLOC
    if (sf_malloc_cur_memory)				// Using SAFEMALLOC
    {
      char *end= buff + length;
      length+= my_snprintf(end, buff_len - length - 1,
                           end,"  Memory in use: %ldK  Max memory used: %ldK",
                           (sf_malloc_cur_memory+1023L)/1024L,
                           (sf_malloc_max_memory+1023L)/1024L);
    }
#endif
#ifndef EMBEDDED_LIBRARY
    VOID(my_net_write(net, (uchar*) buff, length));
    VOID(net_flush(net));
    thd->main_da.disable_status();
#endif
    break;
  }
  case COM_PING:
    status_var_increment(thd->status_var.com_other);
    my_ok(thd);				// Tell client we are alive
    break;
  case COM_PROCESS_INFO:
    status_var_increment(thd->status_var.com_stat[SQLCOM_SHOW_PROCESSLIST]);
    if (!thd->security_ctx->priv_user[0] &&
        check_global_access(thd, PROCESS_ACL))
      break;
    general_log_print(thd, command, NullS);
    mysqld_list_processes(thd,
			  thd->security_ctx->master_access & PROCESS_ACL ? 
			  NullS : thd->security_ctx->priv_user, 0);
    break;
  case COM_PROCESS_KILL:
  {
    status_var_increment(thd->status_var.com_stat[SQLCOM_KILL]);
    ulong id=(ulong) uint4korr(packet);
    sql_kill(thd,id,false);
    break;
  }
  case COM_SET_OPTION:
  {
    status_var_increment(thd->status_var.com_stat[SQLCOM_SET_OPTION]);
    uint opt_command= uint2korr(packet);

    switch (opt_command) {
    case (int) MYSQL_OPTION_MULTI_STATEMENTS_ON:
      thd->client_capabilities|= CLIENT_MULTI_STATEMENTS;
      my_eof(thd);
      break;
    case (int) MYSQL_OPTION_MULTI_STATEMENTS_OFF:
      thd->client_capabilities&= ~CLIENT_MULTI_STATEMENTS;
      my_eof(thd);
      break;
    default:
      my_message(ER_UNKNOWN_COM_ERROR, ER(ER_UNKNOWN_COM_ERROR), MYF(0));
      break;
    }
    break;
  }
  case COM_DEBUG:
    status_var_increment(thd->status_var.com_other);
    if (check_global_access(thd, SUPER_ACL))
      break;					/* purecov: inspected */
    mysql_print_status();
    general_log_print(thd, command, NullS);
    my_eof(thd);
    break;
  case COM_SLEEP:
  case COM_CONNECT:				// Impossible here
  case COM_TIME:				// Impossible from client
  case COM_DELAYED_INSERT:
  case COM_END:
  default:
    my_message(ER_UNKNOWN_COM_ERROR, ER(ER_UNKNOWN_COM_ERROR), MYF(0));
    break;
  }

  /* If commit fails, we should be able to reset the OK status. */
  thd->main_da.can_overwrite_status= TRUE;
  ha_autocommit_or_rollback(thd, thd->is_error());
  thd->main_da.can_overwrite_status= FALSE;

  thd->transaction.stmt.reset();


  /* report error issued during command execution */
  if (thd->killed_errno())
  {
    if (! thd->main_da.is_set())
      thd->send_kill_message();
  }
  if (thd->killed == THD::KILL_QUERY || thd->killed == THD::KILL_BAD_DATA)
  {
    thd->killed= THD::NOT_KILLED;
    thd->mysys_var->abort= 0;
  }

  net_end_statement(thd);
  query_cache_end_of_result(thd);

  thd->proc_info= "closing tables";
  /* Free tables */
  close_thread_tables(thd);

  log_slow_statement(thd);

  thd_proc_info(thd, "cleaning up");
  VOID(pthread_mutex_lock(&LOCK_thread_count)); // For process list
  thd_proc_info(thd, 0);
  thd->command=COM_SLEEP;
  thd->query=0;
  thd->query_length=0;
  thread_running--;
  VOID(pthread_mutex_unlock(&LOCK_thread_count));
  thd->packet.shrink(thd->variables.net_buffer_length);	// Reclaim some memory
  free_root(thd->mem_root,MYF(MY_KEEP_PREALLOC));
  DBUG_RETURN(error);
}


void log_slow_statement(THD *thd)
{
  DBUG_ENTER("log_slow_statement");

  /*
    The following should never be true with our current code base,
    but better to keep this here so we don't accidently try to log a
    statement in a trigger or stored function
  */
  if (unlikely(thd->in_sub_stmt))
    DBUG_VOID_RETURN;                           // Don't set time for sub stmt

  /*
    Do not log administrative statements unless the appropriate option is
    set; do not log into slow log if reading from backup.
  */
  if (thd->enable_slow_log && !thd->user_time)
  {
    ulonglong end_utime_of_query= thd->current_utime();
    thd_proc_info(thd, "logging slow query");

    if (((end_utime_of_query - thd->utime_after_lock) >
         thd->variables.long_query_time ||
         ((thd->server_status &
           (SERVER_QUERY_NO_INDEX_USED | SERVER_QUERY_NO_GOOD_INDEX_USED)) &&
          opt_log_queries_not_using_indexes &&
           !(sql_command_flags[thd->lex->sql_command] & CF_STATUS_COMMAND))) &&
        thd->examined_row_count >= thd->variables.min_examined_row_limit)
    {
      thd_proc_info(thd, "logging slow query");
      thd->status_var.long_query_count++;
      slow_log_print(thd, thd->query, thd->query_length, end_utime_of_query);
    }
  }
  DBUG_VOID_RETURN;
}


/**
  Create a TABLE_LIST object for an INFORMATION_SCHEMA table.

    This function is used in the parser to convert a SHOW or DESCRIBE
    table_name command to a SELECT from INFORMATION_SCHEMA.
    It prepares a SELECT_LEX and a TABLE_LIST object to represent the
    given command as a SELECT parse tree.

  @param thd              thread handle
  @param lex              current lex
  @param table_ident      table alias if it's used
  @param schema_table_idx the type of the INFORMATION_SCHEMA table to be
                          created

  @note
    Due to the way this function works with memory and LEX it cannot
    be used outside the parser (parse tree transformations outside
    the parser break PS and SP).

  @retval
    0                 success
  @retval
    1                 out of memory or SHOW commands are not allowed
                      in this version of the server.
*/

int prepare_schema_table(THD *thd, LEX *lex, Table_ident *table_ident,
                         enum enum_schema_tables schema_table_idx)
{
  SELECT_LEX *schema_select_lex= NULL;
  DBUG_ENTER("prepare_schema_table");

  switch (schema_table_idx) {
  case SCH_SCHEMATA:
#if defined(DONT_ALLOW_SHOW_COMMANDS)
    my_message(ER_NOT_ALLOWED_COMMAND,
               ER(ER_NOT_ALLOWED_COMMAND), MYF(0));   /* purecov: inspected */
    DBUG_RETURN(1);
#else
    break;
#endif

  case SCH_TABLE_NAMES:
  case SCH_TABLES:
  case SCH_VIEWS:
  case SCH_TRIGGERS:
  case SCH_EVENTS:
#ifdef DONT_ALLOW_SHOW_COMMANDS
    my_message(ER_NOT_ALLOWED_COMMAND,
               ER(ER_NOT_ALLOWED_COMMAND), MYF(0)); /* purecov: inspected */
    DBUG_RETURN(1);
#else
    {
      LEX_STRING db;
      size_t dummy;
      if (lex->select_lex.db == NULL &&
          lex->copy_db_to(&lex->select_lex.db, &dummy))
      {
        DBUG_RETURN(1);
      }
      schema_select_lex= new SELECT_LEX();
      db.str= schema_select_lex->db= lex->select_lex.db;
      schema_select_lex->table_list.first= NULL;
      db.length= strlen(db.str);

      if (check_db_name(&db))
      {
        my_error(ER_WRONG_DB_NAME, MYF(0), db.str);
        DBUG_RETURN(1);
      }
      break;
    }
#endif
  case SCH_COLUMNS:
  case SCH_STATISTICS:
  {
#ifdef DONT_ALLOW_SHOW_COMMANDS
    my_message(ER_NOT_ALLOWED_COMMAND,
               ER(ER_NOT_ALLOWED_COMMAND), MYF(0)); /* purecov: inspected */
    DBUG_RETURN(1);
#else
    DBUG_ASSERT(table_ident);
    TABLE_LIST **query_tables_last= lex->query_tables_last;
    schema_select_lex= new SELECT_LEX();
    /* 'parent_lex' is used in init_query() so it must be before it. */
    schema_select_lex->parent_lex= lex;
    schema_select_lex->init_query();
    if (!schema_select_lex->add_table_to_list(thd, table_ident, 0, 0, TL_READ))
      DBUG_RETURN(1);
    lex->query_tables_last= query_tables_last;
    break;
  }
#endif
  case SCH_PROFILES:
    /* 
      Mark this current profiling record to be discarded.  We don't
      wish to have SHOW commands show up in profiling.
    */
#if defined(ENABLED_PROFILING) && defined(COMMUNITY_SERVER)
    thd->profiling.discard_current_query();
#endif
    break;
  case SCH_OPEN_TABLES:
  case SCH_VARIABLES:
  case SCH_STATUS:
  case SCH_PROCEDURES:
  case SCH_CHARSETS:
  case SCH_ENGINES:
  case SCH_COLLATIONS:
  case SCH_COLLATION_CHARACTER_SET_APPLICABILITY:
  case SCH_USER_PRIVILEGES:
  case SCH_SCHEMA_PRIVILEGES:
  case SCH_TABLE_PRIVILEGES:
  case SCH_COLUMN_PRIVILEGES:
  case SCH_TABLE_CONSTRAINTS:
  case SCH_KEY_COLUMN_USAGE:
  default:
    break;
  }
  
  SELECT_LEX *select_lex= lex->current_select;
  if (make_schema_select(thd, select_lex, schema_table_idx))
  {
    DBUG_RETURN(1);
  }
  TABLE_LIST *table_list= (TABLE_LIST*) select_lex->table_list.first;
  table_list->schema_select_lex= schema_select_lex;
  table_list->schema_table_reformed= 1;
  DBUG_RETURN(0);
}


/**
  Read query from packet and store in thd->query.
  Used in COM_QUERY and COM_STMT_PREPARE.

    Sets the following THD variables:
  - query
  - query_length

  @retval
    FALSE ok
  @retval
    TRUE  error;  In this case thd->fatal_error is set
*/

bool alloc_query(THD *thd, const char *packet, uint packet_length)
{
  /* Remove garbage at start and end of query */
  while (packet_length > 0 && my_isspace(thd->charset(), packet[0]))
  {
    packet++;
    packet_length--;
  }
  const char *pos= packet + packet_length;     // Point at end null
  while (packet_length > 0 &&
	 (pos[-1] == ';' || my_isspace(thd->charset() ,pos[-1])))
  {
    pos--;
    packet_length--;
  }
  /* We must allocate some extra memory for query cache */
  thd->query_length= 0;                        // Extra safety: Avoid races
  if (!(thd->query= (char*) thd->memdup_w_gap((uchar*) (packet),
					      packet_length,
					      thd->db_length+ 1 +
					      QUERY_CACHE_FLAGS_SIZE)))
    return TRUE;
  thd->query[packet_length]=0;
  thd->query_length= packet_length;

  /* Reclaim some memory */
  thd->packet.shrink(thd->variables.net_buffer_length);
  thd->convert_buffer.shrink(thd->variables.net_buffer_length);

  return FALSE;
}

static void reset_one_shot_variables(THD *thd) 
{
  thd->variables.character_set_client=
    global_system_variables.character_set_client;
  thd->variables.collation_connection=
    global_system_variables.collation_connection;
  thd->variables.collation_database=
    global_system_variables.collation_database;
  thd->variables.collation_server=
    global_system_variables.collation_server;
  thd->update_charset();
  thd->variables.time_zone=
    global_system_variables.time_zone;
  thd->variables.lc_time_names= &my_locale_en_US;
  thd->one_shot_set= 0;
}


static
bool sp_process_definer(THD *thd)
{
  DBUG_ENTER("sp_process_definer");

  LEX *lex= thd->lex;

  /*
    If the definer is not specified, this means that CREATE-statement missed
    DEFINER-clause. DEFINER-clause can be missed in two cases:

      - The user submitted a statement w/o the clause. This is a normal
        case, we should assign CURRENT_USER as definer.

      - Our slave received an updated from the master, that does not
        replicate definer for stored rountines. We should also assign
        CURRENT_USER as definer here, but also we should mark this routine
        as NON-SUID. This is essential for the sake of backward
        compatibility.

        The problem is the slave thread is running under "special" user (@),
        that actually does not exist. In the older versions we do not fail
        execution of a stored routine if its definer does not exist and
        continue the execution under the authorization of the invoker
        (BUG#13198). And now if we try to switch to slave-current-user (@),
        we will fail.

        Actually, this leads to the inconsistent state of master and
        slave (different definers, different SUID behaviour), but it seems,
        this is the best we can do.
  */

  if (!lex->definer)
  {
    Query_arena original_arena;
    Query_arena *ps_arena= thd->activate_stmt_arena_if_needed(&original_arena);

    lex->definer= create_default_definer(thd);

    if (ps_arena)
      thd->restore_active_arena(ps_arena, &original_arena);

    /* Error has been already reported. */
    if (lex->definer == NULL)
      DBUG_RETURN(TRUE);

    if (thd->slave_thread && lex->sphead)
      lex->sphead->m_chistics->suid= SP_IS_NOT_SUID;
  }
  else
  {
    /*
      If the specified definer differs from the current user, we
      should check that the current user has SUPER privilege (in order
      to create a stored routine under another user one must have
      SUPER privilege).
    */
    if ((strcmp(lex->definer->user.str, thd->security_ctx->priv_user) ||
         my_strcasecmp(system_charset_info, lex->definer->host.str,
                       thd->security_ctx->priv_host)) &&
        check_global_access(thd, SUPER_ACL))
    {
      my_error(ER_SPECIFIC_ACCESS_DENIED_ERROR, MYF(0), "SUPER");
      DBUG_RETURN(TRUE);
    }
  }

  /* Check that the specified definer exists. Emit a warning if not. */

#ifndef NO_EMBEDDED_ACCESS_CHECKS
  if (!is_acl_user(lex->definer->host.str, lex->definer->user.str))
  {
    push_warning_printf(thd,
                        MYSQL_ERROR::WARN_LEVEL_NOTE,
                        ER_NO_SUCH_USER,
                        ER(ER_NO_SUCH_USER),
                        lex->definer->user.str,
                        lex->definer->host.str);
  }
#endif /* NO_EMBEDDED_ACCESS_CHECKS */

  DBUG_RETURN(FALSE);
}


/**
  Execute command saved in thd and lex->sql_command.

    Before every operation that can request a write lock for a table
    wait if a global read lock exists. However do not wait if this
    thread has locked tables already. No new locks can be requested
    until the other locks are released. The thread that requests the
    global read lock waits for write locked tables to become unlocked.

    Note that wait_if_global_read_lock() sets a protection against a new
    global read lock when it succeeds. This needs to be released by
    start_waiting_global_read_lock() after the operation.

  @param thd                       Thread handle

  @todo
    - Invalidate the table in the query cache if something changed
    after unlocking when changes become visible.
    TODO: this is workaround. right way will be move invalidating in
    the unlock procedure.
    - TODO: use check_change_password()
    - JOIN is not supported yet. TODO
    - SUSPEND and FOR MIGRATE are not supported yet. TODO

  @retval
    FALSE       OK
  @retval
    TRUE        Error
*/

int
mysql_execute_command(THD *thd)
{
  int res= FALSE;
  bool need_start_waiting= FALSE; // have protection against global read lock
  int  up_result= 0;
  LEX  *lex= thd->lex;
  /* first SELECT_LEX (have special meaning for many of non-SELECTcommands) */
  SELECT_LEX *select_lex= &lex->select_lex;
  /* first table of first SELECT_LEX */
  TABLE_LIST *first_table= (TABLE_LIST*) select_lex->table_list.first;
  /* list of all tables in query */
  TABLE_LIST *all_tables;
  /* most outer SELECT_LEX_UNIT of query */
  SELECT_LEX_UNIT *unit= &lex->unit;
#ifdef HAVE_REPLICATION
  /* have table map for update for multi-update statement (BUG#37051) */
  bool have_table_map_for_update= FALSE;
#endif
  /* Saved variable value */
  DBUG_ENTER("mysql_execute_command");
#ifdef WITH_PARTITION_STORAGE_ENGINE
  thd->work_part_info= 0;
#endif

  /*
    In many cases first table of main SELECT_LEX have special meaning =>
    check that it is first table in global list and relink it first in 
    queries_tables list if it is necessary (we need such relinking only
    for queries with subqueries in select list, in this case tables of
    subqueries will go to global list first)

    all_tables will differ from first_table only if most upper SELECT_LEX
    do not contain tables.

    Because of above in place where should be at least one table in most
    outer SELECT_LEX we have following check:
    DBUG_ASSERT(first_table == all_tables);
    DBUG_ASSERT(first_table == all_tables && first_table != 0);
  */
  lex->first_lists_tables_same();
  /* should be assigned after making first tables same */
  all_tables= lex->query_tables;
  /* set context for commands which do not use setup_tables */
  select_lex->
    context.resolve_in_table_list_only((TABLE_LIST*)select_lex->
                                       table_list.first);

  /*
    Reset warning count for each query that uses tables
    A better approach would be to reset this for any commands
    that is not a SHOW command or a select that only access local
    variables, but for now this is probably good enough.
    Don't reset warnings when executing a stored routine.
  */
  if ((all_tables || !lex->is_single_level_stmt()) && !thd->spcont)
    mysql_reset_errors(thd, 0);

#ifdef HAVE_REPLICATION
  if (unlikely(thd->slave_thread))
  {
    if (lex->sql_command == SQLCOM_DROP_TRIGGER)
    {
      /*
        When dropping a trigger, we need to load its table name
        before checking slave filter rules.
      */
      add_table_for_trigger(thd, thd->lex->spname, 1, &all_tables);
      
      if (!all_tables)
      {
        /*
          If table name cannot be loaded,
          it means the trigger does not exists possibly because
          CREATE TRIGGER was previously skipped for this trigger
          according to slave filtering rules.
          Returning success without producing any errors in this case.
        */
        DBUG_RETURN(0);
      }
      
      // force searching in slave.cc:tables_ok() 
      all_tables->updating= 1;
    }

    /*
      For fix of BUG#37051, the master stores the table map for update
      in the Query_log_event, and the value is assigned to
      thd->variables.table_map_for_update before executing the update
      query.

      If thd->variables.table_map_for_update is set, then we are
      replicating from a new master, we can use this value to apply
      filter rules without opening all the tables. However If
      thd->variables.table_map_for_update is not set, then we are
      replicating from an old master, so we just skip this and
      continue with the old method. And of course, the bug would still
      exist for old masters.
    */
    if (lex->sql_command == SQLCOM_UPDATE_MULTI &&
        thd->table_map_for_update)
    {
      have_table_map_for_update= TRUE;
      table_map table_map_for_update= thd->table_map_for_update;
      uint nr= 0;
      TABLE_LIST *table;
      for (table=all_tables; table; table=table->next_global, nr++)
      {
        if (table_map_for_update & ((table_map)1 << nr))
          table->updating= TRUE;
        else
          table->updating= FALSE;
      }

      if (all_tables_not_ok(thd, all_tables))
      {
        /* we warn the slave SQL thread */
        my_message(ER_SLAVE_IGNORED_TABLE, ER(ER_SLAVE_IGNORED_TABLE), MYF(0));
        if (thd->one_shot_set)
          reset_one_shot_variables(thd);
        DBUG_RETURN(0);
      }
      
      for (table=all_tables; table; table=table->next_global)
        table->updating= TRUE;
    }
    
    /*
      Check if statment should be skipped because of slave filtering
      rules

      Exceptions are:
      - UPDATE MULTI: For this statement, we want to check the filtering
        rules later in the code
      - SET: we always execute it (Not that many SET commands exists in
        the binary log anyway -- only 4.1 masters write SET statements,
	in 5.0 there are no SET statements in the binary log)
      - DROP TEMPORARY TABLE IF EXISTS: we always execute it (otherwise we
        have stale files on slave caused by exclusion of one tmp table).
    */
    if (!(lex->sql_command == SQLCOM_UPDATE_MULTI) &&
	!(lex->sql_command == SQLCOM_SET_OPTION) &&
	!(lex->sql_command == SQLCOM_DROP_TABLE &&
          lex->drop_temporary && lex->drop_if_exists) &&
        all_tables_not_ok(thd, all_tables))
    {
      /* we warn the slave SQL thread */
      my_message(ER_SLAVE_IGNORED_TABLE, ER(ER_SLAVE_IGNORED_TABLE), MYF(0));
      if (thd->one_shot_set)
      {
        /*
          It's ok to check thd->one_shot_set here:

          The charsets in a MySQL 5.0 slave can change by both a binlogged
          SET ONE_SHOT statement and the event-internal charset setting, 
          and these two ways to change charsets do not seems to work
          together.

          At least there seems to be problems in the rli cache for
          charsets if we are using ONE_SHOT.  Note that this is normally no
          problem because either the >= 5.0 slave reads a 4.1 binlog (with
          ONE_SHOT) *or* or 5.0 binlog (without ONE_SHOT) but never both."
        */
        reset_one_shot_variables(thd);
      }
      DBUG_RETURN(0);
    }
  }
  else
  {
#endif /* HAVE_REPLICATION */
    /*
      When option readonly is set deny operations which change non-temporary
      tables. Except for the replication thread and the 'super' users.
    */
    if (deny_updates_if_read_only_option(thd, all_tables))
    {
      my_error(ER_OPTION_PREVENTS_STATEMENT, MYF(0), "--read-only");
      DBUG_RETURN(-1);
    }
#ifdef HAVE_REPLICATION
  } /* endif unlikely slave */
#endif
  status_var_increment(thd->status_var.com_stat[lex->sql_command]);

  DBUG_ASSERT(thd->transaction.stmt.modified_non_trans_table == FALSE);
  
  switch (lex->sql_command) {

  case SQLCOM_SHOW_EVENTS:
#ifndef HAVE_EVENT_SCHEDULER
    my_error(ER_NOT_SUPPORTED_YET, MYF(0), "embedded server");
    break;
#endif
  case SQLCOM_SHOW_STATUS_PROC:
  case SQLCOM_SHOW_STATUS_FUNC:
    if (!(res= check_table_access(thd, SELECT_ACL, all_tables, UINT_MAX, FALSE)))
      res= execute_sqlcom_select(thd, all_tables);
    break;
  case SQLCOM_SHOW_STATUS:
  {
    system_status_var old_status_var= thd->status_var;
    thd->initial_status_var= &old_status_var;
    if (!(res= check_table_access(thd, SELECT_ACL, all_tables, UINT_MAX, FALSE)))
      res= execute_sqlcom_select(thd, all_tables);
    /* Don't log SHOW STATUS commands to slow query log */
    thd->server_status&= ~(SERVER_QUERY_NO_INDEX_USED |
                           SERVER_QUERY_NO_GOOD_INDEX_USED);
    /*
      restore status variables, as we don't want 'show status' to cause
      changes
    */
    pthread_mutex_lock(&LOCK_status);
    add_diff_to_status(&global_status_var, &thd->status_var,
                       &old_status_var);
    thd->status_var= old_status_var;
    pthread_mutex_unlock(&LOCK_status);
    break;
  }
  case SQLCOM_SHOW_DATABASES:
  case SQLCOM_SHOW_TABLES:
  case SQLCOM_SHOW_TRIGGERS:
  case SQLCOM_SHOW_TABLE_STATUS:
  case SQLCOM_SHOW_OPEN_TABLES:
  case SQLCOM_SHOW_PLUGINS:
  case SQLCOM_SHOW_FIELDS:
  case SQLCOM_SHOW_KEYS:
  case SQLCOM_SHOW_VARIABLES:
  case SQLCOM_SHOW_CHARSETS:
  case SQLCOM_SHOW_COLLATIONS:
  case SQLCOM_SHOW_STORAGE_ENGINES:
  case SQLCOM_SHOW_PROFILE:
  case SQLCOM_SELECT:
    thd->status_var.last_query_cost= 0.0;
    if (all_tables)
    {
      res= check_table_access(thd,
                              lex->exchange ? SELECT_ACL | FILE_ACL :
                              SELECT_ACL,
                              all_tables, UINT_MAX, FALSE);
    }
    else
      res= check_access(thd,
                        lex->exchange ? SELECT_ACL | FILE_ACL : SELECT_ACL,
                        any_db, 0, 0, 0, 0);
    if (!res)
      res= execute_sqlcom_select(thd, all_tables);
    break;
  case SQLCOM_PREPARE:
  {
    mysql_sql_stmt_prepare(thd);
    break;
  }
  case SQLCOM_EXECUTE:
  {
    mysql_sql_stmt_execute(thd);
    break;
  }
  case SQLCOM_DEALLOCATE_PREPARE:
  {
    mysql_sql_stmt_close(thd);
    break;
  }
  case SQLCOM_DO:
    if (check_table_access(thd, SELECT_ACL, all_tables, UINT_MAX, FALSE) ||
        open_and_lock_tables(thd, all_tables))
      goto error;

    res= mysql_do(thd, *lex->insert_list);
    break;

  case SQLCOM_EMPTY_QUERY:
    my_ok(thd);
    break;

  case SQLCOM_HELP:
    res= mysqld_help(thd,lex->help_arg);
    break;

#ifndef EMBEDDED_LIBRARY
  case SQLCOM_PURGE:
  {
    if (check_global_access(thd, SUPER_ACL))
      goto error;
    /* PURGE MASTER LOGS TO 'file' */
    res = purge_master_logs(thd, lex->to_log);
    break;
  }
  case SQLCOM_PURGE_BEFORE:
  {
    Item *it;

    if (check_global_access(thd, SUPER_ACL))
      goto error;
    /* PURGE MASTER LOGS BEFORE 'data' */
    it= (Item *)lex->value_list.head();
    if ((!it->fixed && it->fix_fields(lex->thd, &it)) ||
        it->check_cols(1))
    {
      my_error(ER_WRONG_ARGUMENTS, MYF(0), "PURGE LOGS BEFORE");
      goto error;
    }
    it= new Item_func_unix_timestamp(it);
    /*
      it is OK only emulate fix_fieds, because we need only
      value of constant
    */
    it->quick_fix_field();
    res = purge_master_logs_before_date(thd, (ulong)it->val_int());
    break;
  }
#endif
  case SQLCOM_SHOW_WARNS:
  {
    res= mysqld_show_warnings(thd, (ulong)
			      ((1L << (uint) MYSQL_ERROR::WARN_LEVEL_NOTE) |
			       (1L << (uint) MYSQL_ERROR::WARN_LEVEL_WARN) |
			       (1L << (uint) MYSQL_ERROR::WARN_LEVEL_ERROR)
			       ));
    break;
  }
  case SQLCOM_SHOW_ERRORS:
  {
    res= mysqld_show_warnings(thd, (ulong)
			      (1L << (uint) MYSQL_ERROR::WARN_LEVEL_ERROR));
    break;
  }
  case SQLCOM_SHOW_PROFILES:
  {
#if defined(ENABLED_PROFILING) && defined(COMMUNITY_SERVER)
    thd->profiling.discard_current_query();
    res= thd->profiling.show_profiles();
    if (res)
      goto error;
#else
    my_error(ER_FEATURE_DISABLED, MYF(0), "SHOW PROFILES", "enable-profiling");
    goto error;
#endif
    break;
  }
  case SQLCOM_SHOW_NEW_MASTER:
  {
    if (check_global_access(thd, REPL_SLAVE_ACL))
      goto error;
    /* This query don't work now. See comment in repl_failsafe.cc */
#ifndef WORKING_NEW_MASTER
    my_error(ER_NOT_SUPPORTED_YET, MYF(0), "SHOW NEW MASTER");
    goto error;
#else
    res = show_new_master(thd);
    break;
#endif
  }

#ifdef HAVE_REPLICATION
  case SQLCOM_SHOW_SLAVE_HOSTS:
  {
    if (check_global_access(thd, REPL_SLAVE_ACL))
      goto error;
    res = show_slave_hosts(thd);
    break;
  }
  case SQLCOM_SHOW_BINLOG_EVENTS:
  {
    if (check_global_access(thd, REPL_SLAVE_ACL))
      goto error;
    res = mysql_show_binlog_events(thd);
    break;
  }
#endif

  case SQLCOM_BACKUP_TABLE:
  {
    DBUG_ASSERT(first_table == all_tables && first_table != 0);
    if (check_table_access(thd, SELECT_ACL, all_tables, UINT_MAX, FALSE) ||
	check_global_access(thd, FILE_ACL))
      goto error; /* purecov: inspected */
    thd->enable_slow_log= opt_log_slow_admin_statements;
    res = mysql_backup_table(thd, first_table);
    select_lex->table_list.first= (uchar*) first_table;
    lex->query_tables=all_tables;
    break;
  }
  case SQLCOM_RESTORE_TABLE:
  {
    DBUG_ASSERT(first_table == all_tables && first_table != 0);
    if (check_table_access(thd, INSERT_ACL, all_tables, UINT_MAX, FALSE) ||
	check_global_access(thd, FILE_ACL))
      goto error; /* purecov: inspected */
    thd->enable_slow_log= opt_log_slow_admin_statements;
    res = mysql_restore_table(thd, first_table);
    select_lex->table_list.first= (uchar*) first_table;
    lex->query_tables=all_tables;
    break;
  }
  case SQLCOM_ASSIGN_TO_KEYCACHE:
  {
    DBUG_ASSERT(first_table == all_tables && first_table != 0);
    if (check_access(thd, INDEX_ACL, first_table->db,
                     &first_table->grant.privilege, 0, 0,
                     test(first_table->schema_table)))
      goto error;
    res= mysql_assign_to_keycache(thd, first_table, &lex->ident);
    break;
  }
  case SQLCOM_PRELOAD_KEYS:
  {
    DBUG_ASSERT(first_table == all_tables && first_table != 0);
    if (check_access(thd, INDEX_ACL, first_table->db,
                     &first_table->grant.privilege, 0, 0,
                     test(first_table->schema_table)))
      goto error;
    res = mysql_preload_keys(thd, first_table);
    break;
  }
#ifdef HAVE_REPLICATION
  case SQLCOM_CHANGE_MASTER:
  {
    if (check_global_access(thd, SUPER_ACL))
      goto error;
    pthread_mutex_lock(&LOCK_active_mi);
    res = change_master(thd,active_mi);
    pthread_mutex_unlock(&LOCK_active_mi);
    break;
  }
  case SQLCOM_SHOW_SLAVE_STAT:
  {
    /* Accept one of two privileges */
    if (check_global_access(thd, SUPER_ACL | REPL_CLIENT_ACL))
      goto error;
    pthread_mutex_lock(&LOCK_active_mi);
    if (active_mi != NULL)
    {
      res = show_master_info(thd, active_mi);
    }
    else
    {
      push_warning(thd, MYSQL_ERROR::WARN_LEVEL_WARN, 0,
                   "the master info structure does not exist");
      my_ok(thd);
    }
    pthread_mutex_unlock(&LOCK_active_mi);
    break;
  }
  case SQLCOM_SHOW_MASTER_STAT:
  {
    /* Accept one of two privileges */
    if (check_global_access(thd, SUPER_ACL | REPL_CLIENT_ACL))
      goto error;
    res = show_binlog_info(thd);
    break;
  }

  case SQLCOM_LOAD_MASTER_DATA: // sync with master
    if (check_global_access(thd, SUPER_ACL))
      goto error;
    if (end_active_trans(thd))
      goto error;
    res = load_master_data(thd);
    break;
#endif /* HAVE_REPLICATION */
  case SQLCOM_SHOW_ENGINE_STATUS:
    {
      if (check_global_access(thd, PROCESS_ACL))
        goto error;
      res = ha_show_status(thd, lex->create_info.db_type, HA_ENGINE_STATUS);
      break;
    }
  case SQLCOM_SHOW_ENGINE_MUTEX:
    {
      if (check_global_access(thd, PROCESS_ACL))
        goto error;
      res = ha_show_status(thd, lex->create_info.db_type, HA_ENGINE_MUTEX);
      break;
    }
#ifdef HAVE_REPLICATION
  case SQLCOM_LOAD_MASTER_TABLE:
  {
    DBUG_ASSERT(first_table == all_tables && first_table != 0);
    DBUG_ASSERT(first_table->db); /* Must be set in the parser */

    if (check_access(thd, CREATE_ACL, first_table->db,
		     &first_table->grant.privilege, 0, 0,
                     test(first_table->schema_table)))
      goto error;				/* purecov: inspected */
    /* Check that the first table has CREATE privilege */
    if (check_grant(thd, CREATE_ACL, all_tables, 0, 1, 0))
      goto error;

    pthread_mutex_lock(&LOCK_active_mi);
    /*
      fetch_master_table will send the error to the client on failure.
      Give error if the table already exists.
    */
    if (!fetch_master_table(thd, first_table->db, first_table->table_name,
			    active_mi, 0, 0))
    {
      my_ok(thd);
    }
    pthread_mutex_unlock(&LOCK_active_mi);
    break;
  }
#endif /* HAVE_REPLICATION */

  case SQLCOM_CREATE_TABLE:
  {
    /* If CREATE TABLE of non-temporary table, do implicit commit */
    if (!(lex->create_info.options & HA_LEX_CREATE_TMP_TABLE))
    {
      if (end_active_trans(thd))
      {
	res= -1;
	break;
      }
    }
    DBUG_ASSERT(first_table == all_tables && first_table != 0);
    bool link_to_local;
    // Skip first table, which is the table we are creating
    TABLE_LIST *create_table= lex->unlink_first_table(&link_to_local);
    TABLE_LIST *select_tables= lex->query_tables;
    /*
      Code below (especially in mysql_create_table() and select_create
      methods) may modify HA_CREATE_INFO structure in LEX, so we have to
      use a copy of this structure to make execution prepared statement-
      safe. A shallow copy is enough as this code won't modify any memory
      referenced from this structure.
    */
    HA_CREATE_INFO create_info(lex->create_info);
    /*
      We need to copy alter_info for the same reasons of re-execution
      safety, only in case of Alter_info we have to do (almost) a deep
      copy.
    */
    Alter_info alter_info(lex->alter_info, thd->mem_root);

    if (thd->is_fatal_error)
    {
      /* If out of memory when creating a copy of alter_info. */
      res= 1;
      goto end_with_restore_list;
    }

    if ((res= create_table_precheck(thd, select_tables, create_table)))
      goto end_with_restore_list;

    /* Might have been updated in create_table_precheck */
    create_info.alias= create_table->alias;

#ifdef HAVE_READLINK
    /* Fix names if symlinked tables */
    if (append_file_to_dir(thd, &create_info.data_file_name,
			   create_table->table_name) ||
	append_file_to_dir(thd, &create_info.index_file_name,
			   create_table->table_name))
      goto end_with_restore_list;
#endif
    /*
      If we are using SET CHARSET without DEFAULT, add an implicit
      DEFAULT to not confuse old users. (This may change).
    */
    if ((create_info.used_fields &
	 (HA_CREATE_USED_DEFAULT_CHARSET | HA_CREATE_USED_CHARSET)) ==
	HA_CREATE_USED_CHARSET)
    {
      create_info.used_fields&= ~HA_CREATE_USED_CHARSET;
      create_info.used_fields|= HA_CREATE_USED_DEFAULT_CHARSET;
      create_info.default_table_charset= create_info.table_charset;
      create_info.table_charset= 0;
    }
    /*
      The create-select command will open and read-lock the select table
      and then create, open and write-lock the new table. If a global
      read lock steps in, we get a deadlock. The write lock waits for
      the global read lock, while the global read lock waits for the
      select table to be closed. So we wait until the global readlock is
      gone before starting both steps. Note that
      wait_if_global_read_lock() sets a protection against a new global
      read lock when it succeeds. This needs to be released by
      start_waiting_global_read_lock(). We protect the normal CREATE
      TABLE in the same way. That way we avoid that a new table is
      created during a gobal read lock.
    */
    if (!thd->locked_tables &&
        !(need_start_waiting= !wait_if_global_read_lock(thd, 0, 1)))
    {
      res= 1;
      goto end_with_restore_list;
    }
#ifdef WITH_PARTITION_STORAGE_ENGINE
    {
      partition_info *part_info= thd->lex->part_info;
      if (part_info && !(part_info= thd->lex->part_info->get_clone()))
      {
        res= -1;
        goto end_with_restore_list;
      }
      thd->work_part_info= part_info;
    }
#endif
    if (select_lex->item_list.elements)		// With select
    {
      select_result *result;

      select_lex->options|= SELECT_NO_UNLOCK;
      unit->set_limit(select_lex);

      /*
        Disable non-empty MERGE tables with CREATE...SELECT. Too
        complicated. See Bug #26379. Empty MERGE tables are read-only
        and don't allow CREATE...SELECT anyway.
      */
      if (create_info.used_fields & HA_CREATE_USED_UNION)
      {
        my_error(ER_WRONG_OBJECT, MYF(0), create_table->db,
                 create_table->table_name, "BASE TABLE");
        res= 1;
        goto end_with_restore_list;
      }

      if (!(create_info.options & HA_LEX_CREATE_TMP_TABLE))
      {
        lex->link_first_table_back(create_table, link_to_local);
        create_table->create= TRUE;
      }

      if (!(res= open_and_lock_tables(thd, lex->query_tables)))
      {
        /*
          Is table which we are changing used somewhere in other parts
          of query
        */
        if (!(create_info.options & HA_LEX_CREATE_TMP_TABLE))
        {
          TABLE_LIST *duplicate;
          create_table= lex->unlink_first_table(&link_to_local);
          if ((duplicate= unique_table(thd, create_table, select_tables, 0)))
          {
            update_non_unique_table_error(create_table, "CREATE", duplicate);
            res= 1;
            goto end_with_restore_list;
          }
        }
        /* If we create merge table, we have to test tables in merge, too */
        if (create_info.used_fields & HA_CREATE_USED_UNION)
        {
          TABLE_LIST *tab;
          for (tab= (TABLE_LIST*) create_info.merge_list.first;
               tab;
               tab= tab->next_local)
          {
            TABLE_LIST *duplicate;
            if ((duplicate= unique_table(thd, tab, select_tables, 0)))
            {
              update_non_unique_table_error(tab, "CREATE", duplicate);
              res= 1;
              goto end_with_restore_list;
            }
          }
        }

        /*
          select_create is currently not re-execution friendly and
          needs to be created for every execution of a PS/SP.
        */
        if ((result= new select_create(create_table,
                                       &create_info,
                                       &alter_info,
                                       select_lex->item_list,
                                       lex->duplicates,
                                       lex->ignore,
                                       select_tables)))
        {
          /*
            CREATE from SELECT give its SELECT_LEX for SELECT,
            and item_list belong to SELECT
          */
          res= handle_select(thd, lex, result, 0);
          delete result;
        }
      }
      else if (!(create_info.options & HA_LEX_CREATE_TMP_TABLE))
        create_table= lex->unlink_first_table(&link_to_local);

    }
    else
    {
      /* So that CREATE TEMPORARY TABLE gets to binlog at commit/rollback */
      if (create_info.options & HA_LEX_CREATE_TMP_TABLE)
        thd->options|= OPTION_KEEP_LOG;
      /* regular create */
      if (create_info.options & HA_LEX_CREATE_TABLE_LIKE)
        res= mysql_create_like_table(thd, create_table, select_tables,
                                     &create_info);
      else
      {
        res= mysql_create_table(thd, create_table->db,
                                create_table->table_name, &create_info,
                                &alter_info, 0, 0);
      }
      if (!res)
	my_ok(thd);
    }

    /* put tables back for PS rexecuting */
end_with_restore_list:
    lex->link_first_table_back(create_table, link_to_local);
    break;
  }
  case SQLCOM_CREATE_INDEX:
    /* Fall through */
  case SQLCOM_DROP_INDEX:
  /*
    CREATE INDEX and DROP INDEX are implemented by calling ALTER
    TABLE with proper arguments.

    In the future ALTER TABLE will notice that the request is to
    only add indexes and create these one by one for the existing
    table without having to do a full rebuild.
  */
  {
    /* Prepare stack copies to be re-execution safe */
    HA_CREATE_INFO create_info;
    Alter_info alter_info(lex->alter_info, thd->mem_root);

    if (thd->is_fatal_error) /* out of memory creating a copy of alter_info */
      goto error;

    DBUG_ASSERT(first_table == all_tables && first_table != 0);
    if (check_one_table_access(thd, INDEX_ACL, all_tables))
      goto error; /* purecov: inspected */
    if (end_active_trans(thd))
      goto error;
    /*
      Currently CREATE INDEX or DROP INDEX cause a full table rebuild
      and thus classify as slow administrative statements just like
      ALTER TABLE.
    */
    thd->enable_slow_log= opt_log_slow_admin_statements;

    bzero((char*) &create_info, sizeof(create_info));
    create_info.db_type= 0;
    create_info.row_type= ROW_TYPE_NOT_USED;
    create_info.default_table_charset= thd->variables.collation_database;

    res= mysql_alter_table(thd, first_table->db, first_table->table_name,
                           &create_info, first_table, &alter_info,
                           0, (ORDER*) 0, 0);
    break;
  }
#ifdef HAVE_REPLICATION
  case SQLCOM_SLAVE_START:
  {
    pthread_mutex_lock(&LOCK_active_mi);
    start_slave(thd,active_mi,1 /* net report*/);
    pthread_mutex_unlock(&LOCK_active_mi);
    break;
  }
  case SQLCOM_SLAVE_STOP:
  /*
    If the client thread has locked tables, a deadlock is possible.
    Assume that
    - the client thread does LOCK TABLE t READ.
    - then the master updates t.
    - then the SQL slave thread wants to update t,
      so it waits for the client thread because t is locked by it.
    - then the client thread does SLAVE STOP.
      SLAVE STOP waits for the SQL slave thread to terminate its
      update t, which waits for the client thread because t is locked by it.
    To prevent that, refuse SLAVE STOP if the
    client thread has locked tables
  */
  if (thd->locked_tables || thd->active_transaction() || thd->global_read_lock)
  {
    my_message(ER_LOCK_OR_ACTIVE_TRANSACTION,
               ER(ER_LOCK_OR_ACTIVE_TRANSACTION), MYF(0));
    goto error;
  }
  {
    pthread_mutex_lock(&LOCK_active_mi);
    stop_slave(thd,active_mi,1/* net report*/);
    pthread_mutex_unlock(&LOCK_active_mi);
    break;
  }
#endif /* HAVE_REPLICATION */

  case SQLCOM_ALTER_TABLE:
    DBUG_ASSERT(first_table == all_tables && first_table != 0);
    {
      ulong priv=0;
      ulong priv_needed= ALTER_ACL;
      /*
        Code in mysql_alter_table() may modify its HA_CREATE_INFO argument,
        so we have to use a copy of this structure to make execution
        prepared statement- safe. A shallow copy is enough as no memory
        referenced from this structure will be modified.
      */
      HA_CREATE_INFO create_info(lex->create_info);
      Alter_info alter_info(lex->alter_info, thd->mem_root);

      if (thd->is_fatal_error) /* out of memory creating a copy of alter_info */
        goto error;
      /*
        We also require DROP priv for ALTER TABLE ... DROP PARTITION, as well
        as for RENAME TO, as being done by SQLCOM_RENAME_TABLE
      */
      if (alter_info.flags & (ALTER_DROP_PARTITION | ALTER_RENAME))
        priv_needed|= DROP_ACL;

      /* Must be set in the parser */
      DBUG_ASSERT(select_lex->db);
      if (check_access(thd, priv_needed, first_table->db,
		       &first_table->grant.privilege, 0, 0,
                       test(first_table->schema_table)) ||
	  check_access(thd,INSERT_ACL | CREATE_ACL,select_lex->db,&priv,0,0,
                       is_schema_db(select_lex->db))||
	  check_merge_table_access(thd, first_table->db,
				   (TABLE_LIST *)
				   create_info.merge_list.first))
	goto error;				/* purecov: inspected */
      if (check_grant(thd, priv_needed, all_tables, 0, UINT_MAX, 0))
        goto error;
      if (lex->name.str && !test_all_bits(priv,INSERT_ACL | CREATE_ACL))
      { // Rename of table
          TABLE_LIST tmp_table;
          bzero((char*) &tmp_table,sizeof(tmp_table));
          tmp_table.table_name= lex->name.str;
          tmp_table.db=select_lex->db;
          tmp_table.grant.privilege=priv;
          if (check_grant(thd, INSERT_ACL | CREATE_ACL, &tmp_table, 0,
              UINT_MAX, 0))
            goto error;
      }

      /* Don't yet allow changing of symlinks with ALTER TABLE */
      if (create_info.data_file_name)
        push_warning(thd, MYSQL_ERROR::WARN_LEVEL_WARN, 0,
                     "DATA DIRECTORY option ignored");
      if (create_info.index_file_name)
        push_warning(thd, MYSQL_ERROR::WARN_LEVEL_WARN, 0,
                     "INDEX DIRECTORY option ignored");
      create_info.data_file_name= create_info.index_file_name= NULL;
      /* ALTER TABLE ends previous transaction */
      if (end_active_trans(thd))
	goto error;

      if (!thd->locked_tables &&
          !(need_start_waiting= !wait_if_global_read_lock(thd, 0, 1)))
      {
        res= 1;
        break;
      }

      thd->enable_slow_log= opt_log_slow_admin_statements;
      res= mysql_alter_table(thd, select_lex->db, lex->name.str,
                             &create_info,
                             first_table,
                             &alter_info,
                             select_lex->order_list.elements,
                             (ORDER *) select_lex->order_list.first,
                             lex->ignore);
      break;
    }
  case SQLCOM_RENAME_TABLE:
  {
    DBUG_ASSERT(first_table == all_tables && first_table != 0);
    TABLE_LIST *table;
    for (table= first_table; table; table= table->next_local->next_local)
    {
      if (check_access(thd, ALTER_ACL | DROP_ACL, table->db,
		       &table->grant.privilege,0,0, test(table->schema_table)) ||
	  check_access(thd, INSERT_ACL | CREATE_ACL, table->next_local->db,
		       &table->next_local->grant.privilege, 0, 0,
                       test(table->next_local->schema_table)))
	goto error;
      TABLE_LIST old_list, new_list;
      /*
        we do not need initialize old_list and new_list because we will
        come table[0] and table->next[0] there
      */
      old_list= table[0];
      new_list= table->next_local[0];
      if (check_grant(thd, ALTER_ACL | DROP_ACL, &old_list, 0, 1, 0) ||
         (!test_all_bits(table->next_local->grant.privilege,
                         INSERT_ACL | CREATE_ACL) &&
          check_grant(thd, INSERT_ACL | CREATE_ACL, &new_list, 0, 1, 0)))
        goto error;
    }

    if (end_active_trans(thd) || mysql_rename_tables(thd, first_table, 0))
      goto error;
    break;
  }
#ifndef EMBEDDED_LIBRARY
  case SQLCOM_SHOW_BINLOGS:
#ifdef DONT_ALLOW_SHOW_COMMANDS
    my_message(ER_NOT_ALLOWED_COMMAND, ER(ER_NOT_ALLOWED_COMMAND),
               MYF(0)); /* purecov: inspected */
    goto error;
#else
    {
      if (check_global_access(thd, SUPER_ACL))
	goto error;
      res = show_binlogs(thd);
      break;
    }
#endif
#endif /* EMBEDDED_LIBRARY */
  case SQLCOM_SHOW_CREATE:
    DBUG_ASSERT(first_table == all_tables && first_table != 0);
#ifdef DONT_ALLOW_SHOW_COMMANDS
    my_message(ER_NOT_ALLOWED_COMMAND, ER(ER_NOT_ALLOWED_COMMAND),
               MYF(0)); /* purecov: inspected */
    goto error;
#else
    {
      /* Ignore temporary tables if this is "SHOW CREATE VIEW" */
      if (lex->only_view)
        first_table->skip_temporary= 1;
      if (check_show_create_table_access(thd, first_table))
	goto error;
      res= mysqld_show_create(thd, first_table);
      break;
    }
#endif
  case SQLCOM_CHECKSUM:
  {
    DBUG_ASSERT(first_table == all_tables && first_table != 0);
    if (check_table_access(thd, SELECT_ACL | EXTRA_ACL, all_tables,
                           UINT_MAX, FALSE))
      goto error; /* purecov: inspected */
    res = mysql_checksum_table(thd, first_table, &lex->check_opt);
    break;
  }
  case SQLCOM_REPAIR:
  {
    DBUG_ASSERT(first_table == all_tables && first_table != 0);
    if (check_table_access(thd, SELECT_ACL | INSERT_ACL, all_tables,
                           UINT_MAX, FALSE))
      goto error; /* purecov: inspected */
    thd->enable_slow_log= opt_log_slow_admin_statements;
    res= mysql_repair_table(thd, first_table, &lex->check_opt);
    /* ! we write after unlocking the table */
    if (!res && !lex->no_write_to_binlog)
    {
      /*
        Presumably, REPAIR and binlog writing doesn't require synchronization
      */
      write_bin_log(thd, TRUE, thd->query, thd->query_length);
    }
    select_lex->table_list.first= (uchar*) first_table;
    lex->query_tables=all_tables;
    break;
  }
  case SQLCOM_CHECK:
  {
    DBUG_ASSERT(first_table == all_tables && first_table != 0);
    if (check_table_access(thd, SELECT_ACL | EXTRA_ACL , all_tables,
                           UINT_MAX, FALSE))
      goto error; /* purecov: inspected */
    thd->enable_slow_log= opt_log_slow_admin_statements;
    res = mysql_check_table(thd, first_table, &lex->check_opt);
    select_lex->table_list.first= (uchar*) first_table;
    lex->query_tables=all_tables;
    break;
  }
  case SQLCOM_ANALYZE:
  {
    DBUG_ASSERT(first_table == all_tables && first_table != 0);
    if (check_table_access(thd, SELECT_ACL | INSERT_ACL, all_tables,
                           UINT_MAX, FALSE))
      goto error; /* purecov: inspected */
    thd->enable_slow_log= opt_log_slow_admin_statements;
    res= mysql_analyze_table(thd, first_table, &lex->check_opt);
    /* ! we write after unlocking the table */
    if (!res && !lex->no_write_to_binlog)
    {
      /*
        Presumably, ANALYZE and binlog writing doesn't require synchronization
      */
      write_bin_log(thd, TRUE, thd->query, thd->query_length);
    }
    select_lex->table_list.first= (uchar*) first_table;
    lex->query_tables=all_tables;
    break;
  }

  case SQLCOM_OPTIMIZE:
  {
    DBUG_ASSERT(first_table == all_tables && first_table != 0);
    if (check_table_access(thd, SELECT_ACL | INSERT_ACL, all_tables,
                           UINT_MAX, FALSE))
      goto error; /* purecov: inspected */
    thd->enable_slow_log= opt_log_slow_admin_statements;
    res= (specialflag & (SPECIAL_SAFE_MODE | SPECIAL_NO_NEW_FUNC)) ?
      mysql_recreate_table(thd, first_table) :
      mysql_optimize_table(thd, first_table, &lex->check_opt);
    /* ! we write after unlocking the table */
    if (!res && !lex->no_write_to_binlog)
    {
      /*
        Presumably, OPTIMIZE and binlog writing doesn't require synchronization
      */
      write_bin_log(thd, TRUE, thd->query, thd->query_length);
    }
    select_lex->table_list.first= (uchar*) first_table;
    lex->query_tables=all_tables;
    break;
  }
  case SQLCOM_UPDATE:
    DBUG_ASSERT(first_table == all_tables && first_table != 0);
    if (update_precheck(thd, all_tables))
      break;
    DBUG_ASSERT(select_lex->offset_limit == 0);
    unit->set_limit(select_lex);
    res= (up_result= mysql_update(thd, all_tables,
                                  select_lex->item_list,
                                  lex->value_list,
                                  select_lex->where,
                                  select_lex->order_list.elements,
                                  (ORDER *) select_lex->order_list.first,
                                  unit->select_limit_cnt,
                                  lex->duplicates, lex->ignore));
    /* mysql_update return 2 if we need to switch to multi-update */
    if (up_result != 2)
      break;
    /* Fall through */
  case SQLCOM_UPDATE_MULTI:
  {
    DBUG_ASSERT(first_table == all_tables && first_table != 0);
    /* if we switched from normal update, rights are checked */
    if (up_result != 2)
    {
      if ((res= multi_update_precheck(thd, all_tables)))
        break;
    }
    else
      res= 0;

    res= mysql_multi_update_prepare(thd);

#ifdef HAVE_REPLICATION
    /* Check slave filtering rules */
    if (unlikely(thd->slave_thread && !have_table_map_for_update))
    {
      if (all_tables_not_ok(thd, all_tables))
      {
        if (res!= 0)
        {
          res= 0;             /* don't care of prev failure  */
          thd->clear_error(); /* filters are of highest prior */
        }
        /* we warn the slave SQL thread */
        my_error(ER_SLAVE_IGNORED_TABLE, MYF(0));
        break;
      }
      if (res)
        break;
    }
    else
    {
#endif /* HAVE_REPLICATION */
      if (res)
        break;
      if (opt_readonly &&
	  !(thd->security_ctx->master_access & SUPER_ACL) &&
	  some_non_temp_table_to_be_updated(thd, all_tables))
      {
	my_error(ER_OPTION_PREVENTS_STATEMENT, MYF(0), "--read-only");
	break;
      }
#ifdef HAVE_REPLICATION
    }  /* unlikely */
#endif

    res= mysql_multi_update(thd, all_tables,
                            &select_lex->item_list,
                            &lex->value_list,
                            select_lex->where,
                            select_lex->options,
                            lex->duplicates, lex->ignore, unit, select_lex);
    break;
  }
  case SQLCOM_REPLACE:
#ifndef DBUG_OFF
    if (mysql_bin_log.is_open())
    {
      /*
        Generate an incident log event before writing the real event
        to the binary log.  We put this event is before the statement
        since that makes it simpler to check that the statement was
        not executed on the slave (since incidents usually stop the
        slave).

        Observe that any row events that are generated will be
        generated before.

        This is only for testing purposes and will not be present in a
        release build.
      */

      Incident incident= INCIDENT_NONE;
      DBUG_PRINT("debug", ("Just before generate_incident()"));
      DBUG_EXECUTE_IF("incident_database_resync_on_replace",
                      incident= INCIDENT_LOST_EVENTS;);
      if (incident)
      {
        Incident_log_event ev(thd, incident);
        mysql_bin_log.write(&ev);
        mysql_bin_log.rotate_and_purge(RP_FORCE_ROTATE);
      }
      DBUG_PRINT("debug", ("Just after generate_incident()"));
    }
#endif
  case SQLCOM_INSERT:
  {
    DBUG_ASSERT(first_table == all_tables && first_table != 0);
    if ((res= insert_precheck(thd, all_tables)))
      break;

    if (!thd->locked_tables &&
        !(need_start_waiting= !wait_if_global_read_lock(thd, 0, 1)))
    {
      res= 1;
      break;
    }

    res= mysql_insert(thd, all_tables, lex->field_list, lex->many_values,
		      lex->update_list, lex->value_list,
                      lex->duplicates, lex->ignore);

    /*
      If we have inserted into a VIEW, and the base table has
      AUTO_INCREMENT column, but this column is not accessible through
      a view, then we should restore LAST_INSERT_ID to the value it
      had before the statement.
    */
    if (first_table->view && !first_table->contain_auto_increment)
      thd->first_successful_insert_id_in_cur_stmt=
        thd->first_successful_insert_id_in_prev_stmt;

    break;
  }
  case SQLCOM_REPLACE_SELECT:
  case SQLCOM_INSERT_SELECT:
  {
    select_result *sel_result;
    DBUG_ASSERT(first_table == all_tables && first_table != 0);
    if ((res= insert_precheck(thd, all_tables)))
      break;

    /* Fix lock for first table */
    if (first_table->lock_type == TL_WRITE_DELAYED)
      first_table->lock_type= TL_WRITE;

    /* Don't unlock tables until command is written to binary log */
    select_lex->options|= SELECT_NO_UNLOCK;

    unit->set_limit(select_lex);

    if (! thd->locked_tables &&
        ! (need_start_waiting= ! wait_if_global_read_lock(thd, 0, 1)))
    {
      res= 1;
      break;
    }

    if (!(res= open_and_lock_tables(thd, all_tables)))
    {
      /* Skip first table, which is the table we are inserting in */
      TABLE_LIST *second_table= first_table->next_local;
      select_lex->table_list.first= (uchar*) second_table;
      select_lex->context.table_list= 
        select_lex->context.first_name_resolution_table= second_table;
      res= mysql_insert_select_prepare(thd);
      if (!res && (sel_result= new select_insert(first_table,
                                                 first_table->table,
                                                 &lex->field_list,
                                                 &lex->update_list,
                                                 &lex->value_list,
                                                 lex->duplicates,
                                                 lex->ignore)))
      {
	res= handle_select(thd, lex, sel_result, OPTION_SETUP_TABLES_DONE);
        /*
          Invalidate the table in the query cache if something changed
          after unlocking when changes become visible.
          TODO: this is workaround. right way will be move invalidating in
          the unlock procedure.
        */
        if (first_table->lock_type ==  TL_WRITE_CONCURRENT_INSERT &&
            thd->lock)
        {
          /* INSERT ... SELECT should invalidate only the very first table */
          TABLE_LIST *save_table= first_table->next_local;
          first_table->next_local= 0;
          query_cache_invalidate3(thd, first_table, 1);
          first_table->next_local= save_table;
        }
        delete sel_result;
      }
      /* revert changes for SP */
      select_lex->table_list.first= (uchar*) first_table;
    }

    /*
      If we have inserted into a VIEW, and the base table has
      AUTO_INCREMENT column, but this column is not accessible through
      a view, then we should restore LAST_INSERT_ID to the value it
      had before the statement.
    */
    if (first_table->view && !first_table->contain_auto_increment)
      thd->first_successful_insert_id_in_cur_stmt=
        thd->first_successful_insert_id_in_prev_stmt;

    break;
  }
  case SQLCOM_TRUNCATE:
    if (end_active_trans(thd))
    {
      res= -1;
      break;
    }
    DBUG_ASSERT(first_table == all_tables && first_table != 0);
    if (check_one_table_access(thd, DROP_ACL, all_tables))
      goto error;
    /*
      Don't allow this within a transaction because we want to use
      re-generate table
    */
    if (thd->locked_tables || thd->active_transaction())
    {
      my_message(ER_LOCK_OR_ACTIVE_TRANSACTION,
                 ER(ER_LOCK_OR_ACTIVE_TRANSACTION), MYF(0));
      goto error;
    }

    res= mysql_truncate(thd, first_table, 0);
    break;
  case SQLCOM_DELETE:
  {
    DBUG_ASSERT(first_table == all_tables && first_table != 0);
    if ((res= delete_precheck(thd, all_tables)))
      break;
    DBUG_ASSERT(select_lex->offset_limit == 0);
    unit->set_limit(select_lex);

    if (!thd->locked_tables &&
        !(need_start_waiting= !wait_if_global_read_lock(thd, 0, 1)))
    {
      res= 1;
      break;
    }

    res = mysql_delete(thd, all_tables, select_lex->where,
                       &select_lex->order_list,
                       unit->select_limit_cnt, select_lex->options,
                       FALSE);
    break;
  }
  case SQLCOM_DELETE_MULTI:
  {
    DBUG_ASSERT(first_table == all_tables && first_table != 0);
    TABLE_LIST *aux_tables=
      (TABLE_LIST *)thd->lex->auxiliary_table_list.first;
    multi_delete *del_result;

    if (!thd->locked_tables &&
        !(need_start_waiting= !wait_if_global_read_lock(thd, 0, 1)))
    {
      res= 1;
      break;
    }

    if ((res= multi_delete_precheck(thd, all_tables)))
      break;

    /* condition will be TRUE on SP re-excuting */
    if (select_lex->item_list.elements != 0)
      select_lex->item_list.empty();
    if (add_item_to_list(thd, new Item_null()))
      goto error;

    thd_proc_info(thd, "init");
    if ((res= open_and_lock_tables(thd, all_tables)))
      break;

    if ((res= mysql_multi_delete_prepare(thd)))
      goto error;

    if (!thd->is_fatal_error &&
        (del_result= new multi_delete(aux_tables, lex->table_count)))
    {
      res= mysql_select(thd, &select_lex->ref_pointer_array,
			select_lex->get_table_list(),
			select_lex->with_wild,
			select_lex->item_list,
			select_lex->where,
			0, (ORDER *)NULL, (ORDER *)NULL, (Item *)NULL,
			(ORDER *)NULL,
			select_lex->options | thd->options |
			SELECT_NO_JOIN_CACHE | SELECT_NO_UNLOCK |
                        OPTION_SETUP_TABLES_DONE,
			del_result, unit, select_lex);
      res|= thd->is_error();
      if (res)
        del_result->abort();
      delete del_result;
    }
    else
      res= TRUE;                                // Error
    break;
  }
  case SQLCOM_DROP_TABLE:
  {
    DBUG_ASSERT(first_table == all_tables && first_table != 0);
    if (!lex->drop_temporary)
    {
      if (check_table_access(thd, DROP_ACL, all_tables, UINT_MAX, FALSE))
	goto error;				/* purecov: inspected */
      if (end_active_trans(thd))
        goto error;
    }
    else
    {
      /*
	If this is a slave thread, we may sometimes execute some 
	DROP / * 40005 TEMPORARY * / TABLE
	that come from parts of binlogs (likely if we use RESET SLAVE or CHANGE
	MASTER TO), while the temporary table has already been dropped.
	To not generate such irrelevant "table does not exist errors",
	we silently add IF EXISTS if TEMPORARY was used.
      */
      if (thd->slave_thread)
        lex->drop_if_exists= 1;

      /* So that DROP TEMPORARY TABLE gets to binlog at commit/rollback */
      thd->options|= OPTION_KEEP_LOG;
    }
    /* DDL and binlog write order protected by LOCK_open */
    res= mysql_rm_table(thd, first_table, lex->drop_if_exists,
			lex->drop_temporary);
  }
  break;
  case SQLCOM_SHOW_PROCESSLIST:
    if (!thd->security_ctx->priv_user[0] &&
        check_global_access(thd,PROCESS_ACL))
      break;
    mysqld_list_processes(thd,
			  (thd->security_ctx->master_access & PROCESS_ACL ?
                           NullS :
                           thd->security_ctx->priv_user),
                          lex->verbose);
    break;
  case SQLCOM_SHOW_AUTHORS:
    res= mysqld_show_authors(thd);
    break;
  case SQLCOM_SHOW_CONTRIBUTORS:
    res= mysqld_show_contributors(thd);
    break;
  case SQLCOM_SHOW_PRIVILEGES:
    res= mysqld_show_privileges(thd);
    break;
  case SQLCOM_SHOW_COLUMN_TYPES:
    res= mysqld_show_column_types(thd);
    break;
  case SQLCOM_SHOW_ENGINE_LOGS:
#ifdef DONT_ALLOW_SHOW_COMMANDS
    my_message(ER_NOT_ALLOWED_COMMAND, ER(ER_NOT_ALLOWED_COMMAND),
               MYF(0));	/* purecov: inspected */
    goto error;
#else
    {
      if (check_access(thd, FILE_ACL, any_db,0,0,0,0))
	goto error;
      res= ha_show_status(thd, lex->create_info.db_type, HA_ENGINE_LOGS);
      break;
    }
#endif
  case SQLCOM_CHANGE_DB:
  {
    LEX_STRING db_str= { (char *) select_lex->db, strlen(select_lex->db) };

    if (!mysql_change_db(thd, &db_str, FALSE))
      my_ok(thd);

    break;
  }

  case SQLCOM_LOAD:
  {
    DBUG_ASSERT(first_table == all_tables && first_table != 0);
    uint privilege= (lex->duplicates == DUP_REPLACE ?
		     INSERT_ACL | DELETE_ACL : INSERT_ACL) |
                    (lex->local_file ? 0 : FILE_ACL);

    if (lex->local_file)
    {
      if (!(thd->client_capabilities & CLIENT_LOCAL_FILES) ||
          !opt_local_infile)
      {
	my_message(ER_NOT_ALLOWED_COMMAND, ER(ER_NOT_ALLOWED_COMMAND), MYF(0));
	goto error;
      }
    }

    if (check_one_table_access(thd, privilege, all_tables))
      goto error;

    res= mysql_load(thd, lex->exchange, first_table, lex->field_list,
                    lex->update_list, lex->value_list, lex->duplicates,
                    lex->ignore, (bool) lex->local_file);
    break;
  }

  case SQLCOM_SET_OPTION:
  {
    List<set_var_base> *lex_var_list= &lex->var_list;

    if (lex->autocommit && end_active_trans(thd))
      goto error;

    if ((check_table_access(thd, SELECT_ACL, all_tables, UINT_MAX, FALSE) ||
	 open_and_lock_tables(thd, all_tables)))
      goto error;
    if (lex->one_shot_set && not_all_support_one_shot(lex_var_list))
    {
      my_error(ER_RESERVED_SYNTAX, MYF(0), "SET ONE_SHOT");
      goto error;
    }
    if (!(res= sql_set_variables(thd, lex_var_list)))
    {
      /*
        If the previous command was a SET ONE_SHOT, we don't want to forget
        about the ONE_SHOT property of that SET. So we use a |= instead of = .
      */
      thd->one_shot_set|= lex->one_shot_set;
      my_ok(thd);
    }
    else
    {
      /*
        We encountered some sort of error, but no message was sent.
        Send something semi-generic here since we don't know which
        assignment in the list caused the error.
      */
      if (!thd->is_error())
        my_error(ER_WRONG_ARGUMENTS,MYF(0),"SET");
      goto error;
    }

    break;
  }

  case SQLCOM_UNLOCK_TABLES:
    /*
      It is critical for mysqldump --single-transaction --master-data that
      UNLOCK TABLES does not implicitely commit a connection which has only
      done FLUSH TABLES WITH READ LOCK + BEGIN. If this assumption becomes
      false, mysqldump will not work.
    */
    unlock_locked_tables(thd);
    if (thd->options & OPTION_TABLE_LOCK)
    {
      end_active_trans(thd);
      thd->options&= ~(OPTION_TABLE_LOCK);
    }
    if (thd->global_read_lock)
      unlock_global_read_lock(thd);
    my_ok(thd);
    break;
  case SQLCOM_LOCK_TABLES:
    unlock_locked_tables(thd);
    /* we must end the trasaction first, regardless of anything */
    if (end_active_trans(thd))
      goto error;
    if (check_table_access(thd, LOCK_TABLES_ACL | SELECT_ACL, all_tables,
                           UINT_MAX, FALSE))
      goto error;
    thd->in_lock_tables=1;
    thd->options|= OPTION_TABLE_LOCK;

    if (!(res= simple_open_n_lock_tables(thd, all_tables)))
    {
#ifdef HAVE_QUERY_CACHE
      if (thd->variables.query_cache_wlock_invalidate)
	query_cache.invalidate_locked_for_write(first_table);
#endif /*HAVE_QUERY_CACHE*/
      thd->locked_tables=thd->lock;
      thd->lock=0;
      my_ok(thd);
    }
    else
    {
      /* 
        Need to end the current transaction, so the storage engine (InnoDB)
        can free its locks if LOCK TABLES locked some tables before finding
        that it can't lock a table in its list
      */
      ha_autocommit_or_rollback(thd, 1);
      end_active_trans(thd);
      thd->options&= ~(OPTION_TABLE_LOCK);
    }
    thd->in_lock_tables=0;
    break;
  case SQLCOM_CREATE_DB:
  {
    /*
      As mysql_create_db() may modify HA_CREATE_INFO structure passed to
      it, we need to use a copy of LEX::create_info to make execution
      prepared statement- safe.
    */
    HA_CREATE_INFO create_info(lex->create_info);
    if (end_active_trans(thd))
    {
      res= -1;
      break;
    }
    char *alias;
    if (!(alias=thd->strmake(lex->name.str, lex->name.length)) ||
        check_db_name(&lex->name))
    {
      my_error(ER_WRONG_DB_NAME, MYF(0), lex->name.str);
      break;
    }
    /*
      If in a slave thread :
      CREATE DATABASE DB was certainly not preceded by USE DB.
      For that reason, db_ok() in sql/slave.cc did not check the
      do_db/ignore_db. And as this query involves no tables, tables_ok()
      above was not called. So we have to check rules again here.
    */
#ifdef HAVE_REPLICATION
    if (thd->slave_thread && 
	(!rpl_filter->db_ok(lex->name.str) ||
	 !rpl_filter->db_ok_with_wild_table(lex->name.str)))
    {
      my_message(ER_SLAVE_IGNORED_TABLE, ER(ER_SLAVE_IGNORED_TABLE), MYF(0));
      break;
    }
#endif
    if (check_access(thd,CREATE_ACL,lex->name.str, 0, 1, 0,
                     is_schema_db(lex->name.str)))
      break;
    res= mysql_create_db(thd,(lower_case_table_names == 2 ? alias :
                              lex->name.str), &create_info, 0);
    break;
  }
  case SQLCOM_DROP_DB:
  {
    if (end_active_trans(thd))
    {
      res= -1;
      break;
    }
    if (check_db_name(&lex->name))
    {
      my_error(ER_WRONG_DB_NAME, MYF(0), lex->name.str);
      break;
    }
    /*
      If in a slave thread :
      DROP DATABASE DB may not be preceded by USE DB.
      For that reason, maybe db_ok() in sql/slave.cc did not check the 
      do_db/ignore_db. And as this query involves no tables, tables_ok()
      above was not called. So we have to check rules again here.
    */
#ifdef HAVE_REPLICATION
    if (thd->slave_thread && 
	(!rpl_filter->db_ok(lex->name.str) ||
	 !rpl_filter->db_ok_with_wild_table(lex->name.str)))
    {
      my_message(ER_SLAVE_IGNORED_TABLE, ER(ER_SLAVE_IGNORED_TABLE), MYF(0));
      break;
    }
#endif
    if (check_access(thd,DROP_ACL,lex->name.str,0,1,0,
                     is_schema_db(lex->name.str)))
      break;
    if (thd->locked_tables || thd->active_transaction())
    {
      my_message(ER_LOCK_OR_ACTIVE_TRANSACTION,
                 ER(ER_LOCK_OR_ACTIVE_TRANSACTION), MYF(0));
      goto error;
    }
    res= mysql_rm_db(thd, lex->name.str, lex->drop_if_exists, 0);
    break;
  }
  case SQLCOM_ALTER_DB_UPGRADE:
  {
    LEX_STRING *db= & lex->name;
    if (end_active_trans(thd))
    {
      res= 1;
      break;
    }
#ifdef HAVE_REPLICATION
    if (thd->slave_thread && 
       (!rpl_filter->db_ok(db->str) ||
        !rpl_filter->db_ok_with_wild_table(db->str)))
    {
      res= 1;
      my_message(ER_SLAVE_IGNORED_TABLE, ER(ER_SLAVE_IGNORED_TABLE), MYF(0));
      break;
    }
#endif
    if (check_db_name(db))
    {
      my_error(ER_WRONG_DB_NAME, MYF(0), db->str);
      break;
    }
    if (check_access(thd, ALTER_ACL, db->str, 0, 1, 0, is_schema_db(db->str)) ||
        check_access(thd, DROP_ACL, db->str, 0, 1, 0, is_schema_db(db->str)) ||
        check_access(thd, CREATE_ACL, db->str, 0, 1, 0, is_schema_db(db->str)))
    {
      res= 1;
      break;
    }
    if (thd->locked_tables || thd->active_transaction())
    {
      res= 1;
      my_message(ER_LOCK_OR_ACTIVE_TRANSACTION,
                 ER(ER_LOCK_OR_ACTIVE_TRANSACTION), MYF(0));
      goto error;
    }

    res= mysql_upgrade_db(thd, db);
    if (!res)
      my_ok(thd);
    break;
  }
  case SQLCOM_ALTER_DB:
  {
    LEX_STRING *db= &lex->name;
    HA_CREATE_INFO create_info(lex->create_info);
    if (check_db_name(db))
    {
      my_error(ER_WRONG_DB_NAME, MYF(0), db->str);
      break;
    }
    /*
      If in a slave thread :
      ALTER DATABASE DB may not be preceded by USE DB.
      For that reason, maybe db_ok() in sql/slave.cc did not check the
      do_db/ignore_db. And as this query involves no tables, tables_ok()
      above was not called. So we have to check rules again here.
    */
#ifdef HAVE_REPLICATION
    if (thd->slave_thread &&
	(!rpl_filter->db_ok(db->str) ||
	 !rpl_filter->db_ok_with_wild_table(db->str)))
    {
      my_message(ER_SLAVE_IGNORED_TABLE, ER(ER_SLAVE_IGNORED_TABLE), MYF(0));
      break;
    }
#endif
    if (check_access(thd, ALTER_ACL, db->str, 0, 1, 0, is_schema_db(db->str)))
      break;
    if (thd->locked_tables || thd->active_transaction())
    {
      my_message(ER_LOCK_OR_ACTIVE_TRANSACTION,
                 ER(ER_LOCK_OR_ACTIVE_TRANSACTION), MYF(0));
      goto error;
    }
    res= mysql_alter_db(thd, db->str, &create_info);
    break;
  }
  case SQLCOM_SHOW_CREATE_DB:
  {
    DBUG_EXECUTE_IF("4x_server_emul",
                    my_error(ER_UNKNOWN_ERROR, MYF(0)); goto error;);
    if (check_db_name(&lex->name))
    {
      my_error(ER_WRONG_DB_NAME, MYF(0), lex->name.str);
      break;
    }
    res= mysqld_show_create_db(thd, lex->name.str, &lex->create_info);
    break;
  }
  case SQLCOM_CREATE_EVENT:
  case SQLCOM_ALTER_EVENT:
  #ifdef HAVE_EVENT_SCHEDULER
  do
  {
    DBUG_ASSERT(lex->event_parse_data);
    if (lex->table_or_sp_used())
    {
      my_error(ER_NOT_SUPPORTED_YET, MYF(0), "Usage of subqueries or stored "
               "function calls as part of this statement");
      break;
    }

    res= sp_process_definer(thd);
    if (res)
      break;

    switch (lex->sql_command) {
    case SQLCOM_CREATE_EVENT:
    {
      bool if_not_exists= (lex->create_info.options &
                           HA_LEX_CREATE_IF_NOT_EXISTS);
      res= Events::create_event(thd, lex->event_parse_data, if_not_exists);
      break;
    }
    case SQLCOM_ALTER_EVENT:
      res= Events::update_event(thd, lex->event_parse_data,
                                lex->spname ? &lex->spname->m_db : NULL,
                                lex->spname ? &lex->spname->m_name : NULL);
      break;
    default:
      DBUG_ASSERT(0);
    }
    DBUG_PRINT("info",("DDL error code=%d", res));
    if (!res)
      my_ok(thd);

  } while (0);
  /* Don't do it, if we are inside a SP */
  if (!thd->spcont)
  {
    delete lex->sphead;
    lex->sphead= NULL;
  }
  /* lex->unit.cleanup() is called outside, no need to call it here */
  break;
  case SQLCOM_SHOW_CREATE_EVENT:
    res= Events::show_create_event(thd, lex->spname->m_db,
                                   lex->spname->m_name);
    break;
  case SQLCOM_DROP_EVENT:
    if (!(res= Events::drop_event(thd,
                                  lex->spname->m_db, lex->spname->m_name,
                                  lex->drop_if_exists)))
      my_ok(thd);
    break;
#else
    my_error(ER_NOT_SUPPORTED_YET,MYF(0),"embedded server");
    break;
#endif
  case SQLCOM_CREATE_FUNCTION:                  // UDF function
  {
    if (check_access(thd,INSERT_ACL,"mysql",0,1,0,0))
      break;
#ifdef HAVE_DLOPEN
    if (!(res = mysql_create_function(thd, &lex->udf)))
      my_ok(thd);
#else
    my_error(ER_CANT_OPEN_LIBRARY, MYF(0), lex->udf.dl, 0, "feature disabled");
    res= TRUE;
#endif
    break;
  }
#ifndef NO_EMBEDDED_ACCESS_CHECKS
  case SQLCOM_CREATE_USER:
  {
    if (check_access(thd, INSERT_ACL, "mysql", 0, 1, 1, 0) &&
        check_global_access(thd,CREATE_USER_ACL))
      break;
    if (end_active_trans(thd))
      goto error;
    /* Conditionally writes to binlog */
    if (!(res= mysql_create_user(thd, lex->users_list)))
      my_ok(thd);
    break;
  }
  case SQLCOM_DROP_USER:
  {
    if (check_access(thd, DELETE_ACL, "mysql", 0, 1, 1, 0) &&
        check_global_access(thd,CREATE_USER_ACL))
      break;
    if (end_active_trans(thd))
      goto error;
    /* Conditionally writes to binlog */
    if (!(res= mysql_drop_user(thd, lex->users_list)))
      my_ok(thd);
    break;
  }
  case SQLCOM_RENAME_USER:
  {
    if (check_access(thd, UPDATE_ACL, "mysql", 0, 1, 1, 0) &&
        check_global_access(thd,CREATE_USER_ACL))
      break;
    if (end_active_trans(thd))
      goto error;
    /* Conditionally writes to binlog */
    if (!(res= mysql_rename_user(thd, lex->users_list)))
      my_ok(thd);
    break;
  }
  case SQLCOM_REVOKE_ALL:
  {
    if (end_active_trans(thd))
      goto error;
    if (check_access(thd, UPDATE_ACL, "mysql", 0, 1, 1, 0) &&
        check_global_access(thd,CREATE_USER_ACL))
      break;
    /* Conditionally writes to binlog */
    if (!(res = mysql_revoke_all(thd, lex->users_list)))
      my_ok(thd);
    break;
  }
  case SQLCOM_REVOKE:
  case SQLCOM_GRANT:
  {
    if (end_active_trans(thd))
      goto error;

    if (check_access(thd, lex->grant | lex->grant_tot_col | GRANT_ACL,
		     first_table ?  first_table->db : select_lex->db,
		     first_table ? &first_table->grant.privilege : 0,
		     first_table ? 0 : 1, 0,
                     first_table ? (bool) first_table->schema_table :
                     select_lex->db ? is_schema_db(select_lex->db) : 0))
      goto error;

    if (thd->security_ctx->user)              // If not replication
    {
      LEX_USER *user, *tmp_user;

      List_iterator <LEX_USER> user_list(lex->users_list);
      while ((tmp_user= user_list++))
      {
        if (!(user= get_current_user(thd, tmp_user)))
          goto error;
        if (specialflag & SPECIAL_NO_RESOLVE &&
            hostname_requires_resolving(user->host.str))
          push_warning_printf(thd, MYSQL_ERROR::WARN_LEVEL_WARN,
                              ER_WARN_HOSTNAME_WONT_WORK,
                              ER(ER_WARN_HOSTNAME_WONT_WORK),
                              user->host.str);
        // Are we trying to change a password of another user
        DBUG_ASSERT(user->host.str != 0);
        if (strcmp(thd->security_ctx->user, user->user.str) ||
            my_strcasecmp(system_charset_info,
                          user->host.str, thd->security_ctx->host_or_ip))
        {
          // TODO: use check_change_password()
          if (is_acl_user(user->host.str, user->user.str) &&
              user->password.str &&
              check_access(thd, UPDATE_ACL,"mysql",0,1,1,0))
          {
            my_message(ER_PASSWORD_NOT_ALLOWED,
                       ER(ER_PASSWORD_NOT_ALLOWED), MYF(0));
            goto error;
          }
        }
      }
    }
    if (first_table)
    {
      if (lex->type == TYPE_ENUM_PROCEDURE ||
          lex->type == TYPE_ENUM_FUNCTION)
      {
        uint grants= lex->all_privileges 
		   ? (PROC_ACLS & ~GRANT_ACL) | (lex->grant & GRANT_ACL)
		   : lex->grant;
        if (check_grant_routine(thd, grants | GRANT_ACL, all_tables,
                                lex->type == TYPE_ENUM_PROCEDURE, 0))
	  goto error;
        /* Conditionally writes to binlog */
        res= mysql_routine_grant(thd, all_tables,
                                 lex->type == TYPE_ENUM_PROCEDURE, 
                                 lex->users_list, grants,
                                 lex->sql_command == SQLCOM_REVOKE, 0);
      }
      else
      {
	if (check_grant(thd,(lex->grant | lex->grant_tot_col | GRANT_ACL),
                        all_tables, 0, UINT_MAX, 0))
	  goto error;
        /* Conditionally writes to binlog */
        res= mysql_table_grant(thd, all_tables, lex->users_list,
			       lex->columns, lex->grant,
			       lex->sql_command == SQLCOM_REVOKE);
      }
    }
    else
    {
      if (lex->columns.elements || lex->type)
      {
	my_message(ER_ILLEGAL_GRANT_FOR_TABLE, ER(ER_ILLEGAL_GRANT_FOR_TABLE),
                   MYF(0));
        goto error;
      }
      else
	/* Conditionally writes to binlog */
	res = mysql_grant(thd, select_lex->db, lex->users_list, lex->grant,
			  lex->sql_command == SQLCOM_REVOKE);
      if (!res)
      {
	if (lex->sql_command == SQLCOM_GRANT)
	{
	  List_iterator <LEX_USER> str_list(lex->users_list);
	  LEX_USER *user, *tmp_user;
	  while ((tmp_user=str_list++))
          {
            if (!(user= get_current_user(thd, tmp_user)))
              goto error;
	    reset_mqh(user, 0);
          }
	}
      }
    }
    break;
  }
#endif /*!NO_EMBEDDED_ACCESS_CHECKS*/
  case SQLCOM_RESET:
    /*
      RESET commands are never written to the binary log, so we have to
      initialize this variable because RESET shares the same code as FLUSH
    */
    lex->no_write_to_binlog= 1;
  case SQLCOM_FLUSH:
  {
    bool write_to_binlog;
    if (check_global_access(thd,RELOAD_ACL))
      goto error;

    /*
      reload_acl_and_cache() will tell us if we are allowed to write to the
      binlog or not.
    */
    if (!reload_acl_and_cache(thd, lex->type, first_table, &write_to_binlog))
    {
      /*
        We WANT to write and we CAN write.
        ! we write after unlocking the table.
      */
      /*
        Presumably, RESET and binlog writing doesn't require synchronization
      */
      if (!lex->no_write_to_binlog && write_to_binlog)
      {
        write_bin_log(thd, FALSE, thd->query, thd->query_length);
      }
      my_ok(thd);
    } 
    
    break;
  }
  case SQLCOM_KILL:
  {
    Item *it= (Item *)lex->value_list.head();

    if (lex->table_or_sp_used())
    {
      my_error(ER_NOT_SUPPORTED_YET, MYF(0), "Usage of subqueries or stored "
               "function calls as part of this statement");
      break;
    }

    if ((!it->fixed && it->fix_fields(lex->thd, &it)) || it->check_cols(1))
    {
      my_message(ER_SET_CONSTANTS_ONLY, ER(ER_SET_CONSTANTS_ONLY),
		 MYF(0));
      goto error;
    }
    sql_kill(thd, (ulong)it->val_int(), lex->type & ONLY_KILL_QUERY);
    break;
  }
#ifndef NO_EMBEDDED_ACCESS_CHECKS
  case SQLCOM_SHOW_GRANTS:
  {
    LEX_USER *grant_user= get_current_user(thd, lex->grant_user);
    if (!grant_user)
      goto error;
    if ((thd->security_ctx->priv_user &&
	 !strcmp(thd->security_ctx->priv_user, grant_user->user.str)) ||
	!check_access(thd, SELECT_ACL, "mysql",0,1,0,0))
    {
      res = mysql_show_grants(thd, grant_user);
    }
    break;
  }
#endif
  case SQLCOM_HA_OPEN:
    DBUG_ASSERT(first_table == all_tables && first_table != 0);
    if (check_table_access(thd, SELECT_ACL, all_tables, UINT_MAX, FALSE))
      goto error;
    res= mysql_ha_open(thd, first_table, 0);
    break;
  case SQLCOM_HA_CLOSE:
    DBUG_ASSERT(first_table == all_tables && first_table != 0);
    res= mysql_ha_close(thd, first_table);
    break;
  case SQLCOM_HA_READ:
    DBUG_ASSERT(first_table == all_tables && first_table != 0);
    /*
      There is no need to check for table permissions here, because
      if a user has no permissions to read a table, he won't be
      able to open it (with SQLCOM_HA_OPEN) in the first place.
    */
    unit->set_limit(select_lex);
    res= mysql_ha_read(thd, first_table, lex->ha_read_mode, lex->ident.str,
                       lex->insert_list, lex->ha_rkey_mode, select_lex->where,
                       unit->select_limit_cnt, unit->offset_limit_cnt);
    break;

  case SQLCOM_BEGIN:
    if (thd->transaction.xid_state.xa_state != XA_NOTR)
    {
      my_error(ER_XAER_RMFAIL, MYF(0),
               xa_state_names[thd->transaction.xid_state.xa_state]);
      break;
    }
    if (begin_trans(thd))
      goto error;
    my_ok(thd);
    break;
  case SQLCOM_COMMIT:
    if (end_trans(thd, lex->tx_release ? COMMIT_RELEASE :
                              lex->tx_chain ? COMMIT_AND_CHAIN : COMMIT))
      goto error;
    my_ok(thd);
    break;
  case SQLCOM_ROLLBACK:
    if (end_trans(thd, lex->tx_release ? ROLLBACK_RELEASE :
                              lex->tx_chain ? ROLLBACK_AND_CHAIN : ROLLBACK))
      goto error;
    my_ok(thd);
    break;
  case SQLCOM_RELEASE_SAVEPOINT:
  {
    SAVEPOINT *sv;
    for (sv=thd->transaction.savepoints; sv; sv=sv->prev)
    {
      if (my_strnncoll(system_charset_info,
                       (uchar *)lex->ident.str, lex->ident.length,
                       (uchar *)sv->name, sv->length) == 0)
        break;
    }
    if (sv)
    {
      if (ha_release_savepoint(thd, sv))
        res= TRUE; // cannot happen
      else
        my_ok(thd);
      thd->transaction.savepoints=sv->prev;
    }
    else
      my_error(ER_SP_DOES_NOT_EXIST, MYF(0), "SAVEPOINT", lex->ident.str);
    break;
  }
  case SQLCOM_ROLLBACK_TO_SAVEPOINT:
  {
    SAVEPOINT *sv;
    for (sv=thd->transaction.savepoints; sv; sv=sv->prev)
    {
      if (my_strnncoll(system_charset_info,
                       (uchar *)lex->ident.str, lex->ident.length,
                       (uchar *)sv->name, sv->length) == 0)
        break;
    }
    if (sv)
    {
      if (ha_rollback_to_savepoint(thd, sv))
        res= TRUE; // cannot happen
      else
      {
        if (((thd->options & OPTION_KEEP_LOG) || 
             thd->transaction.all.modified_non_trans_table) &&
            !thd->slave_thread)
          push_warning(thd, MYSQL_ERROR::WARN_LEVEL_WARN,
                       ER_WARNING_NOT_COMPLETE_ROLLBACK,
                       ER(ER_WARNING_NOT_COMPLETE_ROLLBACK));
        my_ok(thd);
      }
      thd->transaction.savepoints=sv;
    }
    else
      my_error(ER_SP_DOES_NOT_EXIST, MYF(0), "SAVEPOINT", lex->ident.str);
    break;
  }
  case SQLCOM_SAVEPOINT:
    if (!(thd->options & (OPTION_NOT_AUTOCOMMIT | OPTION_BEGIN) ||
          thd->in_sub_stmt) || !opt_using_transactions)
      my_ok(thd);
    else
    {
      SAVEPOINT **sv, *newsv;
      for (sv=&thd->transaction.savepoints; *sv; sv=&(*sv)->prev)
      {
        if (my_strnncoll(system_charset_info,
                         (uchar *)lex->ident.str, lex->ident.length,
                         (uchar *)(*sv)->name, (*sv)->length) == 0)
          break;
      }
      if (*sv) /* old savepoint of the same name exists */
      {
        newsv=*sv;
        ha_release_savepoint(thd, *sv); // it cannot fail
        *sv=(*sv)->prev;
      }
      else if ((newsv=(SAVEPOINT *) alloc_root(&thd->transaction.mem_root,
                                               savepoint_alloc_size)) == 0)
      {
        my_error(ER_OUT_OF_RESOURCES, MYF(0));
        break;
      }
      newsv->name=strmake_root(&thd->transaction.mem_root,
                               lex->ident.str, lex->ident.length);
      newsv->length=lex->ident.length;
      /*
        if we'll get an error here, don't add new savepoint to the list.
        we'll lose a little bit of memory in transaction mem_root, but it'll
        be free'd when transaction ends anyway
      */
      if (ha_savepoint(thd, newsv))
        res= TRUE;
      else
      {
        newsv->prev=thd->transaction.savepoints;
        thd->transaction.savepoints=newsv;
        my_ok(thd);
      }
    }
    break;
  case SQLCOM_CREATE_PROCEDURE:
  case SQLCOM_CREATE_SPFUNCTION:
  {
    uint namelen;
    char *name;
    int sp_result= SP_INTERNAL_ERROR;

    DBUG_ASSERT(lex->sphead != 0);
    DBUG_ASSERT(lex->sphead->m_db.str); /* Must be initialized in the parser */
    /*
      Verify that the database name is allowed, optionally
      lowercase it.
    */
    if (check_db_name(&lex->sphead->m_db))
    {
      my_error(ER_WRONG_DB_NAME, MYF(0), lex->sphead->m_db.str);
      goto create_sp_error;
    }

    /*
      Check that a database directory with this name
      exists. Design note: This won't work on virtual databases
      like information_schema.
    */
    if (check_db_dir_existence(lex->sphead->m_db.str))
    {
      my_error(ER_BAD_DB_ERROR, MYF(0), lex->sphead->m_db.str);
      goto create_sp_error;
    }

    if (check_access(thd, CREATE_PROC_ACL, lex->sphead->m_db.str, 0, 0, 0,
                     is_schema_db(lex->sphead->m_db.str)))
      goto create_sp_error;

    if (end_active_trans(thd))
      goto create_sp_error;

    name= lex->sphead->name(&namelen);
#ifdef HAVE_DLOPEN
    if (lex->sphead->m_type == TYPE_ENUM_FUNCTION)
    {
      udf_func *udf = find_udf(name, namelen);

      if (udf)
      {
        my_error(ER_UDF_EXISTS, MYF(0), name);
        goto create_sp_error;
      }
    }
#endif

    if (sp_process_definer(thd))
      goto create_sp_error;

    res= (sp_result= lex->sphead->create(thd));
    switch (sp_result) {
    case SP_OK:
#ifndef NO_EMBEDDED_ACCESS_CHECKS
      /* only add privileges if really neccessary */
      if (sp_automatic_privileges && !opt_noacl &&
          check_routine_access(thd, DEFAULT_CREATE_PROC_ACLS,
                               lex->sphead->m_db.str, name,
                               lex->sql_command == SQLCOM_CREATE_PROCEDURE, 1))
      {
        if (sp_grant_privileges(thd, lex->sphead->m_db.str, name,
                                lex->sql_command == SQLCOM_CREATE_PROCEDURE))
          push_warning(thd, MYSQL_ERROR::WARN_LEVEL_WARN,
                       ER_PROC_AUTO_GRANT_FAIL,
                       ER(ER_PROC_AUTO_GRANT_FAIL));
      }
#endif
    break;
    case SP_WRITE_ROW_FAILED:
      my_error(ER_SP_ALREADY_EXISTS, MYF(0), SP_TYPE_STRING(lex), name);
    break;
    case SP_BAD_IDENTIFIER:
      my_error(ER_TOO_LONG_IDENT, MYF(0), name);
    break;
    case SP_BODY_TOO_LONG:
      my_error(ER_TOO_LONG_BODY, MYF(0), name);
    break;
    case SP_FLD_STORE_FAILED:
      my_error(ER_CANT_CREATE_SROUTINE, MYF(0), name);
      break;
    default:
      my_error(ER_SP_STORE_FAILED, MYF(0), SP_TYPE_STRING(lex), name);
    break;
    } /* end switch */

    /*
      Capture all errors within this CASE and
      clean up the environment.
    */
create_sp_error:
    if (sp_result != SP_OK )
      goto error;
    my_ok(thd);
    break; /* break super switch */
  } /* end case group bracket */
  case SQLCOM_CALL:
    {
      sp_head *sp;

      /*
        This will cache all SP and SF and open and lock all tables
        required for execution.
      */
      if (check_table_access(thd, SELECT_ACL, all_tables, UINT_MAX, FALSE) ||
	  open_and_lock_tables(thd, all_tables))
       goto error;

      /*
        By this moment all needed SPs should be in cache so no need to look 
        into DB. 
      */
      if (!(sp= sp_find_routine(thd, TYPE_ENUM_PROCEDURE, lex->spname,
                                &thd->sp_proc_cache, TRUE)))
      {
	my_error(ER_SP_DOES_NOT_EXIST, MYF(0), "PROCEDURE",
                 lex->spname->m_qname.str);
	goto error;
      }
      else
      {
	ha_rows select_limit;
        /* bits that should be cleared in thd->server_status */
	uint bits_to_be_cleared= 0;
        /*
          Check that the stored procedure doesn't contain Dynamic SQL
          and doesn't return result sets: such stored procedures can't
          be called from a function or trigger.
        */
        if (thd->in_sub_stmt)
        {
          const char *where= (thd->in_sub_stmt & SUB_STMT_TRIGGER ?
                              "trigger" : "function");
          if (sp->is_not_allowed_in_function(where))
            goto error;
        }

	if (sp->m_flags & sp_head::MULTI_RESULTS)
	{
	  if (! (thd->client_capabilities & CLIENT_MULTI_RESULTS))
	  {
            /*
              The client does not support multiple result sets being sent
              back
            */
	    my_error(ER_SP_BADSELECT, MYF(0), sp->m_qname.str);
	    goto error;
	  }
          /*
            If SERVER_MORE_RESULTS_EXISTS is not set,
            then remember that it should be cleared
          */
	  bits_to_be_cleared= (~thd->server_status &
                               SERVER_MORE_RESULTS_EXISTS);
	  thd->server_status|= SERVER_MORE_RESULTS_EXISTS;
	}

	if (check_routine_access(thd, EXECUTE_ACL,
				 sp->m_db.str, sp->m_name.str, TRUE, FALSE))
	{
	  goto error;
	}
	select_limit= thd->variables.select_limit;
	thd->variables.select_limit= HA_POS_ERROR;

        /* 
          We never write CALL statements into binlog:
           - If the mode is non-prelocked, each statement will be logged
             separately.
           - If the mode is prelocked, the invoking statement will care
             about writing into binlog.
          So just execute the statement.
        */
	res= sp->execute_procedure(thd, &lex->value_list);
	/*
          If warnings have been cleared, we have to clear total_warn_count
          too, otherwise the clients get confused.
	 */
	if (thd->warn_list.is_empty())
	  thd->total_warn_count= 0;

	thd->variables.select_limit= select_limit;

        thd->server_status&= ~bits_to_be_cleared;

	if (!res)
          my_ok(thd, (ulong) (thd->row_count_func < 0 ? 0 :
                              thd->row_count_func));
	else
        {
          DBUG_ASSERT(thd->is_error() || thd->killed);
	  goto error;		// Substatement should already have sent error
        }
      }
      break;
    }
  case SQLCOM_ALTER_PROCEDURE:
  case SQLCOM_ALTER_FUNCTION:
    {
      int sp_result;
      sp_head *sp;
      st_sp_chistics chistics;

      memcpy(&chistics, &lex->sp_chistics, sizeof(chistics));
      if (lex->sql_command == SQLCOM_ALTER_PROCEDURE)
        sp= sp_find_routine(thd, TYPE_ENUM_PROCEDURE, lex->spname,
                            &thd->sp_proc_cache, FALSE);
      else
        sp= sp_find_routine(thd, TYPE_ENUM_FUNCTION, lex->spname,
                            &thd->sp_func_cache, FALSE);
      mysql_reset_errors(thd, 0);
      if (! sp)
      {
	if (lex->spname->m_db.str)
	  sp_result= SP_KEY_NOT_FOUND;
	else
	{
	  my_message(ER_NO_DB_ERROR, ER(ER_NO_DB_ERROR), MYF(0));
	  goto error;
	}
      }
      else
      {
        if (check_routine_access(thd, ALTER_PROC_ACL, sp->m_db.str, 
				 sp->m_name.str,
                                 lex->sql_command == SQLCOM_ALTER_PROCEDURE, 0))
	  goto error;

        if (end_active_trans(thd)) 
          goto error;
	memcpy(&lex->sp_chistics, &chistics, sizeof(lex->sp_chistics));
        if ((sp->m_type == TYPE_ENUM_FUNCTION) &&
            !trust_function_creators &&  mysql_bin_log.is_open() &&
            !sp->m_chistics->detistic &&
            (chistics.daccess == SP_CONTAINS_SQL ||
             chistics.daccess == SP_MODIFIES_SQL_DATA))
        {
          my_message(ER_BINLOG_UNSAFE_ROUTINE,
		     ER(ER_BINLOG_UNSAFE_ROUTINE), MYF(0));
          sp_result= SP_INTERNAL_ERROR;
        }
        else
        {
          /*
            Note that if you implement the capability of ALTER FUNCTION to
            alter the body of the function, this command should be made to
            follow the restrictions that log-bin-trust-function-creators=0
            already puts on CREATE FUNCTION.
          */
          /* Conditionally writes to binlog */

          int type= lex->sql_command == SQLCOM_ALTER_PROCEDURE ?
                    TYPE_ENUM_PROCEDURE :
                    TYPE_ENUM_FUNCTION;

          sp_result= sp_update_routine(thd,
                                       type,
                                       lex->spname,
                                       &lex->sp_chistics);
        }
      }
      switch (sp_result)
      {
      case SP_OK:
	my_ok(thd);
	break;
      case SP_KEY_NOT_FOUND:
	my_error(ER_SP_DOES_NOT_EXIST, MYF(0),
                 SP_COM_STRING(lex), lex->spname->m_qname.str);
	goto error;
      default:
	my_error(ER_SP_CANT_ALTER, MYF(0),
                 SP_COM_STRING(lex), lex->spname->m_qname.str);
	goto error;
      }
      break;
    }
  case SQLCOM_DROP_PROCEDURE:
  case SQLCOM_DROP_FUNCTION:
    {
      int sp_result;
      int type= (lex->sql_command == SQLCOM_DROP_PROCEDURE ?
                 TYPE_ENUM_PROCEDURE : TYPE_ENUM_FUNCTION);

      sp_result= sp_routine_exists_in_table(thd, type, lex->spname);
      mysql_reset_errors(thd, 0);
      if (sp_result == SP_OK)
      {
        char *db= lex->spname->m_db.str;
	char *name= lex->spname->m_name.str;

	if (check_routine_access(thd, ALTER_PROC_ACL, db, name,
                                 lex->sql_command == SQLCOM_DROP_PROCEDURE, 0))
          goto error;

        if (end_active_trans(thd)) 
          goto error;
#ifndef NO_EMBEDDED_ACCESS_CHECKS
	if (sp_automatic_privileges && !opt_noacl &&
	    sp_revoke_privileges(thd, db, name, 
                                 lex->sql_command == SQLCOM_DROP_PROCEDURE))
	{
	  push_warning(thd, MYSQL_ERROR::WARN_LEVEL_WARN, 
		       ER_PROC_AUTO_REVOKE_FAIL,
		       ER(ER_PROC_AUTO_REVOKE_FAIL));
	}
#endif
        /* Conditionally writes to binlog */

        int type= lex->sql_command == SQLCOM_DROP_PROCEDURE ?
                  TYPE_ENUM_PROCEDURE :
                  TYPE_ENUM_FUNCTION;

        sp_result= sp_drop_routine(thd, type, lex->spname);
      }
      else
      {
#ifdef HAVE_DLOPEN
	if (lex->sql_command == SQLCOM_DROP_FUNCTION)
	{
          udf_func *udf = find_udf(lex->spname->m_name.str,
                                   lex->spname->m_name.length);
          if (udf)
          {
	    if (check_access(thd, DELETE_ACL, "mysql", 0, 1, 0, 0))
	      goto error;

	    if (!(res = mysql_drop_function(thd, &lex->spname->m_name)))
	    {
	      my_ok(thd);
	      break;
	    }
	  }
	}
#endif
	if (lex->spname->m_db.str)
	  sp_result= SP_KEY_NOT_FOUND;
	else
	{
	  my_message(ER_NO_DB_ERROR, ER(ER_NO_DB_ERROR), MYF(0));
	  goto error;
	}
      }
      res= sp_result;
      switch (sp_result) {
      case SP_OK:
	my_ok(thd);
	break;
      case SP_KEY_NOT_FOUND:
	if (lex->drop_if_exists)
	{
	  push_warning_printf(thd, MYSQL_ERROR::WARN_LEVEL_NOTE,
			      ER_SP_DOES_NOT_EXIST, ER(ER_SP_DOES_NOT_EXIST),
			      SP_COM_STRING(lex), lex->spname->m_name.str);
	  res= FALSE;
	  my_ok(thd);
	  break;
	}
	my_error(ER_SP_DOES_NOT_EXIST, MYF(0),
                 SP_COM_STRING(lex), lex->spname->m_qname.str);
	goto error;
      default:
	my_error(ER_SP_DROP_FAILED, MYF(0),
                 SP_COM_STRING(lex), lex->spname->m_qname.str);
	goto error;
      }
      break;
    }
  case SQLCOM_SHOW_CREATE_PROC:
    {
      if (sp_show_create_routine(thd, TYPE_ENUM_PROCEDURE, lex->spname))
      {
	my_error(ER_SP_DOES_NOT_EXIST, MYF(0),
                 SP_COM_STRING(lex), lex->spname->m_name.str);
	goto error;
      }
      break;
    }
  case SQLCOM_SHOW_CREATE_FUNC:
    {
      if (sp_show_create_routine(thd, TYPE_ENUM_FUNCTION, lex->spname))
      {
	my_error(ER_SP_DOES_NOT_EXIST, MYF(0),
                 SP_COM_STRING(lex), lex->spname->m_name.str);
	goto error;
      }
      break;
    }
#ifndef DBUG_OFF
  case SQLCOM_SHOW_PROC_CODE:
  case SQLCOM_SHOW_FUNC_CODE:
    {
      sp_head *sp;

      if (lex->sql_command == SQLCOM_SHOW_PROC_CODE)
        sp= sp_find_routine(thd, TYPE_ENUM_PROCEDURE, lex->spname,
                            &thd->sp_proc_cache, FALSE);
      else
        sp= sp_find_routine(thd, TYPE_ENUM_FUNCTION, lex->spname,
                            &thd->sp_func_cache, FALSE);
      if (!sp || sp->show_routine_code(thd))
      {
        /* We don't distinguish between errors for now */
        my_error(ER_SP_DOES_NOT_EXIST, MYF(0),
                 SP_COM_STRING(lex), lex->spname->m_name.str);
        goto error;
      }
      break;
    }
#endif // ifndef DBUG_OFF
  case SQLCOM_SHOW_CREATE_TRIGGER:
    {
      if (lex->spname->m_name.length > NAME_LEN)
      {
        my_error(ER_TOO_LONG_IDENT, MYF(0), lex->spname->m_name.str);
        goto error;
      }

      if (show_create_trigger(thd, lex->spname))
        goto error; /* Error has been already logged. */

      break;
    }
  case SQLCOM_CREATE_VIEW:
    {
      /*
        Note: SQLCOM_CREATE_VIEW also handles 'ALTER VIEW' commands
        as specified through the thd->lex->create_view_mode flag.
      */
      if (end_active_trans(thd))
        goto error;

      res= mysql_create_view(thd, first_table, thd->lex->create_view_mode);
      break;
    }
  case SQLCOM_DROP_VIEW:
    {
      if (check_table_access(thd, DROP_ACL, all_tables, UINT_MAX, FALSE) ||
          end_active_trans(thd))
        goto error;
      /* Conditionally writes to binlog. */
      res= mysql_drop_view(thd, first_table, thd->lex->drop_mode);
      break;
    }
  case SQLCOM_CREATE_TRIGGER:
  {
    if (end_active_trans(thd))
      goto error;

    /* Conditionally writes to binlog. */
    res= mysql_create_or_drop_trigger(thd, all_tables, 1);

    break;
  }
  case SQLCOM_DROP_TRIGGER:
  {
    if (end_active_trans(thd))
      goto error;

    /* Conditionally writes to binlog. */
    res= mysql_create_or_drop_trigger(thd, all_tables, 0);
    break;
  }
  case SQLCOM_XA_START:
    if (thd->transaction.xid_state.xa_state == XA_IDLE &&
        thd->lex->xa_opt == XA_RESUME)
    {
      if (! thd->transaction.xid_state.xid.eq(thd->lex->xid))
      {
        my_error(ER_XAER_NOTA, MYF(0));
        break;
      }
      thd->transaction.xid_state.xa_state=XA_ACTIVE;
      my_ok(thd);
      break;
    }
    if (thd->lex->xa_opt != XA_NONE)
    { // JOIN is not supported yet. TODO
      my_error(ER_XAER_INVAL, MYF(0));
      break;
    }
    if (thd->transaction.xid_state.xa_state != XA_NOTR)
    {
      my_error(ER_XAER_RMFAIL, MYF(0),
               xa_state_names[thd->transaction.xid_state.xa_state]);
      break;
    }
    if (thd->active_transaction() || thd->locked_tables)
    {
      my_error(ER_XAER_OUTSIDE, MYF(0));
      break;
    }
    if (xid_cache_search(thd->lex->xid))
    {
      my_error(ER_XAER_DUPID, MYF(0));
      break;
    }
    DBUG_ASSERT(thd->transaction.xid_state.xid.is_null());
    thd->transaction.xid_state.xa_state=XA_ACTIVE;
    thd->transaction.xid_state.xid.set(thd->lex->xid);
    xid_cache_insert(&thd->transaction.xid_state);
    thd->transaction.all.modified_non_trans_table= FALSE;
    thd->options= ((thd->options & ~(OPTION_KEEP_LOG)) | OPTION_BEGIN);
    thd->server_status|= SERVER_STATUS_IN_TRANS;
    my_ok(thd);
    break;
  case SQLCOM_XA_END:
    /* fake it */
    if (thd->lex->xa_opt != XA_NONE)
    { // SUSPEND and FOR MIGRATE are not supported yet. TODO
      my_error(ER_XAER_INVAL, MYF(0));
      break;
    }
    if (thd->transaction.xid_state.xa_state != XA_ACTIVE)
    {
      my_error(ER_XAER_RMFAIL, MYF(0),
               xa_state_names[thd->transaction.xid_state.xa_state]);
      break;
    }
    if (!thd->transaction.xid_state.xid.eq(thd->lex->xid))
    {
      my_error(ER_XAER_NOTA, MYF(0));
      break;
    }
    thd->transaction.xid_state.xa_state=XA_IDLE;
    my_ok(thd);
    break;
  case SQLCOM_XA_PREPARE:
    if (thd->transaction.xid_state.xa_state != XA_IDLE)
    {
      my_error(ER_XAER_RMFAIL, MYF(0),
               xa_state_names[thd->transaction.xid_state.xa_state]);
      break;
    }
    if (!thd->transaction.xid_state.xid.eq(thd->lex->xid))
    {
      my_error(ER_XAER_NOTA, MYF(0));
      break;
    }
    if (ha_prepare(thd))
    {
      my_error(ER_XA_RBROLLBACK, MYF(0));
      xid_cache_delete(&thd->transaction.xid_state);
      thd->transaction.xid_state.xa_state=XA_NOTR;
      break;
    }
    thd->transaction.xid_state.xa_state=XA_PREPARED;
    my_ok(thd);
    break;
  case SQLCOM_XA_COMMIT:
    if (!thd->transaction.xid_state.xid.eq(thd->lex->xid))
    {
      XID_STATE *xs=xid_cache_search(thd->lex->xid);
      if (!xs || xs->in_thd)
        my_error(ER_XAER_NOTA, MYF(0));
      else
      {
        ha_commit_or_rollback_by_xid(thd->lex->xid, 1);
        xid_cache_delete(xs);
        my_ok(thd);
      }
      break;
    }
    if (thd->transaction.xid_state.xa_state == XA_IDLE &&
        thd->lex->xa_opt == XA_ONE_PHASE)
    {
      int r;
      if ((r= ha_commit(thd)))
        my_error(r == 1 ? ER_XA_RBROLLBACK : ER_XAER_RMERR, MYF(0));
      else
        my_ok(thd);
    }
    else if (thd->transaction.xid_state.xa_state == XA_PREPARED &&
             thd->lex->xa_opt == XA_NONE)
    {
      if (wait_if_global_read_lock(thd, 0, 0))
      {
        ha_rollback(thd);
        my_error(ER_XAER_RMERR, MYF(0));
      }
      else
      {
        if (ha_commit_one_phase(thd, 1))
          my_error(ER_XAER_RMERR, MYF(0));
        else
          my_ok(thd);
        start_waiting_global_read_lock(thd);
      }
    }
    else
    {
      my_error(ER_XAER_RMFAIL, MYF(0),
               xa_state_names[thd->transaction.xid_state.xa_state]);
      break;
    }
    thd->options&= ~(OPTION_BEGIN | OPTION_KEEP_LOG);
    thd->transaction.all.modified_non_trans_table= FALSE;
    thd->server_status&= ~SERVER_STATUS_IN_TRANS;
    xid_cache_delete(&thd->transaction.xid_state);
    thd->transaction.xid_state.xa_state=XA_NOTR;
    break;
  case SQLCOM_XA_ROLLBACK:
    if (!thd->transaction.xid_state.xid.eq(thd->lex->xid))
    {
      XID_STATE *xs=xid_cache_search(thd->lex->xid);
      if (!xs || xs->in_thd)
        my_error(ER_XAER_NOTA, MYF(0));
      else
      {
        ha_commit_or_rollback_by_xid(thd->lex->xid, 0);
        xid_cache_delete(xs);
        my_ok(thd);
      }
      break;
    }
    if (thd->transaction.xid_state.xa_state != XA_IDLE &&
        thd->transaction.xid_state.xa_state != XA_PREPARED)
    {
      my_error(ER_XAER_RMFAIL, MYF(0),
               xa_state_names[thd->transaction.xid_state.xa_state]);
      break;
    }
    if (ha_rollback(thd))
      my_error(ER_XAER_RMERR, MYF(0));
    else
      my_ok(thd);
    thd->options&= ~(OPTION_BEGIN | OPTION_KEEP_LOG);
    thd->transaction.all.modified_non_trans_table= FALSE;
    thd->server_status&= ~SERVER_STATUS_IN_TRANS;
    xid_cache_delete(&thd->transaction.xid_state);
    thd->transaction.xid_state.xa_state=XA_NOTR;
    break;
  case SQLCOM_XA_RECOVER:
    res= mysql_xa_recover(thd);
    break;
  case SQLCOM_ALTER_TABLESPACE:
    if (check_access(thd, ALTER_ACL, thd->db, 0, 1, 0, thd->db ? is_schema_db(thd->db) : 0))
      break;
    if (!(res= mysql_alter_tablespace(thd, lex->alter_tablespace_info)))
      my_ok(thd);
    break;
  case SQLCOM_INSTALL_PLUGIN:
    if (! (res= mysql_install_plugin(thd, &thd->lex->comment,
                                     &thd->lex->ident)))
      my_ok(thd);
    break;
  case SQLCOM_UNINSTALL_PLUGIN:
    if (! (res= mysql_uninstall_plugin(thd, &thd->lex->comment)))
      my_ok(thd);
    break;
  case SQLCOM_BINLOG_BASE64_EVENT:
  {
#ifndef EMBEDDED_LIBRARY
    mysql_client_binlog_statement(thd);
#else /* EMBEDDED_LIBRARY */
    my_error(ER_OPTION_PREVENTS_STATEMENT, MYF(0), "embedded");
#endif /* EMBEDDED_LIBRARY */
    break;
  }
  case SQLCOM_CREATE_SERVER:
  {
    int error;
    LEX *lex= thd->lex;
    DBUG_PRINT("info", ("case SQLCOM_CREATE_SERVER"));

    if (check_global_access(thd, SUPER_ACL))
      break;

    if ((error= create_server(thd, &lex->server_options)))
    {
      DBUG_PRINT("info", ("problem creating server <%s>",
                          lex->server_options.server_name));
      my_error(error, MYF(0), lex->server_options.server_name);
      break;
    }
    my_ok(thd, 1);
    break;
  }
  case SQLCOM_ALTER_SERVER:
  {
    int error;
    LEX *lex= thd->lex;
    DBUG_PRINT("info", ("case SQLCOM_ALTER_SERVER"));

    if (check_global_access(thd, SUPER_ACL))
      break;

    if ((error= alter_server(thd, &lex->server_options)))
    {
      DBUG_PRINT("info", ("problem altering server <%s>",
                          lex->server_options.server_name));
      my_error(error, MYF(0), lex->server_options.server_name);
      break;
    }
    my_ok(thd, 1);
    break;
  }
  case SQLCOM_DROP_SERVER:
  {
    int err_code;
    LEX *lex= thd->lex;
    DBUG_PRINT("info", ("case SQLCOM_DROP_SERVER"));

    if (check_global_access(thd, SUPER_ACL))
      break;

    if ((err_code= drop_server(thd, &lex->server_options)))
    {
      if (! lex->drop_if_exists && err_code == ER_FOREIGN_SERVER_DOESNT_EXIST)
      {
        DBUG_PRINT("info", ("problem dropping server %s",
                            lex->server_options.server_name));
        my_error(err_code, MYF(0), lex->server_options.server_name);
      }
      else
      {
        my_ok(thd, 0);
      }
      break;
    }
    my_ok(thd, 1);
    break;
  }
  default:
#ifndef EMBEDDED_LIBRARY
    DBUG_ASSERT(0);                             /* Impossible */
#endif
    my_ok(thd);
    break;
  }
  thd_proc_info(thd, "query end");

  /*
    Binlog-related cleanup:
    Reset system variables temporarily modified by SET ONE SHOT.

    Exception: If this is a SET, do nothing. This is to allow
    mysqlbinlog to print many SET commands (in this case we want the
    charset temp setting to live until the real query). This is also
    needed so that SET CHARACTER_SET_CLIENT... does not cancel itself
    immediately.
  */
  if (thd->one_shot_set && lex->sql_command != SQLCOM_SET_OPTION)
    reset_one_shot_variables(thd);

  /*
    The return value for ROW_COUNT() is "implementation dependent" if the
    statement is not DELETE, INSERT or UPDATE, but -1 is what JDBC and ODBC
    wants. We also keep the last value in case of SQLCOM_CALL or
    SQLCOM_EXECUTE.
  */
  if (!(sql_command_flags[lex->sql_command] & CF_HAS_ROW_COUNT))
    thd->row_count_func= -1;

  goto finish;

error:
  res= TRUE;

finish:
  if (need_start_waiting)
  {
    /*
      Release the protection against the global read lock and wake
      everyone, who might want to set a global read lock.
    */
    start_waiting_global_read_lock(thd);
  }
  DBUG_RETURN(res || thd->is_error());
}


static bool execute_sqlcom_select(THD *thd, TABLE_LIST *all_tables)
{
  LEX	*lex= thd->lex;
  select_result *result=lex->result;
  bool res;
  /* assign global limit variable if limit is not given */
  {
    SELECT_LEX *param= lex->unit.global_parameters;
    if (!param->explicit_limit)
      param->select_limit=
        new Item_int((ulonglong) thd->variables.select_limit);
  }
  if (!(res= open_and_lock_tables(thd, all_tables)))
  {
    if (lex->describe)
    {
      /*
        We always use select_send for EXPLAIN, even if it's an EXPLAIN
        for SELECT ... INTO OUTFILE: a user application should be able
        to prepend EXPLAIN to any query and receive output for it,
        even if the query itself redirects the output.
      */
      if (!(result= new select_send()))
        return 1;                               /* purecov: inspected */
      thd->send_explain_fields(result);
      res= mysql_explain_union(thd, &thd->lex->unit, result);
      if (lex->describe & DESCRIBE_EXTENDED)
      {
        char buff[1024];
        String str(buff,(uint32) sizeof(buff), system_charset_info);
        str.length(0);
        thd->lex->unit.print(&str, QT_ORDINARY);
        str.append('\0');
        push_warning(thd, MYSQL_ERROR::WARN_LEVEL_NOTE,
                     ER_YES, str.ptr());
      }
      if (res)
        result->abort();
      else
        result->send_eof();
      delete result;
    }
    else
    {
      if (!result && !(result= new select_send()))
        return 1;                               /* purecov: inspected */
      query_cache_store_query(thd, all_tables);
      res= handle_select(thd, lex, result, 0);
      if (result != lex->result)
        delete result;
    }
  }
  return res;
}


#ifndef NO_EMBEDDED_ACCESS_CHECKS
/**
  Check grants for commands which work only with one table.

  @param thd                    Thread handler
  @param privilege              requested privilege
  @param all_tables             global table list of query
  @param no_errors              FALSE/TRUE - report/don't report error to
                            the client (using my_error() call).

  @retval
    0   OK
  @retval
    1   access denied, error is sent to client
*/

bool check_single_table_access(THD *thd, ulong privilege, 
                               TABLE_LIST *all_tables, bool no_errors)
{
  Security_context * backup_ctx= thd->security_ctx;

  /* we need to switch to the saved context (if any) */
  if (all_tables->security_ctx)
    thd->security_ctx= all_tables->security_ctx;

  const char *db_name;
  if ((all_tables->view || all_tables->field_translation) &&
      !all_tables->schema_table)
    db_name= all_tables->view_db.str;
  else
    db_name= all_tables->db;

  if (check_access(thd, privilege, db_name,
		   &all_tables->grant.privilege, 0, no_errors,
                   test(all_tables->schema_table)))
    goto deny;

  /* Show only 1 table for check_grant */
  if (!(all_tables->belong_to_view &&
        (thd->lex->sql_command == SQLCOM_SHOW_FIELDS)) &&
      !(all_tables->view &&
        all_tables->effective_algorithm == VIEW_ALGORITHM_TMPTABLE) &&
      check_grant(thd, privilege, all_tables, 0, 1, no_errors))
    goto deny;

  thd->security_ctx= backup_ctx;
  return 0;

deny:
  thd->security_ctx= backup_ctx;
  return 1;
}

/**
  Check grants for commands which work only with one table and all other
  tables belonging to subselects or implicitly opened tables.

  @param thd			Thread handler
  @param privilege		requested privilege
  @param all_tables		global table list of query

  @retval
    0   OK
  @retval
    1   access denied, error is sent to client
*/

bool check_one_table_access(THD *thd, ulong privilege, TABLE_LIST *all_tables)
{
  if (check_single_table_access (thd,privilege,all_tables, FALSE))
    return 1;

  /* Check rights on tables of subselects and implictly opened tables */
  TABLE_LIST *subselects_tables, *view= all_tables->view ? all_tables : 0;
  if ((subselects_tables= all_tables->next_global))
  {
    /*
      Access rights asked for the first table of a view should be the same
      as for the view
    */
    if (view && subselects_tables->belong_to_view == view)
    {
      if (check_single_table_access (thd, privilege, subselects_tables, FALSE))
        return 1;
      subselects_tables= subselects_tables->next_global;
    }
    if (subselects_tables &&
        (check_table_access(thd, SELECT_ACL, subselects_tables, UINT_MAX, FALSE)))
      return 1;
  }
  return 0;
}


/**
  Get the user (global) and database privileges for all used tables.

  @param save_priv    In this we store global and db level grants for the
                      table. Note that we don't store db level grants if the
                      global grants is enough to satisfy the request and the
                      global grants contains a SELECT grant.

  @note
    The idea of EXTRA_ACL is that one will be granted access to the table if
    one has the asked privilege on any column combination of the table; For
    example to be able to check a table one needs to have SELECT privilege on
    any column of the table.

  @retval
    0  ok
  @retval
    1  If we can't get the privileges and we don't use table/column
    grants.
*/
bool
check_access(THD *thd, ulong want_access, const char *db, ulong *save_priv,
	     bool dont_check_global_grants, bool no_errors, bool schema_db)
{
  Security_context *sctx= thd->security_ctx;
  ulong db_access;
  /*
    GRANT command:
    In case of database level grant the database name may be a pattern,
    in case of table|column level grant the database name can not be a pattern.
    We use 'dont_check_global_grants' as a flag to determine
    if it's database level grant command 
    (see SQLCOM_GRANT case, mysql_execute_command() function) and
    set db_is_pattern according to 'dont_check_global_grants' value.
  */
  bool  db_is_pattern= (test(want_access & GRANT_ACL) &&
                        dont_check_global_grants);
  ulong dummy;
  DBUG_ENTER("check_access");
  DBUG_PRINT("enter",("db: %s  want_access: %lu  master_access: %lu",
                      db ? db : "", want_access, sctx->master_access));
  if (save_priv)
    *save_priv=0;
  else
    save_priv= &dummy;

  thd_proc_info(thd, "checking permissions");
  if ((!db || !db[0]) && !thd->db && !dont_check_global_grants)
  {
    DBUG_PRINT("error",("No database"));
    if (!no_errors)
      my_message(ER_NO_DB_ERROR, ER(ER_NO_DB_ERROR),
                 MYF(0));                       /* purecov: tested */
    DBUG_RETURN(TRUE);				/* purecov: tested */
  }

  if (schema_db)
  {
    if (!(sctx->master_access & FILE_ACL) && (want_access & FILE_ACL) ||
        (want_access & ~(SELECT_ACL | EXTRA_ACL | FILE_ACL)))
    {
      if (!no_errors)
      {
        const char *db_name= db ? db : thd->db;
        my_error(ER_DBACCESS_DENIED_ERROR, MYF(0),
                 sctx->priv_user, sctx->priv_host, db_name);
      }
      DBUG_RETURN(TRUE);
    }
    else
    {
      *save_priv= SELECT_ACL;
      DBUG_RETURN(FALSE);
    }
  }

  if ((sctx->master_access & want_access) == want_access)
  {
    /*
      If we don't have a global SELECT privilege, we have to get the database
      specific access rights to be able to handle queries of type
      UPDATE t1 SET a=1 WHERE b > 0
    */
    db_access= sctx->db_access;
    if (!(sctx->master_access & SELECT_ACL) &&
	(db && (!thd->db || db_is_pattern || strcmp(db,thd->db))))
      db_access=acl_get(sctx->host, sctx->ip, sctx->priv_user, db,
                        db_is_pattern);
    *save_priv=sctx->master_access | db_access;
    DBUG_RETURN(FALSE);
  }
  if (((want_access & ~sctx->master_access) & ~(DB_ACLS | EXTRA_ACL)) ||
      ! db && dont_check_global_grants)
  {						// We can never grant this
    DBUG_PRINT("error",("No possible access"));
    if (!no_errors)
      my_error(ER_ACCESS_DENIED_ERROR, MYF(0),
               sctx->priv_user,
               sctx->priv_host,
               (thd->password ?
                ER(ER_YES) :
                ER(ER_NO)));                    /* purecov: tested */
    DBUG_RETURN(TRUE);				/* purecov: tested */
  }

  if (db == any_db)
    DBUG_RETURN(FALSE);				// Allow select on anything

  if (db && (!thd->db || db_is_pattern || strcmp(db,thd->db)))
    db_access= acl_get(sctx->host, sctx->ip, sctx->priv_user, db,
                       db_is_pattern);
  else
    db_access= sctx->db_access;
  DBUG_PRINT("info",("db_access: %lu", db_access));
  /* Remove SHOW attribute and access rights we already have */
  want_access &= ~(sctx->master_access | EXTRA_ACL);
  DBUG_PRINT("info",("db_access: %lu  want_access: %lu",
                     db_access, want_access));
  db_access= ((*save_priv=(db_access | sctx->master_access)) & want_access);

  if (db_access == want_access ||
      (!dont_check_global_grants &&
       !(want_access & ~(db_access | TABLE_ACLS | PROC_ACLS))))
    DBUG_RETURN(FALSE);				/* Ok */

  DBUG_PRINT("error",("Access denied"));
  if (!no_errors)
    my_error(ER_DBACCESS_DENIED_ERROR, MYF(0),
             sctx->priv_user, sctx->priv_host,
             (db ? db : (thd->db ?
                         thd->db :
                         "unknown")));          /* purecov: tested */
  DBUG_RETURN(TRUE);				/* purecov: tested */
}


static bool check_show_access(THD *thd, TABLE_LIST *table)
{
  switch (get_schema_table_idx(table->schema_table)) {
  case SCH_SCHEMATA:
    return (specialflag & SPECIAL_SKIP_SHOW_DB) &&
      check_global_access(thd, SHOW_DB_ACL);

  case SCH_TABLE_NAMES:
  case SCH_TABLES:
  case SCH_VIEWS:
  case SCH_TRIGGERS:
  case SCH_EVENTS:
  {
    const char *dst_db_name= table->schema_select_lex->db;

    DBUG_ASSERT(dst_db_name);

    if (check_access(thd, SELECT_ACL, dst_db_name,
                     &thd->col_access, FALSE, FALSE,
                     is_schema_db(dst_db_name)))
      return TRUE;

    if (!thd->col_access && check_grant_db(thd, dst_db_name))
    {
      my_error(ER_DBACCESS_DENIED_ERROR, MYF(0),
               thd->security_ctx->priv_user,
               thd->security_ctx->priv_host,
               dst_db_name);
      return TRUE;
    }

    return FALSE;
  }

  case SCH_COLUMNS:
  case SCH_STATISTICS:
  {
    TABLE_LIST *dst_table;
    dst_table= (TABLE_LIST *) table->schema_select_lex->table_list.first;

    DBUG_ASSERT(dst_table);

    if (check_access(thd, SELECT_ACL | EXTRA_ACL,
                     dst_table->db,
                     &dst_table->grant.privilege,
                     FALSE, FALSE,
                     test(dst_table->schema_table)))
      return FALSE;

    return (check_grant(thd, SELECT_ACL, dst_table, 2, UINT_MAX, FALSE));
  }
  default:
    break;
  }

  return FALSE;
}


/**
  Check the privilege for all used tables.

  @param    thd          Thread context
  @param    want_access  Privileges requested
  @param    tables       List of tables to be checked
  @param    number       Check at most this number of tables.
  @param    no_errors    FALSE/TRUE - report/don't report error to
                         the client (using my_error() call).

  @note
    Table privileges are cached in the table list for GRANT checking.
    This functions assumes that table list used and
    thd->lex->query_tables_own_last value correspond to each other
    (the latter should be either 0 or point to next_global member
    of one of elements of this table list).

  @retval  FALSE   OK
  @retval  TRUE    Access denied
*/

bool
check_table_access(THD *thd, ulong want_access,TABLE_LIST *tables,
		   uint number, bool no_errors)
{
  TABLE_LIST *org_tables= tables;
  TABLE_LIST *first_not_own_table= thd->lex->first_not_own_table();
  uint i= 0;
  Security_context *sctx= thd->security_ctx, *backup_ctx= thd->security_ctx;
  /*
    The check that first_not_own_table is not reached is for the case when
    the given table list refers to the list for prelocking (contains tables
    of other queries). For simple queries first_not_own_table is 0.
  */
  for (; i < number && tables != first_not_own_table;
       tables= tables->next_global, i++)
  {
    if (tables->security_ctx)
      sctx= tables->security_ctx;
    else
      sctx= backup_ctx;

    if (tables->schema_table && 
        (want_access & ~(SELECT_ACL | EXTRA_ACL | FILE_ACL)))
    {
      if (!no_errors)
        my_error(ER_DBACCESS_DENIED_ERROR, MYF(0),
                 sctx->priv_user, sctx->priv_host,
                 INFORMATION_SCHEMA_NAME.str);
      return TRUE;
    }
    /*
       Register access for view underlying table.
       Remove SHOW_VIEW_ACL, because it will be checked during making view
     */
    tables->grant.orig_want_privilege= (want_access & ~SHOW_VIEW_ACL);

    if (tables->schema_table_reformed)
    {
      if (check_show_access(thd, tables))
        goto deny;

      continue;
    }

    if (tables->is_anonymous_derived_table() ||
        (tables->table && (int)tables->table->s->tmp_table))
      continue;
    thd->security_ctx= sctx;
    if ((sctx->master_access & want_access) ==
        (want_access & ~EXTRA_ACL) &&
	thd->db)
      tables->grant.privilege= want_access;
    else if (tables->db && thd->db && strcmp(tables->db, thd->db) == 0)
    {
      if (check_access(thd, want_access, tables->get_db_name(),
                       &tables->grant.privilege, 0, no_errors, 
                       test(tables->schema_table)))
        goto deny;                            // Access denied
    }
    else if (check_access(thd, want_access, tables->get_db_name(),
                          &tables->grant.privilege, 0, no_errors, 
                          test(tables->schema_table)))
      goto deny;
  }
  thd->security_ctx= backup_ctx;
  return check_grant(thd,want_access & ~EXTRA_ACL,org_tables,
		       test(want_access & EXTRA_ACL), number, no_errors);
deny:
  thd->security_ctx= backup_ctx;
  return TRUE;
}


bool
check_routine_access(THD *thd, ulong want_access,char *db, char *name,
		     bool is_proc, bool no_errors)
{
  TABLE_LIST tables[1];
  
  bzero((char *)tables, sizeof(TABLE_LIST));
  tables->db= db;
  tables->table_name= tables->alias= name;
  
  /*
    The following test is just a shortcut for check_access() (to avoid
    calculating db_access) under the assumption that it's common to
    give persons global right to execute all stored SP (but not
    necessary to create them).
  */
  if ((thd->security_ctx->master_access & want_access) == want_access)
    tables->grant.privilege= want_access;
  else if (check_access(thd,want_access,db,&tables->grant.privilege,
			0, no_errors, 0))
    return TRUE;
  
    return check_grant_routine(thd, want_access, tables, is_proc, no_errors);
}


/**
  Check if the routine has any of the routine privileges.

  @param thd	       Thread handler
  @param db           Database name
  @param name         Routine name

  @retval
    0            ok
  @retval
    1            error
*/

bool check_some_routine_access(THD *thd, const char *db, const char *name,
                               bool is_proc)
{
  ulong save_priv;
  if (thd->security_ctx->master_access & SHOW_PROC_ACLS)
    return FALSE;
  /*
    There are no routines in information_schema db. So we can safely
    pass zero to last paramter of check_access function
  */
  if (!check_access(thd, SHOW_PROC_ACLS, db, &save_priv, 0, 1, 0) ||
      (save_priv & SHOW_PROC_ACLS))
    return FALSE;
  return check_routine_level_acl(thd, db, name, is_proc);
}


/*
  Check if the given table has any of the asked privileges

  @param thd		 Thread handler
  @param want_access	 Bitmap of possible privileges to check for

  @retval
    0  ok
  @retval
    1  error
*/

bool check_some_access(THD *thd, ulong want_access, TABLE_LIST *table)
{
  ulong access;
  DBUG_ENTER("check_some_access");

  /* This loop will work as long as we have less than 32 privileges */
  for (access= 1; access < want_access ; access<<= 1)
  {
    if (access & want_access)
    {
      if (!check_access(thd, access, table->db,
                        &table->grant.privilege, 0, 1,
                        test(table->schema_table)) &&
          !check_grant(thd, access, table, 0, 1, 1))
        DBUG_RETURN(0);
    }
  }
  DBUG_PRINT("exit",("no matching access rights"));
  DBUG_RETURN(1);
}

#endif /*NO_EMBEDDED_ACCESS_CHECKS*/


/**
  check for global access and give descriptive error message if it fails.

  @param thd			Thread handler
  @param want_access		Use should have any of these global rights

  @warning
    One gets access right if one has ANY of the rights in want_access.
    This is useful as one in most cases only need one global right,
    but in some case we want to check if the user has SUPER or
    REPL_CLIENT_ACL rights.

  @retval
    0	ok
  @retval
    1	Access denied.  In this case an error is sent to the client
*/

bool check_global_access(THD *thd, ulong want_access)
{
#ifndef NO_EMBEDDED_ACCESS_CHECKS
  char command[128];
  if ((thd->security_ctx->master_access & want_access))
    return 0;
  get_privilege_desc(command, sizeof(command), want_access);
  my_error(ER_SPECIFIC_ACCESS_DENIED_ERROR, MYF(0), command);
  return 1;
#else
  return 0;
#endif
}

/****************************************************************************
	Check stack size; Send error if there isn't enough stack to continue
****************************************************************************/

#ifndef EMBEDDED_LIBRARY

#if STACK_DIRECTION < 0
#define used_stack(A,B) (long) (A - B)
#else
#define used_stack(A,B) (long) (B - A)
#endif

#ifndef DBUG_OFF
long max_stack_used;
#endif

/**
  @note
  Note: The 'buf' parameter is necessary, even if it is unused here.
  - fix_fields functions has a "dummy" buffer large enough for the
    corresponding exec. (Thus we only have to check in fix_fields.)
  - Passing to check_stack_overrun() prevents the compiler from removing it.
*/
bool check_stack_overrun(THD *thd, long margin,
			 uchar *buf __attribute__((unused)))
{
  long stack_used;
  DBUG_ASSERT(thd == current_thd);
  if ((stack_used=used_stack(thd->thread_stack,(char*) &stack_used)) >=
      (long) (my_thread_stack_size - margin))
  {
    sprintf(errbuff[0],ER(ER_STACK_OVERRUN_NEED_MORE),
            stack_used,my_thread_stack_size,margin);
    my_message(ER_STACK_OVERRUN_NEED_MORE,errbuff[0],MYF(0));
    thd->fatal_error();
    return 1;
  }
#ifndef DBUG_OFF
  max_stack_used= max(max_stack_used, stack_used);
#endif
  return 0;
}
#endif /* EMBEDDED_LIBRARY */

#define MY_YACC_INIT 1000			// Start with big alloc
#define MY_YACC_MAX  32000			// Because of 'short'

bool my_yyoverflow(short **yyss, YYSTYPE **yyvs, ulong *yystacksize)
{
  Yacc_state *state= & current_thd->m_parser_state->m_yacc;
  ulong old_info=0;
  DBUG_ASSERT(state);
  if ((uint) *yystacksize >= MY_YACC_MAX)
    return 1;
  if (!state->yacc_yyvs)
    old_info= *yystacksize;
  *yystacksize= set_zone((*yystacksize)*2,MY_YACC_INIT,MY_YACC_MAX);
  if (!(state->yacc_yyvs= (uchar*)
        my_realloc(state->yacc_yyvs,
                   *yystacksize*sizeof(**yyvs),
                   MYF(MY_ALLOW_ZERO_PTR | MY_FREE_ON_ERROR))) ||
      !(state->yacc_yyss= (uchar*)
        my_realloc(state->yacc_yyss,
                   *yystacksize*sizeof(**yyss),
                   MYF(MY_ALLOW_ZERO_PTR | MY_FREE_ON_ERROR))))
    return 1;
  if (old_info)
  {
    /*
      Only copy the old stack on the first call to my_yyoverflow(),
      when replacing a static stack (YYINITDEPTH) by a dynamic stack.
      For subsequent calls, my_realloc already did preserve the old stack.
    */
    memcpy(state->yacc_yyss, *yyss, old_info*sizeof(**yyss));
    memcpy(state->yacc_yyvs, *yyvs, old_info*sizeof(**yyvs));
  }
  *yyss= (short*) state->yacc_yyss;
  *yyvs= (YYSTYPE*) state->yacc_yyvs;
  return 0;
}


/**
 Reset THD part responsible for command processing state.

   This needs to be called before execution of every statement
   (prepared or conventional).
   It is not called by substatements of routines.

  @todo
   Make it a method of THD and align its name with the rest of
   reset/end/start/init methods.
  @todo
   Call it after we use THD for queries, not before.
*/

void mysql_reset_thd_for_next_command(THD *thd)
{
  DBUG_ENTER("mysql_reset_thd_for_next_command");
  DBUG_ASSERT(!thd->spcont); /* not for substatements of routines */
  DBUG_ASSERT(! thd->in_sub_stmt);
  thd->free_list= 0;
  thd->select_number= 1;
  /*
    Those two lines below are theoretically unneeded as
    THD::cleanup_after_query() should take care of this already.
  */
  thd->auto_inc_intervals_in_cur_stmt_for_binlog.empty();
  thd->stmt_depends_on_first_successful_insert_id_in_prev_stmt= 0;

  thd->query_start_used= 0;
  thd->is_fatal_error= thd->time_zone_used= 0;
  /*
    Clear the status flag that are expected to be cleared at the
    beginning of each SQL statement.
  */
  thd->server_status&= ~SERVER_STATUS_CLEAR_SET;
  /*
    If in autocommit mode and not in a transaction, reset
    OPTION_STATUS_NO_TRANS_UPDATE | OPTION_KEEP_LOG to not get warnings
    in ha_rollback_trans() about some tables couldn't be rolled back.
  */
  if (!(thd->options & (OPTION_NOT_AUTOCOMMIT | OPTION_BEGIN)))
  {
    thd->options&= ~OPTION_KEEP_LOG;
    thd->transaction.all.modified_non_trans_table= FALSE;
  }
  DBUG_ASSERT(thd->security_ctx== &thd->main_security_ctx);
  thd->thread_specific_used= FALSE;

  if (opt_bin_log)
  {
    reset_dynamic(&thd->user_var_events);
    thd->user_var_events_alloc= thd->mem_root;
  }
  thd->clear_error();
  thd->main_da.reset_diagnostics_area();
  thd->total_warn_count=0;			// Warnings for this query
  thd->rand_used= 0;
  thd->sent_row_count= thd->examined_row_count= 0;

  /*
    Because we come here only for start of top-statements, binlog format is
    constant inside a complex statement (using stored functions) etc.
  */
  thd->reset_current_stmt_binlog_row_based();

  DBUG_VOID_RETURN;
}


void
mysql_init_select(LEX *lex)
{
  SELECT_LEX *select_lex= lex->current_select;
  select_lex->init_select();
  lex->wild= 0;
  if (select_lex == &lex->select_lex)
  {
    DBUG_ASSERT(lex->result == 0);
    lex->exchange= 0;
  }
}


bool
mysql_new_select(LEX *lex, bool move_down)
{
  SELECT_LEX *select_lex;
  THD *thd= lex->thd;
  DBUG_ENTER("mysql_new_select");

  if (!(select_lex= new (thd->mem_root) SELECT_LEX()))
    DBUG_RETURN(1);
  select_lex->select_number= ++thd->select_number;
  select_lex->parent_lex= lex; /* Used in init_query. */
  select_lex->init_query();
  select_lex->init_select();
  lex->nest_level++;
  if (lex->nest_level > (int) MAX_SELECT_NESTING)
  {
    my_error(ER_TOO_HIGH_LEVEL_OF_NESTING_FOR_SELECT,MYF(0),MAX_SELECT_NESTING);
    DBUG_RETURN(1);
  }
  select_lex->nest_level= lex->nest_level;
  /*
    Don't evaluate this subquery during statement prepare even if
    it's a constant one. The flag is switched off in the end of
    mysql_stmt_prepare.
  */
  if (thd->stmt_arena->is_stmt_prepare())
    select_lex->uncacheable|= UNCACHEABLE_PREPARE;
  if (move_down)
  {
    SELECT_LEX_UNIT *unit;
    lex->subqueries= TRUE;
    /* first select_lex of subselect or derived table */
    if (!(unit= new (thd->mem_root) SELECT_LEX_UNIT()))
      DBUG_RETURN(1);

    unit->init_query();
    unit->init_select();
    unit->thd= thd;
    unit->include_down(lex->current_select);
    unit->link_next= 0;
    unit->link_prev= 0;
    unit->return_to= lex->current_select;
    select_lex->include_down(unit);
    /*
      By default we assume that it is usual subselect and we have outer name
      resolution context, if no we will assign it to 0 later
    */
    select_lex->context.outer_context= &select_lex->outer_select()->context;
  }
  else
  {
    if (lex->current_select->order_list.first && !lex->current_select->braces)
    {
      my_error(ER_WRONG_USAGE, MYF(0), "UNION", "ORDER BY");
      DBUG_RETURN(1);
    }
    select_lex->include_neighbour(lex->current_select);
    SELECT_LEX_UNIT *unit= select_lex->master_unit();                              
    if (!unit->fake_select_lex && unit->add_fake_select_lex(lex->thd))
      DBUG_RETURN(1);
    select_lex->context.outer_context= 
                unit->first_select()->context.outer_context;
  }

  select_lex->master_unit()->global_parameters= select_lex;
  select_lex->include_global((st_select_lex_node**)&lex->all_selects_list);
  lex->current_select= select_lex;
  /*
    in subquery is SELECT query and we allow resolution of names in SELECT
    list
  */
  select_lex->context.resolve_in_select_list= TRUE;
  DBUG_RETURN(0);
}

/**
  Create a select to return the same output as 'SELECT @@var_name'.

  Used for SHOW COUNT(*) [ WARNINGS | ERROR].

  This will crash with a core dump if the variable doesn't exists.

  @param var_name		Variable name
*/

void create_select_for_variable(const char *var_name)
{
  THD *thd;
  LEX *lex;
  LEX_STRING tmp, null_lex_string;
  Item *var;
  char buff[MAX_SYS_VAR_LENGTH*2+4+8], *end;
  DBUG_ENTER("create_select_for_variable");

  thd= current_thd;
  lex= thd->lex;
  mysql_init_select(lex);
  lex->sql_command= SQLCOM_SELECT;
  tmp.str= (char*) var_name;
  tmp.length=strlen(var_name);
  bzero((char*) &null_lex_string.str, sizeof(null_lex_string));
  /*
    We set the name of Item to @@session.var_name because that then is used
    as the column name in the output.
  */
  if ((var= get_system_var(thd, OPT_SESSION, tmp, null_lex_string)))
  {
    end= strxmov(buff, "@@session.", var_name, NullS);
    var->set_name(buff, end-buff, system_charset_info);
    add_item_to_list(thd, var);
  }
  DBUG_VOID_RETURN;
}


void mysql_init_multi_delete(LEX *lex)
{
  lex->sql_command=  SQLCOM_DELETE_MULTI;
  mysql_init_select(lex);
  lex->select_lex.select_limit= 0;
  lex->unit.select_limit_cnt= HA_POS_ERROR;
  lex->select_lex.table_list.save_and_clear(&lex->auxiliary_table_list);
  lex->lock_option= TL_READ_DEFAULT;
  lex->query_tables= 0;
  lex->query_tables_last= &lex->query_tables;
}


/*
  When you modify mysql_parse(), you may need to mofify
  mysql_test_parse_for_slave() in this same file.
*/

/**
  Parse a query.

  @param       thd     Current thread
  @param       inBuf   Begining of the query text
  @param       length  Length of the query text
  @param[out]  found_semicolon For multi queries, position of the character of
                               the next query in the query text.
*/

void mysql_parse(THD *thd, const char *inBuf, uint length,
                 const char ** found_semicolon)
{
  DBUG_ENTER("mysql_parse");

  DBUG_EXECUTE_IF("parser_debug", turn_parser_debug_on(););

  /*
    Warning.
    The purpose of query_cache_send_result_to_client() is to lookup the
    query in the query cache first, to avoid parsing and executing it.
    So, the natural implementation would be to:
    - first, call query_cache_send_result_to_client,
    - second, if caching failed, initialise the lexical and syntactic parser.
    The problem is that the query cache depends on a clean initialization
    of (among others) lex->safe_to_cache_query and thd->server_status,
    which are reset respectively in
    - lex_start()
    - mysql_reset_thd_for_next_command()
    So, initializing the lexical analyser *before* using the query cache
    is required for the cache to work properly.
    FIXME: cleanup the dependencies in the code to simplify this.
  */
  lex_start(thd);
  mysql_reset_thd_for_next_command(thd);

  if (query_cache_send_result_to_client(thd, (char*) inBuf, length) <= 0)
  {
    LEX *lex= thd->lex;

    sp_cache_flush_obsolete(&thd->sp_proc_cache);
    sp_cache_flush_obsolete(&thd->sp_func_cache);

    Parser_state parser_state(thd, inBuf, length);

    bool err= parse_sql(thd, & parser_state, NULL);
    *found_semicolon= parser_state.m_lip.found_semicolon;

    if (!err)
    {
#ifndef NO_EMBEDDED_ACCESS_CHECKS
      if (mqh_used && thd->user_connect &&
	  check_mqh(thd, lex->sql_command))
      {
	thd->net.error = 0;
      }
      else
#endif
      {
	if (! thd->is_error())
	{
          /*
            Binlog logs a string starting from thd->query and having length
            thd->query_length; so we set thd->query_length correctly (to not
            log several statements in one event, when we executed only first).
            We set it to not see the ';' (otherwise it would get into binlog
            and Query_log_event::print() would give ';;' output).
            This also helps display only the current query in SHOW
            PROCESSLIST.
            Note that we don't need LOCK_thread_count to modify query_length.
          */
          if (*found_semicolon &&
              (thd->query_length= (ulong)(*found_semicolon - thd->query)))
            thd->query_length--;
          /* Actually execute the query */
          if (*found_semicolon)
          {
            lex->safe_to_cache_query= 0;
            thd->server_status|= SERVER_MORE_RESULTS_EXISTS;
          }
          lex->set_trg_event_type_for_tables();
          mysql_execute_command(thd);
	}
      }
    }
    else
    {
      DBUG_ASSERT(thd->is_error());
      DBUG_PRINT("info",("Command aborted. Fatal_error: %d",
			 thd->is_fatal_error));

      query_cache_abort(&thd->net);
    }
    if (thd->lex->sphead)
    {
      delete thd->lex->sphead;
      thd->lex->sphead= 0;
    }
    lex->unit.cleanup();
    thd_proc_info(thd, "freeing items");
    thd->end_statement();
    thd->cleanup_after_query();
    DBUG_ASSERT(thd->change_list.is_empty());
  }
  else
  {
    /* There are no multi queries in the cache. */
    *found_semicolon= NULL;
  }

  DBUG_VOID_RETURN;
}


#ifdef HAVE_REPLICATION
/*
  Usable by the replication SQL thread only: just parse a query to know if it
  can be ignored because of replicate-*-table rules.

  @retval
    0	cannot be ignored
  @retval
    1	can be ignored
*/

bool mysql_test_parse_for_slave(THD *thd, char *inBuf, uint length)
{
  LEX *lex= thd->lex;
  bool error= 0;
  DBUG_ENTER("mysql_test_parse_for_slave");

  Parser_state parser_state(thd, inBuf, length);
  lex_start(thd);
  mysql_reset_thd_for_next_command(thd);

  if (!parse_sql(thd, & parser_state, NULL) &&
      all_tables_not_ok(thd,(TABLE_LIST*) lex->select_lex.table_list.first))
    error= 1;                  /* Ignore question */
  thd->end_statement();
  thd->cleanup_after_query();
  DBUG_RETURN(error);
}
#endif



/**
  Store field definition for create.

  @return
    Return 0 if ok
*/

bool add_field_to_list(THD *thd, LEX_STRING *field_name, enum_field_types type,
		       char *length, char *decimals,
		       uint type_modifier,
		       Item *default_value, Item *on_update_value,
                       LEX_STRING *comment,
		       char *change,
                       List<String> *interval_list, CHARSET_INFO *cs,
		       uint uint_geom_type)
{
  register Create_field *new_field;
  LEX  *lex= thd->lex;
  DBUG_ENTER("add_field_to_list");

  if (check_string_char_length(field_name, "", NAME_CHAR_LEN,
                               system_charset_info, 1))
  {
    my_error(ER_TOO_LONG_IDENT, MYF(0), field_name->str); /* purecov: inspected */
    DBUG_RETURN(1);				/* purecov: inspected */
  }
  if (type_modifier & PRI_KEY_FLAG)
  {
    Key *key;
    lex->col_list.push_back(new Key_part_spec(field_name->str, 0));
    key= new Key(Key::PRIMARY, NullS,
                      &default_key_create_info,
                      0, lex->col_list);
    lex->alter_info.key_list.push_back(key);
    lex->col_list.empty();
  }
  if (type_modifier & (UNIQUE_FLAG | UNIQUE_KEY_FLAG))
  {
    Key *key;
    lex->col_list.push_back(new Key_part_spec(field_name->str, 0));
    key= new Key(Key::UNIQUE, NullS,
                 &default_key_create_info, 0,
                 lex->col_list);
    lex->alter_info.key_list.push_back(key);
    lex->col_list.empty();
  }

  if (default_value)
  {
    /* 
      Default value should be literal => basic constants =>
      no need fix_fields()
      
      We allow only one function as part of default value - 
      NOW() as default for TIMESTAMP type.
    */
    if (default_value->type() == Item::FUNC_ITEM && 
        !(((Item_func*)default_value)->functype() == Item_func::NOW_FUNC &&
         type == MYSQL_TYPE_TIMESTAMP))
    {
      my_error(ER_INVALID_DEFAULT, MYF(0), field_name->str);
      DBUG_RETURN(1);
    }
    else if (default_value->type() == Item::NULL_ITEM)
    {
      default_value= 0;
      if ((type_modifier & (NOT_NULL_FLAG | AUTO_INCREMENT_FLAG)) ==
	  NOT_NULL_FLAG)
      {
	my_error(ER_INVALID_DEFAULT, MYF(0), field_name->str);
	DBUG_RETURN(1);
      }
    }
    else if (type_modifier & AUTO_INCREMENT_FLAG)
    {
      my_error(ER_INVALID_DEFAULT, MYF(0), field_name->str);
      DBUG_RETURN(1);
    }
  }

  if (on_update_value && type != MYSQL_TYPE_TIMESTAMP)
  {
    my_error(ER_INVALID_ON_UPDATE, MYF(0), field_name->str);
    DBUG_RETURN(1);
  }

  if (type == MYSQL_TYPE_TIMESTAMP && length)
  {
    /* Display widths are no longer supported for TIMSTAMP as of MySQL 4.1.
       In other words, for declarations such as TIMESTAMP(2), TIMESTAMP(4),
       and so on, the display width is ignored.
    */
    char buf[32];
    my_snprintf(buf, sizeof(buf), "TIMESTAMP(%s)", length);
    WARN_DEPRECATED(thd, "5.2", buf, "'TIMESTAMP'");
  }

  if (!(new_field= new Create_field()) ||
      new_field->init(thd, field_name->str, type, length, decimals, type_modifier,
                      default_value, on_update_value, comment, change,
                      interval_list, cs, uint_geom_type))
    DBUG_RETURN(1);

  lex->alter_info.create_list.push_back(new_field);
  lex->last_field=new_field;
  DBUG_RETURN(0);
}


/** Store position for column in ALTER TABLE .. ADD column. */

void store_position_for_column(const char *name)
{
  current_thd->lex->last_field->after=my_const_cast(char*) (name);
}

bool
add_proc_to_list(THD* thd, Item *item)
{
  ORDER *order;
  Item	**item_ptr;

  if (!(order = (ORDER *) thd->alloc(sizeof(ORDER)+sizeof(Item*))))
    return 1;
  item_ptr = (Item**) (order+1);
  *item_ptr= item;
  order->item=item_ptr;
  order->free_me=0;
  thd->lex->proc_list.link_in_list((uchar*) order,(uchar**) &order->next);
  return 0;
}


/**
  save order by and tables in own lists.
*/

bool add_to_list(THD *thd, SQL_LIST &list,Item *item,bool asc)
{
  ORDER *order;
  DBUG_ENTER("add_to_list");
  if (!(order = (ORDER *) thd->alloc(sizeof(ORDER))))
    DBUG_RETURN(1);
  order->item_ptr= item;
  order->item= &order->item_ptr;
  order->asc = asc;
  order->free_me=0;
  order->used=0;
  order->counter_used= 0;
  list.link_in_list((uchar*) order,(uchar**) &order->next);
  DBUG_RETURN(0);
}


/**
  Add a table to list of used tables.

  @param table		Table to add
  @param alias		alias for table (or null if no alias)
  @param table_options	A set of the following bits:
                         - TL_OPTION_UPDATING : Table will be updated
                         - TL_OPTION_FORCE_INDEX : Force usage of index
                         - TL_OPTION_ALIAS : an alias in multi table DELETE
  @param lock_type	How table should be locked
  @param use_index	List of indexed used in USE INDEX
  @param ignore_index	List of indexed used in IGNORE INDEX

  @retval
      0		Error
  @retval
    \#	Pointer to TABLE_LIST element added to the total table list
*/

TABLE_LIST *st_select_lex::add_table_to_list(THD *thd,
					     Table_ident *table,
					     LEX_STRING *alias,
					     ulong table_options,
					     thr_lock_type lock_type,
					     List<Index_hint> *index_hints_arg,
                                             LEX_STRING *option)
{
  register TABLE_LIST *ptr;
  TABLE_LIST *previous_table_ref; /* The table preceding the current one. */
  char *alias_str;
  LEX *lex= thd->lex;
  DBUG_ENTER("add_table_to_list");
  LINT_INIT(previous_table_ref);

  if (!table)
    DBUG_RETURN(0);				// End of memory
  alias_str= alias ? alias->str : table->table.str;
  if (!test(table_options & TL_OPTION_ALIAS) && 
      check_table_name(table->table.str, table->table.length))
  {
    my_error(ER_WRONG_TABLE_NAME, MYF(0), table->table.str);
    DBUG_RETURN(0);
  }

  if (table->is_derived_table() == FALSE && table->db.str &&
      check_db_name(&table->db))
  {
    my_error(ER_WRONG_DB_NAME, MYF(0), table->db.str);
    DBUG_RETURN(0);
  }

  if (!alias)					/* Alias is case sensitive */
  {
    if (table->sel)
    {
      my_message(ER_DERIVED_MUST_HAVE_ALIAS,
                 ER(ER_DERIVED_MUST_HAVE_ALIAS), MYF(0));
      DBUG_RETURN(0);
    }
    if (!(alias_str= (char*) thd->memdup(alias_str,table->table.length+1)))
      DBUG_RETURN(0);
  }
  if (!(ptr = (TABLE_LIST *) thd->calloc(sizeof(TABLE_LIST))))
    DBUG_RETURN(0);				/* purecov: inspected */
  if (table->db.str)
  {
    ptr->db= table->db.str;
    ptr->db_length= table->db.length;
  }
  else if (lex->copy_db_to(&ptr->db, &ptr->db_length))
    DBUG_RETURN(0);

  ptr->alias= alias_str;
  if (lower_case_table_names && table->table.length)
    table->table.length= my_casedn_str(files_charset_info, table->table.str);
  ptr->table_name=table->table.str;
  ptr->table_name_length=table->table.length;
  ptr->lock_type=   lock_type;
  ptr->updating=    test(table_options & TL_OPTION_UPDATING);
  ptr->force_index= test(table_options & TL_OPTION_FORCE_INDEX);
  ptr->ignore_leaves= test(table_options & TL_OPTION_IGNORE_LEAVES);
  ptr->derived=	    table->sel;
  if (!ptr->derived && !my_strcasecmp(system_charset_info, ptr->db,
                                      INFORMATION_SCHEMA_NAME.str))
  {
    ST_SCHEMA_TABLE *schema_table= find_schema_table(thd, ptr->table_name);
    if (!schema_table ||
        (schema_table->hidden && 
         ((sql_command_flags[lex->sql_command] & CF_STATUS_COMMAND) == 0 || 
          /*
            this check is used for show columns|keys from I_S hidden table
          */
          lex->sql_command == SQLCOM_SHOW_FIELDS ||
          lex->sql_command == SQLCOM_SHOW_KEYS)))
    {
      my_error(ER_UNKNOWN_TABLE, MYF(0),
               ptr->table_name, INFORMATION_SCHEMA_NAME.str);
      DBUG_RETURN(0);
    }
    ptr->schema_table_name= ptr->table_name;
    ptr->schema_table= schema_table;
  }
  ptr->select_lex=  lex->current_select;
  ptr->cacheable_table= 1;
  ptr->index_hints= index_hints_arg;
  ptr->option= option ? option->str : 0;
  /* check that used name is unique */
  if (lock_type != TL_IGNORE)
  {
    TABLE_LIST *first_table= (TABLE_LIST*) table_list.first;
    if (lex->sql_command == SQLCOM_CREATE_VIEW)
      first_table= first_table ? first_table->next_local : NULL;
    for (TABLE_LIST *tables= first_table ;
	 tables ;
	 tables=tables->next_local)
    {
      if (!my_strcasecmp(table_alias_charset, alias_str, tables->alias) &&
	  !strcmp(ptr->db, tables->db))
      {
	my_error(ER_NONUNIQ_TABLE, MYF(0), alias_str); /* purecov: tested */
	DBUG_RETURN(0);				/* purecov: tested */
      }
    }
  }
  /* Store the table reference preceding the current one. */
  if (table_list.elements > 0)
  {
    /*
      table_list.next points to the last inserted TABLE_LIST->next_local'
      element
      We don't use the offsetof() macro here to avoid warnings from gcc
    */
    previous_table_ref= (TABLE_LIST*) ((char*) table_list.next -
                                       ((char*) &(ptr->next_local) -
                                        (char*) ptr));
    /*
      Set next_name_resolution_table of the previous table reference to point
      to the current table reference. In effect the list
      TABLE_LIST::next_name_resolution_table coincides with
      TABLE_LIST::next_local. Later this may be changed in
      store_top_level_join_columns() for NATURAL/USING joins.
    */
    previous_table_ref->next_name_resolution_table= ptr;
  }

  /*
    Link the current table reference in a local list (list for current select).
    Notice that as a side effect here we set the next_local field of the
    previous table reference to 'ptr'. Here we also add one element to the
    list 'table_list'.
  */
  table_list.link_in_list((uchar*) ptr, (uchar**) &ptr->next_local);
  ptr->next_name_resolution_table= NULL;
  /* Link table in global list (all used tables) */
  lex->add_to_query_tables(ptr);
  DBUG_RETURN(ptr);
}


/**
  Initialize a new table list for a nested join.

    The function initializes a structure of the TABLE_LIST type
    for a nested join. It sets up its nested join list as empty.
    The created structure is added to the front of the current
    join list in the st_select_lex object. Then the function
    changes the current nest level for joins to refer to the newly
    created empty list after having saved the info on the old level
    in the initialized structure.

  @param thd         current thread

  @retval
    0   if success
  @retval
    1   otherwise
*/

bool st_select_lex::init_nested_join(THD *thd)
{
  TABLE_LIST *ptr;
  NESTED_JOIN *nested_join;
  DBUG_ENTER("init_nested_join");

  if (!(ptr= (TABLE_LIST*) thd->calloc(ALIGN_SIZE(sizeof(TABLE_LIST))+
                                       sizeof(NESTED_JOIN))))
    DBUG_RETURN(1);
  nested_join= ptr->nested_join=
    ((NESTED_JOIN*) ((uchar*) ptr + ALIGN_SIZE(sizeof(TABLE_LIST))));

  join_list->push_front(ptr);
  ptr->embedding= embedding;
  ptr->join_list= join_list;
  ptr->alias= (char*) "(nested_join)";
  embedding= ptr;
  join_list= &nested_join->join_list;
  join_list->empty();
  DBUG_RETURN(0);
}


/**
  End a nested join table list.

    The function returns to the previous join nest level.
    If the current level contains only one member, the function
    moves it one level up, eliminating the nest.

  @param thd         current thread

  @return
    - Pointer to TABLE_LIST element added to the total table list, if success
    - 0, otherwise
*/

TABLE_LIST *st_select_lex::end_nested_join(THD *thd)
{
  TABLE_LIST *ptr;
  NESTED_JOIN *nested_join;
  DBUG_ENTER("end_nested_join");

  DBUG_ASSERT(embedding);
  ptr= embedding;
  join_list= ptr->join_list;
  embedding= ptr->embedding;
  nested_join= ptr->nested_join;
  if (nested_join->join_list.elements == 1)
  {
    TABLE_LIST *embedded= nested_join->join_list.head();
    join_list->pop();
    embedded->join_list= join_list;
    embedded->embedding= embedding;
    join_list->push_front(embedded);
    ptr= embedded;
  }
  else if (nested_join->join_list.elements == 0)
  {
    join_list->pop();
    ptr= 0;                                     // return value
  }
  DBUG_RETURN(ptr);
}


/**
  Nest last join operation.

    The function nest last join operation as if it was enclosed in braces.

  @param thd         current thread

  @retval
    0  Error
  @retval
    \#  Pointer to TABLE_LIST element created for the new nested join
*/

TABLE_LIST *st_select_lex::nest_last_join(THD *thd)
{
  TABLE_LIST *ptr;
  NESTED_JOIN *nested_join;
  List<TABLE_LIST> *embedded_list;
  DBUG_ENTER("nest_last_join");

  if (!(ptr= (TABLE_LIST*) thd->calloc(ALIGN_SIZE(sizeof(TABLE_LIST))+
                                       sizeof(NESTED_JOIN))))
    DBUG_RETURN(0);
  nested_join= ptr->nested_join=
    ((NESTED_JOIN*) ((uchar*) ptr + ALIGN_SIZE(sizeof(TABLE_LIST))));

  ptr->embedding= embedding;
  ptr->join_list= join_list;
  ptr->alias= (char*) "(nest_last_join)";
  embedded_list= &nested_join->join_list;
  embedded_list->empty();

  for (uint i=0; i < 2; i++)
  {
    TABLE_LIST *table= join_list->pop();
    table->join_list= embedded_list;
    table->embedding= ptr;
    embedded_list->push_back(table);
    if (table->natural_join)
    {
      ptr->is_natural_join= TRUE;
      /*
        If this is a JOIN ... USING, move the list of joined fields to the
        table reference that describes the join.
      */
      if (prev_join_using)
        ptr->join_using_fields= prev_join_using;
    }
  }
  join_list->push_front(ptr);
  nested_join->used_tables= nested_join->not_null_tables= (table_map) 0;
  DBUG_RETURN(ptr);
}


/**
  Add a table to the current join list.

    The function puts a table in front of the current join list
    of st_select_lex object.
    Thus, joined tables are put into this list in the reverse order
    (the most outer join operation follows first).

  @param table       the table to add

  @return
    None
*/

void st_select_lex::add_joined_table(TABLE_LIST *table)
{
  DBUG_ENTER("add_joined_table");
  join_list->push_front(table);
  table->join_list= join_list;
  table->embedding= embedding;
  DBUG_VOID_RETURN;
}


/**
  Convert a right join into equivalent left join.

    The function takes the current join list t[0],t[1] ... and
    effectively converts it into the list t[1],t[0] ...
    Although the outer_join flag for the new nested table contains
    JOIN_TYPE_RIGHT, it will be handled as the inner table of a left join
    operation.

  EXAMPLES
  @verbatim
    SELECT * FROM t1 RIGHT JOIN t2 ON on_expr =>
      SELECT * FROM t2 LEFT JOIN t1 ON on_expr

    SELECT * FROM t1,t2 RIGHT JOIN t3 ON on_expr =>
      SELECT * FROM t1,t3 LEFT JOIN t2 ON on_expr

    SELECT * FROM t1,t2 RIGHT JOIN (t3,t4) ON on_expr =>
      SELECT * FROM t1,(t3,t4) LEFT JOIN t2 ON on_expr

    SELECT * FROM t1 LEFT JOIN t2 ON on_expr1 RIGHT JOIN t3  ON on_expr2 =>
      SELECT * FROM t3 LEFT JOIN (t1 LEFT JOIN t2 ON on_expr2) ON on_expr1
   @endverbatim

  @param thd         current thread

  @return
    - Pointer to the table representing the inner table, if success
    - 0, otherwise
*/

TABLE_LIST *st_select_lex::convert_right_join()
{
  TABLE_LIST *tab2= join_list->pop();
  TABLE_LIST *tab1= join_list->pop();
  DBUG_ENTER("convert_right_join");

  join_list->push_front(tab2);
  join_list->push_front(tab1);
  tab1->outer_join|= JOIN_TYPE_RIGHT;

  DBUG_RETURN(tab1);
}

/**
  Set lock for all tables in current select level.

  @param lock_type			Lock to set for tables

  @note
    If lock is a write lock, then tables->updating is set 1
    This is to get tables_ok to know that the table is updated by the
    query
*/

void st_select_lex::set_lock_for_tables(thr_lock_type lock_type)
{
  bool for_update= lock_type >= TL_READ_NO_INSERT;
  DBUG_ENTER("set_lock_for_tables");
  DBUG_PRINT("enter", ("lock_type: %d  for_update: %d", lock_type,
		       for_update));

  for (TABLE_LIST *tables= (TABLE_LIST*) table_list.first;
       tables;
       tables= tables->next_local)
  {
    tables->lock_type= lock_type;
    tables->updating=  for_update;
  }
  DBUG_VOID_RETURN;
}


/**
  Create a fake SELECT_LEX for a unit.

    The method create a fake SELECT_LEX object for a unit.
    This object is created for any union construct containing a union
    operation and also for any single select union construct of the form
    @verbatim
    (SELECT ... ORDER BY order_list [LIMIT n]) ORDER BY ... 
    @endvarbatim
    or of the form
    @varbatim
    (SELECT ... ORDER BY LIMIT n) ORDER BY ...
    @endvarbatim
  
  @param thd_arg		   thread handle

  @note
    The object is used to retrieve rows from the temporary table
    where the result on the union is obtained.

  @retval
    1     on failure to create the object
  @retval
    0     on success
*/

bool st_select_lex_unit::add_fake_select_lex(THD *thd_arg)
{
  SELECT_LEX *first_sl= first_select();
  DBUG_ENTER("add_fake_select_lex");
  DBUG_ASSERT(!fake_select_lex);

  if (!(fake_select_lex= new (thd_arg->mem_root) SELECT_LEX()))
      DBUG_RETURN(1);
  fake_select_lex->include_standalone(this, 
                                      (SELECT_LEX_NODE**)&fake_select_lex);
  fake_select_lex->select_number= INT_MAX;
  fake_select_lex->parent_lex= thd_arg->lex; /* Used in init_query. */
  fake_select_lex->make_empty_select();
  fake_select_lex->linkage= GLOBAL_OPTIONS_TYPE;
  fake_select_lex->select_limit= 0;

  fake_select_lex->context.outer_context=first_sl->context.outer_context;
  /* allow item list resolving in fake select for ORDER BY */
  fake_select_lex->context.resolve_in_select_list= TRUE;
  fake_select_lex->context.select_lex= fake_select_lex;

  if (!is_union())
  {
    /* 
      This works only for 
      (SELECT ... ORDER BY list [LIMIT n]) ORDER BY order_list [LIMIT m],
      (SELECT ... LIMIT n) ORDER BY order_list [LIMIT m]
      just before the parser starts processing order_list
    */ 
    global_parameters= fake_select_lex;
    fake_select_lex->no_table_names_allowed= 1;
    thd_arg->lex->current_select= fake_select_lex;
  }
  thd_arg->lex->pop_context();
  DBUG_RETURN(0);
}


/**
  Push a new name resolution context for a JOIN ... ON clause to the
  context stack of a query block.

    Create a new name resolution context for a JOIN ... ON clause,
    set the first and last leaves of the list of table references
    to be used for name resolution, and push the newly created
    context to the stack of contexts of the query.

  @param thd       pointer to current thread
  @param left_op   left  operand of the JOIN
  @param right_op  rigth operand of the JOIN

  @retval
    FALSE  if all is OK
  @retval
    TRUE   if a memory allocation error occured
*/

bool
push_new_name_resolution_context(THD *thd,
                                 TABLE_LIST *left_op, TABLE_LIST *right_op)
{
  Name_resolution_context *on_context;
  if (!(on_context= new (thd->mem_root) Name_resolution_context))
    return TRUE;
  on_context->init();
  on_context->first_name_resolution_table=
    left_op->first_leaf_for_name_resolution();
  on_context->last_name_resolution_table=
    right_op->last_leaf_for_name_resolution();
  return thd->lex->push_context(on_context);
}


/**
  Add an ON condition to the second operand of a JOIN ... ON.

    Add an ON condition to the right operand of a JOIN ... ON clause.

  @param b     the second operand of a JOIN ... ON
  @param expr  the condition to be added to the ON clause

  @retval
    FALSE  if there was some error
  @retval
    TRUE   if all is OK
*/

void add_join_on(TABLE_LIST *b, Item *expr)
{
  if (expr)
  {
    if (!b->on_expr)
      b->on_expr= expr;
    else
    {
      /*
        If called from the parser, this happens if you have both a
        right and left join. If called later, it happens if we add more
        than one condition to the ON clause.
      */
      b->on_expr= new Item_cond_and(b->on_expr,expr);
    }
    b->on_expr->top_level_item();
  }
}


/**
  Mark that there is a NATURAL JOIN or JOIN ... USING between two
  tables.

    This function marks that table b should be joined with a either via
    a NATURAL JOIN or via JOIN ... USING. Both join types are special
    cases of each other, so we treat them together. The function
    setup_conds() creates a list of equal condition between all fields
    of the same name for NATURAL JOIN or the fields in 'using_fields'
    for JOIN ... USING. The list of equality conditions is stored
    either in b->on_expr, or in JOIN::conds, depending on whether there
    was an outer join.

  EXAMPLE
  @verbatim
    SELECT * FROM t1 NATURAL LEFT JOIN t2
     <=>
    SELECT * FROM t1 LEFT JOIN t2 ON (t1.i=t2.i and t1.j=t2.j ... )

    SELECT * FROM t1 NATURAL JOIN t2 WHERE <some_cond>
     <=>
    SELECT * FROM t1, t2 WHERE (t1.i=t2.i and t1.j=t2.j and <some_cond>)

    SELECT * FROM t1 JOIN t2 USING(j) WHERE <some_cond>
     <=>
    SELECT * FROM t1, t2 WHERE (t1.j=t2.j and <some_cond>)
   @endverbatim

  @param a		  Left join argument
  @param b		  Right join argument
  @param using_fields    Field names from USING clause
*/

void add_join_natural(TABLE_LIST *a, TABLE_LIST *b, List<String> *using_fields,
                      SELECT_LEX *lex)
{
  b->natural_join= a;
  lex->prev_join_using= using_fields;
}


/**
  Reload/resets privileges and the different caches.

  @param thd Thread handler (can be NULL!)
  @param options What should be reset/reloaded (tables, privileges, slave...)
  @param tables Tables to flush (if any)
  @param write_to_binlog True if we can write to the binlog.
               
  @note Depending on 'options', it may be very bad to write the
    query to the binlog (e.g. FLUSH SLAVE); this is a
    pointer where reload_acl_and_cache() will put 0 if
    it thinks we really should not write to the binlog.
    Otherwise it will put 1.

  @return Error status code
    @retval 0 Ok
    @retval !=0  Error; thd->killed is set or thd->is_error() is true
*/

bool reload_acl_and_cache(THD *thd, ulong options, TABLE_LIST *tables,
                          bool *write_to_binlog)
{
  bool result=0;
  select_errors=0;				/* Write if more errors */
  bool tmp_write_to_binlog= 1;

  DBUG_ASSERT(!thd || !thd->in_sub_stmt);

#ifndef NO_EMBEDDED_ACCESS_CHECKS
  if (options & REFRESH_GRANT)
  {
    THD *tmp_thd= 0;
    /*
      If reload_acl_and_cache() is called from SIGHUP handler we have to
      allocate temporary THD for execution of acl_reload()/grant_reload().
    */
    if (!thd && (thd= (tmp_thd= new THD)))
    {
      thd->thread_stack= (char*) &tmp_thd;
      thd->store_globals();
      lex_start(thd);
    }
    
    if (thd)
    {
      bool reload_acl_failed= acl_reload(thd);
      bool reload_grants_failed= grant_reload(thd);
      bool reload_servers_failed= servers_reload(thd);
      
      if (reload_acl_failed || reload_grants_failed || reload_servers_failed)
      {
        result= 1;
        /*
          When an error is returned, my_message may have not been called and
          the client will hang waiting for a response.
        */
        my_error(ER_UNKNOWN_ERROR, MYF(0), "FLUSH PRIVILEGES failed");
      }
    }

    if (tmp_thd)
    {
      delete tmp_thd;
      /* Remember that we don't have a THD */
      my_pthread_setspecific_ptr(THR_THD,  0);
      thd= 0;
    }
    reset_mqh((LEX_USER *)NULL, TRUE);
  }
#endif
  if (options & REFRESH_LOG)
  {
    /*
      Flush the normal query log, the update log, the binary log,
      the slow query log, the relay log (if it exists) and the log
      tables.
    */

    /*
      Writing this command to the binlog may result in infinite loops
      when doing mysqlbinlog|mysql, and anyway it does not really make
      sense to log it automatically (would cause more trouble to users
      than it would help them)
    */
    tmp_write_to_binlog= 0;
    if( mysql_bin_log.is_open() )
    {
      mysql_bin_log.rotate_and_purge(RP_FORCE_ROTATE);
    }
#ifdef HAVE_REPLICATION
    pthread_mutex_lock(&LOCK_active_mi);
    rotate_relay_log(active_mi);
    pthread_mutex_unlock(&LOCK_active_mi);
#endif

    /* flush slow and general logs */
    logger.flush_logs(thd);

    if (ha_flush_logs(NULL))
      result=1;
    if (flush_error_log())
      result=1;
  }
#ifdef HAVE_QUERY_CACHE
  if (options & REFRESH_QUERY_CACHE_FREE)
  {
    query_cache.pack();				// FLUSH QUERY CACHE
    options &= ~REFRESH_QUERY_CACHE;    // Don't flush cache, just free memory
  }
  if (options & (REFRESH_TABLES | REFRESH_QUERY_CACHE))
  {
    query_cache.flush();			// RESET QUERY CACHE
  }
#endif /*HAVE_QUERY_CACHE*/
  /*
    Note that if REFRESH_READ_LOCK bit is set then REFRESH_TABLES is set too
    (see sql_yacc.yy)
  */
  if (options & (REFRESH_TABLES | REFRESH_READ_LOCK)) 
  {
    if ((options & REFRESH_READ_LOCK) && thd)
    {
      /*
        We must not try to aspire a global read lock if we have a write
        locked table. This would lead to a deadlock when trying to
        reopen (and re-lock) the table after the flush.
      */
      if (thd->locked_tables)
      {
        THR_LOCK_DATA **lock_p= thd->locked_tables->locks;
        THR_LOCK_DATA **end_p= lock_p + thd->locked_tables->lock_count;

        for (; lock_p < end_p; lock_p++)
        {
          if ((*lock_p)->type >= TL_WRITE_ALLOW_WRITE)
          {
            my_error(ER_LOCK_OR_ACTIVE_TRANSACTION, MYF(0));
            return 1;
          }
        }
      }
      /*
	Writing to the binlog could cause deadlocks, as we don't log
	UNLOCK TABLES
      */
      tmp_write_to_binlog= 0;
      if (lock_global_read_lock(thd))
	return 1;                               // Killed
      if (close_cached_tables(thd, tables, FALSE, (options & REFRESH_FAST) ?
                              FALSE : TRUE, TRUE))
          result= 1;
      
      if (make_global_read_lock_block_commit(thd)) // Killed
      {
        /* Don't leave things in a half-locked state */
        unlock_global_read_lock(thd);
        return 1;
      }
    }
    else
    {
      if (close_cached_tables(thd, tables, FALSE, (options & REFRESH_FAST) ?
                              FALSE : TRUE, FALSE))
        result= 1;
    }
    my_dbopt_cleanup();
  }
  if (options & REFRESH_HOSTS)
    hostname_cache_refresh();
  if (thd && (options & REFRESH_STATUS))
    refresh_status(thd);
  if (options & REFRESH_THREADS)
    flush_thread_cache();
#ifdef HAVE_REPLICATION
  if (options & REFRESH_MASTER)
  {
    DBUG_ASSERT(thd);
    tmp_write_to_binlog= 0;
    if (reset_master(thd))
    {
      result=1;
    }
  }
#endif
#ifdef OPENSSL
   if (options & REFRESH_DES_KEY_FILE)
   {
     if (des_key_file && load_des_key_file(des_key_file))
         result= 1;
   }
#endif
#ifdef HAVE_REPLICATION
 if (options & REFRESH_SLAVE)
 {
   tmp_write_to_binlog= 0;
   pthread_mutex_lock(&LOCK_active_mi);
   if (reset_slave(thd, active_mi))
     result=1;
   pthread_mutex_unlock(&LOCK_active_mi);
 }
#endif
 if (options & REFRESH_USER_RESOURCES)
   reset_mqh((LEX_USER *) NULL, 0);             /* purecov: inspected */
 *write_to_binlog= tmp_write_to_binlog;
 return result;
}


/**
  kill on thread.

  @param thd			Thread class
  @param id			Thread id
  @param only_kill_query        Should it kill the query or the connection

  @note
    This is written such that we have a short lock on LOCK_thread_count
*/

uint kill_one_thread(THD *thd, ulong id, bool only_kill_query)
{
  THD *tmp;
  uint error=ER_NO_SUCH_THREAD;
  DBUG_ENTER("kill_one_thread");
  DBUG_PRINT("enter", ("id=%lu only_kill=%d", id, only_kill_query));
  VOID(pthread_mutex_lock(&LOCK_thread_count)); // For unlink from list
  I_List_iterator<THD> it(threads);
  while ((tmp=it++))
  {
    if (tmp->command == COM_DAEMON)
      continue;
    if (tmp->thread_id == id)
    {
      pthread_mutex_lock(&tmp->LOCK_delete);	// Lock from delete
      break;
    }
  }
  VOID(pthread_mutex_unlock(&LOCK_thread_count));
  if (tmp)
  {
    if ((thd->security_ctx->master_access & SUPER_ACL) ||
	!strcmp(thd->security_ctx->user, tmp->security_ctx->user))
    {
      tmp->awake(only_kill_query ? THD::KILL_QUERY : THD::KILL_CONNECTION);
      error=0;
    }
    else
      error=ER_KILL_DENIED_ERROR;
    pthread_mutex_unlock(&tmp->LOCK_delete);
  }
  DBUG_PRINT("exit", ("%d", error));
  DBUG_RETURN(error);
}


/*
  kills a thread and sends response

  SYNOPSIS
    sql_kill()
    thd			Thread class
    id			Thread id
    only_kill_query     Should it kill the query or the connection
*/

void sql_kill(THD *thd, ulong id, bool only_kill_query)
{
  uint error;
  if (!(error= kill_one_thread(thd, id, only_kill_query)))
    my_ok(thd);
  else
    my_error(error, MYF(0), id);
}


/** If pointer is not a null pointer, append filename to it. */

bool append_file_to_dir(THD *thd, const char **filename_ptr,
                        const char *table_name)
{
  char buff[FN_REFLEN],*ptr, *end;
  if (!*filename_ptr)
    return 0;					// nothing to do

  /* Check that the filename is not too long and it's a hard path */
  if (strlen(*filename_ptr)+strlen(table_name) >= FN_REFLEN-1 ||
      !test_if_hard_path(*filename_ptr))
  {
    my_error(ER_WRONG_TABLE_NAME, MYF(0), *filename_ptr);
    return 1;
  }
  /* Fix is using unix filename format on dos */
  strmov(buff,*filename_ptr);
  end=convert_dirname(buff, *filename_ptr, NullS);
  if (!(ptr= (char*) thd->alloc((size_t) (end-buff) + strlen(table_name)+1)))
    return 1;					// End of memory
  *filename_ptr=ptr;
  strxmov(ptr,buff,table_name,NullS);
  return 0;
}


/**
  Check if the select is a simple select (not an union).

  @retval
    0	ok
  @retval
    1	error	; In this case the error messege is sent to the client
*/

bool check_simple_select()
{
  THD *thd= current_thd;
  LEX *lex= thd->lex;
  if (lex->current_select != &lex->select_lex)
  {
    char command[80];
    Lex_input_stream *lip= & thd->m_parser_state->m_lip;
    strmake(command, lip->yylval->symbol.str,
	    min(lip->yylval->symbol.length, sizeof(command)-1));
    my_error(ER_CANT_USE_OPTION_HERE, MYF(0), command);
    return 1;
  }
  return 0;
}


Comp_creator *comp_eq_creator(bool invert)
{
  return invert?(Comp_creator *)&ne_creator:(Comp_creator *)&eq_creator;
}


Comp_creator *comp_ge_creator(bool invert)
{
  return invert?(Comp_creator *)&lt_creator:(Comp_creator *)&ge_creator;
}


Comp_creator *comp_gt_creator(bool invert)
{
  return invert?(Comp_creator *)&le_creator:(Comp_creator *)&gt_creator;
}


Comp_creator *comp_le_creator(bool invert)
{
  return invert?(Comp_creator *)&gt_creator:(Comp_creator *)&le_creator;
}


Comp_creator *comp_lt_creator(bool invert)
{
  return invert?(Comp_creator *)&ge_creator:(Comp_creator *)&lt_creator;
}


Comp_creator *comp_ne_creator(bool invert)
{
  return invert?(Comp_creator *)&eq_creator:(Comp_creator *)&ne_creator;
}


/**
  Construct ALL/ANY/SOME subquery Item.

  @param left_expr   pointer to left expression
  @param cmp         compare function creator
  @param all         true if we create ALL subquery
  @param select_lex  pointer on parsed subquery structure

  @return
    constructed Item (or 0 if out of memory)
*/
Item * all_any_subquery_creator(Item *left_expr,
				chooser_compare_func_creator cmp,
				bool all,
				SELECT_LEX *select_lex)
{
  if ((cmp == &comp_eq_creator) && !all)       //  = ANY <=> IN
    return new Item_in_subselect(left_expr, select_lex);

  if ((cmp == &comp_ne_creator) && all)        // <> ALL <=> NOT IN
    return new Item_func_not(new Item_in_subselect(left_expr, select_lex));

  Item_allany_subselect *it=
    new Item_allany_subselect(left_expr, cmp, select_lex, all);
  if (all)
    return it->upper_item= new Item_func_not_all(it);	/* ALL */

  return it->upper_item= new Item_func_nop_all(it);      /* ANY/SOME */
}


/**
  Multi update query pre-check.

  @param thd		Thread handler
  @param tables	Global/local table list (have to be the same)

  @retval
    FALSE OK
  @retval
    TRUE  Error
*/

bool multi_update_precheck(THD *thd, TABLE_LIST *tables)
{
  const char *msg= 0;
  TABLE_LIST *table;
  LEX *lex= thd->lex;
  SELECT_LEX *select_lex= &lex->select_lex;
  DBUG_ENTER("multi_update_precheck");

  if (select_lex->item_list.elements != lex->value_list.elements)
  {
    my_message(ER_WRONG_VALUE_COUNT, ER(ER_WRONG_VALUE_COUNT), MYF(0));
    DBUG_RETURN(TRUE);
  }
  /*
    Ensure that we have UPDATE or SELECT privilege for each table
    The exact privilege is checked in mysql_multi_update()
  */
  for (table= tables; table; table= table->next_local)
  {
    if (table->derived)
      table->grant.privilege= SELECT_ACL;
    else if ((check_access(thd, UPDATE_ACL, table->db,
                           &table->grant.privilege, 0, 1,
                           test(table->schema_table)) ||
              check_grant(thd, UPDATE_ACL, table, 0, 1, 1)) &&
             (check_access(thd, SELECT_ACL, table->db,
                           &table->grant.privilege, 0, 0,
                           test(table->schema_table)) ||
              check_grant(thd, SELECT_ACL, table, 0, 1, 0)))
      DBUG_RETURN(TRUE);

    table->table_in_first_from_clause= 1;
  }
  /*
    Is there tables of subqueries?
  */
  if (&lex->select_lex != lex->all_selects_list)
  {
    DBUG_PRINT("info",("Checking sub query list"));
    for (table= tables; table; table= table->next_global)
    {
      if (!table->table_in_first_from_clause)
      {
	if (check_access(thd, SELECT_ACL, table->db,
			 &table->grant.privilege, 0, 0,
                         test(table->schema_table)) ||
	    check_grant(thd, SELECT_ACL, table, 0, 1, 0))
	  DBUG_RETURN(TRUE);
      }
    }
  }

  if (select_lex->order_list.elements)
    msg= "ORDER BY";
  else if (select_lex->select_limit)
    msg= "LIMIT";
  if (msg)
  {
    my_error(ER_WRONG_USAGE, MYF(0), "UPDATE", msg);
    DBUG_RETURN(TRUE);
  }
  DBUG_RETURN(FALSE);
}

/**
  Multi delete query pre-check.

  @param thd			Thread handler
  @param tables		Global/local table list

  @retval
    FALSE OK
  @retval
    TRUE  error
*/

bool multi_delete_precheck(THD *thd, TABLE_LIST *tables)
{
  SELECT_LEX *select_lex= &thd->lex->select_lex;
  TABLE_LIST *aux_tables=
    (TABLE_LIST *)thd->lex->auxiliary_table_list.first;
  TABLE_LIST **save_query_tables_own_last= thd->lex->query_tables_own_last;
  DBUG_ENTER("multi_delete_precheck");

  /* sql_yacc guarantees that tables and aux_tables are not zero */
  DBUG_ASSERT(aux_tables != 0);
  if (check_table_access(thd, SELECT_ACL, tables, UINT_MAX, FALSE))
    DBUG_RETURN(TRUE);

  /*
    Since aux_tables list is not part of LEX::query_tables list we
    have to juggle with LEX::query_tables_own_last value to be able
    call check_table_access() safely.
  */
  thd->lex->query_tables_own_last= 0;
  if (check_table_access(thd, DELETE_ACL, aux_tables, UINT_MAX, FALSE))
  {
    thd->lex->query_tables_own_last= save_query_tables_own_last;
    DBUG_RETURN(TRUE);
  }
  thd->lex->query_tables_own_last= save_query_tables_own_last;

  if ((thd->options & OPTION_SAFE_UPDATES) && !select_lex->where)
  {
    my_message(ER_UPDATE_WITHOUT_KEY_IN_SAFE_MODE,
               ER(ER_UPDATE_WITHOUT_KEY_IN_SAFE_MODE), MYF(0));
    DBUG_RETURN(TRUE);
  }
  DBUG_RETURN(FALSE);
}


/**
  Link tables in auxilary table list of multi-delete with corresponding
  elements in main table list, and set proper locks for them.

  @param lex   pointer to LEX representing multi-delete

  @retval
    FALSE   success
  @retval
    TRUE    error
*/

bool multi_delete_set_locks_and_link_aux_tables(LEX *lex)
{
  TABLE_LIST *tables= (TABLE_LIST*)lex->select_lex.table_list.first;
  TABLE_LIST *target_tbl;
  DBUG_ENTER("multi_delete_set_locks_and_link_aux_tables");

  lex->table_count= 0;

  for (target_tbl= (TABLE_LIST *)lex->auxiliary_table_list.first;
       target_tbl; target_tbl= target_tbl->next_local)
  {
    lex->table_count++;
    /* All tables in aux_tables must be found in FROM PART */
    TABLE_LIST *walk;
    for (walk= tables; walk; walk= walk->next_local)
    {
      if (!my_strcasecmp(table_alias_charset,
			 target_tbl->alias, walk->alias) &&
	  !strcmp(walk->db, target_tbl->db))
	break;
    }
    if (!walk)
    {
      my_error(ER_UNKNOWN_TABLE, MYF(0),
               target_tbl->table_name, "MULTI DELETE");
      DBUG_RETURN(TRUE);
    }
    if (!walk->derived)
    {
      target_tbl->table_name= walk->table_name;
      target_tbl->table_name_length= walk->table_name_length;
    }
    walk->updating= target_tbl->updating;
    walk->lock_type= target_tbl->lock_type;
    target_tbl->correspondent_table= walk;	// Remember corresponding table
  }
  DBUG_RETURN(FALSE);
}


/**
  simple UPDATE query pre-check.

  @param thd		Thread handler
  @param tables	Global table list

  @retval
    FALSE OK
  @retval
    TRUE  Error
*/

bool update_precheck(THD *thd, TABLE_LIST *tables)
{
  DBUG_ENTER("update_precheck");
  if (thd->lex->select_lex.item_list.elements != thd->lex->value_list.elements)
  {
    my_message(ER_WRONG_VALUE_COUNT, ER(ER_WRONG_VALUE_COUNT), MYF(0));
    DBUG_RETURN(TRUE);
  }
  DBUG_RETURN(check_one_table_access(thd, UPDATE_ACL, tables));
}


/**
  simple DELETE query pre-check.

  @param thd		Thread handler
  @param tables	Global table list

  @retval
    FALSE  OK
  @retval
    TRUE   error
*/

bool delete_precheck(THD *thd, TABLE_LIST *tables)
{
  DBUG_ENTER("delete_precheck");
  if (check_one_table_access(thd, DELETE_ACL, tables))
    DBUG_RETURN(TRUE);
  /* Set privilege for the WHERE clause */
  tables->grant.want_privilege=(SELECT_ACL & ~tables->grant.privilege);
  DBUG_RETURN(FALSE);
}


/**
  simple INSERT query pre-check.

  @param thd		Thread handler
  @param tables	Global table list

  @retval
    FALSE  OK
  @retval
    TRUE   error
*/

bool insert_precheck(THD *thd, TABLE_LIST *tables)
{
  LEX *lex= thd->lex;
  DBUG_ENTER("insert_precheck");

  /*
    Check that we have modify privileges for the first table and
    select privileges for the rest
  */
  ulong privilege= (INSERT_ACL |
                    (lex->duplicates == DUP_REPLACE ? DELETE_ACL : 0) |
                    (lex->value_list.elements ? UPDATE_ACL : 0));

  if (check_one_table_access(thd, privilege, tables))
    DBUG_RETURN(TRUE);

  if (lex->update_list.elements != lex->value_list.elements)
  {
    my_message(ER_WRONG_VALUE_COUNT, ER(ER_WRONG_VALUE_COUNT), MYF(0));
    DBUG_RETURN(TRUE);
  }
  DBUG_RETURN(FALSE);
}


/**
    @brief  Check privileges for SHOW CREATE TABLE statement.

    @param  thd    Thread context
    @param  table  Target table

    @retval TRUE  Failure
    @retval FALSE Success
*/

static bool check_show_create_table_access(THD *thd, TABLE_LIST *table)
{
  return check_access(thd, SELECT_ACL | EXTRA_ACL, table->db,
                      &table->grant.privilege, 0, 0,
                      test(table->schema_table)) ||
         check_grant(thd, SELECT_ACL, table, 2, UINT_MAX, 0);
}


/**
  CREATE TABLE query pre-check.

  @param thd			Thread handler
  @param tables		Global table list
  @param create_table	        Table which will be created

  @retval
    FALSE   OK
  @retval
    TRUE   Error
*/

bool create_table_precheck(THD *thd, TABLE_LIST *tables,
                           TABLE_LIST *create_table)
{
  LEX *lex= thd->lex;
  SELECT_LEX *select_lex= &lex->select_lex;
  ulong want_priv;
  bool error= TRUE;                                 // Error message is given
  DBUG_ENTER("create_table_precheck");

  /*
    Require CREATE [TEMPORARY] privilege on new table; for
    CREATE TABLE ... SELECT, also require INSERT.
  */

  want_priv= ((lex->create_info.options & HA_LEX_CREATE_TMP_TABLE) ?
              CREATE_TMP_ACL : CREATE_ACL) |
             (select_lex->item_list.elements ? INSERT_ACL : 0);

  if (check_access(thd, want_priv, create_table->db,
		   &create_table->grant.privilege, 0, 0,
                   test(create_table->schema_table)) ||
      check_merge_table_access(thd, create_table->db,
			       (TABLE_LIST *)
			       lex->create_info.merge_list.first))
    goto err;
  if (want_priv != CREATE_TMP_ACL &&
      check_grant(thd, want_priv, create_table, 0, 1, 0))
    goto err;

  if (select_lex->item_list.elements)
  {
    /* Check permissions for used tables in CREATE TABLE ... SELECT */

#ifdef NOT_NECESSARY_TO_CHECK_CREATE_TABLE_EXIST_WHEN_PREPARING_STATEMENT
    /* This code throws an ill error for CREATE TABLE t1 SELECT * FROM t1 */
    /*
      Only do the check for PS, because we on execute we have to check that
      against the opened tables to ensure we don't use a table that is part
      of the view (which can only be done after the table has been opened).
    */
    if (thd->stmt_arena->is_stmt_prepare_or_first_sp_execute())
    {
      /*
        For temporary tables we don't have to check if the created table exists
      */
      if (!(lex->create_info.options & HA_LEX_CREATE_TMP_TABLE) &&
          find_table_in_global_list(tables, create_table->db,
                                    create_table->table_name))
      {
	error= FALSE;
        goto err;
      }
    }
#endif
    if (tables && check_table_access(thd, SELECT_ACL, tables, UINT_MAX, FALSE))
      goto err;
  }
  else if (lex->create_info.options & HA_LEX_CREATE_TABLE_LIKE)
  {
    if (check_show_create_table_access(thd, tables))
      goto err;
  }
  error= FALSE;

err:
  DBUG_RETURN(error);
}


/**
  negate given expression.

  @param thd  thread handler
  @param expr expression for negation

  @return
    negated expression
*/

Item *negate_expression(THD *thd, Item *expr)
{
  Item *negated;
  if (expr->type() == Item::FUNC_ITEM &&
      ((Item_func *) expr)->functype() == Item_func::NOT_FUNC)
  {
    /* it is NOT(NOT( ... )) */
    Item *arg= ((Item_func *) expr)->arguments()[0];
    enum_parsing_place place= thd->lex->current_select->parsing_place;
    if (arg->is_bool_func() || place == IN_WHERE || place == IN_HAVING)
      return arg;
    /*
      if it is not boolean function then we have to emulate value of
      not(not(a)), it will be a != 0
    */
    return new Item_func_ne(arg, new Item_int((char*) "0", 0, 1));
  }

  if ((negated= expr->neg_transformer(thd)) != 0)
    return negated;
  return new Item_func_not(expr);
}

/**
  Set the specified definer to the default value, which is the
  current user in the thread.
 
  @param[in]  thd       thread handler
  @param[out] definer   definer
*/
 
void get_default_definer(THD *thd, LEX_USER *definer)
{
  const Security_context *sctx= thd->security_ctx;

  definer->user.str= (char *) sctx->priv_user;
  definer->user.length= strlen(definer->user.str);

  definer->host.str= (char *) sctx->priv_host;
  definer->host.length= strlen(definer->host.str);
}


/**
  Create default definer for the specified THD.

  @param[in] thd         thread handler

  @return
    - On success, return a valid pointer to the created and initialized
    LEX_USER, which contains definer information.
    - On error, return 0.
*/

LEX_USER *create_default_definer(THD *thd)
{
  LEX_USER *definer;

  if (! (definer= (LEX_USER*) thd->alloc(sizeof(LEX_USER))))
    return 0;

  get_default_definer(thd, definer);

  return definer;
}


/**
  Create definer with the given user and host names.

  @param[in] thd          thread handler
  @param[in] user_name    user name
  @param[in] host_name    host name

  @return
    - On success, return a valid pointer to the created and initialized
    LEX_USER, which contains definer information.
    - On error, return 0.
*/

LEX_USER *create_definer(THD *thd, LEX_STRING *user_name, LEX_STRING *host_name)
{
  LEX_USER *definer;

  /* Create and initialize. */

  if (! (definer= (LEX_USER*) thd->alloc(sizeof(LEX_USER))))
    return 0;

  definer->user= *user_name;
  definer->host= *host_name;

  return definer;
}


/**
  Retuns information about user or current user.

  @param[in] thd          thread handler
  @param[in] user         user

  @return
    - On success, return a valid pointer to initialized
    LEX_USER, which contains user information.
    - On error, return 0.
*/

LEX_USER *get_current_user(THD *thd, LEX_USER *user)
{
  if (!user->user.str)  // current_user
    return create_default_definer(thd);

  return user;
}


/**
  Check that byte length of a string does not exceed some limit.

  @param str         string to be checked
  @param err_msg     error message to be displayed if the string is too long
  @param max_length  max length

  @retval
    FALSE   the passed string is not longer than max_length
  @retval
    TRUE    the passed string is longer than max_length

  NOTE
    The function is not used in existing code but can be useful later?
*/

bool check_string_byte_length(LEX_STRING *str, const char *err_msg,
                              uint max_byte_length)
{
  if (str->length <= max_byte_length)
    return FALSE;

  my_error(ER_WRONG_STRING_LENGTH, MYF(0), str->str, err_msg, max_byte_length);

  return TRUE;
}


/*
  Check that char length of a string does not exceed some limit.

  SYNOPSIS
  check_string_char_length()
      str              string to be checked
      err_msg          error message to be displayed if the string is too long
      max_char_length  max length in symbols
      cs               string charset

  RETURN
    FALSE   the passed string is not longer than max_char_length
    TRUE    the passed string is longer than max_char_length
*/


bool check_string_char_length(LEX_STRING *str, const char *err_msg,
                              uint max_char_length, CHARSET_INFO *cs,
                              bool no_error)
{
  int well_formed_error;
  uint res= cs->cset->well_formed_len(cs, str->str, str->str + str->length,
                                      max_char_length, &well_formed_error);

  if (!well_formed_error &&  str->length == res)
    return FALSE;

  if (!no_error)
    my_error(ER_WRONG_STRING_LENGTH, MYF(0), str->str, err_msg, max_char_length);
  return TRUE;
}


/*
  Check if path does not contain mysql data home directory
  SYNOPSIS
    test_if_data_home_dir()
    dir                     directory
    conv_home_dir           converted data home directory
    home_dir_len            converted data home directory length

  RETURN VALUES
    0	ok
    1	error  
*/
C_MODE_START

int test_if_data_home_dir(const char *dir)
{
  char path[FN_REFLEN];
  int dir_len;
  DBUG_ENTER("test_if_data_home_dir");

  if (!dir)
    DBUG_RETURN(0);

  (void) fn_format(path, dir, "", "",
                   (MY_RETURN_REAL_PATH|MY_RESOLVE_SYMLINKS));
  dir_len= strlen(path);
  if (mysql_unpacked_real_data_home_len<= dir_len)
  {
    if (dir_len > mysql_unpacked_real_data_home_len &&
        path[mysql_unpacked_real_data_home_len] != FN_LIBCHAR)
      DBUG_RETURN(0);

    if (lower_case_file_system)
    {
      if (!my_strnncoll(default_charset_info, (const uchar*) path,
                        mysql_unpacked_real_data_home_len,
                        (const uchar*) mysql_unpacked_real_data_home,
                        mysql_unpacked_real_data_home_len))
        DBUG_RETURN(1);
    }
    else if (!memcmp(path, mysql_unpacked_real_data_home,
                     mysql_unpacked_real_data_home_len))
      DBUG_RETURN(1);
  }
  DBUG_RETURN(0);
}

C_MODE_END


<<<<<<< HEAD
extern int MYSQLparse(void *thd); // from sql_yacc.cc


/**
  This is a wrapper of MYSQLparse(). All the code should call parse_sql()
  instead of MYSQLparse().

  @param thd Thread context.
  @param parser_state Parser state.
  @param creation_ctx Object creation context.

  @return Error status.
    @retval FALSE on success.
    @retval TRUE on parsing error.
*/

bool parse_sql(THD *thd,
               Parser_state *parser_state,
               Object_creation_ctx *creation_ctx)
{
  DBUG_ASSERT(thd->m_parser_state == NULL);

  /* Backup creation context. */

  Object_creation_ctx *backup_ctx= NULL;

  if (creation_ctx)
    backup_ctx= creation_ctx->set_n_backup(thd);

  /* Set parser state. */

  thd->m_parser_state= parser_state;

  /* Parse the query. */

  bool mysql_parse_status= MYSQLparse(thd) != 0;

  /* Check that if MYSQLparse() failed, thd->is_error() is set. */

  DBUG_ASSERT(!mysql_parse_status ||
              mysql_parse_status && thd->is_error());

  /* Reset parser state. */

  thd->m_parser_state= NULL;

  /* Restore creation context. */

  if (creation_ctx)
    creation_ctx->restore_env(thd, backup_ctx);

  /* That's it. */

  return mysql_parse_status || thd->is_fatal_error;
}

/**
  @} (end of group Runtime_Environment)
*/
=======
/**
  Check that host name string is valid.

  @param[in] str string to be checked

  @return             Operation status
    @retval  FALSE    host name is ok
    @retval  TRUE     host name string is longer than max_length or
                      has invalid symbols
*/

bool check_host_name(LEX_STRING *str)
{
  const char *name= str->str;
  const char *end= str->str + str->length;
  if (check_string_length(str, ER(ER_HOSTNAME), HOSTNAME_LENGTH))
    return TRUE;

  while (name != end)
  {
    if (*name == '@')
    {
      my_printf_error(ER_UNKNOWN_ERROR, 
                      "Malformed hostname (illegal symbol: '%c')", MYF(0),
                      *name);
      return TRUE;
    }
    name++;
  }
  return FALSE;
}
>>>>>>> d51e2c07
<|MERGE_RESOLUTION|>--- conflicted
+++ resolved
@@ -7503,67 +7503,6 @@
 C_MODE_END
 
 
-<<<<<<< HEAD
-extern int MYSQLparse(void *thd); // from sql_yacc.cc
-
-
-/**
-  This is a wrapper of MYSQLparse(). All the code should call parse_sql()
-  instead of MYSQLparse().
-
-  @param thd Thread context.
-  @param parser_state Parser state.
-  @param creation_ctx Object creation context.
-
-  @return Error status.
-    @retval FALSE on success.
-    @retval TRUE on parsing error.
-*/
-
-bool parse_sql(THD *thd,
-               Parser_state *parser_state,
-               Object_creation_ctx *creation_ctx)
-{
-  DBUG_ASSERT(thd->m_parser_state == NULL);
-
-  /* Backup creation context. */
-
-  Object_creation_ctx *backup_ctx= NULL;
-
-  if (creation_ctx)
-    backup_ctx= creation_ctx->set_n_backup(thd);
-
-  /* Set parser state. */
-
-  thd->m_parser_state= parser_state;
-
-  /* Parse the query. */
-
-  bool mysql_parse_status= MYSQLparse(thd) != 0;
-
-  /* Check that if MYSQLparse() failed, thd->is_error() is set. */
-
-  DBUG_ASSERT(!mysql_parse_status ||
-              mysql_parse_status && thd->is_error());
-
-  /* Reset parser state. */
-
-  thd->m_parser_state= NULL;
-
-  /* Restore creation context. */
-
-  if (creation_ctx)
-    creation_ctx->restore_env(thd, backup_ctx);
-
-  /* That's it. */
-
-  return mysql_parse_status || thd->is_fatal_error;
-}
-
-/**
-  @} (end of group Runtime_Environment)
-*/
-=======
 /**
   Check that host name string is valid.
 
@@ -7579,7 +7518,7 @@
 {
   const char *name= str->str;
   const char *end= str->str + str->length;
-  if (check_string_length(str, ER(ER_HOSTNAME), HOSTNAME_LENGTH))
+  if (check_string_byte_length(str, ER(ER_HOSTNAME), HOSTNAME_LENGTH))
     return TRUE;
 
   while (name != end)
@@ -7595,4 +7534,64 @@
   }
   return FALSE;
 }
->>>>>>> d51e2c07
+
+
+extern int MYSQLparse(void *thd); // from sql_yacc.cc
+
+
+/**
+  This is a wrapper of MYSQLparse(). All the code should call parse_sql()
+  instead of MYSQLparse().
+
+  @param thd Thread context.
+  @param parser_state Parser state.
+  @param creation_ctx Object creation context.
+
+  @return Error status.
+    @retval FALSE on success.
+    @retval TRUE on parsing error.
+*/
+
+bool parse_sql(THD *thd,
+               Parser_state *parser_state,
+               Object_creation_ctx *creation_ctx)
+{
+  DBUG_ASSERT(thd->m_parser_state == NULL);
+
+  /* Backup creation context. */
+
+  Object_creation_ctx *backup_ctx= NULL;
+
+  if (creation_ctx)
+    backup_ctx= creation_ctx->set_n_backup(thd);
+
+  /* Set parser state. */
+
+  thd->m_parser_state= parser_state;
+
+  /* Parse the query. */
+
+  bool mysql_parse_status= MYSQLparse(thd) != 0;
+
+  /* Check that if MYSQLparse() failed, thd->is_error() is set. */
+
+  DBUG_ASSERT(!mysql_parse_status ||
+              mysql_parse_status && thd->is_error());
+
+  /* Reset parser state. */
+
+  thd->m_parser_state= NULL;
+
+  /* Restore creation context. */
+
+  if (creation_ctx)
+    creation_ctx->restore_env(thd, backup_ctx);
+
+  /* That's it. */
+
+  return mysql_parse_status || thd->is_fatal_error;
+}
+
+/**
+  @} (end of group Runtime_Environment)
+*/