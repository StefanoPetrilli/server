--- conflicted
+++ resolved
@@ -255,27 +255,6 @@
   thd_mdl_context
 };
 
-struct sql_service_st sql_service_handler=
-{
-  mysql_init,
-  mysql_real_connect_local,
-  mysql_real_connect,
-  mysql_errno,
-  mysql_error,
-  mysql_real_query,
-  mysql_affected_rows,
-  mysql_num_rows,
-  mysql_store_result,
-  mysql_free_result,
-  mysql_fetch_row,
-  mysql_close,
-  mysql_options,
-  mysql_fetch_lengths,
-  mysql_set_character_set,
-  mysql_num_fields,
-  mysql_select_db
-};
-
 #define DEFINE_warning_function(name, ret) {                                \
   static query_id_t last_query_id= -1;                                      \
   THD *thd= current_thd;                                                    \
@@ -370,16 +349,11 @@
   { "thd_wait_service",            VERSION_thd_wait,            &thd_wait_handler },
   { "wsrep_service",               VERSION_wsrep,               &wsrep_handler },
   { "json_service",                VERSION_json,                &json_handler },
-<<<<<<< HEAD
+  { "sql_service",                 VERSION_sql_service,         &sql_service_handler },
   { "thd_mdl_service",             VERSION_thd_mdl,             &thd_mdl_handler },
-  { "sql_service",                 VERSION_sql_service,         &sql_service_handler },
   { "provider_service_bzip2",      VERSION_provider_bzip2,      &provider_handler_bzip2 },
   { "provider_service_lz4",        VERSION_provider_lz4,        &provider_handler_lz4 },
   { "provider_service_lzma",       VERSION_provider_lzma,       &provider_handler_lzma },
   { "provider_service_lzo",        VERSION_provider_lzo,        &provider_handler_lzo },
   { "provider_service_snappy",     VERSION_provider_snappy,     &provider_handler_snappy }
-=======
-  { "sql_service",                 VERSION_sql_service,         &sql_service_handler },
-  { "thd_mdl_service",             VERSION_thd_mdl,             &thd_mdl_handler }
->>>>>>> aff5ed39
 };