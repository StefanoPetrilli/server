--- conflicted
+++ resolved
@@ -186,18 +186,14 @@
 }
 
 
-<<<<<<< HEAD
+Schema *Type_handler::schema() const
+{
+  return &mariadb_schema;
+}
+
+
 const Type_handler *
 Type_handler::handler_by_name(THD *thd, const LEX_CSTRING &name)
-=======
-Schema *Type_handler::schema() const
-{
-  return &mariadb_schema;
-}
-
-
-bool Type_handler_data::init()
->>>>>>> 9a156e1a
 {
   plugin_ref plugin;
   if ((plugin= my_plugin_lock_by_name(thd, &name, MariaDB_DATA_TYPE_PLUGIN)))
@@ -4144,6 +4140,19 @@
   (void) item->get_date(thd, &ltime, Datetime::Options(thd));
 }
 
+bool
+Type_handler_timestamp_common::
+Column_definition_set_attributes(THD *thd,
+                                 Column_definition *def,
+                                 const Lex_field_type_st &attr,
+                                 CHARSET_INFO *cs,
+                                 column_definition_type_t type) const
+{
+  Type_handler::Column_definition_set_attributes(thd, def, attr, cs, type);
+  if (!opt_explicit_defaults_for_timestamp)
+    def->flags|= NOT_NULL_FLAG;
+  return false;
+}
 
 void Type_handler_string_result::Item_update_null_value(Item *item) const
 {
@@ -6184,11 +6193,7 @@
 bool Type_handler_year::
        Item_func_round_fix_length_and_dec(Item_func_round *item) const
 {
-<<<<<<< HEAD
-  item->fix_arg_int(&type_handler_ulong, item->arguments()[0]);
-=======
-  item->fix_arg_int(&type_handler_long, item->arguments()[0], false); // 10.5 merge: fix to type_handler_ulong
->>>>>>> 9a156e1a
+  item->fix_arg_int(&type_handler_ulong, item->arguments()[0], false);
   return false;
 }
 
@@ -6196,11 +6201,7 @@
 bool Type_handler_hex_hybrid::
        Item_func_round_fix_length_and_dec(Item_func_round *item) const
 {
-<<<<<<< HEAD
-  item->fix_arg_int(nullptr, nullptr);
-=======
   item->fix_arg_hex_hybrid();
->>>>>>> 9a156e1a
   return false;
 }
 
@@ -6241,15 +6242,9 @@
 bool Type_handler_date_common::
        Item_func_round_fix_length_and_dec(Item_func_round *item) const
 {
-<<<<<<< HEAD
   static const Type_std_attributes attr(Type_numeric_attributes(8, 0, true),
                                         DTCollation_numeric());
-  item->fix_arg_int(&type_handler_ulong, &attr);
-=======
-  static const Type_std_attributes attr(8, 0/*dec*/, true/*unsigned*/,
-                                        DTCollation_numeric::singleton());
-  item->fix_arg_int(&type_handler_long, &attr, false); // 10.5 merge: fix to *_ulong
->>>>>>> 9a156e1a
+  item->fix_arg_int(&type_handler_ulong, &attr, false);
   return false;
 }
 
