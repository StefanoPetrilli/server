--- conflicted
+++ resolved
@@ -1759,13 +1759,8 @@
     if (max_threads_reached)
       sql_print_warning(MAX_THREADS_REACHED_MSG);
     else
-<<<<<<< HEAD
-      sql_print_error(CREATE_THREAD_ERROR_MSG, my_errno);
-
-=======
       sql_print_warning(CREATE_THREAD_ERROR_MSG, my_errno);
-    
->>>>>>> e1083826
+
     sql_print_information("Threadpool has been blocked for %u seconds\n",
       (uint)((now- pool_block_start)/1000000));
     /* avoid reperated messages for the same blocking situation */
