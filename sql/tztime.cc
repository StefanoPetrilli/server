--- conflicted
+++ resolved
@@ -1004,16 +1004,12 @@
 {
 public:
   Time_zone_system() = default;                       /* Remove gcc warning */
-<<<<<<< HEAD
-  virtual my_time_t TIME_to_gmt_sec(const MYSQL_TIME *t, uint *error_code) const;
-  virtual void gmt_sec_to_TIME(MYSQL_TIME *tmp, my_time_t t) const;
-  virtual const String * get_name() const;
-  virtual void get_timezone_information(struct my_tz* curr_tz, const MYSQL_TIME *local_TIME) const;
-=======
-  my_time_t TIME_to_gmt_sec(const MYSQL_TIME *t, uint *error_code) const override;
+  my_time_t TIME_to_gmt_sec(const MYSQL_TIME *t,
+                            uint *error_code) const override;
   void gmt_sec_to_TIME(MYSQL_TIME *tmp, my_time_t t) const override;
   const String * get_name() const override;
->>>>>>> 8aad19dd
+  void get_timezone_information(struct my_tz* curr_tz,
+                                const MYSQL_TIME *local_TIME) const override;
 };
 
 
@@ -1116,18 +1112,12 @@
 {
 public:
   Time_zone_utc() = default;                          /* Remove gcc warning */
-<<<<<<< HEAD
-  virtual my_time_t TIME_to_gmt_sec(const MYSQL_TIME *t,
-                                    uint *error_code) const;
-  virtual void gmt_sec_to_TIME(MYSQL_TIME *tmp, my_time_t t) const;
-  virtual const String * get_name() const;
-  virtual void get_timezone_information(struct my_tz* curr_tz, const MYSQL_TIME *local_TIME) const;
-=======
   my_time_t TIME_to_gmt_sec(const MYSQL_TIME *t,
-                                    uint *error_code) const override;
+                            uint *error_code) const override;
   void gmt_sec_to_TIME(MYSQL_TIME *tmp, my_time_t t) const override;
   const String * get_name() const override;
->>>>>>> 8aad19dd
+  void get_timezone_information(struct my_tz* curr_tz,
+                                const MYSQL_TIME *local_TIME) const override;
 };
 
 
@@ -1214,16 +1204,12 @@
 {
 public:
   Time_zone_db(TIME_ZONE_INFO *tz_info_arg, const String * tz_name_arg);
-<<<<<<< HEAD
-  virtual my_time_t TIME_to_gmt_sec(const MYSQL_TIME *t, uint *error_code) const;
-  virtual void gmt_sec_to_TIME(MYSQL_TIME *tmp, my_time_t t) const;
-  virtual const String * get_name() const;
-  virtual void get_timezone_information(struct my_tz* curr_tz, const MYSQL_TIME *local_TIME) const;
-=======
-  my_time_t TIME_to_gmt_sec(const MYSQL_TIME *t, uint *error_code) const override;
+  my_time_t TIME_to_gmt_sec(const MYSQL_TIME *t,
+                            uint *error_code) const override;
   void gmt_sec_to_TIME(MYSQL_TIME *tmp, my_time_t t) const override;
   const String * get_name() const override;
->>>>>>> 8aad19dd
+  void get_timezone_information(struct my_tz* curr_tz,
+                                const MYSQL_TIME *local_TIME) const override;
 private:
   TIME_ZONE_INFO *tz_info;
   const String *tz_name;
@@ -1335,18 +1321,12 @@
 {
 public:
   Time_zone_offset(long tz_offset_arg);
-<<<<<<< HEAD
-  virtual my_time_t TIME_to_gmt_sec(const MYSQL_TIME *t,
-                                    uint *error_code) const;
-  virtual void   gmt_sec_to_TIME(MYSQL_TIME *tmp, my_time_t t) const;
-  virtual const String * get_name() const;
-  virtual void get_timezone_information(struct my_tz* curr_tz, const MYSQL_TIME *local_TIME) const;
-=======
   my_time_t TIME_to_gmt_sec(const MYSQL_TIME *t,
-                                    uint *error_code) const override;
-  void   gmt_sec_to_TIME(MYSQL_TIME *tmp, my_time_t t) const override;
+                            uint *error_code) const override;
+  void gmt_sec_to_TIME(MYSQL_TIME *tmp, my_time_t t) const override;
   const String * get_name() const override;
->>>>>>> 8aad19dd
+  void get_timezone_information(struct my_tz* curr_tz,
+                                const MYSQL_TIME *local_TIME) const override;
   /*
     This have to be public because we want to be able to access it from
     my_offset_tzs_get_key() function
