/* Copyright 2010 Codership Oy <http://www.codership.com>

   This program is free software; you can redistribute it and/or modify
   it under the terms of the GNU General Public License as published by
   the Free Software Foundation; version 2 of the License.

   This program is distributed in the hope that it will be useful,
   but WITHOUT ANY WARRANTY; without even the implied warranty of
   MERCHANTABILITY or FITNESS FOR A PARTICULAR PURPOSE.  See the
   GNU General Public License for more details.

   You should have received a copy of the GNU General Public License
   along with this program; if not, write to the Free Software
   Foundation, Inc., 51 Franklin Street, Fifth Floor, Boston, MA 02110-1335 USA */

#include "mariadb.h"
#include <mysqld.h>
#include "wsrep_priv.h"
#include "wsrep_utils.h"
#include "wsrep_status.h"

void wsrep_notify_status(enum wsrep::server_state::state status,
                         const wsrep::view* view)
{
<<<<<<< HEAD
  Wsrep_status::report_state(status);
=======
  if (!view)
  {
    WSREP_DEBUG("wsrep_notify_status server not yet ready : wsrep_ready=%d status %d",
		wsrep_ready, (int)status);
    return;
  }
>>>>>>> 8bf17c57

  if (!wsrep_notify_cmd || 0 == strlen(wsrep_notify_cmd))
  {
    WSREP_INFO("wsrep_notify_cmd is not defined, skipping notification.");
    return;
  }

  const long  cmd_len = (1 << 16) - 1;
  char* cmd_ptr = (char*) my_malloc(PSI_NOT_INSTRUMENTED, cmd_len + 1, MYF(MY_WME));
  long  cmd_off = 0;

  if (!cmd_ptr)
    return; // the warning is in the log

  cmd_off += snprintf (cmd_ptr + cmd_off, cmd_len - cmd_off, "%s",
                       wsrep_notify_cmd);

  cmd_off += snprintf (cmd_ptr + cmd_off, cmd_len - cmd_off, " --status %s",
                       to_c_string(status));

  if (view != NULL)
  {
    std::ostringstream uuid;
    uuid << view->state_id().id();
    cmd_off += snprintf (cmd_ptr + cmd_off, cmd_len - cmd_off,
                         " --uuid %s", uuid.str().c_str());

    cmd_off += snprintf (cmd_ptr + cmd_off, cmd_len - cmd_off,
                         " --primary %s", view->view_seqno().get() >= 0 ? "yes" : "no");

    cmd_off += snprintf (cmd_ptr + cmd_off, cmd_len - cmd_off,
                         " --index %zd", view->own_index());

    const std::vector<wsrep::view::member>& members(view->members());
    if (members.size())
    {
      cmd_off += snprintf (cmd_ptr + cmd_off, cmd_len - cmd_off, " --members");

      for (unsigned int i= 0; i < members.size(); i++)
      {
        std::ostringstream id;
        id << members[i].id();
        cmd_off += snprintf(cmd_ptr + cmd_off, cmd_len - cmd_off,
                            "%c%s/%s/%s", i > 0 ? ',' : ' ',
                            id.str().c_str(),
                            members[i].name().c_str(),
                            members[i].incoming().c_str());
      }
    }
  }

  if (cmd_off == cmd_len)
  {
    WSREP_ERROR("Notification buffer too short (%ld). Aborting notification.",
               cmd_len);
    my_free(cmd_ptr);
    return;
  }

  wsp::process p(cmd_ptr, "r", NULL);

  p.wait();
  int err= p.error();

  if (err)
  {
    WSREP_ERROR("Notification command failed: %d (%s): \"%s\"",
                err, strerror(err), cmd_ptr);
  }
  my_free(cmd_ptr);
}
<|MERGE_RESOLUTION|>--- conflicted
+++ resolved
@@ -22,16 +22,15 @@
 void wsrep_notify_status(enum wsrep::server_state::state status,
                          const wsrep::view* view)
 {
-<<<<<<< HEAD
+
   Wsrep_status::report_state(status);
-=======
+
   if (!view)
   {
     WSREP_DEBUG("wsrep_notify_status server not yet ready : wsrep_ready=%d status %d",
 		wsrep_ready, (int)status);
     return;
   }
->>>>>>> 8bf17c57
 
   if (!wsrep_notify_cmd || 0 == strlen(wsrep_notify_cmd))
   {
