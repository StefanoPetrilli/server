--- conflicted
+++ resolved
@@ -29,7 +29,6 @@
 #include "mysqld_error.h"
 #include <mysql/plugin.h>
 
-<<<<<<< HEAD
 #include "wsrep_mysqld.h"
 #include "wsrep/provider_options.hpp"
 #include "wsrep_server_state.h"
@@ -337,20 +336,6 @@
   Wsrep plugin
 */
 
-static int wsrep_plugin_init(void *p)
-{
-  WSREP_DEBUG("wsrep_plugin_init()");
-  return 0;
-}
-
-static int wsrep_plugin_deinit(void *p)
-{
-  WSREP_DEBUG("wsrep_plugin_deinit()");
-  return 0;
-}
-
-=======
->>>>>>> bdf65893
 struct Mysql_replication wsrep_plugin= {
   MYSQL_REPLICATION_INTERFACE_VERSION
 };
