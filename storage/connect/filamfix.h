--- conflicted
+++ resolved
@@ -1,91 +1,88 @@
-/************** FilAMFix H Declares Source Code File (.H) **************/
-/*  Name: FILAMFIX.H    Version 1.2                                    */
-/*                                                                     */
-/*  (C) Copyright to the author Olivier BERTRAND          2005 - 2012  */
-/*                                                                     */
-/*  This file contains the FIX file access method classes declares.    */
-/***********************************************************************/
-
-#ifndef __FILAMFIX_H
-#define __FILAMFIX_H
-
-#include "filamtxt.h"
-
-typedef class FIXFAM *PFIXFAM;
-typedef class BGXFAM *PBGXFAM;
-
-/***********************************************************************/
-/*  This is the DOS/UNIX Access Method class declaration for standard  */
-/*  files with fixed record format (FIX, BIN)                          */
-/***********************************************************************/
-class DllExport FIXFAM : public BLKFAM {
- public:
-  // Constructor
-  FIXFAM(PDOSDEF tdp);
-  FIXFAM(PFIXFAM txfp);
-
-  // Implementation
-  virtual AMT   GetAmType(void) {return TYPE_AM_FIX;}
-  virtual PTXF  Duplicate(PGLOBAL g)
-                  {return (PTXF)new(g) FIXFAM(this);}
-
-  // Methods
-  virtual int  Cardinality(PGLOBAL g) {return TXTFAM::Cardinality(g);}
-<<<<<<< HEAD
-  virtual int  MaxBlkSize(PGLOBAL g, int s) 
-                {return TXTFAM::MaxBlkSize(g, s);}
-=======
->>>>>>> e5729127
-  virtual bool AllocateBuffer(PGLOBAL g);
-  virtual void ResetBuffer(PGLOBAL g);
-  virtual int  ReadBuffer(PGLOBAL g);
-  virtual int  WriteBuffer(PGLOBAL g);
-  virtual int  DeleteRecords(PGLOBAL g, int irc);
-  virtual void CloseTableFile(PGLOBAL g);
-
- protected:
-  virtual bool CopyHeader(PGLOBAL g) {return false;}
-  virtual bool MoveIntermediateLines(PGLOBAL g, bool *b);
-
-  // No additional members
-  }; // end of class FIXFAM
-
-
-/***********************************************************************/
-/*  This is the DOS/UNIX Access Method class declaration for files     */
-/*  that are standard files with columns starting at fixed offset      */
-/*  This class is for fixed formatted files of more than 2 gigabytes.  */
-/***********************************************************************/
-class BGXFAM : public FIXFAM {
- public:
-  // Constructor
-  BGXFAM(PDOSDEF tdp);
-  BGXFAM(PBGXFAM txfp);
-
-  // Implementation
-  virtual PTXF  Duplicate(PGLOBAL g)
-                  {return (PTXF)new(g) BGXFAM(this);}
-
-  // Methods
-  virtual int   Cardinality(PGLOBAL g);
-  virtual bool  OpenTableFile(PGLOBAL g);
-  virtual int   ReadBuffer(PGLOBAL g);
-  virtual int   WriteBuffer(PGLOBAL g);
-  virtual int   DeleteRecords(PGLOBAL g, int irc);
-  virtual void  CloseTableFile(PGLOBAL g);
-  virtual void  Rewind(void);
-
- protected:
-          bool BigSeek(PGLOBAL g, HANDLE h, BIGINT pos
-                                          , int org = FILE_BEGIN);
-          int  BigRead(PGLOBAL g, HANDLE h, void *inbuf, int req);
-          bool BigWrite(PGLOBAL g, HANDLE h, void *inbuf, int req);
-  virtual bool OpenTempFile(PGLOBAL g);
-  virtual bool MoveIntermediateLines(PGLOBAL g, bool *b = NULL);
-
-  // Members
-  HANDLE  Hfile;               // Handle(descriptor) to big file
-  HANDLE  Tfile;               // Handle(descriptor) to big temp file
-  }; // end of class BGXFAM
-
-#endif // __FILAMFIX_H+/************** FilAMFix H Declares Source Code File (.H) **************/
+/*  Name: FILAMFIX.H    Version 1.3                                    */
+/*                                                                     */
+/*  (C) Copyright to the author Olivier BERTRAND          2005 - 2014  */
+/*                                                                     */
+/*  This file contains the FIX file access method classes declares.    */
+/***********************************************************************/
+
+#ifndef __FILAMFIX_H
+#define __FILAMFIX_H
+
+#include "filamtxt.h"
+
+typedef class FIXFAM *PFIXFAM;
+typedef class BGXFAM *PBGXFAM;
+
+/***********************************************************************/
+/*  This is the DOS/UNIX Access Method class declaration for standard  */
+/*  files with fixed record format (FIX, BIN)                          */
+/***********************************************************************/
+class DllExport FIXFAM : public BLKFAM {
+ public:
+  // Constructor
+  FIXFAM(PDOSDEF tdp);
+  FIXFAM(PFIXFAM txfp);
+
+  // Implementation
+  virtual AMT   GetAmType(void) {return TYPE_AM_FIX;}
+  virtual PTXF  Duplicate(PGLOBAL g)
+                  {return (PTXF)new(g) FIXFAM(this);}
+
+  // Methods
+  virtual int  Cardinality(PGLOBAL g) {return TXTFAM::Cardinality(g);}
+  virtual int  MaxBlkSize(PGLOBAL g, int s)
+                {return TXTFAM::MaxBlkSize(g, s);}
+  virtual bool AllocateBuffer(PGLOBAL g);
+  virtual void ResetBuffer(PGLOBAL g);
+  virtual int  ReadBuffer(PGLOBAL g);
+  virtual int  WriteBuffer(PGLOBAL g);
+  virtual int  DeleteRecords(PGLOBAL g, int irc);
+  virtual void CloseTableFile(PGLOBAL g);
+
+ protected:
+  virtual bool CopyHeader(PGLOBAL g) {return false;}
+  virtual bool MoveIntermediateLines(PGLOBAL g, bool *b);
+
+  // No additional members
+  }; // end of class FIXFAM
+
+
+/***********************************************************************/
+/*  This is the DOS/UNIX Access Method class declaration for files     */
+/*  that are standard files with columns starting at fixed offset      */
+/*  This class is for fixed formatted files of more than 2 gigabytes.  */
+/***********************************************************************/
+class BGXFAM : public FIXFAM {
+ public:
+  // Constructor
+  BGXFAM(PDOSDEF tdp);
+  BGXFAM(PBGXFAM txfp);
+
+  // Implementation
+  virtual PTXF  Duplicate(PGLOBAL g)
+                  {return (PTXF)new(g) BGXFAM(this);}
+
+  // Methods
+  virtual int   Cardinality(PGLOBAL g);
+  virtual bool  OpenTableFile(PGLOBAL g);
+  virtual int   ReadBuffer(PGLOBAL g);
+  virtual int   WriteBuffer(PGLOBAL g);
+  virtual int   DeleteRecords(PGLOBAL g, int irc);
+  virtual void  CloseTableFile(PGLOBAL g);
+  virtual void  Rewind(void);
+
+ protected:
+          bool BigSeek(PGLOBAL g, HANDLE h, BIGINT pos
+                                          , int org = FILE_BEGIN);
+          int  BigRead(PGLOBAL g, HANDLE h, void *inbuf, int req);
+          bool BigWrite(PGLOBAL g, HANDLE h, void *inbuf, int req);
+  virtual bool OpenTempFile(PGLOBAL g);
+  virtual bool MoveIntermediateLines(PGLOBAL g, bool *b = NULL);
+
+  // Members
+  HANDLE  Hfile;               // Handle(descriptor) to big file
+  HANDLE  Tfile;               // Handle(descriptor) to big temp file
+  }; // end of class BGXFAM
+
+#endif // __FILAMFIX_H