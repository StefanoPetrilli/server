--- conflicted
+++ resolved
@@ -37,12 +37,8 @@
   if (!create_info->internal_table)
   {
     mysql_mutex_lock(&THR_LOCK_heap);
-<<<<<<< HEAD
-    if ((share= hp_find_named_heap(name)) && share->open_count == 0)
-=======
     share= hp_find_named_heap(name);
     if (share && share->open_count == 0)
->>>>>>> a96267c1
     {
       hp_free(share);
       share= 0;
@@ -210,15 +206,11 @@
       share->delete_on_close= 1;
   }
   if (!create_info->internal_table)
-<<<<<<< HEAD
-    mysql_mutex_unlock(&THR_LOCK_heap);
-=======
   {
     if (create_info->pin_share)
       ++share->open_count;
     mysql_mutex_unlock(&THR_LOCK_heap);
   }
->>>>>>> a96267c1
 
   *res= share;
   DBUG_RETURN(0);
