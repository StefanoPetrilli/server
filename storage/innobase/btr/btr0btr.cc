/*****************************************************************************

Copyright (c) 1994, 2016, Oracle and/or its affiliates. All Rights Reserved.
Copyright (c) 2012, Facebook Inc.
Copyright (c) 2014, 2022, MariaDB Corporation.

This program is free software; you can redistribute it and/or modify it under
the terms of the GNU General Public License as published by the Free Software
Foundation; version 2 of the License.

This program is distributed in the hope that it will be useful, but WITHOUT
ANY WARRANTY; without even the implied warranty of MERCHANTABILITY or FITNESS
FOR A PARTICULAR PURPOSE. See the GNU General Public License for more details.

You should have received a copy of the GNU General Public License along with
this program; if not, write to the Free Software Foundation, Inc.,
51 Franklin Street, Fifth Floor, Boston, MA 02110-1335 USA

*****************************************************************************/

/**************************************************//**
@file btr/btr0btr.cc
The B-tree

Created 6/2/1994 Heikki Tuuri
*******************************************************/

#include "btr0btr.h"

#include "page0page.h"
#include "page0zip.h"
#include "gis0rtree.h"

#include "btr0cur.h"
#include "btr0sea.h"
#include "btr0pcur.h"
#include "btr0defragment.h"
#include "rem0cmp.h"
#include "lock0lock.h"
#include "ibuf0ibuf.h"
#include "trx0trx.h"
#include "srv0mon.h"
#include "gis0geo.h"
#include "dict0boot.h"
#include "row0sel.h" /* row_search_max_autoinc() */

Atomic_counter<uint32_t> btr_validate_index_running;

/**************************************************************//**
Checks if the page in the cursor can be merged with given page.
If necessary, re-organize the merge_page.
@return	true if possible to merge. */
static
bool
btr_can_merge_with_page(
/*====================*/
	btr_cur_t*	cursor,		/*!< in: cursor on the page to merge */
	uint32_t	page_no,	/*!< in: a sibling page */
	buf_block_t**	merge_block,	/*!< out: the merge block */
	mtr_t*		mtr);		/*!< in: mini-transaction */

/** Report that an index page is corrupted.
@param[in]	buffer block
@param[in]	index tree */
void btr_corruption_report(const buf_block_t* block, const dict_index_t* index)
{
	ib::fatal()
		<< "Flag mismatch in page " << block->page.id()
		<< " index " << index->name
		<< " of table " << index->table->name;
}

/*
Latching strategy of the InnoDB B-tree
--------------------------------------

Node pointer page latches acquisition is protected by index->lock latch.

Before MariaDB 10.2.2, all node pointer pages were protected by index->lock
either in S (shared) or X (exclusive) mode and block->lock was not acquired on
node pointer pages.

After MariaDB 10.2.2, block->lock S-latch or X-latch is used to protect
node pointer pages and obtaiment of node pointer page latches is protected by
index->lock.

(0) Definition: B-tree level.

(0.1) The leaf pages of the B-tree are at level 0.

(0.2) The parent of a page at level L has level L+1. (The level of the
root page is equal to the tree height.)

(0.3) The B-tree lock (index->lock) is the parent of the root page and
has a level = tree height + 1.

Index->lock has 3 possible locking modes:

(1) S-latch:

(1.1) All latches for pages must be obtained in descending order of tree level.

(1.2) Before obtaining the first node pointer page latch at a given B-tree
level, parent latch must be held (at level +1 ).

(1.3) If a node pointer page is already latched at the same level
we can only obtain latch to its right sibling page latch at the same level.

(1.4) Release of the node pointer page latches must be done in
child-to-parent order. (Prevents deadlocks when obtained index->lock
in SX mode).

(1.4.1) Level L node pointer page latch can be released only when
no latches at children level i.e. level < L are hold.

(1.4.2) All latches from node pointer pages must be released so
that no latches are obtained between.

(1.5) [implied by (1.1), (1.2)] Root page latch must be first node pointer
latch obtained.

(2) SX-latch:

In this case rules (1.2) and (1.3) from S-latch case are relaxed and
merged into (2.2) and rule (1.4) is removed. Thus, latch acquisition
can be skipped at some tree levels and latches can be obtained in
a less restricted order.

(2.1) [identical to (1.1)]: All latches for pages must be obtained in descending
order of tree level.

(2.2) When a node pointer latch at level L is obtained,
the left sibling page latch in the same level or some ancestor
page latch (at level > L) must be hold.

(2.3) [implied by (2.1), (2.2)] The first node pointer page latch obtained can
be any node pointer page.

(3) X-latch:

Node pointer latches can be obtained in any order.

NOTE: New rules after MariaDB 10.2.2 does not affect the latching rules of leaf pages:

index->lock S-latch is needed in read for the node pointer traversal. When the leaf
level is reached, index-lock can be released (and with the MariaDB 10.2.2 changes, all
node pointer latches). Left to right index travelsal in leaf page level can be safely done
by obtaining right sibling leaf page latch and then releasing the old page latch.

Single leaf page modifications (BTR_MODIFY_LEAF) are protected by index->lock
S-latch.

B-tree operations involving page splits or merges (BTR_MODIFY_TREE) and page
allocations are protected by index->lock X-latch.

Node pointers
-------------
Leaf pages of a B-tree contain the index records stored in the
tree. On levels n > 0 we store 'node pointers' to pages on level
n - 1. For each page there is exactly one node pointer stored:
thus the our tree is an ordinary B-tree, not a B-link tree.

A node pointer contains a prefix P of an index record. The prefix
is long enough so that it determines an index record uniquely.
The file page number of the child page is added as the last
field. To the child page we can store node pointers or index records
which are >= P in the alphabetical order, but < P1 if there is
a next node pointer on the level, and P1 is its prefix.

If a node pointer with a prefix P points to a non-leaf child,
then the leftmost record in the child must have the same
prefix P. If it points to a leaf node, the child is not required
to contain any record with a prefix equal to P. The leaf case
is decided this way to allow arbitrary deletions in a leaf node
without touching upper levels of the tree.

We have predefined a special minimum record which we
define as the smallest record in any alphabetical order.
A minimum record is denoted by setting a bit in the record
header. A minimum record acts as the prefix of a node pointer
which points to a leftmost node on any level of the tree.

File page allocation
--------------------
In the root node of a B-tree there are two file segment headers.
The leaf pages of a tree are allocated from one file segment, to
make them consecutive on disk if possible. From the other file segment
we allocate pages for the non-leaf levels of the tree.
*/

#ifdef UNIV_BTR_DEBUG
/**************************************************************//**
Checks a file segment header within a B-tree root page.
@return TRUE if valid */
static
ibool
btr_root_fseg_validate(
/*===================*/
	const fseg_header_t*	seg_header,	/*!< in: segment header */
	ulint			space)		/*!< in: tablespace identifier */
{
	ulint	offset = mach_read_from_2(seg_header + FSEG_HDR_OFFSET);

	ut_a(mach_read_from_4(seg_header + FSEG_HDR_SPACE) == space);
	ut_a(offset >= FIL_PAGE_DATA);
	ut_a(offset <= srv_page_size - FIL_PAGE_DATA_END);
	return(TRUE);
}
#endif /* UNIV_BTR_DEBUG */

/**************************************************************//**
Gets the root node of a tree and x- or s-latches it.
@return root page, x- or s-latched */
buf_block_t*
btr_root_block_get(
/*===============*/
	const dict_index_t*	index,	/*!< in: index tree */
	rw_lock_type_t		mode,	/*!< in: either RW_S_LATCH
					or RW_X_LATCH */
	mtr_t*			mtr)	/*!< in: mtr */
{
	if (!index->table || !index->table->space) {
		return NULL;
	}

	buf_block_t* block = btr_block_get(*index, index->page, mode, false,
					   mtr);

	if (!block) {
		index->table->file_unreadable = true;

		ib_push_warning(
			static_cast<THD*>(NULL), DB_DECRYPTION_FAILED,
			"Table %s in file %s is encrypted but encryption service or"
			" used key_id is not available. "
			" Can't continue reading table.",
			index->table->name.m_name,
			UT_LIST_GET_FIRST(index->table->space->chain)->name);

		return NULL;
	}

	btr_assert_not_corrupted(block, index);

#ifdef UNIV_BTR_DEBUG
	if (!dict_index_is_ibuf(index)) {
		const page_t*	root = buf_block_get_frame(block);

		ut_a(btr_root_fseg_validate(FIL_PAGE_DATA + PAGE_BTR_SEG_LEAF
					    + root, index->table->space_id));
		ut_a(btr_root_fseg_validate(FIL_PAGE_DATA + PAGE_BTR_SEG_TOP
					    + root, index->table->space_id));
	}
#endif /* UNIV_BTR_DEBUG */

	return(block);
}

/**************************************************************//**
Gets the root node of a tree and sx-latches it for segment access.
@return root page, sx-latched */
page_t*
btr_root_get(
/*=========*/
	const dict_index_t*	index,	/*!< in: index tree */
	mtr_t*			mtr)	/*!< in: mtr */
{
	/* Intended to be used for segment list access.
	SX lock doesn't block reading user data by other threads.
	And block the segment list access by others.*/
	buf_block_t* root = btr_root_block_get(index, RW_SX_LATCH, mtr);
	return(root ? buf_block_get_frame(root) : NULL);
}

/**************************************************************//**
Gets the height of the B-tree (the level of the root, when the leaf
level is assumed to be 0). The caller must hold an S or X latch on
the index.
@return tree height (level of the root) */
ulint
btr_height_get(
/*===========*/
	const dict_index_t*	index,	/*!< in: index tree */
	mtr_t*		mtr)	/*!< in/out: mini-transaction */
{
	ulint		height=0;
	buf_block_t*	root_block;

	ut_ad(srv_read_only_mode
	      || mtr->memo_contains_flagged(&index->lock, MTR_MEMO_S_LOCK
					    | MTR_MEMO_X_LOCK
					    | MTR_MEMO_SX_LOCK));

	/* S latches the page */
	root_block = btr_root_block_get(index, RW_S_LATCH, mtr);

	if (root_block) {
		height = btr_page_get_level(buf_block_get_frame(root_block));

		/* Release the S latch on the root page. */
		mtr->memo_release(root_block, MTR_MEMO_PAGE_S_FIX);

		ut_d(sync_check_unlock(&root_block->lock));
	}

	return(height);
}

/**************************************************************//**
Checks a file segment header within a B-tree root page and updates
the segment header space id.
@return TRUE if valid */
static
bool
btr_root_fseg_adjust_on_import(
/*===========================*/
	fseg_header_t*	seg_header,	/*!< in/out: segment header */
	page_zip_des_t*	page_zip,	/*!< in/out: compressed page,
					or NULL */
	ulint		space)		/*!< in: tablespace identifier */
{
	ulint	offset = mach_read_from_2(seg_header + FSEG_HDR_OFFSET);

	if (offset < FIL_PAGE_DATA
	    || offset > srv_page_size - FIL_PAGE_DATA_END) {
		return false;
	}

	seg_header += FSEG_HDR_SPACE;

	mach_write_to_4(seg_header, space);
	if (UNIV_LIKELY_NULL(page_zip)) {
		memcpy(page_zip->data + page_offset(seg_header), seg_header,
		       4);
	}

	return true;
}

/**************************************************************//**
Checks and adjusts the root node of a tree during IMPORT TABLESPACE.
@return error code, or DB_SUCCESS */
dberr_t
btr_root_adjust_on_import(
/*======================*/
	const dict_index_t*	index)	/*!< in: index tree */
{
	dberr_t			err;
	mtr_t			mtr;
	page_t*			page;
	page_zip_des_t*		page_zip;
	dict_table_t*		table = index->table;

	DBUG_EXECUTE_IF("ib_import_trigger_corruption_3",
			return(DB_CORRUPTION););

	mtr_start(&mtr);

	mtr_set_log_mode(&mtr, MTR_LOG_NO_REDO);

	buf_block_t* block = buf_page_get_gen(
		page_id_t(table->space->id, index->page),
		table->space->zip_size(), RW_X_LATCH, NULL, BUF_GET,
		__FILE__, __LINE__,
		&mtr, &err);
	if (!block) {
		ut_ad(err != DB_SUCCESS);
		goto func_exit;
	}

	buf_block_dbg_add_level(block, SYNC_TREE_NODE);

	page = buf_block_get_frame(block);
	page_zip = buf_block_get_page_zip(block);

	if (!fil_page_index_page_check(page) || page_has_siblings(page)) {
		err = DB_CORRUPTION;

	} else if (dict_index_is_clust(index)) {
		bool	page_is_compact_format;

		page_is_compact_format = page_is_comp(page) > 0;

		/* Check if the page format and table format agree. */
		if (page_is_compact_format != dict_table_is_comp(table)) {
			err = DB_CORRUPTION;
		} else {
			/* Check that the table flags and the tablespace
			flags match. */
			ulint tf = dict_tf_to_fsp_flags(table->flags);
			ulint sf = table->space->flags;
			sf &= ~FSP_FLAGS_MEM_MASK;
			tf &= ~FSP_FLAGS_MEM_MASK;
			if (fil_space_t::is_flags_equal(tf, sf)
			    || fil_space_t::is_flags_equal(sf, tf)) {
				mutex_enter(&fil_system.mutex);
				table->space->flags = (table->space->flags
						       & ~FSP_FLAGS_MEM_MASK)
					| (tf & FSP_FLAGS_MEM_MASK);
				mutex_exit(&fil_system.mutex);
				err = DB_SUCCESS;
			} else {
				err = DB_CORRUPTION;
			}
		}
	} else {
		err = DB_SUCCESS;
	}

	/* Check and adjust the file segment headers, if all OK so far. */
	if (err == DB_SUCCESS
	    && (!btr_root_fseg_adjust_on_import(
			FIL_PAGE_DATA + PAGE_BTR_SEG_LEAF
			+ page, page_zip, table->space_id)
		|| !btr_root_fseg_adjust_on_import(
			FIL_PAGE_DATA + PAGE_BTR_SEG_TOP
			+ page, page_zip, table->space_id))) {

		err = DB_CORRUPTION;
	}

func_exit:
	mtr_commit(&mtr);

	return(err);
}

/**************************************************************//**
Creates a new index page (not the root, and also not
used in page reorganization).  @see btr_page_empty(). */
void
btr_page_create(
/*============*/
	buf_block_t*	block,	/*!< in/out: page to be created */
	page_zip_des_t*	page_zip,/*!< in/out: compressed page, or NULL */
	dict_index_t*	index,	/*!< in: index */
	ulint		level,	/*!< in: the B-tree level of the page */
	mtr_t*		mtr)	/*!< in: mtr */
{
  ut_ad(mtr->memo_contains_flagged(block, MTR_MEMO_PAGE_X_FIX));
  byte *index_id= my_assume_aligned<2>(PAGE_HEADER + PAGE_INDEX_ID +
                                       block->frame);

  if (UNIV_LIKELY_NULL(page_zip))
  {
    mach_write_to_8(index_id, index->id);
    page_create_zip(block, index, level, 0, mtr);
  }
  else
  {
    page_create(block, mtr, dict_table_is_comp(index->table));
    if (index->is_spatial())
    {
      static_assert(((FIL_PAGE_INDEX & 0xff00) | byte(FIL_PAGE_RTREE)) ==
                    FIL_PAGE_RTREE, "compatibility");
      mtr->write<1>(*block, FIL_PAGE_TYPE + 1 + block->frame,
                    byte(FIL_PAGE_RTREE));
      if (mach_read_from_8(block->frame + FIL_RTREE_SPLIT_SEQ_NUM))
        mtr->memset(block, FIL_RTREE_SPLIT_SEQ_NUM, 8, 0);
    }
    /* Set the level of the new index page */
    mtr->write<2,mtr_t::MAYBE_NOP>(*block,
                                   my_assume_aligned<2>(PAGE_HEADER +
                                                        PAGE_LEVEL +
                                                        block->frame), level);
    mtr->write<8,mtr_t::MAYBE_NOP>(*block, index_id, index->id);
  }
}

/**************************************************************//**
Allocates a new file page to be used in an ibuf tree. Takes the page from
the free list of the tree, which must contain pages!
@return new allocated block, x-latched */
static
buf_block_t*
btr_page_alloc_for_ibuf(
/*====================*/
	dict_index_t*	index,	/*!< in: index tree */
	mtr_t*		mtr)	/*!< in: mtr */
{
	buf_block_t*	new_block;

	buf_block_t* root = btr_root_block_get(index, RW_SX_LATCH, mtr);

	fil_addr_t node_addr = flst_get_first(PAGE_HEADER
					      + PAGE_BTR_IBUF_FREE_LIST
					      + root->frame);
	ut_a(node_addr.page != FIL_NULL);

	new_block = buf_page_get(
		page_id_t(index->table->space_id, node_addr.page),
		index->table->space->zip_size(),
		RW_X_LATCH, mtr);

	buf_block_dbg_add_level(new_block, SYNC_IBUF_TREE_NODE_NEW);

	flst_remove(root, PAGE_HEADER + PAGE_BTR_IBUF_FREE_LIST,
		    new_block, PAGE_HEADER + PAGE_BTR_IBUF_FREE_LIST_NODE,
		    mtr);
	ut_d(flst_validate(root, PAGE_HEADER + PAGE_BTR_IBUF_FREE_LIST, mtr));

	return(new_block);
}

/**************************************************************//**
Allocates a new file page to be used in an index tree. NOTE: we assume
that the caller has made the reservation for free extents!
@retval NULL if no page could be allocated */
static MY_ATTRIBUTE((nonnull, warn_unused_result))
buf_block_t*
btr_page_alloc_low(
/*===============*/
	dict_index_t*	index,		/*!< in: index */
	uint32_t	hint_page_no,	/*!< in: hint of a good page */
	byte		file_direction,	/*!< in: direction where a possible
					page split is made */
	ulint		level,		/*!< in: level where the page is placed
					in the tree */
	mtr_t*		mtr,		/*!< in/out: mini-transaction
					for the allocation */
	mtr_t*		init_mtr)	/*!< in/out: mtr or another
					mini-transaction in which the
					page should be initialized. */
{
	page_t* root = btr_root_get(index, mtr);

	fseg_header_t* seg_header = (level
				     ? PAGE_HEADER + PAGE_BTR_SEG_TOP
				     : PAGE_HEADER + PAGE_BTR_SEG_LEAF)
		+ root;

	/* Parameter TRUE below states that the caller has made the
	reservation for free extents, and thus we know that a page can
	be allocated: */

	buf_block_t* block = fseg_alloc_free_page_general(
		seg_header, hint_page_no, file_direction,
		true, mtr, init_mtr);

	return block;
}

/**************************************************************//**
Allocates a new file page to be used in an index tree. NOTE: we assume
that the caller has made the reservation for free extents!
@retval NULL if no page could be allocated */
buf_block_t*
btr_page_alloc(
/*===========*/
	dict_index_t*	index,		/*!< in: index */
	uint32_t	hint_page_no,	/*!< in: hint of a good page */
	byte		file_direction,	/*!< in: direction where a possible
					page split is made */
	ulint		level,		/*!< in: level where the page is placed
					in the tree */
	mtr_t*		mtr,		/*!< in/out: mini-transaction
					for the allocation */
	mtr_t*		init_mtr)	/*!< in/out: mini-transaction
					for x-latching and initializing
					the page */
{
	buf_block_t*	new_block;

	if (dict_index_is_ibuf(index)) {

		return(btr_page_alloc_for_ibuf(index, mtr));
	}

	new_block = btr_page_alloc_low(
		index, hint_page_no, file_direction, level, mtr, init_mtr);

	if (new_block) {
		buf_block_dbg_add_level(new_block, SYNC_TREE_NODE_NEW);
	}

	return(new_block);
}

/**************************************************************//**
Gets the number of pages in a B-tree.
@return number of pages, or ULINT_UNDEFINED if the index is unavailable */
ulint
btr_get_size(
/*=========*/
	const dict_index_t*	index,	/*!< in: index */
	ulint		flag,	/*!< in: BTR_N_LEAF_PAGES or BTR_TOTAL_SIZE */
	mtr_t*		mtr)	/*!< in/out: mini-transaction where index
				is s-latched */
{
	ulint		n=0;

	ut_ad(srv_read_only_mode
	      || mtr->memo_contains(index->lock, MTR_MEMO_S_LOCK));
	ut_ad(flag == BTR_N_LEAF_PAGES || flag == BTR_TOTAL_SIZE);

	if (index->page == FIL_NULL
	    || dict_index_is_online_ddl(index)
	    || !index->is_committed()
	    || !index->table->space) {
		return(ULINT_UNDEFINED);
	}

	buf_block_t* root = btr_root_block_get(index, RW_SX_LATCH, mtr);
	if (!root) {
		return ULINT_UNDEFINED;
	}
	mtr_x_lock_space(index->table->space, mtr);
	if (flag == BTR_N_LEAF_PAGES) {
		fseg_n_reserved_pages(*root, PAGE_HEADER + PAGE_BTR_SEG_LEAF
				      + root->frame, &n, mtr);
	} else {
		ulint dummy;
		n = fseg_n_reserved_pages(*root, PAGE_HEADER + PAGE_BTR_SEG_TOP
					  + root->frame, &dummy, mtr);
		n += fseg_n_reserved_pages(*root,
					   PAGE_HEADER + PAGE_BTR_SEG_LEAF
					   + root->frame, &dummy, mtr);
	}

	return(n);
}

/**************************************************************//**
Gets the number of reserved and used pages in a B-tree.
@return	number of pages reserved, or ULINT_UNDEFINED if the index
is unavailable */
UNIV_INTERN
ulint
btr_get_size_and_reserved(
/*======================*/
	dict_index_t*	index,	/*!< in: index */
	ulint		flag,	/*!< in: BTR_N_LEAF_PAGES or BTR_TOTAL_SIZE */
	ulint*		used,	/*!< out: number of pages used (<= reserved) */
	mtr_t*		mtr)	/*!< in/out: mini-transaction where index
				is s-latched */
{
	ulint		dummy;

	ut_ad(mtr->memo_contains(index->lock, MTR_MEMO_S_LOCK));
	ut_a(flag == BTR_N_LEAF_PAGES || flag == BTR_TOTAL_SIZE);

	if (index->page == FIL_NULL
	    || dict_index_is_online_ddl(index)
	    || !index->is_committed()
	    || !index->table->space) {
		return(ULINT_UNDEFINED);
	}

	buf_block_t* root = btr_root_block_get(index, RW_SX_LATCH, mtr);
	*used = 0;
	if (!root) {
		return ULINT_UNDEFINED;
	}

	mtr_x_lock_space(index->table->space, mtr);

	ulint n = fseg_n_reserved_pages(*root, PAGE_HEADER + PAGE_BTR_SEG_LEAF
					+ root->frame, used, mtr);
	if (flag == BTR_TOTAL_SIZE) {
		n += fseg_n_reserved_pages(*root,
					   PAGE_HEADER + PAGE_BTR_SEG_TOP
					   + root->frame, &dummy, mtr);
		*used += dummy;
	}

	return(n);
}

/**************************************************************//**
Frees a page used in an ibuf tree. Puts the page to the free list of the
ibuf tree. */
static
void
btr_page_free_for_ibuf(
/*===================*/
	dict_index_t*	index,	/*!< in: index tree */
	buf_block_t*	block,	/*!< in: block to be freed, x-latched */
	mtr_t*		mtr)	/*!< in: mtr */
{
	ut_ad(mtr->memo_contains_flagged(block, MTR_MEMO_PAGE_X_FIX));

	buf_block_t* root = btr_root_block_get(index, RW_SX_LATCH, mtr);

	flst_add_first(root, PAGE_HEADER + PAGE_BTR_IBUF_FREE_LIST,
		       block, PAGE_HEADER + PAGE_BTR_IBUF_FREE_LIST_NODE, mtr);

	ut_d(flst_validate(root, PAGE_HEADER + PAGE_BTR_IBUF_FREE_LIST, mtr));
}

/** Free an index page.
@param[in,out]	index	index tree
@param[in,out]	block	block to be freed
@param[in,out]	mtr	mini-transaction
@param[in]	blob	whether this is freeing a BLOB page */
void btr_page_free(dict_index_t* index, buf_block_t* block, mtr_t* mtr,
		   bool blob)
{
<<<<<<< HEAD
	ut_ad(mtr->memo_contains_flagged(block, MTR_MEMO_PAGE_X_FIX));
#ifdef BTR_CUR_HASH_ADAPT
	if (block->index && !block->index->freed()) {
=======
	ut_ad(mtr_memo_contains(mtr, block, MTR_MEMO_PAGE_X_FIX));
#if defined BTR_CUR_HASH_ADAPT && defined UNIV_DEBUG
	if (block->index
	    && !btr_search_check_marked_free_index(block)) {
>>>>>>> b68ae6dc
		ut_ad(!blob);
		ut_ad(page_is_leaf(block->frame));
	}
#endif
	const page_id_t id(block->page.id());
	ut_ad(index->table->space_id == id.space());
	/* The root page is freed by btr_free_root(). */
	ut_ad(id.page_no() != index->page);
	ut_ad(mtr->is_named_space(index->table->space));

	/* The page gets invalid for optimistic searches: increment the frame
	modify clock */

	buf_block_modify_clock_inc(block);

	if (dict_index_is_ibuf(index)) {
		btr_page_free_for_ibuf(index, block, mtr);
		return;
	}

	/* TODO: Discard any operations for block from mtr->log.
	The page will be freed, so previous changes to it by this
	mini-transaction should not matter. */
	page_t* root = btr_root_get(index, mtr);
	fseg_header_t* seg_header = &root[blob || page_is_leaf(block->frame)
					  ? PAGE_HEADER + PAGE_BTR_SEG_LEAF
					  : PAGE_HEADER + PAGE_BTR_SEG_TOP];
	fil_space_t* space= index->table->space;
	const uint32_t page= id.page_no();

	fseg_free_page(seg_header, space, page, mtr);
	buf_page_free(space, page, mtr, __FILE__, __LINE__);

	/* The page was marked free in the allocation bitmap, but it
	should remain exclusively latched until mtr_t::commit() or until it
	is explicitly freed from the mini-transaction. */
	ut_ad(mtr->memo_contains_flagged(block, MTR_MEMO_PAGE_X_FIX));
}

/** Set the child page number in a node pointer record.
@param[in,out]  block   non-leaf index page
@param[in,out]  rec     node pointer record in the page
@param[in]      offsets rec_get_offsets(rec)
@param[in]      page_no child page number
@param[in,out]  mtr     mini-transaction
Sets the child node file address in a node pointer. */
inline void btr_node_ptr_set_child_page_no(buf_block_t *block,
                                           rec_t *rec, const rec_offs *offsets,
                                           ulint page_no, mtr_t *mtr)
{
  ut_ad(rec_offs_validate(rec, NULL, offsets));
  ut_ad(!page_rec_is_leaf(rec));
  ut_ad(!rec_offs_comp(offsets) || rec_get_node_ptr_flag(rec));

  const ulint offs= rec_offs_data_size(offsets);
  ut_ad(rec_offs_nth_size(offsets, rec_offs_n_fields(offsets) - 1) ==
        REC_NODE_PTR_SIZE);

  if (UNIV_LIKELY_NULL(block->page.zip.data))
    page_zip_write_node_ptr(block, rec, offs, page_no, mtr);
  else
    mtr->write<4>(*block, rec + offs - REC_NODE_PTR_SIZE, page_no);
}

/************************************************************//**
Returns the child page of a node pointer and sx-latches it.
@return child page, sx-latched */
static
buf_block_t*
btr_node_ptr_get_child(
/*===================*/
	const rec_t*	node_ptr,/*!< in: node pointer */
	dict_index_t*	index,	/*!< in: index */
	const rec_offs*	offsets,/*!< in: array returned by rec_get_offsets() */
	mtr_t*		mtr)	/*!< in: mtr */
{
	ut_ad(rec_offs_validate(node_ptr, index, offsets));
	ut_ad(index->table->space_id
	      == page_get_space_id(page_align(node_ptr)));

	return btr_block_get(
		*index, btr_node_ptr_get_child_page_no(node_ptr, offsets),
		RW_SX_LATCH, btr_page_get_level(page_align(node_ptr)) == 1,
		mtr);
}

/************************************************************//**
Returns the upper level node pointer to a page. It is assumed that mtr holds
an sx-latch on the tree.
@return rec_get_offsets() of the node pointer record */
static
rec_offs*
btr_page_get_father_node_ptr_func(
/*==============================*/
	rec_offs*	offsets,/*!< in: work area for the return value */
	mem_heap_t*	heap,	/*!< in: memory heap to use */
	btr_cur_t*	cursor,	/*!< in: cursor pointing to user record,
				out: cursor on node pointer record,
				its page x-latched */
	ulint		latch_mode,/*!< in: BTR_CONT_MODIFY_TREE
				or BTR_CONT_SEARCH_TREE */
	const char*	file,	/*!< in: file name */
	unsigned	line,	/*!< in: line where called */
	mtr_t*		mtr)	/*!< in: mtr */
{
	dtuple_t*	tuple;
	rec_t*		user_rec;
	rec_t*		node_ptr;
	ulint		level;
	ulint		page_no;
	dict_index_t*	index;

	ut_ad(latch_mode == BTR_CONT_MODIFY_TREE
	      || latch_mode == BTR_CONT_SEARCH_TREE);

	page_no = btr_cur_get_block(cursor)->page.id().page_no();
	index = btr_cur_get_index(cursor);
	ut_ad(!dict_index_is_spatial(index));

	ut_ad(srv_read_only_mode
	      || mtr->memo_contains_flagged(&index->lock, MTR_MEMO_X_LOCK
					    | MTR_MEMO_SX_LOCK));

	ut_ad(dict_index_get_page(index) != page_no);

	level = btr_page_get_level(btr_cur_get_page(cursor));

	user_rec = btr_cur_get_rec(cursor);
	ut_a(page_rec_is_user_rec(user_rec));

	tuple = dict_index_build_node_ptr(index, user_rec, 0, heap, level);
	dberr_t err = DB_SUCCESS;

	err = btr_cur_search_to_nth_level(
		index, level + 1, tuple,
		PAGE_CUR_LE, latch_mode, cursor, 0,
		file, line, mtr);

	if (err != DB_SUCCESS) {
		ib::warn() << " Error code: " << err
			<< " btr_page_get_father_node_ptr_func "
			<< " level: " << level + 1
			<< " called from file: "
			<< file << " line: " << line
			<< " table: " << index->table->name
			<< " index: " << index->name();
	}

	node_ptr = btr_cur_get_rec(cursor);

	offsets = rec_get_offsets(node_ptr, index, offsets, 0,
				  ULINT_UNDEFINED, &heap);

	if (btr_node_ptr_get_child_page_no(node_ptr, offsets) != page_no) {
		rec_t*	print_rec;

		ib::error()
			<< "Corruption of an index tree: table "
			<< index->table->name
			<< " index " << index->name
			<< ", father ptr page no "
			<< btr_node_ptr_get_child_page_no(node_ptr, offsets)
			<< ", child page no " << page_no;

		print_rec = page_rec_get_next(
			page_get_infimum_rec(page_align(user_rec)));
		offsets = rec_get_offsets(print_rec, index, offsets,
					  page_rec_is_leaf(user_rec)
					  ? index->n_core_fields : 0,
					  ULINT_UNDEFINED, &heap);
		page_rec_print(print_rec, offsets);
		offsets = rec_get_offsets(node_ptr, index, offsets, 0,
					  ULINT_UNDEFINED, &heap);
		page_rec_print(node_ptr, offsets);

		ib::fatal()
			<< "You should dump + drop + reimport the table to"
			<< " fix the corruption. If the crash happens at"
			<< " database startup. " << FORCE_RECOVERY_MSG
			<< " Then dump + drop + reimport.";
	}

	return(offsets);
}

#define btr_page_get_father_node_ptr(of,heap,cur,mtr)			\
	btr_page_get_father_node_ptr_func(				\
		of,heap,cur,BTR_CONT_MODIFY_TREE,__FILE__,__LINE__,mtr)

#define btr_page_get_father_node_ptr_for_validate(of,heap,cur,mtr)	\
	btr_page_get_father_node_ptr_func(				\
		of,heap,cur,BTR_CONT_SEARCH_TREE,__FILE__,__LINE__,mtr)

/************************************************************//**
Returns the upper level node pointer to a page. It is assumed that mtr holds
an x-latch on the tree.
@return rec_get_offsets() of the node pointer record */
static
rec_offs*
btr_page_get_father_block(
/*======================*/
	rec_offs*	offsets,/*!< in: work area for the return value */
	mem_heap_t*	heap,	/*!< in: memory heap to use */
	dict_index_t*	index,	/*!< in: b-tree index */
	buf_block_t*	block,	/*!< in: child page in the index */
	mtr_t*		mtr,	/*!< in: mtr */
	btr_cur_t*	cursor)	/*!< out: cursor on node pointer record,
				its page x-latched */
{
	rec_t*	rec
		= page_rec_get_next(page_get_infimum_rec(buf_block_get_frame(
								 block)));
	btr_cur_position(index, rec, block, cursor);
	return(btr_page_get_father_node_ptr(offsets, heap, cursor, mtr));
}

/** Seek to the parent page of a B-tree page.
@param[in,out]	index	b-tree
@param[in]	block	child page
@param[in,out]	mtr	mini-transaction
@param[out]	cursor	cursor pointing to the x-latched parent page */
void btr_page_get_father(dict_index_t* index, buf_block_t* block, mtr_t* mtr,
			 btr_cur_t* cursor)
{
	mem_heap_t*	heap;
	rec_t*		rec
		= page_rec_get_next(page_get_infimum_rec(buf_block_get_frame(
								 block)));
	btr_cur_position(index, rec, block, cursor);

	heap = mem_heap_create(100);
	btr_page_get_father_node_ptr(NULL, heap, cursor, mtr);
	mem_heap_free(heap);
}

#ifdef UNIV_DEBUG
/** PAGE_INDEX_ID value for freed index B-trees */
constexpr index_id_t	BTR_FREED_INDEX_ID = 0;
#endif

/** Free a B-tree root page. btr_free_but_not_root() must already
have been called.
In a persistent tablespace, the caller must invoke fsp_init_file_page()
before mtr.commit().
@param[in,out]	block		index root page
@param[in,out]	mtr		mini-transaction */
static void btr_free_root(buf_block_t *block, mtr_t *mtr)
{
  ut_ad(mtr->memo_contains_flagged(block, MTR_MEMO_PAGE_X_FIX |
                                   MTR_MEMO_PAGE_SX_FIX));
  ut_ad(mtr->is_named_space(block->page.id().space()));

  btr_search_drop_page_hash_index(block);

#ifdef UNIV_BTR_DEBUG
  ut_a(btr_root_fseg_validate(PAGE_HEADER + PAGE_BTR_SEG_TOP + block->frame,
			      block->page.id().space()));
#endif /* UNIV_BTR_DEBUG */

  /* Free the entire segment in small steps. */
  while (!fseg_free_step(PAGE_HEADER + PAGE_BTR_SEG_TOP + block->frame, mtr));
}

/** Prepare to free a B-tree.
@param[in]	page_id		page id
@param[in]	zip_size	ROW_FORMAT=COMPRESSED page size, or 0
@param[in]	index_id	PAGE_INDEX_ID contents
@param[in,out]	mtr		mini-transaction
@return root block, to invoke btr_free_but_not_root() and btr_free_root()
@retval NULL if the page is no longer a matching B-tree page */
static MY_ATTRIBUTE((warn_unused_result))
buf_block_t*
btr_free_root_check(
	const page_id_t		page_id,
	ulint			zip_size,
	index_id_t		index_id,
	mtr_t*			mtr)
{
	ut_ad(page_id.space() != SRV_TMP_SPACE_ID);
	ut_ad(index_id != BTR_FREED_INDEX_ID);

	buf_block_t*	block = buf_page_get(
		page_id, zip_size, RW_X_LATCH, mtr);

	if (block) {
		buf_block_dbg_add_level(block, SYNC_TREE_NODE);

		if (fil_page_index_page_check(block->frame)
		    && index_id == btr_page_get_index_id(block->frame)) {
			/* This should be a root page.
			It should not be possible to reassign the same
			index_id for some other index in the tablespace. */
			ut_ad(!page_has_siblings(block->frame));
		} else {
			block = NULL;
		}
	}

	return(block);
}

/** Create the root node for a new index tree.
@param[in]	type			type of the index
@param[in]	index_id		index id
@param[in,out]	space			tablespace where created
@param[in]	index			index, or NULL to create a system table
@param[in,out]	mtr			mini-transaction
@return	page number of the created root
@retval	FIL_NULL	if did not succeed */
uint32_t
btr_create(
	ulint			type,
	fil_space_t*		space,
	index_id_t		index_id,
	dict_index_t*		index,
	mtr_t*			mtr)
{
	buf_block_t*		block;

	ut_ad(mtr->is_named_space(space));
	ut_ad(index_id != BTR_FREED_INDEX_ID);

	/* Create the two new segments (one, in the case of an ibuf tree) for
	the index tree; the segment headers are put on the allocated root page
	(for an ibuf tree, not in the root, but on a separate ibuf header
	page) */

	if (UNIV_UNLIKELY(type & DICT_IBUF)) {
		/* Allocate first the ibuf header page */
		buf_block_t*	ibuf_hdr_block = fseg_create(
			space, IBUF_HEADER + IBUF_TREE_SEG_HEADER, mtr);

		if (ibuf_hdr_block == NULL) {
			return(FIL_NULL);
		}

		buf_block_dbg_add_level(
			ibuf_hdr_block, SYNC_IBUF_TREE_NODE_NEW);

		ut_ad(ibuf_hdr_block->page.id().page_no()
		      == IBUF_HEADER_PAGE_NO);
		/* Allocate then the next page to the segment: it will be the
		tree root page */

		block = fseg_alloc_free_page(
			buf_block_get_frame(ibuf_hdr_block)
			+ IBUF_HEADER + IBUF_TREE_SEG_HEADER,
			IBUF_TREE_ROOT_PAGE_NO,
			FSP_UP, mtr);

		if (block == NULL) {
			return(FIL_NULL);
		}

		ut_ad(block->page.id() == page_id_t(0,IBUF_TREE_ROOT_PAGE_NO));

		buf_block_dbg_add_level(block, SYNC_IBUF_TREE_NODE_NEW);

		flst_init(block, PAGE_HEADER + PAGE_BTR_IBUF_FREE_LIST, mtr);
	} else {
		block = fseg_create(space, PAGE_HEADER + PAGE_BTR_SEG_TOP,
				    mtr);

		if (block == NULL) {
			return(FIL_NULL);
		}

		buf_block_dbg_add_level(block, SYNC_TREE_NODE_NEW);

		if (!fseg_create(space, PAGE_HEADER + PAGE_BTR_SEG_LEAF, mtr,
				 false, block)) {
			/* Not enough space for new segment, free root
			segment before return. */
			btr_free_root(block, mtr);
			return(FIL_NULL);
		}

		/* The fseg create acquires a second latch on the page,
		therefore we must declare it: */
		buf_block_dbg_add_level(block, SYNC_TREE_NODE_NEW);
	}

	ut_ad(!page_has_siblings(block->frame));

	constexpr uint16_t field = PAGE_HEADER + PAGE_INDEX_ID;

	byte* page_index_id = my_assume_aligned<2>(field + block->frame);

	/* Create a new index page on the allocated segment page */
	if (UNIV_LIKELY_NULL(block->page.zip.data)) {
		mach_write_to_8(page_index_id, index_id);
		ut_ad(!page_has_siblings(block->page.zip.data));
		page_create_zip(block, index, 0, 0, mtr);
	} else {
		page_create(block, mtr,
			    index && index->table->not_redundant());
		if (index && index->is_spatial()) {
			static_assert(((FIL_PAGE_INDEX & 0xff00)
				       | byte(FIL_PAGE_RTREE))
				      == FIL_PAGE_RTREE, "compatibility");
			mtr->write<1>(*block, FIL_PAGE_TYPE + 1 + block->frame,
				      byte(FIL_PAGE_RTREE));
			if (mach_read_from_8(block->frame
					     + FIL_RTREE_SPLIT_SEQ_NUM)) {
				mtr->memset(block, FIL_RTREE_SPLIT_SEQ_NUM,
					    8, 0);
			}
		}
		/* Set the level of the new index page */
		mtr->write<2,mtr_t::MAYBE_NOP>(*block, PAGE_HEADER + PAGE_LEVEL
					       + block->frame, 0U);
		mtr->write<8,mtr_t::MAYBE_NOP>(*block, page_index_id,
					       index_id);
	}

	/* We reset the free bits for the page in a separate
	mini-transaction to allow creation of several trees in the
	same mtr, otherwise the latch on a bitmap page would prevent
	it because of the latching order.

	Note: Insert Buffering is disabled for temporary tables given that
	most temporary tables are smaller in size and short-lived. */
	if (!(type & DICT_CLUSTERED)
	    && (!index || !index->table->is_temporary())) {
		ibuf_reset_free_bits(block);
	}

	/* In the following assertion we test that two records of maximum
	allowed size fit on the root page: this fact is needed to ensure
	correctness of split algorithms */

	ut_ad(page_get_max_insert_size(block->frame, 2)
	      > 2 * BTR_PAGE_MAX_REC_SIZE);

	return(block->page.id().page_no());
}

/** Free a B-tree except the root page. The root page MUST be freed after
this by calling btr_free_root.
@param[in,out]	block		root page
@param[in]	log_mode	mtr logging mode */
static
void
btr_free_but_not_root(
	buf_block_t*	block,
	mtr_log_t	log_mode)
{
	mtr_t	mtr;

	ut_ad(fil_page_index_page_check(block->frame));
	ut_ad(!page_has_siblings(block->frame));
leaf_loop:
	mtr_start(&mtr);
	mtr_set_log_mode(&mtr, log_mode);
	mtr.set_named_space_id(block->page.id().space());

	page_t*	root = block->frame;

	if (!root) {
		mtr_commit(&mtr);
		return;
	}

#ifdef UNIV_BTR_DEBUG
	ut_a(btr_root_fseg_validate(FIL_PAGE_DATA + PAGE_BTR_SEG_LEAF
				    + root, block->page.id().space()));
	ut_a(btr_root_fseg_validate(FIL_PAGE_DATA + PAGE_BTR_SEG_TOP
				    + root, block->page.id().space()));
#endif /* UNIV_BTR_DEBUG */

	/* NOTE: page hash indexes are dropped when a page is freed inside
	fsp0fsp. */

	bool finished = fseg_free_step(root + PAGE_HEADER + PAGE_BTR_SEG_LEAF,
				       &mtr);
	mtr_commit(&mtr);

	if (!finished) {

		goto leaf_loop;
	}
top_loop:
	mtr_start(&mtr);
	mtr_set_log_mode(&mtr, log_mode);
	mtr.set_named_space_id(block->page.id().space());

	root = block->frame;

#ifdef UNIV_BTR_DEBUG
	ut_a(btr_root_fseg_validate(FIL_PAGE_DATA + PAGE_BTR_SEG_TOP
				    + root, block->page.id().space()));
#endif /* UNIV_BTR_DEBUG */

	finished = fseg_free_step_not_header(
		root + PAGE_HEADER + PAGE_BTR_SEG_TOP, &mtr);
	mtr_commit(&mtr);

	if (!finished) {
		goto top_loop;
	}
}

/** Free a persistent index tree if it exists.
@param[in]	page_id		root page id
@param[in]	zip_size	ROW_FORMAT=COMPRESSED page size, or 0
@param[in]	index_id	PAGE_INDEX_ID contents
@param[in,out]	mtr		mini-transaction */
void
btr_free_if_exists(
	const page_id_t		page_id,
	ulint			zip_size,
	index_id_t		index_id,
	mtr_t*			mtr)
{
	buf_block_t* root = btr_free_root_check(
		page_id, zip_size, index_id, mtr);

	if (root == NULL) {
		return;
	}

	btr_free_but_not_root(root, mtr->get_log_mode());
	mtr->set_named_space_id(page_id.space());
	btr_free_root(root, mtr);
}

/** Free an index tree in a temporary tablespace.
@param[in]	page_id		root page id */
void btr_free(const page_id_t page_id)
{
	mtr_t		mtr;
	mtr.start();
	mtr.set_log_mode(MTR_LOG_NO_REDO);

	buf_block_t*	block = buf_page_get(page_id, 0, RW_X_LATCH, &mtr);

	if (block) {
		btr_free_but_not_root(block, MTR_LOG_NO_REDO);
		btr_free_root(block, &mtr);
	}
	mtr.commit();
}

/** Read the last used AUTO_INCREMENT value from PAGE_ROOT_AUTO_INC.
@param[in,out]	index	clustered index
@return	the last used AUTO_INCREMENT value
@retval	0 on error or if no AUTO_INCREMENT value was used yet */
ib_uint64_t
btr_read_autoinc(dict_index_t* index)
{
	ut_ad(index->is_primary());
	ut_ad(index->table->persistent_autoinc);
	ut_ad(!index->table->is_temporary());
	mtr_t		mtr;
	mtr.start();
	ib_uint64_t	autoinc;
	if (buf_block_t* block = buf_page_get(
		    page_id_t(index->table->space_id, index->page),
		    index->table->space->zip_size(),
		    RW_S_LATCH, &mtr)) {
		autoinc = page_get_autoinc(block->frame);
	} else {
		autoinc = 0;
	}
	mtr.commit();
	return autoinc;
}

/** Read the last used AUTO_INCREMENT value from PAGE_ROOT_AUTO_INC,
or fall back to MAX(auto_increment_column).
@param[in]	table	table containing an AUTO_INCREMENT column
@param[in]	col_no	index of the AUTO_INCREMENT column
@return	the AUTO_INCREMENT value
@retval	0 on error or if no AUTO_INCREMENT value was used yet */
ib_uint64_t
btr_read_autoinc_with_fallback(const dict_table_t* table, unsigned col_no)
{
	ut_ad(table->persistent_autoinc);
	ut_ad(!table->is_temporary());

	dict_index_t*	index = dict_table_get_first_index(table);

	if (index == NULL) {
		return 0;
	}

	mtr_t		mtr;
	mtr.start();
	buf_block_t*	block = buf_page_get(
		page_id_t(index->table->space_id, index->page),
		index->table->space->zip_size(),
		RW_S_LATCH, &mtr);

	ib_uint64_t	autoinc	= block ? page_get_autoinc(block->frame) : 0;
	const bool	retry	= block && autoinc == 0
		&& !page_is_empty(block->frame);
	mtr.commit();

	if (retry) {
		/* This should be an old data file where
		PAGE_ROOT_AUTO_INC was initialized to 0.
		Fall back to reading MAX(autoinc_col).
		There should be an index on it. */
		const dict_col_t*	autoinc_col
			= dict_table_get_nth_col(table, col_no);
		while (index && index->fields[0].col != autoinc_col) {
			index = dict_table_get_next_index(index);
		}

		if (index) {
			autoinc = row_search_max_autoinc(index);
		}
	}

	return autoinc;
}

/** Write the next available AUTO_INCREMENT value to PAGE_ROOT_AUTO_INC.
@param[in,out]	index	clustered index
@param[in]	autoinc	the AUTO_INCREMENT value
@param[in]	reset	whether to reset the AUTO_INCREMENT
			to a possibly smaller value than currently
			exists in the page */
void
btr_write_autoinc(dict_index_t* index, ib_uint64_t autoinc, bool reset)
{
	ut_ad(index->is_primary());
	ut_ad(index->table->persistent_autoinc);
	ut_ad(!index->table->is_temporary());

	mtr_t		mtr;
	mtr.start();
	fil_space_t* space = index->table->space;
	mtr.set_named_space(space);
	page_set_autoinc(buf_page_get(page_id_t(space->id, index->page),
				      space->zip_size(),
				      RW_SX_LATCH, &mtr),
			 autoinc, &mtr, reset);
	mtr.commit();
}

/** Reorganize an index page.
@param cursor      index page cursor
@param index       the index that the cursor belongs to
@param mtr         mini-transaction */
static void btr_page_reorganize_low(page_cur_t *cursor, dict_index_t *index,
                                    mtr_t *mtr)
{
  const mtr_log_t log_mode= mtr->set_log_mode(MTR_LOG_NO_REDO);

  buf_block_t *const block= cursor->block;

  ut_ad(mtr->memo_contains_flagged(block, MTR_MEMO_PAGE_X_FIX));
  ut_ad(!is_buf_block_get_page_zip(block));
  btr_assert_not_corrupted(block, index);
  ut_ad(fil_page_index_page_check(block->frame));
  ut_ad(index->is_dummy ||
        block->page.id().space() == index->table->space->id);
  ut_ad(index->is_dummy || block->page.id().page_no() != index->page ||
        !page_has_siblings(block->frame));

  buf_block_t *old= buf_block_alloc();
  /* Copy the old page to temporary space */
  memcpy_aligned<UNIV_PAGE_SIZE_MIN>(old->frame, block->frame, srv_page_size);

  btr_search_drop_page_hash_index(block);

  /* Save the cursor position. */
  const ulint pos= page_rec_get_n_recs_before(cursor->rec);

  page_create(block, mtr, index->table->not_redundant());
  if (index->is_spatial())
    block->frame[FIL_PAGE_TYPE + 1]= byte(FIL_PAGE_RTREE);

  static_assert(((FIL_PAGE_INDEX & 0xff00) | byte(FIL_PAGE_RTREE)) ==
                FIL_PAGE_RTREE, "compatibility");

  /* Copy the records from the temporary space to the recreated page;
  do not copy the lock bits yet */

  page_copy_rec_list_end_no_locks(block, old, page_get_infimum_rec(old->frame),
                                  index, mtr);

  /* Copy the PAGE_MAX_TRX_ID or PAGE_ROOT_AUTO_INC. */
  ut_ad(!page_get_max_trx_id(block->frame));
  memcpy_aligned<8>(PAGE_MAX_TRX_ID + PAGE_HEADER + block->frame,
                    PAGE_MAX_TRX_ID + PAGE_HEADER + old->frame, 8);
#ifdef UNIV_DEBUG
  if (page_get_max_trx_id(block->frame))
    /* PAGE_MAX_TRX_ID must be zero on non-leaf pages other than
    clustered index root pages. */
    ut_ad(dict_index_is_sec_or_ibuf(index)
          ? page_is_leaf(block->frame)
          : block->page.id().page_no() == index->page);
  else
    /* PAGE_MAX_TRX_ID is unused in clustered index pages (other than
    the root where it is repurposed as PAGE_ROOT_AUTO_INC), non-leaf
    pages, and in temporary tables.  It was always zero-initialized in
    page_create().  PAGE_MAX_TRX_ID must be nonzero on
    dict_index_is_sec_or_ibuf() leaf pages. */
    ut_ad(index->table->is_temporary() || !page_is_leaf(block->frame) ||
          !dict_index_is_sec_or_ibuf(index));
#endif

  const uint16_t data_size1= page_get_data_size(old->frame);
  const uint16_t data_size2= page_get_data_size(block->frame);
  const ulint max1= page_get_max_insert_size_after_reorganize(old->frame, 1);
  const ulint max2= page_get_max_insert_size_after_reorganize(block->frame, 1);

  if (UNIV_UNLIKELY(data_size1 != data_size2 || max1 != max2))
    ib::fatal() << "Page old data size " << data_size1
                << " new data size " << data_size2
                << ", page old max ins size " << max1
                << " new max ins size " << max2;

  /* Restore the cursor position. */
  if (pos)
    cursor->rec = page_rec_get_nth(block->frame, pos);
  else
    ut_ad(cursor->rec == page_get_infimum_rec(block->frame));

  if (block->page.id().page_no() == index->page &&
      fil_page_get_type(old->frame) == FIL_PAGE_TYPE_INSTANT)
  {
    /* Preserve the PAGE_INSTANT information. */
    ut_ad(index->is_instant());
    memcpy_aligned<2>(FIL_PAGE_TYPE + block->frame,
                      FIL_PAGE_TYPE + old->frame, 2);
    memcpy_aligned<2>(PAGE_HEADER + PAGE_INSTANT + block->frame,
                      PAGE_HEADER + PAGE_INSTANT + old->frame, 2);
    if (!index->table->instant);
    else if (page_is_comp(block->frame))
    {
      memcpy(PAGE_NEW_INFIMUM + block->frame,
             PAGE_NEW_INFIMUM + old->frame, 8);
      memcpy(PAGE_NEW_SUPREMUM + block->frame,
             PAGE_NEW_SUPREMUM + old->frame, 8);
    }
    else
    {
      memcpy(PAGE_OLD_INFIMUM + block->frame,
             PAGE_OLD_INFIMUM + old->frame, 8);
      memcpy(PAGE_OLD_SUPREMUM + block->frame,
             PAGE_OLD_SUPREMUM + old->frame, 8);
    }
  }

  ut_ad(!memcmp(old->frame, block->frame, PAGE_HEADER));
  ut_ad(!memcmp(old->frame + PAGE_MAX_TRX_ID + PAGE_HEADER,
                block->frame + PAGE_MAX_TRX_ID + PAGE_HEADER,
                PAGE_DATA - (PAGE_MAX_TRX_ID + PAGE_HEADER)));

  if (!dict_table_is_locking_disabled(index->table))
    lock_move_reorganize_page(block, old);

  /* Write log for the changes, if needed. */
  mtr->set_log_mode(log_mode);
  if (log_mode == MTR_LOG_ALL)
  {
    /* Check and log the changes in the page header. */
    ulint a, e;
    for (a= PAGE_HEADER, e= PAGE_MAX_TRX_ID + PAGE_HEADER; a < e; a++)
    {
      if (old->frame[a] == block->frame[a])
        continue;
      while (--e, old->frame[e] == block->frame[e]);
      e++;
      ut_ad(a < e);
      /* Write log for the changed page header fields. */
      mtr->memcpy(*block, a, e - a);
      break;
    }

    const uint16_t top= page_header_get_offs(block->frame, PAGE_HEAP_TOP);

    if (page_is_comp(block->frame))
    {
      /* info_bits=0, n_owned=1, heap_no=0, status */
      ut_ad(!memcmp(PAGE_NEW_INFIMUM - REC_N_NEW_EXTRA_BYTES + block->frame,
                    PAGE_NEW_INFIMUM - REC_N_NEW_EXTRA_BYTES + old->frame, 3));
      /* If the 'next' pointer of the infimum record has changed, log it. */
      a= PAGE_NEW_INFIMUM - 2;
      e= a + 2;
      if (block->frame[a] == old->frame[a])
        a++;
      if (--e, block->frame[e] != old->frame[e])
        e++;
      if (ulint len= e - a)
        mtr->memcpy(*block, a, len);
      /* The infimum record itself must not change. */
      ut_ad(!memcmp(PAGE_NEW_INFIMUM + block->frame,
                    PAGE_NEW_INFIMUM + old->frame, 8));
      /* Log any change of the n_owned of the supremum record. */
      a= PAGE_NEW_SUPREMUM - REC_N_NEW_EXTRA_BYTES;
      if (block->frame[a] != old->frame[a])
        mtr->memcpy(*block, a, 1);
      /* The rest of the supremum record must not change. */
      ut_ad(!memcmp(&block->frame[a + 1], &old->frame[a + 1],
                    PAGE_NEW_SUPREMUM_END - PAGE_NEW_SUPREMUM +
                    REC_N_NEW_EXTRA_BYTES - 1));

      /* Log the differences in the payload. */
      for (a= PAGE_NEW_SUPREMUM_END, e= top; a < e; a++)
      {
        if (old->frame[a] == block->frame[a])
          continue;
        while (--e, old->frame[e] == block->frame[e]);
        e++;
        ut_ad(a < e);
	/* TODO: write MEMMOVE records to minimize this further! */
        mtr->memcpy(*block, a, e - a);
	break;
      }
    }
    else
    {
      /* info_bits=0, n_owned=1, heap_no=0, number of fields, 1-byte format */
      ut_ad(!memcmp(PAGE_OLD_INFIMUM - REC_N_OLD_EXTRA_BYTES + block->frame,
                    PAGE_OLD_INFIMUM - REC_N_OLD_EXTRA_BYTES + old->frame, 4));
      /* If the 'next' pointer of the infimum record has changed, log it. */
      a= PAGE_OLD_INFIMUM - 2;
      e= a + 2;
      if (block->frame[a] == old->frame[a])
        a++;
      if (--e, block->frame[e] != old->frame[e])
        e++;
      if (ulint len= e - a)
        mtr->memcpy(*block, a, len);
      /* The infimum record itself must not change. */
      ut_ad(!memcmp(PAGE_OLD_INFIMUM + block->frame,
                    PAGE_OLD_INFIMUM + old->frame, 8));
      /* Log any change of the n_owned of the supremum record. */
      a= PAGE_OLD_SUPREMUM - REC_N_OLD_EXTRA_BYTES;
      if (block->frame[a] != old->frame[a])
        mtr->memcpy(*block, a, 1);
      ut_ad(!memcmp(&block->frame[a + 1], &old->frame[a + 1],
                    PAGE_OLD_SUPREMUM_END - PAGE_OLD_SUPREMUM +
                    REC_N_OLD_EXTRA_BYTES - 1));

      /* Log the differences in the payload. */
      for (a= PAGE_OLD_SUPREMUM_END, e= top; a < e; a++)
      {
        if (old->frame[a] == block->frame[a])
          continue;
        while (--e, old->frame[e] == block->frame[e]);
        e++;
        ut_ad(a < e);
	/* TODO: write MEMMOVE records to minimize this further! */
        mtr->memcpy(*block, a, e - a);
	break;
      }
    }

    e= srv_page_size - PAGE_DIR;
    a= e - PAGE_DIR_SLOT_SIZE * page_dir_get_n_slots(block->frame);

    /* Zero out the payload area. */
    mtr->memset(*block, top, a - top, 0);

    /* Log changes to the page directory. */
    for (; a < e; a++)
    {
      if (old->frame[a] == block->frame[a])
        continue;
      while (--e, old->frame[e] == block->frame[e]);
      e++;
      ut_ad(a < e);
      /* Write log for the changed page directory slots. */
      mtr->memcpy(*block, a, e - a);
      break;
    }
  }

  buf_block_free(old);

  MONITOR_INC(MONITOR_INDEX_REORG_ATTEMPTS);
  MONITOR_INC(MONITOR_INDEX_REORG_SUCCESSFUL);
}

/*************************************************************//**
Reorganizes an index page.

IMPORTANT: On success, the caller will have to update IBUF_BITMAP_FREE
if this is a compressed leaf page in a secondary index. This has to
be done either within the same mini-transaction, or by invoking
ibuf_reset_free_bits() before mtr_commit(). On uncompressed pages,
IBUF_BITMAP_FREE is unaffected by reorganization.

@retval true if the operation was successful
@retval false if it is a compressed page, and recompression failed */
bool
btr_page_reorganize_block(
	ulint		z_level,/*!< in: compression level to be used
				if dealing with compressed page */
	buf_block_t*	block,	/*!< in/out: B-tree page */
	dict_index_t*	index,	/*!< in: the index tree of the page */
	mtr_t*		mtr)	/*!< in/out: mini-transaction */
{
	if (buf_block_get_page_zip(block)) {
		return page_zip_reorganize(block, index, z_level, mtr, true);
	}

	page_cur_t	cur;
	page_cur_set_before_first(block, &cur);

	btr_page_reorganize_low(&cur, index, mtr);
	return true;
}

/*************************************************************//**
Reorganizes an index page.

IMPORTANT: On success, the caller will have to update IBUF_BITMAP_FREE
if this is a compressed leaf page in a secondary index. This has to
be done either within the same mini-transaction, or by invoking
ibuf_reset_free_bits() before mtr_commit(). On uncompressed pages,
IBUF_BITMAP_FREE is unaffected by reorganization.

@retval true if the operation was successful
@retval false if it is a compressed page, and recompression failed */
bool
btr_page_reorganize(
/*================*/
	page_cur_t*	cursor,	/*!< in/out: page cursor */
	dict_index_t*	index,	/*!< in: the index tree of the page */
	mtr_t*		mtr)	/*!< in/out: mini-transaction */
{
	if (!buf_block_get_page_zip(cursor->block)) {
		btr_page_reorganize_low(cursor, index, mtr);
		return true;
	}

	ulint pos = page_rec_get_n_recs_before(cursor->rec);
	if (!page_zip_reorganize(cursor->block, index, page_zip_level, mtr,
				 true)) {
		return false;
	}
	if (pos) {
		cursor->rec = page_rec_get_nth(cursor->block->frame, pos);
	} else {
		ut_ad(cursor->rec == page_get_infimum_rec(
			      cursor->block->frame));
	}

	return true;
}

/** Empty an index page (possibly the root page). @see btr_page_create().
@param[in,out]	block		page to be emptied
@param[in,out]	page_zip	compressed page frame, or NULL
@param[in]	index		index of the page
@param[in]	level		B-tree level of the page (0=leaf)
@param[in,out]	mtr		mini-transaction */
void
btr_page_empty(
	buf_block_t*	block,
	page_zip_des_t*	page_zip,
	dict_index_t*	index,
	ulint		level,
	mtr_t*		mtr)
{
	ut_ad(mtr->memo_contains_flagged(block, MTR_MEMO_PAGE_X_FIX));
	ut_ad(page_zip == buf_block_get_page_zip(block));
	ut_ad(!index->is_dummy);
	ut_ad(index->table->space->id == block->page.id().space());
#ifdef UNIV_ZIP_DEBUG
	ut_a(!page_zip || page_zip_validate(page_zip, block->frame, index));
#endif /* UNIV_ZIP_DEBUG */

	btr_search_drop_page_hash_index(block);

	/* Recreate the page: note that global data on page (possible
	segment headers, next page-field, etc.) is preserved intact */

	/* Preserve PAGE_ROOT_AUTO_INC when creating a clustered index
	root page. */
	const ib_uint64_t	autoinc
		= dict_index_is_clust(index)
		&& index->page == block->page.id().page_no()
		? page_get_autoinc(block->frame)
		: 0;

	if (page_zip) {
		page_create_zip(block, index, level, autoinc, mtr);
	} else {
		page_create(block, mtr, index->table->not_redundant());
		if (index->is_spatial()) {
			static_assert(((FIL_PAGE_INDEX & 0xff00)
				       | byte(FIL_PAGE_RTREE))
				      == FIL_PAGE_RTREE, "compatibility");
			mtr->write<1>(*block, FIL_PAGE_TYPE + 1 + block->frame,
				      byte(FIL_PAGE_RTREE));
			if (mach_read_from_8(block->frame
					     + FIL_RTREE_SPLIT_SEQ_NUM)) {
				mtr->memset(block, FIL_RTREE_SPLIT_SEQ_NUM,
					    8, 0);
			}
		}
		mtr->write<2,mtr_t::MAYBE_NOP>(*block, PAGE_HEADER + PAGE_LEVEL
					       + block->frame, level);
		if (autoinc) {
			mtr->write<8>(*block, PAGE_HEADER + PAGE_MAX_TRX_ID
				      + block->frame, autoinc);
		}
	}
}

/** Write instant ALTER TABLE metadata to a root page.
@param[in,out]	root	clustered index root page
@param[in]	index	clustered index with instant ALTER TABLE
@param[in,out]	mtr	mini-transaction */
void btr_set_instant(buf_block_t* root, const dict_index_t& index, mtr_t* mtr)
{
	ut_ad(index.n_core_fields > 0);
	ut_ad(index.n_core_fields < REC_MAX_N_FIELDS);
	ut_ad(index.is_instant());
	ut_ad(fil_page_get_type(root->frame) == FIL_PAGE_TYPE_INSTANT
	      || fil_page_get_type(root->frame) == FIL_PAGE_INDEX);
	ut_ad(!page_has_siblings(root->frame));
	ut_ad(root->page.id().page_no() == index.page);

	rec_t* infimum = page_get_infimum_rec(root->frame);
	rec_t* supremum = page_get_supremum_rec(root->frame);
	byte* page_type = root->frame + FIL_PAGE_TYPE;
	uint16_t i = page_header_get_field(root->frame, PAGE_INSTANT);

	switch (mach_read_from_2(page_type)) {
	case FIL_PAGE_TYPE_INSTANT:
		ut_ad(page_get_instant(root->frame) == index.n_core_fields);
		if (memcmp(infimum, "infimum", 8)
		    || memcmp(supremum, "supremum", 8)) {
			ut_ad(index.table->instant);
			ut_ad(!memcmp(infimum, field_ref_zero, 8));
			ut_ad(!memcmp(supremum, field_ref_zero, 7));
			/* The n_core_null_bytes only matters for
			ROW_FORMAT=COMPACT and ROW_FORMAT=DYNAMIC tables. */
			ut_ad(supremum[7] == index.n_core_null_bytes
			      || !index.table->not_redundant());
			return;
		}
		break;
	default:
		ut_ad("wrong page type" == 0);
		/* fall through */
	case FIL_PAGE_INDEX:
		ut_ad(!page_is_comp(root->frame)
		      || !page_get_instant(root->frame));
		ut_ad(!memcmp(infimum, "infimum", 8));
		ut_ad(!memcmp(supremum, "supremum", 8));
		mtr->write<2>(*root, page_type, FIL_PAGE_TYPE_INSTANT);
		ut_ad(i <= PAGE_NO_DIRECTION);
		i |= static_cast<uint16_t>(index.n_core_fields << 3);
		mtr->write<2>(*root, PAGE_HEADER + PAGE_INSTANT + root->frame,
			      i);
		break;
	}

	if (index.table->instant) {
		mtr->memset(root, infimum - root->frame, 8, 0);
		mtr->memset(root, supremum - root->frame, 7, 0);
		mtr->write<1,mtr_t::MAYBE_NOP>(*root, &supremum[7],
					       index.n_core_null_bytes);
	}
}

/** Reset the table to the canonical format on ROLLBACK of instant ALTER TABLE.
@param[in]      index   clustered index with instant ALTER TABLE
@param[in]      all     whether to reset FIL_PAGE_TYPE as well
@param[in,out]  mtr     mini-transaction */
ATTRIBUTE_COLD
void btr_reset_instant(const dict_index_t &index, bool all, mtr_t *mtr)
{
  ut_ad(!index.table->is_temporary());
  ut_ad(index.is_primary());
  if (buf_block_t *root = btr_root_block_get(&index, RW_SX_LATCH, mtr))
  {
    byte *page_type= root->frame + FIL_PAGE_TYPE;
    if (all)
    {
      ut_ad(mach_read_from_2(page_type) == FIL_PAGE_TYPE_INSTANT ||
            mach_read_from_2(page_type) == FIL_PAGE_INDEX);
      mtr->write<2,mtr_t::MAYBE_NOP>(*root, page_type, FIL_PAGE_INDEX);
      byte *instant= PAGE_INSTANT + PAGE_HEADER + root->frame;
      mtr->write<2,mtr_t::MAYBE_NOP>(*root, instant,
                                     page_ptr_get_direction(instant + 1));
    }
    else
      ut_ad(mach_read_from_2(page_type) == FIL_PAGE_TYPE_INSTANT);
    static const byte supremuminfimum[8 + 8] = "supremuminfimum";
    uint16_t infimum, supremum;
    if (page_is_comp(root->frame))
    {
      infimum= PAGE_NEW_INFIMUM;
      supremum= PAGE_NEW_SUPREMUM;
    }
    else
    {
      infimum= PAGE_OLD_INFIMUM;
      supremum= PAGE_OLD_SUPREMUM;
    }
    ut_ad(!memcmp(&root->frame[infimum], supremuminfimum + 8, 8) ==
          !memcmp(&root->frame[supremum], supremuminfimum, 8));
    mtr->memcpy<mtr_t::MAYBE_NOP>(*root, &root->frame[infimum],
                                  supremuminfimum + 8, 8);
    mtr->memcpy<mtr_t::MAYBE_NOP>(*root, &root->frame[supremum],
                                  supremuminfimum, 8);
  }
}

/*************************************************************//**
Makes tree one level higher by splitting the root, and inserts
the tuple. It is assumed that mtr contains an x-latch on the tree.
NOTE that the operation of this function must always succeed,
we cannot reverse it: therefore enough free disk space must be
guaranteed to be available before this function is called.
@return inserted record */
rec_t*
btr_root_raise_and_insert(
/*======================*/
	ulint		flags,	/*!< in: undo logging and locking flags */
	btr_cur_t*	cursor,	/*!< in: cursor at which to insert: must be
				on the root page; when the function returns,
				the cursor is positioned on the predecessor
				of the inserted record */
	rec_offs**	offsets,/*!< out: offsets on inserted record */
	mem_heap_t**	heap,	/*!< in/out: pointer to memory heap, or NULL */
	const dtuple_t*	tuple,	/*!< in: tuple to insert */
	ulint		n_ext,	/*!< in: number of externally stored columns */
	mtr_t*		mtr)	/*!< in: mtr */
{
	dict_index_t*	index;
	ulint		new_page_no;
	rec_t*		rec;
	dtuple_t*	node_ptr;
	ulint		level;
	rec_t*		node_ptr_rec;
	page_cur_t*	page_cursor;
	page_zip_des_t*	root_page_zip;
	page_zip_des_t*	new_page_zip;
	buf_block_t*	root;
	buf_block_t*	new_block;

	root = btr_cur_get_block(cursor);
	root_page_zip = buf_block_get_page_zip(root);
	ut_ad(!page_is_empty(root->frame));
	index = btr_cur_get_index(cursor);
	ut_ad(index->n_core_null_bytes <= UT_BITS_IN_BYTES(index->n_nullable));
#ifdef UNIV_ZIP_DEBUG
	ut_a(!root_page_zip || page_zip_validate(root_page_zip, root->frame,
						 index));
#endif /* UNIV_ZIP_DEBUG */
#ifdef UNIV_BTR_DEBUG
	if (!dict_index_is_ibuf(index)) {
		ulint	space = index->table->space_id;

		ut_a(btr_root_fseg_validate(FIL_PAGE_DATA + PAGE_BTR_SEG_LEAF
					    + root->frame, space));
		ut_a(btr_root_fseg_validate(FIL_PAGE_DATA + PAGE_BTR_SEG_TOP
					    + root->frame, space));
	}

	ut_a(dict_index_get_page(index) == root->page.id().page_no());
#endif /* UNIV_BTR_DEBUG */
	ut_ad(mtr->memo_contains_flagged(&index->lock, MTR_MEMO_X_LOCK
					 | MTR_MEMO_SX_LOCK));
	ut_ad(mtr->memo_contains_flagged(root, MTR_MEMO_PAGE_X_FIX));

	/* Allocate a new page to the tree. Root splitting is done by first
	moving the root records to the new page, emptying the root, putting
	a node pointer to the new page, and then splitting the new page. */

	level = btr_page_get_level(root->frame);

	new_block = btr_page_alloc(index, 0, FSP_NO_DIR, level, mtr, mtr);

	if (new_block == NULL && os_has_said_disk_full) {
		return(NULL);
	}

	new_page_zip = buf_block_get_page_zip(new_block);
	ut_a(!new_page_zip == !root_page_zip);
	ut_a(!new_page_zip
	     || page_zip_get_size(new_page_zip)
	     == page_zip_get_size(root_page_zip));

	btr_page_create(new_block, new_page_zip, index, level, mtr);
	if (page_has_siblings(new_block->frame)) {
		compile_time_assert(FIL_PAGE_NEXT == FIL_PAGE_PREV + 4);
		compile_time_assert(FIL_NULL == 0xffffffff);
		static_assert(FIL_PAGE_PREV % 8 == 0, "alignment");
		memset_aligned<8>(new_block->frame + FIL_PAGE_PREV, 0xff, 8);
		mtr->memset(new_block, FIL_PAGE_PREV, 8, 0xff);
		if (UNIV_LIKELY_NULL(new_page_zip)) {
			memset_aligned<8>(new_page_zip->data + FIL_PAGE_PREV,
					  0xff, 8);
		}
	}

	/* Copy the records from root to the new page one by one. */

	if (0
#ifdef UNIV_ZIP_COPY
	    || new_page_zip
#endif /* UNIV_ZIP_COPY */
	    || !page_copy_rec_list_end(new_block, root,
				       page_get_infimum_rec(root->frame),
				       index, mtr)) {
		ut_a(new_page_zip);

		/* Copy the page byte for byte. */
		page_zip_copy_recs(new_block,
				   root_page_zip, root->frame, index, mtr);

		/* Update the lock table and possible hash index. */
		lock_move_rec_list_end(new_block, root,
				       page_get_infimum_rec(root->frame));

		/* Move any existing predicate locks */
		if (dict_index_is_spatial(index)) {
			lock_prdt_rec_move(new_block, root);
		} else {
			btr_search_move_or_delete_hash_entries(
				new_block, root);
		}
	}

	constexpr uint16_t max_trx_id = PAGE_HEADER + PAGE_MAX_TRX_ID;
	if (dict_index_is_sec_or_ibuf(index)) {
		/* In secondary indexes and the change buffer,
		PAGE_MAX_TRX_ID can be reset on the root page, because
		the field only matters on leaf pages, and the root no
		longer is a leaf page. (Older versions of InnoDB did
		set PAGE_MAX_TRX_ID on all secondary index pages.) */
		byte* p = my_assume_aligned<8>(
			PAGE_HEADER + PAGE_MAX_TRX_ID + root->frame);
		if (mach_read_from_8(p)) {
			mtr->memset(root, max_trx_id, 8, 0);
			if (UNIV_LIKELY_NULL(root->page.zip.data)) {
				memset_aligned<8>(max_trx_id
						  + root->page.zip.data, 0, 8);
			}
		}
	} else {
		/* PAGE_ROOT_AUTO_INC is only present in the clustered index
		root page; on other clustered index pages, we want to reserve
		the field PAGE_MAX_TRX_ID for future use. */
		byte* p = my_assume_aligned<8>(
			PAGE_HEADER + PAGE_MAX_TRX_ID + new_block->frame);
		if (mach_read_from_8(p)) {
			mtr->memset(new_block, max_trx_id, 8, 0);
			if (UNIV_LIKELY_NULL(new_block->page.zip.data)) {
				memset_aligned<8>(max_trx_id
						  + new_block->page.zip.data,
						  0, 8);
			}
		}
	}

	/* If this is a pessimistic insert which is actually done to
	perform a pessimistic update then we have stored the lock
	information of the record to be inserted on the infimum of the
	root page: we cannot discard the lock structs on the root page */

	if (!dict_table_is_locking_disabled(index->table)) {
		lock_update_root_raise(new_block, root);
	}

	/* Create a memory heap where the node pointer is stored */
	if (!*heap) {
		*heap = mem_heap_create(1000);
	}

	rec = page_rec_get_next(page_get_infimum_rec(new_block->frame));
	new_page_no = new_block->page.id().page_no();

	/* Build the node pointer (= node key and page address) for the
	child */
	if (dict_index_is_spatial(index)) {
		rtr_mbr_t		new_mbr;

		rtr_page_cal_mbr(index, new_block, &new_mbr, *heap);
		node_ptr = rtr_index_build_node_ptr(
			index, &new_mbr, rec, new_page_no, *heap);
	} else {
		node_ptr = dict_index_build_node_ptr(
			index, rec, new_page_no, *heap, level);
	}
	/* The node pointer must be marked as the predefined minimum record,
	as there is no lower alphabetical limit to records in the leftmost
	node of a level: */
	dtuple_set_info_bits(node_ptr,
			     dtuple_get_info_bits(node_ptr)
			     | REC_INFO_MIN_REC_FLAG);

	/* Rebuild the root page to get free space */
	btr_page_empty(root, root_page_zip, index, level + 1, mtr);
	/* btr_page_empty() is supposed to zero-initialize the field. */
	ut_ad(!page_get_instant(root->frame));

	if (index->is_instant()) {
		ut_ad(!root_page_zip);
		btr_set_instant(root, *index, mtr);
	}

	ut_ad(!page_has_siblings(root->frame));

	page_cursor = btr_cur_get_page_cur(cursor);

	/* Insert node pointer to the root */

	page_cur_set_before_first(root, page_cursor);

	node_ptr_rec = page_cur_tuple_insert(page_cursor, node_ptr,
					     index, offsets, heap, 0, mtr);

	/* The root page should only contain the node pointer
	to new_block at this point.  Thus, the data should fit. */
	ut_a(node_ptr_rec);

	/* We play safe and reset the free bits for the new page */

	if (!dict_index_is_clust(index)
	    && !index->table->is_temporary()) {
		ibuf_reset_free_bits(new_block);
	}

	if (tuple != NULL) {
		/* Reposition the cursor to the child node */
		page_cur_search(new_block, index, tuple, page_cursor);
	} else {
		/* Set cursor to first record on child node */
		page_cur_set_before_first(new_block, page_cursor);
	}

	/* Split the child and insert tuple */
	if (dict_index_is_spatial(index)) {
		/* Split rtree page and insert tuple */
		return(rtr_page_split_and_insert(flags, cursor, offsets, heap,
						 tuple, n_ext, mtr));
	} else {
		return(btr_page_split_and_insert(flags, cursor, offsets, heap,
						 tuple, n_ext, mtr));
	}
}

/** Decide if the page should be split at the convergence point of inserts
converging to the left.
@param[in]	cursor	insert position
@return the first record to be moved to the right half page
@retval	NULL if no split is recommended */
rec_t* btr_page_get_split_rec_to_left(const btr_cur_t* cursor)
{
	rec_t* split_rec = btr_cur_get_rec(cursor);
	const page_t* page = page_align(split_rec);

	if (page_header_get_ptr(page, PAGE_LAST_INSERT)
	    != page_rec_get_next(split_rec)) {
		return NULL;
	}

	/* The metadata record must be present in the leftmost leaf page
	of the clustered index, if and only if index->is_instant().
	However, during innobase_instant_try(), index->is_instant()
	would already hold when row_ins_clust_index_entry_low()
	is being invoked to insert the the metadata record.
	So, we can only assert that when the metadata record exists,
	index->is_instant() must hold. */
	ut_ad(!page_is_leaf(page) || page_has_prev(page)
	      || cursor->index->is_instant()
	      || !(rec_get_info_bits(page_rec_get_next_const(
					     page_get_infimum_rec(page)),
				     cursor->index->table->not_redundant())
		   & REC_INFO_MIN_REC_FLAG));

	const rec_t* infimum = page_get_infimum_rec(page);

	/* If the convergence is in the middle of a page, include also
	the record immediately before the new insert to the upper
	page. Otherwise, we could repeatedly move from page to page
	lots of records smaller than the convergence point. */

	if (split_rec == infimum
	    || split_rec == page_rec_get_next_const(infimum)) {
		split_rec = page_rec_get_next(split_rec);
	}

	return split_rec;
}

/** Decide if the page should be split at the convergence point of inserts
converging to the right.
@param[in]	cursor		insert position
@param[out]	split_rec	if split recommended, the first record
				on the right half page, or
				NULL if the to-be-inserted record
				should be first
@return whether split is recommended */
bool
btr_page_get_split_rec_to_right(const btr_cur_t* cursor, rec_t** split_rec)
{
	rec_t* insert_point = btr_cur_get_rec(cursor);
	const page_t* page = page_align(insert_point);

	/* We use eager heuristics: if the new insert would be right after
	the previous insert on the same page, we assume that there is a
	pattern of sequential inserts here. */

	if (page_header_get_ptr(page, PAGE_LAST_INSERT) != insert_point) {
		return false;
	}

	insert_point = page_rec_get_next(insert_point);

	if (page_rec_is_supremum(insert_point)) {
		insert_point = NULL;
	} else {
		insert_point = page_rec_get_next(insert_point);
		if (page_rec_is_supremum(insert_point)) {
			insert_point = NULL;
		}

		/* If there are >= 2 user records up from the insert
		point, split all but 1 off. We want to keep one because
		then sequential inserts can use the adaptive hash
		index, as they can do the necessary checks of the right
		search position just by looking at the records on this
		page. */
	}

	*split_rec = insert_point;
	return true;
}

/*************************************************************//**
Calculates a split record such that the tuple will certainly fit on
its half-page when the split is performed. We assume in this function
only that the cursor page has at least one user record.
@return split record, or NULL if tuple will be the first record on
the lower or upper half-page (determined by btr_page_tuple_smaller()) */
static
rec_t*
btr_page_get_split_rec(
/*===================*/
	btr_cur_t*	cursor,	/*!< in: cursor at which insert should be made */
	const dtuple_t*	tuple,	/*!< in: tuple to insert */
	ulint		n_ext)	/*!< in: number of externally stored columns */
{
	page_t*		page;
	page_zip_des_t*	page_zip;
	ulint		insert_size;
	ulint		free_space;
	ulint		total_data;
	ulint		total_n_recs;
	ulint		total_space;
	ulint		incl_data;
	rec_t*		ins_rec;
	rec_t*		rec;
	rec_t*		next_rec;
	ulint		n;
	mem_heap_t*	heap;
	rec_offs*	offsets;

	page = btr_cur_get_page(cursor);

	insert_size = rec_get_converted_size(cursor->index, tuple, n_ext);
	free_space  = page_get_free_space_of_empty(page_is_comp(page));

	page_zip = btr_cur_get_page_zip(cursor);
	if (page_zip) {
		/* Estimate the free space of an empty compressed page. */
		ulint	free_space_zip = page_zip_empty_size(
			cursor->index->n_fields,
			page_zip_get_size(page_zip));

		if (free_space > (ulint) free_space_zip) {
			free_space = (ulint) free_space_zip;
		}
	}

	/* free_space is now the free space of a created new page */

	total_data   = page_get_data_size(page) + insert_size;
	total_n_recs = ulint(page_get_n_recs(page)) + 1;
	ut_ad(total_n_recs >= 2);
	total_space  = total_data + page_dir_calc_reserved_space(total_n_recs);

	n = 0;
	incl_data = 0;
	ins_rec = btr_cur_get_rec(cursor);
	rec = page_get_infimum_rec(page);

	heap = NULL;
	offsets = NULL;

	/* We start to include records to the left half, and when the
	space reserved by them exceeds half of total_space, then if
	the included records fit on the left page, they will be put there
	if something was left over also for the right page,
	otherwise the last included record will be the first on the right
	half page */

	do {
		/* Decide the next record to include */
		if (rec == ins_rec) {
			rec = NULL;	/* NULL denotes that tuple is
					now included */
		} else if (rec == NULL) {
			rec = page_rec_get_next(ins_rec);
		} else {
			rec = page_rec_get_next(rec);
		}

		if (rec == NULL) {
			/* Include tuple */
			incl_data += insert_size;
		} else {
			offsets = rec_get_offsets(rec, cursor->index, offsets,
						  page_is_leaf(page)
						  ? cursor->index->n_core_fields
						  : 0,
						  ULINT_UNDEFINED, &heap);
			incl_data += rec_offs_size(offsets);
		}

		n++;
	} while (incl_data + page_dir_calc_reserved_space(n)
		 < total_space / 2);

	if (incl_data + page_dir_calc_reserved_space(n) <= free_space) {
		/* The next record will be the first on
		the right half page if it is not the
		supremum record of page */

		if (rec == ins_rec) {
			rec = NULL;

			goto func_exit;
		} else if (rec == NULL) {
			next_rec = page_rec_get_next(ins_rec);
		} else {
			next_rec = page_rec_get_next(rec);
		}
		ut_ad(next_rec);
		if (!page_rec_is_supremum(next_rec)) {
			rec = next_rec;
		}
	}

func_exit:
	if (heap) {
		mem_heap_free(heap);
	}
	return(rec);
}

/*************************************************************//**
Returns TRUE if the insert fits on the appropriate half-page with the
chosen split_rec.
@return true if fits */
static MY_ATTRIBUTE((nonnull(1,3,4,6), warn_unused_result))
bool
btr_page_insert_fits(
/*=================*/
	btr_cur_t*	cursor,	/*!< in: cursor at which insert
				should be made */
	const rec_t*	split_rec,/*!< in: suggestion for first record
				on upper half-page, or NULL if
				tuple to be inserted should be first */
	rec_offs**	offsets,/*!< in: rec_get_offsets(
				split_rec, cursor->index); out: garbage */
	const dtuple_t*	tuple,	/*!< in: tuple to insert */
	ulint		n_ext,	/*!< in: number of externally stored columns */
	mem_heap_t**	heap)	/*!< in: temporary memory heap */
{
	page_t*		page;
	ulint		insert_size;
	ulint		free_space;
	ulint		total_data;
	ulint		total_n_recs;
	const rec_t*	rec;
	const rec_t*	end_rec;

	page = btr_cur_get_page(cursor);

	ut_ad(!split_rec
	      || !page_is_comp(page) == !rec_offs_comp(*offsets));
	ut_ad(!split_rec
	      || rec_offs_validate(split_rec, cursor->index, *offsets));

	insert_size = rec_get_converted_size(cursor->index, tuple, n_ext);
	free_space  = page_get_free_space_of_empty(page_is_comp(page));

	/* free_space is now the free space of a created new page */

	total_data   = page_get_data_size(page) + insert_size;
	total_n_recs = ulint(page_get_n_recs(page)) + 1;

	/* We determine which records (from rec to end_rec, not including
	end_rec) will end up on the other half page from tuple when it is
	inserted. */

	if (split_rec == NULL) {
		rec = page_rec_get_next(page_get_infimum_rec(page));
		end_rec = page_rec_get_next(btr_cur_get_rec(cursor));

	} else if (cmp_dtuple_rec(tuple, split_rec, *offsets) >= 0) {

		rec = page_rec_get_next(page_get_infimum_rec(page));
		end_rec = split_rec;
	} else {
		rec = split_rec;
		end_rec = page_get_supremum_rec(page);
	}

	if (total_data + page_dir_calc_reserved_space(total_n_recs)
	    <= free_space) {

		/* Ok, there will be enough available space on the
		half page where the tuple is inserted */

		return(true);
	}

	while (rec != end_rec) {
		/* In this loop we calculate the amount of reserved
		space after rec is removed from page. */

		*offsets = rec_get_offsets(rec, cursor->index, *offsets,
					   page_is_leaf(page)
					   ? cursor->index->n_core_fields
					   : 0,
					   ULINT_UNDEFINED, heap);

		total_data -= rec_offs_size(*offsets);
		total_n_recs--;

		if (total_data + page_dir_calc_reserved_space(total_n_recs)
		    <= free_space) {

			/* Ok, there will be enough available space on the
			half page where the tuple is inserted */

			return(true);
		}

		rec = page_rec_get_next_const(rec);
	}

	return(false);
}

/*******************************************************//**
Inserts a data tuple to a tree on a non-leaf level. It is assumed
that mtr holds an x-latch on the tree. */
void
btr_insert_on_non_leaf_level_func(
/*==============================*/
	ulint		flags,	/*!< in: undo logging and locking flags */
	dict_index_t*	index,	/*!< in: index */
	ulint		level,	/*!< in: level, must be > 0 */
	dtuple_t*	tuple,	/*!< in: the record to be inserted */
	const char*	file,	/*!< in: file name */
	unsigned	line,	/*!< in: line where called */
	mtr_t*		mtr)	/*!< in: mtr */
{
	big_rec_t*	dummy_big_rec;
	btr_cur_t	cursor;
	dberr_t		err;
	rec_t*		rec;
	mem_heap_t*	heap = NULL;
	rec_offs	offsets_[REC_OFFS_NORMAL_SIZE];
	rec_offs*	offsets         = offsets_;
	rec_offs_init(offsets_);
	rtr_info_t	rtr_info;

	ut_ad(level > 0);

	if (!dict_index_is_spatial(index)) {
		dberr_t err = btr_cur_search_to_nth_level(
			index, level, tuple, PAGE_CUR_LE,
			BTR_CONT_MODIFY_TREE,
			&cursor, 0, file, line, mtr);

		if (err != DB_SUCCESS) {
			ib::warn() << " Error code: " << err
				   << " btr_page_get_father_node_ptr_func "
				   << " level: " << level
				   << " called from file: "
				   << file << " line: " << line
				   << " table: " << index->table->name
				   << " index: " << index->name;
		}
	} else {
		/* For spatial index, initialize structures to track
		its parents etc. */
		rtr_init_rtr_info(&rtr_info, false, &cursor, index, false);

		rtr_info_update_btr(&cursor, &rtr_info);

		btr_cur_search_to_nth_level(index, level, tuple,
					    PAGE_CUR_RTREE_INSERT,
					    BTR_CONT_MODIFY_TREE,
					    &cursor, 0, file, line, mtr);
	}

	ut_ad(cursor.flag == BTR_CUR_BINARY);

	err = btr_cur_optimistic_insert(
		flags
		| BTR_NO_LOCKING_FLAG
		| BTR_KEEP_SYS_FLAG
		| BTR_NO_UNDO_LOG_FLAG,
		&cursor, &offsets, &heap,
		tuple, &rec, &dummy_big_rec, 0, NULL, mtr);

	if (err == DB_FAIL) {
		err = btr_cur_pessimistic_insert(flags
						 | BTR_NO_LOCKING_FLAG
						 | BTR_KEEP_SYS_FLAG
						 | BTR_NO_UNDO_LOG_FLAG,
						 &cursor, &offsets, &heap,
						 tuple, &rec,
						 &dummy_big_rec, 0, NULL, mtr);
		ut_a(err == DB_SUCCESS);
	}

	if (heap != NULL) {
		mem_heap_free(heap);
	}

	if (dict_index_is_spatial(index)) {
		ut_ad(cursor.rtr_info);

		rtr_clean_rtr_info(&rtr_info, true);
	}
}

/**************************************************************//**
Attaches the halves of an index page on the appropriate level in an
index tree. */
static MY_ATTRIBUTE((nonnull))
void
btr_attach_half_pages(
/*==================*/
	ulint		flags,		/*!< in: undo logging and
					locking flags */
	dict_index_t*	index,		/*!< in: the index tree */
	buf_block_t*	block,		/*!< in/out: page to be split */
	const rec_t*	split_rec,	/*!< in: first record on upper
					half page */
	buf_block_t*	new_block,	/*!< in/out: the new half page */
	ulint		direction,	/*!< in: FSP_UP or FSP_DOWN */
	mtr_t*		mtr)		/*!< in: mtr */
{
	dtuple_t*	node_ptr_upper;
	mem_heap_t*	heap;
	buf_block_t*	prev_block = NULL;
	buf_block_t*	next_block = NULL;
	buf_block_t*	lower_block;
	buf_block_t*	upper_block;

	ut_ad(mtr->memo_contains_flagged(block, MTR_MEMO_PAGE_X_FIX));
	ut_ad(mtr->memo_contains_flagged(new_block, MTR_MEMO_PAGE_X_FIX));

	/* Create a memory heap where the data tuple is stored */
	heap = mem_heap_create(1024);

	/* Based on split direction, decide upper and lower pages */
	if (direction == FSP_DOWN) {

		btr_cur_t	cursor;
		rec_offs*	offsets;

		lower_block = new_block;
		upper_block = block;

		/* Look up the index for the node pointer to page */
		offsets = btr_page_get_father_block(NULL, heap, index,
						    block, mtr, &cursor);

		/* Replace the address of the old child node (= page) with the
		address of the new lower half */

		btr_node_ptr_set_child_page_no(
			btr_cur_get_block(&cursor),
			btr_cur_get_rec(&cursor),
			offsets, lower_block->page.id().page_no(), mtr);
		mem_heap_empty(heap);
	} else {
		lower_block = block;
		upper_block = new_block;
	}

	/* Get the level of the split pages */
	const ulint level = btr_page_get_level(buf_block_get_frame(block));
	ut_ad(level == btr_page_get_level(buf_block_get_frame(new_block)));

	/* Get the previous and next pages of page */
	const uint32_t prev_page_no = btr_page_get_prev(block->frame);
	const uint32_t next_page_no = btr_page_get_next(block->frame);

	/* for consistency, both blocks should be locked, before change */
	if (prev_page_no != FIL_NULL && direction == FSP_DOWN) {
		prev_block = btr_block_get(*index, prev_page_no, RW_X_LATCH,
					   !level, mtr);
	}
	if (next_page_no != FIL_NULL && direction != FSP_DOWN) {
		next_block = btr_block_get(*index, next_page_no, RW_X_LATCH,
					   !level, mtr);
	}

	/* Build the node pointer (= node key and page address) for the upper
	half */

	node_ptr_upper = dict_index_build_node_ptr(
		index, split_rec, upper_block->page.id().page_no(),
		heap, level);

	/* Insert it next to the pointer to the lower half. Note that this
	may generate recursion leading to a split on the higher level. */

	btr_insert_on_non_leaf_level(flags, index, level + 1,
				     node_ptr_upper, mtr);

	/* Free the memory heap */
	mem_heap_free(heap);

	/* Update page links of the level */

	if (prev_block) {
#ifdef UNIV_BTR_DEBUG
		ut_a(page_is_comp(prev_block->frame)
		     == page_is_comp(block->frame));
		ut_a(btr_page_get_next(prev_block->frame)
		     == block->page.id().page_no());
#endif /* UNIV_BTR_DEBUG */
		btr_page_set_next(prev_block, lower_block->page.id().page_no(),
				  mtr);
	}

	if (next_block) {
#ifdef UNIV_BTR_DEBUG
		ut_a(page_is_comp(next_block->frame)
		     == page_is_comp(block->frame));
		ut_a(btr_page_get_prev(next_block->frame)
		     == block->page.id().page_no());
#endif /* UNIV_BTR_DEBUG */
		btr_page_set_prev(next_block, upper_block->page.id().page_no(),
				  mtr);
	}

	if (direction == FSP_DOWN) {
		ut_ad(lower_block == new_block);
		ut_ad(btr_page_get_next(upper_block->frame) == next_page_no);
		btr_page_set_prev(lower_block, prev_page_no, mtr);
	} else {
		ut_ad(upper_block == new_block);
		ut_ad(btr_page_get_prev(lower_block->frame) == prev_page_no);
		btr_page_set_next(upper_block, next_page_no, mtr);
	}

	btr_page_set_prev(upper_block, lower_block->page.id().page_no(), mtr);
	btr_page_set_next(lower_block, upper_block->page.id().page_no(), mtr);
}

/*************************************************************//**
Determine if a tuple is smaller than any record on the page.
@return TRUE if smaller */
static MY_ATTRIBUTE((nonnull, warn_unused_result))
bool
btr_page_tuple_smaller(
/*===================*/
	btr_cur_t*	cursor,	/*!< in: b-tree cursor */
	const dtuple_t*	tuple,	/*!< in: tuple to consider */
	rec_offs**	offsets,/*!< in/out: temporary storage */
	ulint		n_uniq,	/*!< in: number of unique fields
				in the index page records */
	mem_heap_t**	heap)	/*!< in/out: heap for offsets */
{
	buf_block_t*	block;
	const rec_t*	first_rec;
	page_cur_t	pcur;

	/* Read the first user record in the page. */
	block = btr_cur_get_block(cursor);
	page_cur_set_before_first(block, &pcur);
	page_cur_move_to_next(&pcur);
	first_rec = page_cur_get_rec(&pcur);

	*offsets = rec_get_offsets(
		first_rec, cursor->index, *offsets,
		page_is_leaf(block->frame) ? cursor->index->n_core_fields : 0,
		n_uniq, heap);

	return(cmp_dtuple_rec(tuple, first_rec, *offsets) < 0);
}

/** Insert the tuple into the right sibling page, if the cursor is at the end
of a page.
@param[in]	flags	undo logging and locking flags
@param[in,out]	cursor	cursor at which to insert; when the function succeeds,
			the cursor is positioned before the insert point.
@param[out]	offsets	offsets on inserted record
@param[in,out]	heap	memory heap for allocating offsets
@param[in]	tuple	tuple to insert
@param[in]	n_ext	number of externally stored columns
@param[in,out]	mtr	mini-transaction
@return	inserted record (first record on the right sibling page);
	the cursor will be positioned on the page infimum
@retval	NULL if the operation was not performed */
static
rec_t*
btr_insert_into_right_sibling(
	ulint		flags,
	btr_cur_t*	cursor,
	rec_offs**	offsets,
	mem_heap_t*	heap,
	const dtuple_t*	tuple,
	ulint		n_ext,
	mtr_t*		mtr)
{
	buf_block_t*	block = btr_cur_get_block(cursor);
	page_t*		page = buf_block_get_frame(block);
	const uint32_t	next_page_no = btr_page_get_next(page);

	ut_ad(mtr->memo_contains_flagged(&cursor->index->lock,
					 MTR_MEMO_X_LOCK | MTR_MEMO_SX_LOCK));
	ut_ad(mtr->memo_contains_flagged(block, MTR_MEMO_PAGE_X_FIX));
	ut_ad(heap);

	if (next_page_no == FIL_NULL || !page_rec_is_supremum(
			page_rec_get_next(btr_cur_get_rec(cursor)))) {

		return(NULL);
	}

	page_cur_t	next_page_cursor;
	buf_block_t*	next_block;
	page_t*		next_page;
	btr_cur_t	next_father_cursor;
	rec_t*		rec = NULL;
	ulint		max_size;

	next_block = btr_block_get(*cursor->index, next_page_no, RW_X_LATCH,
				   page_is_leaf(page), mtr);
	if (UNIV_UNLIKELY(!next_block)) {
		return NULL;
	}
	next_page = buf_block_get_frame(next_block);

	bool	is_leaf = page_is_leaf(next_page);

	btr_page_get_father(
		cursor->index, next_block, mtr, &next_father_cursor);

	page_cur_search(
		next_block, cursor->index, tuple, PAGE_CUR_LE,
		&next_page_cursor);

	max_size = page_get_max_insert_size_after_reorganize(next_page, 1);

	/* Extends gap lock for the next page */
	if (is_leaf && !dict_table_is_locking_disabled(cursor->index->table)) {
		lock_update_node_pointer(block, next_block);
	}

	rec = page_cur_tuple_insert(
		&next_page_cursor, tuple, cursor->index, offsets, &heap,
		n_ext, mtr);

	if (rec == NULL) {
		if (is_leaf
		    && next_block->page.zip.ssize
		    && !dict_index_is_clust(cursor->index)
		    && !cursor->index->table->is_temporary()) {
			/* Reset the IBUF_BITMAP_FREE bits, because
			page_cur_tuple_insert() will have attempted page
			reorganize before failing. */
			ibuf_reset_free_bits(next_block);
		}
		return(NULL);
	}

	ibool	compressed;
	dberr_t	err;
	ulint	level = btr_page_get_level(next_page);

	/* adjust cursor position */
	*btr_cur_get_page_cur(cursor) = next_page_cursor;

	ut_ad(btr_cur_get_rec(cursor) == page_get_infimum_rec(next_page));
	ut_ad(page_rec_get_next(page_get_infimum_rec(next_page)) == rec);

	/* We have to change the parent node pointer */

	compressed = btr_cur_pessimistic_delete(
		&err, TRUE, &next_father_cursor,
		BTR_CREATE_FLAG, false, mtr);

	ut_a(err == DB_SUCCESS);

	if (!compressed) {
		btr_cur_compress_if_useful(&next_father_cursor, FALSE, mtr);
	}

	dtuple_t*	node_ptr = dict_index_build_node_ptr(
		cursor->index, rec, next_block->page.id().page_no(),
		heap, level);

	btr_insert_on_non_leaf_level(
		flags, cursor->index, level + 1, node_ptr, mtr);

	ut_ad(rec_offs_validate(rec, cursor->index, *offsets));

	if (is_leaf
	    && !dict_index_is_clust(cursor->index)
	    && !cursor->index->table->is_temporary()) {
		/* Update the free bits of the B-tree page in the
		insert buffer bitmap. */

		if (next_block->page.zip.ssize) {
			ibuf_update_free_bits_zip(next_block, mtr);
		} else {
			ibuf_update_free_bits_if_full(
				next_block, max_size,
				rec_offs_size(*offsets) + PAGE_DIR_SLOT_SIZE);
		}
	}

	return(rec);
}

/*************************************************************//**
Splits an index page to halves and inserts the tuple. It is assumed
that mtr holds an x-latch to the index tree. NOTE: the tree x-latch is
released within this function! NOTE that the operation of this
function must always succeed, we cannot reverse it: therefore enough
free disk space (2 pages) must be guaranteed to be available before
this function is called.
NOTE: jonaso added support for calling function with tuple == NULL
which cause it to only split a page.

@return inserted record or NULL if run out of space */
rec_t*
btr_page_split_and_insert(
/*======================*/
	ulint		flags,	/*!< in: undo logging and locking flags */
	btr_cur_t*	cursor,	/*!< in: cursor at which to insert; when the
				function returns, the cursor is positioned
				on the predecessor of the inserted record */
	rec_offs**	offsets,/*!< out: offsets on inserted record */
	mem_heap_t**	heap,	/*!< in/out: pointer to memory heap, or NULL */
	const dtuple_t*	tuple,	/*!< in: tuple to insert */
	ulint		n_ext,	/*!< in: number of externally stored columns */
	mtr_t*		mtr)	/*!< in: mtr */
{
	buf_block_t*	block;
	page_t*		page;
	page_zip_des_t*	page_zip;
	buf_block_t*	new_block;
	page_t*		new_page;
	page_zip_des_t*	new_page_zip;
	rec_t*		split_rec;
	buf_block_t*	left_block;
	buf_block_t*	right_block;
	page_cur_t*	page_cursor;
	rec_t*		first_rec;
	byte*		buf = 0; /* remove warning */
	rec_t*		move_limit;
	ulint		n_iterations = 0;
	ulint		n_uniq;

	if (cursor->index->is_spatial()) {
		/* Split rtree page and update parent */
		return(rtr_page_split_and_insert(flags, cursor, offsets, heap,
						 tuple, n_ext, mtr));
	}

	if (!*heap) {
		*heap = mem_heap_create(1024);
	}
	n_uniq = dict_index_get_n_unique_in_tree(cursor->index);
func_start:
	mem_heap_empty(*heap);
	*offsets = NULL;

	ut_ad(mtr->memo_contains_flagged(&cursor->index->lock, MTR_MEMO_X_LOCK
					 | MTR_MEMO_SX_LOCK));
	ut_ad(!dict_index_is_online_ddl(cursor->index)
	      || (flags & BTR_CREATE_FLAG)
	      || dict_index_is_clust(cursor->index));
	ut_ad(rw_lock_own_flagged(dict_index_get_lock(cursor->index),
				  RW_LOCK_FLAG_X | RW_LOCK_FLAG_SX));

	block = btr_cur_get_block(cursor);
	page = buf_block_get_frame(block);
	page_zip = buf_block_get_page_zip(block);

	ut_ad(mtr->memo_contains_flagged(block, MTR_MEMO_PAGE_X_FIX));
	ut_ad(!page_is_empty(page));

	/* try to insert to the next page if possible before split */
	if (rec_t* rec = btr_insert_into_right_sibling(
		    flags, cursor, offsets, *heap, tuple, n_ext, mtr)) {
		return(rec);
	}

	/* 1. Decide the split record; split_rec == NULL means that the
	tuple to be inserted should be the first record on the upper
	half-page */
	bool insert_left = false;
	uint32_t hint_page_no = block->page.id().page_no() + 1;
	byte direction = FSP_UP;

	if (tuple && n_iterations > 0) {
		split_rec = btr_page_get_split_rec(cursor, tuple, n_ext);

		if (split_rec == NULL) {
			insert_left = btr_page_tuple_smaller(
				cursor, tuple, offsets, n_uniq, heap);
		}
	} else if (btr_page_get_split_rec_to_right(cursor, &split_rec)) {
	} else if ((split_rec = btr_page_get_split_rec_to_left(cursor))) {
		direction = FSP_DOWN;
		hint_page_no -= 2;
	} else {
		/* If there is only one record in the index page, we
		can't split the node in the middle by default. We need
		to determine whether the new record will be inserted
		to the left or right. */

		if (page_get_n_recs(page) > 1) {
			split_rec = page_get_middle_rec(page);
		} else if (btr_page_tuple_smaller(cursor, tuple,
						  offsets, n_uniq, heap)) {
			split_rec = page_rec_get_next(
				page_get_infimum_rec(page));
		} else {
			split_rec = NULL;
		}
	}

	DBUG_EXECUTE_IF("disk_is_full",
			os_has_said_disk_full = true;
			return(NULL););

	/* 2. Allocate a new page to the index */
	const uint16_t page_level = btr_page_get_level(page);
	new_block = btr_page_alloc(cursor->index, hint_page_no, direction,
				   page_level, mtr, mtr);

	if (!new_block) {
		return(NULL);
	}

	new_page = buf_block_get_frame(new_block);
	new_page_zip = buf_block_get_page_zip(new_block);

	if (page_level && UNIV_LIKELY_NULL(new_page_zip)) {
		/* ROW_FORMAT=COMPRESSED non-leaf pages are not expected
		to contain FIL_NULL in FIL_PAGE_PREV at this stage. */
		memset_aligned<4>(new_page + FIL_PAGE_PREV, 0, 4);
	}
	btr_page_create(new_block, new_page_zip, cursor->index,
			page_level, mtr);
	/* Only record the leaf level page splits. */
	if (!page_level) {
		cursor->index->stat_defrag_n_page_split ++;
		cursor->index->stat_defrag_modified_counter ++;
		btr_defragment_save_defrag_stats_if_needed(cursor->index);
	}

	/* 3. Calculate the first record on the upper half-page, and the
	first record (move_limit) on original page which ends up on the
	upper half */

	if (split_rec) {
		first_rec = move_limit = split_rec;

		*offsets = rec_get_offsets(split_rec, cursor->index, *offsets,
					   page_is_leaf(page)
					   ? cursor->index->n_core_fields : 0,
					   n_uniq, heap);

		insert_left = !tuple
			|| cmp_dtuple_rec(tuple, split_rec, *offsets) < 0;

		if (!insert_left && new_page_zip && n_iterations > 0) {
			/* If a compressed page has already been split,
			avoid further splits by inserting the record
			to an empty page. */
			split_rec = NULL;
			goto insert_empty;
		}
	} else if (insert_left) {
		ut_a(n_iterations > 0);
		first_rec = page_rec_get_next(page_get_infimum_rec(page));
		move_limit = page_rec_get_next(btr_cur_get_rec(cursor));
	} else {
insert_empty:
		ut_ad(!split_rec);
		ut_ad(!insert_left);
		buf = UT_NEW_ARRAY_NOKEY(
			byte,
			rec_get_converted_size(cursor->index, tuple, n_ext));

		first_rec = rec_convert_dtuple_to_rec(buf, cursor->index,
						      tuple, n_ext);
		move_limit = page_rec_get_next(btr_cur_get_rec(cursor));
	}

	/* 4. Do first the modifications in the tree structure */

	/* FIXME: write FIL_PAGE_PREV,FIL_PAGE_NEXT in new_block earlier! */
	btr_attach_half_pages(flags, cursor->index, block,
			      first_rec, new_block, direction, mtr);

	/* If the split is made on the leaf level and the insert will fit
	on the appropriate half-page, we may release the tree x-latch.
	We can then move the records after releasing the tree latch,
	thus reducing the tree latch contention. */
	bool insert_will_fit;
	if (tuple == NULL) {
		insert_will_fit = true;
	} else if (split_rec) {
		insert_will_fit = !new_page_zip
			&& btr_page_insert_fits(cursor, split_rec,
						offsets, tuple, n_ext, heap);
	} else {
		if (!insert_left) {
			UT_DELETE_ARRAY(buf);
			buf = NULL;
		}

		insert_will_fit = !new_page_zip
			&& btr_page_insert_fits(cursor, NULL,
						offsets, tuple, n_ext, heap);
	}

	if (!srv_read_only_mode
	    && insert_will_fit
	    && page_is_leaf(page)
	    && !dict_index_is_online_ddl(cursor->index)) {

		mtr->memo_release(
			dict_index_get_lock(cursor->index),
			MTR_MEMO_X_LOCK | MTR_MEMO_SX_LOCK);

		/* NOTE: We cannot release root block latch here, because it
		has segment header and already modified in most of cases.*/
	}

	/* 5. Move then the records to the new page */
	if (direction == FSP_DOWN) {
		/*		fputs("Split left\n", stderr); */

		if (0
#ifdef UNIV_ZIP_COPY
		    || page_zip
#endif /* UNIV_ZIP_COPY */
		    || !page_move_rec_list_start(new_block, block, move_limit,
						 cursor->index, mtr)) {
			/* For some reason, compressing new_page failed,
			even though it should contain fewer records than
			the original page.  Copy the page byte for byte
			and then delete the records from both pages
			as appropriate.  Deleting will always succeed. */
			ut_a(new_page_zip);

			page_zip_copy_recs(new_block,
					   page_zip, page, cursor->index, mtr);
			page_delete_rec_list_end(move_limit - page + new_page,
						 new_block, cursor->index,
						 ULINT_UNDEFINED,
						 ULINT_UNDEFINED, mtr);

			/* Update the lock table and possible hash index. */
			lock_move_rec_list_start(
				new_block, block, move_limit,
				new_page + PAGE_NEW_INFIMUM);

			btr_search_move_or_delete_hash_entries(
				new_block, block);

			/* Delete the records from the source page. */

			page_delete_rec_list_start(move_limit, block,
						   cursor->index, mtr);
		}

		left_block = new_block;
		right_block = block;

		if (!dict_table_is_locking_disabled(cursor->index->table)) {
			lock_update_split_left(right_block, left_block);
		}
	} else {
		/*		fputs("Split right\n", stderr); */

		if (0
#ifdef UNIV_ZIP_COPY
		    || page_zip
#endif /* UNIV_ZIP_COPY */
		    || !page_move_rec_list_end(new_block, block, move_limit,
					       cursor->index, mtr)) {
			/* For some reason, compressing new_page failed,
			even though it should contain fewer records than
			the original page.  Copy the page byte for byte
			and then delete the records from both pages
			as appropriate.  Deleting will always succeed. */
			ut_a(new_page_zip);

			page_zip_copy_recs(new_block,
					   page_zip, page, cursor->index, mtr);
			page_delete_rec_list_start(move_limit - page
						   + new_page, new_block,
						   cursor->index, mtr);

			/* Update the lock table and possible hash index. */
			lock_move_rec_list_end(new_block, block, move_limit);

			btr_search_move_or_delete_hash_entries(
				new_block, block);

			/* Delete the records from the source page. */

			page_delete_rec_list_end(move_limit, block,
						 cursor->index,
						 ULINT_UNDEFINED,
						 ULINT_UNDEFINED, mtr);
		}

		left_block = block;
		right_block = new_block;

		if (!dict_table_is_locking_disabled(cursor->index->table)) {
			lock_update_split_right(right_block, left_block);
		}
	}

#ifdef UNIV_ZIP_DEBUG
	if (page_zip) {
		ut_a(page_zip_validate(page_zip, page, cursor->index));
		ut_a(page_zip_validate(new_page_zip, new_page, cursor->index));
	}
#endif /* UNIV_ZIP_DEBUG */

	/* At this point, split_rec, move_limit and first_rec may point
	to garbage on the old page. */

	/* 6. The split and the tree modification is now completed. Decide the
	page where the tuple should be inserted */
	rec_t* rec;
	buf_block_t* const insert_block = insert_left
		? left_block : right_block;

	if (UNIV_UNLIKELY(!tuple)) {
		rec = NULL;
		goto func_exit;
	}

	/* 7. Reposition the cursor for insert and try insertion */
	page_cursor = btr_cur_get_page_cur(cursor);

	page_cur_search(insert_block, cursor->index, tuple, page_cursor);

	rec = page_cur_tuple_insert(page_cursor, tuple, cursor->index,
				    offsets, heap, n_ext, mtr);

#ifdef UNIV_ZIP_DEBUG
	{
		page_t*		insert_page
			= buf_block_get_frame(insert_block);

		page_zip_des_t*	insert_page_zip
			= buf_block_get_page_zip(insert_block);

		ut_a(!insert_page_zip
		     || page_zip_validate(insert_page_zip, insert_page,
					  cursor->index));
	}
#endif /* UNIV_ZIP_DEBUG */

	if (rec != NULL) {

		goto func_exit;
	}

	/* 8. If insert did not fit, try page reorganization.
	For compressed pages, page_cur_tuple_insert() will have
	attempted this already. */

	if (page_cur_get_page_zip(page_cursor)
	    || !btr_page_reorganize(page_cursor, cursor->index, mtr)) {

		goto insert_failed;
	}

	rec = page_cur_tuple_insert(page_cursor, tuple, cursor->index,
				    offsets, heap, n_ext, mtr);

	if (rec == NULL) {
		/* The insert did not fit on the page: loop back to the
		start of the function for a new split */
insert_failed:
		/* We play safe and reset the free bits for new_page */
		if (!dict_index_is_clust(cursor->index)
		    && !cursor->index->table->is_temporary()) {
			ibuf_reset_free_bits(new_block);
			ibuf_reset_free_bits(block);
		}

		n_iterations++;
		ut_ad(n_iterations < 2
		      || buf_block_get_page_zip(insert_block));
		ut_ad(!insert_will_fit);

		goto func_start;
	}

func_exit:
	/* Insert fit on the page: update the free bits for the
	left and right pages in the same mtr */

	if (!dict_index_is_clust(cursor->index)
	    && !cursor->index->table->is_temporary()
	    && page_is_leaf(page)) {

		ibuf_update_free_bits_for_two_pages_low(
			left_block, right_block, mtr);
	}

	MONITOR_INC(MONITOR_INDEX_SPLIT);

	ut_ad(page_validate(buf_block_get_frame(left_block), cursor->index));
	ut_ad(page_validate(buf_block_get_frame(right_block), cursor->index));

	ut_ad(tuple || !rec);
	ut_ad(!rec || rec_offs_validate(rec, cursor->index, *offsets));
	return(rec);
}

/** Remove a page from the level list of pages.
@param[in]	block		page to remove
@param[in]	index		index tree
@param[in,out]	mtr		mini-transaction */
dberr_t btr_level_list_remove(const buf_block_t& block,
                              const dict_index_t& index, mtr_t* mtr)
{
	ut_ad(mtr->memo_contains_flagged(&block, MTR_MEMO_PAGE_X_FIX));
	ut_ad(block.zip_size() == index.table->space->zip_size());
	ut_ad(index.table->space->id == block.page.id().space());
	/* Get the previous and next page numbers of page */

	const page_t* page = block.frame;
	const uint32_t	prev_page_no = btr_page_get_prev(page);
	const uint32_t	next_page_no = btr_page_get_next(page);

	/* Update page links of the level */

	if (prev_page_no != FIL_NULL) {
		buf_block_t*	prev_block = btr_block_get(
			index, prev_page_no, RW_X_LATCH, page_is_leaf(page),
			mtr);
#ifdef UNIV_BTR_DEBUG
		ut_a(page_is_comp(prev_block->frame) == page_is_comp(page));
		static_assert(FIL_PAGE_NEXT % 4 == 0, "alignment");
		static_assert(FIL_PAGE_OFFSET % 4 == 0, "alignment");
		ut_a(!memcmp_aligned<4>(prev_block->frame + FIL_PAGE_NEXT,
					page + FIL_PAGE_OFFSET, 4));
#endif /* UNIV_BTR_DEBUG */

		btr_page_set_next(prev_block, next_page_no, mtr);
	}

	if (next_page_no != FIL_NULL) {
		buf_block_t*	next_block = btr_block_get(
			index, next_page_no, RW_X_LATCH, page_is_leaf(page),
			mtr);

		if (!next_block) {
			return DB_ERROR;
		}
#ifdef UNIV_BTR_DEBUG
		ut_a(page_is_comp(next_block->frame) == page_is_comp(page));
		static_assert(FIL_PAGE_PREV % 4 == 0, "alignment");
		static_assert(FIL_PAGE_OFFSET % 4 == 0, "alignment");
		ut_a(!memcmp_aligned<4>(next_block->frame + FIL_PAGE_PREV,
					page + FIL_PAGE_OFFSET, 4));
#endif /* UNIV_BTR_DEBUG */

		btr_page_set_prev(next_block, prev_page_no, mtr);
	}

	return DB_SUCCESS;
}

/*************************************************************//**
If page is the only on its level, this function moves its records to the
father page, thus reducing the tree height.
@return father block */
UNIV_INTERN
buf_block_t*
btr_lift_page_up(
/*=============*/
	dict_index_t*	index,	/*!< in: index tree */
	buf_block_t*	block,	/*!< in: page which is the only on its level;
				must not be empty: use
				btr_discard_only_page_on_level if the last
				record from the page should be removed */
	mtr_t*		mtr)	/*!< in: mtr */
{
	buf_block_t*	father_block;
	ulint		page_level;
	page_zip_des_t*	father_page_zip;
	page_t*		page		= buf_block_get_frame(block);
	ulint		root_page_no;
	buf_block_t*	blocks[BTR_MAX_LEVELS];
	ulint		n_blocks;	/*!< last used index in blocks[] */
	ulint		i;
	bool		lift_father_up;
	buf_block_t*	block_orig	= block;

	ut_ad(!page_has_siblings(page));
	ut_ad(mtr->memo_contains_flagged(block, MTR_MEMO_PAGE_X_FIX));

	page_level = btr_page_get_level(page);
	root_page_no = dict_index_get_page(index);

	{
		btr_cur_t	cursor;
		rec_offs*	offsets	= NULL;
		mem_heap_t*	heap	= mem_heap_create(
			sizeof(*offsets)
			* (REC_OFFS_HEADER_SIZE + 1 + 1
			   + unsigned(index->n_fields)));
		buf_block_t*	b;

		if (dict_index_is_spatial(index)) {
			offsets = rtr_page_get_father_block(
				NULL, heap, index, block, mtr,
				NULL, &cursor);
		} else {
			offsets = btr_page_get_father_block(offsets, heap,
							    index, block,
							    mtr, &cursor);
		}
		father_block = btr_cur_get_block(&cursor);
		father_page_zip = buf_block_get_page_zip(father_block);

		n_blocks = 0;

		/* Store all ancestor pages so we can reset their
		levels later on.  We have to do all the searches on
		the tree now because later on, after we've replaced
		the first level, the tree is in an inconsistent state
		and can not be searched. */
		for (b = father_block;
		     b->page.id().page_no() != root_page_no; ) {
			ut_a(n_blocks < BTR_MAX_LEVELS);

			if (dict_index_is_spatial(index)) {
				offsets = rtr_page_get_father_block(
					NULL, heap, index, b, mtr,
					NULL, &cursor);
			} else {
				offsets = btr_page_get_father_block(offsets,
								    heap,
								    index, b,
								    mtr,
								    &cursor);
			}

			blocks[n_blocks++] = b = btr_cur_get_block(&cursor);
		}

		lift_father_up = (n_blocks && page_level == 0);
		if (lift_father_up) {
			/* The father page also should be the only on its level (not
			root). We should lift up the father page at first.
			Because the leaf page should be lifted up only for root page.
			The freeing page is based on page_level (==0 or !=0)
			to choose segment. If the page_level is changed ==0 from !=0,
			later freeing of the page doesn't find the page allocation
			to be freed.*/

			block = father_block;
			page = buf_block_get_frame(block);
			page_level = btr_page_get_level(page);

			ut_ad(!page_has_siblings(page));
			ut_ad(mtr->memo_contains_flagged(block,
							 MTR_MEMO_PAGE_X_FIX));

			father_block = blocks[0];
			father_page_zip = buf_block_get_page_zip(father_block);
		}

		mem_heap_free(heap);
	}

	btr_search_drop_page_hash_index(block);

	/* Make the father empty */
	btr_page_empty(father_block, father_page_zip, index, page_level, mtr);
	/* btr_page_empty() is supposed to zero-initialize the field. */
	ut_ad(!page_get_instant(father_block->frame));

	if (index->is_instant()
	    && father_block->page.id().page_no() == root_page_no) {
		ut_ad(!father_page_zip);
		btr_set_instant(father_block, *index, mtr);
	}

	page_level++;

	/* Copy the records to the father page one by one. */
	if (0
#ifdef UNIV_ZIP_COPY
	    || father_page_zip
#endif /* UNIV_ZIP_COPY */
	    || !page_copy_rec_list_end(father_block, block,
				       page_get_infimum_rec(page),
				       index, mtr)) {
		const page_zip_des_t*	page_zip
			= buf_block_get_page_zip(block);
		ut_a(father_page_zip);
		ut_a(page_zip);

		/* Copy the page byte for byte. */
		page_zip_copy_recs(father_block,
				   page_zip, page, index, mtr);

		/* Update the lock table and possible hash index. */

		lock_move_rec_list_end(father_block, block,
				       page_get_infimum_rec(page));

		/* Also update the predicate locks */
		if (dict_index_is_spatial(index)) {
			lock_prdt_rec_move(father_block, block);
		} else {
			btr_search_move_or_delete_hash_entries(
				father_block, block);
		}
	}

	if (!dict_table_is_locking_disabled(index->table)) {
		/* Free predicate page locks on the block */
		if (dict_index_is_spatial(index)) {
			lock_mutex_enter();
			lock_prdt_page_free_from_discard(
				block, &lock_sys.prdt_page_hash);
			lock_mutex_exit();
		}
		lock_update_copy_and_discard(father_block, block);
	}

	/* Go upward to root page, decrementing levels by one. */
	for (i = lift_father_up ? 1 : 0; i < n_blocks; i++, page_level++) {
		ut_ad(btr_page_get_level(blocks[i]->frame) == page_level + 1);
		btr_page_set_level(blocks[i], page_level, mtr);
	}

	if (dict_index_is_spatial(index)) {
		rtr_check_discard_page(index, NULL, block);
	}

	/* Free the file page */
	btr_page_free(index, block, mtr);

	/* We play it safe and reset the free bits for the father */
	if (!dict_index_is_clust(index)
	    && !index->table->is_temporary()) {
		ibuf_reset_free_bits(father_block);
	}
	ut_ad(page_validate(father_block->frame, index));
	ut_ad(btr_check_node_ptr(index, father_block, mtr));

	return(lift_father_up ? block_orig : father_block);
}

/*************************************************************//**
Tries to merge the page first to the left immediate brother if such a
brother exists, and the node pointers to the current page and to the brother
reside on the same page. If the left brother does not satisfy these
conditions, looks at the right brother. If the page is the only one on that
level lifts the records of the page to the father page, thus reducing the
tree height. It is assumed that mtr holds an x-latch on the tree and on the
page. If cursor is on the leaf level, mtr must also hold x-latches to the
brothers, if they exist.
@return TRUE on success */
ibool
btr_compress(
/*=========*/
	btr_cur_t*	cursor,	/*!< in/out: cursor on the page to merge
				or lift; the page must not be empty:
				when deleting records, use btr_discard_page()
				if the page would become empty */
	ibool		adjust,	/*!< in: TRUE if should adjust the
				cursor position even if compression occurs */
	mtr_t*		mtr)	/*!< in/out: mini-transaction */
{
	dict_index_t*	index;
	buf_block_t*	merge_block;
	page_t*		merge_page = NULL;
	page_zip_des_t*	merge_page_zip;
	ibool		is_left;
	buf_block_t*	block;
	page_t*		page;
	btr_cur_t	father_cursor;
	mem_heap_t*	heap;
	rec_offs*	offsets;
	ulint		nth_rec = 0; /* remove bogus warning */
	bool		mbr_changed = false;
#ifdef UNIV_DEBUG
	bool		leftmost_child;
#endif
	DBUG_ENTER("btr_compress");

	block = btr_cur_get_block(cursor);
	page = btr_cur_get_page(cursor);
	index = btr_cur_get_index(cursor);

	btr_assert_not_corrupted(block, index);

	ut_ad(mtr->memo_contains_flagged(&index->lock, MTR_MEMO_X_LOCK
					 | MTR_MEMO_SX_LOCK));
	ut_ad(mtr->memo_contains_flagged(block, MTR_MEMO_PAGE_X_FIX));

	MONITOR_INC(MONITOR_INDEX_MERGE_ATTEMPTS);

	const uint32_t left_page_no = btr_page_get_prev(page);
	const uint32_t right_page_no = btr_page_get_next(page);

#ifdef UNIV_DEBUG
	if (!page_is_leaf(page) && left_page_no == FIL_NULL) {
		ut_a(REC_INFO_MIN_REC_FLAG & rec_get_info_bits(
			page_rec_get_next(page_get_infimum_rec(page)),
			page_is_comp(page)));
	}
#endif /* UNIV_DEBUG */

	heap = mem_heap_create(100);

	if (dict_index_is_spatial(index)) {
		offsets = rtr_page_get_father_block(
			NULL, heap, index, block, mtr, cursor, &father_cursor);
		ut_ad(cursor->page_cur.block->page.id() == block->page.id());
		rec_t*  my_rec = father_cursor.page_cur.rec;

		ulint page_no = btr_node_ptr_get_child_page_no(my_rec, offsets);

		if (page_no != block->page.id().page_no()) {
			ib::info() << "father positioned on page "
				<< page_no << "instead of "
				<< block->page.id().page_no();
			offsets = btr_page_get_father_block(
				NULL, heap, index, block, mtr, &father_cursor);
		}
	} else {
		offsets = btr_page_get_father_block(
			NULL, heap, index, block, mtr, &father_cursor);
	}

	if (adjust) {
		nth_rec = page_rec_get_n_recs_before(btr_cur_get_rec(cursor));
		ut_ad(nth_rec > 0);
	}

	if (left_page_no == FIL_NULL && right_page_no == FIL_NULL) {
		/* The page is the only one on the level, lift the records
		to the father */

		merge_block = btr_lift_page_up(index, block, mtr);
		goto func_exit;
	}

	ut_d(leftmost_child =
		left_page_no != FIL_NULL
		&& (page_rec_get_next(
			page_get_infimum_rec(
				btr_cur_get_page(&father_cursor)))
		    == btr_cur_get_rec(&father_cursor)));

	/* Decide the page to which we try to merge and which will inherit
	the locks */

	is_left = btr_can_merge_with_page(cursor, left_page_no,
					  &merge_block, mtr);

	DBUG_EXECUTE_IF("ib_always_merge_right", is_left = FALSE;);
retry:
	if (!is_left
	   && !btr_can_merge_with_page(cursor, right_page_no, &merge_block,
				       mtr)) {
		if (!merge_block) {
			merge_page = NULL;
		}
		goto err_exit;
	}

	merge_page = buf_block_get_frame(merge_block);

#ifdef UNIV_BTR_DEBUG
	if (is_left) {
		ut_a(btr_page_get_next(merge_page)
		     == block->page.id().page_no());
	} else {
		ut_a(btr_page_get_prev(merge_page)
		     == block->page.id().page_no());
	}
#endif /* UNIV_BTR_DEBUG */

	ut_ad(page_validate(merge_page, index));

	merge_page_zip = buf_block_get_page_zip(merge_block);
#ifdef UNIV_ZIP_DEBUG
	if (merge_page_zip) {
		const page_zip_des_t*	page_zip
			= buf_block_get_page_zip(block);
		ut_a(page_zip);
		ut_a(page_zip_validate(merge_page_zip, merge_page, index));
		ut_a(page_zip_validate(page_zip, page, index));
	}
#endif /* UNIV_ZIP_DEBUG */

	/* Move records to the merge page */
	if (is_left) {
		btr_cur_t	cursor2;
		rtr_mbr_t	new_mbr;
		rec_offs*	offsets2 = NULL;

		/* For rtree, we need to update father's mbr. */
		if (index->is_spatial()) {
			/* We only support merge pages with the same parent
			page */
			if (!rtr_check_same_block(
				index, &cursor2,
				btr_cur_get_block(&father_cursor),
				merge_block, heap)) {
				is_left = false;
				goto retry;
			}

			/* Set rtr_info for cursor2, since it is
			necessary in recursive page merge. */
			cursor2.rtr_info = cursor->rtr_info;
			cursor2.tree_height = cursor->tree_height;

			offsets2 = rec_get_offsets(
				btr_cur_get_rec(&cursor2), index, NULL,
				page_is_leaf(cursor2.page_cur.block->frame)
				? index->n_fields : 0,
				ULINT_UNDEFINED, &heap);

			/* Check if parent entry needs to be updated */
			mbr_changed = rtr_merge_mbr_changed(
				&cursor2, &father_cursor,
				offsets2, offsets, &new_mbr);
		}

		rec_t*	orig_pred = page_copy_rec_list_start(
			merge_block, block, page_get_supremum_rec(page),
			index, mtr);

		if (!orig_pred) {
			goto err_exit;
		}

		btr_search_drop_page_hash_index(block);

		/* Remove the page from the level list */
		if (DB_SUCCESS != btr_level_list_remove(*block, *index, mtr)) {
			goto err_exit;
		}

		if (dict_index_is_spatial(index)) {
			rec_t*  my_rec = father_cursor.page_cur.rec;

			ulint page_no = btr_node_ptr_get_child_page_no(
						my_rec, offsets);

			if (page_no != block->page.id().page_no()) {
				ib::fatal() << "father positioned on "
					<< page_no << " instead of "
					<< block->page.id().page_no();
			}

			if (mbr_changed) {
				rtr_update_mbr_field(
					&cursor2, offsets2, &father_cursor,
					merge_page, &new_mbr, NULL, mtr);
			} else {
				rtr_node_ptr_delete(&father_cursor, mtr);
			}

			/* No GAP lock needs to be worrying about */
			lock_mutex_enter();
			lock_prdt_page_free_from_discard(
				block, &lock_sys.prdt_page_hash);
			lock_rec_free_all_from_discard_page(block);
			lock_mutex_exit();
		} else {
			btr_cur_node_ptr_delete(&father_cursor, mtr);
			if (!dict_table_is_locking_disabled(index->table)) {
				lock_update_merge_left(
					merge_block, orig_pred, block);
			}
		}

		if (adjust) {
			nth_rec += page_rec_get_n_recs_before(orig_pred);
		}
	} else {
		rec_t*		orig_succ;
		ibool		compressed;
		dberr_t		err;
		btr_cur_t	cursor2;
					/* father cursor pointing to node ptr
					of the right sibling */
#ifdef UNIV_BTR_DEBUG
		byte		fil_page_prev[4];
#endif /* UNIV_BTR_DEBUG */

		if (dict_index_is_spatial(index)) {
			cursor2.rtr_info = NULL;

			/* For spatial index, we disallow merge of blocks
			with different parents, since the merge would need
			to update entry (for MBR and Primary key) in the
			parent of block being merged */
			if (!rtr_check_same_block(
				index, &cursor2,
				btr_cur_get_block(&father_cursor),
				merge_block, heap)) {
				goto err_exit;
			}

			/* Set rtr_info for cursor2, since it is
			necessary in recursive page merge. */
			cursor2.rtr_info = cursor->rtr_info;
			cursor2.tree_height = cursor->tree_height;
		} else {
			btr_page_get_father(index, merge_block, mtr, &cursor2);
		}

		if (merge_page_zip && left_page_no == FIL_NULL) {

			/* The function page_zip_compress(), which will be
			invoked by page_copy_rec_list_end() below,
			requires that FIL_PAGE_PREV be FIL_NULL.
			Clear the field, but prepare to restore it. */
			static_assert(FIL_PAGE_PREV % 8 == 0, "alignment");
#ifdef UNIV_BTR_DEBUG
			memcpy(fil_page_prev, merge_page + FIL_PAGE_PREV, 4);
#endif /* UNIV_BTR_DEBUG */
			compile_time_assert(FIL_NULL == 0xffffffffU);
			memset_aligned<4>(merge_page + FIL_PAGE_PREV, 0xff, 4);
		}

		orig_succ = page_copy_rec_list_end(merge_block, block,
						   page_get_infimum_rec(page),
						   cursor->index, mtr);

		if (!orig_succ) {
			ut_a(merge_page_zip);
#ifdef UNIV_BTR_DEBUG
			if (left_page_no == FIL_NULL) {
				/* FIL_PAGE_PREV was restored from
				merge_page_zip. */
				ut_a(!memcmp(fil_page_prev,
					     merge_page + FIL_PAGE_PREV, 4));
			}
#endif /* UNIV_BTR_DEBUG */
			goto err_exit;
		}

		btr_search_drop_page_hash_index(block);

#ifdef UNIV_BTR_DEBUG
		if (merge_page_zip && left_page_no == FIL_NULL) {

			/* Restore FIL_PAGE_PREV in order to avoid an assertion
			failure in btr_level_list_remove(), which will set
			the field again to FIL_NULL.  Even though this makes
			merge_page and merge_page_zip inconsistent for a
			split second, it is harmless, because the pages
			are X-latched. */
			memcpy(merge_page + FIL_PAGE_PREV, fil_page_prev, 4);
		}
#endif /* UNIV_BTR_DEBUG */

		/* Remove the page from the level list */
		if (DB_SUCCESS != btr_level_list_remove(*block, *index, mtr)) {
			goto err_exit;
		}

		ut_ad(btr_node_ptr_get_child_page_no(
			      btr_cur_get_rec(&father_cursor), offsets)
		      == block->page.id().page_no());

		/* Replace the address of the old child node (= page) with the
		address of the merge page to the right */
		btr_node_ptr_set_child_page_no(
			btr_cur_get_block(&father_cursor),
			btr_cur_get_rec(&father_cursor),
			offsets, right_page_no, mtr);

#ifdef UNIV_DEBUG
		if (!page_is_leaf(page) && left_page_no == FIL_NULL) {
			ut_ad(REC_INFO_MIN_REC_FLAG & rec_get_info_bits(
				page_rec_get_next(page_get_infimum_rec(
					buf_block_get_frame(merge_block))),
				page_is_comp(page)));
		}
#endif /* UNIV_DEBUG */

		/* For rtree, we need to update father's mbr. */
		if (index->is_spatial()) {
			rec_offs* offsets2;
			ulint	rec_info;

			offsets2 = rec_get_offsets(
				btr_cur_get_rec(&cursor2), index, NULL,
				page_is_leaf(cursor2.page_cur.block->frame)
				? index->n_fields : 0,
				ULINT_UNDEFINED, &heap);

			ut_ad(btr_node_ptr_get_child_page_no(
				btr_cur_get_rec(&cursor2), offsets2)
				== right_page_no);

			rec_info = rec_get_info_bits(
				btr_cur_get_rec(&father_cursor),
				rec_offs_comp(offsets));
			if (rec_info & REC_INFO_MIN_REC_FLAG) {
				/* When the father node ptr is minimal rec,
				we will keep it and delete the node ptr of
				merge page. */
				rtr_merge_and_update_mbr(&father_cursor,
							 &cursor2,
							 offsets, offsets2,
							 merge_page, mtr);
			} else {
				/* Otherwise, we will keep the node ptr of
				merge page and delete the father node ptr.
				This is for keeping the rec order in upper
				level. */
				rtr_merge_and_update_mbr(&cursor2,
							 &father_cursor,
							 offsets2, offsets,
							 merge_page, mtr);
			}
			lock_mutex_enter();
			lock_prdt_page_free_from_discard(
				block, &lock_sys.prdt_page_hash);
			lock_rec_free_all_from_discard_page(block);
			lock_mutex_exit();
		} else {

			compressed = btr_cur_pessimistic_delete(&err, TRUE,
								&cursor2,
								BTR_CREATE_FLAG,
								false, mtr);
			ut_a(err == DB_SUCCESS);

			if (!compressed) {
				btr_cur_compress_if_useful(&cursor2,
							   FALSE,
							   mtr);
			}

			if (!dict_table_is_locking_disabled(index->table)) {
				lock_update_merge_right(
					merge_block, orig_succ, block);
			}
		}
	}

	if (!dict_index_is_clust(index)
	    && !index->table->is_temporary()
	    && page_is_leaf(merge_page)) {
		/* Update the free bits of the B-tree page in the
		insert buffer bitmap.  This has to be done in a
		separate mini-transaction that is committed before the
		main mini-transaction.  We cannot update the insert
		buffer bitmap in this mini-transaction, because
		btr_compress() can be invoked recursively without
		committing the mini-transaction in between.  Since
		insert buffer bitmap pages have a lower rank than
		B-tree pages, we must not access other pages in the
		same mini-transaction after accessing an insert buffer
		bitmap page. */

		/* The free bits in the insert buffer bitmap must
		never exceed the free space on a page.  It is safe to
		decrement or reset the bits in the bitmap in a
		mini-transaction that is committed before the
		mini-transaction that affects the free space. */

		/* It is unsafe to increment the bits in a separately
		committed mini-transaction, because in crash recovery,
		the free bits could momentarily be set too high. */

		if (merge_block->zip_size()) {
			/* Because the free bits may be incremented
			and we cannot update the insert buffer bitmap
			in the same mini-transaction, the only safe
			thing we can do here is the pessimistic
			approach: reset the free bits. */
			ibuf_reset_free_bits(merge_block);
		} else {
			/* On uncompressed pages, the free bits will
			never increase here.  Thus, it is safe to
			write the bits accurately in a separate
			mini-transaction. */
			ibuf_update_free_bits_if_full(merge_block,
						      srv_page_size,
						      ULINT_UNDEFINED);
		}
	}

	ut_ad(page_validate(merge_page, index));
#ifdef UNIV_ZIP_DEBUG
	ut_a(!merge_page_zip || page_zip_validate(merge_page_zip, merge_page,
						  index));
#endif /* UNIV_ZIP_DEBUG */

	if (dict_index_is_spatial(index)) {
		rtr_check_discard_page(index, NULL, block);
	}

	/* Free the file page */
	btr_page_free(index, block, mtr);

	/* btr_check_node_ptr() needs parent block latched.
	If the merge_block's parent block is not same,
	we cannot use btr_check_node_ptr() */
	ut_ad(leftmost_child
	      || btr_check_node_ptr(index, merge_block, mtr));
func_exit:
	mem_heap_free(heap);

	if (adjust) {
		ut_ad(nth_rec > 0);
		btr_cur_position(
			index,
			page_rec_get_nth(merge_block->frame, nth_rec),
			merge_block, cursor);
	}

	MONITOR_INC(MONITOR_INDEX_MERGE_SUCCESSFUL);

	DBUG_RETURN(TRUE);

err_exit:
	/* We play it safe and reset the free bits. */
	if (merge_block && merge_block->zip_size()
	    && page_is_leaf(merge_block->frame)
	    && !dict_index_is_clust(index)) {

		ibuf_reset_free_bits(merge_block);
	}

	mem_heap_free(heap);
	DBUG_RETURN(FALSE);
}

/*************************************************************//**
Discards a page that is the only page on its level.  This will empty
the whole B-tree, leaving just an empty root page.  This function
should almost never be reached, because btr_compress(), which is invoked in
delete operations, calls btr_lift_page_up() to flatten the B-tree. */
ATTRIBUTE_COLD
static
void
btr_discard_only_page_on_level(
/*===========================*/
	dict_index_t*	index,	/*!< in: index tree */
	buf_block_t*	block,	/*!< in: page which is the only on its level */
	mtr_t*		mtr)	/*!< in: mtr */
{
	ulint		page_level = 0;

	ut_ad(!index->is_dummy);

	/* Save the PAGE_MAX_TRX_ID from the leaf page. */
	const trx_id_t max_trx_id = page_get_max_trx_id(block->frame);
	const rec_t* r = page_rec_get_next(page_get_infimum_rec(block->frame));
	ut_ad(rec_is_metadata(r, *index) == index->is_instant());

	while (block->page.id().page_no() != dict_index_get_page(index)) {
		btr_cur_t	cursor;
		buf_block_t*	father;
		const page_t*	page	= buf_block_get_frame(block);

		ut_a(page_get_n_recs(page) == 1);
		ut_a(page_level == btr_page_get_level(page));
		ut_a(!page_has_siblings(page));
		ut_ad(fil_page_index_page_check(page));
		ut_ad(block->page.id().space() == index->table->space->id);
		ut_ad(mtr->memo_contains_flagged(block, MTR_MEMO_PAGE_X_FIX));
		btr_search_drop_page_hash_index(block);

		if (dict_index_is_spatial(index)) {
			/* Check any concurrent search having this page */
			rtr_check_discard_page(index, NULL, block);
			rtr_page_get_father(index, block, mtr, NULL, &cursor);
		} else {
			btr_page_get_father(index, block, mtr, &cursor);
		}
		father = btr_cur_get_block(&cursor);

		if (!dict_table_is_locking_disabled(index->table)) {
			lock_update_discard(
				father, PAGE_HEAP_NO_SUPREMUM, block);
		}

		/* Free the file page */
		btr_page_free(index, block, mtr);

		block = father;
		page_level++;
	}

	/* block is the root page, which must be empty, except
	for the node pointer to the (now discarded) block(s). */
	ut_ad(!page_has_siblings(block->frame));

#ifdef UNIV_BTR_DEBUG
	if (!dict_index_is_ibuf(index)) {
		const page_t*	root	= buf_block_get_frame(block);
		const ulint	space	= index->table->space_id;
		ut_a(btr_root_fseg_validate(FIL_PAGE_DATA + PAGE_BTR_SEG_LEAF
					    + root, space));
		ut_a(btr_root_fseg_validate(FIL_PAGE_DATA + PAGE_BTR_SEG_TOP
					    + root, space));
	}
#endif /* UNIV_BTR_DEBUG */

	mem_heap_t* heap = nullptr;
	const rec_t* rec = nullptr;
	rec_offs* offsets = nullptr;
	if (index->table->instant || index->must_avoid_clear_instant_add()) {
		if (!rec_is_metadata(r, *index)) {
		} else if (!index->table->instant
			   || rec_is_alter_metadata(r, *index)) {
			heap = mem_heap_create(srv_page_size);
			offsets = rec_get_offsets(r, index, nullptr,
						  index->n_core_fields,
						  ULINT_UNDEFINED, &heap);
			rec = rec_copy(mem_heap_alloc(heap,
						      rec_offs_size(offsets)),
				       r, offsets);
			rec_offs_make_valid(rec, index, true, offsets);
		}
	}

	btr_page_empty(block, buf_block_get_page_zip(block), index, 0, mtr);
	ut_ad(page_is_leaf(buf_block_get_frame(block)));
	/* btr_page_empty() is supposed to zero-initialize the field. */
	ut_ad(!page_get_instant(block->frame));

	if (index->is_primary()) {
		if (rec) {
			page_cur_t cur;
			page_cur_set_before_first(block, &cur);
			DBUG_ASSERT(index->table->instant);
			DBUG_ASSERT(rec_is_alter_metadata(rec, *index));
			btr_set_instant(block, *index, mtr);
			rec = page_cur_insert_rec_low(&cur, index, rec,
						      offsets, mtr);
			ut_ad(rec);
			mem_heap_free(heap);
		} else if (index->is_instant()) {
			index->clear_instant_add();
		}
	} else if (!index->table->is_temporary()) {
		/* We play it safe and reset the free bits for the root */
		ibuf_reset_free_bits(block);

		ut_a(max_trx_id);
		page_set_max_trx_id(block,
				    buf_block_get_page_zip(block),
				    max_trx_id, mtr);
	}
}

/*************************************************************//**
Discards a page from a B-tree. This is used to remove the last record from
a B-tree page: the whole page must be removed at the same time. This cannot
be used for the root page, which is allowed to be empty. */
void
btr_discard_page(
/*=============*/
	btr_cur_t*	cursor,	/*!< in: cursor on the page to discard: not on
				the root page */
	mtr_t*		mtr)	/*!< in: mtr */
{
	dict_index_t*	index;
	buf_block_t*	merge_block;
	buf_block_t*	block;
	btr_cur_t	parent_cursor;

	block = btr_cur_get_block(cursor);
	index = btr_cur_get_index(cursor);

	ut_ad(dict_index_get_page(index) != block->page.id().page_no());

	ut_ad(mtr->memo_contains_flagged(&index->lock, MTR_MEMO_X_LOCK
					 | MTR_MEMO_SX_LOCK));
	ut_ad(mtr->memo_contains_flagged(block, MTR_MEMO_PAGE_X_FIX));

	MONITOR_INC(MONITOR_INDEX_DISCARD);

	if (dict_index_is_spatial(index)) {
		rtr_page_get_father(index, block, mtr, cursor, &parent_cursor);
	} else {
		btr_page_get_father(index, block, mtr, &parent_cursor);
	}

	/* Decide the page which will inherit the locks */

	const uint32_t left_page_no = btr_page_get_prev(block->frame);
	const uint32_t right_page_no = btr_page_get_next(block->frame);

	ut_d(bool parent_is_different = false);
	if (left_page_no != FIL_NULL) {
		merge_block = btr_block_get(*index, left_page_no, RW_X_LATCH,
					    true, mtr);
#ifdef UNIV_BTR_DEBUG
		ut_a(btr_page_get_next(merge_block->frame)
		     == block->page.id().page_no());
#endif /* UNIV_BTR_DEBUG */
		ut_d(parent_is_different =
			(page_rec_get_next(
				page_get_infimum_rec(
					btr_cur_get_page(
						&parent_cursor)))
			 == btr_cur_get_rec(&parent_cursor)));
	} else if (right_page_no != FIL_NULL) {
		merge_block = btr_block_get(*index, right_page_no, RW_X_LATCH,
					    true, mtr);
#ifdef UNIV_BTR_DEBUG
		ut_a(btr_page_get_prev(merge_block->frame)
		     == block->page.id().page_no());
#endif /* UNIV_BTR_DEBUG */
		ut_d(parent_is_different = page_rec_is_supremum(
			page_rec_get_next(btr_cur_get_rec(&parent_cursor))));
		if (!page_is_leaf(merge_block->frame)) {
			rec_t* node_ptr = page_rec_get_next(
				page_get_infimum_rec(merge_block->frame));
			ut_ad(page_rec_is_user_rec(node_ptr));
			/* We have to mark the leftmost node pointer as the
			predefined minimum record. */
			btr_set_min_rec_mark<true>(node_ptr, *merge_block,
						   mtr);
		}
	} else {
		btr_discard_only_page_on_level(index, block, mtr);

		return;
	}

	ut_a(page_is_comp(merge_block->frame) == page_is_comp(block->frame));
	ut_ad(!memcmp_aligned<2>(&merge_block->frame[PAGE_HEADER + PAGE_LEVEL],
				 &block->frame[PAGE_HEADER + PAGE_LEVEL], 2));
	btr_search_drop_page_hash_index(block);

	if (dict_index_is_spatial(index)) {
		rtr_node_ptr_delete(&parent_cursor, mtr);
	} else {
		btr_cur_node_ptr_delete(&parent_cursor, mtr);
	}

	/* Remove the page from the level list */
	ut_a(DB_SUCCESS == btr_level_list_remove(*block, *index, mtr));

#ifdef UNIV_ZIP_DEBUG
	{
		page_zip_des_t*	merge_page_zip
			= buf_block_get_page_zip(merge_block);
		ut_a(!merge_page_zip
		     || page_zip_validate(merge_page_zip, merge_block->frame,
					  index));
	}
#endif /* UNIV_ZIP_DEBUG */

	if (!dict_table_is_locking_disabled(index->table)) {
		if (left_page_no != FIL_NULL) {
			lock_update_discard(merge_block, PAGE_HEAP_NO_SUPREMUM,
					    block);
		} else {
			lock_update_discard(merge_block,
					    lock_get_min_heap_no(merge_block),
					    block);
		}
	}

	if (dict_index_is_spatial(index)) {
		rtr_check_discard_page(index, cursor, block);
	}

	/* Free the file page */
	btr_page_free(index, block, mtr);

	/* btr_check_node_ptr() needs parent block latched.
	If the merge_block's parent block is not same,
	we cannot use btr_check_node_ptr() */
	ut_ad(parent_is_different
	      || btr_check_node_ptr(index, merge_block, mtr));

	if (btr_cur_get_block(&parent_cursor)->page.id().page_no()
	    == index->page
	    && !page_has_siblings(btr_cur_get_page(&parent_cursor))
	    && page_get_n_recs(btr_cur_get_page(&parent_cursor)) == 1) {
		btr_lift_page_up(index, merge_block, mtr);
	}
}

#ifdef UNIV_BTR_PRINT
/*************************************************************//**
Prints size info of a B-tree. */
void
btr_print_size(
/*===========*/
	dict_index_t*	index)	/*!< in: index tree */
{
	page_t*		root;
	fseg_header_t*	seg;
	mtr_t		mtr;

	if (dict_index_is_ibuf(index)) {
		fputs("Sorry, cannot print info of an ibuf tree:"
		      " use ibuf functions\n", stderr);

		return;
	}

	mtr_start(&mtr);

	root = btr_root_get(index, &mtr);

	seg = root + PAGE_HEADER + PAGE_BTR_SEG_TOP;

	fputs("INFO OF THE NON-LEAF PAGE SEGMENT\n", stderr);
	fseg_print(seg, &mtr);

	if (!dict_index_is_ibuf(index)) {

		seg = root + PAGE_HEADER + PAGE_BTR_SEG_LEAF;

		fputs("INFO OF THE LEAF PAGE SEGMENT\n", stderr);
		fseg_print(seg, &mtr);
	}

	mtr_commit(&mtr);
}

/************************************************************//**
Prints recursively index tree pages. */
static
void
btr_print_recursive(
/*================*/
	dict_index_t*	index,	/*!< in: index tree */
	buf_block_t*	block,	/*!< in: index page */
	ulint		width,	/*!< in: print this many entries from start
				and end */
	mem_heap_t**	heap,	/*!< in/out: heap for rec_get_offsets() */
	rec_offs**	offsets,/*!< in/out: buffer for rec_get_offsets() */
	mtr_t*		mtr)	/*!< in: mtr */
{
	const page_t*	page	= buf_block_get_frame(block);
	page_cur_t	cursor;
	ulint		n_recs;
	ulint		i	= 0;
	mtr_t		mtr2;

	ut_ad(mtr->memo_contains_flagged(block, MTR_MEMO_PAGE_SX_FIX));

	ib::info() << "NODE ON LEVEL " << btr_page_get_level(page)
		<< " page " << block->page.id;

	page_print(block, index, width, width);

	n_recs = page_get_n_recs(page);

	page_cur_set_before_first(block, &cursor);
	page_cur_move_to_next(&cursor);

	while (!page_cur_is_after_last(&cursor)) {

		if (page_is_leaf(page)) {

			/* If this is the leaf level, do nothing */

		} else if ((i <= width) || (i >= n_recs - width)) {

			const rec_t*	node_ptr;

			mtr_start(&mtr2);

			node_ptr = page_cur_get_rec(&cursor);

			*offsets = rec_get_offsets(
				node_ptr, index, *offsets, 0,
				ULINT_UNDEFINED, heap);
			btr_print_recursive(index,
					    btr_node_ptr_get_child(node_ptr,
								   index,
								   *offsets,
								   &mtr2),
					    width, heap, offsets, &mtr2);
			mtr_commit(&mtr2);
		}

		page_cur_move_to_next(&cursor);
		i++;
	}
}

/**************************************************************//**
Prints directories and other info of all nodes in the tree. */
void
btr_print_index(
/*============*/
	dict_index_t*	index,	/*!< in: index */
	ulint		width)	/*!< in: print this many entries from start
				and end */
{
	mtr_t		mtr;
	buf_block_t*	root;
	mem_heap_t*	heap	= NULL;
	rec_offs	offsets_[REC_OFFS_NORMAL_SIZE];
	rec_offs*	offsets	= offsets_;
	rec_offs_init(offsets_);

	fputs("--------------------------\n"
	      "INDEX TREE PRINT\n", stderr);

	mtr_start(&mtr);

	root = btr_root_block_get(index, RW_SX_LATCH, &mtr);

	btr_print_recursive(index, root, width, &heap, &offsets, &mtr);
	if (heap) {
		mem_heap_free(heap);
	}

	mtr_commit(&mtr);

	ut_ad(btr_validate_index(index, 0));
}
#endif /* UNIV_BTR_PRINT */

#ifdef UNIV_DEBUG
/************************************************************//**
Checks that the node pointer to a page is appropriate.
@return TRUE */
ibool
btr_check_node_ptr(
/*===============*/
	dict_index_t*	index,	/*!< in: index tree */
	buf_block_t*	block,	/*!< in: index page */
	mtr_t*		mtr)	/*!< in: mtr */
{
	mem_heap_t*	heap;
	dtuple_t*	tuple;
	rec_offs*	offsets;
	btr_cur_t	cursor;
	page_t*		page = buf_block_get_frame(block);

	ut_ad(mtr->memo_contains_flagged(block, MTR_MEMO_PAGE_X_FIX));

	if (dict_index_get_page(index) == block->page.id().page_no()) {

		return(TRUE);
	}

	heap = mem_heap_create(256);

	if (dict_index_is_spatial(index)) {
		offsets = rtr_page_get_father_block(NULL, heap, index, block, mtr,
						    NULL, &cursor);
	} else {
		offsets = btr_page_get_father_block(NULL, heap, index, block, mtr,
						    &cursor);
	}

	if (page_is_leaf(page)) {

		goto func_exit;
	}

	tuple = dict_index_build_node_ptr(
		index, page_rec_get_next(page_get_infimum_rec(page)), 0, heap,
		btr_page_get_level(page));

	/* For spatial index, the MBR in the parent rec could be different
	with that of first rec of child, their relationship should be
	"WITHIN" relationship */
	if (dict_index_is_spatial(index)) {
		ut_a(!cmp_dtuple_rec_with_gis(
			tuple, btr_cur_get_rec(&cursor),
			PAGE_CUR_WITHIN));
	} else {
		ut_a(!cmp_dtuple_rec(tuple, btr_cur_get_rec(&cursor), offsets));
	}
func_exit:
	mem_heap_free(heap);

	return(TRUE);
}
#endif /* UNIV_DEBUG */

/************************************************************//**
Display identification information for a record. */
static
void
btr_index_rec_validate_report(
/*==========================*/
	const page_t*		page,	/*!< in: index page */
	const rec_t*		rec,	/*!< in: index record */
	const dict_index_t*	index)	/*!< in: index */
{
	ib::info() << "Record in index " << index->name
		<< " of table " << index->table->name
		<< ", page " << page_id_t(page_get_space_id(page),
					  page_get_page_no(page))
		<< ", at offset " << page_offset(rec);
}

/************************************************************//**
Checks the size and number of fields in a record based on the definition of
the index.
@return TRUE if ok */
ibool
btr_index_rec_validate(
/*===================*/
	const rec_t*		rec,		/*!< in: index record */
	const dict_index_t*	index,		/*!< in: index */
	ibool			dump_on_error)	/*!< in: TRUE if the function
						should print hex dump of record
						and page on error */
{
	ulint		len;
	const page_t*	page;
	mem_heap_t*	heap	= NULL;
	rec_offs	offsets_[REC_OFFS_NORMAL_SIZE];
	rec_offs*	offsets	= offsets_;
	rec_offs_init(offsets_);

	page = page_align(rec);

	ut_ad(index->n_core_fields);

	if (index->is_ibuf()) {
		/* The insert buffer index tree can contain records from any
		other index: we cannot check the number of fields or
		their length */

		return(TRUE);
	}

#ifdef VIRTUAL_INDEX_DEBUG
	if (dict_index_has_virtual(index)) {
		fprintf(stderr, "index name is %s\n", index->name());
	}
#endif
	if ((ibool)!!page_is_comp(page) != dict_table_is_comp(index->table)) {
		btr_index_rec_validate_report(page, rec, index);

		ib::error() << "Compact flag=" << !!page_is_comp(page)
			<< ", should be " << dict_table_is_comp(index->table);

		return(FALSE);
	}

	const bool is_alter_metadata = page_is_leaf(page)
		&& !page_has_prev(page)
		&& index->is_primary() && index->table->instant
		&& rec == page_rec_get_next_const(page_get_infimum_rec(page));

	if (is_alter_metadata
	    && !rec_is_alter_metadata(rec, page_is_comp(page))) {
		btr_index_rec_validate_report(page, rec, index);

		ib::error() << "First record is not ALTER TABLE metadata";
		return FALSE;
	}

	if (!page_is_comp(page)) {
		const ulint n_rec_fields = rec_get_n_fields_old(rec);
		if (n_rec_fields == DICT_FLD__SYS_INDEXES__MERGE_THRESHOLD
		    && index->id == DICT_INDEXES_ID) {
			/* A record for older SYS_INDEXES table
			(missing merge_threshold column) is acceptable. */
		} else if (is_alter_metadata) {
			if (n_rec_fields != ulint(index->n_fields) + 1) {
				goto n_field_mismatch;
			}
		} else if (n_rec_fields < index->n_core_fields
			   || n_rec_fields > index->n_fields) {
n_field_mismatch:
			btr_index_rec_validate_report(page, rec, index);

			ib::error() << "Has " << rec_get_n_fields_old(rec)
				    << " fields, should have "
				    << index->n_core_fields << ".."
				    << index->n_fields;

			if (dump_on_error) {
				fputs("InnoDB: corrupt record ", stderr);
				rec_print_old(stderr, rec);
				putc('\n', stderr);
			}
			return(FALSE);
		}
	}

	offsets = rec_get_offsets(rec, index, offsets, page_is_leaf(page)
				  ? index->n_core_fields : 0,
				  ULINT_UNDEFINED, &heap);
	const dict_field_t* field = index->fields;
	ut_ad(rec_offs_n_fields(offsets)
	      == ulint(index->n_fields) + is_alter_metadata);

	for (unsigned i = 0; i < rec_offs_n_fields(offsets); i++) {
		rec_get_nth_field_offs(offsets, i, &len);

		ulint fixed_size;

		if (is_alter_metadata && i == index->first_user_field()) {
			fixed_size = FIELD_REF_SIZE;
			if (len != FIELD_REF_SIZE
			    || !rec_offs_nth_extern(offsets, i)) {
				goto len_mismatch;
			}

			continue;
		} else {
			fixed_size = dict_col_get_fixed_size(
				field->col, page_is_comp(page));
			if (rec_offs_nth_extern(offsets, i)) {
				const byte* data = rec_get_nth_field(
					rec, offsets, i, &len);
				len -= BTR_EXTERN_FIELD_REF_SIZE;
				ulint extern_len = mach_read_from_4(
					data + len + BTR_EXTERN_LEN + 4);
				if (fixed_size == extern_len) {
					goto next_field;
				}
			}
		}

		/* Note that if fixed_size != 0, it equals the
		length of a fixed-size column in the clustered index.
		We should adjust it here.
		A prefix index of the column is of fixed, but different
		length.  When fixed_size == 0, prefix_len is the maximum
		length of the prefix index column. */

		if (len_is_stored(len)
		    && (field->prefix_len
			? len > field->prefix_len
			: (fixed_size && len != fixed_size))) {
len_mismatch:
			btr_index_rec_validate_report(page, rec, index);
			ib::error	error;

			error << "Field " << i << " len is " << len
				<< ", should be " << fixed_size;

			if (dump_on_error) {
				error << "; ";
				rec_print(error.m_oss, rec,
					  rec_get_info_bits(
						  rec, rec_offs_comp(offsets)),
					  offsets);
			}
			if (heap) {
				mem_heap_free(heap);
			}
			return(FALSE);
		}
next_field:
		field++;
	}

#ifdef VIRTUAL_INDEX_DEBUG
	if (dict_index_has_virtual(index)) {
		rec_print_new(stderr, rec, offsets);
	}
#endif

	if (heap) {
		mem_heap_free(heap);
	}
	return(TRUE);
}

/************************************************************//**
Checks the size and number of fields in records based on the definition of
the index.
@return TRUE if ok */
static
ibool
btr_index_page_validate(
/*====================*/
	buf_block_t*	block,	/*!< in: index page */
	dict_index_t*	index)	/*!< in: index */
{
	page_cur_t	cur;
	ibool		ret	= TRUE;
#ifndef DBUG_OFF
	ulint		nth	= 1;
#endif /* !DBUG_OFF */

	page_cur_set_before_first(block, &cur);

	/* Directory slot 0 should only contain the infimum record. */
	DBUG_EXECUTE_IF("check_table_rec_next",
			ut_a(page_rec_get_nth_const(
				     page_cur_get_page(&cur), 0)
			     == cur.rec);
			ut_a(page_dir_slot_get_n_owned(
				     page_dir_get_nth_slot(
					     page_cur_get_page(&cur), 0))
			     == 1););

	page_cur_move_to_next(&cur);

	for (;;) {
		if (page_cur_is_after_last(&cur)) {

			break;
		}

		if (!btr_index_rec_validate(cur.rec, index, TRUE)) {

			return(FALSE);
		}

		/* Verify that page_rec_get_nth_const() is correctly
		retrieving each record. */
		DBUG_EXECUTE_IF("check_table_rec_next",
				ut_a(cur.rec == page_rec_get_nth_const(
					     page_cur_get_page(&cur),
					     page_rec_get_n_recs_before(
						     cur.rec)));
				ut_a(nth++ == page_rec_get_n_recs_before(
					     cur.rec)););

		page_cur_move_to_next(&cur);
	}

	return(ret);
}

/************************************************************//**
Report an error on one page of an index tree. */
static
void
btr_validate_report1(
/*=================*/
	dict_index_t*		index,	/*!< in: index */
	ulint			level,	/*!< in: B-tree level */
	const buf_block_t*	block)	/*!< in: index page */
{
	ib::error	error;
	error << "In page " << block->page.id().page_no()
		<< " of index " << index->name
		<< " of table " << index->table->name;

	if (level > 0) {
		error << ", index tree level " << level;
	}
}

/************************************************************//**
Report an error on two pages of an index tree. */
static
void
btr_validate_report2(
/*=================*/
	const dict_index_t*	index,	/*!< in: index */
	ulint			level,	/*!< in: B-tree level */
	const buf_block_t*	block1,	/*!< in: first index page */
	const buf_block_t*	block2)	/*!< in: second index page */
{
  ib::error error;
  error << "In pages " << block1->page.id()
	<< " and " << block2->page.id() << " of index " << index->name
	<< " of table " << index->table->name;

  if (level)
    error << ", index tree level " << level;
}

/************************************************************//**
Validates index tree level.
@return TRUE if ok */
static
bool
btr_validate_level(
/*===============*/
	dict_index_t*	index,	/*!< in: index tree */
	const trx_t*	trx,	/*!< in: transaction or NULL */
	ulint		level,	/*!< in: level number */
	bool		lockout)/*!< in: true if X-latch index is intended */
{
	buf_block_t*	block;
	page_t*		page;
	buf_block_t*	right_block = 0; /* remove warning */
	page_t*		right_page = 0; /* remove warning */
	page_t*		father_page;
	btr_cur_t	node_cur;
	btr_cur_t	right_node_cur;
	rec_t*		rec;
	page_cur_t	cursor;
	dtuple_t*	node_ptr_tuple;
	bool		ret	= true;
	mtr_t		mtr;
	mem_heap_t*	heap	= mem_heap_create(256);
	rec_offs*	offsets	= NULL;
	rec_offs*	offsets2= NULL;
#ifdef UNIV_ZIP_DEBUG
	page_zip_des_t*	page_zip;
#endif /* UNIV_ZIP_DEBUG */
	ulint		savepoint = 0;
	ulint		savepoint2 = 0;
	uint32_t	parent_page_no = FIL_NULL;
	uint32_t	parent_right_page_no = FIL_NULL;
	bool		rightmost_child = false;

	mtr.start();

	if (!srv_read_only_mode) {
		if (lockout) {
			mtr_x_lock_index(index, &mtr);
		} else {
			mtr_sx_lock_index(index, &mtr);
		}
	}

	block = btr_root_block_get(index, RW_SX_LATCH, &mtr);
	page = buf_block_get_frame(block);

	fil_space_t*		space	= index->table->space;

	while (level != btr_page_get_level(page)) {
		const rec_t*	node_ptr;

		if (fseg_page_is_free(space, block->page.id().page_no())) {

			btr_validate_report1(index, level, block);

			ib::warn() << "Page is free";

			ret = false;
		}

		ut_a(index->table->space_id == block->page.id().space());
		ut_a(block->page.id().space() == page_get_space_id(page));
#ifdef UNIV_ZIP_DEBUG
		page_zip = buf_block_get_page_zip(block);
		ut_a(!page_zip || page_zip_validate(page_zip, page, index));
#endif /* UNIV_ZIP_DEBUG */
		ut_a(!page_is_leaf(page));

		page_cur_set_before_first(block, &cursor);
		page_cur_move_to_next(&cursor);

		node_ptr = page_cur_get_rec(&cursor);
		offsets = rec_get_offsets(node_ptr, index, offsets, 0,
					  ULINT_UNDEFINED, &heap);

		savepoint2 = mtr_set_savepoint(&mtr);
		block = btr_node_ptr_get_child(node_ptr, index, offsets, &mtr);
		page = buf_block_get_frame(block);

		/* For R-Tree, since record order might not be the same as
		linked index page in the lower level, we need to travers
		backwards to get the first page rec in this level.
		This is only used for index validation. Spatial index
		does not use such scan for any of its DML or query
		operations  */
		if (dict_index_is_spatial(index)) {
			uint32_t left_page_no = btr_page_get_prev(page);

			while (left_page_no != FIL_NULL) {
				/* To obey latch order of tree blocks,
				we should release the right_block once to
				obtain lock of the uncle block. */
				mtr_release_block_at_savepoint(
					&mtr, savepoint2, block);

				savepoint2 = mtr_set_savepoint(&mtr);
				block = btr_block_get(*index, left_page_no,
						      RW_SX_LATCH, false,
						      &mtr);
				page = buf_block_get_frame(block);
				left_page_no = btr_page_get_prev(page);
			}
		}
	}

	/* Now we are on the desired level. Loop through the pages on that
	level. */

loop:
	mem_heap_empty(heap);
	offsets = offsets2 = NULL;
	if (!srv_read_only_mode) {
		if (lockout) {
			mtr_x_lock_index(index, &mtr);
		} else {
			mtr_sx_lock_index(index, &mtr);
		}
	}

#ifdef UNIV_ZIP_DEBUG
	page_zip = buf_block_get_page_zip(block);
	ut_a(!page_zip || page_zip_validate(page_zip, page, index));
#endif /* UNIV_ZIP_DEBUG */

	ut_a(block->page.id().space() == index->table->space_id);

	if (fseg_page_is_free(space, block->page.id().page_no())) {

		btr_validate_report1(index, level, block);

		ib::warn() << "Page is marked as free";
		ret = false;

	} else if (btr_page_get_index_id(page) != index->id) {

		ib::error() << "Page index id " << btr_page_get_index_id(page)
			<< " != data dictionary index id " << index->id;

		ret = false;

	} else if (!page_validate(page, index)) {

		btr_validate_report1(index, level, block);
		ret = false;

	} else if (level == 0 && !btr_index_page_validate(block, index)) {

		/* We are on level 0. Check that the records have the right
		number of fields, and field lengths are right. */

		ret = false;
	}

	ut_a(btr_page_get_level(page) == level);

	uint32_t right_page_no = btr_page_get_next(page);
	uint32_t left_page_no = btr_page_get_prev(page);

	ut_a(!page_is_empty(page)
	     || (level == 0
		 && page_get_page_no(page) == dict_index_get_page(index)));

	if (right_page_no != FIL_NULL) {
		const rec_t*	right_rec;
		savepoint = mtr_set_savepoint(&mtr);

		right_block = btr_block_get(*index, right_page_no, RW_SX_LATCH,
					    !level, &mtr);
		right_page = buf_block_get_frame(right_block);

		if (btr_page_get_prev(right_page) != page_get_page_no(page)) {
			btr_validate_report2(index, level, block, right_block);
			fputs("InnoDB: broken FIL_PAGE_NEXT"
			      " or FIL_PAGE_PREV links\n", stderr);

			ret = false;
		}

		if (page_is_comp(right_page) != page_is_comp(page)) {
			btr_validate_report2(index, level, block, right_block);
			fputs("InnoDB: 'compact' flag mismatch\n", stderr);

			ret = false;

			goto node_ptr_fails;
		}

		rec = page_rec_get_prev(page_get_supremum_rec(page));
		right_rec = page_rec_get_next(page_get_infimum_rec(
						      right_page));
		offsets = rec_get_offsets(rec, index, offsets,
					  page_is_leaf(page)
					  ? index->n_core_fields : 0,
					  ULINT_UNDEFINED, &heap);
		offsets2 = rec_get_offsets(right_rec, index, offsets2,
					   page_is_leaf(right_page)
					   ? index->n_core_fields : 0,
					   ULINT_UNDEFINED, &heap);

		/* For spatial index, we cannot guarantee the key ordering
		across pages, so skip the record compare verification for
		now. Will enhanced in special R-Tree index validation scheme */
		if (!dict_index_is_spatial(index)
		    && cmp_rec_rec(rec, right_rec,
				   offsets, offsets2, index) >= 0) {

			btr_validate_report2(index, level, block, right_block);

			fputs("InnoDB: records in wrong order"
			      " on adjacent pages\n", stderr);

			fputs("InnoDB: record ", stderr);
			rec = page_rec_get_prev(page_get_supremum_rec(page));
			rec_print(stderr, rec, index);
			putc('\n', stderr);
			fputs("InnoDB: record ", stderr);
			rec = page_rec_get_next(
				page_get_infimum_rec(right_page));
			rec_print(stderr, rec, index);
			putc('\n', stderr);

			ret = false;
		}
	}

	if (level > 0 && left_page_no == FIL_NULL) {
		ut_a(REC_INFO_MIN_REC_FLAG & rec_get_info_bits(
			     page_rec_get_next(page_get_infimum_rec(page)),
			     page_is_comp(page)));
	}

	/* Similarly skip the father node check for spatial index for now,
	for a couple of reasons:
	1) As mentioned, there is no ordering relationship between records
	in parent level and linked pages in the child level.
	2) Search parent from root is very costly for R-tree.
	We will add special validation mechanism for R-tree later (WL #7520) */
	if (!dict_index_is_spatial(index)
	    && block->page.id().page_no() != dict_index_get_page(index)) {

		/* Check father node pointers */
		rec_t*	node_ptr;

		btr_cur_position(
			index, page_rec_get_next(page_get_infimum_rec(page)),
			block, &node_cur);
		offsets = btr_page_get_father_node_ptr_for_validate(
			offsets, heap, &node_cur, &mtr);

		father_page = btr_cur_get_page(&node_cur);
		node_ptr = btr_cur_get_rec(&node_cur);

		parent_page_no = page_get_page_no(father_page);
		parent_right_page_no = btr_page_get_next(father_page);
		rightmost_child = page_rec_is_supremum(
					page_rec_get_next(node_ptr));

		btr_cur_position(
			index,
			page_rec_get_prev(page_get_supremum_rec(page)),
			block, &node_cur);

		offsets = btr_page_get_father_node_ptr_for_validate(
				offsets, heap, &node_cur, &mtr);

		if (node_ptr != btr_cur_get_rec(&node_cur)
		    || btr_node_ptr_get_child_page_no(node_ptr, offsets)
		    != block->page.id().page_no()) {

			btr_validate_report1(index, level, block);

			fputs("InnoDB: node pointer to the page is wrong\n",
			      stderr);

			fputs("InnoDB: node ptr ", stderr);
			rec_print(stderr, node_ptr, index);

			rec = btr_cur_get_rec(&node_cur);
			fprintf(stderr, "\n"
				"InnoDB: node ptr child page n:o %u\n",
				btr_node_ptr_get_child_page_no(rec, offsets));

			fputs("InnoDB: record on page ", stderr);
			rec_print_new(stderr, rec, offsets);
			putc('\n', stderr);
			ret = false;

			goto node_ptr_fails;
		}

		if (!page_is_leaf(page)) {
			node_ptr_tuple = dict_index_build_node_ptr(
				index,
				page_rec_get_next(page_get_infimum_rec(page)),
				0, heap, btr_page_get_level(page));

			if (cmp_dtuple_rec(node_ptr_tuple, node_ptr,
					   offsets)) {
				const rec_t* first_rec = page_rec_get_next(
					page_get_infimum_rec(page));

				btr_validate_report1(index, level, block);

				ib::error() << "Node ptrs differ on levels > 0";

				fputs("InnoDB: node ptr ",stderr);
				rec_print_new(stderr, node_ptr, offsets);
				fputs("InnoDB: first rec ", stderr);
				rec_print(stderr, first_rec, index);
				putc('\n', stderr);
				ret = false;

				goto node_ptr_fails;
			}
		}

		if (left_page_no == FIL_NULL) {
			ut_a(node_ptr == page_rec_get_next(
				     page_get_infimum_rec(father_page)));
			ut_a(!page_has_prev(father_page));
		}

		if (right_page_no == FIL_NULL) {
			ut_a(node_ptr == page_rec_get_prev(
				     page_get_supremum_rec(father_page)));
			ut_a(!page_has_next(father_page));
		} else {
			const rec_t*	right_node_ptr;

			right_node_ptr = page_rec_get_next(node_ptr);

			if (!lockout && rightmost_child) {

				/* To obey latch order of tree blocks,
				we should release the right_block once to
				obtain lock of the uncle block. */
				mtr_release_block_at_savepoint(
					&mtr, savepoint, right_block);

				if (parent_right_page_no != FIL_NULL) {
					btr_block_get(*index,
						      parent_right_page_no,
						      RW_SX_LATCH, false,
						      &mtr);
				}

				right_block = btr_block_get(*index,
							    right_page_no,
							    RW_SX_LATCH,
							    !level, &mtr);
			}

			btr_cur_position(
				index, page_rec_get_next(
					page_get_infimum_rec(
						buf_block_get_frame(
							right_block))),
				right_block, &right_node_cur);

			offsets = btr_page_get_father_node_ptr_for_validate(
					offsets, heap, &right_node_cur, &mtr);

			if (right_node_ptr
			    != page_get_supremum_rec(father_page)) {

				if (btr_cur_get_rec(&right_node_cur)
				    != right_node_ptr) {
					ret = false;
					fputs("InnoDB: node pointer to"
					      " the right page is wrong\n",
					      stderr);

					btr_validate_report1(index, level,
							     block);
				}
			} else {
				page_t*	right_father_page
					= btr_cur_get_page(&right_node_cur);

				if (btr_cur_get_rec(&right_node_cur)
				    != page_rec_get_next(
					    page_get_infimum_rec(
						    right_father_page))) {
					ret = false;
					fputs("InnoDB: node pointer 2 to"
					      " the right page is wrong\n",
					      stderr);

					btr_validate_report1(index, level,
							     block);
				}

				if (page_get_page_no(right_father_page)
				    != btr_page_get_next(father_page)) {

					ret = false;
					fputs("InnoDB: node pointer 3 to"
					      " the right page is wrong\n",
					      stderr);

					btr_validate_report1(index, level,
							     block);
				}
			}
		}
	}

node_ptr_fails:
	/* Commit the mini-transaction to release the latch on 'page'.
	Re-acquire the latch on right_page, which will become 'page'
	on the next loop.  The page has already been checked. */
	mtr.commit();

	if (trx_is_interrupted(trx)) {
		/* On interrupt, return the current status. */
	} else if (right_page_no != FIL_NULL) {

		mtr.start();

		if (!lockout) {
			if (rightmost_child) {
				if (parent_right_page_no != FIL_NULL) {
					btr_block_get(*index,
						      parent_right_page_no,
						      RW_SX_LATCH, false,
						      &mtr);
				}
			} else if (parent_page_no != FIL_NULL) {
				btr_block_get(*index, parent_page_no,
					      RW_SX_LATCH, false, &mtr);
			}
		}

		block = btr_block_get(*index, right_page_no, RW_SX_LATCH,
				      !level, &mtr);
		page = buf_block_get_frame(block);

		goto loop;
	}

	mem_heap_free(heap);

	return(ret);
}

/**************************************************************//**
Checks the consistency of an index tree.
@return	DB_SUCCESS if ok, error code if not */
dberr_t
btr_validate_index(
/*===============*/
	dict_index_t*	index,	/*!< in: index */
	const trx_t*	trx)	/*!< in: transaction or NULL */
{
	dberr_t err = DB_SUCCESS;
	bool lockout = dict_index_is_spatial(index);

	/* Full Text index are implemented by auxiliary tables,
	not the B-tree */
	if (dict_index_is_online_ddl(index) || (index->type & DICT_FTS)) {
		return(err);
	}

	mtr_t		mtr;

	mtr_start(&mtr);

	if (!srv_read_only_mode) {
		if (lockout) {
			mtr_x_lock_index(index, &mtr);
		} else {
			mtr_sx_lock_index(index, &mtr);
		}
	}

	page_t*	root = btr_root_get(index, &mtr);

	if (!root) {
		mtr_commit(&mtr);
		return DB_CORRUPTION;
	}

	ulint	n = btr_page_get_level(root);

	btr_validate_index_running++;
	for (ulint i = 0; i <= n; ++i) {

		if (!btr_validate_level(index, trx, n - i, lockout)) {
			err = DB_CORRUPTION;
		}
	}

	mtr_commit(&mtr);
	/* In theory we need release barrier here, so that
	btr_validate_index_running decrement is guaranteed to
	happen after latches are released.

	Original code issued SEQ_CST on update and non-atomic
	access on load. Which means it had broken synchronisation
	as well. */
	btr_validate_index_running--;

	return(err);
}

/**************************************************************//**
Checks if the page in the cursor can be merged with given page.
If necessary, re-organize the merge_page.
@return	true if possible to merge. */
static
bool
btr_can_merge_with_page(
/*====================*/
	btr_cur_t*	cursor,		/*!< in: cursor on the page to merge */
	uint32_t	page_no,	/*!< in: a sibling page */
	buf_block_t**	merge_block,	/*!< out: the merge block */
	mtr_t*		mtr)		/*!< in: mini-transaction */
{
	dict_index_t*	index;
	page_t*		page;
	ulint		n_recs;
	ulint		data_size;
	ulint		max_ins_size_reorg;
	ulint		max_ins_size;
	buf_block_t*	mblock;
	page_t*		mpage;
	DBUG_ENTER("btr_can_merge_with_page");

	if (page_no == FIL_NULL) {
		*merge_block = NULL;
		DBUG_RETURN(false);
	}

	index = btr_cur_get_index(cursor);
	page = btr_cur_get_page(cursor);

	mblock = btr_block_get(*index, page_no, RW_X_LATCH, page_is_leaf(page),
			       mtr);
	mpage = buf_block_get_frame(mblock);

	n_recs = page_get_n_recs(page);
	data_size = page_get_data_size(page);

	max_ins_size_reorg = page_get_max_insert_size_after_reorganize(
		mpage, n_recs);

	if (data_size > max_ins_size_reorg) {
		goto error;
	}

	/* If compression padding tells us that merging will result in
	too packed up page i.e.: which is likely to cause compression
	failure then don't merge the pages. */
	if (mblock->page.zip.data && page_is_leaf(mpage)
	    && (page_get_data_size(mpage) + data_size
		>= dict_index_zip_pad_optimal_page_size(index))) {

		goto error;
	}

	max_ins_size = page_get_max_insert_size(mpage, n_recs);

	if (data_size > max_ins_size) {
		/* We have to reorganize mpage */
		if (!btr_page_reorganize_block(page_zip_level, mblock, index,
					       mtr)) {
			goto error;
		}

		max_ins_size = page_get_max_insert_size(mpage, n_recs);

		ut_ad(page_validate(mpage, index));
		ut_ad(max_ins_size == max_ins_size_reorg);

		if (data_size > max_ins_size) {

			/* Add fault tolerance, though this should
			never happen */

			goto error;
		}
	}

	*merge_block = mblock;
	DBUG_RETURN(true);

error:
	*merge_block = NULL;
	DBUG_RETURN(false);
}<|MERGE_RESOLUTION|>--- conflicted
+++ resolved
@@ -695,16 +695,10 @@
 void btr_page_free(dict_index_t* index, buf_block_t* block, mtr_t* mtr,
 		   bool blob)
 {
-<<<<<<< HEAD
 	ut_ad(mtr->memo_contains_flagged(block, MTR_MEMO_PAGE_X_FIX));
-#ifdef BTR_CUR_HASH_ADAPT
-	if (block->index && !block->index->freed()) {
-=======
-	ut_ad(mtr_memo_contains(mtr, block, MTR_MEMO_PAGE_X_FIX));
 #if defined BTR_CUR_HASH_ADAPT && defined UNIV_DEBUG
 	if (block->index
 	    && !btr_search_check_marked_free_index(block)) {
->>>>>>> b68ae6dc
 		ut_ad(!blob);
 		ut_ad(page_is_leaf(block->frame));
 	}
