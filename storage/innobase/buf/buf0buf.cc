/*****************************************************************************

Copyright (c) 1995, 2018, Oracle and/or its affiliates. All Rights Reserved.
Copyright (c) 2008, Google Inc.
Copyright (c) 2013, 2019, MariaDB Corporation.

Portions of this file contain modifications contributed and copyrighted by
Google, Inc. Those modifications are gratefully acknowledged and are described
briefly in the InnoDB documentation. The contributions by Google are
incorporated with their permission, and subject to the conditions contained in
the file COPYING.Google.

This program is free software; you can redistribute it and/or modify it under
the terms of the GNU General Public License as published by the Free Software
Foundation; version 2 of the License.

This program is distributed in the hope that it will be useful, but WITHOUT
ANY WARRANTY; without even the implied warranty of MERCHANTABILITY or FITNESS
FOR A PARTICULAR PURPOSE. See the GNU General Public License for more details.

You should have received a copy of the GNU General Public License along with
this program; if not, write to the Free Software Foundation, Inc.,
51 Franklin Street, Fifth Floor, Boston, MA 02110-1335 USA

*****************************************************************************/

/**************************************************//**
@file buf/buf0buf.cc
The database buffer buf_pool

Created 11/5/1995 Heikki Tuuri
*******************************************************/

#include "mtr0types.h"
#include "mach0data.h"
#include "buf0buf.h"
#include "buf0checksum.h"
#include "ut0crc32.h"
#include <string.h>

#ifndef UNIV_INNOCHECKSUM
#include "mem0mem.h"
#include "btr0btr.h"
#include "fil0fil.h"
#include "fil0crypt.h"
#include "buf0buddy.h"
#include "lock0lock.h"
#include "sync0rw.h"
#include "btr0sea.h"
#include "ibuf0ibuf.h"
#include "trx0undo.h"
#include "trx0purge.h"
#include "log0log.h"
#include "dict0stats_bg.h"
#include "srv0srv.h"
#include "srv0start.h"
#include "dict0dict.h"
#include "log0recv.h"
#include "srv0mon.h"
#include "log0crypt.h"
#include "fil0pagecompress.h"
#include "fsp0pagecompress.h"
#endif /* !UNIV_INNOCHECKSUM */
#include "page0zip.h"
#include "sync0sync.h"
#include "buf0dump.h"
#include <map>
#include <sstream>

#ifdef UNIV_LINUX
#include <stdlib.h>
#endif

#ifdef HAVE_LZO
#include "lzo/lzo1x.h"
#endif

#ifdef HAVE_LIBNUMA
#include <numa.h>
#include <numaif.h>
struct set_numa_interleave_t
{
	set_numa_interleave_t()
	{
		if (srv_numa_interleave) {

			struct bitmask *numa_mems_allowed = numa_get_mems_allowed();
			ib::info() << "Setting NUMA memory policy to"
				" MPOL_INTERLEAVE";
			if (set_mempolicy(MPOL_INTERLEAVE,
					  numa_mems_allowed->maskp,
					  numa_mems_allowed->size) != 0) {

				ib::warn() << "Failed to set NUMA memory"
					" policy to MPOL_INTERLEAVE: "
					<< strerror(errno);
			}
		}
	}

	~set_numa_interleave_t()
	{
		if (srv_numa_interleave) {

			ib::info() << "Setting NUMA memory policy to"
				" MPOL_DEFAULT";
			if (set_mempolicy(MPOL_DEFAULT, NULL, 0) != 0) {
				ib::warn() << "Failed to set NUMA memory"
					" policy to MPOL_DEFAULT: "
					<< strerror(errno);
			}
		}
	}
};

#define NUMA_MEMPOLICY_INTERLEAVE_IN_SCOPE set_numa_interleave_t scoped_numa
#else
#define NUMA_MEMPOLICY_INTERLEAVE_IN_SCOPE
#endif /* HAVE_LIBNUMA */

#ifdef HAVE_SNAPPY
#include "snappy-c.h"
#endif

#ifndef UNIV_INNOCHECKSUM
inline void* aligned_malloc(size_t size, size_t align) {
    void *result;
#ifdef _MSC_VER
    result = _aligned_malloc(size, align);
#elif defined (HAVE_POSIX_MEMALIGN)
    if(posix_memalign(&result, align, size)) {
	    result = 0;
    }
#else
    /* Use unaligned malloc as fallback */
    result = malloc(size);
#endif
    return result;
}

inline void aligned_free(void *ptr) {
#ifdef _MSC_VER
        _aligned_free(ptr);
#else
      free(ptr);
#endif
}

buf_pool_t::io_buf_t::~io_buf_t()
{
	for (buf_tmp_buffer_t* s = slots, *e = slots + n_slots; s != e; s++) {
		aligned_free(s->crypt_buf);
		aligned_free(s->comp_buf);
	}
	ut_free(slots);
}
#endif /* !UNIV_INNOCHECKSUM */

/*
		IMPLEMENTATION OF THE BUFFER POOL
		=================================

Performance improvement:
------------------------
Thread scheduling in NT may be so slow that the OS wait mechanism should
not be used even in waiting for disk reads to complete.
Rather, we should put waiting query threads to the queue of
waiting jobs, and let the OS thread do something useful while the i/o
is processed. In this way we could remove most OS thread switches in
an i/o-intensive benchmark like TPC-C.

A possibility is to put a user space thread library between the database
and NT. User space thread libraries might be very fast.

SQL Server 7.0 can be configured to use 'fibers' which are lightweight
threads in NT. These should be studied.

		Buffer frames and blocks
		------------------------
Following the terminology of Gray and Reuter, we call the memory
blocks where file pages are loaded buffer frames. For each buffer
frame there is a control block, or shortly, a block, in the buffer
control array. The control info which does not need to be stored
in the file along with the file page, resides in the control block.

		Buffer pool struct
		------------------
The buffer buf_pool contains a single mutex which protects all the
control data structures of the buf_pool. The content of a buffer frame is
protected by a separate read-write lock in its control block, though.
These locks can be locked and unlocked without owning the buf_pool->mutex.
The OS events in the buf_pool struct can be waited for without owning the
buf_pool->mutex.

The buf_pool->mutex is a hot-spot in main memory, causing a lot of
memory bus traffic on multiprocessor systems when processors
alternately access the mutex. On our Pentium, the mutex is accessed
maybe every 10 microseconds. We gave up the solution to have mutexes
for each control block, for instance, because it seemed to be
complicated.

A solution to reduce mutex contention of the buf_pool->mutex is to
create a separate mutex for the page hash table. On Pentium,
accessing the hash table takes 2 microseconds, about half
of the total buf_pool->mutex hold time.

		Control blocks
		--------------

The control block contains, for instance, the bufferfix count
which is incremented when a thread wants a file page to be fixed
in a buffer frame. The bufferfix operation does not lock the
contents of the frame, however. For this purpose, the control
block contains a read-write lock.

The buffer frames have to be aligned so that the start memory
address of a frame is divisible by the universal page size, which
is a power of two.

We intend to make the buffer buf_pool size on-line reconfigurable,
that is, the buf_pool size can be changed without closing the database.
Then the database administarator may adjust it to be bigger
at night, for example. The control block array must
contain enough control blocks for the maximum buffer buf_pool size
which is used in the particular database.
If the buf_pool size is cut, we exploit the virtual memory mechanism of
the OS, and just refrain from using frames at high addresses. Then the OS
can swap them to disk.

The control blocks containing file pages are put to a hash table
according to the file address of the page.
We could speed up the access to an individual page by using
"pointer swizzling": we could replace the page references on
non-leaf index pages by direct pointers to the page, if it exists
in the buf_pool. We could make a separate hash table where we could
chain all the page references in non-leaf pages residing in the buf_pool,
using the page reference as the hash key,
and at the time of reading of a page update the pointers accordingly.
Drawbacks of this solution are added complexity and,
possibly, extra space required on non-leaf pages for memory pointers.
A simpler solution is just to speed up the hash table mechanism
in the database, using tables whose size is a power of 2.

		Lists of blocks
		---------------

There are several lists of control blocks.

The free list (buf_pool->free) contains blocks which are currently not
used.

The common LRU list contains all the blocks holding a file page
except those for which the bufferfix count is non-zero.
The pages are in the LRU list roughly in the order of the last
access to the page, so that the oldest pages are at the end of the
list. We also keep a pointer to near the end of the LRU list,
which we can use when we want to artificially age a page in the
buf_pool. This is used if we know that some page is not needed
again for some time: we insert the block right after the pointer,
causing it to be replaced sooner than would normally be the case.
Currently this aging mechanism is used for read-ahead mechanism
of pages, and it can also be used when there is a scan of a full
table which cannot fit in the memory. Putting the pages near the
end of the LRU list, we make sure that most of the buf_pool stays
in the main memory, undisturbed.

The unzip_LRU list contains a subset of the common LRU list.  The
blocks on the unzip_LRU list hold a compressed file page and the
corresponding uncompressed page frame.  A block is in unzip_LRU if and
only if the predicate buf_page_belongs_to_unzip_LRU(&block->page)
holds.  The blocks in unzip_LRU will be in same order as they are in
the common LRU list.  That is, each manipulation of the common LRU
list will result in the same manipulation of the unzip_LRU list.

The chain of modified blocks (buf_pool->flush_list) contains the blocks
holding file pages that have been modified in the memory
but not written to disk yet. The block with the oldest modification
which has not yet been written to disk is at the end of the chain.
The access to this list is protected by buf_pool->flush_list_mutex.

The chain of unmodified compressed blocks (buf_pool->zip_clean)
contains the control blocks (buf_page_t) of those compressed pages
that are not in buf_pool->flush_list and for which no uncompressed
page has been allocated in the buffer pool.  The control blocks for
uncompressed pages are accessible via buf_block_t objects that are
reachable via buf_pool->chunks[].

The chains of free memory blocks (buf_pool->zip_free[]) are used by
the buddy allocator (buf0buddy.cc) to keep track of currently unused
memory blocks of size sizeof(buf_page_t)..srv_page_size / 2.  These
blocks are inside the srv_page_size-sized memory blocks of type
BUF_BLOCK_MEMORY that the buddy allocator requests from the buffer
pool.  The buddy allocator is solely used for allocating control
blocks for compressed pages (buf_page_t) and compressed page frames.

		Loading a file page
		-------------------

First, a victim block for replacement has to be found in the
buf_pool. It is taken from the free list or searched for from the
end of the LRU-list. An exclusive lock is reserved for the frame,
the io_fix field is set in the block fixing the block in buf_pool,
and the io-operation for loading the page is queued. The io-handler thread
releases the X-lock on the frame and resets the io_fix field
when the io operation completes.

A thread may request the above operation using the function
buf_page_get(). It may then continue to request a lock on the frame.
The lock is granted when the io-handler releases the x-lock.

		Read-ahead
		----------

The read-ahead mechanism is intended to be intelligent and
isolated from the semantically higher levels of the database
index management. From the higher level we only need the
information if a file page has a natural successor or
predecessor page. On the leaf level of a B-tree index,
these are the next and previous pages in the natural
order of the pages.

Let us first explain the read-ahead mechanism when the leafs
of a B-tree are scanned in an ascending or descending order.
When a read page is the first time referenced in the buf_pool,
the buffer manager checks if it is at the border of a so-called
linear read-ahead area. The tablespace is divided into these
areas of size 64 blocks, for example. So if the page is at the
border of such an area, the read-ahead mechanism checks if
all the other blocks in the area have been accessed in an
ascending or descending order. If this is the case, the system
looks at the natural successor or predecessor of the page,
checks if that is at the border of another area, and in this case
issues read-requests for all the pages in that area. Maybe
we could relax the condition that all the pages in the area
have to be accessed: if data is deleted from a table, there may
appear holes of unused pages in the area.

A different read-ahead mechanism is used when there appears
to be a random access pattern to a file.
If a new page is referenced in the buf_pool, and several pages
of its random access area (for instance, 32 consecutive pages
in a tablespace) have recently been referenced, we may predict
that the whole area may be needed in the near future, and issue
the read requests for the whole area.
*/

#ifndef UNIV_INNOCHECKSUM
/** Value in microseconds */
static const int WAIT_FOR_READ	= 100;
static const int WAIT_FOR_WRITE = 100;
/** Number of attempts made to read in a page in the buffer pool */
static const ulint	BUF_PAGE_READ_MAX_RETRIES = 100;
/** Number of pages to read ahead */
static const ulint	BUF_READ_AHEAD_PAGES = 64;
/** The maximum portion of the buffer pool that can be used for the
read-ahead buffer.  (Divide buf_pool size by this amount) */
static const ulint	BUF_READ_AHEAD_PORTION = 32;

/** The buffer pools of the database */
buf_pool_t*	buf_pool_ptr;

/** true when resizing buffer pool is in the critical path. */
volatile bool	buf_pool_resizing;

/** true when withdrawing buffer pool pages might cause page relocation */
volatile bool	buf_pool_withdrawing;

/** the clock is incremented every time a pointer to a page may become obsolete;
if the withdrwa clock has not changed, the pointer is still valid in buffer
pool. if changed, the pointer might not be in buffer pool any more. */
volatile ulint	buf_withdraw_clock;

/** Map of buffer pool chunks by its first frame address
This is newly made by initialization of buffer pool and buf_resize_thread.
Currently, no need mutex protection for update. */
typedef std::map<
	const byte*,
	buf_chunk_t*,
	std::less<const byte*>,
	ut_allocator<std::pair<const byte* const, buf_chunk_t*> > >
	buf_pool_chunk_map_t;

static buf_pool_chunk_map_t*			buf_chunk_map_reg;

/** Chunk map to be used to lookup.
The map pointed by this should not be updated */
static buf_pool_chunk_map_t*	buf_chunk_map_ref = NULL;

#ifdef UNIV_DEBUG
/** Disable resizing buffer pool to make assertion code not expensive. */
my_bool			buf_disable_resize_buffer_pool_debug = TRUE;
#endif /* UNIV_DEBUG */

#if defined UNIV_DEBUG || defined UNIV_BUF_DEBUG
/** This is used to insert validation operations in execution
in the debug version */
static ulint	buf_dbg_counter	= 0;
#endif /* UNIV_DEBUG || UNIV_BUF_DEBUG */

#if defined UNIV_PFS_MUTEX || defined UNIV_PFS_RWLOCK
# ifndef PFS_SKIP_BUFFER_MUTEX_RWLOCK

/* Buffer block mutexes and rwlocks can be registered
in one group rather than individually. If PFS_GROUP_BUFFER_SYNC
is defined, register buffer block mutex and rwlock
in one group after their initialization. */
#  define PFS_GROUP_BUFFER_SYNC

/* This define caps the number of mutexes/rwlocks can
be registered with performance schema. Developers can
modify this define if necessary. Please note, this would
be effective only if PFS_GROUP_BUFFER_SYNC is defined. */
#  define PFS_MAX_BUFFER_MUTEX_LOCK_REGISTER	ULINT_MAX

# endif /* !PFS_SKIP_BUFFER_MUTEX_RWLOCK */
#endif /* UNIV_PFS_MUTEX || UNIV_PFS_RWLOCK */

/** Macro to determine whether the read of write counter is used depending
on the io_type */
#define MONITOR_RW_COUNTER(io_type, counter)		\
	((io_type == BUF_IO_READ)			\
	 ? (counter##_READ)				\
	 : (counter##_WRITTEN))


/** Reserve a buffer slot for encryption, decryption or page compression.
@param[in,out]	buf_pool	buffer pool
@return reserved buffer slot */
static buf_tmp_buffer_t* buf_pool_reserve_tmp_slot(buf_pool_t* buf_pool)
{
	buf_tmp_buffer_t* slot = buf_pool->io_buf.reserve();
	ut_a(slot);
	return slot;
}

/** Reserve a buffer for encryption, decryption or decompression.
@param[in,out]	slot	reserved slot */
static void buf_tmp_reserve_crypt_buf(buf_tmp_buffer_t* slot)
{
	if (!slot->crypt_buf) {
		slot->crypt_buf = static_cast<byte*>(
			aligned_malloc(srv_page_size, srv_page_size));
	}
}

/** Reserve a buffer for compression.
@param[in,out]	slot	reserved slot */
static void buf_tmp_reserve_compression_buf(buf_tmp_buffer_t* slot)
{
	if (!slot->comp_buf) {
		/* Both snappy and lzo compression methods require that
		output buffer used for compression is bigger than input
		buffer. Increase the allocated buffer size accordingly. */
		ulint size = srv_page_size;
#ifdef HAVE_LZO
		size += LZO1X_1_15_MEM_COMPRESS;
#elif defined HAVE_SNAPPY
		size = snappy_max_compressed_length(size);
#endif
		slot->comp_buf = static_cast<byte*>(
			aligned_malloc(size, srv_page_size));
	}
}

/** Registers a chunk to buf_pool_chunk_map
@param[in]	chunk	chunk of buffers */
static
void
buf_pool_register_chunk(
	buf_chunk_t*	chunk)
{
	buf_chunk_map_reg->insert(buf_pool_chunk_map_t::value_type(
		chunk->blocks->frame, chunk));
}

/** Decrypt a page for temporary tablespace.
@param[in,out]	tmp_frame	Temporary buffer
@param[in]	src_frame	Page to decrypt
@return true if temporary tablespace decrypted, false if not */
static bool buf_tmp_page_decrypt(byte* tmp_frame, byte* src_frame)
{
	if (buf_page_is_zeroes(src_frame, srv_page_size)) {
		return true;
	}

	/* read space & lsn */
	uint header_len = FIL_PAGE_FILE_FLUSH_LSN_OR_KEY_VERSION;

	/* Copy FIL page header, it is not encrypted */
	memcpy(tmp_frame, src_frame, header_len);

	/* Calculate the offset where decryption starts */
	const byte* src = src_frame + header_len;
	byte* dst = tmp_frame + header_len;
	uint srclen = uint(srv_page_size)
		- (header_len + FIL_PAGE_FCRC32_CHECKSUM);
	ulint offset = mach_read_from_4(src_frame + FIL_PAGE_OFFSET);

	if (!log_tmp_block_decrypt(src, srclen, dst,
				   (offset * srv_page_size))) {
		return false;
	}

	memcpy(tmp_frame + srv_page_size - FIL_PAGE_FCRC32_CHECKSUM,
	       src_frame + srv_page_size - FIL_PAGE_FCRC32_CHECKSUM,
	       FIL_PAGE_FCRC32_CHECKSUM);

	memcpy(src_frame, tmp_frame, srv_page_size);
	srv_stats.pages_decrypted.inc();
	srv_stats.n_temp_blocks_decrypted.inc();

	return true; /* page was decrypted */
}

/** Decrypt a page.
@param[in,out]	bpage	Page control block
@param[in,out]	space	tablespace
@return whether the operation was successful */
static bool buf_page_decrypt_after_read(buf_page_t* bpage, fil_space_t* space)
{
	ut_ad(space->pending_io());
	ut_ad(space->id == bpage->id.space());

	byte* dst_frame = bpage->zip.data ? bpage->zip.data :
		((buf_block_t*) bpage)->frame;
	bool page_compressed = space->is_compressed()
		&& buf_page_is_compressed(dst_frame, space->flags);
	buf_pool_t* buf_pool = buf_pool_from_bpage(bpage);

	if (bpage->id.page_no() == 0) {
		/* File header pages are not encrypted/compressed */
		return (true);
	}

	if (space->purpose == FIL_TYPE_TEMPORARY
	    && innodb_encrypt_temporary_tables) {
		buf_tmp_buffer_t* slot = buf_pool_reserve_tmp_slot(buf_pool);
		buf_tmp_reserve_crypt_buf(slot);

		if (!buf_tmp_page_decrypt(slot->crypt_buf, dst_frame)) {
			slot->release();
			ib::error() << "Encrypted page " << bpage->id
				    << " in file " << space->chain.start->name;
			return false;
		}

		slot->release();
		return true;
	}

	/* Page is encrypted if encryption information is found from
	tablespace and page contains used key_version. This is true
	also for pages first compressed and then encrypted. */

	buf_tmp_buffer_t* slot;
	uint key_version = buf_page_get_key_version(dst_frame, space->flags);

	if (page_compressed && !key_version) {
		/* the page we read is unencrypted */
		/* Find free slot from temporary memory array */
decompress:
		if (space->full_crc32()
		    && buf_page_is_corrupted(true, dst_frame, space->flags)) {
			return false;
		}

		slot = buf_pool_reserve_tmp_slot(buf_pool);
		/* For decompression, use crypt_buf. */
		buf_tmp_reserve_crypt_buf(slot);

decompress_with_slot:
		ut_d(fil_page_type_validate(space, dst_frame));

		bpage->write_size = fil_page_decompress(
			slot->crypt_buf, dst_frame, space->flags);
		slot->release();

		ut_ad(!bpage->write_size
		      || fil_page_type_validate(space, dst_frame));

		ut_ad(space->pending_io());

		return bpage->write_size != 0;
	}

	if (key_version && space->crypt_data) {
		/* Verify encryption checksum before we even try to
		decrypt. */
		if (!buf_page_verify_crypt_checksum(dst_frame, space->flags)) {
decrypt_failed:
			ib::error() << "Encrypted page " << bpage->id
				    << " in file " << space->chain.start->name
				    << " looks corrupted; key_version="
				    << key_version;
			return false;
		}

		/* Find free slot from temporary memory array */
		slot = buf_pool_reserve_tmp_slot(buf_pool);
		buf_tmp_reserve_crypt_buf(slot);

		ut_d(fil_page_type_validate(space, dst_frame));

		/* decrypt using crypt_buf to dst_frame */
		if (!fil_space_decrypt(space, slot->crypt_buf, dst_frame)) {
			slot->release();
			goto decrypt_failed;
		}

		ut_d(fil_page_type_validate(space, dst_frame));

		if ((space->full_crc32() && page_compressed)
		    || fil_page_is_compressed_encrypted(dst_frame)) {
			goto decompress_with_slot;
		}

		slot->release();
	} else if (fil_page_is_compressed_encrypted(dst_frame)) {
		goto decompress;
	}

	ut_ad(space->pending_io());
	return true;
}

/********************************************************************//**
Gets the smallest oldest_modification lsn for any page in the pool. Returns
zero if all modified pages have been flushed to disk.
@return oldest modification in pool, zero if none */
lsn_t
buf_pool_get_oldest_modification(void)
/*==================================*/
{
	lsn_t		lsn = 0;
	lsn_t		oldest_lsn = 0;

	/* When we traverse all the flush lists we don't want another
	thread to add a dirty page to any flush list. */
	log_flush_order_mutex_enter();

	for (ulint i = 0; i < srv_buf_pool_instances; i++) {
		buf_pool_t*	buf_pool;

		buf_pool = buf_pool_from_array(i);

		buf_flush_list_mutex_enter(buf_pool);

		buf_page_t*	bpage;

		/* We don't let log-checkpoint halt because pages from system
		temporary are not yet flushed to the disk. Anyway, object
		residing in system temporary doesn't generate REDO logging. */
		for (bpage = UT_LIST_GET_LAST(buf_pool->flush_list);
		     bpage != NULL
			&& fsp_is_system_temporary(bpage->id.space());
		     bpage = UT_LIST_GET_PREV(list, bpage)) {
			/* Do nothing. */
		}

		if (bpage != NULL) {
			ut_ad(bpage->in_flush_list);
			lsn = bpage->oldest_modification;
		}

		buf_flush_list_mutex_exit(buf_pool);

		if (!oldest_lsn || oldest_lsn > lsn) {
			oldest_lsn = lsn;
		}
	}

	log_flush_order_mutex_exit();

	/* The returned answer may be out of date: the flush_list can
	change after the mutex has been released. */

	return(oldest_lsn);
}

/********************************************************************//**
Get total buffer pool statistics. */
void
buf_get_total_list_len(
/*===================*/
	ulint*		LRU_len,	/*!< out: length of all LRU lists */
	ulint*		free_len,	/*!< out: length of all free lists */
	ulint*		flush_list_len)	/*!< out: length of all flush lists */
{
	ulint		i;

	*LRU_len = 0;
	*free_len = 0;
	*flush_list_len = 0;

	for (i = 0; i < srv_buf_pool_instances; i++) {
		buf_pool_t*	buf_pool;

		buf_pool = buf_pool_from_array(i);

		*LRU_len += UT_LIST_GET_LEN(buf_pool->LRU);
		*free_len += UT_LIST_GET_LEN(buf_pool->free);
		*flush_list_len += UT_LIST_GET_LEN(buf_pool->flush_list);
	}
}

/********************************************************************//**
Get total list size in bytes from all buffer pools. */
void
buf_get_total_list_size_in_bytes(
/*=============================*/
	buf_pools_list_size_t*	buf_pools_list_size)	/*!< out: list sizes
							in all buffer pools */
{
	ut_ad(buf_pools_list_size);
	memset(buf_pools_list_size, 0, sizeof(*buf_pools_list_size));

	for (ulint i = 0; i < srv_buf_pool_instances; i++) {
		buf_pool_t*	buf_pool;

		buf_pool = buf_pool_from_array(i);
		/* We don't need mutex protection since this is
		for statistics purpose */
		buf_pools_list_size->LRU_bytes += buf_pool->stat.LRU_bytes;
		buf_pools_list_size->unzip_LRU_bytes +=
			UT_LIST_GET_LEN(buf_pool->unzip_LRU)
			<< srv_page_size_shift;
		buf_pools_list_size->flush_list_bytes +=
			buf_pool->stat.flush_list_bytes;
	}
}

/********************************************************************//**
Get total buffer pool statistics. */
void
buf_get_total_stat(
/*===============*/
	buf_pool_stat_t*	tot_stat)	/*!< out: buffer pool stats */
{
	ulint			i;

	memset(tot_stat, 0, sizeof(*tot_stat));

	for (i = 0; i < srv_buf_pool_instances; i++) {
		buf_pool_stat_t*buf_stat;
		buf_pool_t*	buf_pool;

		buf_pool = buf_pool_from_array(i);

		buf_stat = &buf_pool->stat;
		tot_stat->n_page_gets += buf_stat->n_page_gets;
		tot_stat->n_pages_read += buf_stat->n_pages_read;
		tot_stat->n_pages_written += buf_stat->n_pages_written;
		tot_stat->n_pages_created += buf_stat->n_pages_created;
		tot_stat->n_ra_pages_read_rnd += buf_stat->n_ra_pages_read_rnd;
		tot_stat->n_ra_pages_read += buf_stat->n_ra_pages_read;
		tot_stat->n_ra_pages_evicted += buf_stat->n_ra_pages_evicted;
		tot_stat->n_pages_made_young += buf_stat->n_pages_made_young;

		tot_stat->n_pages_not_made_young +=
			buf_stat->n_pages_not_made_young;
	}
}

/********************************************************************//**
Allocates a buffer block.
@return own: the allocated block, in state BUF_BLOCK_MEMORY */
buf_block_t*
buf_block_alloc(
/*============*/
	buf_pool_t*	buf_pool)	/*!< in/out: buffer pool instance,
					or NULL for round-robin selection
					of the buffer pool */
{
	buf_block_t*	block;
	ulint		index;
	static ulint	buf_pool_index;

	if (buf_pool == NULL) {
		/* We are allocating memory from any buffer pool, ensure
		we spread the grace on all buffer pool instances. */
		index = buf_pool_index++ % srv_buf_pool_instances;
		buf_pool = buf_pool_from_array(index);
	}

	block = buf_LRU_get_free_block(buf_pool);

	buf_block_set_state(block, BUF_BLOCK_MEMORY);

	return(block);
}
#endif /* !UNIV_INNOCHECKSUM */

/** Checks if the page is in crc32 checksum format.
@param[in]	read_buf		database page
@param[in]	checksum_field1		new checksum field
@param[in]	checksum_field2		old checksum field
@return true if the page is in crc32 checksum format. */
bool
buf_page_is_checksum_valid_crc32(
	const byte*			read_buf,
	ulint				checksum_field1,
	ulint				checksum_field2)
{
	const uint32_t	crc32 = buf_calc_page_crc32(read_buf);

#ifdef UNIV_INNOCHECKSUM
	if (log_file
	    && srv_checksum_algorithm == SRV_CHECKSUM_ALGORITHM_STRICT_CRC32) {
		fprintf(log_file, "page::%llu;"
			" crc32 calculated = %u;"
			" recorded checksum field1 = " ULINTPF " recorded"
			" checksum field2 =" ULINTPF "\n", cur_page_num,
			crc32, checksum_field1, checksum_field2);
	}
#endif /* UNIV_INNOCHECKSUM */

	if (checksum_field1 != checksum_field2) {
		return false;
	}

	return checksum_field1 == crc32;
}

/** Checks if the page is in innodb checksum format.
@param[in]	read_buf	database page
@param[in]	checksum_field1	new checksum field
@param[in]	checksum_field2	old checksum field
@return true if the page is in innodb checksum format. */
bool
buf_page_is_checksum_valid_innodb(
	const byte*			read_buf,
	ulint				checksum_field1,
	ulint				checksum_field2)
{
	/* There are 2 valid formulas for
	checksum_field2 (old checksum field) which algo=innodb could have
	written to the page:

	1. Very old versions of InnoDB only stored 8 byte lsn to the
	start and the end of the page.

	2. Newer InnoDB versions store the old formula checksum
	(buf_calc_page_old_checksum()). */

	ulint	old_checksum = buf_calc_page_old_checksum(read_buf);
	ulint	new_checksum = buf_calc_page_new_checksum(read_buf);

#ifdef UNIV_INNOCHECKSUM
	if (log_file
	    && srv_checksum_algorithm == SRV_CHECKSUM_ALGORITHM_INNODB) {
		fprintf(log_file, "page::%llu;"
			" old style: calculated ="
			" " ULINTPF "; recorded = " ULINTPF "\n",
			cur_page_num, old_checksum,
			checksum_field2);
		fprintf(log_file, "page::%llu;"
			" new style: calculated ="
			" " ULINTPF "; crc32 = %u; recorded = " ULINTPF "\n",
			cur_page_num, new_checksum,
			buf_calc_page_crc32(read_buf), checksum_field1);
	}

	if (log_file
	    && srv_checksum_algorithm == SRV_CHECKSUM_ALGORITHM_STRICT_INNODB) {
		fprintf(log_file, "page::%llu;"
			" old style: calculated ="
			" " ULINTPF "; recorded checksum = " ULINTPF "\n",
			cur_page_num, old_checksum,
			checksum_field2);
		fprintf(log_file, "page::%llu;"
			" new style: calculated ="
			" " ULINTPF "; recorded checksum  = " ULINTPF "\n",
			cur_page_num, new_checksum,
			checksum_field1);
	}
#endif /* UNIV_INNOCHECKSUM */


	if (checksum_field2 != mach_read_from_4(read_buf + FIL_PAGE_LSN)
	    && checksum_field2 != old_checksum) {
		DBUG_LOG("checksum",
			 "Page checksum crc32 not valid"
			 << " field1 " << checksum_field1
			 << " field2 " << checksum_field2
			 << " crc32 " << buf_calc_page_old_checksum(read_buf)
			 << " lsn " << mach_read_from_4(
				 read_buf + FIL_PAGE_LSN));
		return(false);
	}

	/* old field is fine, check the new field */

	/* InnoDB versions < 4.0.14 and < 4.1.1 stored the space id
	(always equal to 0), to FIL_PAGE_SPACE_OR_CHKSUM */

	if (checksum_field1 != 0 && checksum_field1 != new_checksum) {
		DBUG_LOG("checksum",
			 "Page checksum crc32 not valid"
			 << " field1 " << checksum_field1
			 << " field2 " << checksum_field2
			 << " crc32 " << buf_calc_page_new_checksum(read_buf)
			 << " lsn " << mach_read_from_4(
				 read_buf + FIL_PAGE_LSN));
		return(false);
	}

	return(true);
}

/** Checks if the page is in none checksum format.
@param[in]	read_buf	database page
@param[in]	checksum_field1	new checksum field
@param[in]	checksum_field2	old checksum field
@return true if the page is in none checksum format. */
bool
buf_page_is_checksum_valid_none(
	const byte*			read_buf,
	ulint				checksum_field1,
	ulint				checksum_field2)
{
#ifndef DBUG_OFF
	if (checksum_field1 != checksum_field2
	    && checksum_field1 != BUF_NO_CHECKSUM_MAGIC) {
		DBUG_LOG("checksum",
			 "Page checksum crc32 not valid"
			 << " field1 " << checksum_field1
			 << " field2 " << checksum_field2
			 << " crc32 " << BUF_NO_CHECKSUM_MAGIC
			 << " lsn " << mach_read_from_4(read_buf
							+ FIL_PAGE_LSN));
	}
#endif /* DBUG_OFF */

#ifdef UNIV_INNOCHECKSUM
	if (log_file
	    && srv_checksum_algorithm == SRV_CHECKSUM_ALGORITHM_STRICT_NONE) {
		fprintf(log_file,
			"page::%llu; none checksum: calculated"
			" = %lu; recorded checksum_field1 = " ULINTPF
			" recorded checksum_field2 = " ULINTPF "\n",
			cur_page_num, BUF_NO_CHECKSUM_MAGIC,
			checksum_field1, checksum_field2);
	}
#endif /* UNIV_INNOCHECKSUM */

	return(checksum_field1 == checksum_field2
	       && checksum_field1 == BUF_NO_CHECKSUM_MAGIC);
}

/** Checks whether the lsn present in the page is lesser than the
peek current lsn.
@param[in]	check_lsn	lsn to check
@param[in]	read_buf	page. */
static void buf_page_check_lsn(bool check_lsn, const byte* read_buf)
{
#ifndef UNIV_INNOCHECKSUM
	if (check_lsn && recv_lsn_checks_on) {
		lsn_t		current_lsn;
		const lsn_t	page_lsn
			= mach_read_from_8(read_buf + FIL_PAGE_LSN);

		/* Since we are going to reset the page LSN during the import
		phase it makes no sense to spam the log with error messages. */

		if (log_peek_lsn(&current_lsn) && current_lsn < page_lsn) {

			const ulint	space_id = mach_read_from_4(
				read_buf + FIL_PAGE_SPACE_ID);
			const ulint	page_no = mach_read_from_4(
				read_buf + FIL_PAGE_OFFSET);

			ib::error() << "Page " << page_id_t(space_id, page_no)
				<< " log sequence number " << page_lsn
				<< " is in the future! Current system"
				<< " log sequence number "
				<< current_lsn << ".";

			ib::error() << "Your database may be corrupt or"
				" you may have copied the InnoDB"
				" tablespace but not the InnoDB"
				" log files. "
				<< FORCE_RECOVERY_MSG;

		}
	}
#endif /* !UNIV_INNOCHECKSUM */
}

/** Check if a page is all zeroes.
@param[in]	read_buf	database page
@param[in]	page_size	page frame size
@return whether the page is all zeroes */
bool buf_page_is_zeroes(const void* read_buf, size_t page_size)
{
	const ulint* b = reinterpret_cast<const ulint*>(read_buf);
	const ulint* const e = b + page_size / sizeof *b;
	do {
		if (*b++) {
			return false;
		}
	} while (b != e);
	return true;
}

/** Check if a page is corrupt.
@param[in]	check_lsn	whether the LSN should be checked
@param[in]	read_buf	database page
@param[in]	zip_size	ROW_FORMAT=COMPRESSED page size, or 0
@param[in]	space		tablespace
@return whether the page is corrupted */
bool
buf_page_is_corrupted(
	bool			check_lsn,
	const byte*		read_buf,
	ulint			fsp_flags)
{
#ifndef UNIV_INNOCHECKSUM
	DBUG_EXECUTE_IF("buf_page_import_corrupt_failure", return(true); );
#endif
	if (fil_space_t::full_crc32(fsp_flags)) {
		bool compressed = false, corrupted = false;
		const uint size = buf_page_full_crc32_size(
			read_buf, &compressed, &corrupted);
		if (corrupted) {
			return true;
		}
		const byte* end = read_buf + (size - FIL_PAGE_FCRC32_CHECKSUM);
		uint crc32 = mach_read_from_4(end);

		if (!crc32 && size == srv_page_size
		    && buf_page_is_zeroes(read_buf, size)) {
			return false;
		}

		DBUG_EXECUTE_IF(
			"page_intermittent_checksum_mismatch", {
			static int page_counter;
			if (page_counter++ == 2) {
				crc32++;
			}
		});

		if (crc32 != ut_crc32(read_buf,
				      size - FIL_PAGE_FCRC32_CHECKSUM)) {
			return true;
		}
		if (!compressed
		    && !mach_read_from_4(FIL_PAGE_FCRC32_KEY_VERSION
					 + read_buf)
		    && memcmp(read_buf + (FIL_PAGE_LSN + 4),
			      end - (FIL_PAGE_FCRC32_END_LSN
				     - FIL_PAGE_FCRC32_CHECKSUM), 4)) {
			return true;
		}

		buf_page_check_lsn(check_lsn, read_buf);
		return false;
	}

	size_t		checksum_field1 = 0;
	size_t		checksum_field2 = 0;
	uint32_t	crc32 = 0;
	bool		crc32_inited = false;
	bool		crc32_chksum = false;
	const ulint zip_size = fil_space_t::zip_size(fsp_flags);
	ulint page_type = mach_read_from_2(read_buf + FIL_PAGE_TYPE);

	/* We can trust page type if page compression is set on tablespace
	flags because page compression flag means file must have been
	created with 10.1 (later than 5.5 code base). In 10.1 page
	compressed tables do not contain post compression checksum and
	FIL_PAGE_END_LSN_OLD_CHKSUM field stored. Note that space can
	be null if we are in fil_check_first_page() and first page
	is not compressed or encrypted. Page checksum is verified
	after decompression (i.e. normally pages are already
	decompressed at this stage). */
	if ((page_type == FIL_PAGE_PAGE_COMPRESSED ||
	     page_type == FIL_PAGE_PAGE_COMPRESSED_ENCRYPTED)
#ifndef UNIV_INNOCHECKSUM
	    && FSP_FLAGS_HAS_PAGE_COMPRESSION(fsp_flags)
#endif
	) {
		return(false);
	}

	if (!zip_size && memcmp(read_buf + FIL_PAGE_LSN + 4,
				read_buf + srv_page_size
				- FIL_PAGE_END_LSN_OLD_CHKSUM + 4, 4)) {

		/* Stored log sequence numbers at the start and the end
		of page do not match */

		return(true);
	}

	buf_page_check_lsn(check_lsn, read_buf);

	/* Check whether the checksum fields have correct values */

	const srv_checksum_algorithm_t curr_algo =
		static_cast<srv_checksum_algorithm_t>(srv_checksum_algorithm);

	if (curr_algo == SRV_CHECKSUM_ALGORITHM_NONE) {
		return(false);
	}

	if (zip_size) {
		return !page_zip_verify_checksum(read_buf, zip_size);
	}

	checksum_field1 = mach_read_from_4(
		read_buf + FIL_PAGE_SPACE_OR_CHKSUM);

	checksum_field2 = mach_read_from_4(
		read_buf + srv_page_size - FIL_PAGE_END_LSN_OLD_CHKSUM);

	compile_time_assert(!(FIL_PAGE_LSN % 8));

	/* A page filled with NUL bytes is considered not corrupted.
	The FIL_PAGE_FILE_FLUSH_LSN field may be written nonzero for
	the first page of each file of the system tablespace.
	We want to ignore it for the system tablespace, but because
	we do not know the expected tablespace here, we ignore the
	field for all data files, except for
	innodb_checksum_algorithm=full_crc32 which we handled above. */
	if (!checksum_field1 && !checksum_field2) {
		/* Checksum fields can have valid value as zero.
		If the page is not empty then do the checksum
		calculation for the page. */
		bool all_zeroes = true;
		for (size_t i = 0; i < srv_page_size; i++) {
#ifndef UNIV_INNOCHECKSUM
			if (i == FIL_PAGE_FILE_FLUSH_LSN_OR_KEY_VERSION) {
				i += 8;
			}
#endif
			if (read_buf[i]) {
				all_zeroes = false;
				break;
			}
		}

		if (all_zeroes) {
			return false;
		}
	}

	switch (curr_algo) {
	case SRV_CHECKSUM_ALGORITHM_STRICT_FULL_CRC32:
	case SRV_CHECKSUM_ALGORITHM_STRICT_CRC32:
		return !buf_page_is_checksum_valid_crc32(
			read_buf, checksum_field1, checksum_field2);
	case SRV_CHECKSUM_ALGORITHM_STRICT_INNODB:
		return !buf_page_is_checksum_valid_innodb(
			read_buf, checksum_field1, checksum_field2);
	case SRV_CHECKSUM_ALGORITHM_STRICT_NONE:
		return !buf_page_is_checksum_valid_none(
			read_buf, checksum_field1, checksum_field2);
	case SRV_CHECKSUM_ALGORITHM_FULL_CRC32:
	case SRV_CHECKSUM_ALGORITHM_CRC32:
	case SRV_CHECKSUM_ALGORITHM_INNODB:
		if (buf_page_is_checksum_valid_none(read_buf,
			checksum_field1, checksum_field2)) {
#ifdef UNIV_INNOCHECKSUM
			if (log_file) {
				fprintf(log_file, "page::%llu;"
					" old style: calculated = %u;"
					" recorded = " ULINTPF ";\n",
					cur_page_num,
					buf_calc_page_old_checksum(read_buf),
					checksum_field2);
				fprintf(log_file, "page::%llu;"
					" new style: calculated = %u;"
					" crc32 = %u; recorded = " ULINTPF ";\n",
					cur_page_num,
					buf_calc_page_new_checksum(read_buf),
					buf_calc_page_crc32(read_buf),
					checksum_field1);
			}
#endif /* UNIV_INNOCHECKSUM */
			return false;
		}

		crc32_chksum = curr_algo == SRV_CHECKSUM_ALGORITHM_CRC32
			|| curr_algo == SRV_CHECKSUM_ALGORITHM_FULL_CRC32;

		/* Very old versions of InnoDB only stored 8 byte lsn to the
		start and the end of the page. */

		/* Since innodb_checksum_algorithm is not strict_* allow
		any of the algos to match for the old field */

		if (checksum_field2
		    != mach_read_from_4(read_buf + FIL_PAGE_LSN)
		    && checksum_field2 != BUF_NO_CHECKSUM_MAGIC) {

			if (crc32_chksum) {
				crc32 = buf_calc_page_crc32(read_buf);
				crc32_inited = true;

				DBUG_EXECUTE_IF(
					"page_intermittent_checksum_mismatch", {
					static int page_counter;
					if (page_counter++ == 2) {
						crc32++;
					}
				});

				if (checksum_field2 != crc32
				    && checksum_field2
				       != buf_calc_page_old_checksum(read_buf)) {
					return true;
				}
			} else {
				ut_ad(curr_algo
				      == SRV_CHECKSUM_ALGORITHM_INNODB);

				if (checksum_field2
				    != buf_calc_page_old_checksum(read_buf)) {
					crc32 = buf_calc_page_crc32(read_buf);
					crc32_inited = true;

					if (checksum_field2 != crc32) {
						return true;
					}
				}
			}
		}

		if (checksum_field1 == 0
		    || checksum_field1 == BUF_NO_CHECKSUM_MAGIC) {
		} else if (crc32_chksum) {

			if (!crc32_inited) {
				crc32 = buf_calc_page_crc32(read_buf);
				crc32_inited = true;
			}

			if (checksum_field1 != crc32
			    && checksum_field1
			    != buf_calc_page_new_checksum(read_buf)) {
				return true;
			}
		} else {
			ut_ad(curr_algo == SRV_CHECKSUM_ALGORITHM_INNODB);

			if (checksum_field1
			    != buf_calc_page_new_checksum(read_buf)) {

				if (!crc32_inited) {
					crc32 = buf_calc_page_crc32(read_buf);
					crc32_inited = true;
				}

				if (checksum_field1 != crc32) {
					return true;
				}
			}
		}

		if (crc32_inited
		    && ((checksum_field1 == crc32
			 && checksum_field2 != crc32)
			|| (checksum_field1 != crc32
			    && checksum_field2 == crc32))) {
			return true;
		}

		break;
	case SRV_CHECKSUM_ALGORITHM_NONE:
		/* should have returned false earlier */
		break;
	}

	return false;
}

#ifndef UNIV_INNOCHECKSUM

#if defined(DBUG_OFF) && defined(HAVE_MADVISE) &&  defined(MADV_DODUMP)
/** Enable buffers to be dumped to core files

A convience function, not called anyhwere directly however
it is left available for gdb or any debugger to call
in the event that you want all of the memory to be dumped
to a core file.

Returns number of errors found in madvise calls. */
int
buf_madvise_do_dump()
{
	int ret= 0;
	buf_pool_t*	buf_pool;
	buf_chunk_t*	chunk;

	/* mirrors allocation in log_t::create() */
	if (log_sys.buf) {
		ret+= madvise(log_sys.first_in_use
			      ? log_sys.buf
			      : log_sys.buf - srv_log_buffer_size,
			      srv_log_buffer_size * 2,
			      MADV_DODUMP);
	}
	/* mirrors recv_sys_t::create() */
	if (recv_sys.buf)
	{
		ret+= madvise(recv_sys.buf, recv_sys.len, MADV_DODUMP);
	}

	buf_pool_mutex_enter_all();

	for (ulong i= 0; i < srv_buf_pool_instances; i++)
	{
		buf_pool = buf_pool_from_array(i);
		chunk = buf_pool->chunks;

		for (int n = buf_pool->n_chunks; n--; chunk++)
		{
			ret+= madvise(chunk->mem, chunk->mem_size(), MADV_DODUMP);
		}
	}

	buf_pool_mutex_exit_all();

	return ret;
}
#endif

/** Dump a page to stderr.
@param[in]	read_buf	database page
@param[in]	zip_size	compressed page size, or 0 */
void buf_page_print(const byte* read_buf, ulint zip_size)
{
	dict_index_t*	index;

#ifndef UNIV_DEBUG
	const ulint size = zip_size ? zip_size : srv_page_size;
	ib::info() << "Page dump in ascii and hex ("
		<< size << " bytes):";

	ut_print_buf(stderr, read_buf, size);
	fputs("\nInnoDB: End of page dump\n", stderr);
#endif

	if (zip_size) {
		/* Print compressed page. */
		ib::info() << "Compressed page type ("
			<< fil_page_get_type(read_buf)
			<< "); stored checksum in field1 "
			<< mach_read_from_4(
				read_buf + FIL_PAGE_SPACE_OR_CHKSUM)
			<< "; calculated checksums for field1: "
			<< buf_checksum_algorithm_name(
				SRV_CHECKSUM_ALGORITHM_CRC32)
			<< " "
			<< page_zip_calc_checksum(
				read_buf, zip_size,
				SRV_CHECKSUM_ALGORITHM_CRC32)
			<< ", "
			<< buf_checksum_algorithm_name(
				SRV_CHECKSUM_ALGORITHM_INNODB)
			<< " "
			<< page_zip_calc_checksum(
				read_buf, zip_size,
				SRV_CHECKSUM_ALGORITHM_INNODB)
			<< ", "
			<< buf_checksum_algorithm_name(
				SRV_CHECKSUM_ALGORITHM_NONE)
			<< " "
			<< page_zip_calc_checksum(
				read_buf, zip_size,
				SRV_CHECKSUM_ALGORITHM_NONE)
			<< "; page LSN "
			<< mach_read_from_8(read_buf + FIL_PAGE_LSN)
			<< "; page number (if stored to page"
			<< " already) "
			<< mach_read_from_4(read_buf + FIL_PAGE_OFFSET)
			<< "; space id (if stored to page already) "
			<< mach_read_from_4(
				read_buf + FIL_PAGE_ARCH_LOG_NO_OR_SPACE_ID);

	} else {
		const uint32_t	crc32 = buf_calc_page_crc32(read_buf);
		ulint page_type = fil_page_get_type(read_buf);

		ib::info() << "Uncompressed page, stored checksum in field1 "
			<< mach_read_from_4(
				read_buf + FIL_PAGE_SPACE_OR_CHKSUM)
			<< ", calculated checksums for field1: "
			<< buf_checksum_algorithm_name(
				SRV_CHECKSUM_ALGORITHM_CRC32) << " "
			<< crc32
			<< ", "
			<< buf_checksum_algorithm_name(
				SRV_CHECKSUM_ALGORITHM_INNODB) << " "
			<< buf_calc_page_new_checksum(read_buf)
			<< ", "
			<< " page type " << page_type << " == "
			<< fil_get_page_type_name(page_type) << "."
			<< buf_checksum_algorithm_name(
				SRV_CHECKSUM_ALGORITHM_NONE) << " "
			<< BUF_NO_CHECKSUM_MAGIC
			<< ", stored checksum in field2 "
			<< mach_read_from_4(read_buf + srv_page_size
					    - FIL_PAGE_END_LSN_OLD_CHKSUM)
			<< ", calculated checksums for field2: "
			<< buf_checksum_algorithm_name(
				SRV_CHECKSUM_ALGORITHM_CRC32) << " "
			<< crc32
			<< ", "
			<< buf_checksum_algorithm_name(
				SRV_CHECKSUM_ALGORITHM_INNODB) << " "
			<< buf_calc_page_old_checksum(read_buf)
			<< ", "
			<< buf_checksum_algorithm_name(
				SRV_CHECKSUM_ALGORITHM_NONE) << " "
			<< BUF_NO_CHECKSUM_MAGIC
			<< ",  page LSN "
			<< mach_read_from_4(read_buf + FIL_PAGE_LSN)
			<< " "
			<< mach_read_from_4(read_buf + FIL_PAGE_LSN + 4)
			<< ", low 4 bytes of LSN at page end "
			<< mach_read_from_4(read_buf + srv_page_size
					    - FIL_PAGE_END_LSN_OLD_CHKSUM + 4)
			<< ", page number (if stored to page already) "
			<< mach_read_from_4(read_buf + FIL_PAGE_OFFSET)
			<< ", space id (if created with >= MySQL-4.1.1"
			   " and stored already) "
			<< mach_read_from_4(
				read_buf + FIL_PAGE_ARCH_LOG_NO_OR_SPACE_ID);
	}

	switch (fil_page_get_type(read_buf)) {
		index_id_t	index_id;
	case FIL_PAGE_INDEX:
	case FIL_PAGE_TYPE_INSTANT:
	case FIL_PAGE_RTREE:
		index_id = btr_page_get_index_id(read_buf);
		ib::info() << "Page may be an index page where"
			" index id is " << index_id;

		index = dict_index_find_on_id_low(index_id);
		if (index) {
			ib::info()
				<< "Index " << index_id
				<< " is " << index->name
				<< " in table " << index->table->name;
		}
		break;
	case FIL_PAGE_UNDO_LOG:
		fputs("InnoDB: Page may be an undo log page\n", stderr);
		break;
	case FIL_PAGE_INODE:
		fputs("InnoDB: Page may be an 'inode' page\n", stderr);
		break;
	case FIL_PAGE_IBUF_FREE_LIST:
		fputs("InnoDB: Page may be an insert buffer free list page\n",
		      stderr);
		break;
	case FIL_PAGE_TYPE_ALLOCATED:
		fputs("InnoDB: Page may be a freshly allocated page\n",
		      stderr);
		break;
	case FIL_PAGE_IBUF_BITMAP:
		fputs("InnoDB: Page may be an insert buffer bitmap page\n",
		      stderr);
		break;
	case FIL_PAGE_TYPE_SYS:
		fputs("InnoDB: Page may be a system page\n",
		      stderr);
		break;
	case FIL_PAGE_TYPE_TRX_SYS:
		fputs("InnoDB: Page may be a transaction system page\n",
		      stderr);
		break;
	case FIL_PAGE_TYPE_FSP_HDR:
		fputs("InnoDB: Page may be a file space header page\n",
		      stderr);
		break;
	case FIL_PAGE_TYPE_XDES:
		fputs("InnoDB: Page may be an extent descriptor page\n",
		      stderr);
		break;
	case FIL_PAGE_TYPE_BLOB:
		fputs("InnoDB: Page may be a BLOB page\n",
		      stderr);
		break;
	case FIL_PAGE_TYPE_ZBLOB:
	case FIL_PAGE_TYPE_ZBLOB2:
		fputs("InnoDB: Page may be a compressed BLOB page\n",
		      stderr);
		break;
	}
}

# ifdef PFS_GROUP_BUFFER_SYNC
extern mysql_pfs_key_t	buffer_block_mutex_key;

/********************************************************************//**
This function registers mutexes and rwlocks in buffer blocks with
performance schema. If PFS_MAX_BUFFER_MUTEX_LOCK_REGISTER is
defined to be a value less than chunk->size, then only mutexes
and rwlocks in the first PFS_MAX_BUFFER_MUTEX_LOCK_REGISTER
blocks are registered. */
static
void
pfs_register_buffer_block(
/*======================*/
	buf_chunk_t*	chunk)		/*!< in/out: chunk of buffers */
{
	buf_block_t*    block;
	ulint		num_to_register;

	block = chunk->blocks;

	num_to_register = ut_min(
		chunk->size, PFS_MAX_BUFFER_MUTEX_LOCK_REGISTER);

	for (ulint i = 0; i < num_to_register; i++) {
#  ifdef UNIV_PFS_MUTEX
		BPageMutex*	mutex;

		mutex = &block->mutex;
		mutex->pfs_add(buffer_block_mutex_key);
#  endif /* UNIV_PFS_MUTEX */

		rw_lock_t*	rwlock;

#  ifdef UNIV_PFS_RWLOCK
		rwlock = &block->lock;
		ut_a(!rwlock->pfs_psi);
		rwlock->pfs_psi = (PSI_server)
			? PSI_server->init_rwlock(buf_block_lock_key, rwlock)
			: NULL;

#   ifdef UNIV_DEBUG
		rwlock = block->debug_latch;
		ut_a(!rwlock->pfs_psi);
		rwlock->pfs_psi = (PSI_server)
			? PSI_server->init_rwlock(buf_block_debug_latch_key,
						  rwlock)
			: NULL;
#   endif /* UNIV_DEBUG */

#  endif /* UNIV_PFS_RWLOCK */
		block++;
	}
}
# endif /* PFS_GROUP_BUFFER_SYNC */

/********************************************************************//**
Initializes a buffer control block when the buf_pool is created. */
static
void
buf_block_init(
/*===========*/
	buf_pool_t*	buf_pool,	/*!< in: buffer pool instance */
	buf_block_t*	block,		/*!< in: pointer to control block */
	byte*		frame)		/*!< in: pointer to buffer frame */
{
	UNIV_MEM_DESC(frame, srv_page_size);

	/* This function should only be executed at database startup or by
	buf_pool_resize(). Either way, adaptive hash index must not exist. */
	assert_block_ahi_empty_on_init(block);

	block->frame = frame;

	block->page.buf_pool_index = buf_pool_index(buf_pool);
	block->page.flush_type = BUF_FLUSH_LRU;
	block->page.state = BUF_BLOCK_NOT_USED;
	block->page.buf_fix_count = 0;
	block->page.io_fix = BUF_IO_NONE;
	block->page.flush_observer = NULL;
<<<<<<< HEAD
	block->page.encrypted = false;
	block->page.init_on_flush = false;
=======
>>>>>>> b05be3ef
	block->page.real_size = 0;
	block->page.write_size = 0;
	block->modify_clock = 0;
	block->page.slot = NULL;

	ut_d(block->page.file_page_was_freed = FALSE);

#ifdef BTR_CUR_HASH_ADAPT
	block->index = NULL;
#endif /* BTR_CUR_HASH_ADAPT */
	block->skip_flush_check = false;

	ut_d(block->page.in_page_hash = FALSE);
	ut_d(block->page.in_zip_hash = FALSE);
	ut_d(block->page.in_flush_list = FALSE);
	ut_d(block->page.in_free_list = FALSE);
	ut_d(block->page.in_LRU_list = FALSE);
	ut_d(block->in_unzip_LRU_list = FALSE);
	ut_d(block->in_withdraw_list = FALSE);

	page_zip_des_init(&block->page.zip);

	mutex_create(LATCH_ID_BUF_BLOCK_MUTEX, &block->mutex);
	ut_d(block->debug_latch = (rw_lock_t *) ut_malloc_nokey(sizeof(rw_lock_t)));

#if defined PFS_SKIP_BUFFER_MUTEX_RWLOCK || defined PFS_GROUP_BUFFER_SYNC
	/* If PFS_SKIP_BUFFER_MUTEX_RWLOCK is defined, skip registration
	of buffer block rwlock with performance schema.

	If PFS_GROUP_BUFFER_SYNC is defined, skip the registration
	since buffer block rwlock will be registered later in
	pfs_register_buffer_block(). */

	rw_lock_create(PFS_NOT_INSTRUMENTED, &block->lock, SYNC_LEVEL_VARYING);

	ut_d(rw_lock_create(PFS_NOT_INSTRUMENTED, block->debug_latch,
			    SYNC_LEVEL_VARYING));

#else /* PFS_SKIP_BUFFER_MUTEX_RWLOCK || PFS_GROUP_BUFFER_SYNC */

	rw_lock_create(buf_block_lock_key, &block->lock, SYNC_LEVEL_VARYING);

	ut_d(rw_lock_create(buf_block_debug_latch_key,
			    block->debug_latch, SYNC_LEVEL_VARYING));

#endif /* PFS_SKIP_BUFFER_MUTEX_RWLOCK || PFS_GROUP_BUFFER_SYNC */

	block->lock.is_block_lock = 1;

	ut_ad(rw_lock_validate(&(block->lock)));
}

/********************************************************************//**
Allocates a chunk of buffer frames.
@return chunk, or NULL on failure */
static
buf_chunk_t*
buf_chunk_init(
/*===========*/
	buf_pool_t*	buf_pool,	/*!< in: buffer pool instance */
	buf_chunk_t*	chunk,		/*!< out: chunk of buffers */
	ulint		mem_size)	/*!< in: requested size in bytes */
{
	buf_block_t*	block;
	byte*		frame;
	ulint		i;

	/* Round down to a multiple of page size,
	although it already should be. */
	mem_size = ut_2pow_round<ulint>(mem_size, srv_page_size);

	DBUG_EXECUTE_IF("ib_buf_chunk_init_fails", return(NULL););

	chunk->mem = buf_pool->allocator.allocate_large_dontdump(mem_size, &chunk->mem_pfx);

	if (UNIV_UNLIKELY(chunk->mem == NULL)) {

		return(NULL);
	}

#ifdef HAVE_LIBNUMA
	if (srv_numa_interleave) {
		struct bitmask *numa_mems_allowed = numa_get_mems_allowed();
		int	st = mbind(chunk->mem, chunk->mem_size(),
				   MPOL_INTERLEAVE,
				   numa_mems_allowed->maskp,
				   numa_mems_allowed->size,
				   MPOL_MF_MOVE);
		if (st != 0) {
			ib::warn() << "Failed to set NUMA memory policy of"
				" buffer pool page frames to MPOL_INTERLEAVE"
				" (error: " << strerror(errno) << ").";
		}
	}
#endif /* HAVE_LIBNUMA */


	/* Allocate the block descriptors from
	the start of the memory block. */
	chunk->blocks = (buf_block_t*) chunk->mem;

	/* Align a pointer to the first frame.  Note that when
	opt_large_page_size is smaller than srv_page_size,
	we may allocate one fewer block than requested.  When
	it is bigger, we may allocate more blocks than requested. */

	frame = (byte*) ut_align(chunk->mem, srv_page_size);
	chunk->size = (chunk->mem_pfx.m_size >> srv_page_size_shift)
		- (frame != chunk->mem);

	/* Subtract the space needed for block descriptors. */
	{
		ulint	size = chunk->size;

		while (frame < (byte*) (chunk->blocks + size)) {
			frame += srv_page_size;
			size--;
		}

		chunk->size = size;
	}

	/* Init block structs and assign frames for them. Then we
	assign the frames to the first blocks (we already mapped the
	memory above). */

	block = chunk->blocks;

	for (i = chunk->size; i--; ) {

		buf_block_init(buf_pool, block, frame);
		UNIV_MEM_INVALID(block->frame, srv_page_size);

		/* Add the block to the free list */
		UT_LIST_ADD_LAST(buf_pool->free, &block->page);

		ut_d(block->page.in_free_list = TRUE);
		ut_ad(buf_pool_from_block(block) == buf_pool);

		block++;
		frame += srv_page_size;
	}

	buf_pool_register_chunk(chunk);

#ifdef PFS_GROUP_BUFFER_SYNC
	pfs_register_buffer_block(chunk);
#endif /* PFS_GROUP_BUFFER_SYNC */
	return(chunk);
}

#ifdef UNIV_DEBUG
/*********************************************************************//**
Finds a block in the given buffer chunk that points to a
given compressed page.
@return buffer block pointing to the compressed page, or NULL */
static
buf_block_t*
buf_chunk_contains_zip(
/*===================*/
	buf_chunk_t*	chunk,	/*!< in: chunk being checked */
	const void*	data)	/*!< in: pointer to compressed page */
{
	buf_block_t*	block;
	ulint		i;

	block = chunk->blocks;

	for (i = chunk->size; i--; block++) {
		if (block->page.zip.data == data) {

			return(block);
		}
	}

	return(NULL);
}

/*********************************************************************//**
Finds a block in the buffer pool that points to a
given compressed page.
@return buffer block pointing to the compressed page, or NULL */
buf_block_t*
buf_pool_contains_zip(
/*==================*/
	buf_pool_t*	buf_pool,	/*!< in: buffer pool instance */
	const void*	data)		/*!< in: pointer to compressed page */
{
	ulint		n;
	buf_chunk_t*	chunk = buf_pool->chunks;

	ut_ad(buf_pool);
	ut_ad(buf_pool_mutex_own(buf_pool));
	for (n = buf_pool->n_chunks; n--; chunk++) {

		buf_block_t* block = buf_chunk_contains_zip(chunk, data);

		if (block) {
			return(block);
		}
	}

	return(NULL);
}
#endif /* UNIV_DEBUG */

/*********************************************************************//**
Checks that all file pages in the buffer chunk are in a replaceable state.
@return address of a non-free block, or NULL if all freed */
static
const buf_block_t*
buf_chunk_not_freed(
/*================*/
	buf_chunk_t*	chunk)	/*!< in: chunk being checked */
{
	buf_block_t*	block;
	ulint		i;

	block = chunk->blocks;

	for (i = chunk->size; i--; block++) {
		ibool	ready;

		switch (buf_block_get_state(block)) {
		case BUF_BLOCK_POOL_WATCH:
		case BUF_BLOCK_ZIP_PAGE:
		case BUF_BLOCK_ZIP_DIRTY:
			/* The uncompressed buffer pool should never
			contain compressed block descriptors. */
			ut_error;
			break;
		case BUF_BLOCK_NOT_USED:
		case BUF_BLOCK_READY_FOR_USE:
		case BUF_BLOCK_MEMORY:
		case BUF_BLOCK_REMOVE_HASH:
			/* Skip blocks that are not being used for
			file pages. */
			break;
		case BUF_BLOCK_FILE_PAGE:
			if (srv_read_only_mode) {
				/* The page cleaner is disabled in
				read-only mode.  No pages can be
				dirtied, so all of them must be clean. */
				ut_ad(block->page.oldest_modification
				      == block->page.newest_modification);
				ut_ad(block->page.oldest_modification == 0
				      || block->page.oldest_modification
				      == recv_sys.recovered_lsn
				      || srv_force_recovery
				      == SRV_FORCE_NO_LOG_REDO);
				ut_ad(block->page.buf_fix_count == 0);
				ut_ad(block->page.io_fix == BUF_IO_NONE);
				break;
			}

			buf_page_mutex_enter(block);
			ready = buf_flush_ready_for_replace(&block->page);
			buf_page_mutex_exit(block);

			if (!ready) {
				return(block);
			}

			break;
		}
	}

	return(NULL);
}

/********************************************************************//**
Set buffer pool size variables after resizing it */
static
void
buf_pool_set_sizes(void)
/*====================*/
{
	ulint	i;
	ulint	curr_size = 0;

	buf_pool_mutex_enter_all();

	for (i = 0; i < srv_buf_pool_instances; i++) {
		buf_pool_t*	buf_pool;

		buf_pool = buf_pool_from_array(i);
		curr_size += buf_pool->curr_pool_size;
	}

	srv_buf_pool_curr_size = curr_size;
	srv_buf_pool_old_size = srv_buf_pool_size;
	srv_buf_pool_base_size = srv_buf_pool_size;

	buf_pool_mutex_exit_all();
}

/** Free the synchronization objects of a buffer pool block descriptor
@param[in,out]	block	buffer pool block descriptor */
static void buf_block_free_mutexes(buf_block_t* block)
{
	mutex_free(&block->mutex);
	rw_lock_free(&block->lock);
	ut_d(rw_lock_free(block->debug_latch));
	ut_d(ut_free(block->debug_latch));
}

/********************************************************************//**
Initialize a buffer pool instance.
@return DB_SUCCESS if all goes well. */
static
ulint
buf_pool_init_instance(
/*===================*/
	buf_pool_t*	buf_pool,	/*!< in: buffer pool instance */
	ulint		buf_pool_size,	/*!< in: size in bytes */
	ulint		instance_no)	/*!< in: id of the instance */
{
	ulint		i;
	ulint		chunk_size;
	buf_chunk_t*	chunk;

	ut_ad(buf_pool_size % srv_buf_pool_chunk_unit == 0);

	/* 1. Initialize general fields
	------------------------------- */
	mutex_create(LATCH_ID_BUF_POOL, &buf_pool->mutex);

	mutex_create(LATCH_ID_BUF_POOL_ZIP, &buf_pool->zip_mutex);

	new(&buf_pool->allocator)
		ut_allocator<unsigned char>(mem_key_buf_buf_pool);

	buf_pool_mutex_enter(buf_pool);

	if (buf_pool_size > 0) {
		buf_pool->n_chunks
			= buf_pool_size / srv_buf_pool_chunk_unit;
		chunk_size = srv_buf_pool_chunk_unit;

		buf_pool->chunks =
			reinterpret_cast<buf_chunk_t*>(ut_zalloc_nokey(
				buf_pool->n_chunks * sizeof(*chunk)));
		buf_pool->chunks_old = NULL;

		UT_LIST_INIT(buf_pool->LRU, &buf_page_t::LRU);
		UT_LIST_INIT(buf_pool->free, &buf_page_t::list);
		UT_LIST_INIT(buf_pool->withdraw, &buf_page_t::list);
		buf_pool->withdraw_target = 0;
		UT_LIST_INIT(buf_pool->flush_list, &buf_page_t::list);
		UT_LIST_INIT(buf_pool->unzip_LRU, &buf_block_t::unzip_LRU);

#if defined UNIV_DEBUG || defined UNIV_BUF_DEBUG
		UT_LIST_INIT(buf_pool->zip_clean, &buf_page_t::list);
#endif /* UNIV_DEBUG || UNIV_BUF_DEBUG */

		for (i = 0; i < UT_ARR_SIZE(buf_pool->zip_free); ++i) {
			UT_LIST_INIT(
				buf_pool->zip_free[i], &buf_buddy_free_t::list);
		}

		buf_pool->curr_size = 0;
		chunk = buf_pool->chunks;

		do {
			if (!buf_chunk_init(buf_pool, chunk, chunk_size)) {
				while (--chunk >= buf_pool->chunks) {
					buf_block_t*	block = chunk->blocks;

					for (i = chunk->size; i--; block++) {
						buf_block_free_mutexes(block);
					}

					buf_pool->allocator.deallocate_large_dodump(
						chunk->mem, &chunk->mem_pfx, chunk->mem_size());
				}
				ut_free(buf_pool->chunks);
				buf_pool_mutex_exit(buf_pool);

				return(DB_ERROR);
			}

			buf_pool->curr_size += chunk->size;
		} while (++chunk < buf_pool->chunks + buf_pool->n_chunks);

		buf_pool->instance_no = instance_no;
		buf_pool->read_ahead_area =
			ut_min(BUF_READ_AHEAD_PAGES,
			       ut_2_power_up(buf_pool->curr_size /
					     BUF_READ_AHEAD_PORTION));
		buf_pool->curr_pool_size = buf_pool_size;

		buf_pool->old_size = buf_pool->curr_size;
		buf_pool->n_chunks_new = buf_pool->n_chunks;

		/* Number of locks protecting page_hash must be a
		power of two */
		srv_n_page_hash_locks = static_cast<ulong>(
			 ut_2_power_up(srv_n_page_hash_locks));
		ut_a(srv_n_page_hash_locks != 0);
		ut_a(srv_n_page_hash_locks <= MAX_PAGE_HASH_LOCKS);

		buf_pool->page_hash = ib_create(
			2 * buf_pool->curr_size,
			LATCH_ID_HASH_TABLE_RW_LOCK,
			srv_n_page_hash_locks, MEM_HEAP_FOR_PAGE_HASH);

		buf_pool->page_hash_old = NULL;

		buf_pool->zip_hash = hash_create(2 * buf_pool->curr_size);

		buf_pool->last_printout_time = time(NULL);
	}
	/* 2. Initialize flushing fields
	-------------------------------- */

	mutex_create(LATCH_ID_FLUSH_LIST, &buf_pool->flush_list_mutex);

	for (i = BUF_FLUSH_LRU; i < BUF_FLUSH_N_TYPES; i++) {
		buf_pool->no_flush[i] = os_event_create(0);
	}

	buf_pool->watch = (buf_page_t*) ut_zalloc_nokey(
		sizeof(*buf_pool->watch) * BUF_POOL_WATCH_SIZE);
	for (i = 0; i < BUF_POOL_WATCH_SIZE; i++) {
		buf_pool->watch[i].buf_pool_index
			= unsigned(buf_pool->instance_no);
	}

	/* All fields are initialized by ut_zalloc_nokey(). */

	buf_pool->try_LRU_scan = TRUE;

	/* Initialize the hazard pointer for flush_list batches */
	new(&buf_pool->flush_hp)
		FlushHp(buf_pool, &buf_pool->flush_list_mutex);

	/* Initialize the hazard pointer for LRU batches */
	new(&buf_pool->lru_hp) LRUHp(buf_pool, &buf_pool->mutex);

	/* Initialize the iterator for LRU scan search */
	new(&buf_pool->lru_scan_itr) LRUItr(buf_pool, &buf_pool->mutex);

	/* Initialize the iterator for single page scan search */
	new(&buf_pool->single_scan_itr) LRUItr(buf_pool, &buf_pool->mutex);

	/* Initialize the temporal memory array and slots */
	new(&buf_pool->io_buf) buf_pool_t::io_buf_t(
		(srv_n_read_io_threads + srv_n_write_io_threads)
		* (8 * OS_AIO_N_PENDING_IOS_PER_THREAD));

	buf_pool_mutex_exit(buf_pool);

	DBUG_EXECUTE_IF("buf_pool_init_instance_force_oom",
		return(DB_ERROR); );

	return(DB_SUCCESS);
}

/********************************************************************//**
free one buffer pool instance */
static
void
buf_pool_free_instance(
/*===================*/
	buf_pool_t*	buf_pool)	/* in,own: buffer pool instance
					to free */
{
	buf_chunk_t*	chunk;
	buf_chunk_t*	chunks;
	buf_page_t*	bpage;
	buf_page_t*	prev_bpage = 0;

	mutex_free(&buf_pool->mutex);
	mutex_free(&buf_pool->zip_mutex);
	mutex_free(&buf_pool->flush_list_mutex);

	if (buf_pool->flush_rbt) {
		rbt_free(buf_pool->flush_rbt);
		buf_pool->flush_rbt = NULL;
	}

	for (bpage = UT_LIST_GET_LAST(buf_pool->LRU);
	     bpage != NULL;
	     bpage = prev_bpage) {

		prev_bpage = UT_LIST_GET_PREV(LRU, bpage);
		buf_page_state	state = buf_page_get_state(bpage);

		ut_ad(buf_page_in_file(bpage));
		ut_ad(bpage->in_LRU_list);

		if (state != BUF_BLOCK_FILE_PAGE) {
			/* We must not have any dirty block except
			when doing a fast shutdown. */
			ut_ad(state == BUF_BLOCK_ZIP_PAGE
			      || srv_fast_shutdown == 2);
			buf_page_free_descriptor(bpage);
		}
	}

	ut_free(buf_pool->watch);
	buf_pool->watch = NULL;

	chunks = buf_pool->chunks;
	chunk = chunks + buf_pool->n_chunks;

	while (--chunk >= chunks) {
		buf_block_t*	block = chunk->blocks;

		for (ulint i = chunk->size; i--; block++) {
			buf_block_free_mutexes(block);
		}

		buf_pool->allocator.deallocate_large_dodump(
			chunk->mem, &chunk->mem_pfx, chunk->mem_size());
	}

	for (ulint i = BUF_FLUSH_LRU; i < BUF_FLUSH_N_TYPES; ++i) {
		os_event_destroy(buf_pool->no_flush[i]);
	}

	ut_free(buf_pool->chunks);
	ha_clear(buf_pool->page_hash);
	hash_table_free(buf_pool->page_hash);
	hash_table_free(buf_pool->zip_hash);

	buf_pool->io_buf.~io_buf_t();
	buf_pool->allocator.~ut_allocator();
}

/********************************************************************//**
Creates the buffer pool.
@return DB_SUCCESS if success, DB_ERROR if not enough memory or error */
dberr_t
buf_pool_init(
/*==========*/
	ulint	total_size,	/*!< in: size of the total pool in bytes */
	ulint	n_instances)	/*!< in: number of instances */
{
	ulint		i;
	const ulint	size	= total_size / n_instances;

	ut_ad(n_instances > 0);
	ut_ad(n_instances <= MAX_BUFFER_POOLS);
	ut_ad(n_instances == srv_buf_pool_instances);

	NUMA_MEMPOLICY_INTERLEAVE_IN_SCOPE;

	buf_pool_resizing = false;
	buf_pool_withdrawing = false;
	buf_withdraw_clock = 0;

	buf_pool_ptr = (buf_pool_t*) ut_zalloc_nokey(
		n_instances * sizeof *buf_pool_ptr);

	buf_chunk_map_reg = UT_NEW_NOKEY(buf_pool_chunk_map_t());

	for (i = 0; i < n_instances; i++) {
		buf_pool_t*	ptr	= &buf_pool_ptr[i];

		if (buf_pool_init_instance(ptr, size, i) != DB_SUCCESS) {

			/* Free all the instances created so far. */
			buf_pool_free(i);

			return(DB_ERROR);
		}
	}

	buf_chunk_map_ref = buf_chunk_map_reg;

	buf_pool_set_sizes();
	buf_LRU_old_ratio_update(100 * 3/ 8, FALSE);

	btr_search_sys_create(buf_pool_get_curr_size() / sizeof(void*) / 64);

	return(DB_SUCCESS);
}

/********************************************************************//**
Frees the buffer pool at shutdown.  This must not be invoked before
freeing all mutexes. */
void
buf_pool_free(
/*==========*/
	ulint	n_instances)	/*!< in: numbere of instances to free */
{
	for (ulint i = 0; i < n_instances; i++) {
		buf_pool_free_instance(buf_pool_from_array(i));
	}

	UT_DELETE(buf_chunk_map_reg);
	buf_chunk_map_reg = buf_chunk_map_ref = NULL;

	ut_free(buf_pool_ptr);
	buf_pool_ptr = NULL;
}

/** Reallocate a control block.
@param[in]	buf_pool	buffer pool instance
@param[in]	block		pointer to control block
@retval false	if failed because of no free blocks. */
static
bool
buf_page_realloc(
	buf_pool_t*	buf_pool,
	buf_block_t*	block)
{
	buf_block_t*	new_block;

	ut_ad(buf_pool_withdrawing);
	ut_ad(buf_pool_mutex_own(buf_pool));
	ut_ad(buf_block_get_state(block) == BUF_BLOCK_FILE_PAGE);

	new_block = buf_LRU_get_free_only(buf_pool);

	if (new_block == NULL) {
		return(false); /* free_list was not enough */
	}

	rw_lock_t*	hash_lock = buf_page_hash_lock_get(buf_pool, block->page.id);

	rw_lock_x_lock(hash_lock);
	mutex_enter(&block->mutex);

	if (buf_page_can_relocate(&block->page)) {
		mutex_enter(&new_block->mutex);

		memcpy(new_block->frame, block->frame, srv_page_size);
		new (&new_block->page) buf_page_t(block->page);

		/* relocate LRU list */
		ut_ad(block->page.in_LRU_list);
		ut_ad(!block->page.in_zip_hash);
		ut_d(block->page.in_LRU_list = FALSE);

		buf_LRU_adjust_hp(buf_pool, &block->page);

		buf_page_t*	prev_b = UT_LIST_GET_PREV(LRU, &block->page);
		UT_LIST_REMOVE(buf_pool->LRU, &block->page);

		if (prev_b != NULL) {
			UT_LIST_INSERT_AFTER(buf_pool->LRU, prev_b, &new_block->page);
		} else {
			UT_LIST_ADD_FIRST(buf_pool->LRU, &new_block->page);
		}

		if (buf_pool->LRU_old == &block->page) {
			buf_pool->LRU_old = &new_block->page;
		}

		ut_ad(new_block->page.in_LRU_list);

		/* relocate unzip_LRU list */
		if (block->page.zip.data != NULL) {
			ut_ad(block->in_unzip_LRU_list);
			ut_d(new_block->in_unzip_LRU_list = TRUE);
			UNIV_MEM_DESC(&new_block->page.zip.data,
				      page_zip_get_size(&new_block->page.zip));

			buf_block_t*	prev_block = UT_LIST_GET_PREV(unzip_LRU, block);
			UT_LIST_REMOVE(buf_pool->unzip_LRU, block);

			ut_d(block->in_unzip_LRU_list = FALSE);
			block->page.zip.data = NULL;
			page_zip_set_size(&block->page.zip, 0);

			if (prev_block != NULL) {
				UT_LIST_INSERT_AFTER(buf_pool->unzip_LRU, prev_block, new_block);
			} else {
				UT_LIST_ADD_FIRST(buf_pool->unzip_LRU, new_block);
			}
		} else {
			ut_ad(!block->in_unzip_LRU_list);
			ut_d(new_block->in_unzip_LRU_list = FALSE);
		}

		/* relocate buf_pool->page_hash */
		ut_ad(block->page.in_page_hash);
		ut_ad(&block->page == buf_page_hash_get_low(buf_pool,
							    block->page.id));
		ut_d(block->page.in_page_hash = FALSE);
		ulint	fold = block->page.id.fold();
		ut_ad(fold == new_block->page.id.fold());
		HASH_DELETE(buf_page_t, hash, buf_pool->page_hash, fold, (&block->page));
		HASH_INSERT(buf_page_t, hash, buf_pool->page_hash, fold, (&new_block->page));

		ut_ad(new_block->page.in_page_hash);

		buf_block_modify_clock_inc(block);
		memset(block->frame + FIL_PAGE_OFFSET, 0xff, 4);
		memset(block->frame + FIL_PAGE_ARCH_LOG_NO_OR_SPACE_ID, 0xff, 4);
		UNIV_MEM_INVALID(block->frame, srv_page_size);
		buf_block_set_state(block, BUF_BLOCK_REMOVE_HASH);
		block->page.id
		    = page_id_t(ULINT32_UNDEFINED, ULINT32_UNDEFINED);

		/* Relocate buf_pool->flush_list. */
		if (block->page.oldest_modification) {
			buf_flush_relocate_on_flush_list(
				&block->page, &new_block->page);
		}

		/* set other flags of buf_block_t */

#ifdef BTR_CUR_HASH_ADAPT
		/* This code should only be executed by buf_pool_resize(),
		while the adaptive hash index is disabled. */
		assert_block_ahi_empty(block);
		assert_block_ahi_empty_on_init(new_block);
		ut_ad(!block->index);
		new_block->index	= NULL;
		new_block->n_hash_helps	= 0;
		new_block->n_fields	= 1;
		new_block->left_side	= TRUE;
#endif /* BTR_CUR_HASH_ADAPT */

		new_block->lock_hash_val = block->lock_hash_val;
		ut_ad(new_block->lock_hash_val == lock_rec_hash(
			new_block->page.id.space(),
			new_block->page.id.page_no()));

		rw_lock_x_unlock(hash_lock);
		mutex_exit(&new_block->mutex);

		/* free block */
		buf_block_set_state(block, BUF_BLOCK_MEMORY);
		buf_LRU_block_free_non_file_page(block);

		mutex_exit(&block->mutex);
	} else {
		rw_lock_x_unlock(hash_lock);
		mutex_exit(&block->mutex);

		/* free new_block */
		mutex_enter(&new_block->mutex);
		buf_LRU_block_free_non_file_page(new_block);
		mutex_exit(&new_block->mutex);
	}

	return(true); /* free_list was enough */
}

/** Sets the global variable that feeds MySQL's innodb_buffer_pool_resize_status
to the specified string. The format and the following parameters are the
same as the ones used for printf(3).
@param[in]	fmt	format
@param[in]	...	extra parameters according to fmt */
static
void
buf_resize_status(
	const char*	fmt,
	...)
{
	va_list	ap;

	va_start(ap, fmt);

	vsnprintf(
		export_vars.innodb_buffer_pool_resize_status,
		sizeof(export_vars.innodb_buffer_pool_resize_status),
		fmt, ap);

	va_end(ap);

	ib::info() << export_vars.innodb_buffer_pool_resize_status;
}

/** Determines if a block is intended to be withdrawn.
@param[in]	buf_pool	buffer pool instance
@param[in]	block		pointer to control block
@retval true	if will be withdrawn */
bool
buf_block_will_withdrawn(
	buf_pool_t*		buf_pool,
	const buf_block_t*	block)
{
	ut_ad(buf_pool->curr_size < buf_pool->old_size);
	ut_ad(!buf_pool_resizing || buf_pool_mutex_own(buf_pool));

	const buf_chunk_t*	chunk
		= buf_pool->chunks + buf_pool->n_chunks_new;
	const buf_chunk_t*	echunk
		= buf_pool->chunks + buf_pool->n_chunks;

	while (chunk < echunk) {
		if (block >= chunk->blocks
		    && block < chunk->blocks + chunk->size) {
			return(true);
		}
		++chunk;
	}

	return(false);
}

/** Determines if a frame is intended to be withdrawn.
@param[in]	buf_pool	buffer pool instance
@param[in]	ptr		pointer to a frame
@retval true	if will be withdrawn */
bool
buf_frame_will_withdrawn(
	buf_pool_t*	buf_pool,
	const byte*	ptr)
{
	ut_ad(buf_pool->curr_size < buf_pool->old_size);
	ut_ad(!buf_pool_resizing || buf_pool_mutex_own(buf_pool));

	const buf_chunk_t*	chunk
		= buf_pool->chunks + buf_pool->n_chunks_new;
	const buf_chunk_t*	echunk
		= buf_pool->chunks + buf_pool->n_chunks;

	while (chunk < echunk) {
		if (ptr >= chunk->blocks->frame
		    && ptr < (chunk->blocks + chunk->size - 1)->frame
			     + srv_page_size) {
			return(true);
		}
		++chunk;
	}

	return(false);
}

/** Withdraw the buffer pool blocks from end of the buffer pool instance
until withdrawn by buf_pool->withdraw_target.
@param[in]	buf_pool	buffer pool instance
@retval true	if retry is needed */
static
bool
buf_pool_withdraw_blocks(
	buf_pool_t*	buf_pool)
{
	buf_block_t*	block;
	ulint		loop_count = 0;
	ulint		i = buf_pool_index(buf_pool);

	ib::info() << "buffer pool " << i
		<< " : start to withdraw the last "
		<< buf_pool->withdraw_target << " blocks.";

	/* Minimize buf_pool->zip_free[i] lists */
	buf_pool_mutex_enter(buf_pool);
	buf_buddy_condense_free(buf_pool);
	buf_pool_mutex_exit(buf_pool);

	while (UT_LIST_GET_LEN(buf_pool->withdraw)
	       < buf_pool->withdraw_target) {

		/* try to withdraw from free_list */
		ulint	count1 = 0;

		buf_pool_mutex_enter(buf_pool);
		block = reinterpret_cast<buf_block_t*>(
			UT_LIST_GET_FIRST(buf_pool->free));
		while (block != NULL
		       && UT_LIST_GET_LEN(buf_pool->withdraw)
			  < buf_pool->withdraw_target) {
			ut_ad(block->page.in_free_list);
			ut_ad(!block->page.in_flush_list);
			ut_ad(!block->page.in_LRU_list);
			ut_a(!buf_page_in_file(&block->page));

			buf_block_t*	next_block;
			next_block = reinterpret_cast<buf_block_t*>(
				UT_LIST_GET_NEXT(
					list, &block->page));

			if (buf_block_will_withdrawn(buf_pool, block)) {
				/* This should be withdrawn */
				UT_LIST_REMOVE(
					buf_pool->free,
					&block->page);
				UT_LIST_ADD_LAST(
					buf_pool->withdraw,
					&block->page);
				ut_d(block->in_withdraw_list = TRUE);
				count1++;
			}

			block = next_block;
		}
		buf_pool_mutex_exit(buf_pool);

		/* reserve free_list length */
		if (UT_LIST_GET_LEN(buf_pool->withdraw)
		    < buf_pool->withdraw_target) {
			ulint	scan_depth;
			flush_counters_t n;

			/* cap scan_depth with current LRU size. */
			buf_pool_mutex_enter(buf_pool);
			scan_depth = UT_LIST_GET_LEN(buf_pool->LRU);
			buf_pool_mutex_exit(buf_pool);

			scan_depth = ut_min(
				ut_max(buf_pool->withdraw_target
				       - UT_LIST_GET_LEN(buf_pool->withdraw),
				       static_cast<ulint>(srv_LRU_scan_depth)),
				scan_depth);

			buf_flush_do_batch(buf_pool, BUF_FLUSH_LRU,
				scan_depth, 0, &n);
			buf_flush_wait_batch_end(buf_pool, BUF_FLUSH_LRU);

			if (n.flushed) {
				MONITOR_INC_VALUE_CUMULATIVE(
					MONITOR_LRU_BATCH_FLUSH_TOTAL_PAGE,
					MONITOR_LRU_BATCH_FLUSH_COUNT,
					MONITOR_LRU_BATCH_FLUSH_PAGES,
					n.flushed);
			}
		}

		/* relocate blocks/buddies in withdrawn area */
		ulint	count2 = 0;

		buf_pool_mutex_enter(buf_pool);
		buf_page_t*	bpage;
		bpage = UT_LIST_GET_FIRST(buf_pool->LRU);
		while (bpage != NULL) {
			BPageMutex*	block_mutex;
			buf_page_t*	next_bpage;

			block_mutex = buf_page_get_mutex(bpage);
			mutex_enter(block_mutex);

			next_bpage = UT_LIST_GET_NEXT(LRU, bpage);

			if (bpage->zip.data != NULL
			    && buf_frame_will_withdrawn(
				buf_pool,
				static_cast<byte*>(bpage->zip.data))) {

				if (buf_page_can_relocate(bpage)) {
					mutex_exit(block_mutex);
					buf_pool_mutex_exit_forbid(buf_pool);
					if(!buf_buddy_realloc(
						buf_pool, bpage->zip.data,
						page_zip_get_size(
							&bpage->zip))) {

						/* failed to allocate block */
						buf_pool_mutex_exit_allow(
							buf_pool);
						break;
					}
					buf_pool_mutex_exit_allow(buf_pool);
					mutex_enter(block_mutex);
					count2++;
				}
				/* NOTE: if the page is in use,
				not reallocated yet */
			}

			if (buf_page_get_state(bpage)
			    == BUF_BLOCK_FILE_PAGE
			    && buf_block_will_withdrawn(
				buf_pool,
				reinterpret_cast<buf_block_t*>(bpage))) {

				if (buf_page_can_relocate(bpage)) {
					mutex_exit(block_mutex);
					buf_pool_mutex_exit_forbid(buf_pool);
					if(!buf_page_realloc(
						buf_pool,
						reinterpret_cast<buf_block_t*>(
							bpage))) {
						/* failed to allocate block */
						buf_pool_mutex_exit_allow(
							buf_pool);
						break;
					}
					buf_pool_mutex_exit_allow(buf_pool);
					count2++;
				} else {
					mutex_exit(block_mutex);
				}
				/* NOTE: if the page is in use,
				not reallocated yet */
			} else {
				mutex_exit(block_mutex);
			}

			bpage = next_bpage;
		}
		buf_pool_mutex_exit(buf_pool);

		buf_resize_status(
			"buffer pool %lu : withdrawing blocks. (%lu/%lu)",
			i, UT_LIST_GET_LEN(buf_pool->withdraw),
			buf_pool->withdraw_target);

		ib::info() << "buffer pool " << i << " : withdrew "
			<< count1 << " blocks from free list."
			<< " Tried to relocate " << count2 << " pages ("
			<< UT_LIST_GET_LEN(buf_pool->withdraw) << "/"
			<< buf_pool->withdraw_target << ").";

		if (++loop_count >= 10) {
			/* give up for now.
			retried after user threads paused. */

			ib::info() << "buffer pool " << i
				<< " : will retry to withdraw later.";

			/* need retry later */
			return(true);
		}
	}

	/* confirm withdrawn enough */
	const buf_chunk_t*	chunk
		= buf_pool->chunks + buf_pool->n_chunks_new;
	const buf_chunk_t*	echunk
		= buf_pool->chunks + buf_pool->n_chunks;

	while (chunk < echunk) {
		block = chunk->blocks;
		for (ulint j = chunk->size; j--; block++) {
			/* If !=BUF_BLOCK_NOT_USED block in the
			withdrawn area, it means corruption
			something */
			ut_a(buf_block_get_state(block)
				== BUF_BLOCK_NOT_USED);
			ut_ad(block->in_withdraw_list);
		}
		++chunk;
	}

	ib::info() << "buffer pool " << i << " : withdrawn target "
		<< UT_LIST_GET_LEN(buf_pool->withdraw) << " blocks.";

	/* retry is not needed */
	++buf_withdraw_clock;

	return(false);
}

/** resize page_hash and zip_hash for a buffer pool instance.
@param[in]	buf_pool	buffer pool instance */
static
void
buf_pool_resize_hash(
	buf_pool_t*	buf_pool)
{
	hash_table_t*	new_hash_table;

	ut_ad(buf_pool->page_hash_old == NULL);

	/* recreate page_hash */
	new_hash_table = ib_recreate(
		buf_pool->page_hash, 2 * buf_pool->curr_size);

	for (ulint i = 0; i < hash_get_n_cells(buf_pool->page_hash); i++) {
		buf_page_t*	bpage;

		bpage = static_cast<buf_page_t*>(
			HASH_GET_FIRST(
				buf_pool->page_hash, i));

		while (bpage) {
			buf_page_t*	prev_bpage = bpage;
			ulint		fold;

			bpage = static_cast<buf_page_t*>(
				HASH_GET_NEXT(
					hash, prev_bpage));

			fold = prev_bpage->id.fold();

			HASH_DELETE(buf_page_t, hash,
				buf_pool->page_hash, fold,
				prev_bpage);

			HASH_INSERT(buf_page_t, hash,
				new_hash_table, fold,
				prev_bpage);
		}
	}

	buf_pool->page_hash_old = buf_pool->page_hash;
	buf_pool->page_hash = new_hash_table;

	/* recreate zip_hash */
	new_hash_table = hash_create(2 * buf_pool->curr_size);

	for (ulint i = 0; i < hash_get_n_cells(buf_pool->zip_hash); i++) {
		buf_page_t*	bpage;

		bpage = static_cast<buf_page_t*>(
			HASH_GET_FIRST(buf_pool->zip_hash, i));

		while (bpage) {
			buf_page_t*	prev_bpage = bpage;
			ulint		fold;

			bpage = static_cast<buf_page_t*>(
				HASH_GET_NEXT(
					hash, prev_bpage));

			fold = BUF_POOL_ZIP_FOLD(
				reinterpret_cast<buf_block_t*>(
					prev_bpage));

			HASH_DELETE(buf_page_t, hash,
				buf_pool->zip_hash, fold,
				prev_bpage);

			HASH_INSERT(buf_page_t, hash,
				new_hash_table, fold,
				prev_bpage);
		}
	}

	hash_table_free(buf_pool->zip_hash);
	buf_pool->zip_hash = new_hash_table;
}

#ifndef DBUG_OFF
/** This is a debug routine to inject an memory allocation failure error. */
static
void
buf_pool_resize_chunk_make_null(buf_chunk_t** new_chunks)
{
	static int count = 0;

	if (count == 1) {
		ut_free(*new_chunks);
		*new_chunks = NULL;
	}

	count++;
}
#endif // DBUG_OFF

/** Resize the buffer pool based on srv_buf_pool_size from
srv_buf_pool_old_size. */
static
void
buf_pool_resize()
{
	buf_pool_t*	buf_pool;
	ulint		new_instance_size;
	bool		warning = false;

	NUMA_MEMPOLICY_INTERLEAVE_IN_SCOPE;

	ut_ad(!buf_pool_resizing);
	ut_ad(!buf_pool_withdrawing);
	ut_ad(srv_buf_pool_chunk_unit > 0);

	new_instance_size = srv_buf_pool_size / srv_buf_pool_instances;
	new_instance_size >>= srv_page_size_shift;

	buf_resize_status("Resizing buffer pool from " ULINTPF " to "
			  ULINTPF " (unit=" ULINTPF ").",
			  srv_buf_pool_old_size, srv_buf_pool_size,
			  srv_buf_pool_chunk_unit);

	/* set new limit for all buffer pool for resizing */
	for (ulint i = 0; i < srv_buf_pool_instances; i++) {
		buf_pool = buf_pool_from_array(i);
		buf_pool_mutex_enter(buf_pool);

		ut_ad(buf_pool->curr_size == buf_pool->old_size);
		ut_ad(buf_pool->n_chunks_new == buf_pool->n_chunks);
		ut_ad(UT_LIST_GET_LEN(buf_pool->withdraw) == 0);
		ut_ad(buf_pool->flush_rbt == NULL);

		buf_pool->n_chunks_new =
			(new_instance_size << srv_page_size_shift)
			/ srv_buf_pool_chunk_unit;

		buf_pool->curr_size = buf_pool->n_chunks_new * buf_pool->chunks->size;

		buf_pool_mutex_exit(buf_pool);
	}
#ifdef BTR_CUR_HASH_ADAPT
	/* disable AHI if needed */
	bool	btr_search_disabled = false;

	buf_resize_status("Disabling adaptive hash index.");

	btr_search_s_lock_all();
	if (btr_search_enabled) {
		btr_search_s_unlock_all();
		btr_search_disabled = true;
	} else {
		btr_search_s_unlock_all();
	}

	btr_search_disable(true);

	if (btr_search_disabled) {
		ib::info() << "disabled adaptive hash index.";
	}
#endif /* BTR_CUR_HASH_ADAPT */

	/* set withdraw target */
	for (ulint i = 0; i < srv_buf_pool_instances; i++) {
		buf_pool = buf_pool_from_array(i);
		if (buf_pool->curr_size < buf_pool->old_size) {
			ulint	withdraw_target = 0;

			const buf_chunk_t*	chunk
				= buf_pool->chunks + buf_pool->n_chunks_new;
			const buf_chunk_t*	echunk
				= buf_pool->chunks + buf_pool->n_chunks;

			while (chunk < echunk) {
				withdraw_target += chunk->size;
				++chunk;
			}

			ut_ad(buf_pool->withdraw_target == 0);
			buf_pool->withdraw_target = withdraw_target;
			buf_pool_withdrawing = true;
		}
	}

	buf_resize_status("Withdrawing blocks to be shrunken.");

	time_t		withdraw_started = time(NULL);
	ulint		message_interval = 60;
	ulint		retry_interval = 1;

withdraw_retry:
	bool	should_retry_withdraw = false;

	/* wait for the number of blocks fit to the new size (if needed)*/
	for (ulint i = 0; i < srv_buf_pool_instances; i++) {
		buf_pool = buf_pool_from_array(i);
		if (buf_pool->curr_size < buf_pool->old_size) {

			should_retry_withdraw |=
				buf_pool_withdraw_blocks(buf_pool);
		}
	}

	if (srv_shutdown_state != SRV_SHUTDOWN_NONE) {
		/* abort to resize for shutdown. */
		buf_pool_withdrawing = false;
		return;
	}

	/* abort buffer pool load */
	buf_load_abort();

	const time_t current_time = time(NULL);

	if (should_retry_withdraw
	    && difftime(current_time, withdraw_started) >= message_interval) {

		if (message_interval > 900) {
			message_interval = 1800;
		} else {
			message_interval *= 2;
		}

		lock_mutex_enter();
		mutex_enter(&trx_sys.mutex);
		bool	found = false;
		for (trx_t* trx = UT_LIST_GET_FIRST(trx_sys.trx_list);
		     trx != NULL;
		     trx = UT_LIST_GET_NEXT(trx_list, trx)) {
			if (trx->state != TRX_STATE_NOT_STARTED
			    && trx->mysql_thd != NULL
			    && withdraw_started > trx->start_time) {
				if (!found) {
					ib::warn() <<
						"The following trx might hold"
						" the blocks in buffer pool to"
					        " be withdrawn. Buffer pool"
						" resizing can complete only"
						" after all the transactions"
						" below release the blocks.";
					found = true;
				}

				lock_trx_print_wait_and_mvcc_state(
					stderr, trx, current_time);
			}
		}
		mutex_exit(&trx_sys.mutex);
		lock_mutex_exit();

		withdraw_started = current_time;
	}

	if (should_retry_withdraw) {
		ib::info() << "Will retry to withdraw " << retry_interval
			<< " seconds later.";
		os_thread_sleep(retry_interval * 1000000);

		if (retry_interval > 5) {
			retry_interval = 10;
		} else {
			retry_interval *= 2;
		}

		goto withdraw_retry;
	}

	buf_pool_withdrawing = false;

	buf_resize_status("Latching whole of buffer pool.");

#ifndef DBUG_OFF
	{
		bool	should_wait = true;

		while (should_wait) {
			should_wait = false;
			DBUG_EXECUTE_IF(
				"ib_buf_pool_resize_wait_before_resize",
				should_wait = true; os_thread_sleep(10000););
		}
	}
#endif /* !DBUG_OFF */

	if (srv_shutdown_state != SRV_SHUTDOWN_NONE) {
		return;
	}

	/* Indicate critical path */
	buf_pool_resizing = true;

	/* Acquire all buf_pool_mutex/hash_lock */
	for (ulint i = 0; i < srv_buf_pool_instances; ++i) {
		buf_pool_t*	buf_pool = buf_pool_from_array(i);

		buf_pool_mutex_enter(buf_pool);
	}
	for (ulint i = 0; i < srv_buf_pool_instances; ++i) {
		buf_pool_t*	buf_pool = buf_pool_from_array(i);

		hash_lock_x_all(buf_pool->page_hash);
	}

	buf_chunk_map_reg = UT_NEW_NOKEY(buf_pool_chunk_map_t());

	/* add/delete chunks */
	for (ulint i = 0; i < srv_buf_pool_instances; ++i) {
		buf_pool_t*	buf_pool = buf_pool_from_array(i);
		buf_chunk_t*	chunk;
		buf_chunk_t*	echunk;

		buf_resize_status("buffer pool %lu :"
			" resizing with chunks %lu to %lu.",
			i, buf_pool->n_chunks, buf_pool->n_chunks_new);

		if (buf_pool->n_chunks_new < buf_pool->n_chunks) {
			/* delete chunks */
			chunk = buf_pool->chunks
				+ buf_pool->n_chunks_new;
			echunk = buf_pool->chunks + buf_pool->n_chunks;

			ulint	sum_freed = 0;

			while (chunk < echunk) {
				buf_block_t*	block = chunk->blocks;

				for (ulint j = chunk->size;
				     j--; block++) {
					buf_block_free_mutexes(block);
				}

				buf_pool->allocator.deallocate_large_dodump(
					chunk->mem, &chunk->mem_pfx, chunk->mem_size());

				sum_freed += chunk->size;

				++chunk;
			}

			/* discard withdraw list */
			UT_LIST_INIT(buf_pool->withdraw,
				     &buf_page_t::list);
			buf_pool->withdraw_target = 0;

			ib::info() << "buffer pool " << i << " : "
				<< buf_pool->n_chunks - buf_pool->n_chunks_new
				<< " chunks (" << sum_freed
				<< " blocks) were freed.";

			buf_pool->n_chunks = buf_pool->n_chunks_new;
		}

		{
			/* reallocate buf_pool->chunks */
			const ulint	new_chunks_size
				= buf_pool->n_chunks_new * sizeof(*chunk);

			buf_chunk_t*	new_chunks
				= reinterpret_cast<buf_chunk_t*>(
					ut_zalloc_nokey_nofatal(new_chunks_size));

			DBUG_EXECUTE_IF("buf_pool_resize_chunk_null",
				buf_pool_resize_chunk_make_null(&new_chunks););

			if (new_chunks == NULL) {
				ib::error() << "buffer pool " << i
					<< " : failed to allocate"
					" the chunk array.";
				buf_pool->n_chunks_new
					= buf_pool->n_chunks;
				warning = true;
				buf_pool->chunks_old = NULL;
				for (ulint j = 0; j < buf_pool->n_chunks_new; j++) {
					buf_pool_register_chunk(&(buf_pool->chunks[j]));
				}
				goto calc_buf_pool_size;
			}

			ulint	n_chunks_copy = ut_min(buf_pool->n_chunks_new,
						       buf_pool->n_chunks);

			memcpy(new_chunks, buf_pool->chunks,
			       n_chunks_copy * sizeof(*chunk));

			for (ulint j = 0; j < n_chunks_copy; j++) {
				buf_pool_register_chunk(&new_chunks[j]);
			}

			buf_pool->chunks_old = buf_pool->chunks;
			buf_pool->chunks = new_chunks;
		}


		if (buf_pool->n_chunks_new > buf_pool->n_chunks) {
			/* add chunks */
			chunk = buf_pool->chunks + buf_pool->n_chunks;
			echunk = buf_pool->chunks
				+ buf_pool->n_chunks_new;

			ulint	sum_added = 0;
			ulint	n_chunks = buf_pool->n_chunks;

			while (chunk < echunk) {
				ulong	unit = srv_buf_pool_chunk_unit;

				if (!buf_chunk_init(buf_pool, chunk, unit)) {

					ib::error() << "buffer pool " << i
						<< " : failed to allocate"
						" new memory.";

					warning = true;

					buf_pool->n_chunks_new
						= n_chunks;

					break;
				}

				sum_added += chunk->size;

				++n_chunks;
				++chunk;
			}

			ib::info() << "buffer pool " << i << " : "
				<< buf_pool->n_chunks_new - buf_pool->n_chunks
				<< " chunks (" << sum_added
				<< " blocks) were added.";

			buf_pool->n_chunks = n_chunks;
		}
calc_buf_pool_size:

		/* recalc buf_pool->curr_size */
		ulint	new_size = 0;

		chunk = buf_pool->chunks;
		do {
			new_size += chunk->size;
		} while (++chunk < buf_pool->chunks
				   + buf_pool->n_chunks);

		buf_pool->curr_size = new_size;
		buf_pool->n_chunks_new = buf_pool->n_chunks;

		if (buf_pool->chunks_old) {
			ut_free(buf_pool->chunks_old);
			buf_pool->chunks_old = NULL;
		}
	}

	buf_pool_chunk_map_t*	chunk_map_old = buf_chunk_map_ref;
	buf_chunk_map_ref = buf_chunk_map_reg;

	/* set instance sizes */
	{
		ulint	curr_size = 0;

		for (ulint i = 0; i < srv_buf_pool_instances; i++) {
			buf_pool = buf_pool_from_array(i);

			ut_ad(UT_LIST_GET_LEN(buf_pool->withdraw) == 0);

			buf_pool->read_ahead_area =
				ut_min(BUF_READ_AHEAD_PAGES,
				       ut_2_power_up(buf_pool->curr_size /
						      BUF_READ_AHEAD_PORTION));
			buf_pool->curr_pool_size
				= buf_pool->n_chunks * srv_buf_pool_chunk_unit;
			curr_size += buf_pool->curr_pool_size;
			buf_pool->old_size = buf_pool->curr_size;
		}
		srv_buf_pool_curr_size = curr_size;
		innodb_set_buf_pool_size(buf_pool_size_align(curr_size));
	}

	const bool	new_size_too_diff
		= srv_buf_pool_base_size > srv_buf_pool_size * 2
			|| srv_buf_pool_base_size * 2 < srv_buf_pool_size;

	/* Normalize page_hash and zip_hash,
	if the new size is too different */
	if (!warning && new_size_too_diff) {

		buf_resize_status("Resizing hash tables.");

		for (ulint i = 0; i < srv_buf_pool_instances; ++i) {
			buf_pool_t*	buf_pool = buf_pool_from_array(i);

			buf_pool_resize_hash(buf_pool);

			ib::info() << "buffer pool " << i
				<< " : hash tables were resized.";
		}
	}

	/* Release all buf_pool_mutex/page_hash */
	for (ulint i = 0; i < srv_buf_pool_instances; ++i) {
		buf_pool_t*	buf_pool = buf_pool_from_array(i);

		hash_unlock_x_all(buf_pool->page_hash);
		buf_pool_mutex_exit(buf_pool);

		if (buf_pool->page_hash_old != NULL) {
			hash_table_free(buf_pool->page_hash_old);
			buf_pool->page_hash_old = NULL;
		}
	}

	UT_DELETE(chunk_map_old);

	buf_pool_resizing = false;

	/* Normalize other components, if the new size is too different */
	if (!warning && new_size_too_diff) {
		srv_buf_pool_base_size = srv_buf_pool_size;

		buf_resize_status("Resizing also other hash tables.");

		/* normalize lock_sys */
		srv_lock_table_size = 5
			* (srv_buf_pool_size >> srv_page_size_shift);
		lock_sys.resize(srv_lock_table_size);

		/* normalize btr_search_sys */
		btr_search_sys_resize(
			buf_pool_get_curr_size() / sizeof(void*) / 64);

		dict_sys.resize();

		ib::info() << "Resized hash tables at lock_sys,"
#ifdef BTR_CUR_HASH_ADAPT
			" adaptive hash index,"
#endif /* BTR_CUR_HASH_ADAPT */
			" dictionary.";
	}

	/* normalize ibuf.max_size */
	ibuf_max_size_update(srv_change_buffer_max_size);

	if (srv_buf_pool_old_size != srv_buf_pool_size) {

		ib::info() << "Completed to resize buffer pool from "
			<< srv_buf_pool_old_size
			<< " to " << srv_buf_pool_size << ".";
		srv_buf_pool_old_size = srv_buf_pool_size;
	}

#ifdef BTR_CUR_HASH_ADAPT
	/* enable AHI if needed */
	if (btr_search_disabled) {
		btr_search_enable();
		ib::info() << "Re-enabled adaptive hash index.";
	}
#endif /* BTR_CUR_HASH_ADAPT */

	char	now[32];

	ut_sprintf_timestamp(now);
	if (!warning) {
		buf_resize_status("Completed resizing buffer pool at %s.",
			now);
	} else {
		buf_resize_status("Resizing buffer pool failed,"
			" finished resizing at %s.", now);
	}

#if defined UNIV_DEBUG || defined UNIV_BUF_DEBUG
	ut_a(buf_validate());
#endif /* UNIV_DEBUG || UNIV_BUF_DEBUG */

	return;
}

/** This is the thread for resizing buffer pool. It waits for an event and
when waked up either performs a resizing and sleeps again.
@return	this function does not return, calls os_thread_exit()
*/
extern "C"
os_thread_ret_t
DECLARE_THREAD(buf_resize_thread)(void*)
{
	my_thread_init();

	while (srv_shutdown_state == SRV_SHUTDOWN_NONE) {
		os_event_wait(srv_buf_resize_event);
		os_event_reset(srv_buf_resize_event);

		if (srv_shutdown_state != SRV_SHUTDOWN_NONE) {
			break;
		}

		buf_pool_mutex_enter_all();
		if (srv_buf_pool_old_size == srv_buf_pool_size) {
			buf_pool_mutex_exit_all();
			std::ostringstream sout;
			sout << "Size did not change (old size = new size = "
				<< srv_buf_pool_size << ". Nothing to do.";
			buf_resize_status(sout.str().c_str());

			/* nothing to do */
			continue;
		}
		buf_pool_mutex_exit_all();

		buf_pool_resize();
	}

	srv_buf_resize_thread_active = false;

	my_thread_end();
	os_thread_exit();

	OS_THREAD_DUMMY_RETURN;
}

#ifdef BTR_CUR_HASH_ADAPT
/** Clear the adaptive hash index on all pages in the buffer pool. */
void
buf_pool_clear_hash_index()
{
	ulint	p;

	ut_ad(btr_search_own_all(RW_LOCK_X));
	ut_ad(!buf_pool_resizing);
	ut_ad(!btr_search_enabled);

	for (p = 0; p < srv_buf_pool_instances; p++) {
		buf_pool_t*	buf_pool = buf_pool_from_array(p);
		buf_chunk_t*	chunks	= buf_pool->chunks;
		buf_chunk_t*	chunk	= chunks + buf_pool->n_chunks;

		while (--chunk >= chunks) {
			buf_block_t*	block	= chunk->blocks;
			ulint		i	= chunk->size;

			for (; i--; block++) {
				dict_index_t*	index	= block->index;
				assert_block_ahi_valid(block);

				/* We can set block->index = NULL
				and block->n_pointers = 0
				when btr_search_own_all(RW_LOCK_X);
				see the comments in buf0buf.h */

				if (!index) {
# if defined UNIV_AHI_DEBUG || defined UNIV_DEBUG
					ut_a(!block->n_pointers);
# endif /* UNIV_AHI_DEBUG || UNIV_DEBUG */
					continue;
				}

				ut_d(buf_page_state state
				     = buf_block_get_state(block));
				/* Another thread may have set the
				state to BUF_BLOCK_REMOVE_HASH in
				buf_LRU_block_remove_hashed().

				The state change in buf_page_realloc()
				is not observable here, because in
				that case we would have !block->index.

				In the end, the entire adaptive hash
				index will be removed. */
				ut_ad(state == BUF_BLOCK_FILE_PAGE
				      || state == BUF_BLOCK_REMOVE_HASH);
# if defined UNIV_AHI_DEBUG || defined UNIV_DEBUG
				block->n_pointers = 0;
# endif /* UNIV_AHI_DEBUG || UNIV_DEBUG */
				block->index = NULL;
			}
		}
	}
}
#endif /* BTR_CUR_HASH_ADAPT */

/********************************************************************//**
Relocate a buffer control block.  Relocates the block on the LRU list
and in buf_pool->page_hash.  Does not relocate bpage->list.
The caller must take care of relocating bpage->list. */
static
void
buf_relocate(
/*=========*/
	buf_page_t*	bpage,	/*!< in/out: control block being relocated;
				buf_page_get_state(bpage) must be
				BUF_BLOCK_ZIP_DIRTY or BUF_BLOCK_ZIP_PAGE */
	buf_page_t*	dpage)	/*!< in/out: destination control block */
{
	buf_page_t*	b;
	buf_pool_t*	buf_pool = buf_pool_from_bpage(bpage);

	ut_ad(buf_pool_mutex_own(buf_pool));
	ut_ad(buf_page_hash_lock_held_x(buf_pool, bpage));
	ut_ad(mutex_own(buf_page_get_mutex(bpage)));
	ut_a(buf_page_get_io_fix(bpage) == BUF_IO_NONE);
	ut_a(bpage->buf_fix_count == 0);
	ut_ad(bpage->in_LRU_list);
	ut_ad(!bpage->in_zip_hash);
	ut_ad(bpage->in_page_hash);
	ut_ad(bpage == buf_page_hash_get_low(buf_pool, bpage->id));

	ut_ad(!buf_pool_watch_is_sentinel(buf_pool, bpage));
#ifdef UNIV_DEBUG
	switch (buf_page_get_state(bpage)) {
	case BUF_BLOCK_POOL_WATCH:
	case BUF_BLOCK_NOT_USED:
	case BUF_BLOCK_READY_FOR_USE:
	case BUF_BLOCK_FILE_PAGE:
	case BUF_BLOCK_MEMORY:
	case BUF_BLOCK_REMOVE_HASH:
		ut_error;
	case BUF_BLOCK_ZIP_DIRTY:
	case BUF_BLOCK_ZIP_PAGE:
		break;
	}
#endif /* UNIV_DEBUG */

	new (dpage) buf_page_t(*bpage);

	/* Important that we adjust the hazard pointer before
	removing bpage from LRU list. */
	buf_LRU_adjust_hp(buf_pool, bpage);

	ut_d(bpage->in_LRU_list = FALSE);
	ut_d(bpage->in_page_hash = FALSE);

	/* relocate buf_pool->LRU */
	b = UT_LIST_GET_PREV(LRU, bpage);
	UT_LIST_REMOVE(buf_pool->LRU, bpage);

	if (b != NULL) {
		UT_LIST_INSERT_AFTER(buf_pool->LRU, b, dpage);
	} else {
		UT_LIST_ADD_FIRST(buf_pool->LRU, dpage);
	}

	if (UNIV_UNLIKELY(buf_pool->LRU_old == bpage)) {
		buf_pool->LRU_old = dpage;
#ifdef UNIV_LRU_DEBUG
		/* buf_pool->LRU_old must be the first item in the LRU list
		whose "old" flag is set. */
		ut_a(buf_pool->LRU_old->old);
		ut_a(!UT_LIST_GET_PREV(LRU, buf_pool->LRU_old)
		     || !UT_LIST_GET_PREV(LRU, buf_pool->LRU_old)->old);
		ut_a(!UT_LIST_GET_NEXT(LRU, buf_pool->LRU_old)
		     || UT_LIST_GET_NEXT(LRU, buf_pool->LRU_old)->old);
	} else {
		/* Check that the "old" flag is consistent in
		the block and its neighbours. */
		buf_page_set_old(dpage, buf_page_is_old(dpage));
#endif /* UNIV_LRU_DEBUG */
	}

        ut_d(CheckInLRUList::validate(buf_pool));

	/* relocate buf_pool->page_hash */
	ulint	fold = bpage->id.fold();
	ut_ad(fold == dpage->id.fold());
	HASH_DELETE(buf_page_t, hash, buf_pool->page_hash, fold, bpage);
	HASH_INSERT(buf_page_t, hash, buf_pool->page_hash, fold, dpage);
}

/** Hazard Pointer implementation. */

/** Set current value
@param bpage	buffer block to be set as hp */
void
HazardPointer::set(buf_page_t* bpage)
{
	ut_ad(mutex_own(m_mutex));
	ut_ad(!bpage || buf_pool_from_bpage(bpage) == m_buf_pool);
	ut_ad(!bpage || buf_page_in_file(bpage));

	m_hp = bpage;
}

/** Checks if a bpage is the hp
@param bpage    buffer block to be compared
@return true if it is hp */

bool
HazardPointer::is_hp(const buf_page_t* bpage)
{
	ut_ad(mutex_own(m_mutex));
	ut_ad(!m_hp || buf_pool_from_bpage(m_hp) == m_buf_pool);
	ut_ad(!bpage || buf_pool_from_bpage(bpage) == m_buf_pool);

	return(bpage == m_hp);
}

/** Adjust the value of hp. This happens when some other thread working
on the same list attempts to remove the hp from the list.
@param bpage	buffer block to be compared */

void
FlushHp::adjust(const buf_page_t* bpage)
{
	ut_ad(bpage != NULL);

	/** We only support reverse traversal for now. */
	if (is_hp(bpage)) {
		m_hp = UT_LIST_GET_PREV(list, m_hp);
	}

	ut_ad(!m_hp || m_hp->in_flush_list);
}

/** Adjust the value of hp. This happens when some other thread working
on the same list attempts to remove the hp from the list.
@param bpage	buffer block to be compared */

void
LRUHp::adjust(const buf_page_t* bpage)
{
	ut_ad(bpage);

	/** We only support reverse traversal for now. */
	if (is_hp(bpage)) {
		m_hp = UT_LIST_GET_PREV(LRU, m_hp);
	}

	ut_ad(!m_hp || m_hp->in_LRU_list);
}

/** Selects from where to start a scan. If we have scanned too deep into
the LRU list it resets the value to the tail of the LRU list.
@return buf_page_t from where to start scan. */

buf_page_t*
LRUItr::start()
{
	ut_ad(mutex_own(m_mutex));

	if (!m_hp || m_hp->old) {
		m_hp = UT_LIST_GET_LAST(m_buf_pool->LRU);
	}

	return(m_hp);
}

/** Determine if a block is a sentinel for a buffer pool watch.
@param[in]	buf_pool	buffer pool instance
@param[in]	bpage		block
@return TRUE if a sentinel for a buffer pool watch, FALSE if not */
ibool
buf_pool_watch_is_sentinel(
	const buf_pool_t*	buf_pool,
	const buf_page_t*	bpage)
{
	/* We must also own the appropriate hash lock. */
	ut_ad(buf_page_hash_lock_held_s_or_x(buf_pool, bpage));
	ut_ad(buf_page_in_file(bpage));

	if (bpage < &buf_pool->watch[0]
	    || bpage >= &buf_pool->watch[BUF_POOL_WATCH_SIZE]) {

		ut_ad(buf_page_get_state(bpage) != BUF_BLOCK_ZIP_PAGE
		      || bpage->zip.data != NULL);

		return(FALSE);
	}

	ut_ad(buf_page_get_state(bpage) == BUF_BLOCK_ZIP_PAGE);
	ut_ad(!bpage->in_zip_hash);
	ut_ad(bpage->in_page_hash);
	ut_ad(bpage->zip.data == NULL);
	return(TRUE);
}

/** Add watch for the given page to be read in. Caller must have
appropriate hash_lock for the bpage. This function may release the
hash_lock and reacquire it.
@param[in]	page_id		page id
@param[in,out]	hash_lock	hash_lock currently latched
@return NULL if watch set, block if the page is in the buffer pool */
static
buf_page_t*
buf_pool_watch_set(
	const page_id_t		page_id,
	rw_lock_t**		hash_lock)
{
	buf_page_t*	bpage;
	ulint		i;
	buf_pool_t*	buf_pool = buf_pool_get(page_id);

	ut_ad(*hash_lock == buf_page_hash_lock_get(buf_pool, page_id));

	ut_ad(rw_lock_own(*hash_lock, RW_LOCK_X));

	bpage = buf_page_hash_get_low(buf_pool, page_id);

	if (bpage != NULL) {
page_found:
		if (!buf_pool_watch_is_sentinel(buf_pool, bpage)) {
			/* The page was loaded meanwhile. */
			return(bpage);
		}

		/* Add to an existing watch. */
		bpage->fix();
		return(NULL);
	}

	/* From this point this function becomes fairly heavy in terms
	of latching. We acquire the buf_pool mutex as well as all the
	hash_locks. buf_pool mutex is needed because any changes to
	the page_hash must be covered by it and hash_locks are needed
	because we don't want to read any stale information in
	buf_pool->watch[]. However, it is not in the critical code path
	as this function will be called only by the purge thread. */

	/* To obey latching order first release the hash_lock. */
	rw_lock_x_unlock(*hash_lock);

	buf_pool_mutex_enter(buf_pool);
	hash_lock_x_all(buf_pool->page_hash);

	/* If not own buf_pool_mutex, page_hash can be changed. */
	*hash_lock = buf_page_hash_lock_get(buf_pool, page_id);

	/* We have to recheck that the page
	was not loaded or a watch set by some other
	purge thread. This is because of the small
	time window between when we release the
	hash_lock to acquire buf_pool mutex above. */

	bpage = buf_page_hash_get_low(buf_pool, page_id);
	if (UNIV_LIKELY_NULL(bpage)) {
		buf_pool_mutex_exit(buf_pool);
		hash_unlock_x_all_but(buf_pool->page_hash, *hash_lock);
		goto page_found;
	}

	/* The maximum number of purge threads should never exceed
	BUF_POOL_WATCH_SIZE. So there is no way for purge thread
	instance to hold a watch when setting another watch. */
	for (i = 0; i < BUF_POOL_WATCH_SIZE; i++) {
		bpage = &buf_pool->watch[i];

		ut_ad(bpage->access_time == 0);
		ut_ad(bpage->newest_modification == 0);
		ut_ad(bpage->oldest_modification == 0);
		ut_ad(bpage->zip.data == NULL);
		ut_ad(!bpage->in_zip_hash);

		switch (bpage->state) {
		case BUF_BLOCK_POOL_WATCH:
			ut_ad(!bpage->in_page_hash);
			ut_ad(bpage->buf_fix_count == 0);

			/* bpage is pointing to buf_pool->watch[],
			which is protected by buf_pool->mutex.
			Normally, buf_page_t objects are protected by
			buf_block_t::mutex or buf_pool->zip_mutex or both. */

			bpage->state = BUF_BLOCK_ZIP_PAGE;
			bpage->id = page_id;
			bpage->buf_fix_count = 1;

			ut_d(bpage->in_page_hash = TRUE);
			HASH_INSERT(buf_page_t, hash, buf_pool->page_hash,
				    page_id.fold(), bpage);

			buf_pool_mutex_exit(buf_pool);
			/* Once the sentinel is in the page_hash we can
			safely release all locks except just the
			relevant hash_lock */
			hash_unlock_x_all_but(buf_pool->page_hash,
						*hash_lock);

			return(NULL);
		case BUF_BLOCK_ZIP_PAGE:
			ut_ad(bpage->in_page_hash);
			ut_ad(bpage->buf_fix_count > 0);
			break;
		default:
			ut_error;
		}
	}

	/* Allocation failed.  Either the maximum number of purge
	threads should never exceed BUF_POOL_WATCH_SIZE, or this code
	should be modified to return a special non-NULL value and the
	caller should purge the record directly. */
	ut_error;

	/* Fix compiler warning */
	return(NULL);
}

/** Remove the sentinel block for the watch before replacing it with a
real block. buf_page_watch_clear() or buf_page_watch_occurred() will notice
that the block has been replaced with the real block.
@param[in,out]	buf_pool	buffer pool instance
@param[in,out]	watch		sentinel for watch
@return reference count, to be added to the replacement block */
static
void
buf_pool_watch_remove(
	buf_pool_t*	buf_pool,
	buf_page_t*	watch)
{
#ifdef UNIV_DEBUG
	/* We must also own the appropriate hash_bucket mutex. */
	rw_lock_t* hash_lock = buf_page_hash_lock_get(buf_pool, watch->id);
	ut_ad(rw_lock_own(hash_lock, RW_LOCK_X));
#endif /* UNIV_DEBUG */

	ut_ad(buf_pool_mutex_own(buf_pool));

	HASH_DELETE(buf_page_t, hash, buf_pool->page_hash, watch->id.fold(),
		    watch);
	ut_d(watch->in_page_hash = FALSE);
	watch->buf_fix_count = 0;
	watch->state = BUF_BLOCK_POOL_WATCH;
}

/** Stop watching if the page has been read in.
buf_pool_watch_set(same_page_id) must have returned NULL before.
@param[in]	page_id	page id */
void buf_pool_watch_unset(const page_id_t page_id)
{
	buf_page_t*	bpage;
	buf_pool_t*	buf_pool = buf_pool_get(page_id);

	/* We only need to have buf_pool mutex in case where we end
	up calling buf_pool_watch_remove but to obey latching order
	we acquire it here before acquiring hash_lock. This should
	not cause too much grief as this function is only ever
	called from the purge thread. */
	buf_pool_mutex_enter(buf_pool);

	rw_lock_t*	hash_lock = buf_page_hash_lock_get(buf_pool, page_id);
	rw_lock_x_lock(hash_lock);

	/* The page must exist because buf_pool_watch_set()
	increments buf_fix_count. */
	bpage = buf_page_hash_get_low(buf_pool, page_id);

	if (bpage->unfix() == 0
	    && buf_pool_watch_is_sentinel(buf_pool, bpage)) {
		buf_pool_watch_remove(buf_pool, bpage);
	}

	buf_pool_mutex_exit(buf_pool);
	rw_lock_x_unlock(hash_lock);
}

/** Check if the page has been read in.
This may only be called after buf_pool_watch_set(same_page_id)
has returned NULL and before invoking buf_pool_watch_unset(same_page_id).
@param[in]	page_id	page id
@return false if the given page was not read in, true if it was */
bool buf_pool_watch_occurred(const page_id_t page_id)
{
	bool		ret;
	buf_page_t*	bpage;
	buf_pool_t*	buf_pool = buf_pool_get(page_id);
	rw_lock_t*	hash_lock = buf_page_hash_lock_get(buf_pool, page_id);

	rw_lock_s_lock(hash_lock);

	/* If not own buf_pool_mutex, page_hash can be changed. */
	hash_lock = buf_page_hash_lock_s_confirm(hash_lock, buf_pool, page_id);

	/* The page must exist because buf_pool_watch_set()
	increments buf_fix_count. */
	bpage = buf_page_hash_get_low(buf_pool, page_id);

	ret = !buf_pool_watch_is_sentinel(buf_pool, bpage);
	rw_lock_s_unlock(hash_lock);

	return(ret);
}

/********************************************************************//**
Moves a page to the start of the buffer pool LRU list. This high-level
function can be used to prevent an important page from slipping out of
the buffer pool. */
void
buf_page_make_young(
/*================*/
	buf_page_t*	bpage)	/*!< in: buffer block of a file page */
{
	buf_pool_t*	buf_pool = buf_pool_from_bpage(bpage);

	buf_pool_mutex_enter(buf_pool);

	ut_a(buf_page_in_file(bpage));

	buf_LRU_make_block_young(bpage);

	buf_pool_mutex_exit(buf_pool);
}

/********************************************************************//**
Moves a page to the start of the buffer pool LRU list if it is too old.
This high-level function can be used to prevent an important page from
slipping out of the buffer pool. */
static
void
buf_page_make_young_if_needed(
/*==========================*/
	buf_page_t*	bpage)		/*!< in/out: buffer block of a
					file page */
{
#ifdef UNIV_DEBUG
	buf_pool_t*	buf_pool = buf_pool_from_bpage(bpage);
	ut_ad(!buf_pool_mutex_own(buf_pool));
#endif /* UNIV_DEBUG */
	ut_a(buf_page_in_file(bpage));

	if (buf_page_peek_if_too_old(bpage)) {
		buf_page_make_young(bpage);
	}
}

#ifdef UNIV_DEBUG

/** Sets file_page_was_freed TRUE if the page is found in the buffer pool.
This function should be called when we free a file page and want the
debug version to check that it is not accessed any more unless
reallocated.
@param[in]	page_id	page id
@return control block if found in page hash table, otherwise NULL */
buf_page_t* buf_page_set_file_page_was_freed(const page_id_t page_id)
{
	buf_page_t*	bpage;
	buf_pool_t*	buf_pool = buf_pool_get(page_id);
	rw_lock_t*	hash_lock;

	bpage = buf_page_hash_get_s_locked(buf_pool, page_id, &hash_lock);

	if (bpage) {
		BPageMutex*	block_mutex = buf_page_get_mutex(bpage);
		ut_ad(!buf_pool_watch_is_sentinel(buf_pool, bpage));
		mutex_enter(block_mutex);
		rw_lock_s_unlock(hash_lock);
		/* bpage->file_page_was_freed can already hold
		when this code is invoked from dict_drop_index_tree() */
		bpage->file_page_was_freed = TRUE;
		mutex_exit(block_mutex);
	}

	return(bpage);
}

/** Sets file_page_was_freed FALSE if the page is found in the buffer pool.
This function should be called when we free a file page and want the
debug version to check that it is not accessed any more unless
reallocated.
@param[in]	page_id	page id
@return control block if found in page hash table, otherwise NULL */
buf_page_t* buf_page_reset_file_page_was_freed(const page_id_t page_id)
{
	buf_page_t*	bpage;
	buf_pool_t*	buf_pool = buf_pool_get(page_id);
	rw_lock_t*	hash_lock;

	bpage = buf_page_hash_get_s_locked(buf_pool, page_id, &hash_lock);
	if (bpage) {
		BPageMutex*	block_mutex = buf_page_get_mutex(bpage);
		ut_ad(!buf_pool_watch_is_sentinel(buf_pool, bpage));
		mutex_enter(block_mutex);
		rw_lock_s_unlock(hash_lock);
		bpage->file_page_was_freed = FALSE;
		mutex_exit(block_mutex);
	}

	return(bpage);
}
#endif /* UNIV_DEBUG */

/** Attempts to discard the uncompressed frame of a compressed page.
The caller should not be holding any mutexes when this function is called.
@param[in]	page_id	page id */
static void buf_block_try_discard_uncompressed(const page_id_t page_id)
{
	buf_page_t*	bpage;
	buf_pool_t*	buf_pool = buf_pool_get(page_id);

	/* Since we need to acquire buf_pool mutex to discard
	the uncompressed frame and because page_hash mutex resides
	below buf_pool mutex in sync ordering therefore we must
	first release the page_hash mutex. This means that the
	block in question can move out of page_hash. Therefore
	we need to check again if the block is still in page_hash. */
	buf_pool_mutex_enter(buf_pool);

	bpage = buf_page_hash_get(buf_pool, page_id);

	if (bpage) {
		buf_LRU_free_page(bpage, false);
	}

	buf_pool_mutex_exit(buf_pool);
}

/** Get read access to a compressed page (usually of type
FIL_PAGE_TYPE_ZBLOB or FIL_PAGE_TYPE_ZBLOB2).
The page must be released with buf_page_release_zip().
NOTE: the page is not protected by any latch.  Mutual exclusion has to
be implemented at a higher level.  In other words, all possible
accesses to a given page through this function must be protected by
the same set of mutexes or latches.
@param[in]	page_id		page id
@param[in]	zip_size	ROW_FORMAT=COMPRESSED page size
@return pointer to the block */
buf_page_t* buf_page_get_zip(const page_id_t page_id, ulint zip_size)
{
	buf_page_t*	bpage;
	BPageMutex*	block_mutex;
	rw_lock_t*	hash_lock;
	ibool		discard_attempted = FALSE;
	ibool		must_read;
	buf_pool_t*	buf_pool = buf_pool_get(page_id);

	ut_ad(zip_size);
	ut_ad(ut_is_2pow(zip_size));
	buf_pool->stat.n_page_gets++;

	for (;;) {
lookup:

		/* The following call will also grab the page_hash
		mutex if the page is found. */
		bpage = buf_page_hash_get_s_locked(buf_pool, page_id,
						   &hash_lock);
		if (bpage) {
			ut_ad(!buf_pool_watch_is_sentinel(buf_pool, bpage));
			break;
		}

		/* Page not in buf_pool: needs to be read from file */

		ut_ad(!hash_lock);
		dberr_t err = buf_read_page(page_id, zip_size);

		if (err != DB_SUCCESS) {
			ib::error() << "Reading compressed page " << page_id
				<< " failed with error: " << ut_strerr(err);

			goto err_exit;
		}

#if defined UNIV_DEBUG || defined UNIV_BUF_DEBUG
		ut_a(++buf_dbg_counter % 5771 || buf_validate());
#endif /* UNIV_DEBUG || UNIV_BUF_DEBUG */
	}

	ut_ad(buf_page_hash_lock_held_s(buf_pool, bpage));

	if (!bpage->zip.data) {
		/* There is no compressed page. */
err_exit:
		rw_lock_s_unlock(hash_lock);
		return(NULL);
	}

	ut_ad(!buf_pool_watch_is_sentinel(buf_pool, bpage));

	switch (buf_page_get_state(bpage)) {
	case BUF_BLOCK_ZIP_PAGE:
	case BUF_BLOCK_ZIP_DIRTY:
		bpage->fix();
		block_mutex = &buf_pool->zip_mutex;
		goto got_block;
	case BUF_BLOCK_FILE_PAGE:
		/* Discard the uncompressed page frame if possible. */
		if (!discard_attempted) {
			rw_lock_s_unlock(hash_lock);
			buf_block_try_discard_uncompressed(page_id);
			discard_attempted = TRUE;
			goto lookup;
		}

		buf_block_buf_fix_inc((buf_block_t*) bpage,
				      __FILE__, __LINE__);

		block_mutex = &((buf_block_t*) bpage)->mutex;
		goto got_block;
	default:
		break;
	}

	ut_error;
	goto err_exit;

got_block:
	mutex_enter(block_mutex);
	must_read = buf_page_get_io_fix(bpage) == BUF_IO_READ;

	rw_lock_s_unlock(hash_lock);

	ut_ad(!bpage->file_page_was_freed);

	buf_page_set_accessed(bpage);

	mutex_exit(block_mutex);

	buf_page_make_young_if_needed(bpage);

#if defined UNIV_DEBUG || defined UNIV_BUF_DEBUG
	ut_a(++buf_dbg_counter % 5771 || buf_validate());
	ut_a(bpage->buf_fix_count > 0);
	ut_a(buf_page_in_file(bpage));
#endif /* UNIV_DEBUG || UNIV_BUF_DEBUG */

	if (must_read) {
		/* Let us wait until the read operation
		completes */

		for (;;) {
			enum buf_io_fix	io_fix;

			mutex_enter(block_mutex);
			io_fix = buf_page_get_io_fix(bpage);
			mutex_exit(block_mutex);

			if (io_fix == BUF_IO_READ) {

				os_thread_sleep(WAIT_FOR_READ);
			} else {
				break;
			}
		}
	}

	return(bpage);
}

/********************************************************************//**
Initialize some fields of a control block. */
UNIV_INLINE
void
buf_block_init_low(
/*===============*/
	buf_block_t*	block)	/*!< in: block to init */
{
	block->skip_flush_check = false;
#ifdef BTR_CUR_HASH_ADAPT
	/* No adaptive hash index entries may point to a previously
	unused (and now freshly allocated) block. */
	assert_block_ahi_empty_on_init(block);
	block->index		= NULL;

	block->n_hash_helps	= 0;
	block->n_fields		= 1;
	block->n_bytes		= 0;
	block->left_side	= TRUE;
#endif /* BTR_CUR_HASH_ADAPT */
}

/********************************************************************//**
Decompress a block.
@return TRUE if successful */
ibool
buf_zip_decompress(
/*===============*/
	buf_block_t*	block,	/*!< in/out: block */
	ibool		check)	/*!< in: TRUE=verify the page checksum */
{
	const byte*	frame = block->page.zip.data;
	ulint		size = page_zip_get_size(&block->page.zip);
	/* The tablespace will not be found if this function is called
	during IMPORT. */
	fil_space_t* space = fil_space_acquire_for_io(block->page.id.space());
	const unsigned key_version = mach_read_from_4(
		frame + FIL_PAGE_FILE_FLUSH_LSN_OR_KEY_VERSION);
	fil_space_crypt_t* crypt_data = space ? space->crypt_data : NULL;
	const bool encrypted = crypt_data
		&& crypt_data->type != CRYPT_SCHEME_UNENCRYPTED
		&& (!crypt_data->is_default_encryption()
		    || srv_encrypt_tables);

	ut_ad(block->zip_size());
	ut_a(block->page.id.space() != 0);

	if (UNIV_UNLIKELY(check && !page_zip_verify_checksum(frame, size))) {

		ib::error() << "Compressed page checksum mismatch for "
			<< (space ? space->chain.start->name : "")
			<< block->page.id << ": stored: "
			<< mach_read_from_4(frame + FIL_PAGE_SPACE_OR_CHKSUM)
			<< ", crc32: "
			<< page_zip_calc_checksum(
				frame, size, SRV_CHECKSUM_ALGORITHM_CRC32)
			<< " innodb: "
			<< page_zip_calc_checksum(
				frame, size, SRV_CHECKSUM_ALGORITHM_INNODB)
			<< ", none: "
			<< page_zip_calc_checksum(
				frame, size, SRV_CHECKSUM_ALGORITHM_NONE);
		goto err_exit;
	}

	switch (fil_page_get_type(frame)) {
	case FIL_PAGE_INDEX:
	case FIL_PAGE_RTREE:
		if (page_zip_decompress(&block->page.zip,
					block->frame, TRUE)) {
			if (space) {
				space->release_for_io();
			}
			return(TRUE);
		}

		ib::error() << "Unable to decompress "
			<< (space ? space->chain.start->name : "")
			<< block->page.id;
		goto err_exit;
	case FIL_PAGE_TYPE_ALLOCATED:
	case FIL_PAGE_INODE:
	case FIL_PAGE_IBUF_BITMAP:
	case FIL_PAGE_TYPE_FSP_HDR:
	case FIL_PAGE_TYPE_XDES:
	case FIL_PAGE_TYPE_ZBLOB:
	case FIL_PAGE_TYPE_ZBLOB2:
		/* Copy to uncompressed storage. */
		memcpy(block->frame, frame, block->zip_size());
		if (space) {
			space->release_for_io();
		}

		return(TRUE);
	}

	ib::error() << "Unknown compressed page type "
		<< fil_page_get_type(frame)
		<< " in " << (space ? space->chain.start->name : "")
		<< block->page.id;

err_exit:
	if (encrypted) {
		ib::info() << "Row compressed page could be encrypted"
			" with key_version " << key_version;
	}

	if (space) {
		if (encrypted) {
			dict_set_encrypted_by_space(space);
		} else {
			dict_set_corrupted_by_space(space);
		}

		space->release_for_io();
	}

	return(FALSE);
}

#ifdef BTR_CUR_HASH_ADAPT
/** Get a buffer block from an adaptive hash index pointer.
This function does not return if the block is not identified.
@param[in]	ptr	pointer to within a page frame
@return pointer to block, never NULL */
buf_block_t*
buf_block_from_ahi(const byte* ptr)
{
	buf_pool_chunk_map_t::iterator it;

	buf_pool_chunk_map_t*	chunk_map = buf_chunk_map_ref;
	ut_ad(buf_chunk_map_ref == buf_chunk_map_reg);
	ut_ad(!buf_pool_resizing);

	buf_chunk_t*	chunk;
	it = chunk_map->upper_bound(ptr);

	ut_a(it != chunk_map->begin());

	if (it == chunk_map->end()) {
		chunk = chunk_map->rbegin()->second;
	} else {
		chunk = (--it)->second;
	}

	ulint		offs = ulint(ptr - chunk->blocks->frame);

	offs >>= srv_page_size_shift;

	ut_a(offs < chunk->size);

	buf_block_t*	block = &chunk->blocks[offs];

	/* The function buf_chunk_init() invokes buf_block_init() so that
	block[n].frame == block->frame + n * srv_page_size.  Check it. */
	ut_ad(block->frame == page_align(ptr));
	/* Read the state of the block without holding a mutex.
	A state transition from BUF_BLOCK_FILE_PAGE to
	BUF_BLOCK_REMOVE_HASH is possible during this execution. */
	ut_d(const buf_page_state state = buf_block_get_state(block));
	ut_ad(state == BUF_BLOCK_FILE_PAGE || state == BUF_BLOCK_REMOVE_HASH);
	return(block);
}
#endif /* BTR_CUR_HASH_ADAPT */

/********************************************************************//**
Find out if a pointer belongs to a buf_block_t. It can be a pointer to
the buf_block_t itself or a member of it. This functions checks one of
the buffer pool instances.
@return TRUE if ptr belongs to a buf_block_t struct */
static
ibool
buf_pointer_is_block_field_instance(
/*================================*/
	buf_pool_t*	buf_pool,	/*!< in: buffer pool instance */
	const void*	ptr)		/*!< in: pointer not dereferenced */
{
	const buf_chunk_t*		chunk	= buf_pool->chunks;
	const buf_chunk_t* const	echunk	= chunk + ut_min(
		buf_pool->n_chunks, buf_pool->n_chunks_new);

	/* TODO: protect buf_pool->chunks with a mutex (the older pointer will
	currently remain while during buf_pool_resize()) */
	while (chunk < echunk) {
		if (ptr >= (void*) chunk->blocks
		    && ptr < (void*) (chunk->blocks + chunk->size)) {

			return(TRUE);
		}

		chunk++;
	}

	return(FALSE);
}

/********************************************************************//**
Find out if a pointer belongs to a buf_block_t. It can be a pointer to
the buf_block_t itself or a member of it
@return TRUE if ptr belongs to a buf_block_t struct */
ibool
buf_pointer_is_block_field(
/*=======================*/
	const void*	ptr)	/*!< in: pointer not dereferenced */
{
	ulint	i;

	for (i = 0; i < srv_buf_pool_instances; i++) {
		ibool	found;

		found = buf_pointer_is_block_field_instance(
			buf_pool_from_array(i), ptr);
		if (found) {
			return(TRUE);
		}
	}

	return(FALSE);
}

/********************************************************************//**
Find out if a buffer block was created by buf_chunk_init().
@return TRUE if "block" has been added to buf_pool->free by buf_chunk_init() */
static
ibool
buf_block_is_uncompressed(
/*======================*/
	buf_pool_t*		buf_pool,	/*!< in: buffer pool instance */
	const buf_block_t*	block)		/*!< in: pointer to block,
						not dereferenced */
{
	if ((((ulint) block) % sizeof *block) != 0) {
		/* The pointer should be aligned. */
		return(FALSE);
	}

	return(buf_pointer_is_block_field_instance(buf_pool, (void*) block));
}

#if defined UNIV_DEBUG || defined UNIV_IBUF_DEBUG
/********************************************************************//**
Return true if probe is enabled.
@return true if probe enabled. */
static
bool
buf_debug_execute_is_force_flush()
/*==============================*/
{
	DBUG_EXECUTE_IF("ib_buf_force_flush", return(true); );

	/* This is used during queisce testing, we want to ensure maximum
	buffering by the change buffer. */

	if (srv_ibuf_disable_background_merge) {
		return(true);
	}

	return(false);
}
#endif /* UNIV_DEBUG || UNIV_IBUF_DEBUG */

/** Wait for the block to be read in.
@param[in]	block	The block to check */
static
void
buf_wait_for_read(
	buf_block_t*	block)
{
	/* Note:

	We are using the block->lock to check for IO state (and a dirty read).
	We set the IO_READ state under the protection of the hash_lock
	(and block->mutex). This is safe because another thread can only
	access the block (and check for IO state) after the block has been
	added to the page hashtable. */

	if (buf_block_get_io_fix(block) == BUF_IO_READ) {

		/* Wait until the read operation completes */

		BPageMutex*	mutex = buf_page_get_mutex(&block->page);

		for (;;) {
			buf_io_fix	io_fix;

			mutex_enter(mutex);

			io_fix = buf_block_get_io_fix(block);

			mutex_exit(mutex);

			if (io_fix == BUF_IO_READ) {
				/* Wait by temporaly s-latch */
				rw_lock_s_lock(&block->lock);
				rw_lock_s_unlock(&block->lock);
			} else {
				break;
			}
		}
	}
}

/** This is the general function used to get access to a database page.
@param[in]	page_id		page id
@param[in]	zip_size	ROW_FORMAT=COMPRESSED page size, or 0
@param[in]	rw_latch	RW_S_LATCH, RW_X_LATCH, RW_NO_LATCH
@param[in]	guess		guessed block or NULL
@param[in]	mode		BUF_GET, BUF_GET_IF_IN_POOL,
BUF_PEEK_IF_IN_POOL, BUF_GET_NO_LATCH, or BUF_GET_IF_IN_POOL_OR_WATCH
@param[in]	file		file name
@param[in]	line		line where called
@param[in]	mtr		mini-transaction
@param[out]	err		DB_SUCCESS or error code
@return pointer to the block or NULL */
buf_block_t*
buf_page_get_gen(
	const page_id_t		page_id,
	ulint			zip_size,
	ulint			rw_latch,
	buf_block_t*		guess,
	ulint			mode,
	const char*		file,
	unsigned		line,
	mtr_t*			mtr,
	dberr_t*		err)
{
	buf_block_t*	block;
	unsigned	access_time;
	rw_lock_t*	hash_lock;
	buf_block_t*	fix_block;
	ulint		retries = 0;
	buf_pool_t*	buf_pool = buf_pool_get(page_id);

	ut_ad((mtr == NULL) == (mode == BUF_EVICT_IF_IN_POOL));
	ut_ad(!mtr || mtr->is_active());
	ut_ad((rw_latch == RW_S_LATCH)
	      || (rw_latch == RW_X_LATCH)
	      || (rw_latch == RW_SX_LATCH)
	      || (rw_latch == RW_NO_LATCH));

	if (err) {
		*err = DB_SUCCESS;
	}

#ifdef UNIV_DEBUG
	switch (mode) {
	case BUF_EVICT_IF_IN_POOL:
		/* After DISCARD TABLESPACE, the tablespace would not exist,
		but in IMPORT TABLESPACE, PageConverter::operator() must
		replace any old pages, which were not evicted during DISCARD.
		Skip the assertion on space_page_size. */
		break;
	case BUF_PEEK_IF_IN_POOL:
	case BUF_GET_IF_IN_POOL:
		/* The caller may pass a dummy page size,
		because it does not really matter. */
		break;
	default:
		ut_error;
	case BUF_GET_NO_LATCH:
		ut_ad(rw_latch == RW_NO_LATCH);
		/* fall through */
	case BUF_GET:
	case BUF_GET_IF_IN_POOL_OR_WATCH:
	case BUF_GET_POSSIBLY_FREED:
		fil_space_t* s = fil_space_acquire_for_io(page_id.space());
		ut_ad(s);
		ut_ad(s->zip_size() == zip_size);
		s->release_for_io();
	}
#endif /* UNIV_DEBUG */

	ut_ad(!mtr || !ibuf_inside(mtr)
	      || ibuf_page_low(page_id, zip_size, FALSE, file, line, NULL));

	buf_pool->stat.n_page_gets++;
	hash_lock = buf_page_hash_lock_get(buf_pool, page_id);
loop:
	block = guess;

	rw_lock_s_lock(hash_lock);

	/* If not own buf_pool_mutex, page_hash can be changed. */
	hash_lock = buf_page_hash_lock_s_confirm(hash_lock, buf_pool, page_id);

	if (block != NULL) {

		/* If the guess is a compressed page descriptor that
		has been allocated by buf_page_alloc_descriptor(),
		it may have been freed by buf_relocate(). */

		if (!buf_block_is_uncompressed(buf_pool, block)
		    || page_id != block->page.id
		    || buf_block_get_state(block) != BUF_BLOCK_FILE_PAGE) {

			/* Our guess was bogus or things have changed
			since. */
			block = guess = NULL;
		} else {
			ut_ad(!block->page.in_zip_hash);
		}
	}

	if (block == NULL) {
		block = (buf_block_t*) buf_page_hash_get_low(buf_pool, page_id);
	}

	if (!block || buf_pool_watch_is_sentinel(buf_pool, &block->page)) {
		rw_lock_s_unlock(hash_lock);
		block = NULL;
	}

	if (block == NULL) {

		/* Page not in buf_pool: needs to be read from file */

		if (mode == BUF_GET_IF_IN_POOL_OR_WATCH) {
			rw_lock_x_lock(hash_lock);

			/* If not own buf_pool_mutex,
			page_hash can be changed. */
			hash_lock = buf_page_hash_lock_x_confirm(
				hash_lock, buf_pool, page_id);

			block = (buf_block_t*) buf_pool_watch_set(
				page_id, &hash_lock);

			if (block) {
				/* We can release hash_lock after we
				increment the fix count to make
				sure that no state change takes place. */
				fix_block = block;

				if (fsp_is_system_temporary(page_id.space())) {
					/* For temporary tablespace,
					the mutex is being used for
					synchronization between user
					thread and flush thread,
					instead of block->lock. See
					buf_flush_page() for the flush
					thread counterpart. */

					BPageMutex*	fix_mutex
						= buf_page_get_mutex(
							&fix_block->page);
					mutex_enter(fix_mutex);
					fix_block->fix();
					mutex_exit(fix_mutex);
				} else {
					fix_block->fix();
				}

				/* Now safe to release page_hash mutex */
				rw_lock_x_unlock(hash_lock);
				goto got_block;
			}

			rw_lock_x_unlock(hash_lock);
		}

		switch (mode) {
		case BUF_GET_IF_IN_POOL:
		case BUF_GET_IF_IN_POOL_OR_WATCH:
		case BUF_PEEK_IF_IN_POOL:
		case BUF_EVICT_IF_IN_POOL:
			ut_ad(!rw_lock_own_flagged(
				      hash_lock,
				      RW_LOCK_FLAG_X | RW_LOCK_FLAG_S));
			return(NULL);
		}

		/* The call path is buf_read_page() ->
		buf_read_page_low() (fil_io()) ->
		buf_page_io_complete() ->
		buf_decrypt_after_read(). Here fil_space_t* is used
		and we decrypt -> buf_page_check_corrupt() where page
		checksums are compared. Decryption, decompression as
		well as error handling takes place at a lower level.
		Here we only need to know whether the page really is
		corrupted, or if an encrypted page with a valid
		checksum cannot be decypted. */

		dberr_t local_err = buf_read_page(page_id, zip_size);

		if (local_err == DB_SUCCESS) {
			buf_read_ahead_random(page_id, zip_size,
					      ibuf_inside(mtr));

			retries = 0;
		} else if (mode == BUF_GET_POSSIBLY_FREED) {
			if (err) {
				*err = local_err;
			}
			return NULL;
		} else if (retries < BUF_PAGE_READ_MAX_RETRIES) {
			++retries;

			DBUG_EXECUTE_IF(
				"innodb_page_corruption_retries",
				retries = BUF_PAGE_READ_MAX_RETRIES;
			);
		} else {
			if (err) {
				*err = local_err;
			}

			/* Pages whose encryption key is unavailable or used
			key, encryption algorithm or encryption method is
			incorrect are marked as encrypted in
			buf_page_check_corrupt(). Unencrypted page could be
			corrupted in a way where the key_id field is
			nonzero. There is no checksum on field
			FIL_PAGE_FILE_FLUSH_LSN_OR_KEY_VERSION. */
			if (local_err == DB_DECRYPTION_FAILED) {
				return (NULL);
			}

			if (local_err == DB_PAGE_CORRUPTED
			    && srv_force_recovery) {
				return NULL;
			}

			/* Try to set table as corrupted instead of
			asserting. */
			if (page_id.space() == TRX_SYS_SPACE) {
			} else if (page_id.space() == SRV_TMP_SPACE_ID) {
			} else if (fil_space_t* space
				   = fil_space_acquire_for_io(
					   page_id.space())) {
				bool set = dict_set_corrupted_by_space(space);
				space->release_for_io();
				if (set) {
					return NULL;
				}
			}

			ib::fatal() << "Unable to read page " << page_id
				<< " into the buffer pool after "
				<< BUF_PAGE_READ_MAX_RETRIES
				<< ". The most probable cause"
				" of this error may be that the"
				" table has been corrupted."
				" See https://mariadb.com/kb/en/library/innodb-recovery-modes/";
		}

#if defined UNIV_DEBUG || defined UNIV_BUF_DEBUG
		ut_a(++buf_dbg_counter % 5771 || buf_validate());
#endif /* UNIV_DEBUG || UNIV_BUF_DEBUG */
		goto loop;
	} else {
		fix_block = block;
	}

	if (fsp_is_system_temporary(page_id.space())) {
		/* For temporary tablespace, the mutex is being used
		for synchronization between user thread and flush
		thread, instead of block->lock. See buf_flush_page()
		for the flush thread counterpart. */
		BPageMutex*	fix_mutex = buf_page_get_mutex(
			&fix_block->page);
		mutex_enter(fix_mutex);
		fix_block->fix();
		mutex_exit(fix_mutex);
	} else {
		fix_block->fix();
	}

	/* Now safe to release page_hash mutex */
	rw_lock_s_unlock(hash_lock);

got_block:
	switch (mode) {
	default:
		ut_ad(block->zip_size() == zip_size);
		break;
	case BUF_GET_IF_IN_POOL:
	case BUF_PEEK_IF_IN_POOL:
	case BUF_EVICT_IF_IN_POOL:
		buf_page_t*	fix_page = &fix_block->page;
		BPageMutex*	fix_mutex = buf_page_get_mutex(fix_page);
		mutex_enter(fix_mutex);
		const bool	must_read
			= (buf_page_get_io_fix(fix_page) == BUF_IO_READ);
		mutex_exit(fix_mutex);

		if (must_read) {
			/* The page is being read to buffer pool,
			but we cannot wait around for the read to
			complete. */
			fix_block->unfix();

			return(NULL);
		}
	}

	switch (buf_block_get_state(fix_block)) {
		buf_page_t*	bpage;

	case BUF_BLOCK_FILE_PAGE:
		bpage = &block->page;
		if (fsp_is_system_temporary(page_id.space())
		    && buf_page_get_io_fix(bpage) != BUF_IO_NONE) {
			/* This suggests that the page is being flushed.
			Avoid returning reference to this page.
			Instead wait for the flush action to complete. */
			fix_block->unfix();
			os_thread_sleep(WAIT_FOR_WRITE);
			goto loop;
		}

		if (UNIV_UNLIKELY(mode == BUF_EVICT_IF_IN_POOL)) {
evict_from_pool:
			ut_ad(!fix_block->page.oldest_modification);
			buf_pool_mutex_enter(buf_pool);
			fix_block->unfix();

			if (!buf_LRU_free_page(&fix_block->page, true)) {
				ut_ad(0);
			}

			buf_pool_mutex_exit(buf_pool);
			return(NULL);
		}
		break;

	case BUF_BLOCK_ZIP_PAGE:
	case BUF_BLOCK_ZIP_DIRTY:
		if (mode == BUF_PEEK_IF_IN_POOL) {
			/* This mode is only used for dropping an
			adaptive hash index.  There cannot be an
			adaptive hash index for a compressed-only
			page, so do not bother decompressing the page. */
			fix_block->unfix();

			return(NULL);
		}

		bpage = &block->page;

		/* Note: We have already buffer fixed this block. */
		if (bpage->buf_fix_count > 1
		    || buf_page_get_io_fix(bpage) != BUF_IO_NONE) {

			/* This condition often occurs when the buffer
			is not buffer-fixed, but I/O-fixed by
			buf_page_init_for_read(). */
			fix_block->unfix();

			/* The block is buffer-fixed or I/O-fixed.
			Try again later. */
			os_thread_sleep(WAIT_FOR_READ);

			goto loop;
		}

		if (UNIV_UNLIKELY(mode == BUF_EVICT_IF_IN_POOL)) {
			goto evict_from_pool;
		}

		/* Buffer-fix the block so that it cannot be evicted
		or relocated while we are attempting to allocate an
		uncompressed page. */

		block = buf_LRU_get_free_block(buf_pool);

		buf_pool_mutex_enter(buf_pool);

		/* If not own buf_pool_mutex, page_hash can be changed. */
		hash_lock = buf_page_hash_lock_get(buf_pool, page_id);

		rw_lock_x_lock(hash_lock);

		/* Buffer-fixing prevents the page_hash from changing. */
		ut_ad(bpage == buf_page_hash_get_low(buf_pool, page_id));

		fix_block->unfix();

		buf_page_mutex_enter(block);
		mutex_enter(&buf_pool->zip_mutex);

		fix_block = block;

		if (bpage->buf_fix_count > 0
		    || buf_page_get_io_fix(bpage) != BUF_IO_NONE) {

			mutex_exit(&buf_pool->zip_mutex);
			/* The block was buffer-fixed or I/O-fixed while
			buf_pool->mutex was not held by this thread.
			Free the block that was allocated and retry.
			This should be extremely unlikely, for example,
			if buf_page_get_zip() was invoked. */

			buf_LRU_block_free_non_file_page(block);
			buf_pool_mutex_exit(buf_pool);
			rw_lock_x_unlock(hash_lock);
			buf_page_mutex_exit(block);

			/* Try again */
			goto loop;
		}

		/* Move the compressed page from bpage to block,
		and uncompress it. */

		/* Note: this is the uncompressed block and it is not
		accessible by other threads yet because it is not in
		any list or hash table */
		buf_relocate(bpage, &block->page);

		buf_block_init_low(block);

		/* Set after buf_relocate(). */
		block->page.buf_fix_count = 1;

		block->lock_hash_val = lock_rec_hash(page_id.space(),
						     page_id.page_no());

		UNIV_MEM_DESC(&block->page.zip.data,
			      page_zip_get_size(&block->page.zip));

		if (buf_page_get_state(&block->page) == BUF_BLOCK_ZIP_PAGE) {
#if defined UNIV_DEBUG || defined UNIV_BUF_DEBUG
			UT_LIST_REMOVE(buf_pool->zip_clean, &block->page);
#endif /* UNIV_DEBUG || UNIV_BUF_DEBUG */
			ut_ad(!block->page.in_flush_list);
		} else {
			/* Relocate buf_pool->flush_list. */
			buf_flush_relocate_on_flush_list(bpage, &block->page);
		}

		/* Buffer-fix, I/O-fix, and X-latch the block
		for the duration of the decompression.
		Also add the block to the unzip_LRU list. */
		block->page.state = BUF_BLOCK_FILE_PAGE;

		/* Insert at the front of unzip_LRU list */
		buf_unzip_LRU_add_block(block, FALSE);

		buf_block_set_io_fix(block, BUF_IO_READ);
		rw_lock_x_lock_inline(&block->lock, 0, file, line);

		UNIV_MEM_INVALID(bpage, sizeof *bpage);

		rw_lock_x_unlock(hash_lock);
		buf_pool->n_pend_unzip++;
		mutex_exit(&buf_pool->zip_mutex);
		buf_pool_mutex_exit(buf_pool);

		access_time = buf_page_is_accessed(&block->page);

		buf_page_mutex_exit(block);

		buf_page_free_descriptor(bpage);

		/* Decompress the page while not holding
		buf_pool->mutex or block->mutex. */

		{
			bool	success = buf_zip_decompress(block, TRUE);

			if (!success) {
				buf_pool_mutex_enter(buf_pool);
				buf_page_mutex_enter(fix_block);
				buf_block_set_io_fix(fix_block, BUF_IO_NONE);
				buf_page_mutex_exit(fix_block);

				--buf_pool->n_pend_unzip;
				fix_block->unfix();
				buf_pool_mutex_exit(buf_pool);
				rw_lock_x_unlock(&fix_block->lock);

				if (err) {
					*err = DB_PAGE_CORRUPTED;
				}
				return NULL;
			}
		}

		if (!access_time && !recv_no_ibuf_operations) {
			ibuf_merge_or_delete_for_page(
				block, block->page.id, zip_size, true);
		}

		buf_pool_mutex_enter(buf_pool);

		buf_page_mutex_enter(fix_block);

		buf_block_set_io_fix(fix_block, BUF_IO_NONE);

		buf_page_mutex_exit(fix_block);

		--buf_pool->n_pend_unzip;

		buf_pool_mutex_exit(buf_pool);

		rw_lock_x_unlock(&block->lock);

		break;

	case BUF_BLOCK_POOL_WATCH:
	case BUF_BLOCK_NOT_USED:
	case BUF_BLOCK_READY_FOR_USE:
	case BUF_BLOCK_MEMORY:
	case BUF_BLOCK_REMOVE_HASH:
		ut_error;
		break;
	}

	ut_ad(block == fix_block);
	ut_ad(fix_block->page.buf_fix_count > 0);

	ut_ad(!rw_lock_own_flagged(hash_lock,
				   RW_LOCK_FLAG_X | RW_LOCK_FLAG_S));

	ut_ad(buf_block_get_state(fix_block) == BUF_BLOCK_FILE_PAGE);

#if defined UNIV_DEBUG || defined UNIV_IBUF_DEBUG

	if ((mode == BUF_GET_IF_IN_POOL || mode == BUF_GET_IF_IN_POOL_OR_WATCH)
	    && (ibuf_debug || buf_debug_execute_is_force_flush())) {

		/* Try to evict the block from the buffer pool, to use the
		insert buffer (change buffer) as much as possible. */

		buf_pool_mutex_enter(buf_pool);

		fix_block->unfix();

		/* Now we are only holding the buf_pool->mutex,
		not block->mutex or hash_lock. Blocks cannot be
		relocated or enter or exit the buf_pool while we
		are holding the buf_pool->mutex. */

		if (buf_LRU_free_page(&fix_block->page, true)) {

			buf_pool_mutex_exit(buf_pool);

			/* If not own buf_pool_mutex,
			page_hash can be changed. */
			hash_lock = buf_page_hash_lock_get(buf_pool, page_id);

			rw_lock_x_lock(hash_lock);

			/* If not own buf_pool_mutex,
			page_hash can be changed. */
			hash_lock = buf_page_hash_lock_x_confirm(
				hash_lock, buf_pool, page_id);

			if (mode == BUF_GET_IF_IN_POOL_OR_WATCH) {
				/* Set the watch, as it would have
				been set if the page were not in the
				buffer pool in the first place. */
				block = (buf_block_t*) buf_pool_watch_set(
					page_id, &hash_lock);
			} else {
				block = (buf_block_t*) buf_page_hash_get_low(
					buf_pool, page_id);
			}

			rw_lock_x_unlock(hash_lock);

			if (block != NULL) {
				/* Either the page has been read in or
				a watch was set on that in the window
				where we released the buf_pool::mutex
				and before we acquire the hash_lock
				above. Try again. */
				guess = block;

				goto loop;
			}

			return(NULL);
		}

		buf_page_mutex_enter(fix_block);

		if (buf_flush_page_try(buf_pool, fix_block)) {
			guess = fix_block;

			goto loop;
		}

		buf_page_mutex_exit(fix_block);

		fix_block->fix();

		/* Failed to evict the page; change it directly */

		buf_pool_mutex_exit(buf_pool);
	}
#endif /* UNIV_DEBUG || UNIV_IBUF_DEBUG */

	ut_ad(fix_block->page.buf_fix_count > 0);

#ifdef UNIV_DEBUG
	/* We have already buffer fixed the page, and we are committed to
	returning this page to the caller. Register for debugging.
	Avoid debug latching if page/block belongs to system temporary
	tablespace (Not much needed for table with single threaded access.). */
	if (!fsp_is_system_temporary(page_id.space())) {
		ibool   ret;
		ret = rw_lock_s_lock_nowait(
			fix_block->debug_latch, file, line);
		ut_a(ret);
	}
#endif /* UNIV_DEBUG */

	/* While tablespace is reinited the indexes are already freed but the
	blocks related to it still resides in buffer pool. Trying to remove
	such blocks from buffer pool would invoke removal of AHI entries
	associated with these blocks. Logic to remove AHI entry will try to
	load the block but block is already in free state. Handle the said case
	with mode = BUF_PEEK_IF_IN_POOL that is invoked from
	"btr_search_drop_page_hash_when_freed". */
	ut_ad(mode == BUF_GET_POSSIBLY_FREED
	      || mode == BUF_PEEK_IF_IN_POOL
	      || !fix_block->page.file_page_was_freed);

	/* Check if this is the first access to the page */
	access_time = buf_page_is_accessed(&fix_block->page);

	/* This is a heuristic and we don't care about ordering issues. */
	if (access_time == 0) {
		buf_page_mutex_enter(fix_block);

		buf_page_set_accessed(&fix_block->page);

		buf_page_mutex_exit(fix_block);
	}

	if (mode != BUF_PEEK_IF_IN_POOL) {
		buf_page_make_young_if_needed(&fix_block->page);
	}

#if defined UNIV_DEBUG || defined UNIV_BUF_DEBUG
	ut_a(++buf_dbg_counter % 5771 || buf_validate());
	ut_a(buf_block_get_state(fix_block) == BUF_BLOCK_FILE_PAGE);
#endif /* UNIV_DEBUG || UNIV_BUF_DEBUG */

	/* We have to wait here because the IO_READ state was set
	under the protection of the hash_lock and not the block->mutex
	and block->lock. */
	buf_wait_for_read(fix_block);

	if (fix_block->page.id != page_id) {
		fix_block->unfix();

#ifdef UNIV_DEBUG
		if (!fsp_is_system_temporary(page_id.space())) {
			rw_lock_s_unlock(fix_block->debug_latch);
		}
#endif /* UNIV_DEBUG */

		if (err) {
			*err = DB_PAGE_CORRUPTED;
		}

		return NULL;
	}

	mtr_memo_type_t	fix_type;

	switch (rw_latch) {
	case RW_NO_LATCH:

		fix_type = MTR_MEMO_BUF_FIX;
		break;

	case RW_S_LATCH:
		rw_lock_s_lock_inline(&fix_block->lock, 0, file, line);

		fix_type = MTR_MEMO_PAGE_S_FIX;
		break;

	case RW_SX_LATCH:
		rw_lock_sx_lock_inline(&fix_block->lock, 0, file, line);

		fix_type = MTR_MEMO_PAGE_SX_FIX;
		break;

	default:
		ut_ad(rw_latch == RW_X_LATCH);
		rw_lock_x_lock_inline(&fix_block->lock, 0, file, line);

		fix_type = MTR_MEMO_PAGE_X_FIX;
		break;
	}

	mtr_memo_push(mtr, fix_block, fix_type);

	if (mode != BUF_PEEK_IF_IN_POOL && !access_time) {
		/* In the case of a first access, try to apply linear
		read-ahead */

		buf_read_ahead_linear(page_id, zip_size, ibuf_inside(mtr));
	}

	ut_ad(!rw_lock_own_flagged(hash_lock,
				   RW_LOCK_FLAG_X | RW_LOCK_FLAG_S));

	return(fix_block);
}

/********************************************************************//**
This is the general function used to get optimistic access to a database
page.
@return TRUE if success */
ibool
buf_page_optimistic_get(
/*====================*/
	ulint		rw_latch,/*!< in: RW_S_LATCH, RW_X_LATCH */
	buf_block_t*	block,	/*!< in: guessed buffer block */
	ib_uint64_t	modify_clock,/*!< in: modify clock value */
	const char*	file,	/*!< in: file name */
	unsigned	line,	/*!< in: line where called */
	mtr_t*		mtr)	/*!< in: mini-transaction */
{
	buf_pool_t*	buf_pool;
	unsigned	access_time;
	ibool		success;

	ut_ad(block);
	ut_ad(mtr);
	ut_ad(mtr->is_active());
	ut_ad((rw_latch == RW_S_LATCH) || (rw_latch == RW_X_LATCH));

	buf_page_mutex_enter(block);

	if (UNIV_UNLIKELY(buf_block_get_state(block) != BUF_BLOCK_FILE_PAGE)) {

		buf_page_mutex_exit(block);

		return(FALSE);
	}

	buf_block_buf_fix_inc(block, file, line);

	access_time = buf_page_is_accessed(&block->page);

	buf_page_set_accessed(&block->page);

	buf_page_mutex_exit(block);

	buf_page_make_young_if_needed(&block->page);

	ut_ad(!ibuf_inside(mtr)
	      || ibuf_page(block->page.id, block->zip_size(), NULL));

	mtr_memo_type_t	fix_type;

	switch (rw_latch) {
	case RW_S_LATCH:
		success = rw_lock_s_lock_nowait(&block->lock, file, line);

		fix_type = MTR_MEMO_PAGE_S_FIX;
		break;
	case RW_X_LATCH:
		success = rw_lock_x_lock_func_nowait_inline(
			&block->lock, file, line);

		fix_type = MTR_MEMO_PAGE_X_FIX;
		break;
	default:
		ut_error; /* RW_SX_LATCH is not implemented yet */
	}

	if (!success) {
		buf_block_buf_fix_dec(block);
		return(FALSE);
	}

	if (modify_clock != block->modify_clock) {

		buf_block_dbg_add_level(block, SYNC_NO_ORDER_CHECK);

		if (rw_latch == RW_S_LATCH) {
			rw_lock_s_unlock(&block->lock);
		} else {
			rw_lock_x_unlock(&block->lock);
		}

		buf_block_buf_fix_dec(block);
		return(FALSE);
	}

	mtr_memo_push(mtr, block, fix_type);

#if defined UNIV_DEBUG || defined UNIV_BUF_DEBUG
	ut_a(++buf_dbg_counter % 5771 || buf_validate());
	ut_a(block->page.buf_fix_count > 0);
	ut_a(buf_block_get_state(block) == BUF_BLOCK_FILE_PAGE);
#endif /* UNIV_DEBUG || UNIV_BUF_DEBUG */

	ut_d(buf_page_mutex_enter(block));
	ut_ad(!block->page.file_page_was_freed);
	ut_d(buf_page_mutex_exit(block));

	if (!access_time) {
		/* In the case of a first access, try to apply linear
		read-ahead */
		buf_read_ahead_linear(block->page.id, block->zip_size(),
				      ibuf_inside(mtr));
	}

	buf_pool = buf_pool_from_block(block);
	buf_pool->stat.n_page_gets++;

	return(TRUE);
}

/********************************************************************//**
This is used to get access to a known database page, when no waiting can be
done. For example, if a search in an adaptive hash index leads us to this
frame.
@return TRUE if success */
ibool
buf_page_get_known_nowait(
/*======================*/
	ulint		rw_latch,/*!< in: RW_S_LATCH, RW_X_LATCH */
	buf_block_t*	block,	/*!< in: the known page */
	ulint		mode,	/*!< in: BUF_MAKE_YOUNG or BUF_KEEP_OLD */
	const char*	file,	/*!< in: file name */
	unsigned	line,	/*!< in: line where called */
	mtr_t*		mtr)	/*!< in: mini-transaction */
{
	buf_pool_t*	buf_pool;
	ibool		success;

	ut_ad(mtr->is_active());
	ut_ad((rw_latch == RW_S_LATCH) || (rw_latch == RW_X_LATCH));

	buf_page_mutex_enter(block);

	if (buf_block_get_state(block) == BUF_BLOCK_REMOVE_HASH) {
		/* Another thread is just freeing the block from the LRU list
		of the buffer pool: do not try to access this page; this
		attempt to access the page can only come through the hash
		index because when the buffer block state is ..._REMOVE_HASH,
		we have already removed it from the page address hash table
		of the buffer pool. */

		buf_page_mutex_exit(block);

		return(FALSE);
	}

	ut_a(buf_block_get_state(block) == BUF_BLOCK_FILE_PAGE);

	buf_block_buf_fix_inc(block, file, line);

	buf_page_set_accessed(&block->page);

	buf_page_mutex_exit(block);

	buf_pool = buf_pool_from_block(block);

	if (mode == BUF_MAKE_YOUNG) {
		buf_page_make_young_if_needed(&block->page);
	}

	ut_ad(!ibuf_inside(mtr) || mode == BUF_KEEP_OLD);

	mtr_memo_type_t	fix_type;

	switch (rw_latch) {
	case RW_S_LATCH:
		success = rw_lock_s_lock_nowait(&block->lock, file, line);
		fix_type = MTR_MEMO_PAGE_S_FIX;
		break;
	case RW_X_LATCH:
		success = rw_lock_x_lock_func_nowait_inline(
			&block->lock, file, line);

		fix_type = MTR_MEMO_PAGE_X_FIX;
		break;
	default:
		ut_error; /* RW_SX_LATCH is not implemented yet */
	}

	if (!success) {
		buf_block_buf_fix_dec(block);
		return(FALSE);
	}

	mtr_memo_push(mtr, block, fix_type);

#if defined UNIV_DEBUG || defined UNIV_BUF_DEBUG
	ut_a(++buf_dbg_counter % 5771 || buf_validate());
	ut_a(block->page.buf_fix_count > 0);
	ut_a(buf_block_get_state(block) == BUF_BLOCK_FILE_PAGE);
#endif /* UNIV_DEBUG || UNIV_BUF_DEBUG */

#ifdef UNIV_DEBUG
	if (mode != BUF_KEEP_OLD) {
		/* If mode == BUF_KEEP_OLD, we are executing an I/O
		completion routine.  Avoid a bogus assertion failure
		when ibuf_merge_or_delete_for_page() is processing a
		page that was just freed due to DROP INDEX, or
		deleting a record from SYS_INDEXES. This check will be
		skipped in recv_recover_page() as well. */

		buf_page_mutex_enter(block);
		ut_a(!block->page.file_page_was_freed);
		buf_page_mutex_exit(block);
	}
#endif /* UNIV_DEBUG */

	buf_pool->stat.n_page_gets++;

	return(TRUE);
}

/** Given a tablespace id and page number tries to get that page. If the
page is not in the buffer pool it is not loaded and NULL is returned.
Suitable for using when holding the lock_sys_t::mutex.
@param[in]	page_id	page id
@param[in]	file	file name
@param[in]	line	line where called
@param[in]	mtr	mini-transaction
@return pointer to a page or NULL */
buf_block_t*
buf_page_try_get_func(
	const page_id_t		page_id,
	const char*		file,
	unsigned		line,
	mtr_t*			mtr)
{
	buf_block_t*	block;
	ibool		success;
	buf_pool_t*	buf_pool = buf_pool_get(page_id);
	rw_lock_t*	hash_lock;

	ut_ad(mtr);
	ut_ad(mtr->is_active());

	block = buf_block_hash_get_s_locked(buf_pool, page_id, &hash_lock);

	if (!block || buf_block_get_state(block) != BUF_BLOCK_FILE_PAGE) {
		if (block) {
			rw_lock_s_unlock(hash_lock);
		}
		return(NULL);
	}

	ut_ad(!buf_pool_watch_is_sentinel(buf_pool, &block->page));

	buf_page_mutex_enter(block);
	rw_lock_s_unlock(hash_lock);

#if defined UNIV_DEBUG || defined UNIV_BUF_DEBUG
	ut_a(buf_block_get_state(block) == BUF_BLOCK_FILE_PAGE);
	ut_a(page_id == block->page.id);
#endif /* UNIV_DEBUG || UNIV_BUF_DEBUG */

	buf_block_buf_fix_inc(block, file, line);
	buf_page_mutex_exit(block);

	mtr_memo_type_t	fix_type = MTR_MEMO_PAGE_S_FIX;
	success = rw_lock_s_lock_nowait(&block->lock, file, line);

	if (!success) {
		/* Let us try to get an X-latch. If the current thread
		is holding an X-latch on the page, we cannot get an
		S-latch. */

		fix_type = MTR_MEMO_PAGE_X_FIX;
		success = rw_lock_x_lock_func_nowait_inline(&block->lock,
							    file, line);
	}

	if (!success) {
		buf_block_buf_fix_dec(block);
		return(NULL);
	}

	mtr_memo_push(mtr, block, fix_type);

#if defined UNIV_DEBUG || defined UNIV_BUF_DEBUG
	ut_a(++buf_dbg_counter % 5771 || buf_validate());
	ut_a(block->page.buf_fix_count > 0);
	ut_a(buf_block_get_state(block) == BUF_BLOCK_FILE_PAGE);
#endif /* UNIV_DEBUG || UNIV_BUF_DEBUG */

	ut_d(buf_page_mutex_enter(block));
	ut_d(ut_a(!block->page.file_page_was_freed));
	ut_d(buf_page_mutex_exit(block));

	buf_block_dbg_add_level(block, SYNC_NO_ORDER_CHECK);

	buf_pool->stat.n_page_gets++;

	return(block);
}

/********************************************************************//**
Initialize some fields of a control block. */
UNIV_INLINE
void
buf_page_init_low(
/*==============*/
	buf_page_t*	bpage)	/*!< in: block to init */
{
	bpage->flush_type = BUF_FLUSH_LRU;
	bpage->io_fix = BUF_IO_NONE;
	bpage->buf_fix_count = 0;
	bpage->old = 0;
	bpage->freed_page_clock = 0;
	bpage->access_time = 0;
	bpage->newest_modification = 0;
	bpage->oldest_modification = 0;
	bpage->write_size = 0;
	bpage->real_size = 0;
	bpage->slot = NULL;

	HASH_INVALIDATE(bpage, hash);

	ut_d(bpage->file_page_was_freed = FALSE);
}

/** Inits a page to the buffer buf_pool.
@param[in,out]	buf_pool	buffer pool
@param[in]	page_id		page id
@param[in]	zip_size	ROW_FORMAT=COMPRESSED page size, or 0
@param[in,out]	block		block to init */
static
void
buf_page_init(
	buf_pool_t*		buf_pool,
	const page_id_t		page_id,
	ulint			zip_size,
	buf_block_t*		block)
{
	buf_page_t*	hash_page;

	ut_ad(buf_pool == buf_pool_get(page_id));
	ut_ad(buf_pool_mutex_own(buf_pool));

	ut_ad(buf_page_mutex_own(block));
	ut_a(buf_block_get_state(block) != BUF_BLOCK_FILE_PAGE);

	ut_ad(rw_lock_own(buf_page_hash_lock_get(buf_pool, page_id),
			  RW_LOCK_X));

	/* Set the state of the block */
	buf_block_set_file_page(block, page_id);

#ifdef UNIV_DEBUG_VALGRIND
	if (is_system_tablespace(page_id.space())) {
		/* Silence valid Valgrind warnings about uninitialized
		data being written to data files.  There are some unused
		bytes on some pages that InnoDB does not initialize. */
		UNIV_MEM_VALID(block->frame, srv_page_size);
	}
#endif /* UNIV_DEBUG_VALGRIND */

	buf_block_init_low(block);

	block->lock_hash_val = lock_rec_hash(page_id.space(),
					     page_id.page_no());

	buf_page_init_low(&block->page);

	/* Insert into the hash table of file pages */

	hash_page = buf_page_hash_get_low(buf_pool, page_id);

	if (hash_page == NULL) {
		/* Block not found in hash table */
	} else if (buf_pool_watch_is_sentinel(buf_pool, hash_page)) {
		/* Preserve the reference count. */
		ib_uint32_t	buf_fix_count = hash_page->buf_fix_count;

		ut_a(buf_fix_count > 0);

		block->page.buf_fix_count += buf_fix_count;

		buf_pool_watch_remove(buf_pool, hash_page);
	} else {

		ib::error() << "Page " << page_id
			<< " already found in the hash table: "
			<< hash_page << ", " << block;

		ut_d(buf_page_mutex_exit(block));
		ut_d(buf_pool_mutex_exit(buf_pool));
		ut_d(buf_print());
		ut_d(buf_LRU_print());
		ut_d(buf_validate());
		ut_d(buf_LRU_validate());
		ut_error;
	}

	ut_ad(!block->page.in_zip_hash);
	ut_ad(!block->page.in_page_hash);
	ut_d(block->page.in_page_hash = TRUE);

	block->page.id = page_id;

	HASH_INSERT(buf_page_t, hash, buf_pool->page_hash,
		    page_id.fold(), &block->page);

	page_zip_set_size(&block->page.zip, zip_size);
}

/** Initialize a page for read to the buffer buf_pool. If the page is
(1) already in buf_pool, or
(2) if we specify to read only ibuf pages and the page is not an ibuf page, or
(3) if the space is deleted or being deleted,
then this function does nothing.
Sets the io_fix flag to BUF_IO_READ and sets a non-recursive exclusive lock
on the buffer frame. The io-handler must take care that the flag is cleared
and the lock released later.
@param[out]	err			DB_SUCCESS or DB_TABLESPACE_DELETED
@param[in]	mode			BUF_READ_IBUF_PAGES_ONLY, ...
@param[in]	page_id			page id
@param[in]	zip_size		ROW_FORMAT=COMPRESSED page size, or 0
@param[in]	unzip			whether the uncompressed page is
					requested (for ROW_FORMAT=COMPRESSED)
@return pointer to the block
@retval	NULL	in case of an error */
buf_page_t*
buf_page_init_for_read(
	dberr_t*		err,
	ulint			mode,
	const page_id_t		page_id,
	ulint			zip_size,
	bool			unzip)
{
	buf_block_t*	block;
	buf_page_t*	bpage	= NULL;
	buf_page_t*	watch_page;
	rw_lock_t*	hash_lock;
	mtr_t		mtr;
	bool		lru	= false;
	void*		data;
	buf_pool_t*	buf_pool = buf_pool_get(page_id);

	ut_ad(buf_pool);

	*err = DB_SUCCESS;

	if (mode == BUF_READ_IBUF_PAGES_ONLY) {
		/* It is a read-ahead within an ibuf routine */

		ut_ad(!ibuf_bitmap_page(page_id, zip_size));

		ibuf_mtr_start(&mtr);

		if (!recv_no_ibuf_operations
		    && !ibuf_page(page_id, zip_size, &mtr)) {

			ibuf_mtr_commit(&mtr);

			return(NULL);
		}
	} else {
		ut_ad(mode == BUF_READ_ANY_PAGE);
	}

	if (zip_size && !unzip && !recv_recovery_is_on()) {
		block = NULL;
	} else {
		block = buf_LRU_get_free_block(buf_pool);
		ut_ad(block);
		ut_ad(buf_pool_from_block(block) == buf_pool);
	}

	buf_pool_mutex_enter(buf_pool);

	hash_lock = buf_page_hash_lock_get(buf_pool, page_id);
	rw_lock_x_lock(hash_lock);

	watch_page = buf_page_hash_get_low(buf_pool, page_id);
	if (watch_page && !buf_pool_watch_is_sentinel(buf_pool, watch_page)) {
		/* The page is already in the buffer pool. */
		watch_page = NULL;
		rw_lock_x_unlock(hash_lock);
		if (block) {
			buf_page_mutex_enter(block);
			buf_LRU_block_free_non_file_page(block);
			buf_page_mutex_exit(block);
		}

		bpage = NULL;
		goto func_exit;
	}

	if (block) {
		bpage = &block->page;

		buf_page_mutex_enter(block);

		ut_ad(buf_pool_from_bpage(bpage) == buf_pool);

		buf_page_init(buf_pool, page_id, zip_size, block);

		/* Note: We are using the hash_lock for protection. This is
		safe because no other thread can lookup the block from the
		page hashtable yet. */

		buf_page_set_io_fix(bpage, BUF_IO_READ);

		rw_lock_x_unlock(hash_lock);

		/* The block must be put to the LRU list, to the old blocks */
		buf_LRU_add_block(bpage, TRUE/* to old blocks */);

		/* We set a pass-type x-lock on the frame because then
		the same thread which called for the read operation
		(and is running now at this point of code) can wait
		for the read to complete by waiting for the x-lock on
		the frame; if the x-lock were recursive, the same
		thread would illegally get the x-lock before the page
		read is completed.  The x-lock is cleared by the
		io-handler thread. */

		rw_lock_x_lock_gen(&block->lock, BUF_IO_READ);

		if (zip_size) {
			/* buf_pool->mutex may be released and
			reacquired by buf_buddy_alloc().  Thus, we
			must release block->mutex in order not to
			break the latching order in the reacquisition
			of buf_pool->mutex.  We also must defer this
			operation until after the block descriptor has
			been added to buf_pool->LRU and
			buf_pool->page_hash. */
			buf_page_mutex_exit(block);
			data = buf_buddy_alloc(buf_pool, zip_size, &lru);
			buf_page_mutex_enter(block);
			block->page.zip.data = (page_zip_t*) data;

			/* To maintain the invariant
			block->in_unzip_LRU_list
			== buf_page_belongs_to_unzip_LRU(&block->page)
			we have to add this block to unzip_LRU
			after block->page.zip.data is set. */
			ut_ad(buf_page_belongs_to_unzip_LRU(&block->page));
			buf_unzip_LRU_add_block(block, TRUE);
		}

		buf_page_mutex_exit(block);
	} else {
		rw_lock_x_unlock(hash_lock);

		/* The compressed page must be allocated before the
		control block (bpage), in order to avoid the
		invocation of buf_buddy_relocate_block() on
		uninitialized data. */
		data = buf_buddy_alloc(buf_pool, zip_size, &lru);

		rw_lock_x_lock(hash_lock);

		/* If buf_buddy_alloc() allocated storage from the LRU list,
		it released and reacquired buf_pool->mutex.  Thus, we must
		check the page_hash again, as it may have been modified. */
		if (UNIV_UNLIKELY(lru)) {

			watch_page = buf_page_hash_get_low(buf_pool, page_id);

			if (UNIV_UNLIKELY(watch_page
			    && !buf_pool_watch_is_sentinel(buf_pool,
							   watch_page))) {

				/* The block was added by some other thread. */
				rw_lock_x_unlock(hash_lock);
				watch_page = NULL;
				buf_buddy_free(buf_pool, data, zip_size);

				bpage = NULL;
				goto func_exit;
			}
		}

		bpage = buf_page_alloc_descriptor();

		/* Initialize the buf_pool pointer. */
		bpage->buf_pool_index = buf_pool_index(buf_pool);

		page_zip_des_init(&bpage->zip);
		page_zip_set_size(&bpage->zip, zip_size);
		bpage->zip.data = (page_zip_t*) data;

		mutex_enter(&buf_pool->zip_mutex);
		UNIV_MEM_DESC(bpage->zip.data, zip_size);

		buf_page_init_low(bpage);

		bpage->state = BUF_BLOCK_ZIP_PAGE;
		bpage->id = page_id;
		bpage->flush_observer = NULL;
		bpage->init_on_flush = false;

		ut_d(bpage->in_page_hash = FALSE);
		ut_d(bpage->in_zip_hash = FALSE);
		ut_d(bpage->in_flush_list = FALSE);
		ut_d(bpage->in_free_list = FALSE);
		ut_d(bpage->in_LRU_list = FALSE);

		ut_d(bpage->in_page_hash = TRUE);

		if (watch_page != NULL) {

			/* Preserve the reference count. */
			ib_uint32_t	buf_fix_count;

			buf_fix_count = watch_page->buf_fix_count;

			ut_a(buf_fix_count > 0);

			bpage->buf_fix_count += buf_fix_count;

			ut_ad(buf_pool_watch_is_sentinel(buf_pool, watch_page));
			buf_pool_watch_remove(buf_pool, watch_page);
		}

		HASH_INSERT(buf_page_t, hash, buf_pool->page_hash,
			    bpage->id.fold(), bpage);

		rw_lock_x_unlock(hash_lock);

		/* The block must be put to the LRU list, to the old blocks.
		The zip size is already set into the page zip */
		buf_LRU_add_block(bpage, TRUE/* to old blocks */);
#if defined UNIV_DEBUG || defined UNIV_BUF_DEBUG
		buf_LRU_insert_zip_clean(bpage);
#endif /* UNIV_DEBUG || UNIV_BUF_DEBUG */

		buf_page_set_io_fix(bpage, BUF_IO_READ);

		mutex_exit(&buf_pool->zip_mutex);
	}

	buf_pool->n_pend_reads++;
func_exit:
	buf_pool_mutex_exit(buf_pool);

	if (mode == BUF_READ_IBUF_PAGES_ONLY) {

		ibuf_mtr_commit(&mtr);
	}

	ut_ad(!rw_lock_own_flagged(hash_lock,
				   RW_LOCK_FLAG_X | RW_LOCK_FLAG_S));
	ut_ad(!bpage || buf_page_in_file(bpage));

	return(bpage);
}

/** Initialize a page in the buffer pool. The page is usually not read
from a file even if it cannot be found in the buffer buf_pool. This is one
of the functions which perform to a block a state transition NOT_USED =>
FILE_PAGE (the other is buf_page_get_gen).
@param[in]	page_id		page id
@param[in]	zip_size	ROW_FORMAT=COMPRESSED page size, or 0
@param[in,out]	mtr		mini-transaction
@return pointer to the block, page bufferfixed */
buf_block_t*
buf_page_create(
	const page_id_t		page_id,
	ulint			zip_size,
	mtr_t*			mtr)
{
	buf_frame_t*	frame;
	buf_block_t*	block;
	buf_block_t*	free_block	= NULL;
	buf_pool_t*	buf_pool = buf_pool_get(page_id);
	rw_lock_t*	hash_lock;

	ut_ad(mtr->is_active());
	ut_ad(page_id.space() != 0 || !zip_size);

	free_block = buf_LRU_get_free_block(buf_pool);

	buf_pool_mutex_enter(buf_pool);

	hash_lock = buf_page_hash_lock_get(buf_pool, page_id);
	rw_lock_x_lock(hash_lock);

	block = (buf_block_t*) buf_page_hash_get_low(buf_pool, page_id);

	if (block
	    && buf_page_in_file(&block->page)
	    && !buf_pool_watch_is_sentinel(buf_pool, &block->page)) {
		ut_d(block->page.file_page_was_freed = FALSE);

		/* Page can be found in buf_pool */
		buf_pool_mutex_exit(buf_pool);
		rw_lock_x_unlock(hash_lock);

		buf_block_free(free_block);

		if (!recv_recovery_is_on()) {
			return buf_page_get_with_no_latch(page_id, zip_size,
							  mtr);
		}

		mutex_exit(&recv_sys.mutex);
		block = buf_page_get_with_no_latch(page_id, zip_size, mtr);
		mutex_enter(&recv_sys.mutex);
		return block;
	}

	/* If we get here, the page was not in buf_pool: init it there */

	DBUG_PRINT("ib_buf", ("create page %u:%u",
			      page_id.space(), page_id.page_no()));

	block = free_block;

	buf_page_mutex_enter(block);

	buf_page_init(buf_pool, page_id, zip_size, block);

	rw_lock_x_unlock(hash_lock);

	/* The block must be put to the LRU list */
	buf_LRU_add_block(&block->page, FALSE);

	buf_block_buf_fix_inc(block, __FILE__, __LINE__);
	buf_pool->stat.n_pages_created++;

	if (zip_size) {
		void*	data;
		bool	lru;

		/* Prevent race conditions during buf_buddy_alloc(),
		which may release and reacquire buf_pool->mutex,
		by IO-fixing and X-latching the block. */

		buf_page_set_io_fix(&block->page, BUF_IO_READ);
		rw_lock_x_lock(&block->lock);

		buf_page_mutex_exit(block);
		/* buf_pool->mutex may be released and reacquired by
		buf_buddy_alloc().  Thus, we must release block->mutex
		in order not to break the latching order in
		the reacquisition of buf_pool->mutex.  We also must
		defer this operation until after the block descriptor
		has been added to buf_pool->LRU and buf_pool->page_hash. */
		data = buf_buddy_alloc(buf_pool, zip_size, &lru);
		buf_page_mutex_enter(block);
		block->page.zip.data = (page_zip_t*) data;

		/* To maintain the invariant
		block->in_unzip_LRU_list
		== buf_page_belongs_to_unzip_LRU(&block->page)
		we have to add this block to unzip_LRU after
		block->page.zip.data is set. */
		ut_ad(buf_page_belongs_to_unzip_LRU(&block->page));
		buf_unzip_LRU_add_block(block, FALSE);

		buf_page_set_io_fix(&block->page, BUF_IO_NONE);
		rw_lock_x_unlock(&block->lock);
	}

	buf_pool_mutex_exit(buf_pool);

	mtr_memo_push(mtr, block, MTR_MEMO_BUF_FIX);

	buf_page_set_accessed(&block->page);

	buf_page_mutex_exit(block);

	/* Delete possible entries for the page from the insert buffer:
	such can exist if the page belonged to an index which was dropped */
	if (!recv_recovery_is_on()) {
		ibuf_merge_or_delete_for_page(NULL, page_id, zip_size, true);
	}

	frame = block->frame;

	memset(frame + FIL_PAGE_PREV, 0xff, 4);
	memset(frame + FIL_PAGE_NEXT, 0xff, 4);
	mach_write_to_2(frame + FIL_PAGE_TYPE, FIL_PAGE_TYPE_ALLOCATED);

	/* FIL_PAGE_FILE_FLUSH_LSN_OR_KEY_VERSION is only used on the
	following pages:
	(1) The first page of the InnoDB system tablespace (page 0:0)
	(2) FIL_RTREE_SPLIT_SEQ_NUM on R-tree pages
	(3) key_version on encrypted pages (not page 0:0) */

	memset(frame + FIL_PAGE_FILE_FLUSH_LSN_OR_KEY_VERSION, 0, 8);
	memset(frame + FIL_PAGE_LSN, 0, 8);

#if defined UNIV_DEBUG || defined UNIV_BUF_DEBUG
	ut_a(++buf_dbg_counter % 5771 || buf_validate());
#endif /* UNIV_DEBUG || UNIV_BUF_DEBUG */
	return(block);
}

/********************************************************************//**
Monitor the buffer page read/write activity, and increment corresponding
counter value if MONITOR_MODULE_BUF_PAGE (module_buf_page) module is
enabled. */
static
void
buf_page_monitor(
/*=============*/
	const buf_page_t*	bpage,	/*!< in: pointer to the block */
	enum buf_io_fix		io_type)/*!< in: io_fix types */
{
	const byte*	frame;
	monitor_id_t	counter;

	/* If the counter module is not turned on, just return */
	if (!MONITOR_IS_ON(MONITOR_MODULE_BUF_PAGE)) {
		return;
	}

	ut_a(io_type == BUF_IO_READ || io_type == BUF_IO_WRITE);

	frame = bpage->zip.data
		? bpage->zip.data
		: ((buf_block_t*) bpage)->frame;

	switch (fil_page_get_type(frame)) {
		ulint	level;
	case FIL_PAGE_TYPE_INSTANT:
	case FIL_PAGE_INDEX:
	case FIL_PAGE_RTREE:
		level = btr_page_get_level(frame);

		/* Check if it is an index page for insert buffer */
		if (fil_page_get_type(frame) == FIL_PAGE_INDEX
		    && btr_page_get_index_id(frame)
		    == (index_id_t)(DICT_IBUF_ID_MIN + IBUF_SPACE_ID)) {
			if (level == 0) {
				counter = MONITOR_RW_COUNTER(
					io_type, MONITOR_INDEX_IBUF_LEAF_PAGE);
			} else {
				counter = MONITOR_RW_COUNTER(
					io_type,
					MONITOR_INDEX_IBUF_NON_LEAF_PAGE);
			}
		} else {
			if (level == 0) {
				counter = MONITOR_RW_COUNTER(
					io_type, MONITOR_INDEX_LEAF_PAGE);
			} else {
				counter = MONITOR_RW_COUNTER(
					io_type, MONITOR_INDEX_NON_LEAF_PAGE);
			}
		}
		break;

	case FIL_PAGE_UNDO_LOG:
		counter = MONITOR_RW_COUNTER(io_type, MONITOR_UNDO_LOG_PAGE);
		break;

	case FIL_PAGE_INODE:
		counter = MONITOR_RW_COUNTER(io_type, MONITOR_INODE_PAGE);
		break;

	case FIL_PAGE_IBUF_FREE_LIST:
		counter = MONITOR_RW_COUNTER(io_type,
					     MONITOR_IBUF_FREELIST_PAGE);
		break;

	case FIL_PAGE_IBUF_BITMAP:
		counter = MONITOR_RW_COUNTER(io_type,
					     MONITOR_IBUF_BITMAP_PAGE);
		break;

	case FIL_PAGE_TYPE_SYS:
		counter = MONITOR_RW_COUNTER(io_type, MONITOR_SYSTEM_PAGE);
		break;

	case FIL_PAGE_TYPE_TRX_SYS:
		counter = MONITOR_RW_COUNTER(io_type, MONITOR_TRX_SYSTEM_PAGE);
		break;

	case FIL_PAGE_TYPE_FSP_HDR:
		counter = MONITOR_RW_COUNTER(io_type, MONITOR_FSP_HDR_PAGE);
		break;

	case FIL_PAGE_TYPE_XDES:
		counter = MONITOR_RW_COUNTER(io_type, MONITOR_XDES_PAGE);
		break;

	case FIL_PAGE_TYPE_BLOB:
		counter = MONITOR_RW_COUNTER(io_type, MONITOR_BLOB_PAGE);
		break;

	case FIL_PAGE_TYPE_ZBLOB:
		counter = MONITOR_RW_COUNTER(io_type, MONITOR_ZBLOB_PAGE);
		break;

	case FIL_PAGE_TYPE_ZBLOB2:
		counter = MONITOR_RW_COUNTER(io_type, MONITOR_ZBLOB2_PAGE);
		break;

	default:
		counter = MONITOR_RW_COUNTER(io_type, MONITOR_OTHER_PAGE);
	}

	MONITOR_INC_NOCHECK(counter);
}

/** Mark a table corrupted.
@param[in]	bpage	corrupted page
@param[in]	space	tablespace of the corrupted page */
ATTRIBUTE_COLD
static void buf_mark_space_corrupt(buf_page_t* bpage, const fil_space_t& space)
{
	/* If block is not encrypted find the table with specified
	space id, and mark it corrupted. Encrypted tables
	are marked unusable later e.g. in ::open(). */
	if (!space.crypt_data
	    || space.crypt_data->type == CRYPT_SCHEME_UNENCRYPTED) {
		dict_set_corrupted_by_space(&space);
	} else {
		dict_set_encrypted_by_space(&space);
	}
}

/** Mark a table corrupted.
@param[in]	bpage	Corrupted page
@param[in]	space	Corrupted page belongs to tablespace
Also remove the bpage from LRU list. */
static
void
buf_corrupt_page_release(buf_page_t* bpage, const fil_space_t* space)
{
	buf_pool_t*	buf_pool = buf_pool_from_bpage(bpage);
	const ibool	uncompressed = (buf_page_get_state(bpage)
					== BUF_BLOCK_FILE_PAGE);
	page_id_t	old_page_id = bpage->id;

	/* First unfix and release lock on the bpage */
	buf_pool_mutex_enter(buf_pool);
	mutex_enter(buf_page_get_mutex(bpage));
	ut_ad(buf_page_get_io_fix(bpage) == BUF_IO_READ);
	ut_ad(bpage->id.space() == space->id);

	/* buf_fix_count can be greater than zero. Because other thread
	can wait in buf_page_wait_read() for the page to be read. */

	bpage->id.set_corrupt_id();
	/* Set BUF_IO_NONE before we remove the block from LRU list */
	buf_page_set_io_fix(bpage, BUF_IO_NONE);

	if (uncompressed) {
		rw_lock_x_unlock_gen(
			&((buf_block_t*) bpage)->lock,
			BUF_IO_READ);
	}

	mutex_exit(buf_page_get_mutex(bpage));

	if (!srv_force_recovery) {
		buf_mark_space_corrupt(bpage, *space);
	}

	/* After this point bpage can't be referenced. */
	buf_LRU_free_one_page(bpage, old_page_id);

	ut_ad(buf_pool->n_pend_reads > 0);
	buf_pool->n_pend_reads--;

	buf_pool_mutex_exit(buf_pool);
}

/** Check if the encrypted page is corrupted for the full crc32 format.
@param[in]	space_id	page belongs to space id
@param[in]	dst_frame	page
@param[in]	is_compressed	compressed page
@return true if page is corrupted or false if it isn't */
static bool buf_page_full_crc32_is_corrupted(
	ulint		space_id,
	const byte*	dst_frame,
	bool		is_compressed)
{
	if (!is_compressed
	    && memcmp(dst_frame + FIL_PAGE_LSN + 4,
		      dst_frame + srv_page_size - FIL_PAGE_FCRC32_END_LSN, 4)) {
		return true;
	}

	if (space_id != mach_read_from_4(dst_frame + FIL_PAGE_SPACE_ID)) {
		return true;
	}

	return false;
}

/** Check if page is maybe compressed, encrypted or both when we encounter
corrupted page. Note that we can't be 100% sure if page is corrupted
or decrypt/decompress just failed.
@param[in,out]	bpage		page
@param[in,out]	space		tablespace from fil_space_acquire_for_io()
@return	whether the operation succeeded
@retval	DB_SUCCESS		if page has been read and is not corrupted
@retval	DB_PAGE_CORRUPTED	if page based on checksum check is corrupted
@retval	DB_DECRYPTION_FAILED	if page post encryption checksum matches but
after decryption normal page checksum does not match.
@retval	DB_TABLESPACE_DELETED	if accessed tablespace is not found */
static dberr_t buf_page_check_corrupt(buf_page_t* bpage, fil_space_t* space)
{
	ut_ad(space->pending_io());

	byte* dst_frame = (bpage->zip.data) ? bpage->zip.data :
		((buf_block_t*) bpage)->frame;
	dberr_t err = DB_SUCCESS;
	uint key_version = buf_page_get_key_version(dst_frame, space->flags);

	/* In buf_decrypt_after_read we have either decrypted the page if
	page post encryption checksum matches and used key_id is found
	from the encryption plugin. If checksum did not match page was
	not decrypted and it could be either encrypted and corrupted
	or corrupted or good page. If we decrypted, there page could
	still be corrupted if used key does not match. */
	const bool seems_encrypted = !space->full_crc32() && key_version
		&& space->crypt_data
		&& space->crypt_data->type != CRYPT_SCHEME_UNENCRYPTED;
	ut_ad(space->purpose != FIL_TYPE_TEMPORARY || space->full_crc32());

	/* If traditional checksums match, we assume that page is
	not anymore encrypted. */
	if (space->full_crc32()
	    && !buf_page_is_zeroes(dst_frame, space->physical_size())
	    && (key_version || space->is_compressed()
		|| space->purpose == FIL_TYPE_TEMPORARY)) {
		if (buf_page_full_crc32_is_corrupted(
			    space->id, dst_frame, space->is_compressed())) {
			err = DB_PAGE_CORRUPTED;
		}
	} else if (buf_page_is_corrupted(true, dst_frame, space->flags)) {
		err = DB_PAGE_CORRUPTED;
	}

	if (seems_encrypted && err == DB_PAGE_CORRUPTED
	    && bpage->id.page_no() != 0) {
		err = DB_DECRYPTION_FAILED;

		ib::error()
			<< "The page " << bpage->id << " in file '"
			<< space->chain.start->name
			<< "' cannot be decrypted.";

		ib::info()
			<< "However key management plugin or used key_version "
			<< key_version
			<< " is not found or"
			" used encryption algorithm or method does not match.";

		if (bpage->id.space() != TRX_SYS_SPACE) {
			ib::info()
				<< "Marking tablespace as missing."
				" You may drop this table or"
				" install correct key management plugin"
				" and key file.";
		}
	}

	return (err);
}

/** Complete a read or write request of a file page to or from the buffer pool.
@param[in,out]	bpage	page to complete
@param[in]	dblwr	whether the doublewrite buffer was used (on write)
@param[in]	evict	whether or not to evict the page from LRU list
@return whether the operation succeeded
@retval	DB_SUCCESS		always when writing, or if a read page was OK
@retval	DB_TABLESPACE_DELETED	if the tablespace does not exist
@retval	DB_PAGE_CORRUPTED	if the checksum fails on a page read
@retval	DB_DECRYPTION_FAILED	if page post encryption checksum matches but
				after decryption normal page checksum does
				not match */
UNIV_INTERN
dberr_t
buf_page_io_complete(buf_page_t* bpage, bool dblwr, bool evict)
{
	enum buf_io_fix	io_type;
	buf_pool_t*	buf_pool = buf_pool_from_bpage(bpage);
	const bool	uncompressed = (buf_page_get_state(bpage)
					== BUF_BLOCK_FILE_PAGE);
	ut_a(buf_page_in_file(bpage));

	/* We do not need protect io_fix here by mutex to read
	it because this is the only function where we can change the value
	from BUF_IO_READ or BUF_IO_WRITE to some other value, and our code
	ensures that this is the only thread that handles the i/o for this
	block. */

	io_type = buf_page_get_io_fix(bpage);
	ut_ad(io_type == BUF_IO_READ || io_type == BUF_IO_WRITE);
	ut_ad(!!bpage->zip.ssize == (bpage->zip.data != NULL));
	ut_ad(uncompressed || bpage->zip.data);

	if (io_type == BUF_IO_READ) {
		ulint	read_page_no = 0;
		ulint	read_space_id = 0;
		byte*	frame = bpage->zip.data
			? bpage->zip.data
			: reinterpret_cast<buf_block_t*>(bpage)->frame;
		ut_ad(frame);
		fil_space_t* space = fil_space_acquire_for_io(
			bpage->id.space());
		if (!space) {
			return DB_TABLESPACE_DELETED;
		}

		dberr_t	err;

		if (!buf_page_decrypt_after_read(bpage, space)) {
			err = DB_DECRYPTION_FAILED;
			goto database_corrupted;
		}

		if (bpage->zip.data && uncompressed) {
			buf_pool->n_pend_unzip++;
			ibool ok = buf_zip_decompress((buf_block_t*) bpage,
						      FALSE);
			buf_pool->n_pend_unzip--;

			if (!ok) {
				ib::info() << "Page "
					   << bpage->id
					   << " zip_decompress failure.";

				err = DB_PAGE_CORRUPTED;
				goto database_corrupted;
			}
		}

		/* If this page is not uninitialized and not in the
		doublewrite buffer, then the page number and space id
		should be the same as in block. */
		read_page_no = mach_read_from_4(frame + FIL_PAGE_OFFSET);
		read_space_id = mach_read_from_4(
			frame + FIL_PAGE_ARCH_LOG_NO_OR_SPACE_ID);

		if (bpage->id.space() == TRX_SYS_SPACE
		    && buf_dblwr_page_inside(bpage->id.page_no())) {

			ib::error() << "Reading page " << bpage->id
				<< ", which is in the doublewrite buffer!";

		} else if (read_space_id == 0 && read_page_no == 0) {
			/* This is likely an uninitialized page. */
		} else if (((!space->full_crc32()
			     || bpage->id.space() != TRX_SYS_SPACE)
			    && bpage->id.space() != read_space_id)
			   || bpage->id.page_no() != read_page_no) {
			/* We do not compare space_id to read_space_id
			in the system tablespace unless space->full_crc32(),
			because the field was written as garbage before
			MySQL 4.1.1, which introduced support for
			innodb_file_per_table. */

			if (space->full_crc32()
			    && *reinterpret_cast<uint32_t*>
			    (&frame[FIL_PAGE_FCRC32_KEY_VERSION])
			    && space->crypt_data
			    && space->crypt_data->type
			    != CRYPT_SCHEME_UNENCRYPTED) {
				ib::error() << "Cannot decrypt " << bpage->id;
				err = DB_DECRYPTION_FAILED;
				goto release_page;
			}

			ib::error() << "Space id and page no stored in "
				"the page, read in are "
				<< page_id_t(read_space_id, read_page_no)
				<< ", should be " << bpage->id;
		}

		err = buf_page_check_corrupt(bpage, space);

database_corrupted:

		if (err != DB_SUCCESS) {
			/* Not a real corruption if it was triggered by
			error injection */
			DBUG_EXECUTE_IF(
				"buf_page_import_corrupt_failure",
				if (!is_predefined_tablespace(
					    bpage->id.space())) {
					buf_corrupt_page_release(bpage, space);
					ib::info() << "Simulated IMPORT "
						"corruption";
					space->release_for_io();
					return(err);
				}
				err = DB_SUCCESS;
				goto page_not_corrupt;
			);

			if (err == DB_PAGE_CORRUPTED) {
				ib::error()
					<< "Database page corruption on disk"
					" or a failed file read of tablespace "
					<< space->name << " page " << bpage->id
					<< ". You may have to recover from "
					<< "a backup.";

				buf_page_print(frame, bpage->zip_size());

				ib::info()
					<< "It is also possible that your"
					" operating system has corrupted"
					" its own file cache and rebooting"
					" your computer removes the error."
					" If the corrupt page is an index page."
					" You can also try to fix the"
					" corruption by dumping, dropping,"
					" and reimporting the corrupt table."
					" You can use CHECK TABLE to scan"
					" your table for corruption. "
					<< FORCE_RECOVERY_MSG;
			}

			if (!srv_force_recovery) {

				/* If page space id is larger than TRX_SYS_SPACE
				(0), we will attempt to mark the corresponding
				table as corrupted instead of crashing server */
				if (bpage->id.space() == TRX_SYS_SPACE) {
					ib::fatal() << "Aborting because of"
						" a corrupt database page.";
				}

				buf_corrupt_page_release(bpage, space);
				space->release_for_io();
				return(err);
			}
		}

		DBUG_EXECUTE_IF("buf_page_import_corrupt_failure",
				page_not_corrupt: bpage = bpage; );

		if (err == DB_PAGE_CORRUPTED
		    || err == DB_DECRYPTION_FAILED) {
release_page:
			const page_id_t corrupt_page_id = bpage->id;

			buf_corrupt_page_release(bpage, space);

			if (recv_recovery_is_on()) {
				recv_recover_corrupt_page(corrupt_page_id);
			}

			space->release_for_io();
			return err;
		}

		if (recv_recovery_is_on()) {
			recv_recover_page(bpage);
		}

		if (uncompressed
		    && !recv_no_ibuf_operations
		    && (bpage->id.space() == 0
			|| !is_predefined_tablespace(bpage->id.space()))
		    && fil_page_get_type(frame) == FIL_PAGE_INDEX
		    && page_is_leaf(frame)) {
			ibuf_merge_or_delete_for_page(
				reinterpret_cast<buf_block_t*>(bpage),
				bpage->id, bpage->zip_size(), true);
		}

		space->release_for_io();
	} else {
		/* io_type == BUF_IO_WRITE */
		if (bpage->slot) {
			/* Mark slot free */
			bpage->slot->release();
			bpage->slot = NULL;
		}
	}

	BPageMutex* block_mutex = buf_page_get_mutex(bpage);
	buf_pool_mutex_enter(buf_pool);
	mutex_enter(block_mutex);

	/* Because this thread which does the unlocking is not the same that
	did the locking, we use a pass value != 0 in unlock, which simply
	removes the newest lock debug record, without checking the thread
	id. */

	buf_page_set_io_fix(bpage, BUF_IO_NONE);
	buf_page_monitor(bpage, io_type);

	if (io_type == BUF_IO_READ) {
		/* NOTE that the call to ibuf may have moved the ownership of
		the x-latch to this OS thread: do not let this confuse you in
		debugging! */

		ut_ad(buf_pool->n_pend_reads > 0);
		buf_pool->n_pend_reads--;
		buf_pool->stat.n_pages_read++;

		if (uncompressed) {
			rw_lock_x_unlock_gen(&((buf_block_t*) bpage)->lock,
					     BUF_IO_READ);
		}

		mutex_exit(block_mutex);
	} else {
		/* Write means a flush operation: call the completion
		routine in the flush system */

		buf_flush_write_complete(bpage, dblwr);

		if (uncompressed) {
			rw_lock_sx_unlock_gen(&((buf_block_t*) bpage)->lock,
					      BUF_IO_WRITE);
		}

		buf_pool->stat.n_pages_written++;

		/* We decide whether or not to evict the page from the
		LRU list based on the flush_type.
		* BUF_FLUSH_LIST: don't evict
		* BUF_FLUSH_LRU: always evict
		* BUF_FLUSH_SINGLE_PAGE: eviction preference is passed
		by the caller explicitly. */
		if (buf_page_get_flush_type(bpage) == BUF_FLUSH_LRU) {
			evict = true;
		}

		mutex_exit(block_mutex);

		if (evict) {
			buf_LRU_free_page(bpage, true);
		}
	}

	DBUG_PRINT("ib_buf", ("%s page %u:%u",
			      io_type == BUF_IO_READ ? "read" : "wrote",
			      bpage->id.space(), bpage->id.page_no()));

	buf_pool_mutex_exit(buf_pool);

	return DB_SUCCESS;
}

/*********************************************************************//**
Asserts that all file pages in the buffer are in a replaceable state.
@return TRUE */
static
ibool
buf_all_freed_instance(
/*===================*/
	buf_pool_t*	buf_pool)	/*!< in: buffer pool instancce */
{
	ulint		i;
	buf_chunk_t*	chunk;

	ut_ad(buf_pool);

	buf_pool_mutex_enter(buf_pool);

	chunk = buf_pool->chunks;

	for (i = buf_pool->n_chunks; i--; chunk++) {

		if (const buf_block_t* block = buf_chunk_not_freed(chunk)) {
			ib::fatal() << "Page " << block->page.id
				<< " still fixed or dirty";
		}
	}

	buf_pool_mutex_exit(buf_pool);

	return(TRUE);
}

/** Refreshes the statistics used to print per-second averages.
@param[in,out]	buf_pool	buffer pool instance */
static
void
buf_refresh_io_stats(
	buf_pool_t*	buf_pool)
{
	buf_pool->last_printout_time = time(NULL);
	buf_pool->old_stat = buf_pool->stat;
}

/*********************************************************************//**
Invalidates file pages in one buffer pool instance */
static
void
buf_pool_invalidate_instance(
/*=========================*/
	buf_pool_t*	buf_pool)	/*!< in: buffer pool instance */
{
	ulint		i;

	buf_pool_mutex_enter(buf_pool);

	for (i = BUF_FLUSH_LRU; i < BUF_FLUSH_N_TYPES; i++) {

		/* As this function is called during startup and
		during redo application phase during recovery, InnoDB
		is single threaded (apart from IO helper threads) at
		this stage. No new write batch can be in intialization
		stage at this point. */
		ut_ad(buf_pool->init_flush[i] == FALSE);

		/* However, it is possible that a write batch that has
		been posted earlier is still not complete. For buffer
		pool invalidation to proceed we must ensure there is NO
		write activity happening. */
		if (buf_pool->n_flush[i] > 0) {
			buf_flush_t	type = static_cast<buf_flush_t>(i);

			buf_pool_mutex_exit(buf_pool);
			buf_flush_wait_batch_end(buf_pool, type);
			buf_pool_mutex_enter(buf_pool);
		}
	}

	buf_pool_mutex_exit(buf_pool);

	ut_ad(buf_all_freed_instance(buf_pool));

	buf_pool_mutex_enter(buf_pool);

	while (buf_LRU_scan_and_free_block(buf_pool, true)) {
	}

	ut_ad(UT_LIST_GET_LEN(buf_pool->LRU) == 0);
	ut_ad(UT_LIST_GET_LEN(buf_pool->unzip_LRU) == 0);

	buf_pool->freed_page_clock = 0;
	buf_pool->LRU_old = NULL;
	buf_pool->LRU_old_len = 0;

	memset(&buf_pool->stat, 0x00, sizeof(buf_pool->stat));
	buf_refresh_io_stats(buf_pool);

	buf_pool_mutex_exit(buf_pool);
}

/*********************************************************************//**
Invalidates the file pages in the buffer pool when an archive recovery is
completed. All the file pages buffered must be in a replaceable state when
this function is called: not latched and not modified. */
void
buf_pool_invalidate(void)
/*=====================*/
{
	ulint   i;

	for (i = 0; i < srv_buf_pool_instances; i++) {
		buf_pool_invalidate_instance(buf_pool_from_array(i));
	}
}

#if defined UNIV_DEBUG || defined UNIV_BUF_DEBUG
/*********************************************************************//**
Validates data in one buffer pool instance
@return TRUE */
static
ibool
buf_pool_validate_instance(
/*=======================*/
	buf_pool_t*	buf_pool)	/*!< in: buffer pool instance */
{
	buf_page_t*	b;
	buf_chunk_t*	chunk;
	ulint		i;
	ulint		n_lru_flush	= 0;
	ulint		n_page_flush	= 0;
	ulint		n_list_flush	= 0;
	ulint		n_lru		= 0;
	ulint		n_flush		= 0;
	ulint		n_free		= 0;
	ulint		n_zip		= 0;

	ut_ad(buf_pool);

	buf_pool_mutex_enter(buf_pool);
	hash_lock_x_all(buf_pool->page_hash);

	chunk = buf_pool->chunks;

	/* Check the uncompressed blocks. */

	for (i = buf_pool->n_chunks; i--; chunk++) {

		ulint		j;
		buf_block_t*	block = chunk->blocks;

		for (j = chunk->size; j--; block++) {

			buf_page_mutex_enter(block);

			switch (buf_block_get_state(block)) {
			case BUF_BLOCK_POOL_WATCH:
			case BUF_BLOCK_ZIP_PAGE:
			case BUF_BLOCK_ZIP_DIRTY:
				/* These should only occur on
				zip_clean, zip_free[], or flush_list. */
				ut_error;
				break;

			case BUF_BLOCK_FILE_PAGE:
				ut_a(buf_page_hash_get_low(
						buf_pool, block->page.id)
				     == &block->page);

				switch (buf_page_get_io_fix(&block->page)) {
				case BUF_IO_NONE:
					break;

				case BUF_IO_WRITE:
					switch (buf_page_get_flush_type(
							&block->page)) {
					case BUF_FLUSH_LRU:
						n_lru_flush++;
						goto assert_s_latched;
					case BUF_FLUSH_SINGLE_PAGE:
						n_page_flush++;
assert_s_latched:
						ut_a(rw_lock_is_locked(
							     &block->lock,
								     RW_LOCK_S)
						     || rw_lock_is_locked(
								&block->lock,
								RW_LOCK_SX));
						break;
					case BUF_FLUSH_LIST:
						n_list_flush++;
						break;
					default:
						ut_error;
					}

					break;

				case BUF_IO_READ:

					ut_a(rw_lock_is_locked(&block->lock,
							       RW_LOCK_X));
					break;

				case BUF_IO_PIN:
					break;
				}

				n_lru++;
				break;

			case BUF_BLOCK_NOT_USED:
				n_free++;
				break;

			case BUF_BLOCK_READY_FOR_USE:
			case BUF_BLOCK_MEMORY:
			case BUF_BLOCK_REMOVE_HASH:
				/* do nothing */
				break;
			}

			buf_page_mutex_exit(block);
		}
	}

	mutex_enter(&buf_pool->zip_mutex);

	/* Check clean compressed-only blocks. */

	for (b = UT_LIST_GET_FIRST(buf_pool->zip_clean); b;
	     b = UT_LIST_GET_NEXT(list, b)) {
		ut_a(buf_page_get_state(b) == BUF_BLOCK_ZIP_PAGE);
		switch (buf_page_get_io_fix(b)) {
		case BUF_IO_NONE:
		case BUF_IO_PIN:
			/* All clean blocks should be I/O-unfixed. */
			break;
		case BUF_IO_READ:
			/* In buf_LRU_free_page(), we temporarily set
			b->io_fix = BUF_IO_READ for a newly allocated
			control block in order to prevent
			buf_page_get_gen() from decompressing the block. */
			break;
		default:
			ut_error;
			break;
		}

		/* It is OK to read oldest_modification here because
		we have acquired buf_pool->zip_mutex above which acts
		as the 'block->mutex' for these bpages. */
		ut_a(!b->oldest_modification);
		ut_a(buf_page_hash_get_low(buf_pool, b->id) == b);
		n_lru++;
		n_zip++;
	}

	/* Check dirty blocks. */

	buf_flush_list_mutex_enter(buf_pool);
	for (b = UT_LIST_GET_FIRST(buf_pool->flush_list); b;
	     b = UT_LIST_GET_NEXT(list, b)) {
		ut_ad(b->in_flush_list);
		ut_a(b->oldest_modification);
		n_flush++;

		switch (buf_page_get_state(b)) {
		case BUF_BLOCK_ZIP_DIRTY:
			n_lru++;
			n_zip++;
			switch (buf_page_get_io_fix(b)) {
			case BUF_IO_NONE:
			case BUF_IO_READ:
			case BUF_IO_PIN:
				break;
			case BUF_IO_WRITE:
				switch (buf_page_get_flush_type(b)) {
				case BUF_FLUSH_LRU:
					n_lru_flush++;
					break;
				case BUF_FLUSH_SINGLE_PAGE:
					n_page_flush++;
					break;
				case BUF_FLUSH_LIST:
					n_list_flush++;
					break;
				default:
					ut_error;
				}
				break;
			}
			break;
		case BUF_BLOCK_FILE_PAGE:
			/* uncompressed page */
			break;
		case BUF_BLOCK_POOL_WATCH:
		case BUF_BLOCK_ZIP_PAGE:
		case BUF_BLOCK_NOT_USED:
		case BUF_BLOCK_READY_FOR_USE:
		case BUF_BLOCK_MEMORY:
		case BUF_BLOCK_REMOVE_HASH:
			ut_error;
			break;
		}
		ut_a(buf_page_hash_get_low(buf_pool, b->id) == b);
	}

	ut_a(UT_LIST_GET_LEN(buf_pool->flush_list) == n_flush);

	hash_unlock_x_all(buf_pool->page_hash);
	buf_flush_list_mutex_exit(buf_pool);

	mutex_exit(&buf_pool->zip_mutex);

	if (buf_pool->curr_size == buf_pool->old_size
	    && n_lru + n_free > buf_pool->curr_size + n_zip) {

		ib::fatal() << "n_LRU " << n_lru << ", n_free " << n_free
			<< ", pool " << buf_pool->curr_size
			<< " zip " << n_zip << ". Aborting...";
	}

	ut_a(UT_LIST_GET_LEN(buf_pool->LRU) == n_lru);
	if (buf_pool->curr_size == buf_pool->old_size
	    && UT_LIST_GET_LEN(buf_pool->free) != n_free) {

		ib::fatal() << "Free list len "
			<< UT_LIST_GET_LEN(buf_pool->free)
			<< ", free blocks " << n_free << ". Aborting...";
	}

	ut_a(buf_pool->n_flush[BUF_FLUSH_LIST] == n_list_flush);
	ut_a(buf_pool->n_flush[BUF_FLUSH_LRU] == n_lru_flush);
	ut_a(buf_pool->n_flush[BUF_FLUSH_SINGLE_PAGE] == n_page_flush);

	buf_pool_mutex_exit(buf_pool);

	ut_a(buf_LRU_validate());
	ut_a(buf_flush_validate(buf_pool));

	return(TRUE);
}

/*********************************************************************//**
Validates the buffer buf_pool data structure.
@return TRUE */
ibool
buf_validate(void)
/*==============*/
{
	ulint	i;

	for (i = 0; i < srv_buf_pool_instances; i++) {
		buf_pool_t*	buf_pool;

		buf_pool = buf_pool_from_array(i);

		buf_pool_validate_instance(buf_pool);
	}
	return(TRUE);
}

#endif /* UNIV_DEBUG || UNIV_BUF_DEBUG */

#if defined UNIV_DEBUG_PRINT || defined UNIV_DEBUG || defined UNIV_BUF_DEBUG
/*********************************************************************//**
Prints info of the buffer buf_pool data structure for one instance. */
static
void
buf_print_instance(
/*===============*/
	buf_pool_t*	buf_pool)
{
	index_id_t*	index_ids;
	ulint*		counts;
	ulint		size;
	ulint		i;
	ulint		j;
	index_id_t	id;
	ulint		n_found;
	buf_chunk_t*	chunk;
	dict_index_t*	index;

	ut_ad(buf_pool);

	size = buf_pool->curr_size;

	index_ids = static_cast<index_id_t*>(
		ut_malloc_nokey(size * sizeof *index_ids));

	counts = static_cast<ulint*>(ut_malloc_nokey(sizeof(ulint) * size));

	buf_pool_mutex_enter(buf_pool);
	buf_flush_list_mutex_enter(buf_pool);

	ib::info() << *buf_pool;

	buf_flush_list_mutex_exit(buf_pool);

	/* Count the number of blocks belonging to each index in the buffer */

	n_found = 0;

	chunk = buf_pool->chunks;

	for (i = buf_pool->n_chunks; i--; chunk++) {
		buf_block_t*	block		= chunk->blocks;
		ulint		n_blocks	= chunk->size;

		for (; n_blocks--; block++) {
			const buf_frame_t* frame = block->frame;

			if (fil_page_index_page_check(frame)) {

				id = btr_page_get_index_id(frame);

				/* Look for the id in the index_ids array */
				j = 0;

				while (j < n_found) {

					if (index_ids[j] == id) {
						counts[j]++;

						break;
					}
					j++;
				}

				if (j == n_found) {
					n_found++;
					index_ids[j] = id;
					counts[j] = 1;
				}
			}
		}
	}

	buf_pool_mutex_exit(buf_pool);

	for (i = 0; i < n_found; i++) {
		index = dict_index_get_if_in_cache(index_ids[i]);

		if (!index) {
			ib::info() << "Block count for index "
				<< index_ids[i] << " in buffer is about "
				<< counts[i];
		} else {
			ib::info() << "Block count for index " << index_ids[i]
				<< " in buffer is about " << counts[i]
				<< ", index " << index->name
				<< " of table " << index->table->name;
		}
	}

	ut_free(index_ids);
	ut_free(counts);

	ut_a(buf_pool_validate_instance(buf_pool));
}

/*********************************************************************//**
Prints info of the buffer buf_pool data structure. */
void
buf_print(void)
/*===========*/
{
	ulint   i;

	for (i = 0; i < srv_buf_pool_instances; i++) {
		buf_pool_t*	buf_pool;

		buf_pool = buf_pool_from_array(i);
		buf_print_instance(buf_pool);
	}
}
#endif /* UNIV_DEBUG_PRINT || UNIV_DEBUG || UNIV_BUF_DEBUG */

#ifdef UNIV_DEBUG
/*********************************************************************//**
Returns the number of latched pages in the buffer pool.
@return number of latched pages */
static
ulint
buf_get_latched_pages_number_instance(
/*==================================*/
	buf_pool_t*	buf_pool)	/*!< in: buffer pool instance */
{
	buf_page_t*	b;
	ulint		i;
	buf_chunk_t*	chunk;
	ulint		fixed_pages_number = 0;

	buf_pool_mutex_enter(buf_pool);

	chunk = buf_pool->chunks;

	for (i = buf_pool->n_chunks; i--; chunk++) {
		buf_block_t*	block;
		ulint		j;

		block = chunk->blocks;

		for (j = chunk->size; j--; block++) {
			if (buf_block_get_state(block)
			    != BUF_BLOCK_FILE_PAGE) {

				continue;
			}

			buf_page_mutex_enter(block);

			if (block->page.buf_fix_count != 0
			    || buf_page_get_io_fix(&block->page)
			    != BUF_IO_NONE) {
				fixed_pages_number++;
			}

			buf_page_mutex_exit(block);
		}
	}

	mutex_enter(&buf_pool->zip_mutex);

	/* Traverse the lists of clean and dirty compressed-only blocks. */

	for (b = UT_LIST_GET_FIRST(buf_pool->zip_clean); b;
	     b = UT_LIST_GET_NEXT(list, b)) {
		ut_a(buf_page_get_state(b) == BUF_BLOCK_ZIP_PAGE);
		ut_a(buf_page_get_io_fix(b) != BUF_IO_WRITE);

		if (b->buf_fix_count != 0
		    || buf_page_get_io_fix(b) != BUF_IO_NONE) {
			fixed_pages_number++;
		}
	}

	buf_flush_list_mutex_enter(buf_pool);
	for (b = UT_LIST_GET_FIRST(buf_pool->flush_list); b;
	     b = UT_LIST_GET_NEXT(list, b)) {
		ut_ad(b->in_flush_list);

		switch (buf_page_get_state(b)) {
		case BUF_BLOCK_ZIP_DIRTY:
			if (b->buf_fix_count != 0
			    || buf_page_get_io_fix(b) != BUF_IO_NONE) {
				fixed_pages_number++;
			}
			break;
		case BUF_BLOCK_FILE_PAGE:
			/* uncompressed page */
			break;
		case BUF_BLOCK_POOL_WATCH:
		case BUF_BLOCK_ZIP_PAGE:
		case BUF_BLOCK_NOT_USED:
		case BUF_BLOCK_READY_FOR_USE:
		case BUF_BLOCK_MEMORY:
		case BUF_BLOCK_REMOVE_HASH:
			ut_error;
			break;
		}
	}

	buf_flush_list_mutex_exit(buf_pool);
	mutex_exit(&buf_pool->zip_mutex);
	buf_pool_mutex_exit(buf_pool);

	return(fixed_pages_number);
}

/*********************************************************************//**
Returns the number of latched pages in all the buffer pools.
@return number of latched pages */
ulint
buf_get_latched_pages_number(void)
/*==============================*/
{
	ulint	i;
	ulint	total_latched_pages = 0;

	for (i = 0; i < srv_buf_pool_instances; i++) {
		buf_pool_t*	buf_pool;

		buf_pool = buf_pool_from_array(i);

		total_latched_pages += buf_get_latched_pages_number_instance(
			buf_pool);
	}

	return(total_latched_pages);
}

#endif /* UNIV_DEBUG */

/*********************************************************************//**
Returns the number of pending buf pool read ios.
@return number of pending read I/O operations */
ulint
buf_get_n_pending_read_ios(void)
/*============================*/
{
	ulint	pend_ios = 0;

	for (ulint i = 0; i < srv_buf_pool_instances; i++) {
		pend_ios += buf_pool_from_array(i)->n_pend_reads;
	}

	return(pend_ios);
}

/*********************************************************************//**
Returns the ratio in percents of modified pages in the buffer pool /
database pages in the buffer pool.
@return modified page percentage ratio */
double
buf_get_modified_ratio_pct(void)
/*============================*/
{
	double		ratio;
	ulint		lru_len = 0;
	ulint		free_len = 0;
	ulint		flush_list_len = 0;

	buf_get_total_list_len(&lru_len, &free_len, &flush_list_len);

	ratio = static_cast<double>(100 * flush_list_len)
		/ (1 + lru_len + free_len);

	/* 1 + is there to avoid division by zero */

	return(ratio);
}

/*******************************************************************//**
Aggregates a pool stats information with the total buffer pool stats  */
static
void
buf_stats_aggregate_pool_info(
/*==========================*/
	buf_pool_info_t*	total_info,	/*!< in/out: the buffer pool
						info to store aggregated
						result */
	const buf_pool_info_t*	pool_info)	/*!< in: individual buffer pool
						stats info */
{
	ut_a(total_info && pool_info);

	/* Nothing to copy if total_info is the same as pool_info */
	if (total_info == pool_info) {
		return;
	}

	total_info->pool_size += pool_info->pool_size;
	total_info->lru_len += pool_info->lru_len;
	total_info->old_lru_len += pool_info->old_lru_len;
	total_info->free_list_len += pool_info->free_list_len;
	total_info->flush_list_len += pool_info->flush_list_len;
	total_info->n_pend_unzip += pool_info->n_pend_unzip;
	total_info->n_pend_reads += pool_info->n_pend_reads;
	total_info->n_pending_flush_lru += pool_info->n_pending_flush_lru;
	total_info->n_pending_flush_list += pool_info->n_pending_flush_list;
	total_info->n_pages_made_young += pool_info->n_pages_made_young;
	total_info->n_pages_not_made_young += pool_info->n_pages_not_made_young;
	total_info->n_pages_read += pool_info->n_pages_read;
	total_info->n_pages_created += pool_info->n_pages_created;
	total_info->n_pages_written += pool_info->n_pages_written;
	total_info->n_page_gets += pool_info->n_page_gets;
	total_info->n_ra_pages_read_rnd += pool_info->n_ra_pages_read_rnd;
	total_info->n_ra_pages_read += pool_info->n_ra_pages_read;
	total_info->n_ra_pages_evicted += pool_info->n_ra_pages_evicted;
	total_info->page_made_young_rate += pool_info->page_made_young_rate;
	total_info->page_not_made_young_rate +=
		pool_info->page_not_made_young_rate;
	total_info->pages_read_rate += pool_info->pages_read_rate;
	total_info->pages_created_rate += pool_info->pages_created_rate;
	total_info->pages_written_rate += pool_info->pages_written_rate;
	total_info->n_page_get_delta += pool_info->n_page_get_delta;
	total_info->page_read_delta += pool_info->page_read_delta;
	total_info->young_making_delta += pool_info->young_making_delta;
	total_info->not_young_making_delta += pool_info->not_young_making_delta;
	total_info->pages_readahead_rnd_rate += pool_info->pages_readahead_rnd_rate;
	total_info->pages_readahead_rate += pool_info->pages_readahead_rate;
	total_info->pages_evicted_rate += pool_info->pages_evicted_rate;
	total_info->unzip_lru_len += pool_info->unzip_lru_len;
	total_info->io_sum += pool_info->io_sum;
	total_info->io_cur += pool_info->io_cur;
	total_info->unzip_sum += pool_info->unzip_sum;
	total_info->unzip_cur += pool_info->unzip_cur;
}
/*******************************************************************//**
Collect buffer pool stats information for a buffer pool. Also
record aggregated stats if there are more than one buffer pool
in the server */
void
buf_stats_get_pool_info(
/*====================*/
	buf_pool_t*		buf_pool,	/*!< in: buffer pool */
	uint			pool_id,	/*!< in: buffer pool ID */
	buf_pool_info_t*	all_pool_info)	/*!< in/out: buffer pool info
						to fill */
{
	buf_pool_info_t*	pool_info;
	time_t			current_time;
	double			time_elapsed;

	/* Find appropriate pool_info to store stats for this buffer pool */
	pool_info = &all_pool_info[pool_id];

	buf_pool_mutex_enter(buf_pool);
	buf_flush_list_mutex_enter(buf_pool);

	pool_info->pool_unique_id = pool_id;

	pool_info->pool_size = buf_pool->curr_size;

	pool_info->lru_len = UT_LIST_GET_LEN(buf_pool->LRU);

	pool_info->old_lru_len = buf_pool->LRU_old_len;

	pool_info->free_list_len = UT_LIST_GET_LEN(buf_pool->free);

	pool_info->flush_list_len = UT_LIST_GET_LEN(buf_pool->flush_list);

	pool_info->n_pend_unzip = UT_LIST_GET_LEN(buf_pool->unzip_LRU);

	pool_info->n_pend_reads = buf_pool->n_pend_reads;

	pool_info->n_pending_flush_lru =
		 (buf_pool->n_flush[BUF_FLUSH_LRU]
		  + buf_pool->init_flush[BUF_FLUSH_LRU]);

	pool_info->n_pending_flush_list =
		 (buf_pool->n_flush[BUF_FLUSH_LIST]
		  + buf_pool->init_flush[BUF_FLUSH_LIST]);

	pool_info->n_pending_flush_single_page =
		 (buf_pool->n_flush[BUF_FLUSH_SINGLE_PAGE]
		  + buf_pool->init_flush[BUF_FLUSH_SINGLE_PAGE]);

	buf_flush_list_mutex_exit(buf_pool);

	current_time = time(NULL);
	time_elapsed = 0.001 + difftime(current_time,
					buf_pool->last_printout_time);

	pool_info->n_pages_made_young = buf_pool->stat.n_pages_made_young;

	pool_info->n_pages_not_made_young =
		buf_pool->stat.n_pages_not_made_young;

	pool_info->n_pages_read = buf_pool->stat.n_pages_read;

	pool_info->n_pages_created = buf_pool->stat.n_pages_created;

	pool_info->n_pages_written = buf_pool->stat.n_pages_written;

	pool_info->n_page_gets = buf_pool->stat.n_page_gets;

	pool_info->n_ra_pages_read_rnd = buf_pool->stat.n_ra_pages_read_rnd;
	pool_info->n_ra_pages_read = buf_pool->stat.n_ra_pages_read;

	pool_info->n_ra_pages_evicted = buf_pool->stat.n_ra_pages_evicted;

	pool_info->page_made_young_rate =
		 (buf_pool->stat.n_pages_made_young
		  - buf_pool->old_stat.n_pages_made_young) / time_elapsed;

	pool_info->page_not_made_young_rate =
		 (buf_pool->stat.n_pages_not_made_young
		  - buf_pool->old_stat.n_pages_not_made_young) / time_elapsed;

	pool_info->pages_read_rate =
		(buf_pool->stat.n_pages_read
		  - buf_pool->old_stat.n_pages_read) / time_elapsed;

	pool_info->pages_created_rate =
		(buf_pool->stat.n_pages_created
		 - buf_pool->old_stat.n_pages_created) / time_elapsed;

	pool_info->pages_written_rate =
		(buf_pool->stat.n_pages_written
		 - buf_pool->old_stat.n_pages_written) / time_elapsed;

	pool_info->n_page_get_delta = buf_pool->stat.n_page_gets
				      - buf_pool->old_stat.n_page_gets;

	if (pool_info->n_page_get_delta) {
		pool_info->page_read_delta = buf_pool->stat.n_pages_read
					     - buf_pool->old_stat.n_pages_read;

		pool_info->young_making_delta =
			buf_pool->stat.n_pages_made_young
			- buf_pool->old_stat.n_pages_made_young;

		pool_info->not_young_making_delta =
			buf_pool->stat.n_pages_not_made_young
			- buf_pool->old_stat.n_pages_not_made_young;
	}
	pool_info->pages_readahead_rnd_rate =
		 (buf_pool->stat.n_ra_pages_read_rnd
		  - buf_pool->old_stat.n_ra_pages_read_rnd) / time_elapsed;


	pool_info->pages_readahead_rate =
		 (buf_pool->stat.n_ra_pages_read
		  - buf_pool->old_stat.n_ra_pages_read) / time_elapsed;

	pool_info->pages_evicted_rate =
		(buf_pool->stat.n_ra_pages_evicted
		 - buf_pool->old_stat.n_ra_pages_evicted) / time_elapsed;

	pool_info->unzip_lru_len = UT_LIST_GET_LEN(buf_pool->unzip_LRU);

	pool_info->io_sum = buf_LRU_stat_sum.io;

	pool_info->io_cur = buf_LRU_stat_cur.io;

	pool_info->unzip_sum = buf_LRU_stat_sum.unzip;

	pool_info->unzip_cur = buf_LRU_stat_cur.unzip;

	buf_refresh_io_stats(buf_pool);
	buf_pool_mutex_exit(buf_pool);
}

/*********************************************************************//**
Prints info of the buffer i/o. */
static
void
buf_print_io_instance(
/*==================*/
	buf_pool_info_t*pool_info,	/*!< in: buffer pool info */
	FILE*		file)		/*!< in/out: buffer where to print */
{
	ut_ad(pool_info);

	fprintf(file,
		"Buffer pool size   " ULINTPF "\n"
		"Free buffers       " ULINTPF "\n"
		"Database pages     " ULINTPF "\n"
		"Old database pages " ULINTPF "\n"
		"Modified db pages  " ULINTPF "\n"
		"Percent of dirty pages(LRU & free pages): %.3f\n"
		"Max dirty pages percent: %.3f\n"
		"Pending reads " ULINTPF "\n"
		"Pending writes: LRU " ULINTPF ", flush list " ULINTPF
		", single page " ULINTPF "\n",
		pool_info->pool_size,
		pool_info->free_list_len,
		pool_info->lru_len,
		pool_info->old_lru_len,
		pool_info->flush_list_len,
		(((double) pool_info->flush_list_len) /
		  (pool_info->lru_len + pool_info->free_list_len + 1.0)) * 100.0,
		srv_max_buf_pool_modified_pct,
		pool_info->n_pend_reads,
		pool_info->n_pending_flush_lru,
		pool_info->n_pending_flush_list,
		pool_info->n_pending_flush_single_page);

	fprintf(file,
		"Pages made young " ULINTPF ", not young " ULINTPF "\n"
		"%.2f youngs/s, %.2f non-youngs/s\n"
		"Pages read " ULINTPF ", created " ULINTPF
		", written " ULINTPF "\n"
		"%.2f reads/s, %.2f creates/s, %.2f writes/s\n",
		pool_info->n_pages_made_young,
		pool_info->n_pages_not_made_young,
		pool_info->page_made_young_rate,
		pool_info->page_not_made_young_rate,
		pool_info->n_pages_read,
		pool_info->n_pages_created,
		pool_info->n_pages_written,
		pool_info->pages_read_rate,
		pool_info->pages_created_rate,
		pool_info->pages_written_rate);

	if (pool_info->n_page_get_delta) {
		double hit_rate = double(pool_info->page_read_delta)
			/ pool_info->n_page_get_delta;

		if (hit_rate > 1) {
			hit_rate = 1;
		}

		fprintf(file,
			"Buffer pool hit rate " ULINTPF " / 1000,"
			" young-making rate " ULINTPF " / 1000 not "
			ULINTPF " / 1000\n",
			ulint(1000 * (1 - hit_rate)),
			ulint(1000 * double(pool_info->young_making_delta)
			      / pool_info->n_page_get_delta),
			ulint(1000 * double(pool_info->not_young_making_delta)
			      / pool_info->n_page_get_delta));
	} else {
		fputs("No buffer pool page gets since the last printout\n",
		      file);
	}

	/* Statistics about read ahead algorithm */
	fprintf(file, "Pages read ahead %.2f/s,"
		" evicted without access %.2f/s,"
		" Random read ahead %.2f/s\n",

		pool_info->pages_readahead_rate,
		pool_info->pages_evicted_rate,
		pool_info->pages_readahead_rnd_rate);

	/* Print some values to help us with visualizing what is
	happening with LRU eviction. */
	fprintf(file,
		"LRU len: " ULINTPF ", unzip_LRU len: " ULINTPF "\n"
		"I/O sum[" ULINTPF "]:cur[" ULINTPF "], "
		"unzip sum[" ULINTPF "]:cur[" ULINTPF "]\n",
		pool_info->lru_len, pool_info->unzip_lru_len,
		pool_info->io_sum, pool_info->io_cur,
		pool_info->unzip_sum, pool_info->unzip_cur);
}

/*********************************************************************//**
Prints info of the buffer i/o. */
void
buf_print_io(
/*=========*/
	FILE*	file)	/*!< in/out: buffer where to print */
{
	buf_pool_info_t*	pool_info;
	buf_pool_info_t*	pool_info_total;

	/* If srv_buf_pool_instances is greater than 1, allocate
	one extra buf_pool_info_t, the last one stores
	aggregated/total values from all pools */
	if (srv_buf_pool_instances > 1) {
		pool_info = (buf_pool_info_t*) ut_zalloc_nokey((
			srv_buf_pool_instances + 1) * sizeof *pool_info);

		pool_info_total = &pool_info[srv_buf_pool_instances];
	} else {
		ut_a(srv_buf_pool_instances == 1);

		pool_info_total = pool_info =
			static_cast<buf_pool_info_t*>(
				ut_zalloc_nokey(sizeof *pool_info));
	}

	for (uint i = 0; i < srv_buf_pool_instances; i++) {
		buf_pool_t*	buf_pool;

		buf_pool = buf_pool_from_array(i);

		/* Fetch individual buffer pool info and calculate
		aggregated stats along the way */
		buf_stats_get_pool_info(buf_pool, i, pool_info);

		/* If we have more than one buffer pool, store
		the aggregated stats  */
		if (srv_buf_pool_instances > 1) {
			buf_stats_aggregate_pool_info(pool_info_total,
						      &pool_info[i]);
		}
	}

	/* Print the aggreate buffer pool info */
	buf_print_io_instance(pool_info_total, file);

	/* If there are more than one buffer pool, print each individual pool
	info */
	if (srv_buf_pool_instances > 1) {
		fputs("----------------------\n"
		"INDIVIDUAL BUFFER POOL INFO\n"
		"----------------------\n", file);

		for (uint i = 0; i < srv_buf_pool_instances; i++) {
			fprintf(file, "---BUFFER POOL %u\n", i);
			buf_print_io_instance(&pool_info[i], file);
		}
	}

	ut_free(pool_info);
}

/**********************************************************************//**
Refreshes the statistics used to print per-second averages. */
void
buf_refresh_io_stats_all(void)
/*==========================*/
{
	for (ulint i = 0; i < srv_buf_pool_instances; i++) {
		buf_pool_t*	buf_pool;

		buf_pool = buf_pool_from_array(i);

		buf_refresh_io_stats(buf_pool);
	}
}

/**********************************************************************//**
Check if all pages in all buffer pools are in a replacable state.
@return FALSE if not */
ibool
buf_all_freed(void)
/*===============*/
{
	for (ulint i = 0; i < srv_buf_pool_instances; i++) {
		buf_pool_t*	buf_pool;

		buf_pool = buf_pool_from_array(i);

		if (!buf_all_freed_instance(buf_pool)) {
			return(FALSE);
		}
	}

	return(TRUE);
}

/** Verify that post encryption checksum match with the calculated checksum.
This function should be called only if tablespace contains crypt data metadata.
@param[in]	page		page frame
@param[in]	fsp_flags	tablespace flags
@return true if true if page is encrypted and OK, false otherwise */
bool buf_page_verify_crypt_checksum(const byte* page, ulint fsp_flags)
{
	if (!fil_space_t::full_crc32(fsp_flags)) {
		return fil_space_verify_crypt_checksum(
			page, fil_space_t::zip_size(fsp_flags));
	}

	return !buf_page_is_corrupted(true, page, fsp_flags);
}

/*********************************************************************//**
Checks that there currently are no pending i/o-operations for the buffer
pool.
@return number of pending i/o */
ulint
buf_pool_check_no_pending_io(void)
/*==============================*/
{
	ulint		i;
	ulint		pending_io = 0;

	buf_pool_mutex_enter_all();

	for (i = 0; i < srv_buf_pool_instances; i++) {
		const buf_pool_t*	buf_pool;

		buf_pool = buf_pool_from_array(i);

		pending_io += buf_pool->n_pend_reads
			      + buf_pool->n_flush[BUF_FLUSH_LRU]
			      + buf_pool->n_flush[BUF_FLUSH_SINGLE_PAGE]
			      + buf_pool->n_flush[BUF_FLUSH_LIST];

	}

	buf_pool_mutex_exit_all();

	return(pending_io);
}

/** Print the given page_id_t object.
@param[in,out]	out	the output stream
@param[in]	page_id	the page_id_t object to be printed
@return the output stream */
std::ostream&
operator<<(
	std::ostream&		out,
	const page_id_t		page_id)
{
	out << "[page id: space=" << page_id.m_space
		<< ", page number=" << page_id.m_page_no << "]";
	return(out);
}

/** Print the given buf_pool_t object.
@param[in,out]	out		the output stream
@param[in]	buf_pool	the buf_pool_t object to be printed
@return the output stream */
std::ostream&
operator<<(
	std::ostream&		out,
	const buf_pool_t&	buf_pool)
{
	out << "[buffer pool instance: "
		<< "buf_pool size=" << buf_pool.curr_size
		<< ", database pages=" << UT_LIST_GET_LEN(buf_pool.LRU)
		<< ", free pages=" << UT_LIST_GET_LEN(buf_pool.free)
		<< ", modified database pages="
		<< UT_LIST_GET_LEN(buf_pool.flush_list)
		<< ", n pending decompressions=" << buf_pool.n_pend_unzip
		<< ", n pending reads=" << buf_pool.n_pend_reads
		<< ", n pending flush LRU=" << buf_pool.n_flush[BUF_FLUSH_LRU]
		<< " list=" << buf_pool.n_flush[BUF_FLUSH_LIST]
		<< " single page=" << buf_pool.n_flush[BUF_FLUSH_SINGLE_PAGE]
		<< ", pages made young=" << buf_pool.stat.n_pages_made_young
		<< ", not young=" << buf_pool.stat.n_pages_not_made_young
		<< ", pages read=" << buf_pool.stat.n_pages_read
		<< ", created=" << buf_pool.stat.n_pages_created
		<< ", written=" << buf_pool.stat.n_pages_written << "]";
	return(out);
}

/** Encrypt a buffer of temporary tablespace
@param[in]	offset		Page offset
@param[in]	src_frame	Page to encrypt
@param[in,out]	dst_frame	Output buffer
@return encrypted buffer or NULL */
static byte* buf_tmp_page_encrypt(
	ulint	offset,
	byte*	src_frame,
	byte*	dst_frame)
{
	/* Calculate the start offset in a page */
	uint srclen = srv_page_size - (FIL_PAGE_FILE_FLUSH_LSN_OR_KEY_VERSION
				       + FIL_PAGE_FCRC32_CHECKSUM);
	const byte* src = src_frame + FIL_PAGE_FILE_FLUSH_LSN_OR_KEY_VERSION;
	byte* dst = dst_frame + FIL_PAGE_FILE_FLUSH_LSN_OR_KEY_VERSION;

	memcpy(dst_frame, src_frame, FIL_PAGE_FILE_FLUSH_LSN_OR_KEY_VERSION);

	if (!log_tmp_block_encrypt(src, srclen, dst, (offset * srv_page_size),
				   true)) {
		return NULL;
	}

	const ulint payload = srv_page_size - FIL_PAGE_FCRC32_CHECKSUM;
	mach_write_to_4(dst_frame + payload, ut_crc32(dst_frame, payload));

	srv_stats.pages_encrypted.inc();
	srv_stats.n_temp_blocks_encrypted.inc();
	return dst_frame;
}

/** Encryption and page_compression hook that is called just before
a page is written to disk.
@param[in,out]	space		tablespace
@param[in,out]	bpage		buffer page
@param[in]	src_frame	physical page frame that is being encrypted
@return	page frame to be written to file
(may be src_frame or an encrypted/compressed copy of it) */
UNIV_INTERN
byte*
buf_page_encrypt(
	fil_space_t*	space,
	buf_page_t*	bpage,
	byte*		src_frame)
{
	ut_ad(space->id == bpage->id.space());
	bpage->real_size = srv_page_size;

	ut_d(fil_page_type_validate(space, src_frame));

	switch (bpage->id.page_no()) {
	case 0:
		/* Page 0 of a tablespace is not encrypted/compressed */
		return src_frame;
	case TRX_SYS_PAGE_NO:
		if (bpage->id.space() == TRX_SYS_SPACE) {
			/* don't encrypt/compress page as it contains
			address to dblwr buffer */
			return src_frame;
		}
	}

	fil_space_crypt_t* crypt_data = space->crypt_data;

	bool encrypted, page_compressed;

	if (space->purpose == FIL_TYPE_TEMPORARY) {
		ut_ad(!crypt_data);
		encrypted = innodb_encrypt_temporary_tables;
		page_compressed = false;
	} else {
		encrypted = crypt_data
			&& !crypt_data->not_encrypted()
			&& crypt_data->type != CRYPT_SCHEME_UNENCRYPTED
			&& (!crypt_data->is_default_encryption()
			    || srv_encrypt_tables);
		page_compressed = space->is_compressed();
	}

	if (!encrypted && !page_compressed) {
		/* No need to encrypt or page compress the page.
		Clear key-version & crypt-checksum. */
		if (space->full_crc32()) {
			memset(src_frame + FIL_PAGE_FCRC32_KEY_VERSION, 0, 4);
		} else {
			memset(src_frame + FIL_PAGE_FILE_FLUSH_LSN_OR_KEY_VERSION,
			       0, 8);
		}

		return src_frame;
	}

	ut_ad(!bpage->zip_size() || !page_compressed);
	buf_pool_t* buf_pool = buf_pool_from_bpage(bpage);
	/* Find free slot from temporary memory array */
	buf_tmp_buffer_t* slot = buf_pool_reserve_tmp_slot(buf_pool);
	slot->out_buf = NULL;
	bpage->slot = slot;

	buf_tmp_reserve_crypt_buf(slot);
	byte *dst_frame = slot->crypt_buf;
	const bool full_crc32 = space->full_crc32();

	if (full_crc32) {
		/* Write LSN for the full crc32 checksum before
		encryption. Because lsn is one of the input for encryption. */
		mach_write_to_8(src_frame + FIL_PAGE_LSN,
				bpage->newest_modification);
		if (!page_compressed) {
			mach_write_to_4(
				src_frame + srv_page_size - FIL_PAGE_FCRC32_END_LSN,
				(ulint) bpage->newest_modification);
		}
	}

	if (!page_compressed) {
not_compressed:
		byte* tmp;
		if (space->purpose == FIL_TYPE_TEMPORARY) {
			/* Encrypt temporary tablespace page content */
			tmp = buf_tmp_page_encrypt(bpage->id.page_no(),
						   src_frame, dst_frame);
		} else {
			/* Encrypt page content */
			tmp = fil_space_encrypt(
					space, bpage->id.page_no(),
					bpage->newest_modification,
					src_frame, dst_frame);
		}

		bpage->real_size = srv_page_size;
		slot->out_buf = dst_frame = tmp;

		ut_d(fil_page_type_validate(space, tmp));
	} else {
		ut_ad(space->purpose != FIL_TYPE_TEMPORARY);
		/* First we compress the page content */
		buf_tmp_reserve_compression_buf(slot);
		byte* tmp = slot->comp_buf;
		ulint out_len = fil_page_compress(
			src_frame, tmp, space->flags,
			fil_space_get_block_size(space, bpage->id.page_no()),
			encrypted);

		if (!out_len) {
			goto not_compressed;
		}

		bpage->real_size = out_len;

		if (full_crc32) {
			ut_d(bool compressed = false);
			out_len = buf_page_full_crc32_size(tmp,
#ifdef UNIV_DEBUG
							   &compressed,
#else
							   NULL,
#endif
							   NULL);
			ut_ad(compressed);
		}

		/* Workaround for MDEV-15527. */
		memset(tmp + out_len, 0 , srv_page_size - out_len);
		ut_d(fil_page_type_validate(space, tmp));

		if (encrypted) {
			/* And then we encrypt the page content */
			tmp = fil_space_encrypt(space,
						bpage->id.page_no(),
						bpage->newest_modification,
						tmp,
						dst_frame);
		}

		if (full_crc32) {
			compile_time_assert(FIL_PAGE_FCRC32_CHECKSUM == 4);
			mach_write_to_4(tmp + out_len - 4,
					ut_crc32(tmp, out_len - 4));
			ut_ad(!buf_page_is_corrupted(true, tmp, space->flags));
		}

		slot->out_buf = dst_frame = tmp;
	}

	ut_d(fil_page_type_validate(space, dst_frame));

	// return dst_frame which will be written
	return dst_frame;
}

/**
Should we punch hole to deallocate unused portion of the page.
@param[in]	bpage		Page control block
@return true if punch hole should be used, false if not */
bool
buf_page_should_punch_hole(
	const buf_page_t* bpage)
{
	return bpage->real_size != bpage->physical_size();
}

/**
Calculate the length of trim (punch_hole) operation.
@param[in]	bpage		Page control block
@param[in]	write_length	Write length
@return length of the trim or zero. */
ulint
buf_page_get_trim_length(
	const buf_page_t*	bpage,
	ulint			write_length)
{
	return bpage->physical_size() - write_length;
}
#endif /* !UNIV_INNOCHECKSUM */<|MERGE_RESOLUTION|>--- conflicted
+++ resolved
@@ -1572,11 +1572,7 @@
 	block->page.buf_fix_count = 0;
 	block->page.io_fix = BUF_IO_NONE;
 	block->page.flush_observer = NULL;
-<<<<<<< HEAD
-	block->page.encrypted = false;
 	block->page.init_on_flush = false;
-=======
->>>>>>> b05be3ef
 	block->page.real_size = 0;
 	block->page.write_size = 0;
 	block->modify_clock = 0;
