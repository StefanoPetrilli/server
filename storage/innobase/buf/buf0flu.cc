--- conflicted
+++ resolved
@@ -82,18 +82,6 @@
   /** number of adaptive flushing passes */
   ulint flush_pass;
 } page_cleaner;
-
-<<<<<<< HEAD
-/** If LRU list of a buf_pool is less than this size then LRU eviction
-should not happen. This is because when we do LRU flushing we also put
-the blocks on free list. If LRU list is very small then we can end up
-in thrashing. */
-#define BUF_LRU_MIN_LEN		256
-=======
-#ifdef UNIV_DEBUG
-my_bool innodb_page_cleaner_disabled_debug;
-#endif /* UNIV_DEBUG */
->>>>>>> d87979b4
 
 /* @} */
 
