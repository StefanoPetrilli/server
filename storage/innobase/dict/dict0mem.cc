--- conflicted
+++ resolved
@@ -162,13 +162,6 @@
 	} else {
 		table->fts = NULL;
 	}
-<<<<<<< HEAD
-
-	if (DICT_TF_HAS_SHARED_SPACE(table->flags)) {
-		dict_get_and_save_space_name(table, true);
-	}
-=======
->>>>>>> d333e3ad
 
 	new(&table->foreign_set) dict_foreign_set();
 	new(&table->referenced_set) dict_foreign_set();
