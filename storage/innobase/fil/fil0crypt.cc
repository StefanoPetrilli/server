--- conflicted
+++ resolved
@@ -1240,6 +1240,7 @@
 		return false;
 	}
 
+	bool need_key_rotation = false;
 	mutex_enter(&crypt_data->mutex);
 
 	do {
@@ -1269,42 +1270,15 @@
 			fil_crypt_get_key_state(key_state, crypt_data);
 		}
 
-		bool need_key_rotation = fil_crypt_needs_rotation(
+		need_key_rotation = fil_crypt_needs_rotation(
 			crypt_data,
 			crypt_data->min_key_version,
 			key_state->key_version,
 			key_state->rotate_key_age);
-
-<<<<<<< HEAD
-		if (need_key_rotation == false) {
-=======
-		crypt_data->rotate_state.scrubbing.is_active =
-			btr_scrub_start_space(*space, &state->scrub_data);
-
-		time_t diff = time(0) - crypt_data->rotate_state.scrubbing.
-			last_scrub_completed;
-
-		bool need_scrubbing =
-			(srv_background_scrub_data_uncompressed ||
-			 srv_background_scrub_data_compressed) &&
-			crypt_data->rotate_state.scrubbing.is_active
-			&& diff >= 0
-			&& ulint(diff) >= srv_background_scrub_data_interval;
-
-		if (need_key_rotation == false && need_scrubbing == false) {
->>>>>>> 7841a7eb
-			break;
-		}
-
-		mutex_exit(&crypt_data->mutex);
-
-		return true;
 	} while (0);
 
 	mutex_exit(&crypt_data->mutex);
-
-
-	return false;
+	return need_key_rotation;
 }
 
 /***********************************************************************
