--- conflicted
+++ resolved
@@ -1,7 +1,7 @@
 /*****************************************************************************
 
 Copyright (c) 1995, 2017, Oracle and/or its affiliates. All Rights Reserved.
-Copyright (c) 2014, 2020, MariaDB Corporation.
+Copyright (c) 2014, 2021, MariaDB Corporation.
 
 This program is free software; you can redistribute it and/or modify it under
 the terms of the GNU General Public License as published by the Free Software
@@ -355,14 +355,17 @@
   ut_ad(!node->is_open());
   ut_ad(node->space->is_closing());
   ut_ad(mutex_own(&fil_system.mutex));
-  const auto flags= node->space->flags;
-  bool o_direct_possible= !FSP_FLAGS_HAS_PAGE_COMPRESSION(flags);
+  ulint type;
   static_assert(((UNIV_ZIP_SIZE_MIN >> 1) << 3) == 4096, "compatibility");
-  if (const auto ssize= FSP_FLAGS_GET_ZIP_SSIZE(flags))
-    if (ssize < 3)
-      o_direct_possible= false;
-
-<<<<<<< HEAD
+  switch (FSP_FLAGS_GET_ZIP_SSIZE(node->space->flags)) {
+  case 1:
+  case 2:
+    type= OS_DATA_FILE_NO_O_DIRECT;
+    break;
+  default:
+    type= OS_DATA_FILE;
+  }
+
   for (;;)
   {
     bool success;
@@ -370,8 +373,7 @@
                                  node->is_raw_disk
                                  ? OS_FILE_OPEN_RAW | OS_FILE_ON_ERROR_NO_EXIT
                                  : OS_FILE_OPEN | OS_FILE_ON_ERROR_NO_EXIT,
-                                 OS_FILE_AIO, o_direct_possible
-                                 ? OS_DATA_FILE : OS_DATA_FILE_NO_O_DIRECT,
+                                 OS_FILE_AIO, type,
                                  srv_read_only_mode, &success);
     if (success)
       break;
@@ -384,64 +386,6 @@
     ib::warn() << "Cannot open '" << node->name << "'.";
     return false;
   }
-=======
-	const bool first_time_open = node->size == 0;
-
-	ulint type;
-	static_assert(((UNIV_ZIP_SIZE_MIN >> 1) << 3) == 4096,
-		      "compatibility");
-	switch (FSP_FLAGS_GET_ZIP_SSIZE(space->flags)) {
-	case 1:
-	case 2:
-		type = OS_DATA_FILE_NO_O_DIRECT;
-		break;
-	default:
-		type = OS_DATA_FILE;
-	}
-
-	if (first_time_open
-	    || (space->purpose == FIL_TYPE_TABLESPACE
-		&& node == UT_LIST_GET_FIRST(space->chain)
-		&& srv_startup_is_before_trx_rollback_phase)) {
-		/* We do not know the size of the file yet. First we
-		open the file in the normal mode, no async I/O here,
-		for simplicity. Then do some checks, and close the
-		file again.  NOTE that we could not use the simple
-		file read function os_file_read() in Windows to read
-		from a file opened for async I/O! */
-
-retry:
-		node->handle = os_file_create(
-			innodb_data_file_key, node->name,
-			node->is_raw_disk
-			? OS_FILE_OPEN_RAW | OS_FILE_ON_ERROR_NO_EXIT
-			: OS_FILE_OPEN | OS_FILE_ON_ERROR_NO_EXIT,
-			OS_FILE_AIO,
-			type,
-			read_only_mode,
-			&success);
-
-		if (!success) {
-			/* The following call prints an error message */
-			ulint err = os_file_get_last_error(true);
-			if (err == EMFILE + 100) {
-				if (fil_try_to_close_file_in_LRU(true))
-					goto retry;
-			}
-
-			ib::warn() << "Cannot open '" << node->name << "'."
-				" Have you deleted .ibd files under a"
-				" running mysqld server?";
-			return(false);
-		}
-
-		if (!node->read_page0(first_time_open)) {
-fail:
-			os_file_close(node->handle);
-			node->handle = OS_FILE_CLOSED;
-			return false;
-		}
->>>>>>> 12672542
 
   if (node->size);
   else if (!node->read_page0() || !fil_comp_algo_validate(node->space))
@@ -451,25 +395,7 @@
     return false;
   }
 
-<<<<<<< HEAD
   ut_ad(node->is_open());
-=======
-	} else if (space->purpose == FIL_TYPE_LOG) {
-		node->handle = os_file_create(
-			innodb_log_file_key, node->name, OS_FILE_OPEN,
-			OS_FILE_AIO, OS_LOG_FILE, read_only_mode, &success);
-	} else {
-		node->handle = os_file_create(
-			innodb_data_file_key, node->name,
-			node->is_raw_disk
-			? OS_FILE_OPEN_RAW | OS_FILE_ON_ERROR_NO_EXIT
-			: OS_FILE_OPEN | OS_FILE_ON_ERROR_NO_EXIT,
-			OS_FILE_AIO,
-			type,
-			read_only_mode,
-			&success);
-	}
->>>>>>> 12672542
 
   if (UNIV_LIKELY(!fil_system.freeze_space_list))
   {
@@ -2316,11 +2242,7 @@
 	file = os_file_create(
 		innodb_data_file_key, path,
 		OS_FILE_CREATE | OS_FILE_ON_ERROR_NO_EXIT,
-<<<<<<< HEAD
-		OS_FILE_AIO, OS_DATA_FILE, srv_read_only_mode, &success);
-=======
-		OS_FILE_NORMAL, type, srv_read_only_mode, &success);
->>>>>>> 12672542
+		OS_FILE_AIO, type, srv_read_only_mode, &success);
 
 	if (!success) {
 		/* The following call will print an error message */
