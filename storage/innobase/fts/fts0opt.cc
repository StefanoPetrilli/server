/*****************************************************************************

Copyright (c) 2007, 2018, Oracle and/or its affiliates. All Rights Reserved.
Copyright (c) 2016, 2019, MariaDB Corporation.

This program is free software; you can redistribute it and/or modify it under
the terms of the GNU General Public License as published by the Free Software
Foundation; version 2 of the License.

This program is distributed in the hope that it will be useful, but WITHOUT
ANY WARRANTY; without even the implied warranty of MERCHANTABILITY or FITNESS
FOR A PARTICULAR PURPOSE. See the GNU General Public License for more details.

You should have received a copy of the GNU General Public License along with
this program; if not, write to the Free Software Foundation, Inc.,
51 Franklin Street, Fifth Floor, Boston, MA 02110-1335 USA

*****************************************************************************/

/******************************************************************//**
@file fts/fts0opt.cc
Full Text Search optimize thread

Created 2007/03/27 Sunny Bains
Completed 2011/7/10 Sunny and Jimmy Yang

***********************************************************************/

#include "fts0fts.h"
#include "row0sel.h"
#include "que0types.h"
#include "fts0priv.h"
#include "fts0types.h"
#include "ut0wqueue.h"
#include "srv0start.h"
#include "ut0list.h"
#include "zlib.h"
#include "fts0opt.h"

/** The FTS optimize thread's work queue. */
ib_wqueue_t* fts_optimize_wq;

/** The FTS vector to store fts_slot_t */
static ib_vector_t*  fts_slots;

/** Time to wait for a message. */
static const ulint FTS_QUEUE_WAIT_IN_USECS = 5000000;

/** Default optimize interval in secs. */
static const ulint FTS_OPTIMIZE_INTERVAL_IN_SECS = 300;

/** Server is shutting down, so does we exiting the optimize thread */
static bool fts_opt_start_shutdown = false;

/** Event to wait for shutdown of the optimize thread */
static os_event_t fts_opt_shutdown_event = NULL;

/** Initial size of nodes in fts_word_t. */
static const ulint FTS_WORD_NODES_INIT_SIZE = 64;

/** Last time we did check whether system need a sync */
static time_t	last_check_sync_time;

/** FTS optimize thread message types. */
enum fts_msg_type_t {
	FTS_MSG_STOP,			/*!< Stop optimizing and exit thread */

	FTS_MSG_ADD_TABLE,		/*!< Add table to the optimize thread's
					work queue */

	FTS_MSG_DEL_TABLE,		/*!< Remove a table from the optimize
					threads work queue */
	FTS_MSG_SYNC_TABLE		/*!< Sync fts cache of a table */
};

/** Compressed list of words that have been read from FTS INDEX
that needs to be optimized. */
struct fts_zip_t {
	lint		status;		/*!< Status of (un)/zip operation */

	ulint		n_words;	/*!< Number of words compressed */

	ulint		block_sz;	/*!< Size of a block in bytes */

	ib_vector_t*	blocks;		/*!< Vector of compressed blocks */

	ib_alloc_t*	heap_alloc;	/*!< Heap to use for allocations */

	ulint		pos;		/*!< Offset into blocks */

	ulint		last_big_block;	/*!< Offset of last block in the
					blocks array that is of size
					block_sz. Blocks beyond this offset
					are of size FTS_MAX_WORD_LEN */

	z_streamp	zp;		/*!< ZLib state */

					/*!< The value of the last word read
					from the FTS INDEX table. This is
					used to discard duplicates */

	fts_string_t	word;		/*!< UTF-8 string */

	ulint		max_words;	/*!< maximum number of words to read
					in one pase */
};

/** Prepared statemets used during optimize */
struct fts_optimize_graph_t {
					/*!< Delete a word from FTS INDEX */
	que_t*		delete_nodes_graph;
					/*!< Insert a word into FTS INDEX */
	que_t*		write_nodes_graph;
					/*!< COMMIT a transaction */
	que_t*		commit_graph;
					/*!< Read the nodes from FTS_INDEX */
	que_t*		read_nodes_graph;
};

/** Used by fts_optimize() to store state. */
struct fts_optimize_t {
	trx_t*		trx;		/*!< The transaction used for all SQL */

	ib_alloc_t*	self_heap;	/*!< Heap to use for allocations */

	char*		name_prefix;	/*!< FTS table name prefix */

	fts_table_t	fts_index_table;/*!< Common table definition */

					/*!< Common table definition */
	fts_table_t	fts_common_table;

	dict_table_t*	table;		/*!< Table that has to be queried */

	dict_index_t*	index;		/*!< The FTS index to be optimized */

	fts_doc_ids_t*	to_delete;	/*!< doc ids to delete, we check against
					this vector and purge the matching
					entries during the optimizing
					process. The vector entries are
					sorted on doc id */

	ulint		del_pos;	/*!< Offset within to_delete vector,
					this is used to keep track of where
					we are up to in the vector */

	ibool		done;		/*!< TRUE when optimize finishes */

	ib_vector_t*	words;		/*!< Word + Nodes read from FTS_INDEX,
					it contains instances of fts_word_t */

	fts_zip_t*	zip;		/*!< Words read from the FTS_INDEX */

	fts_optimize_graph_t		/*!< Prepared statements used during */
			graph;		/*optimize */

	ulint		n_completed;	/*!< Number of FTS indexes that have
					been optimized */
	ibool		del_list_regenerated;
					/*!< BEING_DELETED list regenarated */
};

/** Used by the optimize, to keep state during compacting nodes. */
struct fts_encode_t {
	doc_id_t	src_last_doc_id;/*!< Last doc id read from src node */
	byte*		src_ilist_ptr;	/*!< Current ptr within src ilist */
};

/** We use this information to determine when to start the optimize
cycle for a table. */
struct fts_slot_t {
	/** table, or NULL if the slot is unused */
	dict_table_t*	table;

	/** whether this slot is being processed */
	bool		running;

	ulint		added;		/*!< Number of doc ids added since the
					last time this table was optimized */

	ulint		deleted;	/*!< Number of doc ids deleted since the
					last time this table was optimized */

	/** time(NULL) of completing fts_optimize_table_bk() */
	time_t		last_run;

	/** time(NULL) of latest successful fts_optimize_table() */
	time_t		completed;
};

/** A table remove message for the FTS optimize thread. */
struct fts_msg_del_t {
	dict_table_t*	table;		/*!< The table to remove */

	os_event_t	event;		/*!< Event to synchronize acknowledgement
					of receipt and processing of the
					this message by the consumer */
};

/** The FTS optimize message work queue message type. */
struct fts_msg_t {
	fts_msg_type_t	type;		/*!< Message type */

	void*		ptr;		/*!< The message contents */

	mem_heap_t*	heap;		/*!< The heap used to allocate this
					message, the message consumer will
					free the heap. */
};

/** The number of words to read and optimize in a single pass. */
ulong	fts_num_word_optimize;

/** Whether to enable additional FTS diagnostic printout. */
char	fts_enable_diag_print;

/** ZLib compressed block size.*/
static ulint FTS_ZIP_BLOCK_SIZE	= 1024;

/** The amount of time optimizing in a single pass, in seconds. */
static ulint fts_optimize_time_limit;

/** It's defined in fts0fts.cc  */
extern const char* fts_common_tables[];

/** SQL Statement for changing state of rows to be deleted from FTS Index. */
static	const char* fts_init_delete_sql =
	"BEGIN\n"
	"\n"
	"INSERT INTO $BEING_DELETED\n"
		"SELECT doc_id FROM $DELETED;\n"
	"\n"
	"INSERT INTO $BEING_DELETED_CACHE\n"
		"SELECT doc_id FROM $DELETED_CACHE;\n";

static const char* fts_delete_doc_ids_sql =
	"BEGIN\n"
	"\n"
	"DELETE FROM $DELETED WHERE doc_id = :doc_id1;\n"
	"DELETE FROM $DELETED_CACHE WHERE doc_id = :doc_id2;\n";

static const char* fts_end_delete_sql =
	"BEGIN\n"
	"\n"
	"DELETE FROM $BEING_DELETED;\n"
	"DELETE FROM $BEING_DELETED_CACHE;\n";

/**********************************************************************//**
Initialize fts_zip_t. */
static
void
fts_zip_initialize(
/*===============*/
	fts_zip_t*	zip)		/*!< out: zip instance to initialize */
{
	zip->pos = 0;
	zip->n_words = 0;

	zip->status = Z_OK;

	zip->last_big_block = 0;

	zip->word.f_len = 0;
	*zip->word.f_str = 0;

	ib_vector_reset(zip->blocks);

	memset(zip->zp, 0, sizeof(*zip->zp));
}

/**********************************************************************//**
Create an instance of fts_zip_t.
@return a new instance of fts_zip_t */
static
fts_zip_t*
fts_zip_create(
/*===========*/
	mem_heap_t*	heap,		/*!< in: heap */
	ulint		block_sz,	/*!< in: size of a zip block.*/
	ulint		max_words)	/*!< in: max words to read */
{
	fts_zip_t*	zip;

	zip = static_cast<fts_zip_t*>(mem_heap_zalloc(heap, sizeof(*zip)));

	zip->word.f_str = static_cast<byte*>(
		mem_heap_zalloc(heap, FTS_MAX_WORD_LEN + 1));

	zip->block_sz = block_sz;

	zip->heap_alloc = ib_heap_allocator_create(heap);

	zip->blocks = ib_vector_create(zip->heap_alloc, sizeof(void*), 128);

	zip->max_words = max_words;

	zip->zp = static_cast<z_stream*>(
		mem_heap_zalloc(heap, sizeof(*zip->zp)));

	return(zip);
}

/**********************************************************************//**
Initialize an instance of fts_zip_t. */
static
void
fts_zip_init(
/*=========*/

	fts_zip_t*	zip)		/*!< in: zip instance to init */
{
	memset(zip->zp, 0, sizeof(*zip->zp));

	zip->word.f_len = 0;
	*zip->word.f_str = '\0';
}

/**********************************************************************//**
Create a fts_optimizer_word_t instance.
@return new instance */
static
fts_word_t*
fts_word_init(
/*==========*/
	fts_word_t*	word,		/*!< in: word to initialize */
	byte*		utf8,		/*!< in: UTF-8 string */
	ulint		len)		/*!< in: length of string in bytes */
{
	mem_heap_t*	heap = mem_heap_create(sizeof(fts_node_t));

	memset(word, 0, sizeof(*word));

	word->text.f_len = len;
	word->text.f_str = static_cast<byte*>(mem_heap_alloc(heap, len + 1));

	/* Need to copy the NUL character too. */
	memcpy(word->text.f_str, utf8, word->text.f_len);
	word->text.f_str[word->text.f_len] = 0;

	word->heap_alloc = ib_heap_allocator_create(heap);

	word->nodes = ib_vector_create(
		word->heap_alloc, sizeof(fts_node_t), FTS_WORD_NODES_INIT_SIZE);

	return(word);
}

/**********************************************************************//**
Read the FTS INDEX row.
@return fts_node_t instance */
static
fts_node_t*
fts_optimize_read_node(
/*===================*/
	fts_word_t*	word,		/*!< in: */
	que_node_t*	exp)		/*!< in: */
{
	int		i;
	fts_node_t*	node = static_cast<fts_node_t*>(
		ib_vector_push(word->nodes, NULL));

	/* Start from 1 since the first node has been read by the caller */
	for (i = 1; exp; exp = que_node_get_next(exp), ++i) {

		dfield_t*	dfield = que_node_get_val(exp);
		byte*		data = static_cast<byte*>(
			dfield_get_data(dfield));
		ulint		len = dfield_get_len(dfield);

		ut_a(len != UNIV_SQL_NULL);

		/* Note: The column numbers below must match the SELECT */
		switch (i) {
		case 1: /* DOC_COUNT */
			node->doc_count = mach_read_from_4(data);
			break;

		case 2: /* FIRST_DOC_ID */
			node->first_doc_id = fts_read_doc_id(data);
			break;

		case 3: /* LAST_DOC_ID */
			node->last_doc_id = fts_read_doc_id(data);
			break;

		case 4: /* ILIST */
			node->ilist_size_alloc = node->ilist_size = len;
			node->ilist = static_cast<byte*>(ut_malloc_nokey(len));
			memcpy(node->ilist, data, len);
			break;

		default:
			ut_error;
		}
	}

	/* Make sure all columns were read. */
	ut_a(i == 5);

	return(node);
}

/**********************************************************************//**
Callback function to fetch the rows in an FTS INDEX record.
@return always returns non-NULL */
ibool
fts_optimize_index_fetch_node(
/*==========================*/
	void*		row,		/*!< in: sel_node_t* */
	void*		user_arg)	/*!< in: pointer to ib_vector_t */
{
	fts_word_t*	word;
	sel_node_t*	sel_node = static_cast<sel_node_t*>(row);
	fts_fetch_t*	fetch = static_cast<fts_fetch_t*>(user_arg);
	ib_vector_t*	words = static_cast<ib_vector_t*>(fetch->read_arg);
	que_node_t*	exp = sel_node->select_list;
	dfield_t*	dfield = que_node_get_val(exp);
	void*		data = dfield_get_data(dfield);
	ulint		dfield_len = dfield_get_len(dfield);
	fts_node_t*	node;
	bool		is_word_init = false;

	ut_a(dfield_len <= FTS_MAX_WORD_LEN);

	if (ib_vector_size(words) == 0) {

		word = static_cast<fts_word_t*>(ib_vector_push(words, NULL));
		fts_word_init(word, (byte*) data, dfield_len);
		is_word_init = true;
	}

	word = static_cast<fts_word_t*>(ib_vector_last(words));

	if (dfield_len != word->text.f_len
	    || memcmp(word->text.f_str, data, dfield_len)) {

		word = static_cast<fts_word_t*>(ib_vector_push(words, NULL));
		fts_word_init(word, (byte*) data, dfield_len);
		is_word_init = true;
	}

	node = fts_optimize_read_node(word, que_node_get_next(exp));

	fetch->total_memory += node->ilist_size;
	if (is_word_init) {
		fetch->total_memory += sizeof(fts_word_t)
			+ sizeof(ib_alloc_t) + sizeof(ib_vector_t) + dfield_len
			+ sizeof(fts_node_t) * FTS_WORD_NODES_INIT_SIZE;
	} else if (ib_vector_size(words) > FTS_WORD_NODES_INIT_SIZE) {
		fetch->total_memory += sizeof(fts_node_t);
	}

	if (fetch->total_memory >= fts_result_cache_limit) {
		return(FALSE);
	}

	return(TRUE);
}

/**********************************************************************//**
Read the rows from the FTS inde.
@return DB_SUCCESS or error code */
dberr_t
fts_index_fetch_nodes(
/*==================*/
	trx_t*		trx,		/*!< in: transaction */
	que_t**		graph,		/*!< in: prepared statement */
	fts_table_t*	fts_table,	/*!< in: table of the FTS INDEX */
	const fts_string_t*
			word,		/*!< in: the word to fetch */
	fts_fetch_t*	fetch)		/*!< in: fetch callback.*/
{
	pars_info_t*	info;
	dberr_t		error;
	char		table_name[MAX_FULL_NAME_LEN];

	trx->op_info = "fetching FTS index nodes";

	if (*graph) {
		info = (*graph)->info;
	} else {
		ulint	selected;

		info = pars_info_create();

		ut_a(fts_table->type == FTS_INDEX_TABLE);

		selected = fts_select_index(fts_table->charset,
					    word->f_str, word->f_len);

		fts_table->suffix = fts_get_suffix(selected);

		fts_get_table_name(fts_table, table_name);

		pars_info_bind_id(info, true, "table_name", table_name);
	}

	pars_info_bind_function(info, "my_func", fetch->read_record, fetch);
	pars_info_bind_varchar_literal(info, "word", word->f_str, word->f_len);

	if (!*graph) {

		*graph = fts_parse_sql(
			fts_table,
			info,
			"DECLARE FUNCTION my_func;\n"
			"DECLARE CURSOR c IS"
			" SELECT word, doc_count, first_doc_id, last_doc_id,"
			" ilist\n"
			" FROM $table_name\n"
			" WHERE word LIKE :word\n"
			" ORDER BY first_doc_id;\n"
			"BEGIN\n"
			"\n"
			"OPEN c;\n"
			"WHILE 1 = 1 LOOP\n"
			"  FETCH c INTO my_func();\n"
			"  IF c % NOTFOUND THEN\n"
			"    EXIT;\n"
			"  END IF;\n"
			"END LOOP;\n"
			"CLOSE c;");
	}

	for (;;) {
		error = fts_eval_sql(trx, *graph);

		if (error == DB_SUCCESS) {
			fts_sql_commit(trx);

			break;				/* Exit the loop. */
		} else {
			fts_sql_rollback(trx);

			if (error == DB_LOCK_WAIT_TIMEOUT) {
				ib::warn() << "lock wait timeout reading"
					" FTS index. Retrying!";

				trx->error_state = DB_SUCCESS;
			} else {
				ib::error() << "(" << ut_strerr(error)
					<< ") while reading FTS index.";

				break;			/* Exit the loop. */
			}
		}
	}

	return(error);
}

/**********************************************************************//**
Read a word */
static
byte*
fts_zip_read_word(
/*==============*/
	fts_zip_t*	zip,		/*!< in: Zip state + data */
	fts_string_t*	word)		/*!< out: uncompressed word */
{
	short		len = 0;
	void*		null = NULL;
	byte*		ptr = word->f_str;
	int		flush = Z_NO_FLUSH;

	/* Either there was an error or we are at the Z_STREAM_END. */
	if (zip->status != Z_OK) {
		return(NULL);
	}

	zip->zp->next_out = reinterpret_cast<byte*>(&len);
	zip->zp->avail_out = sizeof(len);

	while (zip->status == Z_OK && zip->zp->avail_out > 0) {

		/* Finished decompressing block. */
		if (zip->zp->avail_in == 0) {

			/* Free the block thats been decompressed. */
			if (zip->pos > 0) {
				ulint	prev = zip->pos - 1;

				ut_a(zip->pos < ib_vector_size(zip->blocks));

				ut_free(ib_vector_getp(zip->blocks, prev));
				ib_vector_set(zip->blocks, prev, &null);
			}

			/* Any more blocks to decompress. */
			if (zip->pos < ib_vector_size(zip->blocks)) {

				zip->zp->next_in = static_cast<byte*>(
					ib_vector_getp(
						zip->blocks, zip->pos));

				if (zip->pos > zip->last_big_block) {
					zip->zp->avail_in =
						FTS_MAX_WORD_LEN;
				} else {
					zip->zp->avail_in =
						static_cast<uInt>(zip->block_sz);
				}

				++zip->pos;
			} else {
				flush = Z_FINISH;
			}
		}

		switch (zip->status = inflate(zip->zp, flush)) {
		case Z_OK:
			if (zip->zp->avail_out == 0 && len > 0) {

				ut_a(len <= FTS_MAX_WORD_LEN);
				ptr[len] = 0;

				zip->zp->next_out = ptr;
				zip->zp->avail_out = len;

				word->f_len = len;
				len = 0;
			}
			break;

		case Z_BUF_ERROR:	/* No progress possible. */
		case Z_STREAM_END:
			inflateEnd(zip->zp);
			break;

		case Z_STREAM_ERROR:
		default:
			ut_error;
		}
	}

	/* All blocks must be freed at end of inflate. */
	if (zip->status != Z_OK) {
		for (ulint i = 0; i < ib_vector_size(zip->blocks); ++i) {
			if (ib_vector_getp(zip->blocks, i)) {
				ut_free(ib_vector_getp(zip->blocks, i));
				ib_vector_set(zip->blocks, i, &null);
			}
		}
	}

	if (ptr != NULL) {
		ut_ad(word->f_len == strlen((char*) ptr));
	}

	return(zip->status == Z_OK || zip->status == Z_STREAM_END ? ptr : NULL);
}

/**********************************************************************//**
Callback function to fetch and compress the word in an FTS
INDEX record.
@return FALSE on EOF */
static
ibool
fts_fetch_index_words(
/*==================*/
	void*		row,		/*!< in: sel_node_t* */
	void*		user_arg)	/*!< in: pointer to ib_vector_t */
{
	sel_node_t*	sel_node = static_cast<sel_node_t*>(row);
	fts_zip_t*	zip = static_cast<fts_zip_t*>(user_arg);
	que_node_t*	exp = sel_node->select_list;
	dfield_t*	dfield = que_node_get_val(exp);

	ut_a(dfield_get_len(dfield) <= FTS_MAX_WORD_LEN);

	uint16		len = uint16(dfield_get_len(dfield));
	void*		data = dfield_get_data(dfield);

	/* Skip the duplicate words. */
	if (zip->word.f_len == len && !memcmp(zip->word.f_str, data, len)) {
		return(TRUE);
	}

	memcpy(zip->word.f_str, data, len);
	zip->word.f_len = len;

	ut_a(zip->zp->avail_in == 0);
	ut_a(zip->zp->next_in == NULL);

	/* The string is prefixed by len. */
	/* FIXME: This is not byte order agnostic (InnoDB data files
	with FULLTEXT INDEX are not portable between little-endian and
	big-endian systems!) */
	zip->zp->next_in = reinterpret_cast<byte*>(&len);
	zip->zp->avail_in = sizeof(len);

	/* Compress the word, create output blocks as necessary. */
	while (zip->zp->avail_in > 0) {

		/* No space left in output buffer, create a new one. */
		if (zip->zp->avail_out == 0) {
			byte*		block;

			block = static_cast<byte*>(
				ut_malloc_nokey(zip->block_sz));

			ib_vector_push(zip->blocks, &block);

			zip->zp->next_out = block;
			zip->zp->avail_out = static_cast<uInt>(zip->block_sz);
		}

		switch (zip->status = deflate(zip->zp, Z_NO_FLUSH)) {
		case Z_OK:
			if (zip->zp->avail_in == 0) {
				zip->zp->next_in = static_cast<byte*>(data);
				zip->zp->avail_in = len;
				ut_a(len <= FTS_MAX_WORD_LEN);
				len = 0;
			}
			continue;

		case Z_STREAM_END:
		case Z_BUF_ERROR:
		case Z_STREAM_ERROR:
		default:
			ut_error;
		}
	}

	/* All data should have been compressed. */
	ut_a(zip->zp->avail_in == 0);
	zip->zp->next_in = NULL;

	++zip->n_words;

	return(zip->n_words >= zip->max_words ? FALSE : TRUE);
}

/**********************************************************************//**
Finish Zip deflate. */
static
void
fts_zip_deflate_end(
/*================*/
	fts_zip_t*	zip)		/*!< in: instance that should be closed*/
{
	ut_a(zip->zp->avail_in == 0);
	ut_a(zip->zp->next_in == NULL);

	zip->status = deflate(zip->zp, Z_FINISH);

	ut_a(ib_vector_size(zip->blocks) > 0);
	zip->last_big_block = ib_vector_size(zip->blocks) - 1;

	/* Allocate smaller block(s), since this is trailing data. */
	while (zip->status == Z_OK) {
		byte*		block;

		ut_a(zip->zp->avail_out == 0);

		block = static_cast<byte*>(
			ut_malloc_nokey(FTS_MAX_WORD_LEN + 1));

		ib_vector_push(zip->blocks, &block);

		zip->zp->next_out = block;
		zip->zp->avail_out = FTS_MAX_WORD_LEN;

		zip->status = deflate(zip->zp, Z_FINISH);
	}

	ut_a(zip->status == Z_STREAM_END);

	zip->status = deflateEnd(zip->zp);
	ut_a(zip->status == Z_OK);

	/* Reset the ZLib data structure. */
	memset(zip->zp, 0, sizeof(*zip->zp));
}

/**********************************************************************//**
Read the words from the FTS INDEX.
@return DB_SUCCESS if all OK, DB_TABLE_NOT_FOUND if no more indexes
        to search else error code */
static MY_ATTRIBUTE((nonnull, warn_unused_result))
dberr_t
fts_index_fetch_words(
/*==================*/
	fts_optimize_t*		optim,	/*!< in: optimize scratch pad */
	const fts_string_t*	word,	/*!< in: get words greater than this
					 word */
	ulint			n_words)/*!< in: max words to read */
{
	pars_info_t*	info;
	que_t*		graph;
	ulint		selected;
	fts_zip_t*	zip = NULL;
	dberr_t		error = DB_SUCCESS;
	mem_heap_t*	heap = static_cast<mem_heap_t*>(optim->self_heap->arg);
	ibool		inited = FALSE;

	optim->trx->op_info = "fetching FTS index words";

	if (optim->zip == NULL) {
		optim->zip = fts_zip_create(heap, FTS_ZIP_BLOCK_SIZE, n_words);
	} else {
		fts_zip_initialize(optim->zip);
	}

	for (selected = fts_select_index(
		     optim->fts_index_table.charset, word->f_str, word->f_len);
	     selected < FTS_NUM_AUX_INDEX;
	     selected++) {

		char	table_name[MAX_FULL_NAME_LEN];

		optim->fts_index_table.suffix = fts_get_suffix(selected);

		info = pars_info_create();

		pars_info_bind_function(
			info, "my_func", fts_fetch_index_words, optim->zip);

		pars_info_bind_varchar_literal(
			info, "word", word->f_str, word->f_len);

		fts_get_table_name(&optim->fts_index_table, table_name);
		pars_info_bind_id(info, true, "table_name", table_name);

		graph = fts_parse_sql(
			&optim->fts_index_table,
			info,
			"DECLARE FUNCTION my_func;\n"
			"DECLARE CURSOR c IS"
			" SELECT word\n"
			" FROM $table_name\n"
			" WHERE word > :word\n"
			" ORDER BY word;\n"
			"BEGIN\n"
			"\n"
			"OPEN c;\n"
			"WHILE 1 = 1 LOOP\n"
			"  FETCH c INTO my_func();\n"
			"  IF c % NOTFOUND THEN\n"
			"    EXIT;\n"
			"  END IF;\n"
			"END LOOP;\n"
			"CLOSE c;");

		zip = optim->zip;

		for (;;) {
			int	err;

			if (!inited && ((err = deflateInit(zip->zp, 9))
					!= Z_OK)) {
				ib::error() << "ZLib deflateInit() failed: "
					<< err;

				error = DB_ERROR;
				break;
			} else {
				inited = TRUE;
				error = fts_eval_sql(optim->trx, graph);
			}

			if (error == DB_SUCCESS) {
				//FIXME fts_sql_commit(optim->trx);
				break;
			} else {
				//FIXME fts_sql_rollback(optim->trx);

				if (error == DB_LOCK_WAIT_TIMEOUT) {
					ib::warn() << "Lock wait timeout"
						" reading document. Retrying!";

					/* We need to reset the ZLib state. */
					inited = FALSE;
					deflateEnd(zip->zp);
					fts_zip_init(zip);

					optim->trx->error_state = DB_SUCCESS;
				} else {
					ib::error() << "(" << ut_strerr(error)
						<< ") while reading document.";

					break;	/* Exit the loop. */
				}
			}
		}

		fts_que_graph_free(graph);

		/* Check if max word to fetch is exceeded */
		if (optim->zip->n_words >= n_words) {
			break;
		}
	}

	if (error == DB_SUCCESS && zip->status == Z_OK && zip->n_words > 0) {

		/* All data should have been read. */
		ut_a(zip->zp->avail_in == 0);

		fts_zip_deflate_end(zip);
	} else {
		deflateEnd(zip->zp);
	}

	return(error);
}

/**********************************************************************//**
Callback function to fetch the doc id from the record.
@return always returns TRUE */
static
ibool
fts_fetch_doc_ids(
/*==============*/
	void*	row,		/*!< in: sel_node_t* */
	void*	user_arg)	/*!< in: pointer to ib_vector_t */
{
	que_node_t*	exp;
	int		i = 0;
	sel_node_t*	sel_node = static_cast<sel_node_t*>(row);
	fts_doc_ids_t*	fts_doc_ids = static_cast<fts_doc_ids_t*>(user_arg);
	fts_update_t*	update = static_cast<fts_update_t*>(
		ib_vector_push(fts_doc_ids->doc_ids, NULL));

	for (exp = sel_node->select_list;
	     exp;
	     exp = que_node_get_next(exp), ++i) {

		dfield_t*	dfield = que_node_get_val(exp);
		void*		data = dfield_get_data(dfield);
		ulint		len = dfield_get_len(dfield);

		ut_a(len != UNIV_SQL_NULL);

		/* Note: The column numbers below must match the SELECT. */
		switch (i) {
		case 0: /* DOC_ID */
			update->fts_indexes = NULL;
			update->doc_id = fts_read_doc_id(
				static_cast<byte*>(data));
			break;

		default:
			ut_error;
		}
	}

	return(TRUE);
}

/**********************************************************************//**
Read the rows from a FTS common auxiliary table.
@return DB_SUCCESS or error code */
dberr_t
fts_table_fetch_doc_ids(
/*====================*/
	trx_t*		trx,		/*!< in: transaction */
	fts_table_t*	fts_table,	/*!< in: table */
	fts_doc_ids_t*	doc_ids)	/*!< in: For collecting doc ids */
{
	dberr_t		error;
	que_t*		graph;
	pars_info_t*	info = pars_info_create();
	ibool		alloc_bk_trx = FALSE;
	char		table_name[MAX_FULL_NAME_LEN];

	ut_a(fts_table->suffix != NULL);
	ut_a(fts_table->type == FTS_COMMON_TABLE);

	if (!trx) {
		trx = trx_allocate_for_background();
		alloc_bk_trx = TRUE;
	}

	trx->op_info = "fetching FTS doc ids";

	pars_info_bind_function(info, "my_func", fts_fetch_doc_ids, doc_ids);

	fts_get_table_name(fts_table, table_name);
	pars_info_bind_id(info, true, "table_name", table_name);

	graph = fts_parse_sql(
		fts_table,
		info,
		"DECLARE FUNCTION my_func;\n"
		"DECLARE CURSOR c IS"
		" SELECT doc_id FROM $table_name;\n"
		"BEGIN\n"
		"\n"
		"OPEN c;\n"
		"WHILE 1 = 1 LOOP\n"
		"  FETCH c INTO my_func();\n"
		"  IF c % NOTFOUND THEN\n"
		"    EXIT;\n"
		"  END IF;\n"
		"END LOOP;\n"
		"CLOSE c;");

	error = fts_eval_sql(trx, graph);
	fts_sql_commit(trx);

	mutex_enter(&dict_sys->mutex);
	que_graph_free(graph);
	mutex_exit(&dict_sys->mutex);

	if (error == DB_SUCCESS) {
		ib_vector_sort(doc_ids->doc_ids, fts_update_doc_id_cmp);
	}

	if (alloc_bk_trx) {
		trx_free_for_background(trx);
	}

	return(error);
}

/**********************************************************************//**
Do a binary search for a doc id in the array
@return +ve index if found -ve index where it should be inserted
        if not found */
int
fts_bsearch(
/*========*/
	fts_update_t*	array,	/*!< in: array to sort */
	int		lower,	/*!< in: the array lower bound */
	int		upper,	/*!< in: the array upper bound */
	doc_id_t	doc_id)	/*!< in: the doc id to search for */
{
	int	orig_size = upper;

	if (upper == 0) {
		/* Nothing to search */
		return(-1);
	} else {
		while (lower < upper) {
			int	i = (lower + upper) >> 1;

			if (doc_id > array[i].doc_id) {
				lower = i + 1;
			} else if (doc_id < array[i].doc_id) {
				upper = i - 1;
			} else {
				return(i); /* Found. */
			}
		}
	}

	if (lower == upper && lower < orig_size) {
		if (doc_id == array[lower].doc_id) {
			return(lower);
		} else if (lower == 0) {
			return(-1);
		}
	}

	/* Not found. */
	return( (lower == 0) ? -1 : -(lower));
}

/**********************************************************************//**
Search in the to delete array whether any of the doc ids within
the [first, last] range are to be deleted
@return +ve index if found -ve index where it should be inserted
        if not found */
static
int
fts_optimize_lookup(
/*================*/
	ib_vector_t*	doc_ids,	/*!< in: array to search */
	ulint		lower,		/*!< in: lower limit of array */
	doc_id_t	first_doc_id,	/*!< in: doc id to lookup */
	doc_id_t	last_doc_id)	/*!< in: doc id to lookup */
{
	int		pos;
	int		upper = static_cast<int>(ib_vector_size(doc_ids));
	fts_update_t*	array = (fts_update_t*) doc_ids->data;

	pos = fts_bsearch(array, static_cast<int>(lower), upper, first_doc_id);

	ut_a(abs(pos) <= upper + 1);

	if (pos < 0) {

		int	i = abs(pos);

		/* If i is 1, it could be first_doc_id is less than
		either the first or second array item, do a
		double check */
		if (i == 1 && array[0].doc_id <= last_doc_id
		    && first_doc_id < array[0].doc_id) {
			pos = 0;
		} else if (i < upper && array[i].doc_id <= last_doc_id) {

			/* Check if the "next" doc id is within the
			first & last doc id of the node. */
			pos = i;
		}
	}

	return(pos);
}

/**********************************************************************//**
Encode the word pos list into the node
@return DB_SUCCESS or error code*/
static MY_ATTRIBUTE((nonnull))
dberr_t
fts_optimize_encode_node(
/*=====================*/
	fts_node_t*	node,		/*!< in: node to fill*/
	doc_id_t	doc_id,		/*!< in: doc id to encode */
	fts_encode_t*	enc)		/*!< in: encoding state.*/
{
	byte*		dst;
	ulint		enc_len;
	ulint		pos_enc_len;
	doc_id_t	doc_id_delta;
	dberr_t		error = DB_SUCCESS;
	byte*		src = enc->src_ilist_ptr;

	if (node->first_doc_id == 0) {
		ut_a(node->last_doc_id == 0);

		node->first_doc_id = doc_id;
	}

	/* Calculate the space required to store the ilist. */
	ut_ad(doc_id > node->last_doc_id);
	doc_id_delta = doc_id - node->last_doc_id;
	enc_len = fts_get_encoded_len(static_cast<ulint>(doc_id_delta));

	/* Calculate the size of the encoded pos array. */
	while (*src) {
		fts_decode_vlc(&src);
	}

	/* Skip the 0x00 byte at the end of the word positions list. */
	++src;

	/* Number of encoded pos bytes to copy. */
	pos_enc_len = src - enc->src_ilist_ptr;

	/* Total number of bytes required for copy. */
	enc_len += pos_enc_len;

	/* Check we have enough space in the destination buffer for
	copying the document word list. */
	if (!node->ilist) {
		ulint	new_size;

		ut_a(node->ilist_size == 0);

		new_size = enc_len > FTS_ILIST_MAX_SIZE
			? enc_len : FTS_ILIST_MAX_SIZE;

		node->ilist = static_cast<byte*>(ut_malloc_nokey(new_size));
		node->ilist_size_alloc = new_size;

	} else if ((node->ilist_size + enc_len) > node->ilist_size_alloc) {
		ulint	new_size = node->ilist_size + enc_len;
		byte*	ilist = static_cast<byte*>(ut_malloc_nokey(new_size));

		memcpy(ilist, node->ilist, node->ilist_size);

		ut_free(node->ilist);

		node->ilist = ilist;
		node->ilist_size_alloc = new_size;
	}

	src = enc->src_ilist_ptr;
	dst = node->ilist + node->ilist_size;

	/* Encode the doc id. Cast to ulint, the delta should be small and
	therefore no loss of precision. */
	dst += fts_encode_int((ulint) doc_id_delta, dst);

	/* Copy the encoded pos array. */
	memcpy(dst, src, pos_enc_len);

	node->last_doc_id = doc_id;

	/* Data copied upto here. */
	node->ilist_size += enc_len;
	enc->src_ilist_ptr += pos_enc_len;

	ut_a(node->ilist_size <= node->ilist_size_alloc);

	return(error);
}

/**********************************************************************//**
Optimize the data contained in a node.
@return DB_SUCCESS or error code*/
static MY_ATTRIBUTE((nonnull))
dberr_t
fts_optimize_node(
/*==============*/
	ib_vector_t*	del_vec,	/*!< in: vector of doc ids to delete*/
	int*		del_pos,	/*!< in: offset into above vector */
	fts_node_t*	dst_node,	/*!< in: node to fill*/
	fts_node_t*	src_node,	/*!< in: source node for data*/
	fts_encode_t*	enc)		/*!< in: encoding state */
{
	ulint		copied;
	dberr_t		error = DB_SUCCESS;
	doc_id_t	doc_id = enc->src_last_doc_id;

	if (!enc->src_ilist_ptr) {
		enc->src_ilist_ptr = src_node->ilist;
	}

	copied = enc->src_ilist_ptr - src_node->ilist;

	/* While there is data in the source node and space to copy
	into in the destination node. */
	while (copied < src_node->ilist_size
	       && dst_node->ilist_size < FTS_ILIST_MAX_SIZE) {

		doc_id_t	delta;
		doc_id_t	del_doc_id = FTS_NULL_DOC_ID;

		delta = fts_decode_vlc(&enc->src_ilist_ptr);

test_again:
		/* Check whether the doc id is in the delete list, if
		so then we skip the entries but we need to track the
		delta for decoding the entries following this document's
		entries. */
		if (*del_pos >= 0 && *del_pos < (int) ib_vector_size(del_vec)) {
			fts_update_t*	update;

			update = (fts_update_t*) ib_vector_get(
				del_vec, *del_pos);

			del_doc_id = update->doc_id;
		}

		if (enc->src_ilist_ptr == src_node->ilist && doc_id == 0) {
			ut_a(delta == src_node->first_doc_id);
		}

		doc_id += delta;

		if (del_doc_id > 0 && doc_id == del_doc_id) {

			++*del_pos;

			/* Skip the entries for this document. */
			while (*enc->src_ilist_ptr) {
				fts_decode_vlc(&enc->src_ilist_ptr);
			}

			/* Skip the end of word position marker. */
			++enc->src_ilist_ptr;

		} else {

			/* DOC ID already becomes larger than
			del_doc_id, check the next del_doc_id */
			if (del_doc_id > 0 && doc_id > del_doc_id) {
				del_doc_id = 0;
				++*del_pos;
				delta = 0;
				goto test_again;
			}

			/* Decode and copy the word positions into
			the dest node. */
			fts_optimize_encode_node(dst_node, doc_id, enc);

			++dst_node->doc_count;

			ut_a(dst_node->last_doc_id == doc_id);
		}

		/* Bytes copied so for from source. */
		copied = enc->src_ilist_ptr - src_node->ilist;
	}

	if (copied >= src_node->ilist_size) {
		ut_a(doc_id == src_node->last_doc_id);
	}

	enc->src_last_doc_id = doc_id;

	return(error);
}

/**********************************************************************//**
Determine the starting pos within the deleted doc id vector for a word.
@return delete position */
static MY_ATTRIBUTE((nonnull, warn_unused_result))
int
fts_optimize_deleted_pos(
/*=====================*/
	fts_optimize_t*	optim,		/*!< in: optimize state data */
	fts_word_t*	word)		/*!< in: the word data to check */
{
	int		del_pos;
	ib_vector_t*	del_vec = optim->to_delete->doc_ids;

	/* Get the first and last dict ids for the word, we will use
	these values to determine which doc ids need to be removed
	when we coalesce the nodes. This way we can reduce the numer
	of elements that need to be searched in the deleted doc ids
	vector and secondly we can remove the doc ids during the
	coalescing phase. */
	if (ib_vector_size(del_vec) > 0) {
		fts_node_t*	node;
		doc_id_t	last_id;
		doc_id_t	first_id;
		ulint		size = ib_vector_size(word->nodes);

		node = (fts_node_t*) ib_vector_get(word->nodes, 0);
		first_id = node->first_doc_id;

		node = (fts_node_t*) ib_vector_get(word->nodes, size - 1);
		last_id = node->last_doc_id;

		ut_a(first_id <= last_id);

		del_pos = fts_optimize_lookup(
			del_vec, optim->del_pos, first_id, last_id);
	} else {

		del_pos = -1; /* Note that there is nothing to delete. */
	}

	return(del_pos);
}

#define FTS_DEBUG_PRINT
/**********************************************************************//**
Compact the nodes for a word, we also remove any doc ids during the
compaction pass.
@return DB_SUCCESS or error code.*/
static
ib_vector_t*
fts_optimize_word(
/*==============*/
	fts_optimize_t*	optim,		/*!< in: optimize state data */
	fts_word_t*	word)		/*!< in: the word to optimize */
{
	fts_encode_t	enc;
	ib_vector_t*	nodes;
	ulint		i = 0;
	int		del_pos;
	fts_node_t*	dst_node = NULL;
	ib_vector_t*	del_vec = optim->to_delete->doc_ids;
	ulint		size = ib_vector_size(word->nodes);

	del_pos = fts_optimize_deleted_pos(optim, word);
	nodes = ib_vector_create(word->heap_alloc, sizeof(*dst_node), 128);

	enc.src_last_doc_id = 0;
	enc.src_ilist_ptr = NULL;

	if (fts_enable_diag_print) {
		word->text.f_str[word->text.f_len] = 0;
		ib::info() << "FTS_OPTIMIZE: optimize \"" << word->text.f_str
			<< "\"";
	}

	while (i < size) {
		ulint		copied;
		fts_node_t*	src_node;

		src_node = (fts_node_t*) ib_vector_get(word->nodes, i);

		if (dst_node == NULL
		    || dst_node->last_doc_id > src_node->first_doc_id) {

			dst_node = static_cast<fts_node_t*>(
				ib_vector_push(nodes, NULL));
			memset(dst_node, 0, sizeof(*dst_node));
		}

		/* Copy from the src to the dst node. */
		fts_optimize_node(del_vec, &del_pos, dst_node, src_node, &enc);

		ut_a(enc.src_ilist_ptr != NULL);

		/* Determine the numer of bytes copied to dst_node. */
		copied = enc.src_ilist_ptr - src_node->ilist;

		/* Can't copy more than whats in the vlc array. */
		ut_a(copied <= src_node->ilist_size);

		/* We are done with this node release the resources. */
		if (copied == src_node->ilist_size) {

			enc.src_last_doc_id = 0;
			enc.src_ilist_ptr = NULL;

			ut_free(src_node->ilist);

			src_node->ilist = NULL;
			src_node->ilist_size = src_node->ilist_size_alloc = 0;

			src_node = NULL;

			++i; /* Get next source node to OPTIMIZE. */
		}

		if (dst_node->ilist_size >= FTS_ILIST_MAX_SIZE || i >= size) {

			dst_node = NULL;
		}
	}

	/* All dst nodes created should have been added to the vector. */
	ut_a(dst_node == NULL);

	/* Return the OPTIMIZED nodes. */
	return(nodes);
}

/**********************************************************************//**
Update the FTS index table. This is a delete followed by an insert.
@return DB_SUCCESS or error code */
static MY_ATTRIBUTE((nonnull, warn_unused_result))
dberr_t
fts_optimize_write_word(
/*====================*/
	trx_t*		trx,		/*!< in: transaction */
	fts_table_t*	fts_table,	/*!< in: table of FTS index */
	fts_string_t*	word,		/*!< in: word data to write */
	ib_vector_t*	nodes)		/*!< in: the nodes to write */
{
	ulint		i;
	pars_info_t*	info;
	que_t*		graph;
	ulint		selected;
	dberr_t		error = DB_SUCCESS;
	char		table_name[MAX_FULL_NAME_LEN];

	info = pars_info_create();

	ut_ad(fts_table->charset);

	if (fts_enable_diag_print) {
		ib::info() << "FTS_OPTIMIZE: processed \"" << word->f_str
			<< "\"";
	}

	pars_info_bind_varchar_literal(
		info, "word", word->f_str, word->f_len);

	selected = fts_select_index(fts_table->charset,
				    word->f_str, word->f_len);

	fts_table->suffix = fts_get_suffix(selected);
	fts_get_table_name(fts_table, table_name);
	pars_info_bind_id(info, true, "table_name", table_name);

	graph = fts_parse_sql(
		fts_table,
		info,
		"BEGIN DELETE FROM $table_name WHERE word = :word;");

	error = fts_eval_sql(trx, graph);

	if (error != DB_SUCCESS) {
		ib::error() << "(" << ut_strerr(error) << ") during optimize,"
			" when deleting a word from the FTS index.";
	}

	fts_que_graph_free(graph);
	graph = NULL;

	/* Even if the operation needs to be rolled back and redone,
	we iterate over the nodes in order to free the ilist. */
	for (i = 0; i < ib_vector_size(nodes); ++i) {

		fts_node_t* node = (fts_node_t*) ib_vector_get(nodes, i);

		if (error == DB_SUCCESS) {
			/* Skip empty node. */
			if (node->ilist == NULL) {
				ut_ad(node->ilist_size == 0);
				continue;
			}

			error = fts_write_node(
				trx, &graph, fts_table, word, node);

			if (error != DB_SUCCESS) {
				ib::error() << "(" << ut_strerr(error) << ")"
					" during optimize, while adding a"
					" word to the FTS index.";
			}
		}

		ut_free(node->ilist);
		node->ilist = NULL;
		node->ilist_size = node->ilist_size_alloc = 0;
	}

	if (graph != NULL) {
		fts_que_graph_free(graph);
	}

	return(error);
}

/**********************************************************************//**
Free fts_optimizer_word_t instanace.*/
void
fts_word_free(
/*==========*/
	fts_word_t*	word)		/*!< in: instance to free.*/
{
	mem_heap_t*	heap = static_cast<mem_heap_t*>(word->heap_alloc->arg);

#ifdef UNIV_DEBUG
	memset(word, 0, sizeof(*word));
#endif /* UNIV_DEBUG */

	mem_heap_free(heap);
}

/**********************************************************************//**
Optimize the word ilist and rewrite data to the FTS index.
@return status one of RESTART, EXIT, ERROR */
static MY_ATTRIBUTE((nonnull, warn_unused_result))
dberr_t
fts_optimize_compact(
/*=================*/
	fts_optimize_t*	optim,		/*!< in: optimize state data */
	dict_index_t*	index,		/*!< in: current FTS being optimized */
	time_t		start_time)	/*!< in: optimize start time */
{
	ulint		i;
	dberr_t		error = DB_SUCCESS;
	ulint		size = ib_vector_size(optim->words);

	for (i = 0; i < size && error == DB_SUCCESS && !optim->done; ++i) {
		fts_word_t*	word;
		ib_vector_t*	nodes;
		trx_t*		trx = optim->trx;

		word = (fts_word_t*) ib_vector_get(optim->words, i);

		/* nodes is allocated from the word heap and will be destroyed
		when the word is freed. We however have to be careful about
		the ilist, that needs to be freed explicitly. */
		nodes = fts_optimize_word(optim, word);

		/* Update the data on disk. */
		error = fts_optimize_write_word(
			trx, &optim->fts_index_table, &word->text, nodes);

		if (error == DB_SUCCESS) {
			/* Write the last word optimized to the config table,
			we use this value for restarting optimize. */
			error = fts_config_set_index_value(
				optim->trx, index,
				FTS_LAST_OPTIMIZED_WORD, &word->text);
		}

		/* Free the word that was optimized. */
		fts_word_free(word);

		ulint interval = ulint(time(NULL) - start_time);

		if (fts_optimize_time_limit > 0
		    && (lint(interval) < 0
			|| interval > fts_optimize_time_limit)) {

			optim->done = TRUE;
		}
	}

	return(error);
}

/**********************************************************************//**
Create an instance of fts_optimize_t. Also create a new
background transaction.*/
static
fts_optimize_t*
fts_optimize_create(
/*================*/
	dict_table_t*	table)		/*!< in: table with FTS indexes */
{
	fts_optimize_t*	optim;
	mem_heap_t*	heap = mem_heap_create(128);

	optim = (fts_optimize_t*) mem_heap_zalloc(heap, sizeof(*optim));

	optim->self_heap = ib_heap_allocator_create(heap);

	optim->to_delete = fts_doc_ids_create();

	optim->words = ib_vector_create(
		optim->self_heap, sizeof(fts_word_t), 256);

	optim->table = table;

	optim->trx = trx_allocate_for_background();
	trx_start_internal(optim->trx);

	optim->fts_common_table.table_id = table->id;
	optim->fts_common_table.type = FTS_COMMON_TABLE;
	optim->fts_common_table.table = table;

	optim->fts_index_table.table_id = table->id;
	optim->fts_index_table.type = FTS_INDEX_TABLE;
	optim->fts_index_table.table = table;

	/* The common prefix for all this parent table's aux tables. */
	optim->name_prefix = fts_get_table_name_prefix(
		&optim->fts_common_table);

	return(optim);
}

#ifdef FTS_OPTIMIZE_DEBUG
/**********************************************************************//**
Get optimize start time of an FTS index.
@return DB_SUCCESS if all OK else error code */
static MY_ATTRIBUTE((nonnull, warn_unused_result))
dberr_t
fts_optimize_get_index_start_time(
/*==============================*/
	trx_t*		trx,			/*!< in: transaction */
	dict_index_t*	index,			/*!< in: FTS index */
	time_t*		start_time)		/*!< out: time in secs */
{
	return(fts_config_get_index_ulint(
		       trx, index, FTS_OPTIMIZE_START_TIME,
		       (ulint*) start_time));
}

/**********************************************************************//**
Set the optimize start time of an FTS index.
@return DB_SUCCESS if all OK else error code */
static MY_ATTRIBUTE((nonnull, warn_unused_result))
dberr_t
fts_optimize_set_index_start_time(
/*==============================*/
	trx_t*		trx,			/*!< in: transaction */
	dict_index_t*	index,			/*!< in: FTS index */
	time_t		start_time)		/*!< in: start time */
{
	return(fts_config_set_index_ulint(
		       trx, index, FTS_OPTIMIZE_START_TIME,
		       (ulint) start_time));
}

/**********************************************************************//**
Get optimize end time of an FTS index.
@return DB_SUCCESS if all OK else error code */
static MY_ATTRIBUTE((nonnull, warn_unused_result))
dberr_t
fts_optimize_get_index_end_time(
/*============================*/
	trx_t*		trx,			/*!< in: transaction */
	dict_index_t*	index,			/*!< in: FTS index */
	time_t*		end_time)		/*!< out: time in secs */
{
	return(fts_config_get_index_ulint(
		       trx, index, FTS_OPTIMIZE_END_TIME, (ulint*) end_time));
}

/**********************************************************************//**
Set the optimize end time of an FTS index.
@return DB_SUCCESS if all OK else error code */
static MY_ATTRIBUTE((nonnull, warn_unused_result))
dberr_t
fts_optimize_set_index_end_time(
/*============================*/
	trx_t*		trx,			/*!< in: transaction */
	dict_index_t*	index,			/*!< in: FTS index */
	time_t		end_time)		/*!< in: end time */
{
	return(fts_config_set_index_ulint(
		       trx, index, FTS_OPTIMIZE_END_TIME, (ulint) end_time));
}
#endif

/**********************************************************************//**
Free the optimize prepared statements.*/
static
void
fts_optimize_graph_free(
/*====================*/
	fts_optimize_graph_t*	graph)	/*!< in/out: The graph instances
					to free */
{
	if (graph->commit_graph) {
		que_graph_free(graph->commit_graph);
		graph->commit_graph = NULL;
	}

	if (graph->write_nodes_graph) {
		que_graph_free(graph->write_nodes_graph);
		graph->write_nodes_graph = NULL;
	}

	if (graph->delete_nodes_graph) {
		que_graph_free(graph->delete_nodes_graph);
		graph->delete_nodes_graph = NULL;
	}

	if (graph->read_nodes_graph) {
		que_graph_free(graph->read_nodes_graph);
		graph->read_nodes_graph = NULL;
	}
}

/**********************************************************************//**
Free all optimize resources. */
static
void
fts_optimize_free(
/*==============*/
	fts_optimize_t*	optim)		/*!< in: table with on FTS index */
{
	mem_heap_t*	heap = static_cast<mem_heap_t*>(optim->self_heap->arg);

	trx_commit_for_mysql(optim->trx);
	trx_free_for_background(optim->trx);

	fts_doc_ids_free(optim->to_delete);
	fts_optimize_graph_free(&optim->graph);

	ut_free(optim->name_prefix);

	/* This will free the heap from which optim itself was allocated. */
	mem_heap_free(heap);
}

/**********************************************************************//**
Get the max time optimize should run in millisecs.
@return max optimize time limit in millisecs. */
static
ulint
fts_optimize_get_time_limit(
/*========================*/
	trx_t*		trx,			/*!< in: transaction */
	fts_table_t*	fts_table)		/*!< in: aux table */
{
	ulint	time_limit = 0;

	fts_config_get_ulint(
		trx, fts_table,
		FTS_OPTIMIZE_LIMIT_IN_SECS, &time_limit);

	/* FIXME: This is returning milliseconds, while the variable
	is being stored and interpreted as seconds! */
	return(time_limit * 1000);
}

/**********************************************************************//**
Run OPTIMIZE on the given table. Note: this can take a very long time
(hours). */
static
void
fts_optimize_words(
/*===============*/
	fts_optimize_t*	optim,	/*!< in: optimize instance */
	dict_index_t*	index,	/*!< in: current FTS being optimized */
	fts_string_t*	word)	/*!< in: the starting word to optimize */
{
	fts_fetch_t	fetch;
	que_t*		graph = NULL;
	CHARSET_INFO*	charset = optim->fts_index_table.charset;

	ut_a(!optim->done);

	/* Get the time limit from the config table. */
	fts_optimize_time_limit = fts_optimize_get_time_limit(
		optim->trx, &optim->fts_common_table);

	const time_t start_time = time(NULL);

	/* Setup the callback to use for fetching the word ilist etc. */
	fetch.read_arg = optim->words;
	fetch.read_record = fts_optimize_index_fetch_node;

	while (!optim->done) {
		dberr_t	error;
		trx_t*	trx = optim->trx;
		ulint	selected;

		ut_a(ib_vector_size(optim->words) == 0);

		selected = fts_select_index(charset, word->f_str, word->f_len);

		/* Read the index records to optimize. */
		fetch.total_memory = 0;
		error = fts_index_fetch_nodes(
			trx, &graph, &optim->fts_index_table, word,
			&fetch);
		ut_ad(fetch.total_memory < fts_result_cache_limit);

		if (error == DB_SUCCESS) {
			/* There must be some nodes to read. */
			ut_a(ib_vector_size(optim->words) > 0);

			/* Optimize the nodes that were read and write
			back to DB. */
			error = fts_optimize_compact(optim, index, start_time);

			if (error == DB_SUCCESS) {
				fts_sql_commit(optim->trx);
			} else {
				fts_sql_rollback(optim->trx);
			}
		}

		ib_vector_reset(optim->words);

		if (error == DB_SUCCESS) {
			if (!optim->done) {
				if (!fts_zip_read_word(optim->zip, word)) {
					optim->done = TRUE;
				} else if (selected
					   != fts_select_index(
						charset, word->f_str,
						word->f_len)
					  && graph) {
					fts_que_graph_free(graph);
					graph = NULL;
				}
			}
		} else if (error == DB_LOCK_WAIT_TIMEOUT) {
			ib::warn() << "Lock wait timeout during optimize."
				" Retrying!";

			trx->error_state = DB_SUCCESS;
		} else if (error == DB_DEADLOCK) {
			ib::warn() << "Deadlock during optimize. Retrying!";

			trx->error_state = DB_SUCCESS;
		} else {
			optim->done = TRUE;		/* Exit the loop. */
		}
	}

	if (graph != NULL) {
		fts_que_graph_free(graph);
	}
}

/**********************************************************************//**
Optimize is complete. Set the completion time, and reset the optimize
start string for this FTS index to "".
@return DB_SUCCESS if all OK */
static MY_ATTRIBUTE((nonnull, warn_unused_result))
dberr_t
fts_optimize_index_completed(
/*=========================*/
	fts_optimize_t*	optim,	/*!< in: optimize instance */
	dict_index_t*	index)	/*!< in: table with one FTS index */
{
	fts_string_t	word;
	dberr_t		error;
	byte		buf[sizeof(ulint)];
#ifdef FTS_OPTIMIZE_DEBUG
	time_t		end_time = time(NULL);

	error = fts_optimize_set_index_end_time(optim->trx, index, end_time);
#endif

	/* If we've reached the end of the index then set the start
	word to the empty string. */

	word.f_len = 0;
	word.f_str = buf;
	*word.f_str = '\0';

	error = fts_config_set_index_value(
		optim->trx, index, FTS_LAST_OPTIMIZED_WORD, &word);

	if (error != DB_SUCCESS) {

		ib::error() << "(" << ut_strerr(error) << ") while updating"
			" last optimized word!";
	}

	return(error);
}


/**********************************************************************//**
Read the list of words from the FTS auxiliary index that will be
optimized in this pass.
@return DB_SUCCESS if all OK */
static MY_ATTRIBUTE((nonnull, warn_unused_result))
dberr_t
fts_optimize_index_read_words(
/*==========================*/
	fts_optimize_t*	optim,	/*!< in: optimize instance */
	dict_index_t*	index,	/*!< in: table with one FTS index */
	fts_string_t*	word)	/*!< in: buffer to use */
{
	dberr_t	error = DB_SUCCESS;

	if (optim->del_list_regenerated) {
		word->f_len = 0;
	} else {

		/* Get the last word that was optimized from
		the config table. */
		error = fts_config_get_index_value(
			optim->trx, index, FTS_LAST_OPTIMIZED_WORD, word);
	}

	/* If record not found then we start from the top. */
	if (error == DB_RECORD_NOT_FOUND) {
		word->f_len = 0;
		error = DB_SUCCESS;
	}

	while (error == DB_SUCCESS) {

		error = fts_index_fetch_words(
			optim, word, fts_num_word_optimize);

		if (error == DB_SUCCESS) {
			/* Reset the last optimized word to '' if no
			more words could be read from the FTS index. */
			if (optim->zip->n_words == 0) {
				word->f_len = 0;
				*word->f_str = 0;
			}

			break;
		}
	}

	return(error);
}

/**********************************************************************//**
Run OPTIMIZE on the given FTS index. Note: this can take a very long
time (hours).
@return DB_SUCCESS if all OK */
static MY_ATTRIBUTE((nonnull, warn_unused_result))
dberr_t
fts_optimize_index(
/*===============*/
	fts_optimize_t*	optim,	/*!< in: optimize instance */
	dict_index_t*	index)	/*!< in: table with one FTS index */
{
	fts_string_t	word;
	dberr_t		error;
	byte		str[FTS_MAX_WORD_LEN + 1];

	/* Set the current index that we have to optimize. */
	optim->fts_index_table.index_id = index->id;
	optim->fts_index_table.charset = fts_index_get_charset(index);

	optim->done = FALSE; /* Optimize until !done */

	/* We need to read the last word optimized so that we start from
	the next word. */
	word.f_str = str;

	/* We set the length of word to the size of str since we
	need to pass the max len info to the fts_get_config_value() function. */
	word.f_len = sizeof(str) - 1;

	memset(word.f_str, 0x0, word.f_len);

	/* Read the words that will be optimized in this pass. */
	error = fts_optimize_index_read_words(optim, index, &word);

	if (error == DB_SUCCESS) {
		int	zip_error;

		ut_a(optim->zip->pos == 0);
		ut_a(optim->zip->zp->total_in == 0);
		ut_a(optim->zip->zp->total_out == 0);

		zip_error = inflateInit(optim->zip->zp);
		ut_a(zip_error == Z_OK);

		word.f_len = 0;
		word.f_str = str;

		/* Read the first word to optimize from the Zip buffer. */
		if (!fts_zip_read_word(optim->zip, &word)) {

			optim->done = TRUE;
		} else {
			fts_optimize_words(optim, index, &word);
		}

		/* If we couldn't read any records then optimize is
		complete. Increment the number of indexes that have
		been optimized and set FTS index optimize state to
		completed. */
		if (error == DB_SUCCESS && optim->zip->n_words == 0) {

			error = fts_optimize_index_completed(optim, index);

			if (error == DB_SUCCESS) {
				++optim->n_completed;
			}
		}
	}

	return(error);
}

/**********************************************************************//**
Delete the document ids in the delete, and delete cache tables.
@return DB_SUCCESS if all OK */
static MY_ATTRIBUTE((nonnull, warn_unused_result))
dberr_t
fts_optimize_purge_deleted_doc_ids(
/*===============================*/
	fts_optimize_t*	optim)	/*!< in: optimize instance */
{
	ulint		i;
	pars_info_t*	info;
	que_t*		graph;
	fts_update_t*	update;
	doc_id_t	write_doc_id;
	dberr_t		error = DB_SUCCESS;
	char		deleted[MAX_FULL_NAME_LEN];
	char		deleted_cache[MAX_FULL_NAME_LEN];

	info = pars_info_create();

	ut_a(ib_vector_size(optim->to_delete->doc_ids) > 0);

	update = static_cast<fts_update_t*>(
		ib_vector_get(optim->to_delete->doc_ids, 0));

	/* Convert to "storage" byte order. */
	fts_write_doc_id((byte*) &write_doc_id, update->doc_id);

	/* This is required for the SQL parser to work. It must be able
	to find the following variables. So we do it twice. */
	fts_bind_doc_id(info, "doc_id1", &write_doc_id);
	fts_bind_doc_id(info, "doc_id2", &write_doc_id);

	/* Make sure the following two names are consistent with the name
	used in the fts_delete_doc_ids_sql */
	optim->fts_common_table.suffix = fts_common_tables[3];
	fts_get_table_name(&optim->fts_common_table, deleted);
	pars_info_bind_id(info, true, fts_common_tables[3], deleted);

	optim->fts_common_table.suffix = fts_common_tables[4];
	fts_get_table_name(&optim->fts_common_table, deleted_cache);
	pars_info_bind_id(info, true, fts_common_tables[4], deleted_cache);

	graph = fts_parse_sql(NULL, info, fts_delete_doc_ids_sql);

	/* Delete the doc ids that were copied at the start. */
	for (i = 0; i < ib_vector_size(optim->to_delete->doc_ids); ++i) {

		update = static_cast<fts_update_t*>(ib_vector_get(
			optim->to_delete->doc_ids, i));

		/* Convert to "storage" byte order. */
		fts_write_doc_id((byte*) &write_doc_id, update->doc_id);

		fts_bind_doc_id(info, "doc_id1", &write_doc_id);

		fts_bind_doc_id(info, "doc_id2", &write_doc_id);

		error = fts_eval_sql(optim->trx, graph);

		// FIXME: Check whether delete actually succeeded!
		if (error != DB_SUCCESS) {

			fts_sql_rollback(optim->trx);
			break;
		}
	}

	fts_que_graph_free(graph);

	return(error);
}

/**********************************************************************//**
Delete the document ids in the pending delete, and delete tables.
@return DB_SUCCESS if all OK */
static MY_ATTRIBUTE((nonnull, warn_unused_result))
dberr_t
fts_optimize_purge_deleted_doc_id_snapshot(
/*=======================================*/
	fts_optimize_t*	optim)	/*!< in: optimize instance */
{
	dberr_t		error;
	que_t*		graph;
	pars_info_t*	info;
	char		being_deleted[MAX_FULL_NAME_LEN];
	char		being_deleted_cache[MAX_FULL_NAME_LEN];

	info = pars_info_create();

	/* Make sure the following two names are consistent with the name
	used in the fts_end_delete_sql */
	optim->fts_common_table.suffix = fts_common_tables[0];
	fts_get_table_name(&optim->fts_common_table, being_deleted);
	pars_info_bind_id(info, true, fts_common_tables[0], being_deleted);

	optim->fts_common_table.suffix = fts_common_tables[1];
	fts_get_table_name(&optim->fts_common_table, being_deleted_cache);
	pars_info_bind_id(info, true, fts_common_tables[1],
			  being_deleted_cache);

	/* Delete the doc ids that were copied to delete pending state at
	the start of optimize. */
	graph = fts_parse_sql(NULL, info, fts_end_delete_sql);

	error = fts_eval_sql(optim->trx, graph);
	fts_que_graph_free(graph);

	return(error);
}

/**********************************************************************//**
Copy the deleted doc ids that will be purged during this optimize run
to the being deleted FTS auxiliary tables. The transaction is committed
upon successfull copy and rolled back on DB_DUPLICATE_KEY error.
@return DB_SUCCESS if all OK */
static
ulint
fts_optimize_being_deleted_count(
/*=============================*/
	fts_optimize_t*	optim)	/*!< in: optimize instance */
{
	fts_table_t	fts_table;

	FTS_INIT_FTS_TABLE(&fts_table, "BEING_DELETED", FTS_COMMON_TABLE,
			   optim->table);

	return(fts_get_rows_count(&fts_table));
}

/*********************************************************************//**
Copy the deleted doc ids that will be purged during this optimize run
to the being deleted FTS auxiliary tables. The transaction is committed
upon successfull copy and rolled back on DB_DUPLICATE_KEY error.
@return DB_SUCCESS if all OK */
static MY_ATTRIBUTE((nonnull, warn_unused_result))
dberr_t
fts_optimize_create_deleted_doc_id_snapshot(
/*========================================*/
	fts_optimize_t*	optim)	/*!< in: optimize instance */
{
	dberr_t		error;
	que_t*		graph;
	pars_info_t*	info;
	char		being_deleted[MAX_FULL_NAME_LEN];
	char		deleted[MAX_FULL_NAME_LEN];
	char		being_deleted_cache[MAX_FULL_NAME_LEN];
	char		deleted_cache[MAX_FULL_NAME_LEN];

	info = pars_info_create();

	/* Make sure the following four names are consistent with the name
	used in the fts_init_delete_sql */
	optim->fts_common_table.suffix = fts_common_tables[0];
	fts_get_table_name(&optim->fts_common_table, being_deleted);
	pars_info_bind_id(info, true, fts_common_tables[0], being_deleted);

	optim->fts_common_table.suffix = fts_common_tables[3];
	fts_get_table_name(&optim->fts_common_table, deleted);
	pars_info_bind_id(info, true, fts_common_tables[3], deleted);

	optim->fts_common_table.suffix = fts_common_tables[1];
	fts_get_table_name(&optim->fts_common_table, being_deleted_cache);
	pars_info_bind_id(info, true, fts_common_tables[1],
			  being_deleted_cache);

	optim->fts_common_table.suffix = fts_common_tables[4];
	fts_get_table_name(&optim->fts_common_table, deleted_cache);
	pars_info_bind_id(info, true, fts_common_tables[4], deleted_cache);

	/* Move doc_ids that are to be deleted to state being deleted. */
	graph = fts_parse_sql(NULL, info, fts_init_delete_sql);

	error = fts_eval_sql(optim->trx, graph);

	fts_que_graph_free(graph);

	if (error != DB_SUCCESS) {
		fts_sql_rollback(optim->trx);
	} else {
		fts_sql_commit(optim->trx);
	}

	optim->del_list_regenerated = TRUE;

	return(error);
}

/*********************************************************************//**
Read in the document ids that are to be purged during optimize. The
transaction is committed upon successfully read.
@return DB_SUCCESS if all OK */
static MY_ATTRIBUTE((nonnull, warn_unused_result))
dberr_t
fts_optimize_read_deleted_doc_id_snapshot(
/*======================================*/
	fts_optimize_t*	optim)	/*!< in: optimize instance */
{
	dberr_t		error;

	optim->fts_common_table.suffix = "BEING_DELETED";

	/* Read the doc_ids to delete. */
	error = fts_table_fetch_doc_ids(
		optim->trx, &optim->fts_common_table, optim->to_delete);

	if (error == DB_SUCCESS) {

		optim->fts_common_table.suffix = "BEING_DELETED_CACHE";

		/* Read additional doc_ids to delete. */
		error = fts_table_fetch_doc_ids(
			optim->trx, &optim->fts_common_table, optim->to_delete);
	}

	if (error != DB_SUCCESS) {

		fts_doc_ids_free(optim->to_delete);
		optim->to_delete = NULL;
	}

	return(error);
}

/*********************************************************************//**
Optimze all the FTS indexes, skipping those that have already been
optimized, since the FTS auxiliary indexes are not guaranteed to be
of the same cardinality.
@return DB_SUCCESS if all OK */
static MY_ATTRIBUTE((nonnull, warn_unused_result))
dberr_t
fts_optimize_indexes(
/*=================*/
	fts_optimize_t*	optim)	/*!< in: optimize instance */
{
	ulint		i;
	dberr_t		error = DB_SUCCESS;
	fts_t*		fts = optim->table->fts;

	/* Optimize the FTS indexes. */
	for (i = 0; i < ib_vector_size(fts->indexes); ++i) {
		dict_index_t*	index;

#ifdef	FTS_OPTIMIZE_DEBUG
		time_t	end_time;
		time_t	start_time;

		/* Get the start and end optimize times for this index. */
		error = fts_optimize_get_index_start_time(
			optim->trx, index, &start_time);

		if (error != DB_SUCCESS) {
			break;
		}

		error = fts_optimize_get_index_end_time(
			optim->trx, index, &end_time);

		if (error != DB_SUCCESS) {
			break;
		}

		/* Start time will be 0 only for the first time or after
		completing the optimization of all FTS indexes. */
		if (start_time == 0) {
			start_time = time(NULL);

			error = fts_optimize_set_index_start_time(
				optim->trx, index, start_time);
		}

		/* Check if this index needs to be optimized or not. */
		if (difftime(end_time, start_time) < 0) {
			error = fts_optimize_index(optim, index);

			if (error != DB_SUCCESS) {
				break;
			}
		} else {
			++optim->n_completed;
		}
#endif
		index = static_cast<dict_index_t*>(
			ib_vector_getp(fts->indexes, i));
		error = fts_optimize_index(optim, index);
	}

	if (error == DB_SUCCESS) {
		fts_sql_commit(optim->trx);
	} else {
		fts_sql_rollback(optim->trx);
	}

	return(error);
}

/*********************************************************************//**
Cleanup the snapshot tables and the master deleted table.
@return DB_SUCCESS if all OK */
static MY_ATTRIBUTE((nonnull, warn_unused_result))
dberr_t
fts_optimize_purge_snapshot(
/*========================*/
	fts_optimize_t*	optim)	/*!< in: optimize instance */
{
	dberr_t		error;

	/* Delete the doc ids from the master deleted tables, that were
	in the snapshot that was taken at the start of optimize. */
	error = fts_optimize_purge_deleted_doc_ids(optim);

	if (error == DB_SUCCESS) {
		/* Destroy the deleted doc id snapshot. */
		error = fts_optimize_purge_deleted_doc_id_snapshot(optim);
	}

	if (error == DB_SUCCESS) {
		fts_sql_commit(optim->trx);
	} else {
		fts_sql_rollback(optim->trx);
	}

	return(error);
}

/*********************************************************************//**
Reset the start time to 0 so that a new optimize can be started.
@return DB_SUCCESS if all OK */
static MY_ATTRIBUTE((nonnull, warn_unused_result))
dberr_t
fts_optimize_reset_start_time(
/*==========================*/
	fts_optimize_t*	optim)	/*!< in: optimize instance */
{
	dberr_t		error = DB_SUCCESS;
#ifdef FTS_OPTIMIZE_DEBUG
	fts_t*		fts = optim->table->fts;

	/* Optimization should have been completed for all indexes. */
	ut_a(optim->n_completed == ib_vector_size(fts->indexes));

	for (uint i = 0; i < ib_vector_size(fts->indexes); ++i) {
		dict_index_t*	index;

		time_t	start_time = 0;

		/* Reset the start time to 0 for this index. */
		error = fts_optimize_set_index_start_time(
			optim->trx, index, start_time);

		index = static_cast<dict_index_t*>(
			ib_vector_getp(fts->indexes, i));
	}
#endif

	if (error == DB_SUCCESS) {
		fts_sql_commit(optim->trx);
	} else {
		fts_sql_rollback(optim->trx);
	}

	return(error);
}

/*********************************************************************//**
Run OPTIMIZE on the given table by a background thread.
@return DB_SUCCESS if all OK */
static MY_ATTRIBUTE((nonnull))
dberr_t
fts_optimize_table_bk(
/*==================*/
	fts_slot_t*	slot)	/*!< in: table to optimiza */
{
	const time_t now = time(NULL);
	const ulint interval = ulint(now - slot->last_run);

	/* Avoid optimizing tables that were optimized recently. */
	if (slot->last_run > 0
	    && lint(interval) >= 0
	    && interval < FTS_OPTIMIZE_INTERVAL_IN_SECS) {

		return(DB_SUCCESS);
	}

	dict_table_t*	table = slot->table;
	dberr_t		error;

	if (fil_table_accessible(table)
	    && table->fts && table->fts->cache
	    && table->fts->cache->deleted >= FTS_OPTIMIZE_THRESHOLD) {
		error = fts_optimize_table(table);

		slot->last_run = time(NULL);

		if (error == DB_SUCCESS) {
			slot->running = false;
			slot->completed = slot->last_run;
		}
	} else {
		/* Note time this run completed. */
		slot->last_run = now;
		error = DB_SUCCESS;
	}

	return(error);
}
/*********************************************************************//**
Run OPTIMIZE on the given table.
@return DB_SUCCESS if all OK */
dberr_t
fts_optimize_table(
/*===============*/
	dict_table_t*	table)	/*!< in: table to optimiza */
{
	if (srv_read_only_mode) {
		return DB_READ_ONLY;
	}

	dberr_t		error = DB_SUCCESS;
	fts_optimize_t*	optim = NULL;
	fts_t*		fts = table->fts;

	if (fts_enable_diag_print) {
		ib::info() << "FTS start optimize " << table->name;
	}

	optim = fts_optimize_create(table);

	// FIXME: Call this only at the start of optimize, currently we
	// rely on DB_DUPLICATE_KEY to handle corrupting the snapshot.

	/* Check whether there are still records in BEING_DELETED table */
	if (fts_optimize_being_deleted_count(optim) == 0) {
		/* Take a snapshot of the deleted document ids, they are copied
		to the BEING_ tables. */
		error = fts_optimize_create_deleted_doc_id_snapshot(optim);
	}

	/* A duplicate error is OK, since we don't erase the
	doc ids from the being deleted state until all FTS
	indexes have been optimized. */
	if (error == DB_DUPLICATE_KEY) {
		error = DB_SUCCESS;
	}

	if (error == DB_SUCCESS) {

		/* These document ids will be filtered out during the
		index optimization phase. They are in the snapshot that we
		took above, at the start of the optimize. */
		error = fts_optimize_read_deleted_doc_id_snapshot(optim);

		if (error == DB_SUCCESS) {

			/* Commit the read of being deleted
			doc ids transaction. */
			fts_sql_commit(optim->trx);

			/* We would do optimization only if there
			are deleted records to be cleaned up */
			if (ib_vector_size(optim->to_delete->doc_ids) > 0) {
				error = fts_optimize_indexes(optim);
			}

		} else {
			ut_a(optim->to_delete == NULL);
		}

		/* Only after all indexes have been optimized can we
		delete the (snapshot) doc ids in the pending delete,
		and master deleted tables. */
		if (error == DB_SUCCESS
		    && optim->n_completed == ib_vector_size(fts->indexes)) {

			if (fts_enable_diag_print) {
				ib::info() << "FTS_OPTIMIZE: Completed"
					" Optimize, cleanup DELETED table";
			}

			if (ib_vector_size(optim->to_delete->doc_ids) > 0) {

				/* Purge the doc ids that were in the
				snapshot from the snapshot tables and
				the master deleted table. */
				error = fts_optimize_purge_snapshot(optim);
			}

			if (error == DB_SUCCESS) {
				/* Reset the start time of all the FTS indexes
				so that optimize can be restarted. */
				error = fts_optimize_reset_start_time(optim);
			}
		}
	}

	fts_optimize_free(optim);

	if (fts_enable_diag_print) {
		ib::info() << "FTS end optimize " << table->name;
	}

	return(error);
}

/********************************************************************//**
Add the table to add to the OPTIMIZER's list.
@return new message instance */
static
fts_msg_t*
fts_optimize_create_msg(
/*====================*/
	fts_msg_type_t	type,		/*!< in: type of message */
	void*		ptr)		/*!< in: message payload */
{
	mem_heap_t*	heap;
	fts_msg_t*	msg;

	heap = mem_heap_create(sizeof(*msg) + sizeof(ib_list_node_t) + 16);
	msg = static_cast<fts_msg_t*>(mem_heap_alloc(heap, sizeof(*msg)));

	msg->ptr = ptr;
	msg->type = type;
	msg->heap = heap;

	return(msg);
}

/** Add the table to add to the OPTIMIZER's list.
@param[in]	table	table to add */
void fts_optimize_add_table(dict_table_t* table)
{
	fts_msg_t*	msg;

	if (!fts_optimize_wq) {
		return;
	}

	/* If there is no fts index present then don't add to
	optimize queue. */
	if (!ib_vector_size(table->fts->indexes)) {
		return;
	}

	/* Make sure table with FTS index cannot be evicted */
	dict_table_prevent_eviction(table);

	msg = fts_optimize_create_msg(FTS_MSG_ADD_TABLE, table);

	mutex_enter(&fts_optimize_wq->mutex);

	ib_wqueue_add(fts_optimize_wq, msg, msg->heap, true);

	table->fts->in_queue = true;

	mutex_exit(&fts_optimize_wq->mutex);
}

/**********************************************************************//**
Remove the table from the OPTIMIZER's list. We do wait for
acknowledgement from the consumer of the message. */
void
fts_optimize_remove_table(
/*======================*/
	dict_table_t*	table)			/*!< in: table to remove */
{
	fts_msg_t*	msg;
	os_event_t	event;
	fts_msg_del_t*	remove;

	/* if the optimize system not yet initialized, return */
	if (!fts_optimize_wq) {
		return;
	}

	/* FTS optimizer thread is already exited */
	if (fts_opt_start_shutdown) {
		ib::info() << "Try to remove table " << table->name
			<< " after FTS optimize thread exiting.";
		return;
	}

	mutex_enter(&fts_optimize_wq->mutex);

	if (!table->fts->in_queue) {
		mutex_exit(&fts_optimize_wq->mutex);
		return;
	}

	msg = fts_optimize_create_msg(FTS_MSG_DEL_TABLE, NULL);

	/* We will wait on this event until signalled by the consumer. */
	event = os_event_create(0);

	remove = static_cast<fts_msg_del_t*>(
		mem_heap_alloc(msg->heap, sizeof(*remove)));

	remove->table = table;
	remove->event = event;
	msg->ptr = remove;

	ib_wqueue_add(fts_optimize_wq, msg, msg->heap, true);

	mutex_exit(&fts_optimize_wq->mutex);

	os_event_wait(event);

	os_event_destroy(event);

	ut_d(mutex_enter(&fts_optimize_wq->mutex));
	ut_ad(!table->fts->in_queue);
	ut_d(mutex_exit(&fts_optimize_wq->mutex));
}

/** Send sync fts cache for the table.
@param[in]	table	table to sync */
void
fts_optimize_request_sync_table(
	dict_table_t*	table)
{
	fts_msg_t*	msg;

	/* if the optimize system not yet initialized, return */
	if (!fts_optimize_wq) {
		return;
	}

	/* FTS optimizer thread is already exited */
	if (fts_opt_start_shutdown) {
		ib::info() << "Try to sync table " << table->name
			<< " after FTS optimize thread exiting.";
		return;
	}

	msg = fts_optimize_create_msg(FTS_MSG_SYNC_TABLE, table);

	mutex_enter(&fts_optimize_wq->mutex);

	ib_wqueue_add(fts_optimize_wq, msg, msg->heap, true);

	table->fts->in_queue = true;

	mutex_exit(&fts_optimize_wq->mutex);
}

/** Add a table to fts_slots if it doesn't already exist. */
static bool fts_optimize_new_table(dict_table_t* table)
{
	ut_ad(table);

	ulint		i;
	fts_slot_t*	slot;
	fts_slot_t*	empty = NULL;

	/* Search for duplicates, also find a free slot if one exists. */
	for (i = 0; i < ib_vector_size(fts_slots); ++i) {

		slot = static_cast<fts_slot_t*>(ib_vector_get(fts_slots, i));

		if (!slot->table) {
			empty = slot;
		} else if (slot->table == table) {
			/* Already exists in our optimize queue. */
			return false;
		}
	}

	slot = empty ? empty : static_cast<fts_slot_t*>(
		ib_vector_push(fts_slots, NULL));

	memset(slot, 0x0, sizeof(*slot));

	slot->table = table;
	return true;
}

/** Remove a table from fts_slots if it exists.
@param[in,out]	table	table to be removed from fts_slots */
static bool fts_optimize_del_table(const dict_table_t* table)
{
	for (ulint i = 0; i < ib_vector_size(fts_slots); ++i) {
		fts_slot_t*	slot;

		slot = static_cast<fts_slot_t*>(ib_vector_get(fts_slots, i));

		if (slot->table == table) {
			if (fts_enable_diag_print) {
				ib::info() << "FTS Optimize Removing table "
					<< table->name;
			}

			mutex_enter(&fts_optimize_wq->mutex);
			slot->table->fts->in_queue = false;
			mutex_exit(&fts_optimize_wq->mutex);

			slot->table = NULL;
			return true;
		}
	}

	return false;
}

/**********************************************************************//**
Calculate how many tables in fts_slots need to be optimized.
@return no. of tables to optimize */
static ulint fts_optimize_how_many()
{
	ulint n_tables = 0;
	const time_t current_time = time(NULL);

	for (ulint i = 0; i < ib_vector_size(fts_slots); ++i) {
		const fts_slot_t* slot = static_cast<const fts_slot_t*>(
			ib_vector_get_const(fts_slots, i));
		if (!slot->table) {
			continue;
		}

		const time_t end = slot->running
			? slot->last_run : slot->completed;
		ulint interval = ulint(current_time - end);

		if (lint(interval) < 0
		    || interval >= FTS_OPTIMIZE_INTERVAL_IN_SECS) {
			++n_tables;
		}
	}

	return(n_tables);
}

/**********************************************************************//**
Check if the total memory used by all FTS table exceeds the maximum limit.
@return true if a sync is needed, false otherwise */
static bool fts_is_sync_needed()
{
	ulint		total_memory = 0;
	const time_t	now = time(NULL);
	double		time_diff = difftime(now, last_check_sync_time);

	if (fts_need_sync || (time_diff >= 0 && time_diff < 5)) {
		return(false);
	}

	last_check_sync_time = now;

	for (ulint i = 0; i < ib_vector_size(fts_slots); ++i) {
		const fts_slot_t* slot = static_cast<const fts_slot_t*>(
			ib_vector_get_const(fts_slots, i));

		if (!slot->table) {
			continue;
		}

		if (slot->table->fts && slot->table->fts->cache) {
			total_memory += slot->table->fts->cache->total_size;
		}

		if (total_memory > fts_max_total_cache_size) {
			return(true);
		}
	}

	return(false);
}

/** Sync fts cache of a table
@param[in,out]	table	table to be synced */
static void fts_optimize_sync_table(dict_table_t* table)
{
<<<<<<< HEAD
	if (dict_table_t* table = dict_table_open_on_id(
		    table_id, FALSE, DICT_TABLE_OP_NORMAL)) {
		if (fil_table_accessible(table)
		    && table->fts && table->fts->cache) {
			fts_sync_table(table, false);
		}
=======
	if (fil_table_accessible(table)
	    && table->fts && table->fts->cache) {
		fts_sync_table(table, true, false, false);
	}
>>>>>>> a41d4297

	DBUG_EXECUTE_IF("ib_optimize_wq_hang",
			os_thread_sleep(6000000););
}

/**********************************************************************//**
Optimize all FTS tables.
@return Dummy return */
static
os_thread_ret_t
fts_optimize_thread(
/*================*/
	void*		arg)			/*!< in: work queue*/
{
	ulint		current = 0;
	ibool		done = FALSE;
	ulint		n_tables = 0;
	ulint		n_optimize = 0;
	ib_wqueue_t*	wq = (ib_wqueue_t*) arg;

	ut_ad(!srv_read_only_mode);
	my_thread_init();

	ut_ad(fts_slots);

	/* Assign number of tables added in fts_slots_t to n_tables */
	n_tables = ib_vector_size(fts_slots);

	while (!done && srv_shutdown_state == SRV_SHUTDOWN_NONE) {

		/* If there is no message in the queue and we have tables
		to optimize then optimize the tables. */

		if (!done
		    && ib_wqueue_is_empty(wq)
		    && n_tables > 0
		    && n_optimize > 0) {
			fts_slot_t* slot = static_cast<fts_slot_t*>(
				ib_vector_get(fts_slots, current));

			/* Handle the case of empty slots. */
			if (slot->table) {
				slot->running = true;
				fts_optimize_table_bk(slot);
			}

			/* Wrap around the counter. */
			if (++current >= ib_vector_size(fts_slots)) {
				n_optimize = fts_optimize_how_many();
				current = 0;
			}

		} else if (n_optimize == 0 || !ib_wqueue_is_empty(wq)) {
			fts_msg_t*	msg;

			msg = static_cast<fts_msg_t*>(
				ib_wqueue_timedwait(wq, FTS_QUEUE_WAIT_IN_USECS));

			/* Timeout ? */
			if (msg == NULL) {
				if (fts_is_sync_needed()) {
					fts_need_sync = true;
				}

				continue;
			}

			switch (msg->type) {
			case FTS_MSG_STOP:
				done = TRUE;
				break;

			case FTS_MSG_ADD_TABLE:
				ut_a(!done);
				if (fts_optimize_new_table(
					    static_cast<dict_table_t*>(
						    msg->ptr))) {
					++n_tables;
				}
				break;

			case FTS_MSG_DEL_TABLE:
				if (fts_optimize_del_table(
					    static_cast<fts_msg_del_t*>(
						    msg->ptr)->table)) {
					--n_tables;
				}

				/* Signal the producer that we have
				removed the table. */
				os_event_set(
					((fts_msg_del_t*) msg->ptr)->event);
				break;

			case FTS_MSG_SYNC_TABLE:
				DBUG_EXECUTE_IF(
					"fts_instrument_msg_sync_sleep",
					os_thread_sleep(300000););

				fts_optimize_sync_table(
					static_cast<dict_table_t*>(msg->ptr));
				break;

			default:
				ut_error;
			}

			mem_heap_free(msg->heap);
			n_optimize = done ? 0 : fts_optimize_how_many();
		}
	}

	/* Server is being shutdown, sync the data from FTS cache to disk
	if needed */
	if (n_tables > 0) {
		for (ulint i = 0; i < ib_vector_size(fts_slots); i++) {
			fts_slot_t* slot = static_cast<fts_slot_t*>(
				ib_vector_get(fts_slots, i));

			if (slot->table) {
				fts_optimize_sync_table(slot->table);
			}
		}
	}

	ib_vector_free(fts_slots);
	fts_slots = NULL;

	ib::info() << "FTS optimize thread exiting.";

	os_event_set(fts_opt_shutdown_event);
	my_thread_end();

	/* We count the number of threads in os_thread_exit(). A created
	thread should always use that to exit and not use return() to exit. */
	os_thread_exit();

	OS_THREAD_DUMMY_RETURN;
}

/**********************************************************************//**
Startup the optimize thread and create the work queue. */
void
fts_optimize_init(void)
/*===================*/
{
	mem_heap_t*	heap;
	ib_alloc_t*     heap_alloc;
	dict_table_t*   table;

	ut_ad(!srv_read_only_mode);

	/* For now we only support one optimize thread. */
	ut_a(!fts_optimize_wq);

	/* Create FTS optimize work queue */
	fts_optimize_wq = ib_wqueue_create();
	ut_a(fts_optimize_wq != NULL);

	/* Create FTS vector to store fts_slot_t */
	heap = mem_heap_create(sizeof(dict_table_t*) * 64);
	heap_alloc = ib_heap_allocator_create(heap);
	fts_slots = ib_vector_create(heap_alloc, sizeof(fts_slot_t), 4);

	/* Add fts tables to the fts_slots vector which were skipped during restart */
	std::vector<dict_table_t*> table_vector;
	std::vector<dict_table_t*>::iterator it;

	mutex_enter(&dict_sys->mutex);
	for (table = UT_LIST_GET_FIRST(dict_sys->table_LRU);
             table != NULL;
             table = UT_LIST_GET_NEXT(table_LRU, table)) {
                if (table->fts &&
                    dict_table_has_fts_index(table)) {
			if (fts_optimize_new_table(table)){
				table_vector.push_back(table);
			}
		}
	}

	/* It is better to call dict_table_prevent_eviction()
	outside the above loop because it operates on
	dict_sys->table_LRU list.*/
	for (it=table_vector.begin();it!=table_vector.end();++it) {
		dict_table_prevent_eviction(*it);
	}

	mutex_exit(&dict_sys->mutex);
	table_vector.clear();

	fts_opt_shutdown_event = os_event_create(0);
	last_check_sync_time = time(NULL);

	/* Add fts tables to fts slots which could be skipped
	during dict_load_table() because fts_optimize_thread
	wasn't even started. */
	mutex_enter(&dict_sys->mutex);

<<<<<<< HEAD
/** Shutdown fts optimize thread. */
=======
	for (dict_table_t* table = UT_LIST_GET_FIRST(dict_sys->table_LRU);
	     table != NULL;
	     table = UT_LIST_GET_NEXT(table_LRU, table)) {

		if (!table->fts || !dict_table_has_fts_index(table)) {
			continue;
		}

		/* fts_optimize_thread is not started yet. So there is no
		need to acqquire fts_optimize_wq->mutex for adding the fts
		table to the fts slots. */
		ut_ad(!table->can_be_evicted);
		fts_optimize_new_table(table);
		table->fts->in_queue = true;
	}

	mutex_exit(&dict_sys->mutex);
	os_thread_create(fts_optimize_thread, fts_optimize_wq, NULL);
}

/**********************************************************************//**
Signal the optimize thread to prepare for shutdown. */
UNIV_INTERN
>>>>>>> a41d4297
void
fts_optimize_shutdown()
{
	ut_ad(!srv_read_only_mode);

	fts_msg_t*	msg;

	/* If there is an ongoing activity on dictionary, such as
	srv_master_evict_from_table_cache(), wait for it */
	dict_mutex_enter_for_mysql();

	/* Tells FTS optimizer system that we are exiting from
	optimizer thread, message send their after will not be
	processed */
	fts_opt_start_shutdown = true;
	dict_mutex_exit_for_mysql();

	/* We tell the OPTIMIZE thread to switch to state done, we
	can't delete the work queue here because the add thread needs
	deregister the FTS tables. */

	msg = fts_optimize_create_msg(FTS_MSG_STOP, NULL);

	ib_wqueue_add(fts_optimize_wq, msg, msg->heap);

	os_event_wait(fts_opt_shutdown_event);

	os_event_destroy(fts_opt_shutdown_event);

	ib_wqueue_free(fts_optimize_wq);
	fts_optimize_wq = NULL;
}<|MERGE_RESOLUTION|>--- conflicted
+++ resolved
@@ -2627,8 +2627,6 @@
 fts_optimize_request_sync_table(
 	dict_table_t*	table)
 {
-	fts_msg_t*	msg;
-
 	/* if the optimize system not yet initialized, return */
 	if (!fts_optimize_wq) {
 		return;
@@ -2641,7 +2639,7 @@
 		return;
 	}
 
-	msg = fts_optimize_create_msg(FTS_MSG_SYNC_TABLE, table);
+	fts_msg_t* msg = fts_optimize_create_msg(FTS_MSG_SYNC_TABLE, table);
 
 	mutex_enter(&fts_optimize_wq->mutex);
 
@@ -2687,6 +2685,7 @@
 @param[in,out]	table	table to be removed from fts_slots */
 static bool fts_optimize_del_table(const dict_table_t* table)
 {
+	ut_ad(table);
 	for (ulint i = 0; i < ib_vector_size(fts_slots); ++i) {
 		fts_slot_t*	slot;
 
@@ -2701,7 +2700,6 @@
 			mutex_enter(&fts_optimize_wq->mutex);
 			slot->table->fts->in_queue = false;
 			mutex_exit(&fts_optimize_wq->mutex);
-
 			slot->table = NULL;
 			return true;
 		}
@@ -2777,22 +2775,11 @@
 @param[in,out]	table	table to be synced */
 static void fts_optimize_sync_table(dict_table_t* table)
 {
-<<<<<<< HEAD
-	if (dict_table_t* table = dict_table_open_on_id(
-		    table_id, FALSE, DICT_TABLE_OP_NORMAL)) {
-		if (fil_table_accessible(table)
-		    && table->fts && table->fts->cache) {
-			fts_sync_table(table, false);
-		}
-=======
-	if (fil_table_accessible(table)
-	    && table->fts && table->fts->cache) {
-		fts_sync_table(table, true, false, false);
-	}
->>>>>>> a41d4297
-
-	DBUG_EXECUTE_IF("ib_optimize_wq_hang",
-			os_thread_sleep(6000000););
+	if (table->fts && table->fts->cache && fil_table_accessible(table)) {
+		fts_sync_table(table, false);
+	}
+
+	DBUG_EXECUTE_IF("ib_optimize_wq_hang", os_thread_sleep(6000000););
 }
 
 /**********************************************************************//**
@@ -2938,7 +2925,6 @@
 {
 	mem_heap_t*	heap;
 	ib_alloc_t*     heap_alloc;
-	dict_table_t*   table;
 
 	ut_ad(!srv_read_only_mode);
 
@@ -2954,67 +2940,33 @@
 	heap_alloc = ib_heap_allocator_create(heap);
 	fts_slots = ib_vector_create(heap_alloc, sizeof(fts_slot_t), 4);
 
-	/* Add fts tables to the fts_slots vector which were skipped during restart */
-	std::vector<dict_table_t*> table_vector;
-	std::vector<dict_table_t*>::iterator it;
-
-	mutex_enter(&dict_sys->mutex);
-	for (table = UT_LIST_GET_FIRST(dict_sys->table_LRU);
-             table != NULL;
-             table = UT_LIST_GET_NEXT(table_LRU, table)) {
-                if (table->fts &&
-                    dict_table_has_fts_index(table)) {
-			if (fts_optimize_new_table(table)){
-				table_vector.push_back(table);
-			}
-		}
-	}
-
-	/* It is better to call dict_table_prevent_eviction()
-	outside the above loop because it operates on
-	dict_sys->table_LRU list.*/
-	for (it=table_vector.begin();it!=table_vector.end();++it) {
-		dict_table_prevent_eviction(*it);
-	}
-
-	mutex_exit(&dict_sys->mutex);
-	table_vector.clear();
-
-	fts_opt_shutdown_event = os_event_create(0);
-	last_check_sync_time = time(NULL);
-
-	/* Add fts tables to fts slots which could be skipped
-	during dict_load_table() because fts_optimize_thread
+	/* Add fts tables to fts_slots which could be skipped
+	during dict_load_table_one() because fts_optimize_thread
 	wasn't even started. */
 	mutex_enter(&dict_sys->mutex);
-
-<<<<<<< HEAD
-/** Shutdown fts optimize thread. */
-=======
 	for (dict_table_t* table = UT_LIST_GET_FIRST(dict_sys->table_LRU);
 	     table != NULL;
 	     table = UT_LIST_GET_NEXT(table_LRU, table)) {
-
 		if (!table->fts || !dict_table_has_fts_index(table)) {
 			continue;
 		}
 
 		/* fts_optimize_thread is not started yet. So there is no
-		need to acqquire fts_optimize_wq->mutex for adding the fts
+		need to acquire fts_optimize_wq->mutex for adding the fts
 		table to the fts slots. */
 		ut_ad(!table->can_be_evicted);
 		fts_optimize_new_table(table);
 		table->fts->in_queue = true;
 	}
-
 	mutex_exit(&dict_sys->mutex);
+
+	fts_opt_shutdown_event = os_event_create(0);
+	last_check_sync_time = time(NULL);
+
 	os_thread_create(fts_optimize_thread, fts_optimize_wq, NULL);
 }
 
-/**********************************************************************//**
-Signal the optimize thread to prepare for shutdown. */
-UNIV_INTERN
->>>>>>> a41d4297
+/** Shutdown fts optimize thread. */
 void
 fts_optimize_shutdown()
 {
