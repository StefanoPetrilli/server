/*****************************************************************************

Copyright (c) 2005, 2018, Oracle and/or its affiliates. All Rights Reserved.
Copyright (c) 2013, 2019, MariaDB Corporation.

This program is free software; you can redistribute it and/or modify it under
the terms of the GNU General Public License as published by the Free Software
Foundation; version 2 of the License.

This program is distributed in the hope that it will be useful, but WITHOUT
ANY WARRANTY; without even the implied warranty of MERCHANTABILITY or FITNESS
FOR A PARTICULAR PURPOSE. See the GNU General Public License for more details.

You should have received a copy of the GNU General Public License along with
this program; if not, write to the Free Software Foundation, Inc.,
51 Franklin Street, Suite 500, Boston, MA 02110-1335 USA

*****************************************************************************/

/**************************************************//**
@file handler/handler0alter.cc
Smart ALTER TABLE
*******************************************************/

/* Include necessary SQL headers */
#include "univ.i"
#include <debug_sync.h>
#include <log.h>
#include <sql_lex.h>
#include <sql_class.h>
#include <sql_table.h>
#include <mysql/plugin.h>

/* Include necessary InnoDB headers */
#include "btr0sea.h"
#include "dict0crea.h"
#include "dict0dict.h"
#include "dict0priv.h"
#include "dict0stats.h"
#include "dict0stats_bg.h"
#include "log0log.h"
#include "rem0types.h"
#include "row0log.h"
#include "row0merge.h"
#include "trx0trx.h"
#include "trx0roll.h"
#include "handler0alter.h"
#include "srv0mon.h"
#include "fts0priv.h"
#include "fts0plugin.h"
#include "pars0pars.h"
#include "row0sel.h"
#include "ha_innodb.h"
#include "ut0stage.h"

static const char *MSG_UNSUPPORTED_ALTER_ONLINE_ON_VIRTUAL_COLUMN=
			"INPLACE ADD or DROP of virtual columns cannot be "
			"combined with other ALTER TABLE actions";

/** Operations for creating secondary indexes (no rebuild needed) */
static const Alter_inplace_info::HA_ALTER_FLAGS INNOBASE_ONLINE_CREATE
	= Alter_inplace_info::ADD_INDEX
	| Alter_inplace_info::ADD_UNIQUE_INDEX;

/** Operations for rebuilding a table in place */
static const Alter_inplace_info::HA_ALTER_FLAGS INNOBASE_ALTER_REBUILD
	= Alter_inplace_info::ADD_PK_INDEX
	| Alter_inplace_info::DROP_PK_INDEX
	| Alter_inplace_info::CHANGE_CREATE_OPTION
	/* CHANGE_CREATE_OPTION needs to check innobase_need_rebuild() */
	| Alter_inplace_info::ALTER_COLUMN_NULLABLE
	| Alter_inplace_info::ALTER_COLUMN_NOT_NULLABLE
	| Alter_inplace_info::ALTER_STORED_COLUMN_ORDER
	| Alter_inplace_info::DROP_STORED_COLUMN
	| Alter_inplace_info::ADD_STORED_BASE_COLUMN
	| Alter_inplace_info::RECREATE_TABLE
	/*
	| Alter_inplace_info::ALTER_STORED_COLUMN_TYPE
	*/
	;

/** Operations that require changes to data */
static const Alter_inplace_info::HA_ALTER_FLAGS INNOBASE_ALTER_DATA
	= INNOBASE_ONLINE_CREATE | INNOBASE_ALTER_REBUILD;

/** Operations for altering a table that InnoDB does not care about */
static const Alter_inplace_info::HA_ALTER_FLAGS INNOBASE_INPLACE_IGNORE
	= Alter_inplace_info::ALTER_COLUMN_DEFAULT
	| Alter_inplace_info::ALTER_PARTITIONED
	| Alter_inplace_info::ALTER_COLUMN_COLUMN_FORMAT
	| Alter_inplace_info::ALTER_COLUMN_STORAGE_TYPE
	| Alter_inplace_info::ALTER_VIRTUAL_GCOL_EXPR
	| Alter_inplace_info::ALTER_RENAME
	| Alter_inplace_info::ALTER_COLUMN_INDEX_LENGTH;

/** Operations on foreign key definitions (changing the schema only) */
static const Alter_inplace_info::HA_ALTER_FLAGS INNOBASE_FOREIGN_OPERATIONS
	= Alter_inplace_info::DROP_FOREIGN_KEY
	| Alter_inplace_info::ADD_FOREIGN_KEY;

/** Operations that InnoDB cares about and can perform without rebuild */
static const Alter_inplace_info::HA_ALTER_FLAGS INNOBASE_ALTER_NOREBUILD
	= INNOBASE_ONLINE_CREATE
	| INNOBASE_FOREIGN_OPERATIONS
	| Alter_inplace_info::DROP_INDEX
	| Alter_inplace_info::DROP_UNIQUE_INDEX
#ifdef MYSQL_RENAME_INDEX
	| Alter_inplace_info::RENAME_INDEX
#endif
	| Alter_inplace_info::ALTER_COLUMN_NAME
	| Alter_inplace_info::ALTER_COLUMN_EQUAL_PACK_LENGTH
	//| Alter_inplace_info::ALTER_INDEX_COMMENT
	| Alter_inplace_info::ADD_VIRTUAL_COLUMN
	| Alter_inplace_info::DROP_VIRTUAL_COLUMN
	| Alter_inplace_info::ALTER_VIRTUAL_COLUMN_ORDER;

struct ha_innobase_inplace_ctx : public inplace_alter_handler_ctx
{
	/** Dummy query graph */
	que_thr_t*	thr;
	/** The prebuilt struct of the creating instance */
	row_prebuilt_t*&	prebuilt;
	/** InnoDB indexes being created */
	dict_index_t**	add_index;
	/** MySQL key numbers for the InnoDB indexes that are being created */
	const ulint*	add_key_numbers;
	/** number of InnoDB indexes being created */
	ulint		num_to_add_index;
	/** InnoDB indexes being dropped */
	dict_index_t**	drop_index;
	/** number of InnoDB indexes being dropped */
	const ulint	num_to_drop_index;
	/** InnoDB indexes being renamed */
	dict_index_t**	rename;
	/** number of InnoDB indexes being renamed */
	const ulint	num_to_rename;
	/** InnoDB foreign key constraints being dropped */
	dict_foreign_t** drop_fk;
	/** number of InnoDB foreign key constraints being dropped */
	const ulint	num_to_drop_fk;
	/** InnoDB foreign key constraints being added */
	dict_foreign_t** add_fk;
	/** number of InnoDB foreign key constraints being dropped */
	const ulint	num_to_add_fk;
	/** whether to create the indexes online */
	bool		online;
	/** memory heap */
	mem_heap_t*	heap;
	/** dictionary transaction */
	trx_t*		trx;
	/** original table (if rebuilt, differs from indexed_table) */
	dict_table_t*	old_table;
	/** table where the indexes are being created or dropped */
	dict_table_t*	new_table;
	/** mapping of old column numbers to new ones, or NULL */
	const ulint*	col_map;
	/** new column names, or NULL if nothing was renamed */
	const char**	col_names;
	/** added AUTO_INCREMENT column position, or ULINT_UNDEFINED */
	const ulint	add_autoinc;
	/** default values of ADD COLUMN, or NULL */
	const dtuple_t*	add_cols;
	/** autoinc sequence to use */
	ib_sequence_t	sequence;
	/** temporary table name to use for old table when renaming tables */
	const char*	tmp_name;
	/** whether the order of the clustered index is unchanged */
	bool		skip_pk_sort;
	/** number of virtual columns to be added */
	ulint		num_to_add_vcol;
	/** virtual columns to be added */
	dict_v_col_t*	add_vcol;
	const char**	add_vcol_name;
	/** number of virtual columns to be dropped */
	ulint		num_to_drop_vcol;
	/** virtual columns to be dropped */
	dict_v_col_t*	drop_vcol;
	const char**	drop_vcol_name;
	/** ALTER TABLE stage progress recorder */
	ut_stage_alter_t* m_stage;

	ha_innobase_inplace_ctx(row_prebuilt_t*& prebuilt_arg,
				dict_index_t** drop_arg,
				ulint num_to_drop_arg,
				dict_index_t** rename_arg,
				ulint num_to_rename_arg,
				dict_foreign_t** drop_fk_arg,
				ulint num_to_drop_fk_arg,
				dict_foreign_t** add_fk_arg,
				ulint num_to_add_fk_arg,
				bool online_arg,
				mem_heap_t* heap_arg,
				dict_table_t* new_table_arg,
				const char** col_names_arg,
				ulint add_autoinc_arg,
				ulonglong autoinc_col_min_value_arg,
				ulonglong autoinc_col_max_value_arg,
				ulint num_to_drop_vcol_arg) :
		inplace_alter_handler_ctx(),
		prebuilt (prebuilt_arg),
		add_index (0), add_key_numbers (0), num_to_add_index (0),
		drop_index (drop_arg), num_to_drop_index (num_to_drop_arg),
		rename (rename_arg), num_to_rename (num_to_rename_arg),
		drop_fk (drop_fk_arg), num_to_drop_fk (num_to_drop_fk_arg),
		add_fk (add_fk_arg), num_to_add_fk (num_to_add_fk_arg),
		online (online_arg), heap (heap_arg), trx (0),
		old_table (prebuilt_arg->table),
		new_table (new_table_arg),
		col_map (0), col_names (col_names_arg),
		add_autoinc (add_autoinc_arg),
		add_cols (0),
		sequence(prebuilt->trx->mysql_thd,
			 autoinc_col_min_value_arg, autoinc_col_max_value_arg),
		tmp_name (0),
		skip_pk_sort(false),
		num_to_add_vcol(0),
		add_vcol(0),
		add_vcol_name(0),
		num_to_drop_vcol(0),
		drop_vcol(0),
		drop_vcol_name(0),
		m_stage(NULL)
	{
#ifdef UNIV_DEBUG
		for (ulint i = 0; i < num_to_add_index; i++) {
			ut_ad(!add_index[i]->to_be_dropped);
		}
		for (ulint i = 0; i < num_to_drop_index; i++) {
			ut_ad(drop_index[i]->to_be_dropped);
		}
#endif /* UNIV_DEBUG */

		thr = pars_complete_graph_for_exec(NULL, prebuilt->trx, heap,
			prebuilt);
	}

	~ha_innobase_inplace_ctx()
	{
		UT_DELETE(m_stage);
		mem_heap_free(heap);
	}

	/** Determine if the table will be rebuilt.
	@return whether the table will be rebuilt */
	bool need_rebuild () const { return(old_table != new_table); }

	/** Clear uncommmitted added indexes after a failed operation. */
	void clear_added_indexes()
	{
		for (ulint i = 0; i < num_to_add_index; i++) {
			if (!add_index[i]->is_committed()) {
				add_index[i]->detach_columns();
			}
		}
	}

private:
	// Disable copying
	ha_innobase_inplace_ctx(const ha_innobase_inplace_ctx&);
	ha_innobase_inplace_ctx& operator=(const ha_innobase_inplace_ctx&);
};

/********************************************************************//**
Get the upper limit of the MySQL integral and floating-point type.
@return maximum allowed value for the field */
UNIV_INTERN
ulonglong
innobase_get_int_col_max_value(
/*===========================*/
	const Field*	field);	/*!< in: MySQL field */

/* Report an InnoDB error to the client by invoking my_error(). */
static ATTRIBUTE_COLD __attribute__((nonnull))
void
my_error_innodb(
/*============*/
	dberr_t		error,	/*!< in: InnoDB error code */
	const char*	table,	/*!< in: table name */
	ulint		flags)	/*!< in: table flags */
{
	switch (error) {
	case DB_MISSING_HISTORY:
		my_error(ER_TABLE_DEF_CHANGED, MYF(0));
		break;
	case DB_RECORD_NOT_FOUND:
		my_error(ER_KEY_NOT_FOUND, MYF(0), table);
		break;
	case DB_DEADLOCK:
		my_error(ER_LOCK_DEADLOCK, MYF(0));
		break;
	case DB_LOCK_WAIT_TIMEOUT:
		my_error(ER_LOCK_WAIT_TIMEOUT, MYF(0));
		break;
	case DB_INTERRUPTED:
		my_error(ER_QUERY_INTERRUPTED, MYF(0));
		break;
	case DB_OUT_OF_MEMORY:
		my_error(ER_OUT_OF_RESOURCES, MYF(0));
		break;
	case DB_OUT_OF_FILE_SPACE:
		my_error(ER_RECORD_FILE_FULL, MYF(0), table);
		break;
	case DB_TEMP_FILE_WRITE_FAIL:
		my_error(ER_TEMP_FILE_WRITE_FAILURE, MYF(0));
		break;
	case DB_TOO_BIG_INDEX_COL:
		my_error(ER_INDEX_COLUMN_TOO_LONG, MYF(0),
			 (ulong) DICT_MAX_FIELD_LEN_BY_FORMAT_FLAG(flags));
		break;
	case DB_TOO_MANY_CONCURRENT_TRXS:
		my_error(ER_TOO_MANY_CONCURRENT_TRXS, MYF(0));
		break;
	case DB_LOCK_TABLE_FULL:
		my_error(ER_LOCK_TABLE_FULL, MYF(0));
		break;
	case DB_UNDO_RECORD_TOO_BIG:
		my_error(ER_UNDO_RECORD_TOO_BIG, MYF(0));
		break;
	case DB_CORRUPTION:
		my_error(ER_NOT_KEYFILE, MYF(0), table);
		break;
	case DB_TOO_BIG_RECORD: {
		/* Note that in page0zip.ic page_zip_rec_needs_ext() rec_size
		is limited to COMPRESSED_REC_MAX_DATA_SIZE (16K) or
		REDUNDANT_REC_MAX_DATA_SIZE (16K-1). */
		bool comp = !!(flags & DICT_TF_COMPACT);
		ulint free_space = page_get_free_space_of_empty(comp) / 2;

		if (free_space >= ulint(comp ? COMPRESSED_REC_MAX_DATA_SIZE :
					  REDUNDANT_REC_MAX_DATA_SIZE)) {
			free_space = (comp ? COMPRESSED_REC_MAX_DATA_SIZE :
				REDUNDANT_REC_MAX_DATA_SIZE) - 1;
		}

		my_error(ER_TOO_BIG_ROWSIZE, MYF(0), free_space);
		break;
	}
	case DB_INVALID_NULL:
		/* TODO: report the row, as we do for DB_DUPLICATE_KEY */
		my_error(ER_INVALID_USE_OF_NULL, MYF(0));
		break;
	case DB_CANT_CREATE_GEOMETRY_OBJECT:
		my_error(ER_CANT_CREATE_GEOMETRY_OBJECT, MYF(0));
		break;
	case DB_TABLESPACE_EXISTS:
		my_error(ER_TABLESPACE_EXISTS, MYF(0), table);
		break;

#ifdef UNIV_DEBUG
	case DB_SUCCESS:
	case DB_DUPLICATE_KEY:
	case DB_ONLINE_LOG_TOO_BIG:
		/* These codes should not be passed here. */
		ut_error;
#endif /* UNIV_DEBUG */
	default:
		my_error(ER_GET_ERRNO, MYF(0), error, "InnoDB");
		break;
	}
}

/** Determine if fulltext indexes exist in a given table.
@param table MySQL table
@return whether fulltext indexes exist on the table */
static
bool
innobase_fulltext_exist(
/*====================*/
	const TABLE*	table)
{
	for (uint i = 0; i < table->s->keys; i++) {
		if (table->key_info[i].flags & HA_FULLTEXT) {
			return(true);
		}
	}

	return(false);
}

/** Determine whether indexed virtual columns exist in a table.
@param[in]	table	table definition
@return	whether indexes exist on virtual columns */
static bool innobase_indexed_virtual_exist(const TABLE* table)
{
	const KEY* const end = &table->key_info[table->s->keys];

	for (const KEY* key = table->key_info; key < end; key++) {
		const KEY_PART_INFO* const key_part_end = key->key_part
			+ key->user_defined_key_parts;
		for (const KEY_PART_INFO* key_part = key->key_part;
		     key_part < key_part_end; key_part++) {
			if (!key_part->field->stored_in_db())
				return true;
		}
	}

	return false;
}

/** Determine if spatial indexes exist in a given table.
@param table MySQL table
@return whether spatial indexes exist on the table */
static
bool
innobase_spatial_exist(
/*===================*/
	const   TABLE*  table)
{
	for (uint i = 0; i < table->s->keys; i++) {
	       if (table->key_info[i].flags & HA_SPATIAL) {
		       return(true);
	       }
	}

	return(false);
}

/** Determine if ALTER TABLE needs to rebuild the table.
@param ha_alter_info	the DDL operation
@param table		metadata before ALTER TABLE
@return whether it is necessary to rebuild the table */
static MY_ATTRIBUTE((nonnull, warn_unused_result))
bool
innobase_need_rebuild(
	const Alter_inplace_info*	ha_alter_info,
	const TABLE*			table)
{
	Alter_inplace_info::HA_ALTER_FLAGS alter_inplace_flags =
		ha_alter_info->handler_flags & ~INNOBASE_INPLACE_IGNORE;

	if (alter_inplace_flags & Alter_inplace_info::CHANGE_CREATE_OPTION) {
		const ha_table_option_struct& alt_opt=
			*ha_alter_info->create_info->option_struct;
		const ha_table_option_struct& opt= *table->s->option_struct;

		if (alt_opt.page_compressed != opt.page_compressed
		    || alt_opt.page_compression_level
		    != opt.page_compression_level
		    || alt_opt.encryption != opt.encryption
		    || alt_opt.encryption_key_id != opt.encryption_key_id) {
			return(true);
		}
	}

	if (alter_inplace_flags == Alter_inplace_info::CHANGE_CREATE_OPTION
	    && !(ha_alter_info->create_info->used_fields
		 & (HA_CREATE_USED_ROW_FORMAT
		    | HA_CREATE_USED_KEY_BLOCK_SIZE))) {
		/* Any other CHANGE_CREATE_OPTION than changing
		ROW_FORMAT or KEY_BLOCK_SIZE can be done without
		rebuilding the table. */
		return(false);
	}

	return(!!(alter_inplace_flags & INNOBASE_ALTER_REBUILD));
}

/** Check if virtual column in old and new table are in order, excluding
those dropped column. This is needed because when we drop a virtual column,
ALTER_VIRTUAL_COLUMN_ORDER is also turned on, so we can't decide if this
is a real ORDER change or just DROP COLUMN
@param[in]	table		old TABLE
@param[in]	altered_table	new TABLE
@param[in]	ha_alter_info	Structure describing changes to be done
by ALTER TABLE and holding data used during in-place alter.
@return	true is all columns in order, false otherwise. */
static
bool
check_v_col_in_order(
	const TABLE*		table,
	const TABLE*		altered_table,
	Alter_inplace_info*	ha_alter_info)
{
	ulint	j = 0;

	/* We don't support any adding new virtual column before
	existed virtual column. */
	if (ha_alter_info->handler_flags
              & Alter_inplace_info::ADD_VIRTUAL_COLUMN) {
		bool			has_new = false;

		List_iterator_fast<Create_field> cf_it(
			ha_alter_info->alter_info->create_list);

		cf_it.rewind();

		while (const Create_field* new_field = cf_it++) {
			if (!innobase_is_v_fld(new_field)) {
				continue;
			}

			/* Found a new added virtual column. */
			if (!new_field->field) {
				has_new = true;
				continue;
			}

			/* If there's any old virtual column
			after the new added virtual column,
			order must be changed. */
			if (has_new) {
				return(false);
			}
		}
	}

	/* directly return true if ALTER_VIRTUAL_COLUMN_ORDER is not on */
	if (!(ha_alter_info->handler_flags
              & Alter_inplace_info::ALTER_VIRTUAL_COLUMN_ORDER)) {
		return(true);
	}

	for (ulint i = 0; i < table->s->fields; i++) {
		Field*		field = table->field[i];

		if (field->stored_in_db()) {
			continue;
		}

		ut_ad(innobase_is_v_fld(field));

		if (field->flags & FIELD_IS_DROPPED) {
			continue;
		}

		/* Now check if the next virtual column in altered table
		matches this column */
		while (j < altered_table->s->fields) {
			 Field*  new_field = altered_table->s->field[j];

			if (new_field->stored_in_db()) {
				j++;
				continue;
			}

			if (my_strcasecmp(system_charset_info,
					  field->field_name,
					  new_field->field_name) != 0) {
				/* different column */
				return(false);
			} else {
				j++;
				break;
			}
		}

		if (j > altered_table->s->fields) {
			/* there should not be less column in new table
			without them being in drop list */
			ut_ad(0);
			return(false);
		}
	}

	return(true);
}

/** Check if InnoDB supports a particular alter table in-place
@param altered_table TABLE object for new version of table.
@param ha_alter_info Structure describing changes to be done
by ALTER TABLE and holding data used during in-place alter.

@retval HA_ALTER_INPLACE_NOT_SUPPORTED Not supported
@retval HA_ALTER_INPLACE_NO_LOCK Supported
@retval HA_ALTER_INPLACE_SHARED_LOCK_AFTER_PREPARE Supported, but requires
lock during main phase and exclusive lock during prepare phase.
@retval HA_ALTER_INPLACE_NO_LOCK_AFTER_PREPARE Supported, prepare phase
requires exclusive lock (any transactions that have accessed the table
must commit or roll back first, and no transactions can access the table
while prepare_inplace_alter_table() is executing)
*/

enum_alter_inplace_result
ha_innobase::check_if_supported_inplace_alter(
/*==========================================*/
	TABLE*			altered_table,
	Alter_inplace_info*	ha_alter_info)
{
	DBUG_ENTER("check_if_supported_inplace_alter");

	/* Before 10.2.2 information about virtual columns was not stored in
	system tables. We need to do a full alter to rebuild proper 10.2.2+
	metadata with the information about virtual columns */
	if (table->s->mysql_version < 100202 && table->s->virtual_fields) {
		DBUG_RETURN(HA_ALTER_INPLACE_NOT_SUPPORTED);
	}

	if (high_level_read_only) {
		ha_alter_info->unsupported_reason =
			innobase_get_err_msg(ER_READ_ONLY_MODE);

		DBUG_RETURN(HA_ALTER_INPLACE_NOT_SUPPORTED);
	}

	if (altered_table->s->fields > REC_MAX_N_USER_FIELDS) {
		/* Deny the inplace ALTER TABLE. MySQL will try to
		re-create the table and ha_innobase::create() will
		return an error too. This is how we effectively
		deny adding too many columns to a table. */
		ha_alter_info->unsupported_reason =
			innobase_get_err_msg(ER_TOO_MANY_FIELDS);
		DBUG_RETURN(HA_ALTER_INPLACE_NOT_SUPPORTED);
	}

	update_thd();

	if (ha_alter_info->handler_flags
	    & ~(INNOBASE_INPLACE_IGNORE
		| INNOBASE_ALTER_NOREBUILD
		| INNOBASE_ALTER_REBUILD)) {

		if (ha_alter_info->handler_flags
		    & Alter_inplace_info::ALTER_STORED_COLUMN_TYPE) {
			ha_alter_info->unsupported_reason = innobase_get_err_msg(
				ER_ALTER_OPERATION_NOT_SUPPORTED_REASON_COLUMN_TYPE);
		}
		DBUG_RETURN(HA_ALTER_INPLACE_NOT_SUPPORTED);
	}

	/* Only support online add foreign key constraint when
	check_foreigns is turned off */
	if ((ha_alter_info->handler_flags & Alter_inplace_info::ADD_FOREIGN_KEY)
	    && m_prebuilt->trx->check_foreigns) {
		ha_alter_info->unsupported_reason = innobase_get_err_msg(
			ER_ALTER_OPERATION_NOT_SUPPORTED_REASON_FK_CHECK);
		DBUG_RETURN(HA_ALTER_INPLACE_NOT_SUPPORTED);
	}

#if 0
	if (altered_table->file->ht != ht) {
		/* Non-native partitioning table engine. No longer supported,
		due to implementation of native InnoDB partitioning. */
		DBUG_RETURN(HA_ALTER_INPLACE_NOT_SUPPORTED);
	}
#endif

	if (!(ha_alter_info->handler_flags & ~INNOBASE_INPLACE_IGNORE)) {
		DBUG_RETURN(HA_ALTER_INPLACE_NO_LOCK);
	}

	/* Only support NULL -> NOT NULL change if strict table sql_mode
	is set. Fall back to COPY for conversion if not strict tables.
	In-Place will fail with an error when trying to convert
	NULL to a NOT NULL value. */
	if ((ha_alter_info->handler_flags
	     & Alter_inplace_info::ALTER_COLUMN_NOT_NULLABLE)
	    && (ha_alter_info->ignore || !thd_is_strict_mode(m_user_thd))) {
		ha_alter_info->unsupported_reason = innobase_get_err_msg(
			ER_ALTER_OPERATION_NOT_SUPPORTED_REASON_NOT_NULL);
		DBUG_RETURN(HA_ALTER_INPLACE_NOT_SUPPORTED);
	}

	/* InnoDB cannot IGNORE when creating unique indexes. IGNORE
	should silently delete some duplicate rows. Our inplace_alter
	code will not delete anything from existing indexes. */
	if (ha_alter_info->ignore
	    && (ha_alter_info->handler_flags
		& (Alter_inplace_info::ADD_PK_INDEX
		   | Alter_inplace_info::ADD_UNIQUE_INDEX))) {
		ha_alter_info->unsupported_reason = innobase_get_err_msg(
			ER_ALTER_OPERATION_NOT_SUPPORTED_REASON_IGNORE);
		DBUG_RETURN(HA_ALTER_INPLACE_NOT_SUPPORTED);
	}

	/* DROP PRIMARY KEY is only allowed in combination with ADD
	PRIMARY KEY. */
	if ((ha_alter_info->handler_flags
	     & (Alter_inplace_info::ADD_PK_INDEX
		| Alter_inplace_info::DROP_PK_INDEX))
	    == Alter_inplace_info::DROP_PK_INDEX) {
		ha_alter_info->unsupported_reason = innobase_get_err_msg(
			ER_ALTER_OPERATION_NOT_SUPPORTED_REASON_NOPK);
		DBUG_RETURN(HA_ALTER_INPLACE_NOT_SUPPORTED);
	}

	/* If a column change from NOT NULL to NULL,
	and there's a implict pk on this column. the
	table should be rebuild. The change should
	only go through the "Copy" method. */
	if ((ha_alter_info->handler_flags
	     & Alter_inplace_info::ALTER_COLUMN_NULLABLE)) {
		const uint my_primary_key = altered_table->s->primary_key;

		/* See if MYSQL table has no pk but we do. */
		if (UNIV_UNLIKELY(my_primary_key >= MAX_KEY)
		    && !dict_index_is_auto_gen_clust(
			    dict_table_get_first_index(m_prebuilt->table))) {
			ha_alter_info->unsupported_reason = innobase_get_err_msg(
				ER_PRIMARY_CANT_HAVE_NULL);
			DBUG_RETURN(HA_ALTER_INPLACE_NOT_SUPPORTED);
		}
	}

	/*
	  InnoDB in different MariaDB versions was generating different mtype
	  codes for certain types. In some cases the signed/unsigned bit was
	  generated differently too.

	  Inplace ALTER would change the mtype/unsigned_flag (to what the
	  current code generates) without changing the underlying data
	  represenation, and it might result in data corruption.

	  Don't do inplace ALTER if mtype/unsigned_flag are wrong.
	*/
	for (ulint i = 0, icol= 0; i < table->s->fields; i++) {
		const Field*		field = table->field[i];
		const dict_col_t*	col = dict_table_get_nth_col(m_prebuilt->table, icol);
		ulint		unsigned_flag;

		if (!field->stored_in_db()) {
			continue;
		}

		icol++;

		if (col->mtype != get_innobase_type_from_mysql_type(&unsigned_flag, field)) {

			DBUG_RETURN(HA_ALTER_INPLACE_NOT_SUPPORTED);
		}

		if ((col->prtype & DATA_UNSIGNED) != unsigned_flag) {

			DBUG_RETURN(HA_ALTER_INPLACE_NOT_SUPPORTED);
		}
	}

	ulint n_indexes = UT_LIST_GET_LEN((m_prebuilt->table)->indexes);

	/* If InnoDB dictionary and MySQL frm file are not consistent
	use "Copy" method. */
	if (m_prebuilt->table->dict_frm_mismatch) {

		ha_alter_info->unsupported_reason = innobase_get_err_msg(
			ER_NO_SUCH_INDEX);
		ib_push_frm_error(m_user_thd, m_prebuilt->table, altered_table,
			n_indexes, true);

		DBUG_RETURN(HA_ALTER_INPLACE_NOT_SUPPORTED);
	}

	bool	add_drop_v_cols = false;

	/* If there is add or drop virtual columns, we will support operations
	with these 2 options alone with inplace interface for now */

	if (ha_alter_info->handler_flags
	    & (Alter_inplace_info::ADD_VIRTUAL_COLUMN
	       | Alter_inplace_info::DROP_VIRTUAL_COLUMN
	       | Alter_inplace_info::ALTER_VIRTUAL_COLUMN_ORDER)) {
		ulonglong flags = ha_alter_info->handler_flags;

		/* TODO: uncomment the flags below, once we start to
		support them */

		flags &= ~(Alter_inplace_info::ADD_VIRTUAL_COLUMN
			   | Alter_inplace_info::DROP_VIRTUAL_COLUMN
			   | Alter_inplace_info::ALTER_VIRTUAL_COLUMN_ORDER
		           | Alter_inplace_info::ALTER_VIRTUAL_GCOL_EXPR
		           | Alter_inplace_info::ALTER_COLUMN_VCOL
		/*
			   | Alter_inplace_info::ADD_STORED_BASE_COLUMN
			   | Alter_inplace_info::DROP_STORED_COLUMN
			   | Alter_inplace_info::ALTER_STORED_COLUMN_ORDER
			   | Alter_inplace_info::ADD_UNIQUE_INDEX
		*/
			   | Alter_inplace_info::ADD_INDEX
			   | Alter_inplace_info::DROP_INDEX);

		if (flags != 0
		    || IF_PARTITIONING((altered_table->s->partition_info_str
			&& altered_table->s->partition_info_str_len), 0)
		    || (!check_v_col_in_order(
			this->table, altered_table, ha_alter_info))) {
			ha_alter_info->unsupported_reason =
				MSG_UNSUPPORTED_ALTER_ONLINE_ON_VIRTUAL_COLUMN;
			DBUG_RETURN(HA_ALTER_INPLACE_NOT_SUPPORTED);
		}

		add_drop_v_cols = true;
	}

	/* We should be able to do the operation in-place.
	See if we can do it online (LOCK=NONE). */
	bool	online = true;

	List_iterator_fast<Create_field> cf_it(
		ha_alter_info->alter_info->create_list);

	/* Fix the key parts. */
	for (KEY* new_key = ha_alter_info->key_info_buffer;
	     new_key < ha_alter_info->key_info_buffer
		     + ha_alter_info->key_count;
	     new_key++) {

		/* Do not support adding/droping a virtual column, while
		there is a table rebuild caused by adding a new FTS_DOC_ID */
		if ((new_key->flags & HA_FULLTEXT) && add_drop_v_cols
		    && !DICT_TF2_FLAG_IS_SET(m_prebuilt->table,
					     DICT_TF2_FTS_HAS_DOC_ID)) {
			ha_alter_info->unsupported_reason =
				MSG_UNSUPPORTED_ALTER_ONLINE_ON_VIRTUAL_COLUMN;
			DBUG_RETURN(HA_ALTER_INPLACE_NOT_SUPPORTED);
		}

		for (KEY_PART_INFO* key_part = new_key->key_part;
		     key_part < new_key->key_part + new_key->user_defined_key_parts;
		     key_part++) {
			const Create_field*	new_field;

			DBUG_ASSERT(key_part->fieldnr
				    < altered_table->s->fields);

			cf_it.rewind();
			for (uint fieldnr = 0; (new_field = cf_it++);
			     fieldnr++) {
				if (fieldnr == key_part->fieldnr) {
					break;
				}
			}

			DBUG_ASSERT(new_field);

			key_part->field = altered_table->field[
				key_part->fieldnr];

			/* In some special cases InnoDB emits "false"
			duplicate key errors with NULL key values. Let
			us play safe and ensure that we can correctly
			print key values even in such cases. */
			key_part->null_offset = key_part->field->null_offset();
			key_part->null_bit = key_part->field->null_bit;

			if (new_field->field) {
				/* This is an existing column. */
				continue;
			}

			/* This is an added column. */
			DBUG_ASSERT(ha_alter_info->handler_flags
				    & Alter_inplace_info::ADD_COLUMN);

			/* We cannot replace a hidden FTS_DOC_ID
			with a user-visible FTS_DOC_ID. */
			if (m_prebuilt->table->fts
			    && innobase_fulltext_exist(altered_table)
			    && !my_strcasecmp(
				    system_charset_info,
				    key_part->field->field_name,
				    FTS_DOC_ID_COL_NAME)) {
				ha_alter_info->unsupported_reason = innobase_get_err_msg(
					ER_ALTER_OPERATION_NOT_SUPPORTED_REASON_HIDDEN_FTS);
				DBUG_RETURN(HA_ALTER_INPLACE_NOT_SUPPORTED);
			}

			DBUG_ASSERT((MTYP_TYPENR(key_part->field->unireg_check)
				     == Field::NEXT_NUMBER)
				    == !!(key_part->field->flags
					  & AUTO_INCREMENT_FLAG));

			if (key_part->field->flags & AUTO_INCREMENT_FLAG) {
				/* We cannot assign an AUTO_INCREMENT
				column values during online ALTER. */
				DBUG_ASSERT(key_part->field == altered_table
					    -> found_next_number_field);
				ha_alter_info->unsupported_reason = innobase_get_err_msg(
					ER_ALTER_OPERATION_NOT_SUPPORTED_REASON_AUTOINC);
				online = false;
			}

			if (innobase_is_v_fld(key_part->field)) {
				/* Do not support adding index on newly added
				virtual column, while there is also a drop
				virtual column in the same clause */
				if (ha_alter_info->handler_flags
				    & Alter_inplace_info::DROP_VIRTUAL_COLUMN) {
					ha_alter_info->unsupported_reason =
						MSG_UNSUPPORTED_ALTER_ONLINE_ON_VIRTUAL_COLUMN;

					DBUG_RETURN(HA_ALTER_INPLACE_NOT_SUPPORTED);
				}

				ha_alter_info->unsupported_reason =
					MSG_UNSUPPORTED_ALTER_ONLINE_ON_VIRTUAL_COLUMN;
				online = false;
			}
		}
	}

	DBUG_ASSERT(!m_prebuilt->table->fts || m_prebuilt->table->fts->doc_col
		    <= table->s->fields);
	DBUG_ASSERT(!m_prebuilt->table->fts || m_prebuilt->table->fts->doc_col
		    < dict_table_get_n_user_cols(m_prebuilt->table));

	if (m_prebuilt->table->fts
	    && innobase_fulltext_exist(altered_table)) {
		/* FULLTEXT indexes are supposed to remain. */
		/* Disallow DROP INDEX FTS_DOC_ID_INDEX */

		for (uint i = 0; i < ha_alter_info->index_drop_count; i++) {
			if (!my_strcasecmp(
				    system_charset_info,
				    ha_alter_info->index_drop_buffer[i]->name,
				    FTS_DOC_ID_INDEX_NAME)) {
				ha_alter_info->unsupported_reason = innobase_get_err_msg(
					ER_ALTER_OPERATION_NOT_SUPPORTED_REASON_CHANGE_FTS);
				DBUG_RETURN(HA_ALTER_INPLACE_NOT_SUPPORTED);
			}
		}

		/* InnoDB can have a hidden FTS_DOC_ID_INDEX on a
		visible FTS_DOC_ID column as well. Prevent dropping or
		renaming the FTS_DOC_ID. */

		for (Field** fp = table->field; *fp; fp++) {
			if (!((*fp)->flags
			      & (FIELD_IS_RENAMED | FIELD_IS_DROPPED))) {
				continue;
			}

			if (!my_strcasecmp(
				    system_charset_info,
				    (*fp)->field_name,
				    FTS_DOC_ID_COL_NAME)) {
				ha_alter_info->unsupported_reason = innobase_get_err_msg(
					ER_ALTER_OPERATION_NOT_SUPPORTED_REASON_CHANGE_FTS);
				DBUG_RETURN(HA_ALTER_INPLACE_NOT_SUPPORTED);
			}
		}
	}

	m_prebuilt->trx->will_lock++;

	if (!online) {
		/* We already determined that only a non-locking
		operation is possible. */
	} else if (((ha_alter_info->handler_flags
		     & Alter_inplace_info::ADD_PK_INDEX)
		    || innobase_need_rebuild(ha_alter_info, table))
		   && (innobase_fulltext_exist(altered_table)
		       || innobase_spatial_exist(altered_table)
		       || innobase_indexed_virtual_exist(altered_table))) {
		/* Refuse to rebuild the table online, if
		FULLTEXT OR SPATIAL indexes or indexed virtual columns
		are to survive the rebuild. */
		online = false;
		/* If the table already contains fulltext indexes,
		refuse to rebuild the table natively altogether. */
		if (m_prebuilt->table->fts) {
			ha_alter_info->unsupported_reason = innobase_get_err_msg(
				ER_INNODB_FT_LIMIT);
			DBUG_RETURN(HA_ALTER_INPLACE_NOT_SUPPORTED);
		}

		if (innobase_spatial_exist(altered_table)) {
			ha_alter_info->unsupported_reason =
				innobase_get_err_msg(
				ER_ALTER_OPERATION_NOT_SUPPORTED_REASON_GIS);
		} else if (!innobase_fulltext_exist(altered_table)) {
			/* MDEV-14341 FIXME: Remove this limitation. */
			ha_alter_info->unsupported_reason =
				"online rebuild with indexed virtual columns";
		} else {
			ha_alter_info->unsupported_reason =
				innobase_get_err_msg(
				ER_ALTER_OPERATION_NOT_SUPPORTED_REASON_FTS);
		}
	} else if ((ha_alter_info->handler_flags
		    & Alter_inplace_info::ADD_INDEX)) {
		/* ADD FULLTEXT|SPATIAL INDEX requires a lock.

		We could do ADD FULLTEXT INDEX without a lock if the
		table already contains an FTS_DOC_ID column, but in
		that case we would have to apply the modification log
		to the full-text indexes.

		We could also do ADD SPATIAL INDEX by implementing
		row_log_apply() for it. */

		for (uint i = 0; i < ha_alter_info->index_add_count; i++) {
			const KEY* key =
				&ha_alter_info->key_info_buffer[
					ha_alter_info->index_add_buffer[i]];
			if (key->flags & HA_FULLTEXT) {
				DBUG_ASSERT(!(key->flags & HA_KEYFLAG_MASK
					      & ~(HA_FULLTEXT
						  | HA_PACK_KEY
						  | HA_GENERATED_KEY
						  | HA_BINARY_PACK_KEY)));
				ha_alter_info->unsupported_reason = innobase_get_err_msg(
					ER_ALTER_OPERATION_NOT_SUPPORTED_REASON_FTS);
				online = false;
				break;
			}
			if (key->flags & HA_SPATIAL) {
				ha_alter_info->unsupported_reason = innobase_get_err_msg(
					ER_ALTER_OPERATION_NOT_SUPPORTED_REASON_GIS);
				online = false;
				break;
			}
		}
	}

	/* When changing a NULL column to NOT NULL and specifying a
	DEFAULT value, ensure that the DEFAULT expression is a constant.
	Also, in ADD COLUMN, for now we only support a
	constant DEFAULT expression. */
	cf_it.rewind();
	Field **af = altered_table->field;

	while (Create_field* cf = cf_it++) {
		DBUG_ASSERT(cf->field
			    || (ha_alter_info->handler_flags
				& Alter_inplace_info::ADD_COLUMN));

		if (const Field* f = cf->field) {
			/* This could be changing an existing column
			from NULL to NOT NULL. */
			switch ((*af)->type()) {
			case MYSQL_TYPE_TIMESTAMP:
			case MYSQL_TYPE_TIMESTAMP2:
				/* Inserting NULL into a TIMESTAMP column
				would cause the DEFAULT value to be
				replaced. Ensure that the DEFAULT
				expression is not changing during
				ALTER TABLE. */
				if (!f->real_maybe_null()
				    || (*af)->real_maybe_null()) {
					/* The column was NOT NULL, or it
					will allow NULL after ALTER TABLE. */
					goto next_column;
				}

				if (!(*af)->default_value
				    && (*af)->is_real_null()) {
					/* No DEFAULT value is
					specified. We can report
					errors for any NULL values for
					the TIMESTAMP.

					FIXME: Allow any DEFAULT
					expression whose value does
					not change during ALTER TABLE.
					This would require a fix in
					row_merge_read_clustered_index()
					to try to replace the DEFAULT
					value before reporting
					DB_INVALID_NULL. */
					goto next_column;
				}
				break;
			default:
				/* For any other data type, NULL
				values are not converted.
				(An AUTO_INCREMENT attribute cannot
				be introduced to a column with
				ALGORITHM=INPLACE.) */
				ut_ad((MTYP_TYPENR((*af)->unireg_check)
				       == Field::NEXT_NUMBER)
				      == (MTYP_TYPENR(f->unireg_check)
					  == Field::NEXT_NUMBER));
				goto next_column;
			}

			ha_alter_info->unsupported_reason
				= innobase_get_err_msg(
					ER_ALTER_OPERATION_NOT_SUPPORTED_REASON_NOT_NULL);
		} else if (!(*af)->default_value
			   || !((*af)->default_value->flags
				& ~(VCOL_SESSION_FUNC | VCOL_TIME_FUNC))) {
			/* The added NOT NULL column lacks a DEFAULT value,
			or the DEFAULT is the same for all rows.
			(Time functions, such as CURRENT_TIMESTAMP(),
			are evaluated from a timestamp that is assigned
			at the start of the statement. Session
			functions, such as USER(), always evaluate the
			same within a statement.) */

			/* Compute the DEFAULT values of non-constant columns
			(VCOL_SESSION_FUNC | VCOL_TIME_FUNC). */
			switch ((*af)->set_default()) {
			case 0: /* OK */
			case 3: /* DATETIME to TIME or DATE conversion */
				goto next_column;
			case -1: /* OOM, or GEOMETRY type mismatch */
			case 1:  /* A number adjusted to the min/max value */
			case 2:  /* String truncation, or conversion problem */
				break;
			}
		}

		DBUG_RETURN(HA_ALTER_INPLACE_NOT_SUPPORTED);

next_column:
		af++;
	}

	DBUG_RETURN(online
		    ? HA_ALTER_INPLACE_NO_LOCK_AFTER_PREPARE
		    : HA_ALTER_INPLACE_SHARED_LOCK_AFTER_PREPARE);
}

/*************************************************************//**
Initialize the dict_foreign_t structure with supplied info
@return true if added, false if duplicate foreign->id */
static MY_ATTRIBUTE((nonnull(1,3,5,7)))
bool
innobase_init_foreign(
/*==================*/
	dict_foreign_t*	foreign,		/*!< in/out: structure to
						initialize */
	char*		constraint_name,	/*!< in/out: constraint name if
						exists */
	dict_table_t*	table,			/*!< in: foreign table */
	dict_index_t*	index,			/*!< in: foreign key index */
	const char**	column_names,		/*!< in: foreign key column
						names */
	ulint		num_field,		/*!< in: number of columns */
	const char*	referenced_table_name,	/*!< in: referenced table
						name */
	dict_table_t*	referenced_table,	/*!< in: referenced table */
	dict_index_t*	referenced_index,	/*!< in: referenced index */
	const char**	referenced_column_names,/*!< in: referenced column
						names */
	ulint		referenced_num_field)	/*!< in: number of referenced
						columns */
{
	ut_ad(mutex_own(&dict_sys->mutex));

        if (constraint_name) {
                ulint   db_len;

                /* Catenate 'databasename/' to the constraint name specified
                by the user: we conceive the constraint as belonging to the
                same MySQL 'database' as the table itself. We store the name
                to foreign->id. */

                db_len = dict_get_db_name_len(table->name.m_name);

                foreign->id = static_cast<char*>(mem_heap_alloc(
                        foreign->heap, db_len + strlen(constraint_name) + 2));

                ut_memcpy(foreign->id, table->name.m_name, db_len);
                foreign->id[db_len] = '/';
                strcpy(foreign->id + db_len + 1, constraint_name);

		/* Check if any existing foreign key has the same id,
		this is needed only if user supplies the constraint name */

		if (table->foreign_set.find(foreign)
		    != table->foreign_set.end()) {
			return(false);
		}
        }

        foreign->foreign_table = table;
        foreign->foreign_table_name = mem_heap_strdup(
                foreign->heap, table->name.m_name);
        dict_mem_foreign_table_name_lookup_set(foreign, TRUE);

        foreign->foreign_index = index;
        foreign->n_fields = (unsigned int) num_field;

        foreign->foreign_col_names = static_cast<const char**>(
                mem_heap_alloc(foreign->heap, num_field * sizeof(void*)));

        for (ulint i = 0; i < foreign->n_fields; i++) {
                foreign->foreign_col_names[i] = mem_heap_strdup(
                        foreign->heap, column_names[i]);
        }

	foreign->referenced_index = referenced_index;
	foreign->referenced_table = referenced_table;

	foreign->referenced_table_name = mem_heap_strdup(
		foreign->heap, referenced_table_name);
        dict_mem_referenced_table_name_lookup_set(foreign, TRUE);

        foreign->referenced_col_names = static_cast<const char**>(
                mem_heap_alloc(foreign->heap,
			       referenced_num_field * sizeof(void*)));

        for (ulint i = 0; i < foreign->n_fields; i++) {
                foreign->referenced_col_names[i]
                        = mem_heap_strdup(foreign->heap,
					  referenced_column_names[i]);
        }

	return(true);
}

/*************************************************************//**
Check whether the foreign key options is legit
@return true if it is */
static MY_ATTRIBUTE((nonnull, warn_unused_result))
bool
innobase_check_fk_option(
/*=====================*/
	const dict_foreign_t*	foreign)	/*!< in: foreign key */
{
	if (!foreign->foreign_index) {
		return(true);
	}

	if (foreign->type & (DICT_FOREIGN_ON_UPDATE_SET_NULL
			     | DICT_FOREIGN_ON_DELETE_SET_NULL)) {

		for (ulint j = 0; j < foreign->n_fields; j++) {
			if ((dict_index_get_nth_col(
				     foreign->foreign_index, j)->prtype)
			    & DATA_NOT_NULL) {

				/* It is not sensible to define
				SET NULL if the column is not
				allowed to be NULL! */
				return(false);
			}
		}
	}

	return(true);
}

/*************************************************************//**
Set foreign key options
@return true if successfully set */
static MY_ATTRIBUTE((nonnull, warn_unused_result))
bool
innobase_set_foreign_key_option(
/*============================*/
	dict_foreign_t*	foreign,	/*!< in:InnoDB Foreign key */
	Foreign_key*	fk_key)		/*!< in: Foreign key info from
					MySQL */
{
	ut_ad(!foreign->type);

	switch (fk_key->delete_opt) {
	// JAN: TODO: ? MySQL 5.7 used enum fk_option directly from sql_lex.h
	case FK_OPTION_NO_ACTION:
	case FK_OPTION_RESTRICT:
	case FK_OPTION_SET_DEFAULT:
		foreign->type = DICT_FOREIGN_ON_DELETE_NO_ACTION;
		break;
	case FK_OPTION_CASCADE:
		foreign->type = DICT_FOREIGN_ON_DELETE_CASCADE;
		break;
	case FK_OPTION_SET_NULL:
		foreign->type = DICT_FOREIGN_ON_DELETE_SET_NULL;
		break;
	}

	switch (fk_key->update_opt) {
	case FK_OPTION_NO_ACTION:
	case FK_OPTION_RESTRICT:
	case FK_OPTION_SET_DEFAULT:
		foreign->type |= DICT_FOREIGN_ON_UPDATE_NO_ACTION;
		break;
	case FK_OPTION_CASCADE:
		foreign->type |= DICT_FOREIGN_ON_UPDATE_CASCADE;
		break;
	case FK_OPTION_SET_NULL:
		foreign->type |= DICT_FOREIGN_ON_UPDATE_SET_NULL;
		break;
	}

	return(innobase_check_fk_option(foreign));
}

/*******************************************************************//**
Check if a foreign key constraint can make use of an index
that is being created.
@return useable index, or NULL if none found */
static MY_ATTRIBUTE((nonnull, warn_unused_result))
const KEY*
innobase_find_equiv_index(
/*======================*/
	const char*const*	col_names,
					/*!< in: column names */
	uint			n_cols,	/*!< in: number of columns */
	const KEY*		keys,	/*!< in: index information */
	const uint*		add,	/*!< in: indexes being created */
	uint			n_add)	/*!< in: number of indexes to create */
{
	for (uint i = 0; i < n_add; i++) {
		const KEY*	key = &keys[add[i]];

		if (key->user_defined_key_parts < n_cols
		    || key->flags & HA_SPATIAL) {
no_match:
			continue;
		}

		for (uint j = 0; j < n_cols; j++) {
			const KEY_PART_INFO&	key_part = key->key_part[j];
			uint32			col_len
				= key_part.field->pack_length();

			/* Any index on virtual columns cannot be used
			for reference constaint */
			if (innobase_is_v_fld(key_part.field)) {
				goto no_match;
			}

			/* The MySQL pack length contains 1 or 2 bytes
			length field for a true VARCHAR. */

			if (key_part.field->type() == MYSQL_TYPE_VARCHAR) {
				col_len -= static_cast<const Field_varstring*>(
					key_part.field)->length_bytes;
			}

			if (key_part.length < col_len) {

				/* Column prefix indexes cannot be
				used for FOREIGN KEY constraints. */
				goto no_match;
			}

			if (innobase_strcasecmp(col_names[j],
						key_part.field->field_name)) {
				/* Name mismatch */
				goto no_match;
			}
		}

		return(key);
	}

	return(NULL);
}

/*************************************************************//**
Find an index whose first fields are the columns in the array
in the same order and is not marked for deletion
@return matching index, NULL if not found */
static MY_ATTRIBUTE((nonnull(1,2,6), warn_unused_result))
dict_index_t*
innobase_find_fk_index(
/*===================*/
	Alter_inplace_info*	ha_alter_info,
					/*!< in: alter table info */
	dict_table_t*		table,	/*!< in: table */
	const char**		col_names,
					/*!< in: column names, or NULL
					to use table->col_names */
	dict_index_t**		drop_index,
					/*!< in: indexes to be dropped */
	ulint			n_drop_index,
					/*!< in: size of drop_index[] */
	const char**		columns,/*!< in: array of column names */
	ulint			n_cols) /*!< in: number of columns */
{
	dict_index_t*	index;

	index = dict_table_get_first_index(table);

	while (index != NULL) {
		if (dict_foreign_qualify_index(
			    table, col_names, columns, n_cols,
			    index, NULL, true, 0,
			    NULL, NULL, NULL)) {
			for (ulint i = 0; i < n_drop_index; i++) {
				if (index == drop_index[i]) {
					/* Skip to-be-dropped indexes. */
					goto next_rec;
				}
			}

			return(index);
		}

next_rec:
		index = dict_table_get_next_index(index);
	}

	return(NULL);
}

/** Check whether given column is a base of stored column.
@param[in]	col_name	column name
@param[in]	table		table
@param[in]	s_cols		list of stored columns
@return true if the given column is a base of stored column,else false. */
static
bool
innobase_col_check_fk(
	const char*		col_name,
	const dict_table_t*	table,
	dict_s_col_list*	s_cols)
{
	dict_s_col_list::const_iterator	it;

	for (it = s_cols->begin();
	     it != s_cols->end(); ++it) {
		dict_s_col_t	s_col = *it;

		for (ulint j = 0; j < s_col.num_base; j++) {
			if (strcmp(col_name, dict_table_get_col_name(
						table,
						s_col.base_col[j]->ind)) == 0) {
				return(true);
			}
		}
	}

	return(false);
}

/** Check whether the foreign key constraint is on base of any stored columns.
@param[in]	foreign	Foriegn key constraing information
@param[in]	table	table to which the foreign key objects
to be added
@param[in]	s_cols	list of stored column information in the table.
@return true if yes, otherwise false. */
static
bool
innobase_check_fk_stored(
	const dict_foreign_t*	foreign,
	const dict_table_t*	table,
	dict_s_col_list*	s_cols)
{
	ulint	type = foreign->type;

	type &= ~(DICT_FOREIGN_ON_DELETE_NO_ACTION
		  | DICT_FOREIGN_ON_UPDATE_NO_ACTION);

	if (type == 0 || s_cols == NULL) {
		return(false);
	}

	for (ulint i = 0; i < foreign->n_fields; i++) {
		if (innobase_col_check_fk(
			foreign->foreign_col_names[i], table, s_cols)) {
			return(true);
		}
	}

	return(false);
}

/** Create InnoDB foreign key structure from MySQL alter_info
@param[in]	ha_alter_info	alter table info
@param[in]	table_share	TABLE_SHARE
@param[in]	table		table object
@param[in]	col_names	column names, or NULL to use
table->col_names
@param[in]	drop_index	indexes to be dropped
@param[in]	n_drop_index	size of drop_index
@param[out]	add_fk		foreign constraint added
@param[out]	n_add_fk	number of foreign constraints
added
@param[in]	trx		user transaction
@param[in]	s_cols		list of stored column information
@retval true if successful
@retval false on error (will call my_error()) */
static MY_ATTRIBUTE((nonnull(1,2,3,7,8), warn_unused_result))
bool
innobase_get_foreign_key_info(
	Alter_inplace_info*
			ha_alter_info,
	const TABLE_SHARE*
			table_share,
	dict_table_t*	table,
	const char**	col_names,
	dict_index_t**	drop_index,
	ulint		n_drop_index,
	dict_foreign_t**add_fk,
	ulint*		n_add_fk,
	const trx_t*	trx,
	dict_s_col_list*s_cols)
{
	Key*		key;
	Foreign_key*	fk_key;
	dict_table_t*	referenced_table = NULL;
	char*		referenced_table_name = NULL;
	ulint		num_fk = 0;
	Alter_info*	alter_info = ha_alter_info->alter_info;

	DBUG_ENTER("innobase_get_foreign_key_info");

	*n_add_fk = 0;

	List_iterator<Key> key_iterator(alter_info->key_list);

	while ((key=key_iterator++)) {
		if (key->type != Key::FOREIGN_KEY) {
			continue;
		}

		const char*	column_names[MAX_NUM_FK_COLUMNS];
		dict_index_t*	index = NULL;
		const char*	referenced_column_names[MAX_NUM_FK_COLUMNS];
		dict_index_t*	referenced_index = NULL;
		ulint		num_col = 0;
		ulint		referenced_num_col = 0;
		bool		correct_option;
		char*		db_namep = NULL;
		char*		tbl_namep = NULL;
		ulint		db_name_len = 0;
		ulint		tbl_name_len = 0;
		char		db_name[MAX_DATABASE_NAME_LEN];
		char		tbl_name[MAX_TABLE_NAME_LEN];

		fk_key = static_cast<Foreign_key*>(key);

		if (fk_key->columns.elements > 0) {
			ulint	i = 0;
			Key_part_spec* column;
			List_iterator<Key_part_spec> key_part_iterator(
				fk_key->columns);

			/* Get all the foreign key column info for the
			current table */
			while ((column = key_part_iterator++)) {
				column_names[i] = column->field_name.str;
				ut_ad(i < MAX_NUM_FK_COLUMNS);
				i++;
			}

			index = innobase_find_fk_index(
				ha_alter_info,
				table, col_names,
				drop_index, n_drop_index,
				column_names, i);

			/* MySQL would add a index in the creation
			list if no such index for foreign table,
			so we have to use DBUG_EXECUTE_IF to simulate
			the scenario */
			DBUG_EXECUTE_IF("innodb_test_no_foreign_idx",
					index = NULL;);

			/* Check whether there exist such
			index in the the index create clause */
			if (!index && !innobase_find_equiv_index(
				    column_names, static_cast<uint>(i),
				    ha_alter_info->key_info_buffer,
				    ha_alter_info->index_add_buffer,
				    ha_alter_info->index_add_count)) {
				my_error(
					ER_FK_NO_INDEX_CHILD,
					MYF(0),
					fk_key->name.str
					? fk_key->name.str : "",
					table_share->table_name.str);
				goto err_exit;
			}

			num_col = i;
		}

		add_fk[num_fk] = dict_mem_foreign_create();

#ifndef _WIN32
		if (fk_key->ref_db.str) {
			tablename_to_filename(fk_key->ref_db.str, db_name,
					      MAX_DATABASE_NAME_LEN);
			db_namep = db_name;
			db_name_len = strlen(db_name);
		}
		if (fk_key->ref_table.str) {
			tablename_to_filename(fk_key->ref_table.str, tbl_name,
					      MAX_TABLE_NAME_LEN);
			tbl_namep = tbl_name;
			tbl_name_len = strlen(tbl_name);
		}
#else
		ut_ad(fk_key->ref_table.str);
		tablename_to_filename(fk_key->ref_table.str, tbl_name,
				      MAX_TABLE_NAME_LEN);
		innobase_casedn_str(tbl_name);
		tbl_name_len = strlen(tbl_name);
		tbl_namep = &tbl_name[0];

		if (fk_key->ref_db.str != NULL) {
			tablename_to_filename(fk_key->ref_db.str, db_name,
					      MAX_DATABASE_NAME_LEN);
			innobase_casedn_str(db_name);
			db_name_len = strlen(db_name);
			db_namep = &db_name[0];
		}
#endif
		mutex_enter(&dict_sys->mutex);

		referenced_table_name = dict_get_referenced_table(
			table->name.m_name,
			db_namep,
			db_name_len,
			tbl_namep,
			tbl_name_len,
			&referenced_table,
			add_fk[num_fk]->heap);

		/* Test the case when referenced_table failed to
		open, if trx->check_foreigns is not set, we should
		still be able to add the foreign key */
		DBUG_EXECUTE_IF("innodb_test_open_ref_fail",
				referenced_table = NULL;);

		if (!referenced_table && trx->check_foreigns) {
			mutex_exit(&dict_sys->mutex);
			my_error(ER_FK_CANNOT_OPEN_PARENT,
				 MYF(0), tbl_namep);

			goto err_exit;
		}

		if (fk_key->ref_columns.elements > 0) {
			ulint	i = 0;
			Key_part_spec* column;
			List_iterator<Key_part_spec> key_part_iterator(
				fk_key->ref_columns);

			while ((column = key_part_iterator++)) {
				referenced_column_names[i] =
					column->field_name.str;
				ut_ad(i < MAX_NUM_FK_COLUMNS);
				i++;
			}

			if (referenced_table) {
				referenced_index =
					dict_foreign_find_index(
						referenced_table, 0,
						referenced_column_names,
						i, index,
						TRUE, FALSE,
						NULL, NULL, NULL);

				DBUG_EXECUTE_IF(
					"innodb_test_no_reference_idx",
					referenced_index = NULL;);

				/* Check whether there exist such
				index in the the index create clause */
				if (!referenced_index) {
					mutex_exit(&dict_sys->mutex);
					my_error(ER_FK_NO_INDEX_PARENT, MYF(0),
						 fk_key->name.str
						 ? fk_key->name.str : "",
						 tbl_namep);
					goto err_exit;
				}
			} else {
				ut_a(!trx->check_foreigns);
			}

			referenced_num_col = i;
		} else {
			/* Not possible to add a foreign key without a
			referenced column */
			mutex_exit(&dict_sys->mutex);
			my_error(ER_CANNOT_ADD_FOREIGN, MYF(0));
			goto err_exit;
		}

		if (!innobase_init_foreign(
			    add_fk[num_fk], fk_key->name.str,
			    table, index, column_names,
			    num_col, referenced_table_name,
			    referenced_table, referenced_index,
			    referenced_column_names, referenced_num_col)) {
			mutex_exit(&dict_sys->mutex);
			my_error(
				ER_DUP_CONSTRAINT_NAME,
				MYF(0),
                                "FOREIGN KEY", add_fk[num_fk]->id);
			goto err_exit;
		}

		mutex_exit(&dict_sys->mutex);

		correct_option = innobase_set_foreign_key_option(
			add_fk[num_fk], fk_key);

		DBUG_EXECUTE_IF("innodb_test_wrong_fk_option",
				correct_option = false;);

		if (!correct_option) {
			my_error(ER_FK_INCORRECT_OPTION,
				 MYF(0),
				 table_share->table_name.str,
				 add_fk[num_fk]->id);
			goto err_exit;
		}

		if (innobase_check_fk_stored(
			add_fk[num_fk], table, s_cols)) {
			my_printf_error(
				HA_ERR_UNSUPPORTED,
				"Cannot add foreign key on the base column "
				"of stored column", MYF(0));
			goto err_exit;
		}

		num_fk++;
	}

	*n_add_fk = num_fk;

	DBUG_RETURN(true);
err_exit:
	for (ulint i = 0; i <= num_fk; i++) {
		if (add_fk[i]) {
			dict_foreign_free(add_fk[i]);
		}
	}

	DBUG_RETURN(false);
}

/*************************************************************//**
Copies an InnoDB column to a MySQL field.  This function is
adapted from row_sel_field_store_in_mysql_format(). */
static
void
innobase_col_to_mysql(
/*==================*/
	const dict_col_t*	col,	/*!< in: InnoDB column */
	const uchar*		data,	/*!< in: InnoDB column data */
	ulint			len,	/*!< in: length of data, in bytes */
	Field*			field)	/*!< in/out: MySQL field */
{
	uchar*	ptr;
	uchar*	dest	= field->ptr;
	ulint	flen	= field->pack_length();

	switch (col->mtype) {
	case DATA_INT:
		ut_ad(len == flen);

		/* Convert integer data from Innobase to little-endian
		format, sign bit restored to normal */

		for (ptr = dest + len; ptr != dest; ) {
			*--ptr = *data++;
		}

		if (!(col->prtype & DATA_UNSIGNED)) {
			((byte*) dest)[len - 1] ^= 0x80;
		}

		break;

	case DATA_VARCHAR:
	case DATA_VARMYSQL:
	case DATA_BINARY:
		field->reset();

		if (field->type() == MYSQL_TYPE_VARCHAR) {
			/* This is a >= 5.0.3 type true VARCHAR. Store the
			length of the data to the first byte or the first
			two bytes of dest. */

			dest = row_mysql_store_true_var_len(
				dest, len, flen - field->key_length());
		}

		/* Copy the actual data */
		memcpy(dest, data, len);
		break;

	case DATA_GEOMETRY:
	case DATA_BLOB:
		/* Skip MySQL BLOBs when reporting an erroneous row
		during index creation or table rebuild. */
		field->set_null();
		break;

#ifdef UNIV_DEBUG
	case DATA_MYSQL:
		ut_ad(flen >= len);
		ut_ad(col->mbmaxlen >= col->mbminlen);
		memcpy(dest, data, len);
		break;

	default:
	case DATA_SYS_CHILD:
	case DATA_SYS:
		/* These column types should never be shipped to MySQL. */
		ut_ad(0);

	case DATA_FLOAT:
	case DATA_DOUBLE:
	case DATA_DECIMAL:
		/* Above are the valid column types for MySQL data. */
		ut_ad(flen == len);
		/* fall through */
	case DATA_FIXBINARY:
	case DATA_CHAR:
		/* We may have flen > len when there is a shorter
		prefix on the CHAR and BINARY column. */
		ut_ad(flen >= len);
#else /* UNIV_DEBUG */
	default:
#endif /* UNIV_DEBUG */
		memcpy(dest, data, len);
	}
}

/*************************************************************//**
Copies an InnoDB record to table->record[0]. */
void
innobase_rec_to_mysql(
/*==================*/
	struct TABLE*		table,	/*!< in/out: MySQL table */
	const rec_t*		rec,	/*!< in: record */
	const dict_index_t*	index,	/*!< in: index */
	const ulint*		offsets)/*!< in: rec_get_offsets(
					rec, index, ...) */
{
	uint	n_fields	= table->s->fields;

	ut_ad(n_fields == dict_table_get_n_user_cols(index->table)
	      - !!(DICT_TF2_FLAG_IS_SET(index->table,
					DICT_TF2_FTS_HAS_DOC_ID)));

	for (uint i = 0; i < n_fields; i++) {
		Field*		field	= table->field[i];
		ulint		ipos;
		ulint		ilen;
		const uchar*	ifield;
		ulint prefix_col;

		field->reset();

		ipos = dict_index_get_nth_col_or_prefix_pos(
			index, i, true, false, &prefix_col);

		if (ipos == ULINT_UNDEFINED
		    || rec_offs_nth_extern(offsets, ipos)) {
null_field:
			field->set_null();
			continue;
		}

		ifield = rec_get_nth_field(rec, offsets, ipos, &ilen);

		/* Assign the NULL flag */
		if (ilen == UNIV_SQL_NULL) {
			ut_ad(field->real_maybe_null());
			goto null_field;
		}

		field->set_notnull();

		innobase_col_to_mysql(
			dict_field_get_col(
				dict_index_get_nth_field(index, ipos)),
			ifield, ilen, field);
	}
}

/*************************************************************//**
Copies an InnoDB index entry to table->record[0].
This is used in preparation for print_keydup_error() from
inline add index */
void
innobase_fields_to_mysql(
/*=====================*/
	struct TABLE*		table,	/*!< in/out: MySQL table */
	const dict_index_t*	index,	/*!< in: InnoDB index */
	const dfield_t*		fields)	/*!< in: InnoDB index fields */
{
	uint	n_fields	= table->s->fields;
	ulint	num_v 		= 0;

	ut_ad(n_fields == dict_table_get_n_user_cols(index->table)
	      + dict_table_get_n_v_cols(index->table)
	      - !!(DICT_TF2_FLAG_IS_SET(index->table,
					DICT_TF2_FTS_HAS_DOC_ID)));

	for (uint i = 0; i < n_fields; i++) {
		Field*		field	= table->field[i];
		ulint		ipos;
		ulint		col_n;
		ulint		prefix_col;

		field->reset();

		if (innobase_is_v_fld(field)) {
			col_n = num_v;
			num_v++;
		} else {
			col_n = i - num_v;
		}

		ipos = dict_index_get_nth_col_or_prefix_pos(
			index, col_n, true, innobase_is_v_fld(field),
			&prefix_col);

		if (ipos == ULINT_UNDEFINED
		    || dfield_is_ext(&fields[ipos])
		    || dfield_is_null(&fields[ipos])) {

			field->set_null();
		} else {
			field->set_notnull();

			const dfield_t*	df	= &fields[ipos];

			innobase_col_to_mysql(
				dict_field_get_col(
					dict_index_get_nth_field(index, ipos)),
				static_cast<const uchar*>(dfield_get_data(df)),
				dfield_get_len(df), field);
		}
	}
}

/*************************************************************//**
Copies an InnoDB row to table->record[0].
This is used in preparation for print_keydup_error() from
row_log_table_apply() */
void
innobase_row_to_mysql(
/*==================*/
	struct TABLE*		table,	/*!< in/out: MySQL table */
	const dict_table_t*	itab,	/*!< in: InnoDB table */
	const dtuple_t*		row)	/*!< in: InnoDB row */
{
	uint	n_fields = table->s->fields;
	ulint	num_v = 0;

	/* The InnoDB row may contain an extra FTS_DOC_ID column at the end. */
	ut_ad(row->n_fields == dict_table_get_n_cols(itab));
	ut_ad(n_fields == row->n_fields - DATA_N_SYS_COLS
	      + dict_table_get_n_v_cols(itab)
	      - !!(DICT_TF2_FLAG_IS_SET(itab, DICT_TF2_FTS_HAS_DOC_ID)));

	for (uint i = 0; i < n_fields; i++) {
		Field*		field	= table->field[i];

		field->reset();

		if (innobase_is_v_fld(field)) {
			/* Virtual column are not stored in InnoDB table, so
			skip it */
			num_v++;
			continue;
		}

		const dfield_t*	df	= dtuple_get_nth_field(row, i - num_v);

		if (dfield_is_ext(df) || dfield_is_null(df)) {
			field->set_null();
		} else {
			field->set_notnull();

			innobase_col_to_mysql(
				dict_table_get_nth_col(itab, i - num_v),
				static_cast<const uchar*>(dfield_get_data(df)),
				dfield_get_len(df), field);
		}
	}
	if (table->vfield) {
		my_bitmap_map*	old_vcol_set = tmp_use_all_columns(table, table->vcol_set);
		table->update_virtual_fields(table->file, VCOL_UPDATE_FOR_READ);
		tmp_restore_column_map(table->vcol_set, old_vcol_set);
	}
}

/*************************************************************//**
Resets table->record[0]. */
void
innobase_rec_reset(
/*===============*/
	TABLE*			table)		/*!< in/out: MySQL table */
{
	uint	n_fields	= table->s->fields;
	uint	i;

	for (i = 0; i < n_fields; i++) {
		table->field[i]->set_default();
	}
}

/*******************************************************************//**
This function checks that index keys are sensible.
@return 0 or error number */
static MY_ATTRIBUTE((nonnull, warn_unused_result))
int
innobase_check_index_keys(
/*======================*/
	const Alter_inplace_info*	info,
				/*!< in: indexes to be created or dropped */
	const dict_table_t*		innodb_table)
				/*!< in: Existing indexes */
{
	for (uint key_num = 0; key_num < info->index_add_count;
	     key_num++) {
		const KEY&	key = info->key_info_buffer[
			info->index_add_buffer[key_num]];

		/* Check that the same index name does not appear
		twice in indexes to be created. */

		for (ulint i = 0; i < key_num; i++) {
			const KEY&	key2 = info->key_info_buffer[
				info->index_add_buffer[i]];

			if (0 == strcmp(key.name, key2.name)) {
				my_error(ER_WRONG_NAME_FOR_INDEX, MYF(0),
					 key.name);

				return(ER_WRONG_NAME_FOR_INDEX);
			}
		}

		/* Check that the same index name does not already exist. */

		const dict_index_t* index;

		for (index = dict_table_get_first_index(innodb_table);
		     index; index = dict_table_get_next_index(index)) {

			if (index->is_committed()
			    && !strcmp(key.name, index->name)) {
				break;
			}
		}

		/* Now we are in a situation where we have "ADD INDEX x"
		and an index by the same name already exists. We have 4
		possible cases:
		1. No further clauses for an index x are given. Should reject
		the operation.
		2. "DROP INDEX x" is given. Should allow the operation.
		3. "RENAME INDEX x TO y" is given. Should allow the operation.
		4. "DROP INDEX x, RENAME INDEX x TO y" is given. Should allow
		the operation, since no name clash occurs. In this particular
		case MySQL cancels the operation without calling InnoDB
		methods. */

		if (index) {
			/* If a key by the same name is being created and
			dropped, the name clash is OK. */
			for (uint i = 0; i < info->index_drop_count;
			     i++) {
				const KEY*	drop_key
					= info->index_drop_buffer[i];

				if (0 == strcmp(key.name, drop_key->name)) {
					goto name_ok;
				}
			}

#ifdef MYSQL_RENAME_INDEX
			/* If a key by the same name is being created and
			renamed, the name clash is OK. E.g.
			ALTER TABLE t ADD INDEX i (col), RENAME INDEX i TO x
			where the index "i" exists prior to the ALTER command.
			In this case we:
			1. rename the existing index from "i" to "x"
			2. add the new index "i" */
			for (uint i = 0; i < info->index_rename_count; i++) {
				const KEY_PAIR*	pair
					= &info->index_rename_buffer[i];

				if (0 == strcmp(key.name, pair->old_key->name)) {
					goto name_ok;
				}
			}
#endif /* MYSQL_RENAME_INDEX */

			my_error(ER_WRONG_NAME_FOR_INDEX, MYF(0),
                                 key.name);

			return(ER_WRONG_NAME_FOR_INDEX);
		}

name_ok:
		for (ulint i = 0; i < key.user_defined_key_parts; i++) {
			const KEY_PART_INFO&	key_part1
				= key.key_part[i];
			const Field*		field
				= key_part1.field;
			ibool			is_unsigned;

			switch (get_innobase_type_from_mysql_type(
					&is_unsigned, field)) {
			default:
				break;
			case DATA_INT:
			case DATA_FLOAT:
			case DATA_DOUBLE:
			case DATA_DECIMAL:
				/* Check that MySQL does not try to
				create a column prefix index field on
				an inappropriate data type. */

				if (field->type() == MYSQL_TYPE_VARCHAR) {
					if (key_part1.length
					    >= field->pack_length()
					    - ((Field_varstring*) field)
					    ->length_bytes) {
						break;
					}
				} else {
					if (key_part1.length
					    >= field->pack_length()) {
						break;
					}
				}

				my_error(ER_WRONG_KEY_COLUMN, MYF(0), "InnoDB",
					 field->field_name);
				return(ER_WRONG_KEY_COLUMN);
			}

			/* Check that the same column does not appear
			twice in the index. */

			for (ulint j = 0; j < i; j++) {
				const KEY_PART_INFO&	key_part2
					= key.key_part[j];

				if (key_part1.fieldnr != key_part2.fieldnr) {
					continue;
				}

				my_error(ER_WRONG_KEY_COLUMN, MYF(0), "InnoDB",
					 field->field_name);
				return(ER_WRONG_KEY_COLUMN);
			}
		}
	}

	return(0);
}

/** Create index field definition for key part
@param[in]	new_clustered	true if alter is generating a new clustered
index
@param[in]	altered_table	MySQL table that is being altered
@param[in]	key_part	MySQL key definition
@param[out]	index_field	index field defition for key_part */
static MY_ATTRIBUTE((nonnull(2,3)))
void
innobase_create_index_field_def(
	bool			new_clustered,
	const TABLE*		altered_table,
	const KEY_PART_INFO*	key_part,
	index_field_t*		index_field)
{
	const Field*	field;
	ibool		is_unsigned;
	ulint		col_type;
	ulint		num_v = 0;

	DBUG_ENTER("innobase_create_index_field_def");

	ut_ad(key_part);
	ut_ad(index_field);
	ut_ad(altered_table);

	field = new_clustered
		? altered_table->field[key_part->fieldnr]
		: key_part->field;

	for (ulint i = 0; i < key_part->fieldnr; i++) {
		if (innobase_is_v_fld(altered_table->field[i])) {
			num_v++;
		}
	}

	col_type = get_innobase_type_from_mysql_type(
		&is_unsigned, field);

	if (innobase_is_v_fld(field)) {
		index_field->is_v_col = true;
		index_field->col_no = num_v;
	} else {
		index_field->is_v_col = false;
		index_field->col_no = key_part->fieldnr - num_v;
	}

	if (DATA_LARGE_MTYPE(col_type)
	    || (key_part->length < field->pack_length()
		&& field->type() != MYSQL_TYPE_VARCHAR)
	    || (field->type() == MYSQL_TYPE_VARCHAR
		&& key_part->length < field->pack_length()
			- ((Field_varstring*) field)->length_bytes)) {

		index_field->prefix_len = key_part->length;
	} else {
		index_field->prefix_len = 0;
	}

	DBUG_VOID_RETURN;
}

/** Create index definition for key
@param[in]	altered_table		MySQL table that is being altered
@param[in]	keys			key definitions
@param[in]	key_number		MySQL key number
@param[in]	new_clustered		true if generating a new clustered
index on the table
@param[in]	key_clustered		true if this is the new clustered index
@param[out]	index			index definition
@param[in]	heap			heap where memory is allocated */
static MY_ATTRIBUTE((nonnull))
void
innobase_create_index_def(
	const TABLE*		altered_table,
	const KEY*		keys,
	ulint			key_number,
	bool			new_clustered,
	bool			key_clustered,
	index_def_t*		index,
	mem_heap_t*		heap)
{
	const KEY*	key = &keys[key_number];
	ulint		i;
	ulint		n_fields = key->user_defined_key_parts;

	DBUG_ENTER("innobase_create_index_def");
	DBUG_ASSERT(!key_clustered || new_clustered);

	ut_ad(altered_table);

	index->fields = static_cast<index_field_t*>(
		mem_heap_alloc(heap, n_fields * sizeof *index->fields));

	index->parser = NULL;
	index->key_number = key_number;
	index->n_fields = n_fields;
	index->name = mem_heap_strdup(heap, key->name);
	index->rebuild = new_clustered;

	if (key_clustered) {
		DBUG_ASSERT(!(key->flags & (HA_FULLTEXT | HA_SPATIAL)));
		DBUG_ASSERT(key->flags & HA_NOSAME);
		index->ind_type = DICT_CLUSTERED | DICT_UNIQUE;
	} else if (key->flags & HA_FULLTEXT) {
		DBUG_ASSERT(!(key->flags & (HA_SPATIAL | HA_NOSAME)));
		DBUG_ASSERT(!(key->flags & HA_KEYFLAG_MASK
			      & ~(HA_FULLTEXT
				  | HA_PACK_KEY
				  | HA_BINARY_PACK_KEY)));
		index->ind_type = DICT_FTS;

		/* Note: key->parser is only parser name,
			 we need to get parser from altered_table instead */

		if (key->flags & HA_USES_PARSER) {
			for (ulint j = 0; j < altered_table->s->keys; j++) {
				if (ut_strcmp(altered_table->key_info[j].name,
					      key->name) == 0) {
					ut_ad(altered_table->key_info[j].flags
					      & HA_USES_PARSER);

					plugin_ref	parser =
						altered_table->key_info[j].parser;
					index->parser =
						static_cast<st_mysql_ftparser*>(
						plugin_decl(parser)->info);

					break;
				}
			}

			DBUG_EXECUTE_IF("fts_instrument_use_default_parser",
				index->parser = &fts_default_parser;);
			ut_ad(index->parser);
		}
	} else if (key->flags & HA_SPATIAL) {
		DBUG_ASSERT(!(key->flags & HA_NOSAME));
		index->ind_type = DICT_SPATIAL;
		ut_ad(n_fields == 1);
		ulint	num_v = 0;

		/* Need to count the virtual fields before this spatial
		indexed field */
		for (ulint i = 0; i < key->key_part->fieldnr; i++) {
			if (innobase_is_v_fld(altered_table->field[i])) {
				num_v++;
			}
		}
		index->fields[0].col_no = key->key_part[0].fieldnr - num_v;
		index->fields[0].prefix_len = 0;
		index->fields[0].is_v_col = false;

		if (innobase_is_v_fld(key->key_part[0].field)) {

			/* Currently, the spatial index cannot be created
			on virtual columns. It is blocked in server
			layer */
			ut_ad(0);
			index->fields[0].is_v_col = true;
		} else {
			index->fields[0].is_v_col = false;
		}
	} else {
		index->ind_type = (key->flags & HA_NOSAME) ? DICT_UNIQUE : 0;
	}

	if (!(key->flags & HA_SPATIAL)) {
		for (i = 0; i < n_fields; i++) {
			innobase_create_index_field_def(
				new_clustered, altered_table,
				&key->key_part[i], &index->fields[i]);

			if (index->fields[i].is_v_col) {
				index->ind_type |= DICT_VIRTUAL;
			}
		}
	}

	DBUG_VOID_RETURN;
}

/*******************************************************************//**
Check whether the table has the FTS_DOC_ID column
@return whether there exists an FTS_DOC_ID column */
static
bool
innobase_fts_check_doc_id_col(
/*==========================*/
	const dict_table_t*	table,  /*!< in: InnoDB table with
					fulltext index */
	const TABLE*		altered_table,
					/*!< in: MySQL table with
					fulltext index */
	ulint*			fts_doc_col_no,
					/*!< out: The column number for
					Doc ID, or ULINT_UNDEFINED
					if it is of wrong type */
	ulint*			num_v)	/*!< out: number of virtual column */
{
	*fts_doc_col_no = ULINT_UNDEFINED;

	const uint n_cols = altered_table->s->fields;
	ulint	i;

	*num_v = 0;

	for (i = 0; i < n_cols; i++) {
		const Field*	field = altered_table->field[i];

		if (innobase_is_v_fld(field)) {
			(*num_v)++;
		}

		if (my_strcasecmp(system_charset_info,
				  field->field_name, FTS_DOC_ID_COL_NAME)) {
			continue;
		}

		if (strcmp(field->field_name, FTS_DOC_ID_COL_NAME)) {
			my_error(ER_WRONG_COLUMN_NAME, MYF(0),
				 field->field_name);
		} else if (field->type() != MYSQL_TYPE_LONGLONG
			   || field->pack_length() != 8
			   || field->real_maybe_null()
			   || !(field->flags & UNSIGNED_FLAG)
			   || innobase_is_v_fld(field)) {
			my_error(ER_INNODB_FT_WRONG_DOCID_COLUMN, MYF(0),
				 field->field_name);
		} else {
			*fts_doc_col_no = i - *num_v;
		}

		return(true);
	}

	if (!table) {
		return(false);
	}

	/* Not to count the virtual columns */
	i -= *num_v;

	for (; i + DATA_N_SYS_COLS < (uint) table->n_cols; i++) {
		const char*     name = dict_table_get_col_name(table, i);

		if (strcmp(name, FTS_DOC_ID_COL_NAME) == 0) {
#ifdef UNIV_DEBUG
			const dict_col_t*       col;

			col = dict_table_get_nth_col(table, i);

			/* Because the FTS_DOC_ID does not exist in
			the MySQL data dictionary, this must be the
			internally created FTS_DOC_ID column. */
			ut_ad(col->mtype == DATA_INT);
			ut_ad(col->len == 8);
			ut_ad(col->prtype & DATA_NOT_NULL);
			ut_ad(col->prtype & DATA_UNSIGNED);
#endif /* UNIV_DEBUG */
			*fts_doc_col_no = i;
			return(true);
		}
	}

	return(false);
}

/*******************************************************************//**
Check whether the table has a unique index with FTS_DOC_ID_INDEX_NAME
on the Doc ID column.
@return the status of the FTS_DOC_ID index */
enum fts_doc_id_index_enum
innobase_fts_check_doc_id_index(
/*============================*/
	const dict_table_t*	table,		/*!< in: table definition */
	const TABLE*		altered_table,	/*!< in: MySQL table
						that is being altered */
	ulint*			fts_doc_col_no)	/*!< out: The column number for
						Doc ID, or ULINT_UNDEFINED
						if it is being created in
						ha_alter_info */
{
	const dict_index_t*	index;
	const dict_field_t*	field;

	if (altered_table) {
		/* Check if a unique index with the name of
		FTS_DOC_ID_INDEX_NAME is being created. */

		for (uint i = 0; i < altered_table->s->keys; i++) {
			const KEY& key = altered_table->key_info[i];

			if (innobase_strcasecmp(
				    key.name, FTS_DOC_ID_INDEX_NAME)) {
				continue;
			}

			if ((key.flags & HA_NOSAME)
			    && key.user_defined_key_parts == 1
			    && !strcmp(key.name, FTS_DOC_ID_INDEX_NAME)
			    && !strcmp(key.key_part[0].field->field_name,
				       FTS_DOC_ID_COL_NAME)) {
				if (fts_doc_col_no) {
					*fts_doc_col_no = ULINT_UNDEFINED;
				}
				return(FTS_EXIST_DOC_ID_INDEX);
			} else {
				return(FTS_INCORRECT_DOC_ID_INDEX);
			}
		}
	}

	if (!table) {
		return(FTS_NOT_EXIST_DOC_ID_INDEX);
	}

	for (index = dict_table_get_first_index(table);
	     index; index = dict_table_get_next_index(index)) {

		/* Check if there exists a unique index with the name of
		FTS_DOC_ID_INDEX_NAME */
		if (innobase_strcasecmp(index->name, FTS_DOC_ID_INDEX_NAME)) {
			continue;
		}

		if (!dict_index_is_unique(index)
		    || dict_index_get_n_unique(index) > 1
		    || strcmp(index->name, FTS_DOC_ID_INDEX_NAME)) {
			return(FTS_INCORRECT_DOC_ID_INDEX);
		}

		/* Check whether the index has FTS_DOC_ID as its
		first column */
		field = dict_index_get_nth_field(index, 0);

		/* The column would be of a BIGINT data type */
		if (strcmp(field->name, FTS_DOC_ID_COL_NAME) == 0
		    && field->col->mtype == DATA_INT
		    && field->col->len == 8
		    && field->col->prtype & DATA_NOT_NULL
		    && !dict_col_is_virtual(field->col)) {
			if (fts_doc_col_no) {
				*fts_doc_col_no = dict_col_get_no(field->col);
			}
			return(FTS_EXIST_DOC_ID_INDEX);
		} else {
			return(FTS_INCORRECT_DOC_ID_INDEX);
		}
	}


	/* Not found */
	return(FTS_NOT_EXIST_DOC_ID_INDEX);
}
/*******************************************************************//**
Check whether the table has a unique index with FTS_DOC_ID_INDEX_NAME
on the Doc ID column in MySQL create index definition.
@return FTS_EXIST_DOC_ID_INDEX if there exists the FTS_DOC_ID index,
FTS_INCORRECT_DOC_ID_INDEX if the FTS_DOC_ID index is of wrong format */
enum fts_doc_id_index_enum
innobase_fts_check_doc_id_index_in_def(
/*===================================*/
	ulint		n_key,		/*!< in: Number of keys */
	const KEY*	key_info)	/*!< in: Key definition */
{
	/* Check whether there is a "FTS_DOC_ID_INDEX" in the to be built index
	list */
	for (ulint j = 0; j < n_key; j++) {
		const KEY*	key = &key_info[j];

		if (innobase_strcasecmp(key->name, FTS_DOC_ID_INDEX_NAME)) {
			continue;
		}

		/* Do a check on FTS DOC ID_INDEX, it must be unique,
		named as "FTS_DOC_ID_INDEX" and on column "FTS_DOC_ID" */
		if (!(key->flags & HA_NOSAME)
		    || key->user_defined_key_parts != 1
		    || strcmp(key->name, FTS_DOC_ID_INDEX_NAME)
		    || strcmp(key->key_part[0].field->field_name,
			      FTS_DOC_ID_COL_NAME)) {
			return(FTS_INCORRECT_DOC_ID_INDEX);
		}

		return(FTS_EXIST_DOC_ID_INDEX);
	}

	return(FTS_NOT_EXIST_DOC_ID_INDEX);
}

/*******************************************************************//**
Create an index table where indexes are ordered as follows:

IF a new primary key is defined for the table THEN

	1) New primary key
	2) The remaining keys in key_info

ELSE

	1) All new indexes in the order they arrive from MySQL

ENDIF

@return key definitions */
static MY_ATTRIBUTE((nonnull, warn_unused_result, malloc))
index_def_t*
innobase_create_key_defs(
/*=====================*/
	mem_heap_t*			heap,
			/*!< in/out: memory heap where space for key
			definitions are allocated */
	const Alter_inplace_info*	ha_alter_info,
			/*!< in: alter operation */
	const TABLE*			altered_table,
			/*!< in: MySQL table that is being altered */
	ulint&				n_add,
			/*!< in/out: number of indexes to be created */
	ulint&				n_fts_add,
			/*!< out: number of FTS indexes to be created */
	bool				got_default_clust,
			/*!< in: whether the table lacks a primary key */
	ulint&				fts_doc_id_col,
			/*!< in: The column number for Doc ID */
	bool&				add_fts_doc_id,
			/*!< in: whether we need to add new DOC ID
			column for FTS index */
	bool&				add_fts_doc_idx,
			/*!< in: whether we need to add new DOC ID
			index for FTS index */
	const TABLE*			table)
			/*!< in: MySQL table that is being altered */
{
	index_def_t*		indexdef;
	index_def_t*		indexdefs;
	bool			new_primary;
	const uint*const	add
		= ha_alter_info->index_add_buffer;
	const KEY*const		key_info
		= ha_alter_info->key_info_buffer;

	DBUG_ENTER("innobase_create_key_defs");
	DBUG_ASSERT(!add_fts_doc_id || add_fts_doc_idx);
	DBUG_ASSERT(ha_alter_info->index_add_count == n_add);

	/* If there is a primary key, it is always the first index
	defined for the innodb_table. */

	new_primary = n_add > 0
		&& !my_strcasecmp(system_charset_info,
				  key_info[*add].name, "PRIMARY");
	n_fts_add = 0;

	/* If there is a UNIQUE INDEX consisting entirely of NOT NULL
	columns and if the index does not contain column prefix(es)
	(only prefix/part of the column is indexed), MySQL will treat the
	index as a PRIMARY KEY unless the table already has one. */

	ut_ad(altered_table->s->primary_key == 0
	      || altered_table->s->primary_key == MAX_KEY);

	if (got_default_clust && !new_primary) {
		new_primary = (altered_table->s->primary_key != MAX_KEY);
	}

	const bool rebuild = new_primary || add_fts_doc_id
		|| innobase_need_rebuild(ha_alter_info, table);

	/* Reserve one more space if new_primary is true, and we might
	need to add the FTS_DOC_ID_INDEX */
	indexdef = indexdefs = static_cast<index_def_t*>(
		mem_heap_alloc(
			heap, sizeof *indexdef
			* (ha_alter_info->key_count
			   + rebuild
			   + got_default_clust)));

	if (rebuild) {
		ulint	primary_key_number;

		if (new_primary) {
			DBUG_ASSERT(n_add || got_default_clust);
			DBUG_ASSERT(n_add || !altered_table->s->primary_key);
			primary_key_number = altered_table->s->primary_key;
		} else if (got_default_clust) {
			/* Create the GEN_CLUST_INDEX */
			index_def_t*	index = indexdef++;

			index->fields = NULL;
			index->n_fields = 0;
			index->ind_type = DICT_CLUSTERED;
			index->name = innobase_index_reserve_name;
			index->rebuild = true;
			index->key_number = ~0;
			primary_key_number = ULINT_UNDEFINED;
			goto created_clustered;
		} else {
			primary_key_number = 0;
		}

		/* Create the PRIMARY key index definition */
		innobase_create_index_def(
			altered_table, key_info, primary_key_number,
			true, true, indexdef++, heap);

created_clustered:
		n_add = 1;

		for (ulint i = 0; i < ha_alter_info->key_count; i++) {
			if (i == primary_key_number) {
				continue;
			}
			/* Copy the index definitions. */
			innobase_create_index_def(
				altered_table, key_info, i, true,
				false, indexdef, heap);

			if (indexdef->ind_type & DICT_FTS) {
				n_fts_add++;
			}

			indexdef++;
			n_add++;
		}

		if (n_fts_add > 0) {
			ulint	num_v = 0;

			if (!add_fts_doc_id
			    && !innobase_fts_check_doc_id_col(
				    NULL, altered_table,
				    &fts_doc_id_col, &num_v)) {
				fts_doc_id_col = altered_table->s->fields - num_v;
				add_fts_doc_id = true;
			}

			if (!add_fts_doc_idx) {
				fts_doc_id_index_enum	ret;
				ulint			doc_col_no;

				ret = innobase_fts_check_doc_id_index(
					NULL, altered_table, &doc_col_no);

				/* This should have been checked before */
				ut_ad(ret != FTS_INCORRECT_DOC_ID_INDEX);

				if (ret == FTS_NOT_EXIST_DOC_ID_INDEX) {
					add_fts_doc_idx = true;
				} else {
					ut_ad(ret == FTS_EXIST_DOC_ID_INDEX);
					ut_ad(doc_col_no == ULINT_UNDEFINED
					      || doc_col_no == fts_doc_id_col);
				}
			}
		}
	} else {
		/* Create definitions for added secondary indexes. */

		for (ulint i = 0; i < n_add; i++) {
			innobase_create_index_def(
				altered_table, key_info, add[i],
				false, false, indexdef, heap);

			if (indexdef->ind_type & DICT_FTS) {
				n_fts_add++;
			}

			indexdef++;
		}
	}

	DBUG_ASSERT(indexdefs + n_add == indexdef);

	if (add_fts_doc_idx) {
		index_def_t*	index = indexdef++;

		index->fields = static_cast<index_field_t*>(
			mem_heap_alloc(heap, sizeof *index->fields));
		index->n_fields = 1;
		index->fields->col_no = fts_doc_id_col;
		index->fields->prefix_len = 0;
		index->fields->is_v_col = false;
		index->ind_type = DICT_UNIQUE;
		ut_ad(!rebuild
		      || !add_fts_doc_id
		      || fts_doc_id_col <= altered_table->s->fields);

		index->name = FTS_DOC_ID_INDEX_NAME;
		index->rebuild = rebuild;

		/* TODO: assign a real MySQL key number for this */
		index->key_number = ULINT_UNDEFINED;
		n_add++;
	}

	DBUG_ASSERT(indexdef > indexdefs);
	DBUG_ASSERT((ulint) (indexdef - indexdefs)
		    <= ha_alter_info->key_count
		    + add_fts_doc_idx + got_default_clust);
	DBUG_ASSERT(ha_alter_info->index_add_count <= n_add);
	DBUG_RETURN(indexdefs);
}

/*******************************************************************//**
Check each index column size, make sure they do not exceed the max limit
@return true if index column size exceeds limit */
static MY_ATTRIBUTE((nonnull, warn_unused_result))
bool
innobase_check_column_length(
/*=========================*/
	ulint		max_col_len,	/*!< in: maximum column length */
	const KEY*	key_info)	/*!< in: Indexes to be created */
{
	for (ulint key_part = 0; key_part < key_info->user_defined_key_parts; key_part++) {
		if (key_info->key_part[key_part].length > max_col_len) {
			return(true);
		}
	}
	return(false);
}

/********************************************************************//**
Drop any indexes that we were not able to free previously due to
open table handles. */
static
void
online_retry_drop_indexes_low(
/*==========================*/
	dict_table_t*	table,	/*!< in/out: table */
	trx_t*		trx)	/*!< in/out: transaction */
{
	ut_ad(mutex_own(&dict_sys->mutex));
	ut_ad(trx->dict_operation_lock_mode == RW_X_LATCH);
	ut_ad(trx_get_dict_operation(trx) == TRX_DICT_OP_INDEX);

	/* We can have table->n_ref_count > 1, because other threads
	may have prebuilt->table pointing to the table. However, these
	other threads should be between statements, waiting for the
	next statement to execute, or for a meta-data lock. */
	ut_ad(table->get_ref_count() >= 1);

	if (table->drop_aborted) {
		row_merge_drop_indexes(trx, table, TRUE);
	}
}

/********************************************************************//**
Drop any indexes that we were not able to free previously due to
open table handles. */
static MY_ATTRIBUTE((nonnull))
void
online_retry_drop_indexes(
/*======================*/
	dict_table_t*	table,		/*!< in/out: table */
	THD*		user_thd)	/*!< in/out: MySQL connection */
{
	if (table->drop_aborted) {
		trx_t*	trx = innobase_trx_allocate(user_thd);

		trx_start_for_ddl(trx, TRX_DICT_OP_INDEX);

		row_mysql_lock_data_dictionary(trx);
		online_retry_drop_indexes_low(table, trx);
		trx_commit_for_mysql(trx);
		row_mysql_unlock_data_dictionary(trx);
		trx_free_for_mysql(trx);
	}

	ut_d(mutex_enter(&dict_sys->mutex));
	ut_d(dict_table_check_for_dup_indexes(table, CHECK_ALL_COMPLETE));
	ut_d(mutex_exit(&dict_sys->mutex));
	ut_ad(!table->drop_aborted);
}

/********************************************************************//**
Commit a dictionary transaction and drop any indexes that we were not
able to free previously due to open table handles. */
static MY_ATTRIBUTE((nonnull))
void
online_retry_drop_indexes_with_trx(
/*===============================*/
	dict_table_t*	table,	/*!< in/out: table */
	trx_t*		trx)	/*!< in/out: transaction */
{
	ut_ad(trx_state_eq(trx, TRX_STATE_NOT_STARTED));

	ut_ad(trx->dict_operation_lock_mode == RW_X_LATCH);

	/* Now that the dictionary is being locked, check if we can
	drop any incompletely created indexes that may have been left
	behind in rollback_inplace_alter_table() earlier. */
	if (table->drop_aborted) {

		trx->table_id = 0;

		trx_start_for_ddl(trx, TRX_DICT_OP_INDEX);

		online_retry_drop_indexes_low(table, trx);
		trx_commit_for_mysql(trx);
	}
}

/** Determines if InnoDB is dropping a foreign key constraint.
@param foreign the constraint
@param drop_fk constraints being dropped
@param n_drop_fk number of constraints that are being dropped
@return whether the constraint is being dropped */
MY_ATTRIBUTE((pure, nonnull(1), warn_unused_result))
inline
bool
innobase_dropping_foreign(
	const dict_foreign_t*	foreign,
	dict_foreign_t**	drop_fk,
	ulint			n_drop_fk)
{
	while (n_drop_fk--) {
		if (*drop_fk++ == foreign) {
			return(true);
		}
	}

	return(false);
}

/** Determines if an InnoDB FOREIGN KEY constraint depends on a
column that is being dropped or modified to NOT NULL.
@param user_table InnoDB table as it is before the ALTER operation
@param col_name Name of the column being altered
@param drop_fk constraints being dropped
@param n_drop_fk number of constraints that are being dropped
@param drop true=drop column, false=set NOT NULL
@retval true Not allowed (will call my_error())
@retval false Allowed
*/
MY_ATTRIBUTE((pure, nonnull(1,4), warn_unused_result))
static
bool
innobase_check_foreigns_low(
	const dict_table_t*	user_table,
	dict_foreign_t**	drop_fk,
	ulint			n_drop_fk,
	const char*		col_name,
	bool			drop)
{
	dict_foreign_t*	foreign;
	ut_ad(mutex_own(&dict_sys->mutex));

	/* Check if any FOREIGN KEY constraints are defined on this
	column. */

	for (dict_foreign_set::const_iterator it = user_table->foreign_set.begin();
	     it != user_table->foreign_set.end();
	     ++it) {

		foreign = *it;

		if (!drop && !(foreign->type
			       & (DICT_FOREIGN_ON_DELETE_SET_NULL
				  | DICT_FOREIGN_ON_UPDATE_SET_NULL))) {
			continue;
		}

		if (innobase_dropping_foreign(foreign, drop_fk, n_drop_fk)) {
			continue;
		}

		for (unsigned f = 0; f < foreign->n_fields; f++) {
			if (!strcmp(foreign->foreign_col_names[f],
				    col_name)) {
				my_error(drop
					 ? ER_FK_COLUMN_CANNOT_DROP
					 : ER_FK_COLUMN_NOT_NULL, MYF(0),
					 col_name, foreign->id);
				return(true);
			}
		}
	}

	if (!drop) {
		/* SET NULL clauses on foreign key constraints of
		child tables affect the child tables, not the parent table.
		The column can be NOT NULL in the parent table. */
		return(false);
	}

	/* Check if any FOREIGN KEY constraints in other tables are
	referring to the column that is being dropped. */
	for (dict_foreign_set::const_iterator it
		= user_table->referenced_set.begin();
	     it != user_table->referenced_set.end();
	     ++it) {

		foreign = *it;

		if (innobase_dropping_foreign(foreign, drop_fk, n_drop_fk)) {
			continue;
		}

		for (unsigned f = 0; f < foreign->n_fields; f++) {
			char display_name[FN_REFLEN];

			if (strcmp(foreign->referenced_col_names[f],
				   col_name)) {
				continue;
			}

			char* buf_end = innobase_convert_name(
				display_name, (sizeof display_name) - 1,
				foreign->foreign_table_name,
				strlen(foreign->foreign_table_name),
				NULL);
			*buf_end = '\0';
			my_error(ER_FK_COLUMN_CANNOT_DROP_CHILD,
				 MYF(0), col_name, foreign->id,
				 display_name);

			return(true);
		}
	}

	return(false);
}

/** Determines if an InnoDB FOREIGN KEY constraint depends on a
column that is being dropped or modified to NOT NULL.
@param ha_alter_info Data used during in-place alter
@param altered_table MySQL table that is being altered
@param old_table MySQL table as it is before the ALTER operation
@param user_table InnoDB table as it is before the ALTER operation
@param drop_fk constraints being dropped
@param n_drop_fk number of constraints that are being dropped
@retval true Not allowed (will call my_error())
@retval false Allowed
*/
MY_ATTRIBUTE((pure, nonnull(1,2,3,4), warn_unused_result))
static
bool
innobase_check_foreigns(
	Alter_inplace_info*	ha_alter_info,
	const TABLE*		altered_table,
	const TABLE*		old_table,
	const dict_table_t*	user_table,
	dict_foreign_t**	drop_fk,
	ulint			n_drop_fk)
{
	List_iterator_fast<Create_field> cf_it(
		ha_alter_info->alter_info->create_list);

	for (Field** fp = old_table->field; *fp; fp++) {
		cf_it.rewind();
		const Create_field* new_field;

		ut_ad(!(*fp)->real_maybe_null()
		      == !!((*fp)->flags & NOT_NULL_FLAG));

		while ((new_field = cf_it++)) {
			if (new_field->field == *fp) {
				break;
			}
		}

		if (!new_field || (new_field->flags & NOT_NULL_FLAG)) {
			if (innobase_check_foreigns_low(
				    user_table, drop_fk, n_drop_fk,
				    (*fp)->field_name, !new_field)) {
				return(true);
			}
		}
	}

	return(false);
}

/** Convert a default value for ADD COLUMN.

@param heap Memory heap where allocated
@param dfield InnoDB data field to copy to
@param field MySQL value for the column
@param comp nonzero if in compact format */
static MY_ATTRIBUTE((nonnull))
void
innobase_build_col_map_add(
/*=======================*/
	mem_heap_t*	heap,
	dfield_t*	dfield,
	const Field*	field,
	ulint		comp)
{
	if (field->is_real_null()) {
		dfield_set_null(dfield);
		return;
	}

	ulint	size	= field->pack_length();

	byte*	buf	= static_cast<byte*>(mem_heap_alloc(heap, size));

	const byte*	mysql_data = field->ptr;

	row_mysql_store_col_in_innobase_format(
		dfield, buf, true, mysql_data, size, comp);
}

/** Construct the translation table for reordering, dropping or
adding columns.

@param ha_alter_info Data used during in-place alter
@param altered_table MySQL table that is being altered
@param table MySQL table as it is before the ALTER operation
@param new_table InnoDB table corresponding to MySQL altered_table
@param old_table InnoDB table corresponding to MYSQL table
@param add_cols Default values for ADD COLUMN, or NULL if no ADD COLUMN
@param heap Memory heap where allocated
@return array of integers, mapping column numbers in the table
to column numbers in altered_table */
static MY_ATTRIBUTE((nonnull(1,2,3,4,5,7), warn_unused_result))
const ulint*
innobase_build_col_map(
/*===================*/
	Alter_inplace_info*	ha_alter_info,
	const TABLE*		altered_table,
	const TABLE*		table,
	const dict_table_t*	new_table,
	const dict_table_t*	old_table,
	dtuple_t*		add_cols,
	mem_heap_t*		heap)
{
	DBUG_ENTER("innobase_build_col_map");
	DBUG_ASSERT(altered_table != table);
	DBUG_ASSERT(new_table != old_table);
	DBUG_ASSERT(dict_table_get_n_cols(new_table)
		    + dict_table_get_n_v_cols(new_table)
		    >= altered_table->s->fields + DATA_N_SYS_COLS);
	DBUG_ASSERT(dict_table_get_n_cols(old_table)
		    + dict_table_get_n_v_cols(old_table)
		    >= table->s->fields + DATA_N_SYS_COLS);
	DBUG_ASSERT(!!add_cols == !!(ha_alter_info->handler_flags
				     & Alter_inplace_info::ADD_COLUMN));
	DBUG_ASSERT(!add_cols || dtuple_get_n_fields(add_cols)
		    == dict_table_get_n_cols(new_table));

	ulint*	col_map = static_cast<ulint*>(
		mem_heap_alloc(
			heap, (old_table->n_cols + old_table->n_v_cols)
			* sizeof *col_map));

	List_iterator_fast<Create_field> cf_it(
		ha_alter_info->alter_info->create_list);
	uint	i = 0;
	uint	num_v = 0;

	/* Any dropped columns will map to ULINT_UNDEFINED. */
	for (uint old_i = 0; old_i + DATA_N_SYS_COLS < old_table->n_cols;
	     old_i++) {
		col_map[old_i] = ULINT_UNDEFINED;
	}

	for (uint old_i = 0; old_i < old_table->n_v_cols; old_i++) {
		col_map[old_i + old_table->n_cols] = ULINT_UNDEFINED;
	}

	while (const Create_field* new_field = cf_it++) {
		bool	is_v = false;

		if (innobase_is_v_fld(new_field)) {
			is_v = true;
		}

		ulint	num_old_v = 0;

		for (uint old_i = 0; table->field[old_i]; old_i++) {
			const Field* field = table->field[old_i];
			if (innobase_is_v_fld(field)) {
				if (is_v && new_field->field == field) {
					col_map[old_table->n_cols + num_v]
						= num_old_v;
					num_old_v++;
					goto found_col;
				}
				num_old_v++;
				continue;
			}

			if (new_field->field == field) {
				col_map[old_i - num_old_v] = i;
				goto found_col;
			}
		}

		ut_ad(!is_v);
		innobase_build_col_map_add(
			heap, dtuple_get_nth_field(add_cols, i),
			altered_table->field[i + num_v],
			dict_table_is_comp(new_table));
found_col:
		if (is_v) {
			num_v++;
		} else {
			i++;
		}
	}

	DBUG_ASSERT(i == altered_table->s->fields - num_v);

	i = table->s->fields - old_table->n_v_cols;

	/* Add the InnoDB hidden FTS_DOC_ID column, if any. */
	if (i + DATA_N_SYS_COLS < old_table->n_cols) {
		/* There should be exactly one extra field,
		the FTS_DOC_ID. */
		DBUG_ASSERT(DICT_TF2_FLAG_IS_SET(old_table,
						 DICT_TF2_FTS_HAS_DOC_ID));
		DBUG_ASSERT(i + DATA_N_SYS_COLS + 1 == old_table->n_cols);
		DBUG_ASSERT(!strcmp(dict_table_get_col_name(
					    old_table, i),
				    FTS_DOC_ID_COL_NAME));
		if (altered_table->s->fields + DATA_N_SYS_COLS
		    - new_table->n_v_cols
		    < new_table->n_cols) {
			DBUG_ASSERT(DICT_TF2_FLAG_IS_SET(
					    new_table,
					    DICT_TF2_FTS_HAS_DOC_ID));
			DBUG_ASSERT(altered_table->s->fields
				    + DATA_N_SYS_COLS + 1
				    == static_cast<ulint>(
					new_table->n_cols
					+ new_table->n_v_cols));
			col_map[i] = altered_table->s->fields
				     - new_table->n_v_cols;
		} else {
			DBUG_ASSERT(!DICT_TF2_FLAG_IS_SET(
					    new_table,
					    DICT_TF2_FTS_HAS_DOC_ID));
			col_map[i] = ULINT_UNDEFINED;
		}

		i++;
	} else {
		DBUG_ASSERT(!DICT_TF2_FLAG_IS_SET(
				    old_table,
				    DICT_TF2_FTS_HAS_DOC_ID));
	}

	for (; i < old_table->n_cols; i++) {
		col_map[i] = i + new_table->n_cols - old_table->n_cols;
	}

	DBUG_RETURN(col_map);
}

/** Drop newly create FTS index related auxiliary table during
FIC create index process, before fts_add_index is called
@param table table that was being rebuilt online
@param trx transaction
@return DB_SUCCESS if successful, otherwise last error code
*/
static
dberr_t
innobase_drop_fts_index_table(
/*==========================*/
        dict_table_t*   table,
	trx_t*		trx)
{
	dberr_t		ret_err = DB_SUCCESS;

	for (dict_index_t* index = dict_table_get_first_index(table);
	     index != NULL;
	     index = dict_table_get_next_index(index)) {
		if (index->type & DICT_FTS) {
			dberr_t	err;

			err = fts_drop_index_tables(trx, index);

			if (err != DB_SUCCESS) {
				ret_err = err;
			}
		}
	}

	return(ret_err);
}

/** Get the new non-virtual column names if any columns were renamed
@param ha_alter_info	Data used during in-place alter
@param altered_table	MySQL table that is being altered
@param table		MySQL table as it is before the ALTER operation
@param user_table	InnoDB table as it is before the ALTER operation
@param heap		Memory heap for the allocation
@return array of new column names in rebuilt_table, or NULL if not renamed */
static MY_ATTRIBUTE((nonnull, warn_unused_result))
const char**
innobase_get_col_names(
	Alter_inplace_info*	ha_alter_info,
	const TABLE*		altered_table,
	const TABLE*		table,
	const dict_table_t*	user_table,
	mem_heap_t*		heap)
{
	const char**		cols;
	uint			i;

	DBUG_ENTER("innobase_get_col_names");
	DBUG_ASSERT(user_table->n_t_def > table->s->fields);
	DBUG_ASSERT(ha_alter_info->handler_flags
		    & Alter_inplace_info::ALTER_COLUMN_NAME);

	cols = static_cast<const char**>(
		mem_heap_zalloc(heap, user_table->n_def * sizeof *cols));

	i = 0;
	List_iterator_fast<Create_field> cf_it(
		ha_alter_info->alter_info->create_list);
	while (const Create_field* new_field = cf_it++) {
		ulint	num_v = 0;
		DBUG_ASSERT(i < altered_table->s->fields);

		if (innobase_is_v_fld(new_field)) {
			continue;
		}

		for (uint old_i = 0; table->field[old_i]; old_i++) {
			if (innobase_is_v_fld(table->field[old_i])) {
				num_v++;
			}

			if (new_field->field == table->field[old_i]) {
				cols[old_i - num_v] = new_field->field_name;
				break;
			}
		}

		i++;
	}

	/* Copy the internal column names. */
	i = table->s->fields - user_table->n_v_def;
	cols[i] = dict_table_get_col_name(user_table, i);

	while (++i < user_table->n_def) {
		cols[i] = cols[i - 1] + strlen(cols[i - 1]) + 1;
	}

	DBUG_RETURN(cols);
}

/** Check whether the column prefix is increased, decreased, or unchanged.
@param[in]	new_prefix_len	new prefix length
@param[in]	old_prefix_len	new prefix length
@retval	1	prefix is increased
@retval	0	prefix is unchanged
@retval	-1	prefix is decreased */
static inline
lint
innobase_pk_col_prefix_compare(
	ulint	new_prefix_len,
	ulint	old_prefix_len)
{
	ut_ad(new_prefix_len < COMPRESSED_REC_MAX_DATA_SIZE);
	ut_ad(old_prefix_len < COMPRESSED_REC_MAX_DATA_SIZE);

	if (new_prefix_len == old_prefix_len) {
		return(0);
	}

	if (new_prefix_len == 0) {
		new_prefix_len = ULINT_MAX;
	}

	if (old_prefix_len == 0) {
		old_prefix_len = ULINT_MAX;
	}

	if (new_prefix_len > old_prefix_len) {
		return(1);
	} else {
		return(-1);
	}
}

/** Check whether the column is existing in old table.
@param[in]	new_col_no	new column no
@param[in]	col_map		mapping of old column numbers to new ones
@param[in]	col_map_size	the column map size
@return true if the column is existing, otherwise false. */
static inline
bool
innobase_pk_col_is_existing(
	const ulint	new_col_no,
	const ulint*	col_map,
	const ulint	col_map_size)
{
	for (ulint i = 0; i < col_map_size; i++) {
		if (col_map[i] == new_col_no) {
			return(true);
		}
	}

	return(false);
}

/** Determine whether both the indexes have same set of primary key
fields arranged in the same order.

Rules when we cannot skip sorting:
(1) Removing existing PK columns somewhere else than at the end of the PK;
(2) Adding existing columns to the PK, except at the end of the PK when no
columns are removed from the PK;
(3) Changing the order of existing PK columns;
(4) Decreasing the prefix length just like removing existing PK columns
follows rule(1), Increasing the prefix length just like adding existing
PK columns follows rule(2).
@param[in]	col_map		mapping of old column numbers to new ones
@param[in]	ha_alter_info	Data used during in-place alter
@param[in]	old_clust_index	index to be compared
@param[in]	new_clust_index index to be compared
@retval true if both indexes have same order.
@retval false. */
static MY_ATTRIBUTE((warn_unused_result))
bool
innobase_pk_order_preserved(
	const ulint*		col_map,
	const dict_index_t*	old_clust_index,
	const dict_index_t*	new_clust_index)
{
	ulint	old_n_uniq
		= dict_index_get_n_ordering_defined_by_user(
			old_clust_index);
	ulint	new_n_uniq
		= dict_index_get_n_ordering_defined_by_user(
			new_clust_index);

	ut_ad(dict_index_is_clust(old_clust_index));
	ut_ad(dict_index_is_clust(new_clust_index));
	ut_ad(old_clust_index->table != new_clust_index->table);
	ut_ad(col_map != NULL);

	if (old_n_uniq == 0) {
		/* There was no PRIMARY KEY in the table.
		If there is no PRIMARY KEY after the ALTER either,
		no sorting is needed. */
		return(new_n_uniq == old_n_uniq);
	}

	/* DROP PRIMARY KEY is only allowed in combination with
	ADD PRIMARY KEY. */
	ut_ad(new_n_uniq > 0);

	/* The order of the last processed new_clust_index key field,
	not counting ADD COLUMN, which are constant. */
	lint	last_field_order = -1;
	ulint	existing_field_count = 0;
	ulint	old_n_cols = dict_table_get_n_cols(old_clust_index->table);
	for (ulint new_field = 0; new_field < new_n_uniq; new_field++) {
		ulint	new_col_no =
			new_clust_index->fields[new_field].col->ind;

		/* Check if there is a match in old primary key. */
		ulint	old_field = 0;
		while (old_field < old_n_uniq) {
			ulint	old_col_no =
				old_clust_index->fields[old_field].col->ind;

			if (col_map[old_col_no] == new_col_no) {
				break;
			}

			old_field++;
		}

		/* The order of key field in the new primary key.
		1. old PK column:      idx in old primary key
		2. existing column:    old_n_uniq + sequence no
		3. newly added column: no order */
		lint		new_field_order;
		const bool	old_pk_column = old_field < old_n_uniq;

		if (old_pk_column) {
			new_field_order = old_field;
		} else if (innobase_pk_col_is_existing(new_col_no, col_map,
						       old_n_cols)) {
			new_field_order = old_n_uniq + existing_field_count++;
		} else {
			/* Skip newly added column. */
			continue;
		}

		if (last_field_order + 1 != new_field_order) {
			/* Old PK order is not kept, or existing column
			is not added at the end of old PK. */
			return(false);
		}

		last_field_order = new_field_order;

		if (!old_pk_column) {
			continue;
		}

		/* Check prefix length change. */
		const lint	prefix_change = innobase_pk_col_prefix_compare(
			new_clust_index->fields[new_field].prefix_len,
			old_clust_index->fields[old_field].prefix_len);

		if (prefix_change < 0) {
			/* If a column's prefix length is decreased, it should
			be the last old PK column in new PK.
			Note: we set last_field_order to -2, so that if	there
			are any old PK colmns or existing columns after it in
			new PK, the comparison to new_field_order will fail in
			the next round.*/
			last_field_order = -2;
		} else if (prefix_change > 0) {
			/* If a column's prefix length is increased, it	should
			be the last PK column in old PK. */
			if (old_field != old_n_uniq - 1) {
				return(false);
			}
		}
	}

	return(true);
}

/** Update the mtype from DATA_BLOB to DATA_GEOMETRY for a specified
GIS column of a table. This is used when we want to create spatial index
on legacy GIS columns coming from 5.6, where we store GIS data as DATA_BLOB
in innodb layer.
@param[in]	table_id	table id
@param[in]	col_name	column name
@param[in]	trx		data dictionary transaction
@retval true Failure
@retval false Success */
static
bool
innobase_update_gis_column_type(
	table_id_t	table_id,
	const char*	col_name,
	trx_t*		trx)
{
	pars_info_t*	info;
	dberr_t		error;

	DBUG_ENTER("innobase_update_gis_column_type");

	DBUG_ASSERT(trx_get_dict_operation(trx) == TRX_DICT_OP_INDEX);
	ut_ad(trx->dict_operation_lock_mode == RW_X_LATCH);
	ut_ad(mutex_own(&dict_sys->mutex));
	ut_ad(rw_lock_own(dict_operation_lock, RW_LOCK_X));

	info = pars_info_create();

	pars_info_add_ull_literal(info, "tableid", table_id);
	pars_info_add_str_literal(info, "name", col_name);
	pars_info_add_int4_literal(info, "mtype", DATA_GEOMETRY);

	trx->op_info = "update column type to DATA_GEOMETRY";

	error = que_eval_sql(
		info,
		"PROCEDURE UPDATE_SYS_COLUMNS_PROC () IS\n"
		"BEGIN\n"
		"UPDATE SYS_COLUMNS SET MTYPE=:mtype\n"
		"WHERE TABLE_ID=:tableid AND NAME=:name;\n"
		"END;\n",
		false, trx);

	trx->error_state = DB_SUCCESS;
	trx->op_info = "";

	DBUG_RETURN(error != DB_SUCCESS);
}

/** Check if we are creating spatial indexes on GIS columns, which are
legacy columns from earlier MySQL, such as 5.6. If so, we have to update
the mtypes of the old GIS columns to DATA_GEOMETRY.
In 5.6, we store GIS columns as DATA_BLOB in InnoDB layer, it will introduce
confusion when we run latest server on older data. That's why we need to
do the upgrade.
@param[in] ha_alter_info	Data used during in-place alter
@param[in] table		Table on which we want to add indexes
@param[in] trx			Transaction
@return DB_SUCCESS if update successfully or no columns need to be updated,
otherwise DB_ERROR, which means we can't update the mtype for some
column, and creating spatial index on it should be dangerous */
static
dberr_t
innobase_check_gis_columns(
	Alter_inplace_info*	ha_alter_info,
	dict_table_t*		table,
	trx_t*			trx)
{
	DBUG_ENTER("innobase_check_gis_columns");

	for (uint key_num = 0;
	     key_num < ha_alter_info->index_add_count;
	     key_num++) {

		const KEY&	key = ha_alter_info->key_info_buffer[
			ha_alter_info->index_add_buffer[key_num]];

		if (!(key.flags & HA_SPATIAL)) {
			continue;
		}

		ut_ad(key.user_defined_key_parts == 1);
		const KEY_PART_INFO&    key_part = key.key_part[0];

		/* Does not support spatial index on virtual columns */
		if (innobase_is_v_fld(key_part.field)) {
			DBUG_RETURN(DB_UNSUPPORTED);
		}

		ulint col_nr = dict_table_has_column(
			table,
			key_part.field->field_name,
			key_part.fieldnr);
		ut_ad(col_nr != table->n_def);
		dict_col_t*	col = &table->cols[col_nr];

		if (col->mtype != DATA_BLOB) {
			ut_ad(DATA_GEOMETRY_MTYPE(col->mtype));
			continue;
		}

		const char* col_name = dict_table_get_col_name(
			table, col_nr);

		if (innobase_update_gis_column_type(
			table->id, col_name, trx)) {

			DBUG_RETURN(DB_ERROR);
		} else {
			col->mtype = DATA_GEOMETRY;

			ib::info() << "Updated mtype of column" << col_name
				<< " in table " << table->name
				<< ", whose id is " << table->id
				<< " to DATA_GEOMETRY";
		}
	}

	DBUG_RETURN(DB_SUCCESS);
}

/** Collect virtual column info for its addition
@param[in] ha_alter_info	Data used during in-place alter
@param[in] altered_table	MySQL table that is being altered to
@param[in] table		MySQL table as it is before the ALTER operation
@retval true Failure
@retval false Success */
static
bool
prepare_inplace_add_virtual(
	Alter_inplace_info*	ha_alter_info,
	const TABLE*		altered_table,
	const TABLE*		table)
{
	ha_innobase_inplace_ctx*	ctx;
	ulint				i = 0;
	ulint				j = 0;
	const Create_field*		new_field;

	ctx = static_cast<ha_innobase_inplace_ctx*>
		(ha_alter_info->handler_ctx);

	ctx->num_to_add_vcol = altered_table->s->fields
			       + ctx->num_to_drop_vcol - table->s->fields;

	ctx->add_vcol = static_cast<dict_v_col_t*>(
		 mem_heap_zalloc(ctx->heap, ctx->num_to_add_vcol
				 * sizeof *ctx->add_vcol));
	ctx->add_vcol_name = static_cast<const char**>(
		 mem_heap_alloc(ctx->heap, ctx->num_to_add_vcol
				* sizeof *ctx->add_vcol_name));

	List_iterator_fast<Create_field> cf_it(
		ha_alter_info->alter_info->create_list);

	while ((new_field = (cf_it++)) != NULL) {
		const Field* field = new_field->field;
		ulint	old_i;

		for (old_i = 0; table->field[old_i]; old_i++) {
			const Field* n_field = table->field[old_i];
			if (field == n_field) {
				break;
			}
		}

		i++;

		if (table->field[old_i]) {
			continue;
		}

		ut_ad(!field);

		ulint	col_len;
		ulint	is_unsigned;
		ulint	field_type;
		ulint	charset_no;

		field =  altered_table->field[i - 1];

		ulint	col_type
				= get_innobase_type_from_mysql_type(
					&is_unsigned, field);


		if (!innobase_is_v_fld(field)) {
			continue;
		}

		col_len = field->pack_length();
		field_type = (ulint) field->type();

		if (!field->real_maybe_null()) {
			field_type |= DATA_NOT_NULL;
		}

		if (field->binary()) {
			field_type |= DATA_BINARY_TYPE;
		}

		if (is_unsigned) {
			field_type |= DATA_UNSIGNED;
		}

		if (dtype_is_string_type(col_type)) {
			charset_no = (ulint) field->charset()->number;

			DBUG_EXECUTE_IF(
				"ib_alter_add_virtual_fail",
				charset_no += MAX_CHAR_COLL_NUM;);

			if (charset_no > MAX_CHAR_COLL_NUM) {
				my_error(ER_WRONG_KEY_COLUMN, MYF(0), "InnoDB",
					 field->field_name);
				return(true);
			}
		} else {
			charset_no = 0;
		}

		if (field->type() == MYSQL_TYPE_VARCHAR) {
			uint32  length_bytes
				= static_cast<const Field_varstring*>(
					field)->length_bytes;

			col_len -= length_bytes;

			if (length_bytes == 2) {
				field_type |= DATA_LONG_TRUE_VARCHAR;
			}
		}


		ctx->add_vcol[j].m_col.prtype = dtype_form_prtype(
						field_type, charset_no);

		ctx->add_vcol[j].m_col.prtype |= DATA_VIRTUAL;

		ctx->add_vcol[j].m_col.mtype = col_type;

		ctx->add_vcol[j].m_col.len = col_len;

		ctx->add_vcol[j].m_col.ind = i - 1;
		ctx->add_vcol[j].num_base = 0;
		ctx->add_vcol_name[j] = field->field_name;
		ctx->add_vcol[j].base_col = NULL;
		ctx->add_vcol[j].v_pos = ctx->old_table->n_v_cols
					 - ctx->num_to_drop_vcol + j;

		/* No need to track the list */
		ctx->add_vcol[j].v_indexes = NULL;
		innodb_base_col_setup(ctx->old_table, field, &ctx->add_vcol[j]);
		j++;
	}

	return(false);
}

/** Collect virtual column info for its addition
@param[in] ha_alter_info	Data used during in-place alter
@param[in] altered_table	MySQL table that is being altered to
@param[in] table		MySQL table as it is before the ALTER operation
@retval true Failure
@retval false Success */
static
bool
prepare_inplace_drop_virtual(
	Alter_inplace_info*	ha_alter_info,
	const TABLE*		altered_table,
	const TABLE*		table)
{
	ha_innobase_inplace_ctx*	ctx;
	ulint				i = 0;
	ulint				j = 0;

	ctx = static_cast<ha_innobase_inplace_ctx*>
		(ha_alter_info->handler_ctx);

	ctx->num_to_drop_vcol = 0;
	for (i = 0; table->field[i]; i++) {
		const Field* field = table->field[i];
		if (field->flags & FIELD_IS_DROPPED && !field->stored_in_db()) {
			ctx->num_to_drop_vcol++;
		}
	}

	ctx->drop_vcol = static_cast<dict_v_col_t*>(
		 mem_heap_alloc(ctx->heap, ctx->num_to_drop_vcol
				* sizeof *ctx->drop_vcol));
	ctx->drop_vcol_name = static_cast<const char**>(
		 mem_heap_alloc(ctx->heap, ctx->num_to_drop_vcol
				* sizeof *ctx->drop_vcol_name));

	for (i = 0; table->field[i]; i++) {
		Field *field =  table->field[i];
		if (!(field->flags & FIELD_IS_DROPPED) || field->stored_in_db()) {
			continue;
		}

		ulint	col_len;
		ulint	is_unsigned;
		ulint	field_type;
		ulint	charset_no;

		ulint           col_type
                                = get_innobase_type_from_mysql_type(
                                        &is_unsigned, field);

		col_len = field->pack_length();
		field_type = (ulint) field->type();

		if (!field->real_maybe_null()) {
			field_type |= DATA_NOT_NULL;
		}

		if (field->binary()) {
			field_type |= DATA_BINARY_TYPE;
		}

		if (is_unsigned) {
			field_type |= DATA_UNSIGNED;
		}

		if (dtype_is_string_type(col_type)) {
			charset_no = (ulint) field->charset()->number;

			DBUG_EXECUTE_IF(
				"ib_alter_add_virtual_fail",
				charset_no += MAX_CHAR_COLL_NUM;);

			if (charset_no > MAX_CHAR_COLL_NUM) {
				my_error(ER_WRONG_KEY_COLUMN, MYF(0), "InnoDB",
					 field->field_name);
				return(true);
			}
		} else {
			charset_no = 0;
		}

		if (field->type() == MYSQL_TYPE_VARCHAR) {
			uint32  length_bytes
				= static_cast<const Field_varstring*>(
					field)->length_bytes;

			col_len -= length_bytes;

			if (length_bytes == 2) {
				field_type |= DATA_LONG_TRUE_VARCHAR;
			}
		}


		ctx->drop_vcol[j].m_col.prtype = dtype_form_prtype(
						field_type, charset_no);

		ctx->drop_vcol[j].m_col.prtype |= DATA_VIRTUAL;

		ctx->drop_vcol[j].m_col.mtype = col_type;

		ctx->drop_vcol[j].m_col.len = col_len;

		ctx->drop_vcol[j].m_col.ind = i;

		ctx->drop_vcol_name[j] = field->field_name;

		dict_v_col_t*	v_col = dict_table_get_nth_v_col_mysql(
					ctx->old_table, i);
		ctx->drop_vcol[j].v_pos = v_col->v_pos;
		j++;
	}

	return(false);
}

/** Insert a new record to INNODB SYS_VIRTUAL
@param[in] table	InnoDB table
@param[in] pos		virtual column column no
@param[in] base_pos	base column pos
@param[in] trx		transaction
@return DB_SUCCESS if successful, otherwise error code */
static
dberr_t
innobase_insert_sys_virtual(
	const dict_table_t*	table,
	ulint			pos,
	ulint			base_pos,
	trx_t*			trx)
{
	pars_info_t*    info = pars_info_create();

	pars_info_add_ull_literal(info, "id", table->id);

	pars_info_add_int4_literal(info, "pos", pos);

	pars_info_add_int4_literal(info, "base_pos", base_pos);

	dberr_t error = que_eval_sql(
			info,
			"PROCEDURE P () IS\n"
			"BEGIN\n"
			"INSERT INTO SYS_VIRTUAL VALUES"
			"(:id, :pos, :base_pos);\n"
			"END;\n",
			FALSE, trx);

	return(error);
}

/** Update INNODB SYS_COLUMNS on new virtual columns
@param[in] table	InnoDB table
@param[in] col_name	column name
@param[in] vcol		virtual column
@param[in] trx		transaction
@return DB_SUCCESS if successful, otherwise error code */
static
dberr_t
innobase_add_one_virtual(
	const dict_table_t*	table,
	const char*		col_name,
	dict_v_col_t*		vcol,
	trx_t*			trx)
{
	ulint		pos = dict_create_v_col_pos(vcol->v_pos,
						    vcol->m_col.ind);
	ulint		mtype =	vcol->m_col.mtype;
	ulint		prtype = vcol->m_col.prtype;
	ulint		len = vcol->m_col.len;
	pars_info_t*    info = pars_info_create();

	pars_info_add_ull_literal(info, "id", table->id);

	pars_info_add_int4_literal(info, "pos", pos);

	pars_info_add_str_literal(info, "name", col_name);
	pars_info_add_int4_literal(info, "mtype", mtype);
	pars_info_add_int4_literal(info, "prtype", prtype);
	pars_info_add_int4_literal(info, "len", len);
	pars_info_add_int4_literal(info, "prec", vcol->num_base);

	dberr_t error = que_eval_sql(
			info,
			"PROCEDURE P () IS\n"
			"BEGIN\n"
			"INSERT INTO SYS_COLUMNS VALUES"
			"(:id, :pos, :name, :mtype, :prtype, :len, :prec);\n"
			"END;\n",
			FALSE, trx);

	if (error != DB_SUCCESS) {
		return(error);
	}

	for (ulint i = 0; i < vcol->num_base; i++) {
		error = innobase_insert_sys_virtual(
			table, pos, vcol->base_col[i]->ind, trx);
		if (error != DB_SUCCESS) {
			return(error);
		}
	}

	return(error);
}

/** Update INNODB SYS_TABLES on number of virtual columns
@param[in] user_table	InnoDB table
@param[in] n_col	number of columns
@param[in] trx		transaction
@return DB_SUCCESS if successful, otherwise error code */
static
dberr_t
innobase_update_n_virtual(
	const dict_table_t*	table,
	ulint			n_col,
	trx_t*			trx)
{
	dberr_t		err = DB_SUCCESS;
	pars_info_t*    info = pars_info_create();

	pars_info_add_int4_literal(info, "num_col", n_col);
	pars_info_add_ull_literal(info, "id", table->id);

        err = que_eval_sql(
                info,
                "PROCEDURE RENUMBER_TABLE_ID_PROC () IS\n"
                "BEGIN\n"
                "UPDATE SYS_TABLES"
                " SET N_COLS = :num_col\n"
                " WHERE ID = :id;\n"
		"END;\n", FALSE, trx);

	return(err);
}

/** Update system table for adding virtual column(s)
@param[in]	ha_alter_info	Data used during in-place alter
@param[in]	altered_table	MySQL table that is being altered
@param[in]	table		MySQL table as it is before the ALTER operation
@param[in]	user_table	InnoDB table
@param[in]	trx		transaction
@retval true Failure
@retval false Success */
static
bool
innobase_add_virtual_try(
	Alter_inplace_info*	ha_alter_info,
	const TABLE*		altered_table,
	const TABLE*		table,
	const dict_table_t*     user_table,
	trx_t*			trx)
{
	ha_innobase_inplace_ctx*	ctx;
	dberr_t				err = DB_SUCCESS;

	ctx = static_cast<ha_innobase_inplace_ctx*>(
		ha_alter_info->handler_ctx);

	for (ulint i = 0; i < ctx->num_to_add_vcol; i++) {

		err = innobase_add_one_virtual(
			user_table, ctx->add_vcol_name[i],
			&ctx->add_vcol[i], trx);

		if (err != DB_SUCCESS) {
			my_error(ER_INTERNAL_ERROR, MYF(0),
				 "InnoDB: ADD COLUMN...VIRTUAL");
			return(true);
		}
	}


	ulint	n_col = user_table->n_cols;
	ulint	n_v_col = user_table->n_v_cols;

	n_v_col +=  ctx->num_to_add_vcol;

	n_col -= dict_table_get_n_sys_cols(user_table);

	n_v_col -= ctx->num_to_drop_vcol;

	ulint	new_n = dict_table_encode_n_col(n_col, n_v_col)
			+ ((user_table->flags & DICT_TF_COMPACT) << 31);

	err = innobase_update_n_virtual(user_table, new_n, trx);

	if (err != DB_SUCCESS) {
		my_error(ER_INTERNAL_ERROR, MYF(0),
			 "InnoDB: ADD COLUMN...VIRTUAL");
		return(true);
	}

	return(false);
}

/** Update INNODB SYS_COLUMNS on new virtual column's position
@param[in]	table	InnoDB table
@param[in]	old_pos	old position
@param[in]	new_pos	new position
@param[in]	trx	transaction
@return DB_SUCCESS if successful, otherwise error code */
static
dberr_t
innobase_update_v_pos_sys_columns(
	const dict_table_t*	table,
	ulint			old_pos,
	ulint			new_pos,
	trx_t*			trx)
{
	pars_info_t*    info = pars_info_create();

	pars_info_add_int4_literal(info, "pos", old_pos);
	pars_info_add_int4_literal(info, "val", new_pos);
	pars_info_add_ull_literal(info, "id", table->id);

	dberr_t error = que_eval_sql(
			info,
			"PROCEDURE P () IS\n"
			"BEGIN\n"
			"UPDATE SYS_COLUMNS\n"
			"SET POS = :val\n"
			"WHERE POS = :pos\n"
			"AND TABLE_ID = :id;\n"
			"END;\n",
			FALSE, trx);

	return(error);
}

/** Update INNODB SYS_VIRTUAL table with new virtual column position
@param[in]	table		InnoDB table
@param[in]	old_pos		old position
@param[in]	new_pos		new position
@param[in]	trx		transaction
@return DB_SUCCESS if successful, otherwise error code */
static
dberr_t
innobase_update_v_pos_sys_virtual(
	const dict_table_t*	table,
	ulint			old_pos,
	ulint			new_pos,
	trx_t*			trx)
{
	pars_info_t*    info = pars_info_create();

	pars_info_add_int4_literal(info, "pos", old_pos);
	pars_info_add_int4_literal(info, "val", new_pos);
	pars_info_add_ull_literal(info, "id", table->id);

	dberr_t error = que_eval_sql(
			info,
			"PROCEDURE P () IS\n"
			"BEGIN\n"
			"UPDATE SYS_VIRTUAL\n"
			"SET POS = :val\n"
			"WHERE POS = :pos\n"
			"AND TABLE_ID = :id;\n"
			"END;\n",
			FALSE, trx);

	return(error);
}

/** Update InnoDB system tables on dropping a virtual column
@param[in]	table		InnoDB table
@param[in]	col_name	column name of the dropping column
@param[in]	drop_col	col information for the dropping column
@param[in]	n_prev_dropped	number of previously dropped columns in the
				same alter clause
@param[in]	trx		transaction
@return DB_SUCCESS if successful, otherwise error code */
static
dberr_t
innobase_drop_one_virtual_sys_columns(
	const dict_table_t*	table,
	const char*		col_name,
	dict_col_t*		drop_col,
	ulint			n_prev_dropped,
	trx_t*			trx)
{
	pars_info_t*    info = pars_info_create();
	pars_info_add_ull_literal(info, "id", table->id);

	pars_info_add_str_literal(info, "name", col_name);

	dberr_t error = que_eval_sql(
			info,
			"PROCEDURE P () IS\n"
			"BEGIN\n"
			"DELETE FROM SYS_COLUMNS\n"
			"WHERE TABLE_ID = :id\n"
			"AND NAME = :name;\n"
			"END;\n",
			FALSE, trx);

	if (error != DB_SUCCESS) {
		return(error);
	}

	dict_v_col_t*	v_col = dict_table_get_nth_v_col_mysql(
				table, drop_col->ind);

	/* Adjust column positions for all subsequent columns */
	for (ulint i = v_col->v_pos + 1; i < table->n_v_cols; i++) {
		dict_v_col_t*   t_col = dict_table_get_nth_v_col(table, i);
		ulint		old_p = dict_create_v_col_pos(
					t_col->v_pos - n_prev_dropped,
					t_col->m_col.ind - n_prev_dropped);
		ulint		new_p = dict_create_v_col_pos(
					t_col->v_pos - 1 - n_prev_dropped,
					t_col->m_col.ind - 1 - n_prev_dropped);

		error = innobase_update_v_pos_sys_columns(
			table, old_p, new_p, trx);
		if (error != DB_SUCCESS) {
			return(error);
		}
		error = innobase_update_v_pos_sys_virtual(
			table, old_p, new_p, trx);
		if (error != DB_SUCCESS) {
			return(error);
		}
	}

	return(error);
}

/** Delete virtual column's info from INNODB SYS_VIRTUAL
@param[in]	table	InnoDB table
@param[in]	pos	position of the virtual column to be deleted
@param[in]	trx	transaction
@return DB_SUCCESS if successful, otherwise error code */
static
dberr_t
innobase_drop_one_virtual_sys_virtual(
	const dict_table_t*	table,
	ulint			pos,
	trx_t*			trx)
{
	pars_info_t*    info = pars_info_create();
	pars_info_add_ull_literal(info, "id", table->id);

	pars_info_add_int4_literal(info, "pos", pos);

	dberr_t error = que_eval_sql(
			info,
			"PROCEDURE P () IS\n"
			"BEGIN\n"
			"DELETE FROM SYS_VIRTUAL\n"
			"WHERE TABLE_ID = :id\n"
			"AND POS = :pos;\n"
			"END;\n",
			FALSE, trx);

	return(error);
}

/** Update system table for dropping virtual column(s)
@param[in]	ha_alter_info	Data used during in-place alter
@param[in]	altered_table	MySQL table that is being altered
@param[in]	table		MySQL table as it is before the ALTER operation
@param[in]	user_table	InnoDB table
@param[in]	trx		transaction
@retval true Failure
@retval false Success */
static
bool
innobase_drop_virtual_try(
	Alter_inplace_info*	ha_alter_info,
	const TABLE*		altered_table,
	const TABLE*		table,
	const dict_table_t*     user_table,
	trx_t*			trx)
{
	ha_innobase_inplace_ctx*	ctx;
	dberr_t				err = DB_SUCCESS;

	ctx = static_cast<ha_innobase_inplace_ctx*>
		(ha_alter_info->handler_ctx);

	for (ulint i = 0; i < ctx->num_to_drop_vcol; i++) {

		ulint	pos = dict_create_v_col_pos(
			ctx->drop_vcol[i].v_pos - i,
			ctx->drop_vcol[i].m_col.ind - i);
		err = innobase_drop_one_virtual_sys_virtual(
			user_table, pos, trx);

		if (err != DB_SUCCESS) {
			my_error(ER_INTERNAL_ERROR, MYF(0),
				 "InnoDB: DROP COLUMN...VIRTUAL");
			return(true);
		}

		err = innobase_drop_one_virtual_sys_columns(
			user_table, ctx->drop_vcol_name[i],
			&(ctx->drop_vcol[i].m_col), i, trx);

		if (err != DB_SUCCESS) {
			my_error(ER_INTERNAL_ERROR, MYF(0),
				 "InnoDB: DROP COLUMN...VIRTUAL");
			return(true);
		}
	}


	ulint	n_col = user_table->n_cols;
	ulint	n_v_col = user_table->n_v_cols;

	n_v_col -=  ctx->num_to_drop_vcol;

	n_col -= dict_table_get_n_sys_cols(user_table);

	ulint	new_n = dict_table_encode_n_col(n_col, n_v_col)
			+ ((user_table->flags & DICT_TF_COMPACT) << 31);

	err = innobase_update_n_virtual(user_table, new_n, trx);

	if (err != DB_SUCCESS) {
		my_error(ER_INTERNAL_ERROR, MYF(0),
			 "InnoDB: DROP COLUMN...VIRTUAL");
	}

	return(false);
}

/** Adjust the create index column number from "New table" to
"old InnoDB table" while we are doing dropping virtual column. Since we do
not create separate new table for the dropping/adding virtual columns.
To correctly find the indexed column, we will need to find its col_no
in the "Old Table", not the "New table".
@param[in]	ha_alter_info	Data used during in-place alter
@param[in]	old_table	MySQL table as it is before the ALTER operation
@param[in]	num_v_dropped	number of virtual column dropped
@param[in,out]	index_def	index definition */
static
void
innodb_v_adjust_idx_col(
	const Alter_inplace_info*	ha_alter_info,
	const TABLE*			old_table,
	ulint				num_v_dropped,
	index_def_t*			index_def)
{
	List_iterator_fast<Create_field> cf_it(
		ha_alter_info->alter_info->create_list);
	for (ulint i = 0; i < index_def->n_fields; i++) {
#ifdef UNIV_DEBUG
		bool	col_found = false;
#endif /* UNIV_DEBUG */
		ulint	num_v = 0;

		index_field_t*	index_field = &index_def->fields[i];

		/* Only adjust virtual column col_no, since non-virtual
		column position (in non-vcol list) won't change unless
		table rebuild */
		if (!index_field->is_v_col) {
			continue;
		}

		const Field*	field = NULL;

		cf_it.rewind();

		/* Found the field in the new table */
		while (const Create_field* new_field = cf_it++) {
			if (!innobase_is_v_fld(new_field)) {
				continue;
			}

			field = new_field->field;

			if (num_v == index_field->col_no) {
				break;
			}
			num_v++;
		}

		if (!field) {
			/* this means the field is a newly added field, this
			should have been blocked when we drop virtual column
			at the same time */
			ut_ad(num_v_dropped > 0);
			ut_a(0);
		}

		ut_ad(innobase_is_v_fld(field));

		num_v = 0;

		/* Look for its position in old table */
		for (uint old_i = 0; old_table->field[old_i]; old_i++) {
			if (old_table->field[old_i] == field) {
				/* Found it, adjust its col_no to its position
				in old table */
				index_def->fields[i].col_no = num_v;
				ut_d(col_found = true);
				break;
			}

			if (innobase_is_v_fld(old_table->field[old_i])) {
				num_v++;
			}
		}

		ut_ad(col_found);
	}
}

/** Update internal structures with concurrent writes blocked,
while preparing ALTER TABLE.

@param ha_alter_info Data used during in-place alter
@param altered_table MySQL table that is being altered
@param old_table MySQL table as it is before the ALTER operation
@param table_name Table name in MySQL
@param flags Table and tablespace flags
@param flags2 Additional table flags
@param fts_doc_id_col The column number of FTS_DOC_ID
@param add_fts_doc_id Flag: add column FTS_DOC_ID?
@param add_fts_doc_id_idx Flag: add index FTS_DOC_ID_INDEX (FTS_DOC_ID)?

@retval true Failure
@retval false Success
*/
static MY_ATTRIBUTE((warn_unused_result, nonnull(1,2,3,4)))
bool
prepare_inplace_alter_table_dict(
/*=============================*/
	Alter_inplace_info*	ha_alter_info,
	const TABLE*		altered_table,
	const TABLE*		old_table,
	const char*		table_name,
	ulint			flags,
	ulint			flags2,
	ulint			fts_doc_id_col,
	bool			add_fts_doc_id,
	bool			add_fts_doc_id_idx)
{
	bool			dict_locked	= false;
	ulint*			add_key_nums;	/* MySQL key numbers */
	index_def_t*		index_defs;	/* index definitions */
	dict_table_t*		user_table;
	dict_index_t*		fts_index	= NULL;
	ulint			new_clustered	= 0;
	dberr_t			error;
	ulint			num_fts_index;
	dict_add_v_col_t*	add_v = NULL;
	ha_innobase_inplace_ctx*ctx;

	DBUG_ENTER("prepare_inplace_alter_table_dict");

	ctx = static_cast<ha_innobase_inplace_ctx*>
		(ha_alter_info->handler_ctx);

	DBUG_ASSERT((ctx->add_autoinc != ULINT_UNDEFINED)
		    == (ctx->sequence.m_max_value > 0));
	DBUG_ASSERT(!ctx->num_to_drop_index == !ctx->drop_index);
	DBUG_ASSERT(!ctx->num_to_drop_fk == !ctx->drop_fk);
	DBUG_ASSERT(!add_fts_doc_id || add_fts_doc_id_idx);
	DBUG_ASSERT(!add_fts_doc_id_idx
		    || innobase_fulltext_exist(altered_table));
	DBUG_ASSERT(!ctx->add_cols);
	DBUG_ASSERT(!ctx->add_index);
	DBUG_ASSERT(!ctx->add_key_numbers);
	DBUG_ASSERT(!ctx->num_to_add_index);

	user_table = ctx->new_table;

	trx_start_if_not_started_xa(ctx->prebuilt->trx, true);

	if (ha_alter_info->handler_flags
	    & Alter_inplace_info::DROP_VIRTUAL_COLUMN) {
		if (prepare_inplace_drop_virtual(
			    ha_alter_info, altered_table, old_table)) {
			DBUG_RETURN(true);
		}
	}

	if (ha_alter_info->handler_flags
	    & Alter_inplace_info::ADD_VIRTUAL_COLUMN) {
		if (prepare_inplace_add_virtual(
			    ha_alter_info, altered_table, old_table)) {
			DBUG_RETURN(true);
		}

		/* Need information for newly added virtual columns
		for create index */

		if (ha_alter_info->handler_flags
		    & Alter_inplace_info::ADD_INDEX) {
			for (ulint i = 0; i < ctx->num_to_add_vcol; i++) {
				/* Set mbminmax for newly added column */
				dict_col_t& col = ctx->add_vcol[i].m_col;
				ulint mbminlen, mbmaxlen;
				dtype_get_mblen(col.mtype, col.prtype,
						&mbminlen, &mbmaxlen);
				col.mbminlen = mbminlen;
				col.mbmaxlen = mbmaxlen;
			}
			add_v = static_cast<dict_add_v_col_t*>(
				mem_heap_alloc(ctx->heap, sizeof *add_v));
			add_v->n_v_col = ctx->num_to_add_vcol;
			add_v->v_col = ctx->add_vcol;
			add_v->v_col_name = ctx->add_vcol_name;
		}
	}

	/* There should be no order change for virtual columns coming in
	here */
	ut_ad(check_v_col_in_order(old_table, altered_table, ha_alter_info));

	/* Create a background transaction for the operations on
	the data dictionary tables. */
	ctx->trx = innobase_trx_allocate(ctx->prebuilt->trx->mysql_thd);

	trx_start_for_ddl(ctx->trx, TRX_DICT_OP_INDEX);

	/* Create table containing all indexes to be built in this
	ALTER TABLE ADD INDEX so that they are in the correct order
	in the table. */

	ctx->num_to_add_index = ha_alter_info->index_add_count;

	ut_ad(ctx->prebuilt->trx->mysql_thd != NULL);
	const char*	path = thd_innodb_tmpdir(
		ctx->prebuilt->trx->mysql_thd);

	index_defs = innobase_create_key_defs(
		ctx->heap, ha_alter_info, altered_table, ctx->num_to_add_index,
		num_fts_index,
		dict_index_is_auto_gen_clust(dict_table_get_first_index(
						     ctx->new_table)),
		fts_doc_id_col, add_fts_doc_id, add_fts_doc_id_idx,
		old_table);

	new_clustered = DICT_CLUSTERED & index_defs[0].ind_type;

	if (num_fts_index > 1) {
		my_error(ER_INNODB_FT_LIMIT, MYF(0));
		goto error_handled;
	}

	if (!ctx->online) {
		/* This is not an online operation (LOCK=NONE). */
	} else if (ctx->add_autoinc == ULINT_UNDEFINED
		   && num_fts_index == 0
		   && (!innobase_need_rebuild(ha_alter_info, old_table)
		       || !innobase_fulltext_exist(altered_table))) {
		/* InnoDB can perform an online operation (LOCK=NONE). */
	} else {
		size_t query_length;
		/* This should have been blocked in
		check_if_supported_inplace_alter(). */
		ut_ad(0);
		my_error(ER_NOT_SUPPORTED_YET, MYF(0),
			 innobase_get_stmt_unsafe(ctx->prebuilt->trx->mysql_thd,
						  &query_length));
		goto error_handled;
	}

	/* The primary index would be rebuilt if a FTS Doc ID
	column is to be added, and the primary index definition
	is just copied from old table and stored in indexdefs[0] */
	DBUG_ASSERT(!add_fts_doc_id || new_clustered);
	DBUG_ASSERT(!!new_clustered ==
		    (innobase_need_rebuild(ha_alter_info, old_table)
		     || add_fts_doc_id));

	/* Allocate memory for dictionary index definitions */

	ctx->add_index = static_cast<dict_index_t**>(
		mem_heap_alloc(ctx->heap, ctx->num_to_add_index
			       * sizeof *ctx->add_index));
	ctx->add_key_numbers = add_key_nums = static_cast<ulint*>(
		mem_heap_alloc(ctx->heap, ctx->num_to_add_index
			       * sizeof *ctx->add_key_numbers));

	/* This transaction should be dictionary operation, so that
	the data dictionary will be locked during crash recovery. */

	ut_ad(ctx->trx->dict_operation == TRX_DICT_OP_INDEX);

	/* Acquire a lock on the table before creating any indexes. */

	if (ctx->online) {
		error = DB_SUCCESS;
	} else {
		error = row_merge_lock_table(
			ctx->prebuilt->trx, ctx->new_table, LOCK_S);

		if (error != DB_SUCCESS) {

			goto error_handling;
		}
	}

	/* Latch the InnoDB data dictionary exclusively so that no deadlocks
	or lock waits can happen in it during an index create operation. */

	row_mysql_lock_data_dictionary(ctx->trx);
	dict_locked = true;

	/* Wait for background stats processing to stop using the table that
	we are going to alter. We know bg stats will not start using it again
	until we are holding the data dict locked and we are holding it here
	at least until checking ut_ad(user_table->n_ref_count == 1) below.
	XXX what may happen if bg stats opens the table after we
	have unlocked data dictionary below? */
	dict_stats_wait_bg_to_stop_using_table(user_table, ctx->trx);

	online_retry_drop_indexes_low(ctx->new_table, ctx->trx);

	ut_d(dict_table_check_for_dup_indexes(
		     ctx->new_table, CHECK_ABORTED_OK));

	/* If a new clustered index is defined for the table we need
	to rebuild the table with a temporary name. */

	if (new_clustered) {
		size_t	dblen = ctx->old_table->name.dblen() + 1;
		size_t	tablen = altered_table->s->table_name.length;
		const char* part = ctx->old_table->name.part();
		size_t	partlen = part ? strlen(part) : 0;
		char*	new_table_name = static_cast<char*>(
			mem_heap_alloc(ctx->heap,
				       dblen + tablen + partlen + 1));
		memcpy(new_table_name, ctx->old_table->name.m_name, dblen);
		memcpy(new_table_name + dblen,
		       altered_table->s->table_name.str, tablen);
		memcpy(new_table_name + dblen + tablen,
		       part ? part : "", partlen + 1);
		ulint		n_cols = 0;
		ulint		n_v_cols = 0;
		dtuple_t*	add_cols;
		ulint		space_id = 0;
		ulint		z = 0;
		uint32_t	key_id = FIL_DEFAULT_ENCRYPTION_KEY;
		fil_encryption_t mode = FIL_ENCRYPTION_DEFAULT;

		if (dict_table_is_discarded(ctx->prebuilt->table)) {
		} else if (fil_space_t* space
			   = fil_space_acquire(ctx->prebuilt->table->space)) {
			if (const fil_space_crypt_t* crypt_data
			    = space->crypt_data) {
				key_id = crypt_data->key_id;
				mode = crypt_data->encryption;
			}

			fil_space_release(space);
		}

		if (ha_alter_info->handler_flags
		    & Alter_inplace_info::CHANGE_CREATE_OPTION) {
			const ha_table_option_struct& alt_opt=
				*ha_alter_info->create_info->option_struct;
			const ha_table_option_struct& opt=
				*old_table->s->option_struct;
			if (alt_opt.encryption != opt.encryption
			    || alt_opt.encryption_key_id
			    != opt.encryption_key_id) {
				key_id = uint32_t(alt_opt.encryption_key_id);
				mode = fil_encryption_t(alt_opt.encryption);
			}
		}

		if (innobase_check_foreigns(
			    ha_alter_info, altered_table, old_table,
			    user_table, ctx->drop_fk, ctx->num_to_drop_fk)) {
			goto new_clustered_failed;
		}

		for (uint i = 0; i < altered_table->s->fields; i++) {
			const Field*	field = altered_table->field[i];

			if (innobase_is_v_fld(field)) {
				n_v_cols++;
			} else {
					n_cols++;
			}
		}

		ut_ad(n_cols + n_v_cols == altered_table->s->fields);

		if (add_fts_doc_id) {
			n_cols++;
			DBUG_ASSERT(flags2 & DICT_TF2_FTS);
			DBUG_ASSERT(add_fts_doc_id_idx);
			flags2 |= DICT_TF2_FTS_ADD_DOC_ID
				| DICT_TF2_FTS_HAS_DOC_ID
				| DICT_TF2_FTS;
		}

		DBUG_ASSERT(!add_fts_doc_id_idx || (flags2 & DICT_TF2_FTS));

		/* Create the table. */
		trx_set_dict_operation(ctx->trx, TRX_DICT_OP_TABLE);

		if (dict_table_get_low(new_table_name)) {
			my_error(ER_TABLE_EXISTS_ERROR, MYF(0),
				 new_table_name);
			goto new_clustered_failed;
		}

		/* The initial space id 0 may be overridden later if this
		table is going to be a file_per_table tablespace. */
		ctx->new_table = dict_mem_table_create(
			new_table_name, space_id, n_cols + n_v_cols, n_v_cols,
			flags, flags2);

		/* The rebuilt indexed_table will use the renamed
		column names. */
		ctx->col_names = NULL;

		if (DICT_TF_HAS_DATA_DIR(flags)) {
			ctx->new_table->data_dir_path =
				mem_heap_strdup(ctx->new_table->heap,
				user_table->data_dir_path);
		}

		for (uint i = 0; i < altered_table->s->fields; i++) {
			const Field*	field = altered_table->field[i];
			ulint		is_unsigned;
			ulint		field_type
				= (ulint) field->type();
			ulint		col_type
				= get_innobase_type_from_mysql_type(
					&is_unsigned, field);
			ulint		charset_no;
			ulint		col_len;
			bool		is_virtual = innobase_is_v_fld(field);

			/* we assume in dtype_form_prtype() that this
			fits in two bytes */
			ut_a(field_type <= MAX_CHAR_COLL_NUM);

			if (!field->real_maybe_null()) {
				field_type |= DATA_NOT_NULL;
			}

			if (field->binary()) {
				field_type |= DATA_BINARY_TYPE;
			}

			if (is_unsigned) {
				field_type |= DATA_UNSIGNED;
			}

			if (dtype_is_string_type(col_type)) {
				charset_no = (ulint) field->charset()->number;

				if (charset_no > MAX_CHAR_COLL_NUM) {
					dict_mem_table_free(
						ctx->new_table);
					my_error(ER_WRONG_KEY_COLUMN, MYF(0), "InnoDB",
						 field->field_name);
					goto new_clustered_failed;
				}
			} else {
				charset_no = 0;
			}

			col_len = field->pack_length();

			/* The MySQL pack length contains 1 or 2 bytes
			length field for a true VARCHAR. Let us
			subtract that, so that the InnoDB column
			length in the InnoDB data dictionary is the
			real maximum byte length of the actual data. */

			if (field->type() == MYSQL_TYPE_VARCHAR) {
				uint32	length_bytes
					= static_cast<const Field_varstring*>(
						field)->length_bytes;

				col_len -= length_bytes;

				if (length_bytes == 2) {
					field_type |= DATA_LONG_TRUE_VARCHAR;
				}

			}

			if (dict_col_name_is_reserved(field->field_name)) {
				dict_mem_table_free(ctx->new_table);
				my_error(ER_WRONG_COLUMN_NAME, MYF(0),
					 field->field_name);
				goto new_clustered_failed;
			}

			if (is_virtual) {
				dict_mem_table_add_v_col(
					ctx->new_table, ctx->heap,
					field->field_name,
					col_type,
					dtype_form_prtype(
						field_type, charset_no)
					| DATA_VIRTUAL,
					col_len, i, 0);
			} else {
				dict_mem_table_add_col(
					ctx->new_table, ctx->heap,
					field->field_name,
					col_type,
					dtype_form_prtype(
						field_type, charset_no),
					col_len);
			}
		}

		if (n_v_cols) {
			for (uint i = 0; i < altered_table->s->fields; i++) {
				dict_v_col_t*	v_col;
				const Field*	field = altered_table->field[i];

				if (!innobase_is_v_fld(field)) {
					continue;
				}
				v_col = dict_table_get_nth_v_col(
					ctx->new_table, z);
				z++;
				innodb_base_col_setup(
					ctx->new_table, field, v_col);
			}
		}

		if (add_fts_doc_id) {
			fts_add_doc_id_column(ctx->new_table, ctx->heap);
			ctx->new_table->fts->doc_col = fts_doc_id_col;
			ut_ad(fts_doc_id_col
			      == altered_table->s->fields - n_v_cols);
		} else if (ctx->new_table->fts) {
			ctx->new_table->fts->doc_col = fts_doc_id_col;
		}

		error = row_create_table_for_mysql(
			ctx->new_table, ctx->trx, mode, key_id);

		switch (error) {
			dict_table_t*	temp_table;
		case DB_SUCCESS:
			/* We need to bump up the table ref count and
			before we can use it we need to open the
			table. The new_table must be in the data
			dictionary cache, because we are still holding
			the dict_sys->mutex. */
			ut_ad(mutex_own(&dict_sys->mutex));
			temp_table = dict_table_open_on_name(
				ctx->new_table->name.m_name, TRUE, FALSE,
				DICT_ERR_IGNORE_NONE);
			ut_a(ctx->new_table == temp_table);
			/* n_ref_count must be 1, because purge cannot
			be executing on this very table as we are
			holding dict_operation_lock X-latch. */
			DBUG_ASSERT(ctx->new_table->get_ref_count() == 1);
			break;
		case DB_TABLESPACE_EXISTS:
			my_error(ER_TABLESPACE_EXISTS, MYF(0),
				 new_table_name);
			goto new_clustered_failed;
		case DB_DUPLICATE_KEY:
			my_error(HA_ERR_TABLE_EXIST, MYF(0),
				 altered_table->s->table_name.str);
			goto new_clustered_failed;
		case DB_UNSUPPORTED:
			my_error(ER_UNSUPPORTED_EXTENSION, MYF(0),
				 ctx->new_table->name.m_name);
			goto new_clustered_failed;
		default:
			my_error_innodb(error, table_name, flags);
new_clustered_failed:
			DBUG_ASSERT(ctx->trx != ctx->prebuilt->trx);
			trx_rollback_to_savepoint(ctx->trx, NULL);

			ut_ad(user_table->get_ref_count() == 1);

			online_retry_drop_indexes_with_trx(
				user_table, ctx->trx);
			goto err_exit;
		}

		if (ha_alter_info->handler_flags
		    & Alter_inplace_info::ADD_COLUMN) {
			add_cols = dtuple_create_with_vcol(
				ctx->heap,
				dict_table_get_n_cols(ctx->new_table),
				dict_table_get_n_v_cols(ctx->new_table));

			dict_table_copy_types(add_cols, ctx->new_table);
		} else {
			add_cols = NULL;
		}

		ctx->col_map = innobase_build_col_map(
			ha_alter_info, altered_table, old_table,
			ctx->new_table, user_table,
			add_cols, ctx->heap);
		ctx->add_cols = add_cols;
	} else {
		DBUG_ASSERT(!innobase_need_rebuild(ha_alter_info, old_table));
		DBUG_ASSERT(old_table->s->primary_key
			    == altered_table->s->primary_key);

		for (dict_index_t* index
			     = dict_table_get_first_index(user_table);
		     index != NULL;
		     index = dict_table_get_next_index(index)) {
			if (!index->to_be_dropped && index->is_corrupted()) {
				my_error(ER_CHECK_NO_SUCH_TABLE, MYF(0));
				goto error_handled;
			}
		}

		for (dict_index_t* index
			     = dict_table_get_first_index(user_table);
		     index != NULL;
		     index = dict_table_get_next_index(index)) {
			if (!index->to_be_dropped && index->is_corrupted()) {
				my_error(ER_CHECK_NO_SUCH_TABLE, MYF(0));
				goto error_handled;
			}
		}

		if (!ctx->new_table->fts
		    && innobase_fulltext_exist(altered_table)) {
			ctx->new_table->fts = fts_create(
				ctx->new_table);
			ctx->new_table->fts->doc_col = fts_doc_id_col;
		}

		/* Check if we need to update mtypes of legacy GIS columns.
		This check is only needed when we don't have to rebuild
		the table, since rebuild would update all mtypes for GIS
		columns */
		error = innobase_check_gis_columns(
			ha_alter_info, ctx->new_table, ctx->trx);
		if (error != DB_SUCCESS) {
			ut_ad(error == DB_ERROR);
			error = DB_UNSUPPORTED;
			goto error_handling;
		}
	}

	/* Assign table_id, so that no table id of
	fts_create_index_tables() will be written to the undo logs. */
	DBUG_ASSERT(ctx->new_table->id != 0);
	ctx->trx->table_id = ctx->new_table->id;

	/* Create the indexes in SYS_INDEXES and load into dictionary. */

<<<<<<< HEAD
	for (int a = 0; a < ctx->num_to_add_index; a++) {

		if (index_defs[a].ind_type & DICT_VIRTUAL
		    && ctx->num_to_drop_vcol > 0 && !new_clustered) {
			innodb_v_adjust_idx_col(ha_alter_info, old_table,
						ctx->num_to_drop_vcol,
						&index_defs[a]);
		}

		ctx->add_index[a] = row_merge_create_index(
			ctx->trx, ctx->new_table, &index_defs[a], add_v);

=======
	for (ulint a = 0; a < ctx->num_to_add_index; a++) {
		DBUG_EXECUTE_IF(
			"create_index_metadata_fail",
			if (a + 1 == ctx->num_to_add_index) {
				ctx->trx->error_state = DB_OUT_OF_FILE_SPACE;
				ctx->add_index[a] = NULL;
				goto index_created;
			});
		ctx->add_index[a] = row_merge_create_index(
			ctx->trx, ctx->new_table, &index_defs[a]);
#ifndef DBUG_OFF
index_created:
#endif
>>>>>>> e3adf96a
		add_key_nums[a] = index_defs[a].key_number;

		if (!ctx->add_index[a]) {
			error = ctx->trx->error_state;
			DBUG_ASSERT(error != DB_SUCCESS);
			while (--a >= 0) {
				dict_mem_index_free(ctx->add_index[a]);
			}
			goto error_handling;
		}

		DBUG_ASSERT(ctx->add_index[a]->is_committed()
			    == !!new_clustered);

		if (ctx->add_index[a]->type & DICT_FTS) {
			DBUG_ASSERT(num_fts_index);
			DBUG_ASSERT(!fts_index);
			DBUG_ASSERT(ctx->add_index[a]->type == DICT_FTS);
			fts_index = ctx->add_index[a];
		}

		/* If only online ALTER TABLE operations have been
		requested, allocate a modification log. If the table
		will be locked anyway, the modification
		log is unnecessary. When rebuilding the table
		(new_clustered), we will allocate the log for the
		clustered index of the old table, later. */
		if (new_clustered
		    || !ctx->online
		    || !user_table->is_readable()
		    || dict_table_is_discarded(user_table)) {
			/* No need to allocate a modification log. */
			ut_ad(!ctx->add_index[a]->online_log);
		} else if (ctx->add_index[a]->type & DICT_FTS) {
			/* Fulltext indexes are not covered
			by a modification log. */
		} else {
			DBUG_EXECUTE_IF("innodb_OOM_prepare_inplace_alter",
					error = DB_OUT_OF_MEMORY;
					goto error_handling;);
			rw_lock_x_lock(&ctx->add_index[a]->lock);

			bool ok = row_log_allocate(ctx->add_index[a],
						   NULL, true, NULL, NULL,
						   path);
			rw_lock_x_unlock(&ctx->add_index[a]->lock);

			if (!ok) {
				error = DB_OUT_OF_MEMORY;
				goto error_handling;
			}
		}
	}

	ut_ad(new_clustered == ctx->need_rebuild());

	DBUG_EXECUTE_IF("innodb_OOM_prepare_inplace_alter",
			error = DB_OUT_OF_MEMORY;
			goto error_handling;);

	if (new_clustered) {
		dict_index_t*	clust_index = dict_table_get_first_index(
			user_table);
		dict_index_t*	new_clust_index = dict_table_get_first_index(
			ctx->new_table);
		ctx->skip_pk_sort = innobase_pk_order_preserved(
			ctx->col_map, clust_index, new_clust_index);

		DBUG_EXECUTE_IF("innodb_alter_table_pk_assert_no_sort",
			DBUG_ASSERT(ctx->skip_pk_sort););

		DBUG_ASSERT(!ctx->new_table->persistent_autoinc);
		if (const Field* ai = altered_table->found_next_number_field) {
			const unsigned	col_no = innodb_col_no(ai);

			ctx->new_table->persistent_autoinc = 1
				+ dict_table_get_nth_col_pos(
					ctx->new_table, col_no, NULL);

			/* Initialize the AUTO_INCREMENT sequence
			to the rebuilt table from the old one. */
			if (!old_table->found_next_number_field
			    || dict_table_is_discarded(user_table)) {
			} else if (ib_uint64_t autoinc
				   = btr_read_autoinc(clust_index)) {
				btr_write_autoinc(new_clust_index, autoinc);
			}
		}

		if (ctx->online) {
			/* Allocate a log for online table rebuild. */
			rw_lock_x_lock(&clust_index->lock);
			bool ok = row_log_allocate(
				clust_index, ctx->new_table,
				!(ha_alter_info->handler_flags
				  & Alter_inplace_info::ADD_PK_INDEX),
				ctx->add_cols, ctx->col_map, path);
			rw_lock_x_unlock(&clust_index->lock);

			if (!ok) {
				error = DB_OUT_OF_MEMORY;
				goto error_handling;
			}
		}
	}

	if (ctx->online) {
		/* Assign a consistent read view for
		row_merge_read_clustered_index(). */
		trx_assign_read_view(ctx->prebuilt->trx);
	}

	if (fts_index) {
		/* Ensure that the dictionary operation mode will
		not change while creating the auxiliary tables. */
		trx_dict_op_t	op = trx_get_dict_operation(ctx->trx);

#ifdef UNIV_DEBUG
		switch (op) {
		case TRX_DICT_OP_NONE:
			break;
		case TRX_DICT_OP_TABLE:
		case TRX_DICT_OP_INDEX:
			goto op_ok;
		}
		ut_error;
op_ok:
#endif /* UNIV_DEBUG */
		ut_ad(ctx->trx->dict_operation_lock_mode == RW_X_LATCH);
		ut_ad(mutex_own(&dict_sys->mutex));
		ut_ad(rw_lock_own(dict_operation_lock, RW_LOCK_X));

		DICT_TF2_FLAG_SET(ctx->new_table, DICT_TF2_FTS);
		if (new_clustered) {
			/* For !new_clustered, this will be set at
			commit_cache_norebuild(). */
			ctx->new_table->fts_doc_id_index
				= dict_table_get_index_on_name(
					ctx->new_table, FTS_DOC_ID_INDEX_NAME);
			DBUG_ASSERT(ctx->new_table->fts_doc_id_index != NULL);
		}

		/* This function will commit the transaction and reset
		the trx_t::dict_operation flag on success. */

		error = fts_create_index_tables(ctx->trx, fts_index);

		DBUG_EXECUTE_IF("innodb_test_fail_after_fts_index_table",
				error = DB_LOCK_WAIT_TIMEOUT;
				goto error_handling;);

		if (error != DB_SUCCESS) {
			goto error_handling;
		}

		trx_start_for_ddl(ctx->trx, op);

		if (!ctx->new_table->fts
		    || ib_vector_size(ctx->new_table->fts->indexes) == 0) {
			error = fts_create_common_tables(
				ctx->trx, ctx->new_table,
				user_table->name.m_name, TRUE);

			DBUG_EXECUTE_IF(
				"innodb_test_fail_after_fts_common_table",
				error = DB_LOCK_WAIT_TIMEOUT;);

			if (error != DB_SUCCESS) {
				goto error_handling;
			}

			ctx->new_table->fts->fts_status
				|= TABLE_DICT_LOCKED;

			error = innobase_fts_load_stopword(
				ctx->new_table, ctx->trx,
				ctx->prebuilt->trx->mysql_thd)
				? DB_SUCCESS : DB_ERROR;
			ctx->new_table->fts->fts_status
				&= ulint(~TABLE_DICT_LOCKED);

			if (error != DB_SUCCESS) {
				goto error_handling;
			}
		}

		ut_ad(trx_get_dict_operation(ctx->trx) == op);
	}

	DBUG_ASSERT(error == DB_SUCCESS);

	/* Commit the data dictionary transaction in order to release
	the table locks on the system tables.  This means that if
	MySQL crashes while creating a new primary key inside
	row_merge_build_indexes(), ctx->new_table will not be dropped
	by trx_rollback_active().  It will have to be recovered or
	dropped by the database administrator. */
	trx_commit_for_mysql(ctx->trx);

	row_mysql_unlock_data_dictionary(ctx->trx);
	dict_locked = false;

	ut_a(ctx->trx->lock.n_active_thrs == 0);

error_handling:
	/* After an error, remove all those index definitions from the
	dictionary which were defined. */

	switch (error) {
	case DB_SUCCESS:
		ut_a(!dict_locked);

		ut_d(mutex_enter(&dict_sys->mutex));
		ut_d(dict_table_check_for_dup_indexes(
			     user_table, CHECK_PARTIAL_OK));
		ut_d(mutex_exit(&dict_sys->mutex));
		DBUG_RETURN(false);
	case DB_TABLESPACE_EXISTS:
		my_error(ER_TABLESPACE_EXISTS, MYF(0), "(unknown)");
		break;
	case DB_DUPLICATE_KEY:
		my_error(ER_DUP_KEY, MYF(0), "SYS_INDEXES");
		break;
	case DB_UNSUPPORTED:
		my_error(ER_TABLE_CANT_HANDLE_SPKEYS, MYF(0), "SYS_COLUMNS");
		break;
	default:
		my_error_innodb(error, table_name, user_table->flags);
	}

error_handled:

	ctx->prebuilt->trx->error_info = NULL;
	ctx->trx->error_state = DB_SUCCESS;

	if (!dict_locked) {
		row_mysql_lock_data_dictionary(ctx->trx);
	}

	if (new_clustered) {
		if (ctx->need_rebuild()) {

			if (DICT_TF2_FLAG_IS_SET(
				    ctx->new_table, DICT_TF2_FTS)) {
				innobase_drop_fts_index_table(
					ctx->new_table, ctx->trx);
			}

			dict_table_close_and_drop(ctx->trx, ctx->new_table);

			/* Free the log for online table rebuild, if
			one was allocated. */

			dict_index_t* clust_index = dict_table_get_first_index(
				user_table);

			rw_lock_x_lock(&clust_index->lock);

			if (clust_index->online_log) {
				ut_ad(ctx->online);
				row_log_abort_sec(clust_index);
				clust_index->online_status
					= ONLINE_INDEX_COMPLETE;
			}

			rw_lock_x_unlock(&clust_index->lock);
		}

		trx_commit_for_mysql(ctx->trx);
		/* n_ref_count must be 1, because purge cannot
		be executing on this very table as we are
		holding dict_operation_lock X-latch. */
		DBUG_ASSERT(user_table->get_ref_count() == 1 || ctx->online);

		online_retry_drop_indexes_with_trx(user_table, ctx->trx);
	} else {
		ut_ad(!ctx->need_rebuild());
		row_merge_drop_indexes(ctx->trx, user_table, TRUE);
		trx_commit_for_mysql(ctx->trx);
	}

	ut_d(dict_table_check_for_dup_indexes(user_table, CHECK_ALL_COMPLETE));
	ut_ad(!user_table->drop_aborted);

err_exit:
	/* Clear the to_be_dropped flag in the data dictionary cache. */
	for (ulint i = 0; i < ctx->num_to_drop_index; i++) {
		DBUG_ASSERT(ctx->drop_index[i]->is_committed());
		DBUG_ASSERT(ctx->drop_index[i]->to_be_dropped);
		ctx->drop_index[i]->to_be_dropped = 0;
	}

	row_mysql_unlock_data_dictionary(ctx->trx);

	trx_free_for_mysql(ctx->trx);
	trx_commit_for_mysql(ctx->prebuilt->trx);

	delete ctx;
	ha_alter_info->handler_ctx = NULL;

	DBUG_RETURN(true);
}

/* Check whether an index is needed for the foreign key constraint.
If so, if it is dropped, is there an equivalent index can play its role.
@return true if the index is needed and can't be dropped */
static MY_ATTRIBUTE((nonnull(1,2,3,5), warn_unused_result))
bool
innobase_check_foreign_key_index(
/*=============================*/
	Alter_inplace_info*	ha_alter_info,	/*!< in: Structure describing
						changes to be done by ALTER
						TABLE */
	dict_index_t*		index,		/*!< in: index to check */
	dict_table_t*		indexed_table,	/*!< in: table that owns the
						foreign keys */
	const char**		col_names,	/*!< in: column names, or NULL
						for indexed_table->col_names */
	trx_t*			trx,		/*!< in/out: transaction */
	dict_foreign_t**	drop_fk,	/*!< in: Foreign key constraints
						to drop */
	ulint			n_drop_fk)	/*!< in: Number of foreign keys
						to drop */
{
	const dict_foreign_set*	fks = &indexed_table->referenced_set;

	/* Check for all FK references from other tables to the index. */
	for (dict_foreign_set::const_iterator it = fks->begin();
	     it != fks->end(); ++it) {

		dict_foreign_t*	foreign = *it;
		if (foreign->referenced_index != index) {
			continue;
		}
		ut_ad(indexed_table == foreign->referenced_table);

		if (NULL == dict_foreign_find_index(
			    indexed_table, col_names,
			    foreign->referenced_col_names,
			    foreign->n_fields, index,
			    /*check_charsets=*/TRUE,
			    /*check_null=*/FALSE,
			    NULL, NULL, NULL)
		    && NULL == innobase_find_equiv_index(
			    foreign->referenced_col_names,
			    foreign->n_fields,
			    ha_alter_info->key_info_buffer,
			    ha_alter_info->index_add_buffer,
			    ha_alter_info->index_add_count)) {

			/* Index cannot be dropped. */
			trx->error_info = index;
			return(true);
		}
	}

	fks = &indexed_table->foreign_set;

	/* Check for all FK references in current table using the index. */
	for (dict_foreign_set::const_iterator it = fks->begin();
	     it != fks->end(); ++it) {

		dict_foreign_t*	foreign = *it;
		if (foreign->foreign_index != index) {
			continue;
		}

		ut_ad(indexed_table == foreign->foreign_table);

		if (!innobase_dropping_foreign(
			    foreign, drop_fk, n_drop_fk)
		    && NULL == dict_foreign_find_index(
			    indexed_table, col_names,
			    foreign->foreign_col_names,
			    foreign->n_fields, index,
			    /*check_charsets=*/TRUE,
			    /*check_null=*/FALSE,
			    NULL, NULL, NULL)
		    && NULL == innobase_find_equiv_index(
			    foreign->foreign_col_names,
			    foreign->n_fields,
			    ha_alter_info->key_info_buffer,
			    ha_alter_info->index_add_buffer,
			    ha_alter_info->index_add_count)) {

			/* Index cannot be dropped. */
			trx->error_info = index;
			return(true);
		}
	}

	return(false);
}

#ifdef MYSQL_RENAME_INDEX
/**
Rename a given index in the InnoDB data dictionary.

@param index index to rename
@param new_name new name of the index
@param[in,out] trx dict transaction to use, not going to be committed here

@retval true Failure
@retval false Success */
static MY_ATTRIBUTE((warn_unused_result))
bool
rename_index_in_data_dictionary(
/*============================*/
	const dict_index_t*	index,
	const char*		new_name,
	trx_t*			trx)
{
	DBUG_ENTER("rename_index_in_data_dictionary");

	ut_ad(mutex_own(&dict_sys->mutex));
	ut_ad(rw_lock_own(dict_operation_lock, RW_LOCK_X));
	ut_ad(trx->dict_operation_lock_mode == RW_X_LATCH);

	pars_info_t*	pinfo;
	dberr_t		err;

	pinfo = pars_info_create();

	pars_info_add_ull_literal(pinfo, "table_id", index->table->id);
	pars_info_add_ull_literal(pinfo, "index_id", index->id);
	pars_info_add_str_literal(pinfo, "new_name", new_name);

	trx->op_info = "Renaming an index in SYS_INDEXES";

	DBUG_EXECUTE_IF(
		"ib_rename_index_fail1",
		DBUG_SET("+d,innodb_report_deadlock");
	);

	err = que_eval_sql(
		pinfo,
		"PROCEDURE RENAME_INDEX_IN_SYS_INDEXES () IS\n"
		"BEGIN\n"
		"UPDATE SYS_INDEXES SET\n"
		"NAME = :new_name\n"
		"WHERE\n"
		"ID = :index_id AND\n"
		"TABLE_ID = :table_id;\n"
		"END;\n",
		FALSE, trx); /* pinfo is freed by que_eval_sql() */

	DBUG_EXECUTE_IF(
		"ib_rename_index_fail1",
		DBUG_SET("-d,innodb_report_deadlock");
	);

	trx->op_info = "";

	if (err != DB_SUCCESS) {
		my_error_innodb(err, index->table->name.m_name, 0);
		DBUG_RETURN(true);
	}

	DBUG_RETURN(false);
}

/**
Rename all indexes in data dictionary of a given table that are
specified in ha_alter_info.

@param ctx alter context, used to fetch the list of indexes to
rename
@param ha_alter_info fetch the new names from here
@param[in,out] trx dict transaction to use, not going to be committed here

@retval true Failure
@retval false Success */
static MY_ATTRIBUTE((warn_unused_result))
bool
rename_indexes_in_data_dictionary(
/*==============================*/
	const ha_innobase_inplace_ctx*	ctx,
	const Alter_inplace_info*	ha_alter_info,
	trx_t*				trx)
{
	DBUG_ENTER("rename_indexes_in_data_dictionary");

	ut_ad(ctx->num_to_rename == ha_alter_info->index_rename_count);

	for (ulint i = 0; i < ctx->num_to_rename; i++) {

		KEY_PAIR*	pair = &ha_alter_info->index_rename_buffer[i];
		dict_index_t*	index;

		index = ctx->rename[i];

		ut_ad(strcmp(index->name, pair->old_key->name) == 0);

		if (rename_index_in_data_dictionary(index,
						    pair->new_key->name,
						    trx)) {
			/* failed */
			DBUG_RETURN(true);
		}
	}

	DBUG_RETURN(false);
}

/**
Rename a given index in the InnoDB data dictionary cache.

@param[in,out] index index to rename
@param new_name new index name
*/
static
void
rename_index_in_cache(
/*==================*/
	dict_index_t*	index,
	const char*	new_name)
{
	DBUG_ENTER("rename_index_in_cache");

	ut_ad(mutex_own(&dict_sys->mutex));
	ut_ad(rw_lock_own(dict_operation_lock, RW_LOCK_X));

	size_t	old_name_len = strlen(index->name);
	size_t	new_name_len = strlen(new_name);

	if (old_name_len >= new_name_len) {
		/* reuse the old buffer for the name if it is large enough */
		memcpy(const_cast<char*>(index->name()), new_name,
		       new_name_len + 1);
	} else {
		/* Free the old chunk of memory if it is at the topmost
		place in the heap, otherwise the old chunk will be freed
		when the index is evicted from the cache. This code will
		kick-in in a repeated ALTER sequences where the old name is
		alternately longer/shorter than the new name:
		1. ALTER TABLE t RENAME INDEX a TO aa;
		2. ALTER TABLE t RENAME INDEX aa TO a;
		3. go to 1. */
		index->name = mem_heap_strdup_replace(
			index->heap,
			/* Presumed topmost element of the heap: */
			index->name, old_name_len + 1,
			new_name);
	}

	DBUG_VOID_RETURN;
}

/**
Rename all indexes in data dictionary cache of a given table that are
specified in ha_alter_info.

@param ctx alter context, used to fetch the list of indexes to rename
@param ha_alter_info fetch the new names from here
*/
static
void
rename_indexes_in_cache(
/*====================*/
	const ha_innobase_inplace_ctx*	ctx,
	const Alter_inplace_info*	ha_alter_info)
{
	DBUG_ENTER("rename_indexes_in_cache");

	ut_ad(ctx->num_to_rename == ha_alter_info->index_rename_count);

	for (ulint i = 0; i < ctx->num_to_rename; i++) {
		KEY_PAIR*	pair = &ha_alter_info->index_rename_buffer[i];
		dict_index_t*	index;

		index = ctx->rename[i];

		ut_ad(strcmp(index->name, pair->old_key->name) == 0);

		rename_index_in_cache(index, pair->new_key->name);
	}

	DBUG_VOID_RETURN;
}
#endif /* MYSQL_RENAME_INDEX */

/** Fill the stored column information in s_cols list.
@param[in]	altered_table	mysql table object
@param[in]	table		innodb table object
@param[out]	s_cols		list of stored column
@param[out]	s_heap		heap for storing stored
column information. */
static
void
alter_fill_stored_column(
	const TABLE*		altered_table,
	dict_table_t*		table,
	dict_s_col_list**	s_cols,
	mem_heap_t**		s_heap)
{
	ulint	n_cols = altered_table->s->fields;
	ulint	stored_col_no = 0;

	for (ulint i = 0; i < n_cols; i++) {
		Field* field = altered_table->field[i];
		dict_s_col_t	s_col;

		if (!innobase_is_v_fld(field)) {
			stored_col_no++;
		}

		if (!innobase_is_s_fld(field)) {
			continue;
		}

		ulint	num_base = 0;
		dict_col_t*	col = dict_table_get_nth_col(table,
							     stored_col_no);

		s_col.m_col = col;
		s_col.s_pos = i;

		if (*s_cols == NULL) {
			*s_cols = UT_NEW_NOKEY(dict_s_col_list());
			*s_heap = mem_heap_create(1000);
		}

		if (num_base != 0) {
			s_col.base_col = static_cast<dict_col_t**>(mem_heap_zalloc(
						*s_heap, num_base * sizeof(dict_col_t*)));
		} else {
			s_col.base_col = NULL;
		}

		s_col.num_base = num_base;
		innodb_base_col_setup_for_stored(table, field, &s_col);
		(*s_cols)->push_back(s_col);
	}
}


/** Allows InnoDB to update internal structures with concurrent
writes blocked (provided that check_if_supported_inplace_alter()
did not return HA_ALTER_INPLACE_NO_LOCK).
This will be invoked before inplace_alter_table().

@param altered_table TABLE object for new version of table.
@param ha_alter_info Structure describing changes to be done
by ALTER TABLE and holding data used during in-place alter.

@retval true Failure
@retval false Success
*/

bool
ha_innobase::prepare_inplace_alter_table(
/*=====================================*/
	TABLE*			altered_table,
	Alter_inplace_info*	ha_alter_info)
{
	dict_index_t**	drop_index;	/*!< Index to be dropped */
	ulint		n_drop_index;	/*!< Number of indexes to drop */
	dict_index_t**	rename_index;	/*!< Indexes to be dropped */
	ulint		n_rename_index;	/*!< Number of indexes to rename */
	dict_foreign_t**drop_fk;	/*!< Foreign key constraints to drop */
	ulint		n_drop_fk;	/*!< Number of foreign keys to drop */
	dict_foreign_t**add_fk = NULL;	/*!< Foreign key constraints to drop */
	ulint		n_add_fk;	/*!< Number of foreign keys to drop */
	dict_table_t*	indexed_table;	/*!< Table where indexes are created */
	mem_heap_t*	heap;
	const char**	col_names;
	int		error;
	ulint		max_col_len;
	ulint		add_autoinc_col_no	= ULINT_UNDEFINED;
	ulonglong	autoinc_col_max_value	= 0;
	ulint		fts_doc_col_no		= ULINT_UNDEFINED;
	bool		add_fts_doc_id		= false;
	bool		add_fts_doc_id_idx	= false;
	bool		add_fts_idx		= false;
	dict_s_col_list*s_cols			= NULL;
	mem_heap_t*	s_heap			= NULL;

	DBUG_ENTER("prepare_inplace_alter_table");
	DBUG_ASSERT(!ha_alter_info->handler_ctx);
	DBUG_ASSERT(ha_alter_info->create_info);
	DBUG_ASSERT(!srv_read_only_mode);

	/* Init online ddl status variables */
	onlineddl_rowlog_rows = 0;
	onlineddl_rowlog_pct_used = 0;
	onlineddl_pct_progress = 0;

	MONITOR_ATOMIC_INC(MONITOR_PENDING_ALTER_TABLE);

#ifdef UNIV_DEBUG
	for (dict_index_t* index = dict_table_get_first_index(m_prebuilt->table);
	     index;
	     index = dict_table_get_next_index(index)) {
		ut_ad(!index->to_be_dropped);
	}
#endif /* UNIV_DEBUG */

	ut_d(mutex_enter(&dict_sys->mutex));
	ut_d(dict_table_check_for_dup_indexes(
		     m_prebuilt->table, CHECK_ABORTED_OK));
	ut_d(mutex_exit(&dict_sys->mutex));

	if (!(ha_alter_info->handler_flags & ~INNOBASE_INPLACE_IGNORE)) {
		/* Nothing to do */
		DBUG_ASSERT(m_prebuilt->trx->dict_operation_lock_mode == 0);
		if (ha_alter_info->handler_flags & ~INNOBASE_INPLACE_IGNORE) {

			online_retry_drop_indexes(
				m_prebuilt->table, m_user_thd);

		}
		DBUG_RETURN(false);
	}

	indexed_table = m_prebuilt->table;

	/* ALTER TABLE will not implicitly move a table from a single-table
	tablespace to the system tablespace when innodb_file_per_table=OFF.
	But it will implicitly move a table from the system tablespace to a
	single-table tablespace if innodb_file_per_table = ON. */

	create_table_info_t	info(m_user_thd,
				     altered_table,
				     ha_alter_info->create_info,
				     NULL,
				     NULL,
				     srv_file_per_table);

	info.set_tablespace_type(indexed_table->space != TRX_SYS_SPACE);

	if (ha_alter_info->handler_flags & Alter_inplace_info::ADD_INDEX) {
		if (info.gcols_in_fulltext_or_spatial()) {
			goto err_exit_no_heap;
		}
	}

	if (indexed_table->is_readable()) {
	} else {
		if (indexed_table->corrupted) {
			/* Handled below */
		} else {
			FilSpace space(indexed_table->space, true);

			if (space()) {
				String str;
				const char* engine= table_type();

				push_warning_printf(
					m_user_thd,
					Sql_condition::WARN_LEVEL_WARN,
					HA_ERR_DECRYPTION_FAILED,
					"Table %s in file %s is encrypted but encryption service or"
					" used key_id is not available. "
					" Can't continue reading table.",
					table_share->table_name.str,
					space()->chain.start->name);

				my_error(ER_GET_ERRMSG, MYF(0), HA_ERR_DECRYPTION_FAILED, str.c_ptr(), engine);
				DBUG_RETURN(true);
			}
		}
	}

	if (indexed_table->corrupted
	    || dict_table_get_first_index(indexed_table) == NULL
	    || dict_table_get_first_index(indexed_table)->is_corrupted()) {
		/* The clustered index is corrupted. */
		my_error(ER_CHECK_NO_SUCH_TABLE, MYF(0));
		DBUG_RETURN(true);
	} else {
		const char* invalid_opt = info.create_options_are_invalid();

		/* Check engine specific table options */
		if (const char* invalid_tbopt = info.check_table_options()) {
			my_error(ER_ILLEGAL_HA_CREATE_OPTION, MYF(0),
				 table_type(), invalid_tbopt);
			goto err_exit_no_heap;
		}

		if (invalid_opt) {
			my_error(ER_ILLEGAL_HA_CREATE_OPTION, MYF(0),
				 table_type(), invalid_opt);
			goto err_exit_no_heap;
		}
	}

	/* Check if any index name is reserved. */
	if (innobase_index_name_is_reserved(
		    m_user_thd,
		    ha_alter_info->key_info_buffer,
		    ha_alter_info->key_count)) {
err_exit_no_heap:
		DBUG_ASSERT(m_prebuilt->trx->dict_operation_lock_mode == 0);
		if (ha_alter_info->handler_flags & ~INNOBASE_INPLACE_IGNORE) {

			online_retry_drop_indexes(
				m_prebuilt->table, m_user_thd);
		}
		DBUG_RETURN(true);
	}

	indexed_table = m_prebuilt->table;

	/* Check that index keys are sensible */
	error = innobase_check_index_keys(ha_alter_info, indexed_table);

	if (error) {
		goto err_exit_no_heap;
	}

	/* Prohibit renaming a column to something that the table
	already contains. */
	if (ha_alter_info->handler_flags
	    & Alter_inplace_info::ALTER_COLUMN_NAME) {
		List_iterator_fast<Create_field> cf_it(
			ha_alter_info->alter_info->create_list);

		for (Field** fp = table->field; *fp; fp++) {
			if (!((*fp)->flags & FIELD_IS_RENAMED)) {
				continue;
			}

			const char* name = 0;

			cf_it.rewind();
			while (Create_field* cf = cf_it++) {
				if (cf->field == *fp) {
					name = cf->field_name;
					goto check_if_ok_to_rename;
				}
			}

			ut_error;
check_if_ok_to_rename:
			/* Prohibit renaming a column from FTS_DOC_ID
			if full-text indexes exist. */
			if (!my_strcasecmp(system_charset_info,
					   (*fp)->field_name,
					   FTS_DOC_ID_COL_NAME)
			    && innobase_fulltext_exist(altered_table)) {
				my_error(ER_INNODB_FT_WRONG_DOCID_COLUMN,
					 MYF(0), name);
				goto err_exit_no_heap;
			}

			/* Prohibit renaming a column to an internal column. */
			const char*	s = m_prebuilt->table->col_names;
			unsigned j;
			/* Skip user columns.
			MySQL should have checked these already.
			We want to allow renaming of c1 to c2, c2 to c1. */
			for (j = 0; j < table->s->fields; j++) {
				if (!innobase_is_v_fld(table->field[j])) {
					s += strlen(s) + 1;
				}
			}

			for (; j < m_prebuilt->table->n_def; j++) {
				if (!my_strcasecmp(
					    system_charset_info, name, s)) {
					my_error(ER_WRONG_COLUMN_NAME, MYF(0),
						 s);
					goto err_exit_no_heap;
				}

				s += strlen(s) + 1;
			}
		}
	}

	if (!info.innobase_table_flags()) {
		goto err_exit_no_heap;
	}

	if (info.flags2() & DICT_TF2_USE_FILE_PER_TABLE) {
		/* Preserve the DATA DIRECTORY attribute, because it
		currently cannot be changed during ALTER TABLE. */
		info.flags_set(m_prebuilt->table->flags
			       & 1U << DICT_TF_POS_DATA_DIR);
	}

	max_col_len = DICT_MAX_FIELD_LEN_BY_FORMAT_FLAG(info.flags());

	/* Check each index's column length to make sure they do not
	exceed limit */
	for (ulint i = 0; i < ha_alter_info->key_count; i++) {
		const KEY* key = &ha_alter_info->key_info_buffer[i];

		if (key->flags & HA_FULLTEXT) {
			/* The column length does not matter for
			fulltext search indexes. But, UNIQUE
			fulltext indexes are not supported. */
			DBUG_ASSERT(!(key->flags & HA_NOSAME));
			DBUG_ASSERT(!(key->flags & HA_KEYFLAG_MASK
				      & ~(HA_FULLTEXT
					  | HA_PACK_KEY
					  | HA_BINARY_PACK_KEY)));
			add_fts_idx = true;
			continue;
		}

		if (innobase_check_column_length(max_col_len, key)) {
			my_error(ER_INDEX_COLUMN_TOO_LONG, MYF(0),
				 max_col_len);
			goto err_exit_no_heap;
		}
	}

	/* We won't be allowed to add fts index to a table with
	fts indexes already but without AUX_HEX_NAME set.
	This means the aux tables of the table failed to
	rename to hex format but new created aux tables
	shall be in hex format, which is contradictory. */
	if (!DICT_TF2_FLAG_IS_SET(indexed_table, DICT_TF2_FTS_AUX_HEX_NAME)
	    && indexed_table->fts != NULL && add_fts_idx) {
		my_error(ER_INNODB_FT_AUX_NOT_HEX_ID, MYF(0));
		goto err_exit_no_heap;
	}

	/* Check existing index definitions for too-long column
	prefixes as well, in case max_col_len shrunk. */
	for (const dict_index_t* index
		     = dict_table_get_first_index(indexed_table);
	     index;
	     index = dict_table_get_next_index(index)) {
		if (index->type & DICT_FTS) {
			DBUG_ASSERT(index->type == DICT_FTS
				    || (index->type & DICT_CORRUPT));

			/* We need to drop any corrupted fts indexes
			before we add a new fts index. */
			if (add_fts_idx && index->type & DICT_CORRUPT) {
				ib_errf(m_user_thd, IB_LOG_LEVEL_ERROR,
					ER_INNODB_INDEX_CORRUPT,
					"Fulltext index '%s' is corrupt. "
					"you should drop this index first.",
					index->name());

				goto err_exit_no_heap;
			}

			continue;
		}

		for (ulint i = 0; i < dict_index_get_n_fields(index); i++) {
			const dict_field_t* field
				= dict_index_get_nth_field(index, i);
			if (field->prefix_len > max_col_len) {
				my_error(ER_INDEX_COLUMN_TOO_LONG, MYF(0),
					 max_col_len);
				goto err_exit_no_heap;
			}
		}
	}

	n_drop_index = 0;
	n_drop_fk = 0;

	if (ha_alter_info->handler_flags
	    & (INNOBASE_ALTER_NOREBUILD | INNOBASE_ALTER_REBUILD)) {
		heap = mem_heap_create(1024);

		if (ha_alter_info->handler_flags
		    & Alter_inplace_info::ALTER_COLUMN_NAME) {
			col_names = innobase_get_col_names(
				ha_alter_info, altered_table, table,
				indexed_table, heap);
		} else {
			col_names = NULL;
		}
	} else {
		heap = NULL;
		col_names = NULL;
	}

	if (ha_alter_info->handler_flags
	    & Alter_inplace_info::DROP_FOREIGN_KEY) {
		DBUG_ASSERT(ha_alter_info->alter_info->drop_list.elements > 0);

		drop_fk = static_cast<dict_foreign_t**>(
			mem_heap_alloc(
				heap,
				ha_alter_info->alter_info->drop_list.elements
				* sizeof(dict_foreign_t*)));

		List_iterator<Alter_drop> drop_it(
			ha_alter_info->alter_info->drop_list);

		while (Alter_drop* drop = drop_it++) {
			if (drop->type != Alter_drop::FOREIGN_KEY) {
				continue;
			}

			dict_foreign_t* foreign;

			for (dict_foreign_set::iterator it
				= m_prebuilt->table->foreign_set.begin();
			     it != m_prebuilt->table->foreign_set.end();
			     ++it) {

				foreign = *it;
				const char* fid = strchr(foreign->id, '/');

				DBUG_ASSERT(fid);
				/* If no database/ prefix was present in
				the FOREIGN KEY constraint name, compare
				to the full constraint name. */
				fid = fid ? fid + 1 : foreign->id;

				if (!my_strcasecmp(system_charset_info,
						   fid, drop->name)) {
					goto found_fk;
				}
			}

			my_error(ER_CANT_DROP_FIELD_OR_KEY, MYF(0),
				drop->type_name(), drop->name);
			goto err_exit;
found_fk:
			for (ulint i = n_drop_fk; i--; ) {
				if (drop_fk[i] == foreign) {
					goto dup_fk;
				}
			}
			drop_fk[n_drop_fk++] = foreign;
dup_fk:
			continue;
		}

		DBUG_ASSERT(n_drop_fk > 0);

		DBUG_ASSERT(n_drop_fk
			    <= ha_alter_info->alter_info->drop_list.elements);
	} else {
		drop_fk = NULL;
	}

	if (ha_alter_info->index_drop_count) {
		dict_index_t*	drop_primary = NULL;

		DBUG_ASSERT(ha_alter_info->handler_flags
			    & (Alter_inplace_info::DROP_INDEX
			       | Alter_inplace_info::DROP_UNIQUE_INDEX
			       | Alter_inplace_info::DROP_PK_INDEX));
		/* Check which indexes to drop. */
		drop_index = static_cast<dict_index_t**>(
			mem_heap_alloc(
				heap, (ha_alter_info->index_drop_count + 1)
				* sizeof *drop_index));

		for (uint i = 0; i < ha_alter_info->index_drop_count; i++) {
			const KEY*	key
				= ha_alter_info->index_drop_buffer[i];
			dict_index_t*	index
				= dict_table_get_index_on_name(
					indexed_table, key->name);

			if (!index) {
				push_warning_printf(
					m_user_thd,
					Sql_condition::WARN_LEVEL_WARN,
					HA_ERR_WRONG_INDEX,
					"InnoDB could not find key"
					" with name %s", key->name);
			} else {
				ut_ad(!index->to_be_dropped);
				if (!index->is_primary()) {
					drop_index[n_drop_index++] = index;
				} else {
					drop_primary = index;
				}
			}
		}

		/* If all FULLTEXT indexes were removed, drop an
		internal FTS_DOC_ID_INDEX as well, unless it exists in
		the table. */

		if (innobase_fulltext_exist(table)
		    && !innobase_fulltext_exist(altered_table)
		    && !DICT_TF2_FLAG_IS_SET(
			indexed_table, DICT_TF2_FTS_HAS_DOC_ID)) {
			dict_index_t*	fts_doc_index
				= indexed_table->fts_doc_id_index;
			ut_ad(fts_doc_index);

			// Add some fault tolerance for non-debug builds.
			if (fts_doc_index == NULL) {
				goto check_if_can_drop_indexes;
			}

			DBUG_ASSERT(!fts_doc_index->to_be_dropped);

			for (uint i = 0; i < table->s->keys; i++) {
				if (!my_strcasecmp(
					    system_charset_info,
					    FTS_DOC_ID_INDEX_NAME,
					    table->key_info[i].name)) {
					/* The index exists in the MySQL
					data dictionary. Do not drop it,
					even though it is no longer needed
					by InnoDB fulltext search. */
					goto check_if_can_drop_indexes;
				}
			}

			drop_index[n_drop_index++] = fts_doc_index;
		}

check_if_can_drop_indexes:
		/* Check if the indexes can be dropped. */

		/* Prevent a race condition between DROP INDEX and
		CREATE TABLE adding FOREIGN KEY constraints. */
		row_mysql_lock_data_dictionary(m_prebuilt->trx);

		if (!n_drop_index) {
			drop_index = NULL;
		} else {
			/* Flag all indexes that are to be dropped. */
			for (ulint i = 0; i < n_drop_index; i++) {
				ut_ad(!drop_index[i]->to_be_dropped);
				drop_index[i]->to_be_dropped = 1;
			}
		}

		if (m_prebuilt->trx->check_foreigns) {
			for (uint i = 0; i < n_drop_index; i++) {
				dict_index_t*	index = drop_index[i];

				if (innobase_check_foreign_key_index(
						ha_alter_info, index,
						indexed_table, col_names,
						m_prebuilt->trx, drop_fk, n_drop_fk)) {
					row_mysql_unlock_data_dictionary(
						m_prebuilt->trx);
					m_prebuilt->trx->error_info = index;
					print_error(HA_ERR_DROP_INDEX_FK,
						MYF(0));
					goto err_exit;
				}
			}

			/* If a primary index is dropped, need to check
			any depending foreign constraints get affected */
			if (drop_primary
				&& innobase_check_foreign_key_index(
					ha_alter_info, drop_primary,
					indexed_table, col_names,
					m_prebuilt->trx, drop_fk, n_drop_fk)) {
				row_mysql_unlock_data_dictionary(m_prebuilt->trx);
				print_error(HA_ERR_DROP_INDEX_FK, MYF(0));
				goto err_exit;
			}
		}

		row_mysql_unlock_data_dictionary(m_prebuilt->trx);
	} else {
		drop_index = NULL;
	}

	/* Check if any of the existing indexes are marked as corruption
	and if they are, refuse adding more indexes. */
	if (ha_alter_info->handler_flags & Alter_inplace_info::ADD_INDEX) {
		for (dict_index_t* index = dict_table_get_first_index(indexed_table);
		     index != NULL; index = dict_table_get_next_index(index)) {

			if (!index->to_be_dropped && index->is_committed()
			    && index->is_corrupted()) {
				my_error(ER_INDEX_CORRUPT, MYF(0), index->name());
				goto err_exit;
			}
		}
	}

	n_rename_index = 0;
	rename_index = NULL;

#ifdef MYSQL_RENAME_INDEX

	n_rename_index = ha_alter_info->index_rename_count;

	/* Create a list of dict_index_t objects that are to be renamed,
	also checking for requests to rename nonexistent indexes. If
	the table is going to be rebuilt (new_clustered == true in
	prepare_inplace_alter_table_dict()), then this can be skipped,
	but we don't for simplicity (we have not determined the value of
	new_clustered yet). */
	if (n_rename_index > 0) {
		rename_index = static_cast<dict_index_t**>(
			mem_heap_alloc(
				heap,
				n_rename_index * sizeof(*rename_index)));
		for (ulint i = 0; i < n_rename_index; i++) {
			dict_index_t*	index = NULL;
			const char*	old_name = NULL;

			const char*	old_name = ha_alter_info
				->index_rename_buffer[i].old_key->name;

			index = dict_table_get_index_on_name(indexed_table,
							     old_name);

			if (index == NULL) {
				my_error(ER_KEY_DOES_NOT_EXITS, MYF(0),
					 old_name,
					 m_prebuilt->table->name.m_name);
				goto err_exit;
			}

			rename_index[i] = index;
		}
	}
#endif /* MYSQL_RENAME_INDEX */

	n_add_fk = 0;

	if (ha_alter_info->handler_flags
	    & Alter_inplace_info::ADD_FOREIGN_KEY) {
		ut_ad(!m_prebuilt->trx->check_foreigns);

		alter_fill_stored_column(altered_table, m_prebuilt->table,
					 &s_cols, &s_heap);

		add_fk = static_cast<dict_foreign_t**>(
			mem_heap_zalloc(
				heap,
				ha_alter_info->alter_info->key_list.elements
				* sizeof(dict_foreign_t*)));

		if (!innobase_get_foreign_key_info(
			    ha_alter_info, table_share,
			    m_prebuilt->table, col_names,
			    drop_index, n_drop_index,
			    add_fk, &n_add_fk, m_prebuilt->trx, s_cols)) {
err_exit:
			if (n_drop_index) {
				row_mysql_lock_data_dictionary(m_prebuilt->trx);

				/* Clear the to_be_dropped flags, which might
				have been set at this point. */
				for (ulint i = 0; i < n_drop_index; i++) {
					ut_ad(drop_index[i]->is_committed());
					drop_index[i]->to_be_dropped = 0;
				}

				row_mysql_unlock_data_dictionary(
					m_prebuilt->trx);
			}

			if (heap) {
				mem_heap_free(heap);
			}

			if (s_cols != NULL) {
				UT_DELETE(s_cols);
				mem_heap_free(s_heap);
			}

			goto err_exit_no_heap;
		}

		if (s_cols != NULL) {
			UT_DELETE(s_cols);
			mem_heap_free(s_heap);
		}
	}

	if (!(ha_alter_info->handler_flags & INNOBASE_ALTER_DATA)
	    || ((ha_alter_info->handler_flags & ~INNOBASE_INPLACE_IGNORE)
		== Alter_inplace_info::CHANGE_CREATE_OPTION
		&& !innobase_need_rebuild(ha_alter_info, table))) {

		if (heap) {
			ha_alter_info->handler_ctx
				= new ha_innobase_inplace_ctx(
					(*m_prebuilt_ptr),
					drop_index, n_drop_index,
					rename_index, n_rename_index,
					drop_fk, n_drop_fk,
					add_fk, n_add_fk,
					ha_alter_info->online,
					heap, indexed_table,
					col_names, ULINT_UNDEFINED, 0, 0, 0);
		}

		DBUG_ASSERT(m_prebuilt->trx->dict_operation_lock_mode == 0);
		if (ha_alter_info->handler_flags & ~INNOBASE_INPLACE_IGNORE) {

			online_retry_drop_indexes(
				m_prebuilt->table, m_user_thd);

		}

		if ((ha_alter_info->handler_flags
		     & Alter_inplace_info::DROP_VIRTUAL_COLUMN)
		    && prepare_inplace_drop_virtual(
			    ha_alter_info, altered_table, table)) {
			DBUG_RETURN(true);
		}

		if ((ha_alter_info->handler_flags
		     & Alter_inplace_info::ADD_VIRTUAL_COLUMN)
		    && prepare_inplace_add_virtual(
			    ha_alter_info, altered_table, table)) {
			DBUG_RETURN(true);
		}

		DBUG_RETURN(false);
	}

	/* If we are to build a full-text search index, check whether
	the table already has a DOC ID column.  If not, we will need to
	add a Doc ID hidden column and rebuild the primary index */
	if (innobase_fulltext_exist(altered_table)) {
		ulint	doc_col_no;
		ulint	num_v = 0;

		if (!innobase_fts_check_doc_id_col(
			    m_prebuilt->table,
			    altered_table, &fts_doc_col_no, &num_v)) {

			fts_doc_col_no = altered_table->s->fields - num_v;
			add_fts_doc_id = true;
			add_fts_doc_id_idx = true;

			push_warning_printf(
				m_user_thd,
				Sql_condition::WARN_LEVEL_WARN,
				HA_ERR_WRONG_INDEX,
				"InnoDB rebuilding table to add"
				" column " FTS_DOC_ID_COL_NAME);
		} else if (fts_doc_col_no == ULINT_UNDEFINED) {
			goto err_exit;
		}

		switch (innobase_fts_check_doc_id_index(
				m_prebuilt->table, altered_table,
				&doc_col_no)) {
		case FTS_NOT_EXIST_DOC_ID_INDEX:
			add_fts_doc_id_idx = true;
			break;
		case FTS_INCORRECT_DOC_ID_INDEX:
			my_error(ER_INNODB_FT_WRONG_DOCID_INDEX, MYF(0),
				 FTS_DOC_ID_INDEX_NAME);
			goto err_exit;
		case FTS_EXIST_DOC_ID_INDEX:
			DBUG_ASSERT(
				doc_col_no == fts_doc_col_no
				|| doc_col_no == ULINT_UNDEFINED
				|| (ha_alter_info->handler_flags
				    & (Alter_inplace_info::ALTER_STORED_COLUMN_ORDER
				       | Alter_inplace_info::DROP_STORED_COLUMN
				       | Alter_inplace_info::ADD_STORED_BASE_COLUMN)));
		}
	}

	/* See if an AUTO_INCREMENT column was added. */
	uint	i = 0;
	ulint	num_v = 0;
	List_iterator_fast<Create_field> cf_it(
		ha_alter_info->alter_info->create_list);
	while (const Create_field* new_field = cf_it++) {
		const Field*	field;

		DBUG_ASSERT(i < altered_table->s->fields);

		for (uint old_i = 0; table->field[old_i]; old_i++) {
			if (new_field->field == table->field[old_i]) {
				goto found_col;
			}
		}

		/* This is an added column. */
		DBUG_ASSERT(!new_field->field);
		DBUG_ASSERT(ha_alter_info->handler_flags
			    & Alter_inplace_info::ADD_COLUMN);

		field = altered_table->field[i];

		DBUG_ASSERT((MTYP_TYPENR(field->unireg_check)
			     == Field::NEXT_NUMBER)
			    == !!(field->flags & AUTO_INCREMENT_FLAG));

		if (field->flags & AUTO_INCREMENT_FLAG) {
			if (add_autoinc_col_no != ULINT_UNDEFINED) {
				/* This should have been blocked earlier. */
				ut_ad(0);
				my_error(ER_WRONG_AUTO_KEY, MYF(0));
				goto err_exit;
			}

			/* Get the col no of the old table non-virtual column array */
			add_autoinc_col_no = i - num_v;

			autoinc_col_max_value = innobase_get_int_col_max_value(field);
		}
found_col:
		if (innobase_is_v_fld(new_field)) {
			++num_v;
		}

		i++;
	}

	DBUG_ASSERT(heap);
	DBUG_ASSERT(m_user_thd == m_prebuilt->trx->mysql_thd);
	DBUG_ASSERT(!ha_alter_info->handler_ctx);

	ha_alter_info->handler_ctx = new ha_innobase_inplace_ctx(
		(*m_prebuilt_ptr),
		drop_index, n_drop_index,
		rename_index, n_rename_index,
		drop_fk, n_drop_fk, add_fk, n_add_fk,
		ha_alter_info->online,
		heap, m_prebuilt->table, col_names,
		add_autoinc_col_no,
		ha_alter_info->create_info->auto_increment_value,
		autoinc_col_max_value, 0);

	DBUG_RETURN(prepare_inplace_alter_table_dict(
			    ha_alter_info, altered_table, table,
			    table_share->table_name.str,
			    info.flags(), info.flags2(),
			    fts_doc_col_no, add_fts_doc_id,
			    add_fts_doc_id_idx));
}

/** Check that the column is part of a virtual index(index contains
virtual column) in the table
@param[in]	table		Table containing column
@param[in]	col		column to be checked
@return true if this column is indexed with other virtual columns */
static
bool
dict_col_in_v_indexes(
	dict_table_t*	table,
	dict_col_t*	col)
{
	for (dict_index_t* index = dict_table_get_next_index(
		dict_table_get_first_index(table)); index != NULL;
		index = dict_table_get_next_index(index)) {
		if (!dict_index_has_virtual(index)) {
			continue;
		}
		for (ulint k = 0; k < index->n_fields; k++) {
			dict_field_t*   field
				= dict_index_get_nth_field(index, k);
			if (field->col->ind == col->ind) {
				return(true);
			}
		}
	}

	return(false);
}

/* Check whether a columnn length change alter operation requires
to rebuild the template.
@param[in]	altered_table	TABLE object for new version of table.
@param[in]	ha_alter_info	Structure describing changes to be done
				by ALTER TABLE and holding data used
				during in-place alter.
@param[in]	table		table being altered
@return TRUE if needs rebuild. */
static
bool
alter_templ_needs_rebuild(
	TABLE*                  altered_table,
	Alter_inplace_info*     ha_alter_info,
	dict_table_t*		table)
{
        ulint	i = 0;
        List_iterator_fast<Create_field>  cf_it(
                ha_alter_info->alter_info->create_list);

	for (Field** fp = altered_table->field; *fp; fp++, i++) {
		cf_it.rewind();
		while (const Create_field* cf = cf_it++) {
			for (ulint j=0; j < table->n_cols; j++) {
				dict_col_t* cols
                                   = dict_table_get_nth_col(table, j);
				if (cf->length > cols->len
				    && dict_col_in_v_indexes(table, cols)) {
					return(true);
				}
			}
		}
	}

	return(false);
}

/** Get the name of an erroneous key.
@param[in]	error_key_num	InnoDB number of the erroneus key
@param[in]	ha_alter_info	changes that were being performed
@param[in]	table		InnoDB table
@return	the name of the erroneous key */
static
const char*
get_error_key_name(
	ulint				error_key_num,
	const Alter_inplace_info*	ha_alter_info,
	const dict_table_t*		table)
{
	if (error_key_num == ULINT_UNDEFINED) {
		return(FTS_DOC_ID_INDEX_NAME);
	} else if (ha_alter_info->key_count == 0) {
		return(dict_table_get_first_index(table)->name);
	} else {
		return(ha_alter_info->key_info_buffer[error_key_num].name);
	}
}

/** Alter the table structure in-place with operations
specified using Alter_inplace_info.
The level of concurrency allowed during this operation depends
on the return value from check_if_supported_inplace_alter().

@param altered_table TABLE object for new version of table.
@param ha_alter_info Structure describing changes to be done
by ALTER TABLE and holding data used during in-place alter.

@retval true Failure
@retval false Success
*/

bool
ha_innobase::inplace_alter_table(
/*=============================*/
	TABLE*			altered_table,
	Alter_inplace_info*	ha_alter_info)
{
	dberr_t			error;
	dict_add_v_col_t*	add_v = NULL;
	dict_vcol_templ_t*	s_templ = NULL;
	dict_vcol_templ_t*	old_templ = NULL;
	struct TABLE*		eval_table = altered_table;
	bool			rebuild_templ = false;
	DBUG_ENTER("inplace_alter_table");
	DBUG_ASSERT(!srv_read_only_mode);

	ut_ad(!sync_check_iterate(sync_check()));
	ut_ad(!rw_lock_own(dict_operation_lock, RW_LOCK_X));
	ut_ad(!rw_lock_own(dict_operation_lock, RW_LOCK_S));

	DEBUG_SYNC(m_user_thd, "innodb_inplace_alter_table_enter");

	if (!(ha_alter_info->handler_flags & INNOBASE_ALTER_DATA)) {
ok_exit:
		DEBUG_SYNC(m_user_thd, "innodb_after_inplace_alter_table");
		DBUG_RETURN(false);
	}

	if ((ha_alter_info->handler_flags & ~INNOBASE_INPLACE_IGNORE)
	    == Alter_inplace_info::CHANGE_CREATE_OPTION
	    && !innobase_need_rebuild(ha_alter_info, table)) {
		goto ok_exit;
	}

	ha_innobase_inplace_ctx*	ctx
		= static_cast<ha_innobase_inplace_ctx*>
		(ha_alter_info->handler_ctx);

	DBUG_ASSERT(ctx);
	DBUG_ASSERT(ctx->trx);
	DBUG_ASSERT(ctx->prebuilt == m_prebuilt);

	dict_index_t*	pk = dict_table_get_first_index(m_prebuilt->table);
	ut_ad(pk != NULL);

	/* For partitioned tables this could be already allocated from a
	previous partition invocation. For normal tables this is NULL. */
	UT_DELETE(ctx->m_stage);

	ctx->m_stage = UT_NEW_NOKEY(ut_stage_alter_t(pk));

	if (!m_prebuilt->table->is_readable()
	    || dict_table_is_discarded(m_prebuilt->table)) {
		goto all_done;
	}

	/* If we are doing a table rebuilding or having added virtual
	columns in the same clause, we will need to build a table template
	that carries translation information between MySQL TABLE and InnoDB
	table, which indicates the virtual columns and their base columns
	info. This is used to do the computation callback, so that the
	data in base columns can be extracted send to server.
	If the Column length changes and it is a part of virtual
	index then we need to rebuild the template. */
	rebuild_templ
	     = ctx->need_rebuild()
	       || ((ha_alter_info->handler_flags
		& Alter_inplace_info::ALTER_COLUMN_EQUAL_PACK_LENGTH)
		&& alter_templ_needs_rebuild(
		   altered_table, ha_alter_info, ctx->new_table));

	if ((ctx->new_table->n_v_cols > 0) && rebuild_templ) {
		/* Save the templ if isn't NULL so as to restore the
		original state in case of alter operation failures. */
		if (ctx->new_table->vc_templ != NULL && !ctx->need_rebuild()) {
			old_templ = ctx->new_table->vc_templ;
		}
		s_templ = UT_NEW_NOKEY(dict_vcol_templ_t());

		innobase_build_v_templ(
			altered_table, ctx->new_table, s_templ, NULL, false);

		ctx->new_table->vc_templ = s_templ;
	} else if (ctx->num_to_add_vcol > 0 && ctx->num_to_drop_vcol == 0) {
		/* if there is ongoing drop virtual column, then we disallow
		inplace add index on newly added virtual column, so it does
		not need to come in here to rebuild template with add_v.
		Please also see the assertion in innodb_v_adjust_idx_col() */

		s_templ = UT_NEW_NOKEY(dict_vcol_templ_t());

		add_v = static_cast<dict_add_v_col_t*>(
			mem_heap_alloc(ctx->heap, sizeof *add_v));
		add_v->n_v_col = ctx->num_to_add_vcol;
		add_v->v_col = ctx->add_vcol;
		add_v->v_col_name = ctx->add_vcol_name;

		innobase_build_v_templ(
			altered_table, ctx->new_table, s_templ, add_v, false);
		old_templ = ctx->new_table->vc_templ;
		ctx->new_table->vc_templ = s_templ;
	}

	/* Drop virtual column without rebuild will keep dict table
	unchanged, we use old table to evaluate virtual column value
	in innobase_get_computed_value(). */
	if (!ctx->need_rebuild() && ctx->num_to_drop_vcol > 0) {
		eval_table = table;
	}

	/* Read the clustered index of the table and build
	indexes based on this information using temporary
	files and merge sort. */
	DBUG_EXECUTE_IF("innodb_OOM_inplace_alter",
			error = DB_OUT_OF_MEMORY; goto oom;);

	error = row_merge_build_indexes(
		m_prebuilt->trx,
		m_prebuilt->table, ctx->new_table,
		ctx->online,
		ctx->add_index, ctx->add_key_numbers, ctx->num_to_add_index,
		altered_table, ctx->add_cols, ctx->col_map,
		ctx->add_autoinc, ctx->sequence, ctx->skip_pk_sort,
		ctx->m_stage, add_v, eval_table);

#ifndef DBUG_OFF
oom:
#endif /* !DBUG_OFF */
	if (error == DB_SUCCESS && ctx->online && ctx->need_rebuild()) {
		DEBUG_SYNC_C("row_log_table_apply1_before");
		error = row_log_table_apply(
			ctx->thr, m_prebuilt->table, altered_table,
			ctx->m_stage);
	}

	/* Init online ddl status variables */
	onlineddl_rowlog_rows = 0;
	onlineddl_rowlog_pct_used = 0;
	onlineddl_pct_progress = 0;

	if (s_templ) {
		ut_ad(ctx->need_rebuild() || ctx->num_to_add_vcol > 0
		      || rebuild_templ);
		dict_free_vc_templ(s_templ);
		UT_DELETE(s_templ);

		ctx->new_table->vc_templ = old_templ;
	}

	DEBUG_SYNC_C("inplace_after_index_build");

	DBUG_EXECUTE_IF("create_index_fail",
			error = DB_DUPLICATE_KEY;
			m_prebuilt->trx->error_key_num = ULINT_UNDEFINED;);

	/* After an error, remove all those index definitions
	from the dictionary which were defined. */

	switch (error) {
		KEY*	dup_key;
	all_done:
	case DB_SUCCESS:
		ut_d(mutex_enter(&dict_sys->mutex));
		ut_d(dict_table_check_for_dup_indexes(
			     m_prebuilt->table, CHECK_PARTIAL_OK));
		ut_d(mutex_exit(&dict_sys->mutex));
		/* prebuilt->table->n_ref_count can be anything here,
		given that we hold at most a shared lock on the table. */
		goto ok_exit;
	case DB_DUPLICATE_KEY:
		if (m_prebuilt->trx->error_key_num == ULINT_UNDEFINED
		    || ha_alter_info->key_count == 0) {
			/* This should be the hidden index on
			FTS_DOC_ID, or there is no PRIMARY KEY in the
			table. Either way, we should be seeing and
			reporting a bogus duplicate key error. */
			dup_key = NULL;
		} else {
			DBUG_ASSERT(m_prebuilt->trx->error_key_num
				    < ha_alter_info->key_count);
			dup_key = &ha_alter_info->key_info_buffer[
				m_prebuilt->trx->error_key_num];
		}
		print_keydup_error(altered_table, dup_key, MYF(0));
		break;
	case DB_ONLINE_LOG_TOO_BIG:
		DBUG_ASSERT(ctx->online);
		my_error(ER_INNODB_ONLINE_LOG_TOO_BIG, MYF(0),
			 get_error_key_name(m_prebuilt->trx->error_key_num,
					    ha_alter_info, m_prebuilt->table));
		break;
	case DB_INDEX_CORRUPT:
		my_error(ER_INDEX_CORRUPT, MYF(0),
			 get_error_key_name(m_prebuilt->trx->error_key_num,
					    ha_alter_info, m_prebuilt->table));
		break;
	case DB_DECRYPTION_FAILED: {
		String str;
		const char* engine= table_type();
		get_error_message(HA_ERR_DECRYPTION_FAILED, &str);
		my_error(ER_GET_ERRMSG, MYF(0), HA_ERR_DECRYPTION_FAILED, str.c_ptr(), engine);
		break;
	}
	default:
		my_error_innodb(error,
				table_share->table_name.str,
				m_prebuilt->table->flags);
	}

	/* prebuilt->table->n_ref_count can be anything here, given
	that we hold at most a shared lock on the table. */
	m_prebuilt->trx->error_info = NULL;
	ctx->trx->error_state = DB_SUCCESS;
	ctx->clear_added_indexes();

	DBUG_RETURN(true);
}

/** Free the modification log for online table rebuild.
@param table table that was being rebuilt online */
static
void
innobase_online_rebuild_log_free(
/*=============================*/
	dict_table_t*	table)
{
	dict_index_t* clust_index = dict_table_get_first_index(table);

	ut_ad(mutex_own(&dict_sys->mutex));
	ut_ad(rw_lock_own(dict_operation_lock, RW_LOCK_X));

	rw_lock_x_lock(&clust_index->lock);

	if (clust_index->online_log) {
		ut_ad(dict_index_get_online_status(clust_index)
		      == ONLINE_INDEX_CREATION);
		clust_index->online_status = ONLINE_INDEX_COMPLETE;
		row_log_free(clust_index->online_log);
		DEBUG_SYNC_C("innodb_online_rebuild_log_free_aborted");
	}

	DBUG_ASSERT(dict_index_get_online_status(clust_index)
		    == ONLINE_INDEX_COMPLETE);
	rw_lock_x_unlock(&clust_index->lock);
}

/** For each user column, which is part of an index which is not going to be
dropped, it checks if the column number of the column is same as col_no
argument passed.
@param[in]	table		table
@param[in]	col_no		column number
@param[in]	is_v		if this is a virtual column
@param[in]	only_committed	whether to consider only committed indexes
@retval true column exists
@retval false column does not exist, true if column is system column or
it is in the index. */
static
bool
check_col_exists_in_indexes(
	const dict_table_t*	table,
	ulint			col_no,
	bool			is_v,
	bool			only_committed = false)
{
	/* This function does not check system columns */
	if (!is_v && dict_table_get_nth_col(table, col_no)->mtype == DATA_SYS) {
		return(true);
	}

	for (const dict_index_t* index = dict_table_get_first_index(table);
	     index;
	     index = dict_table_get_next_index(index)) {

		if (only_committed
		    ? !index->is_committed()
		    : index->to_be_dropped) {
			continue;
		}

		for (ulint i = 0; i < index->n_user_defined_cols; i++) {
			const dict_col_t* idx_col
				= dict_index_get_nth_col(index, i);

			if (is_v && dict_col_is_virtual(idx_col)) {
				const dict_v_col_t*   v_col = reinterpret_cast<
					const dict_v_col_t*>(idx_col);
				if (v_col->v_pos == col_no) {
					return(true);
				}
			}

			if (!is_v && !dict_col_is_virtual(idx_col)
			    && dict_col_get_no(idx_col) == col_no) {
				return(true);
			}
		}
	}

	return(false);
}

/** Rollback a secondary index creation, drop the indexes with
temparary index prefix
@param user_table InnoDB table
@param table the TABLE
@param locked TRUE=table locked, FALSE=may need to do a lazy drop
@param trx the transaction
*/
static MY_ATTRIBUTE((nonnull))
void
innobase_rollback_sec_index(
/*========================*/
	dict_table_t*		user_table,
	const TABLE*		table,
	ibool			locked,
	trx_t*			trx)
{
	row_merge_drop_indexes(trx, user_table, locked);

	/* Free the table->fts only if there is no FTS_DOC_ID
	in the table */
	if (user_table->fts
	    && !DICT_TF2_FLAG_IS_SET(user_table,
				     DICT_TF2_FTS_HAS_DOC_ID)
	    && !innobase_fulltext_exist(table)) {
		fts_free(user_table);
	}
}

/** Roll back the changes made during prepare_inplace_alter_table()
and inplace_alter_table() inside the storage engine. Note that the
allowed level of concurrency during this operation will be the same as
for inplace_alter_table() and thus might be higher than during
prepare_inplace_alter_table(). (E.g concurrent writes were blocked
during prepare, but might not be during commit).

@param ha_alter_info Data used during in-place alter.
@param table the TABLE
@param prebuilt the prebuilt struct
@retval true Failure
@retval false Success
*/
inline MY_ATTRIBUTE((nonnull, warn_unused_result))
bool
rollback_inplace_alter_table(
/*=========================*/
	Alter_inplace_info*	ha_alter_info,
	const TABLE*		table,
	row_prebuilt_t*		prebuilt)
{
	bool	fail	= false;

	ha_innobase_inplace_ctx*	ctx
		= static_cast<ha_innobase_inplace_ctx*>
		(ha_alter_info->handler_ctx);

	DBUG_ENTER("rollback_inplace_alter_table");

	if (!ctx || !ctx->trx) {
		/* If we have not started a transaction yet,
		(almost) nothing has been or needs to be done. */
		goto func_exit;
	}

	trx_start_for_ddl(ctx->trx, TRX_DICT_OP_INDEX);
	row_mysql_lock_data_dictionary(ctx->trx);

	if (ctx->need_rebuild()) {
		/* DML threads can access ctx->new_table via the
		online rebuild log. Free it first. */
		innobase_online_rebuild_log_free(prebuilt->table);
	}

	if (!ctx->new_table) {
		ut_ad(ctx->need_rebuild());
	} else if (ctx->need_rebuild()) {
		dberr_t	err= DB_SUCCESS;
		ulint	flags	= ctx->new_table->flags;

		/* Since the FTS index specific auxiliary tables has
		not yet registered with "table->fts" by fts_add_index(),
		we will need explicitly delete them here */
		if (dict_table_has_fts_index(ctx->new_table)) {

			err = innobase_drop_fts_index_table(
				ctx->new_table, ctx->trx);

			if (err != DB_SUCCESS) {
				my_error_innodb(
					err, table->s->table_name.str,
					flags);
				fail = true;
			}
		}

		dict_table_close_and_drop(ctx->trx, ctx->new_table);

		switch (err) {
		case DB_SUCCESS:
			break;
		default:
			my_error_innodb(err, table->s->table_name.str,
					flags);
			fail = true;
		}
	} else {
		DBUG_ASSERT(!(ha_alter_info->handler_flags
			      & Alter_inplace_info::ADD_PK_INDEX));
		DBUG_ASSERT(ctx->new_table == prebuilt->table);

		innobase_rollback_sec_index(
			prebuilt->table, table, FALSE, ctx->trx);
	}

	trx_commit_for_mysql(ctx->trx);
	row_mysql_unlock_data_dictionary(ctx->trx);
	trx_free_for_mysql(ctx->trx);

func_exit:
#ifndef DBUG_OFF
	dict_index_t* clust_index = dict_table_get_first_index(
		prebuilt->table);
	DBUG_ASSERT(!clust_index->online_log);
	DBUG_ASSERT(dict_index_get_online_status(clust_index)
		    == ONLINE_INDEX_COMPLETE);
#endif /* !DBUG_OFF */

	if (ctx) {
		DBUG_ASSERT(ctx->prebuilt == prebuilt);

		if (ctx->num_to_add_fk) {
			for (ulint i = 0; i < ctx->num_to_add_fk; i++) {
				dict_foreign_free(ctx->add_fk[i]);
			}
		}

		if (ctx->num_to_drop_index) {
			row_mysql_lock_data_dictionary(prebuilt->trx);

			/* Clear the to_be_dropped flags
			in the data dictionary cache.
			The flags may already have been cleared,
			in case an error was detected in
			commit_inplace_alter_table(). */
			for (ulint i = 0; i < ctx->num_to_drop_index; i++) {
				dict_index_t*	index = ctx->drop_index[i];
				DBUG_ASSERT(index->is_committed());
				index->to_be_dropped = 0;
			}

			row_mysql_unlock_data_dictionary(prebuilt->trx);
		}
	}

	/* Reset dict_col_t::ord_part for those columns fail to be indexed,
	we do this by checking every existing column, if any current
	index would index them */
	for (ulint i = 0; i < dict_table_get_n_cols(prebuilt->table); i++) {
		dict_col_t& col = prebuilt->table->cols[i];
		if (!col.ord_part) {
			continue;
		}
		if (!check_col_exists_in_indexes(prebuilt->table, i, false,
						 true)) {
			col.ord_part = 0;
		}
	}

	for (ulint i = 0; i < dict_table_get_n_v_cols(prebuilt->table); i++) {
		dict_col_t& col = prebuilt->table->v_cols[i].m_col;
		if (!col.ord_part) {
			continue;
		}
		if (!check_col_exists_in_indexes(prebuilt->table, i, true,
						 true)) {
			col.ord_part = 0;
		}
	}

	trx_commit_for_mysql(prebuilt->trx);
	MONITOR_ATOMIC_DEC(MONITOR_PENDING_ALTER_TABLE);
	DBUG_RETURN(fail);
}

/** Drop a FOREIGN KEY constraint from the data dictionary tables.
@param trx data dictionary transaction
@param table_name Table name in MySQL
@param foreign_id Foreign key constraint identifier
@retval true Failure
@retval false Success */
static MY_ATTRIBUTE((nonnull, warn_unused_result))
bool
innobase_drop_foreign_try(
/*======================*/
	trx_t*			trx,
	const char*		table_name,
	const char*		foreign_id)
{
	DBUG_ENTER("innobase_drop_foreign_try");

	DBUG_ASSERT(trx_get_dict_operation(trx) == TRX_DICT_OP_INDEX);
	ut_ad(trx->dict_operation_lock_mode == RW_X_LATCH);
	ut_ad(mutex_own(&dict_sys->mutex));
	ut_ad(rw_lock_own(dict_operation_lock, RW_LOCK_X));

	/* Drop the constraint from the data dictionary. */
	static const char sql[] =
		"PROCEDURE DROP_FOREIGN_PROC () IS\n"
		"BEGIN\n"
		"DELETE FROM SYS_FOREIGN WHERE ID=:id;\n"
		"DELETE FROM SYS_FOREIGN_COLS WHERE ID=:id;\n"
		"END;\n";

	dberr_t		error;
	pars_info_t*	info;

	info = pars_info_create();
	pars_info_add_str_literal(info, "id", foreign_id);

	trx->op_info = "dropping foreign key constraint from dictionary";
	error = que_eval_sql(info, sql, FALSE, trx);
	trx->op_info = "";

	DBUG_EXECUTE_IF("ib_drop_foreign_error",
			error = DB_OUT_OF_FILE_SPACE;);

	if (error != DB_SUCCESS) {
		my_error_innodb(error, table_name, 0);
		trx->error_state = DB_SUCCESS;
		DBUG_RETURN(true);
	}

	DBUG_RETURN(false);
}

/** Rename a column in the data dictionary tables.
@param[in] user_table	InnoDB table that was being altered
@param[in] trx		data dictionary transaction
@param[in] table_name	Table name in MySQL
@param[in] nth_col	0-based index of the column
@param[in] from		old column name
@param[in] to		new column name
@param[in] new_clustered whether the table has been rebuilt
@param[in] is_virtual	whether it is a virtual column
@retval true Failure
@retval false Success */
static MY_ATTRIBUTE((nonnull, warn_unused_result))
bool
innobase_rename_column_try(
	const dict_table_t*	user_table,
	trx_t*			trx,
	const char*		table_name,
	ulint			nth_col,
	const char*		from,
	const char*		to,
	bool			new_clustered,
	bool			is_virtual)
{
	pars_info_t*	info;
	dberr_t		error;

	DBUG_ENTER("innobase_rename_column_try");

	DBUG_ASSERT(trx_get_dict_operation(trx) == TRX_DICT_OP_INDEX);
	ut_ad(trx->dict_operation_lock_mode == RW_X_LATCH);
	ut_ad(mutex_own(&dict_sys->mutex));
	ut_ad(rw_lock_own(dict_operation_lock, RW_LOCK_X));

	if (new_clustered) {
		goto rename_foreign;
	}

	info = pars_info_create();

	pars_info_add_ull_literal(info, "tableid", user_table->id);
	pars_info_add_int4_literal(info, "nth", nth_col);
	pars_info_add_str_literal(info, "new", to);

	trx->op_info = "renaming column in SYS_COLUMNS";

	error = que_eval_sql(
		info,
		"PROCEDURE RENAME_SYS_COLUMNS_PROC () IS\n"
		"BEGIN\n"
		"UPDATE SYS_COLUMNS SET NAME=:new\n"
		"WHERE TABLE_ID=:tableid\n"
		"AND POS=:nth;\n"
		"END;\n",
		FALSE, trx);

	DBUG_EXECUTE_IF("ib_rename_column_error",
			error = DB_OUT_OF_FILE_SPACE;);

	if (error != DB_SUCCESS) {
err_exit:
		my_error_innodb(error, table_name, 0);
		trx->error_state = DB_SUCCESS;
		trx->op_info = "";
		DBUG_RETURN(true);
	}

	trx->op_info = "renaming column in SYS_FIELDS";

	for (const dict_index_t* index = dict_table_get_first_index(
		     user_table);
	     index != NULL;
	     index = dict_table_get_next_index(index)) {

		bool has_prefixes = false;
		for (size_t i = 0; i < dict_index_get_n_fields(index); i++) {
			if (dict_index_get_nth_field(index, i)->prefix_len) {
				has_prefixes = true;
				break;
			}
		}

		for (ulint i = 0; i < dict_index_get_n_fields(index); i++) {
			const dict_field_t* field
			    = dict_index_get_nth_field(index, i);
			if (my_strcasecmp(system_charset_info, field->name,
					  from)) {
				continue;
			}

			info = pars_info_create();

			ulint pos = i;
			if (has_prefixes) {
				pos = (pos << 16) + field->prefix_len;
			}

			pars_info_add_ull_literal(info, "indexid", index->id);
			pars_info_add_int4_literal(info, "nth", pos);
			pars_info_add_str_literal(info, "new", to);

			error = que_eval_sql(
				info,
				"PROCEDURE RENAME_SYS_FIELDS_PROC () IS\n"
				"BEGIN\n"
				"UPDATE SYS_FIELDS SET COL_NAME=:new\n"
				"WHERE INDEX_ID=:indexid\n"
				"AND POS=:nth;\n"
				"END;\n",
				FALSE, trx);

			if (error != DB_SUCCESS) {
				goto err_exit;
			}
		}
	}

rename_foreign:
	trx->op_info = "renaming column in SYS_FOREIGN_COLS";

	std::set<dict_foreign_t*> fk_evict;
	bool		foreign_modified;

	for (dict_foreign_set::const_iterator it = user_table->foreign_set.begin();
	     it != user_table->foreign_set.end();
	     ++it) {

		dict_foreign_t*	foreign = *it;
		foreign_modified = false;

		for (unsigned i = 0; i < foreign->n_fields; i++) {
			if (my_strcasecmp(system_charset_info,
					  foreign->foreign_col_names[i],
					  from)) {
				continue;
			}

			info = pars_info_create();

			pars_info_add_str_literal(info, "id", foreign->id);
			pars_info_add_int4_literal(info, "nth", i);
			pars_info_add_str_literal(info, "new", to);

			error = que_eval_sql(
				info,
				"PROCEDURE RENAME_SYS_FOREIGN_F_PROC () IS\n"
				"BEGIN\n"
				"UPDATE SYS_FOREIGN_COLS\n"
				"SET FOR_COL_NAME=:new\n"
				"WHERE ID=:id AND POS=:nth;\n"
				"END;\n",
				FALSE, trx);

			if (error != DB_SUCCESS) {
				goto err_exit;
			}
			foreign_modified = true;
		}

		if (foreign_modified) {
			fk_evict.insert(foreign);
		}
	}

	for (dict_foreign_set::const_iterator it
		= user_table->referenced_set.begin();
	     it != user_table->referenced_set.end();
	     ++it) {

		foreign_modified = false;
		dict_foreign_t*	foreign = *it;

		for (unsigned i = 0; i < foreign->n_fields; i++) {
			if (my_strcasecmp(system_charset_info,
					  foreign->referenced_col_names[i],
					  from)) {
				continue;
			}

			info = pars_info_create();

			pars_info_add_str_literal(info, "id", foreign->id);
			pars_info_add_int4_literal(info, "nth", i);
			pars_info_add_str_literal(info, "new", to);

			error = que_eval_sql(
				info,
				"PROCEDURE RENAME_SYS_FOREIGN_R_PROC () IS\n"
				"BEGIN\n"
				"UPDATE SYS_FOREIGN_COLS\n"
				"SET REF_COL_NAME=:new\n"
				"WHERE ID=:id AND POS=:nth;\n"
				"END;\n",
				FALSE, trx);

			if (error != DB_SUCCESS) {
				goto err_exit;
			}
			foreign_modified = true;
		}

		if (foreign_modified) {
			fk_evict.insert(foreign);
		}
	}

	if (new_clustered) {
		std::for_each(fk_evict.begin(), fk_evict.end(),
			      dict_foreign_remove_from_cache);
	}

	trx->op_info = "";
	DBUG_RETURN(false);
}

/** Rename columns in the data dictionary tables.
@param ha_alter_info Data used during in-place alter.
@param ctx In-place ALTER TABLE context
@param table the TABLE
@param trx data dictionary transaction
@param table_name Table name in MySQL
@retval true Failure
@retval false Success */
static MY_ATTRIBUTE((nonnull, warn_unused_result))
bool
innobase_rename_columns_try(
/*========================*/
	Alter_inplace_info*	ha_alter_info,
	ha_innobase_inplace_ctx*ctx,
	const TABLE*		table,
	trx_t*			trx,
	const char*		table_name)
{
	List_iterator_fast<Create_field> cf_it(
		ha_alter_info->alter_info->create_list);
	uint	i = 0;
	ulint	num_v = 0;

	DBUG_ASSERT(ctx);
	DBUG_ASSERT(ha_alter_info->handler_flags
		    & Alter_inplace_info::ALTER_COLUMN_NAME);

	for (Field** fp = table->field; *fp; fp++, i++) {
		bool	is_virtual = innobase_is_v_fld(*fp);

		if (!((*fp)->flags & FIELD_IS_RENAMED)) {
			goto processed_field;
		}

		cf_it.rewind();
		while (Create_field* cf = cf_it++) {
			if (cf->field == *fp) {
				ulint	col_n = is_virtual
						? dict_create_v_col_pos(
							num_v, i)
						: i - num_v;

				if (innobase_rename_column_try(
					    ctx->old_table, trx, table_name,
					    col_n,
					    cf->field->field_name,
					    cf->field_name,
					    ctx->need_rebuild(),
					    is_virtual)) {
					return(true);
				}
				goto processed_field;
			}
		}

		ut_error;
processed_field:
		if (is_virtual) {
			num_v++;
		}

		continue;
	}

	return(false);
}

/** Enlarge a column in the data dictionary tables.
@param user_table InnoDB table that was being altered
@param trx data dictionary transaction
@param table_name Table name in MySQL
@param nth_col 0-based index of the column
@param new_len new column length, in bytes
@param is_v if it's a virtual column
@retval true Failure
@retval false Success */
static MY_ATTRIBUTE((nonnull, warn_unused_result))
bool
innobase_enlarge_column_try(
/*========================*/
	const dict_table_t*	user_table,
	trx_t*			trx,
	const char*		table_name,
	ulint			nth_col,
	ulint			new_len,
	bool			is_v)
{
	pars_info_t*	info;
	dberr_t		error;
#ifdef UNIV_DEBUG
	dict_col_t*	col;
#endif /* UNIV_DEBUG */
	dict_v_col_t*	v_col;
	ulint		pos;

	DBUG_ENTER("innobase_enlarge_column_try");

	DBUG_ASSERT(trx_get_dict_operation(trx) == TRX_DICT_OP_INDEX);
	ut_ad(trx->dict_operation_lock_mode == RW_X_LATCH);
	ut_ad(mutex_own(&dict_sys->mutex));
	ut_ad(rw_lock_own(dict_operation_lock, RW_LOCK_X));

	if (is_v) {
		v_col = dict_table_get_nth_v_col(user_table, nth_col);
		pos = dict_create_v_col_pos(v_col->v_pos, v_col->m_col.ind);
#ifdef UNIV_DEBUG
		col = &v_col->m_col;
#endif /* UNIV_DEBUG */
	} else {
#ifdef UNIV_DEBUG
		col = dict_table_get_nth_col(user_table, nth_col);
#endif /* UNIV_DEBUG */
		pos = nth_col;
	}

#ifdef UNIV_DEBUG
	ut_ad(col->len < new_len);
	switch (col->mtype) {
	case DATA_MYSQL:
		/* NOTE: we could allow this when !(prtype & DATA_BINARY_TYPE)
		and ROW_FORMAT is not REDUNDANT and mbminlen<mbmaxlen.
		That is, we treat a UTF-8 CHAR(n) column somewhat like
		a VARCHAR. */
		ut_error;
	case DATA_BINARY:
	case DATA_VARCHAR:
	case DATA_VARMYSQL:
	case DATA_DECIMAL:
	case DATA_BLOB:
		break;
	default:
		ut_error;
	}
#endif /* UNIV_DEBUG */
	info = pars_info_create();

	pars_info_add_ull_literal(info, "tableid", user_table->id);
	pars_info_add_int4_literal(info, "nth", pos);
	pars_info_add_int4_literal(info, "new", new_len);

	trx->op_info = "resizing column in SYS_COLUMNS";

	error = que_eval_sql(
		info,
		"PROCEDURE RESIZE_SYS_COLUMNS_PROC () IS\n"
		"BEGIN\n"
		"UPDATE SYS_COLUMNS SET LEN=:new\n"
		"WHERE TABLE_ID=:tableid AND POS=:nth;\n"
		"END;\n",
		FALSE, trx);

	DBUG_EXECUTE_IF("ib_resize_column_error",
			error = DB_OUT_OF_FILE_SPACE;);

	trx->op_info = "";
	trx->error_state = DB_SUCCESS;

	if (error != DB_SUCCESS) {
		my_error_innodb(error, table_name, 0);
		DBUG_RETURN(true);
	}

	DBUG_RETURN(false);
}

/** Enlarge columns in the data dictionary tables.
@param ha_alter_info Data used during in-place alter.
@param table the TABLE
@param user_table InnoDB table that was being altered
@param trx data dictionary transaction
@param table_name Table name in MySQL
@retval true Failure
@retval false Success */
static MY_ATTRIBUTE((nonnull, warn_unused_result))
bool
innobase_enlarge_columns_try(
/*=========================*/
	Alter_inplace_info*	ha_alter_info,
	const TABLE*		table,
	const dict_table_t*	user_table,
	trx_t*			trx,
	const char*		table_name)
{
	List_iterator_fast<Create_field> cf_it(
		ha_alter_info->alter_info->create_list);
	ulint	i = 0;
	ulint	num_v = 0;
	bool	is_v;

	for (Field** fp = table->field; *fp; fp++, i++) {
		ulint	idx;

		if (innobase_is_v_fld(*fp)) {
			is_v = true;
			idx = num_v;
			num_v++;
		} else {
			idx = i - num_v;
			is_v = false;
		}

		cf_it.rewind();
		while (Create_field* cf = cf_it++) {
			if (cf->field == *fp) {
				if ((*fp)->is_equal(cf)
				    == IS_EQUAL_PACK_LENGTH
				    && innobase_enlarge_column_try(
					    user_table, trx, table_name,
					    idx, static_cast<ulint>(cf->length), is_v)) {
					return(true);
				}

				break;
			}
		}
	}

	return(false);
}

/** Rename or enlarge columns in the data dictionary cache
as part of commit_cache_norebuild().
@param ha_alter_info Data used during in-place alter.
@param table the TABLE
@param user_table InnoDB table that was being altered */
static MY_ATTRIBUTE((nonnull))
void
innobase_rename_or_enlarge_columns_cache(
/*=====================================*/
	Alter_inplace_info*	ha_alter_info,
	const TABLE*		table,
	dict_table_t*		user_table)
{
	if (!(ha_alter_info->handler_flags
	      & (Alter_inplace_info::ALTER_COLUMN_EQUAL_PACK_LENGTH
		 | Alter_inplace_info::ALTER_COLUMN_NAME))) {
		return;
	}

	List_iterator_fast<Create_field> cf_it(
		ha_alter_info->alter_info->create_list);
	uint	i = 0;
	ulint	num_v = 0;

	for (Field** fp = table->field; *fp; fp++, i++) {
		bool	is_virtual = innobase_is_v_fld(*fp);

		cf_it.rewind();
		while (Create_field* cf = cf_it++) {
			if (cf->field != *fp) {
				continue;
			}

			ulint	col_n = is_virtual ? num_v : i - num_v;

			if ((*fp)->is_equal(cf) == IS_EQUAL_PACK_LENGTH) {
				if (is_virtual) {
					dict_table_get_nth_v_col(
						user_table, col_n)->m_col.len
					= cf->length;
				} else {
					dict_table_get_nth_col(
						user_table, col_n)->len
					= cf->length;
				}
			}

			if ((*fp)->flags & FIELD_IS_RENAMED) {
				dict_mem_table_col_rename(
					user_table, col_n,
					cf->field->field_name,
					cf->field_name, is_virtual);
			}

			break;
		}

		if (is_virtual) {
			num_v++;
		}
	}
}

/** Set the auto-increment value of the table on commit.
@param ha_alter_info Data used during in-place alter
@param ctx In-place ALTER TABLE context
@param altered_table MySQL table that is being altered
@param old_table MySQL table as it is before the ALTER operation
@return whether the operation failed (and my_error() was called) */
static MY_ATTRIBUTE((nonnull))
bool
commit_set_autoinc(
	Alter_inplace_info*	ha_alter_info,
	ha_innobase_inplace_ctx*ctx,
	const TABLE*		altered_table,
	const TABLE*		old_table)
{
	DBUG_ENTER("commit_set_autoinc");

	if (!altered_table->found_next_number_field) {
		/* There is no AUTO_INCREMENT column in the table
		after the ALTER operation. */
	} else if (ctx->add_autoinc != ULINT_UNDEFINED) {
		ut_ad(ctx->need_rebuild());
		/* An AUTO_INCREMENT column was added. Get the last
		value from the sequence, which may be based on a
		supplied AUTO_INCREMENT value. */
		ib_uint64_t autoinc = ctx->sequence.last();
		ctx->new_table->autoinc = autoinc;
		/* Bulk index creation does not update
		PAGE_ROOT_AUTO_INC, so we must persist the "last used"
		value here. */
		btr_write_autoinc(dict_table_get_first_index(ctx->new_table),
				  autoinc - 1, true);
	} else if ((ha_alter_info->handler_flags
		    & Alter_inplace_info::CHANGE_CREATE_OPTION)
		   && (ha_alter_info->create_info->used_fields
		       & HA_CREATE_USED_AUTO)) {

		if (dict_table_is_discarded(ctx->old_table)) {
			my_error(ER_TABLESPACE_DISCARDED, MYF(0),
				 old_table->s->table_name.str);
			DBUG_RETURN(true);
		}

		/* An AUTO_INCREMENT value was supplied by the user.
		It must be persisted to the data file. */
		const Field*	ai	= old_table->found_next_number_field;
		ut_ad(!strcmp(dict_table_get_col_name(ctx->old_table,
						      innodb_col_no(ai)),
			      ai->field_name));

		ib_uint64_t	autoinc
			= ha_alter_info->create_info->auto_increment_value;
		if (autoinc == 0) {
			autoinc = 1;
		}

		if (autoinc >= ctx->old_table->autoinc) {
			/* Persist the predecessor of the
			AUTO_INCREMENT value as the last used one. */
			ctx->new_table->autoinc = autoinc--;
		} else {
			/* Mimic ALGORITHM=COPY in the following scenario:

			CREATE TABLE t (a SERIAL);
			INSERT INTO t SET a=100;
			ALTER TABLE t AUTO_INCREMENT = 1;
			INSERT INTO t SET a=NULL;
			SELECT * FROM t;

			By default, ALGORITHM=INPLACE would reset the
			sequence to 1, while after ALGORITHM=COPY, the
			last INSERT would use a value larger than 100.

			We could only search the tree to know current
			max counter in the table and compare. */
			const dict_col_t*	autoinc_col
				= dict_table_get_nth_col(ctx->old_table,
							 innodb_col_no(ai));
			dict_index_t*		index
				= dict_table_get_first_index(ctx->old_table);
			while (index != NULL
			       && index->fields[0].col != autoinc_col) {
				index = dict_table_get_next_index(index);
			}

			ut_ad(index);

			ib_uint64_t	max_in_table = index
				? row_search_max_autoinc(index)
				: 0;

			if (autoinc <= max_in_table) {
				ctx->new_table->autoinc = innobase_next_autoinc(
					max_in_table, 1,
					ctx->prebuilt->autoinc_increment,
					ctx->prebuilt->autoinc_offset,
					innobase_get_int_col_max_value(ai));
				/* Persist the maximum value as the
				last used one. */
				autoinc = max_in_table;
			} else {
				/* Persist the predecessor of the
				AUTO_INCREMENT value as the last used one. */
				ctx->new_table->autoinc = autoinc--;
			}
		}

		btr_write_autoinc(dict_table_get_first_index(ctx->new_table),
				  autoinc, true);
	} else if (ctx->need_rebuild()) {
		/* No AUTO_INCREMENT value was specified.
		Copy it from the old table. */
		ctx->new_table->autoinc = ctx->old_table->autoinc;
		/* The persistent value was already copied in
		prepare_inplace_alter_table_dict() when ctx->new_table
		was created. If this was a LOCK=NONE operation, the
		AUTO_INCREMENT values would be updated during
		row_log_table_apply(). If this was LOCK!=NONE,
		the table contents could not possibly have changed
		between prepare_inplace and commit_inplace. */
	}

	DBUG_RETURN(false);
}

/** Add or drop foreign key constraints to the data dictionary tables,
but do not touch the data dictionary cache.
@param ha_alter_info Data used during in-place alter
@param ctx In-place ALTER TABLE context
@param trx Data dictionary transaction
@param table_name Table name in MySQL
@retval true Failure
@retval false Success
*/
static MY_ATTRIBUTE((nonnull, warn_unused_result))
bool
innobase_update_foreign_try(
/*========================*/
	ha_innobase_inplace_ctx*ctx,
	trx_t*			trx,
	const char*		table_name)
{
	ulint	foreign_id;
	ulint	i;

	DBUG_ENTER("innobase_update_foreign_try");
	DBUG_ASSERT(ctx);

	foreign_id = dict_table_get_highest_foreign_id(ctx->new_table);

	foreign_id++;

	for (i = 0; i < ctx->num_to_add_fk; i++) {
		dict_foreign_t*		fk = ctx->add_fk[i];

		ut_ad(fk->foreign_table == ctx->new_table
		      || fk->foreign_table == ctx->old_table);

		dberr_t error = dict_create_add_foreign_id(
			&foreign_id, ctx->old_table->name.m_name, fk);

		if (error != DB_SUCCESS) {
			my_error(ER_TOO_LONG_IDENT, MYF(0),
				 fk->id);
			DBUG_RETURN(true);
		}

		if (!fk->foreign_index) {
			fk->foreign_index = dict_foreign_find_index(
				ctx->new_table, ctx->col_names,
				fk->foreign_col_names,
				fk->n_fields, fk->referenced_index, TRUE,
				fk->type
				& (DICT_FOREIGN_ON_DELETE_SET_NULL
					| DICT_FOREIGN_ON_UPDATE_SET_NULL),
				NULL, NULL, NULL);
			if (!fk->foreign_index) {
				my_error(ER_FK_INCORRECT_OPTION,
					 MYF(0), table_name, fk->id);
				DBUG_RETURN(true);
			}
		}

		/* The fk->foreign_col_names[] uses renamed column
		names, while the columns in ctx->old_table have not
		been renamed yet. */
		error = dict_create_add_foreign_to_dictionary(
			ctx->old_table->name.m_name, fk, trx);

		DBUG_EXECUTE_IF(
			"innodb_test_cannot_add_fk_system",
			error = DB_ERROR;);

		if (error != DB_SUCCESS) {
			my_error(ER_FK_FAIL_ADD_SYSTEM, MYF(0),
				 fk->id);
			DBUG_RETURN(true);
		}
	}

	for (i = 0; i < ctx->num_to_drop_fk; i++) {
		dict_foreign_t* fk = ctx->drop_fk[i];

		DBUG_ASSERT(fk->foreign_table == ctx->old_table);

		if (innobase_drop_foreign_try(trx, table_name, fk->id)) {
			DBUG_RETURN(true);
		}
	}

	DBUG_RETURN(false);
}

/** Update the foreign key constraint definitions in the data dictionary cache
after the changes to data dictionary tables were committed.
@param ctx	In-place ALTER TABLE context
@param user_thd	MySQL connection
@return		InnoDB error code (should always be DB_SUCCESS) */
static MY_ATTRIBUTE((nonnull, warn_unused_result))
dberr_t
innobase_update_foreign_cache(
/*==========================*/
	ha_innobase_inplace_ctx*	ctx,
	THD*				user_thd)
{
	dict_table_t*	user_table;
	dberr_t		err = DB_SUCCESS;

	DBUG_ENTER("innobase_update_foreign_cache");

	ut_ad(mutex_own(&dict_sys->mutex));

	user_table = ctx->old_table;

	/* Discard the added foreign keys, because we will
	load them from the data dictionary. */
	for (ulint i = 0; i < ctx->num_to_add_fk; i++) {
		dict_foreign_t*	fk = ctx->add_fk[i];
		dict_foreign_free(fk);
	}

	if (ctx->need_rebuild()) {
		/* The rebuilt table is already using the renamed
		column names. No need to pass col_names or to drop
		constraints from the data dictionary cache. */
		DBUG_ASSERT(!ctx->col_names);
		DBUG_ASSERT(user_table->foreign_set.empty());
		DBUG_ASSERT(user_table->referenced_set.empty());
		user_table = ctx->new_table;
	} else {
		/* Drop the foreign key constraints if the
		table was not rebuilt. If the table is rebuilt,
		there would not be any foreign key contraints for
		it yet in the data dictionary cache. */
		for (ulint i = 0; i < ctx->num_to_drop_fk; i++) {
			dict_foreign_t* fk = ctx->drop_fk[i];
			dict_foreign_remove_from_cache(fk);
		}
	}

	/* Load the old or added foreign keys from the data dictionary
	and prevent the table from being evicted from the data
	dictionary cache (work around the lack of WL#6049). */
	dict_names_t	fk_tables;

	err = dict_load_foreigns(user_table->name.m_name,
				 ctx->col_names, false, true,
				 DICT_ERR_IGNORE_NONE,
				 fk_tables);

	if (err == DB_CANNOT_ADD_CONSTRAINT) {
		fk_tables.clear();

		/* It is possible there are existing foreign key are
		loaded with "foreign_key checks" off,
		so let's retry the loading with charset_check is off */
		err = dict_load_foreigns(user_table->name.m_name,
					 ctx->col_names, false, false,
					 DICT_ERR_IGNORE_NONE,
					 fk_tables);

		/* The load with "charset_check" off is successful, warn
		the user that the foreign key has loaded with mis-matched
		charset */
		if (err == DB_SUCCESS) {
			push_warning_printf(
				user_thd,
				Sql_condition::WARN_LEVEL_WARN,
				ER_ALTER_INFO,
				"Foreign key constraints for table '%s'"
				" are loaded with charset check off",
				user_table->name.m_name);
		}
	}

	/* For complete loading of foreign keys, all associated tables must
	also be loaded. */
	while (err == DB_SUCCESS && !fk_tables.empty()) {
		dict_table_t*	table = dict_load_table(
			fk_tables.front(), true, DICT_ERR_IGNORE_NONE);

		if (table == NULL) {
			table_name_t	table_name;
			table_name.m_name = const_cast<char*>(
						fk_tables.front());

			err = DB_TABLE_NOT_FOUND;
			ib::error()
				<< "Failed to load table '" << table_name
				<< "' which has a foreign key constraint with"
				<< " table '" << user_table->name << "'.";
			break;
		}

		fk_tables.pop_front();
	}

	DBUG_RETURN(err);
}

/** Commit the changes made during prepare_inplace_alter_table()
and inplace_alter_table() inside the data dictionary tables,
when rebuilding the table.
@param ha_alter_info Data used during in-place alter
@param ctx In-place ALTER TABLE context
@param altered_table MySQL table that is being altered
@param old_table MySQL table as it is before the ALTER operation
@param trx Data dictionary transaction
@param table_name Table name in MySQL
@retval true Failure
@retval false Success
*/
inline MY_ATTRIBUTE((nonnull, warn_unused_result))
bool
commit_try_rebuild(
/*===============*/
	Alter_inplace_info*	ha_alter_info,
	ha_innobase_inplace_ctx*ctx,
	TABLE*			altered_table,
	const TABLE*		old_table,
	trx_t*			trx,
	const char*		table_name)
{
	dict_table_t*	rebuilt_table	= ctx->new_table;
	dict_table_t*	user_table	= ctx->old_table;

	DBUG_ENTER("commit_try_rebuild");
	DBUG_ASSERT(ctx->need_rebuild());
	DBUG_ASSERT(trx->dict_operation_lock_mode == RW_X_LATCH);
	DBUG_ASSERT(!(ha_alter_info->handler_flags
		      & Alter_inplace_info::DROP_FOREIGN_KEY)
		    || ctx->num_to_drop_fk > 0);
	DBUG_ASSERT(ctx->num_to_drop_fk
		    <= ha_alter_info->alter_info->drop_list.elements);

	for (dict_index_t* index = dict_table_get_first_index(rebuilt_table);
	     index;
	     index = dict_table_get_next_index(index)) {
		DBUG_ASSERT(dict_index_get_online_status(index)
			    == ONLINE_INDEX_COMPLETE);
		DBUG_ASSERT(index->is_committed());
		if (index->is_corrupted()) {
			my_error(ER_INDEX_CORRUPT, MYF(0), index->name());
			DBUG_RETURN(true);
		}
	}

	if (innobase_update_foreign_try(ctx, trx, table_name)) {
		DBUG_RETURN(true);
	}

	dberr_t	error;

	/* Clear the to_be_dropped flag in the data dictionary cache
	of user_table. */
	for (ulint i = 0; i < ctx->num_to_drop_index; i++) {
		dict_index_t*	index = ctx->drop_index[i];
		DBUG_ASSERT(index->table == user_table);
		DBUG_ASSERT(index->is_committed());
		DBUG_ASSERT(index->to_be_dropped);
		index->to_be_dropped = 0;
	}

	/* We copied the table. Any indexes that were requested to be
	dropped were not created in the copy of the table. Apply any
	last bit of the rebuild log and then rename the tables. */

	if (ctx->online) {
		DEBUG_SYNC_C("row_log_table_apply2_before");

		dict_vcol_templ_t* s_templ  = NULL;

		if (ctx->new_table->n_v_cols > 0) {
			s_templ = UT_NEW_NOKEY(
					dict_vcol_templ_t());
			s_templ->vtempl = NULL;

			innobase_build_v_templ(
				altered_table, ctx->new_table, s_templ,
				NULL, true);
			ctx->new_table->vc_templ = s_templ;
		}

		error = row_log_table_apply(
			ctx->thr, user_table, altered_table,
			static_cast<ha_innobase_inplace_ctx*>(
				ha_alter_info->handler_ctx)->m_stage);

		if (s_templ) {
			ut_ad(ctx->need_rebuild());
			dict_free_vc_templ(s_templ);
			UT_DELETE(s_templ);
			ctx->new_table->vc_templ = NULL;
		}

		ulint	err_key = thr_get_trx(ctx->thr)->error_key_num;

		switch (error) {
			KEY*	dup_key;
		case DB_SUCCESS:
			break;
		case DB_DUPLICATE_KEY:
			if (err_key == ULINT_UNDEFINED) {
				/* This should be the hidden index on
				FTS_DOC_ID. */
				dup_key = NULL;
			} else {
				DBUG_ASSERT(err_key <
					    ha_alter_info->key_count);
				dup_key = &ha_alter_info
					->key_info_buffer[err_key];
			}
			print_keydup_error(altered_table, dup_key, MYF(0));
			DBUG_RETURN(true);
		case DB_ONLINE_LOG_TOO_BIG:
			my_error(ER_INNODB_ONLINE_LOG_TOO_BIG, MYF(0),
				 get_error_key_name(err_key, ha_alter_info,
						    rebuilt_table));
			DBUG_RETURN(true);
		case DB_INDEX_CORRUPT:
			my_error(ER_INDEX_CORRUPT, MYF(0),
				 get_error_key_name(err_key, ha_alter_info,
						    rebuilt_table));
			DBUG_RETURN(true);
		default:
			my_error_innodb(error, table_name, user_table->flags);
			DBUG_RETURN(true);
		}
	}

	if ((ha_alter_info->handler_flags
	     & Alter_inplace_info::ALTER_COLUMN_NAME)
	    && innobase_rename_columns_try(ha_alter_info, ctx, old_table,
					   trx, table_name)) {
		DBUG_RETURN(true);
	}

	DBUG_EXECUTE_IF("ib_ddl_crash_before_rename", DBUG_SUICIDE(););

	/* The new table must inherit the flag from the
	"parent" table. */
	if (dict_table_is_discarded(user_table)) {
		rebuilt_table->file_unreadable = true;
		rebuilt_table->flags2 |= DICT_TF2_DISCARDED;
	}

	/* We can now rename the old table as a temporary table,
	rename the new temporary table as the old table and drop the
	old table. First, we only do this in the data dictionary
	tables. The actual renaming will be performed in
	commit_cache_rebuild(), once the data dictionary transaction
	has been successfully committed. */

	error = row_merge_rename_tables_dict(
		user_table, rebuilt_table, ctx->tmp_name, trx);

	/* We must be still holding a table handle. */
	DBUG_ASSERT(user_table->get_ref_count() == 1);

	DBUG_EXECUTE_IF("ib_ddl_crash_after_rename", DBUG_SUICIDE(););
	DBUG_EXECUTE_IF("ib_rebuild_cannot_rename", error = DB_ERROR;);

	switch (error) {
	case DB_SUCCESS:
		DBUG_RETURN(false);
	case DB_TABLESPACE_EXISTS:
		ut_a(rebuilt_table->get_ref_count() == 1);
		my_error(ER_TABLESPACE_EXISTS, MYF(0), ctx->tmp_name);
		DBUG_RETURN(true);
	case DB_DUPLICATE_KEY:
		ut_a(rebuilt_table->get_ref_count() == 1);
		my_error(ER_TABLE_EXISTS_ERROR, MYF(0), ctx->tmp_name);
		DBUG_RETURN(true);
	default:
		my_error_innodb(error, table_name, user_table->flags);
		DBUG_RETURN(true);
	}
}

/** Apply the changes made during commit_try_rebuild(),
to the data dictionary cache and the file system.
@param ctx In-place ALTER TABLE context */
inline MY_ATTRIBUTE((nonnull))
void
commit_cache_rebuild(
/*=================*/
	ha_innobase_inplace_ctx*	ctx)
{
	dberr_t		error;

	DBUG_ENTER("commit_cache_rebuild");
	DEBUG_SYNC_C("commit_cache_rebuild");
	DBUG_ASSERT(ctx->need_rebuild());
	DBUG_ASSERT(dict_table_is_discarded(ctx->old_table)
		    == dict_table_is_discarded(ctx->new_table));

	const char* old_name = mem_heap_strdup(
		ctx->heap, ctx->old_table->name.m_name);

	/* We already committed and redo logged the renames,
	so this must succeed. */
	error = dict_table_rename_in_cache(
		ctx->old_table, ctx->tmp_name, false);
	ut_a(error == DB_SUCCESS);

	error = dict_table_rename_in_cache(
		ctx->new_table, old_name, false);
	ut_a(error == DB_SUCCESS);

	DBUG_VOID_RETURN;
}

/** Set of column numbers */
typedef std::set<ulint, std::less<ulint>, ut_allocator<ulint> >	col_set;

/** Store the column number of the columns in a list belonging
to indexes which are not being dropped.
@param[in]	ctx		In-place ALTER TABLE context
@param[in, out]	drop_col_list	list which will be set, containing columns
				which is part of index being dropped
@param[in, out]	drop_v_col_list	list which will be set, containing
				virtual columns which is part of index
				being dropped */
static
void
get_col_list_to_be_dropped(
	const ha_innobase_inplace_ctx*	ctx,
	col_set&			drop_col_list,
	col_set&			drop_v_col_list)
{
	for (ulint index_count = 0; index_count < ctx->num_to_drop_index;
	     index_count++) {
		const dict_index_t*	index = ctx->drop_index[index_count];

		for (ulint col = 0; col < index->n_user_defined_cols; col++) {
			const dict_col_t*	idx_col
				= dict_index_get_nth_col(index, col);

			if (dict_col_is_virtual(idx_col)) {
				const dict_v_col_t*	v_col
					= reinterpret_cast<
						const dict_v_col_t*>(idx_col);
				drop_v_col_list.insert(v_col->v_pos);

			} else {
				ulint	col_no = dict_col_get_no(idx_col);
				drop_col_list.insert(col_no);
			}
		}
	}
}

/** Commit the changes made during prepare_inplace_alter_table()
and inplace_alter_table() inside the data dictionary tables,
when not rebuilding the table.
@param ha_alter_info Data used during in-place alter
@param ctx In-place ALTER TABLE context
@param old_table MySQL table as it is before the ALTER operation
@param trx Data dictionary transaction
@param table_name Table name in MySQL
@retval true Failure
@retval false Success
*/
inline MY_ATTRIBUTE((nonnull, warn_unused_result))
bool
commit_try_norebuild(
/*=================*/
	Alter_inplace_info*	ha_alter_info,
	ha_innobase_inplace_ctx*ctx,
	TABLE*			altered_table,
	const TABLE*		old_table,
	trx_t*			trx,
	const char*		table_name)
{
	DBUG_ENTER("commit_try_norebuild");
	DBUG_ASSERT(!ctx->need_rebuild());
	DBUG_ASSERT(trx->dict_operation_lock_mode == RW_X_LATCH);
	DBUG_ASSERT(!(ha_alter_info->handler_flags
		      & Alter_inplace_info::DROP_FOREIGN_KEY)
		    || ctx->num_to_drop_fk > 0);
	DBUG_ASSERT(ctx->num_to_drop_fk
		    <= ha_alter_info->alter_info->drop_list.elements
		    || ctx->num_to_drop_vcol
		       == ha_alter_info->alter_info->drop_list.elements);

	for (ulint i = 0; i < ctx->num_to_add_index; i++) {
		dict_index_t*	index = ctx->add_index[i];
		DBUG_ASSERT(dict_index_get_online_status(index)
			    == ONLINE_INDEX_COMPLETE);
		DBUG_ASSERT(!index->is_committed());
		if (index->is_corrupted()) {
			/* Report a duplicate key
			error for the index that was
			flagged corrupted, most likely
			because a duplicate value was
			inserted (directly or by
			rollback) after
			ha_innobase::inplace_alter_table()
			completed.
			TODO: report this as a corruption
			with a detailed reason once
			WL#6379 has been implemented. */
			my_error(ER_DUP_UNKNOWN_IN_INDEX,
				 MYF(0), index->name());
			DBUG_RETURN(true);
		}
	}

	if (innobase_update_foreign_try(ctx, trx, table_name)) {
		DBUG_RETURN(true);
	}

	dberr_t	error;

	/* We altered the table in place. Mark the indexes as committed. */
	for (ulint i = 0; i < ctx->num_to_add_index; i++) {
		dict_index_t*	index = ctx->add_index[i];
		DBUG_ASSERT(dict_index_get_online_status(index)
			    == ONLINE_INDEX_COMPLETE);
		DBUG_ASSERT(!index->is_committed());
		error = row_merge_rename_index_to_add(
			trx, ctx->new_table->id, index->id);
		switch (error) {
		case DB_SUCCESS:
			break;
		case DB_TOO_MANY_CONCURRENT_TRXS:
			/* If we wrote some undo log here, then the
			persistent data dictionary for this table may
			probably be corrupted. This is because a
			'trigger' on SYS_INDEXES could already have invoked
			btr_free_if_exists(), which cannot be rolled back. */
			DBUG_ASSERT(trx->undo_no == 0);
			my_error(ER_TOO_MANY_CONCURRENT_TRXS, MYF(0));
			DBUG_RETURN(true);
		default:
			sql_print_error(
				"InnoDB: rename index to add: %lu\n",
				(ulong) error);
			DBUG_ASSERT(0);
			my_error(ER_INTERNAL_ERROR, MYF(0),
				 "rename index to add");
			DBUG_RETURN(true);
		}
	}

	/* Drop any indexes that were requested to be dropped.
	Flag them in the data dictionary first. */

	for (ulint i = 0; i < ctx->num_to_drop_index; i++) {
		dict_index_t*	index = ctx->drop_index[i];
		DBUG_ASSERT(index->is_committed());
		DBUG_ASSERT(index->table == ctx->new_table);
		DBUG_ASSERT(index->to_be_dropped);

		error = row_merge_rename_index_to_drop(
			trx, index->table->id, index->id);
		if (error != DB_SUCCESS) {
			sql_print_error(
				"InnoDB: rename index to drop: %lu\n",
				(ulong) error);
			DBUG_ASSERT(0);
			my_error(ER_INTERNAL_ERROR, MYF(0),
				 "rename index to drop");
			DBUG_RETURN(true);
		}
	}

	if ((ha_alter_info->handler_flags
	     & Alter_inplace_info::ALTER_COLUMN_NAME)
	    && innobase_rename_columns_try(ha_alter_info, ctx, old_table,
					   trx, table_name)) {
		DBUG_RETURN(true);
	}

	if ((ha_alter_info->handler_flags
	     & Alter_inplace_info::ALTER_COLUMN_EQUAL_PACK_LENGTH)
	    && innobase_enlarge_columns_try(ha_alter_info, old_table,
					    ctx->old_table, trx, table_name)) {
		DBUG_RETURN(true);
	}

#ifdef MYSQL_RENAME_INDEX
	if ((ha_alter_info->handler_flags
	     & Alter_inplace_info::RENAME_INDEX)
	    && rename_indexes_in_data_dictionary(ctx, ha_alter_info, trx)) {
		DBUG_RETURN(true);
	}
#endif /* MYSQL_RENAME_INDEX */

	if ((ha_alter_info->handler_flags
	     & Alter_inplace_info::DROP_VIRTUAL_COLUMN)
	    && innobase_drop_virtual_try(
		    ha_alter_info, altered_table, old_table,
		    ctx->old_table, trx)) {
		DBUG_RETURN(true);
	}

	if ((ha_alter_info->handler_flags
	     & Alter_inplace_info::ADD_VIRTUAL_COLUMN)
	    && innobase_add_virtual_try(
		    ha_alter_info, altered_table, old_table,
		    ctx->old_table, trx)) {
		DBUG_RETURN(true);
	}

	DBUG_RETURN(false);
}

/** Commit the changes to the data dictionary cache
after a successful commit_try_norebuild() call.
@param ctx In-place ALTER TABLE context
@param table the TABLE before the ALTER
@param trx Data dictionary transaction object
(will be started and committed)
@return whether all replacements were found for dropped indexes */
inline MY_ATTRIBUTE((nonnull, warn_unused_result))
bool
commit_cache_norebuild(
/*===================*/
	ha_innobase_inplace_ctx*ctx,
	const TABLE*		table,
	trx_t*			trx)
{
	DBUG_ENTER("commit_cache_norebuild");

	bool	found = true;

	DBUG_ASSERT(!ctx->need_rebuild());

	col_set			drop_list;
	col_set			v_drop_list;
	col_set::const_iterator col_it;

	/* Check if the column, part of an index to be dropped is part of any
	other index which is not being dropped. If it so, then set the ord_part
	of the column to 0. */
	get_col_list_to_be_dropped(ctx, drop_list, v_drop_list);

	for (col_it = drop_list.begin(); col_it != drop_list.end(); ++col_it) {
		if (!check_col_exists_in_indexes(ctx->new_table,
						 *col_it, false)) {
			ctx->new_table->cols[*col_it].ord_part = 0;
		}
	}

	for (col_it = v_drop_list.begin();
	     col_it != v_drop_list.end(); ++col_it) {
		if (!check_col_exists_in_indexes(ctx->new_table,
						 *col_it, true)) {
			ctx->new_table->v_cols[*col_it].m_col.ord_part = 0;
		}
	}

	for (ulint i = 0; i < ctx->num_to_add_index; i++) {
		dict_index_t*	index = ctx->add_index[i];
		DBUG_ASSERT(dict_index_get_online_status(index)
			    == ONLINE_INDEX_COMPLETE);
		DBUG_ASSERT(!index->is_committed());
		index->set_committed(true);
	}

	if (ctx->num_to_drop_index) {
		/* Really drop the indexes that were dropped.
		The transaction had to be committed first
		(after renaming the indexes), so that in the
		event of a crash, crash recovery will drop the
		indexes, because it drops all indexes whose
		names start with TEMP_INDEX_PREFIX_STR. Once we
		have started dropping an index tree, there is
		no way to roll it back. */

		for (ulint i = 0; i < ctx->num_to_drop_index; i++) {
			dict_index_t*	index = ctx->drop_index[i];
			DBUG_ASSERT(index->is_committed());
			DBUG_ASSERT(index->table == ctx->new_table);
			DBUG_ASSERT(index->to_be_dropped);

			/* Replace the indexes in foreign key
			constraints if needed. */

			if (!dict_foreign_replace_index(
				    index->table, ctx->col_names, index)) {
				found = false;
			}

			/* Mark the index dropped
			in the data dictionary cache. */
			rw_lock_x_lock(dict_index_get_lock(index));
			index->page = FIL_NULL;
			rw_lock_x_unlock(dict_index_get_lock(index));
		}

		trx_start_for_ddl(trx, TRX_DICT_OP_INDEX);
		row_merge_drop_indexes_dict(trx, ctx->new_table->id);

		for (ulint i = 0; i < ctx->num_to_drop_index; i++) {
			dict_index_t*	index = ctx->drop_index[i];
			DBUG_ASSERT(index->is_committed());
			DBUG_ASSERT(index->table == ctx->new_table);

			if (index->type & DICT_FTS) {
				DBUG_ASSERT(index->type == DICT_FTS
					    || (index->type
						& DICT_CORRUPT));
				DBUG_ASSERT(index->table->fts);
				fts_drop_index(index->table, index, trx);
			}

			dict_index_remove_from_cache(index->table, index);
		}

		trx_commit_for_mysql(trx);
	}

	ctx->new_table->fts_doc_id_index
		= ctx->new_table->fts
		? dict_table_get_index_on_name(
			ctx->new_table, FTS_DOC_ID_INDEX_NAME)
		: NULL;
	DBUG_ASSERT((ctx->new_table->fts == NULL)
		    == (ctx->new_table->fts_doc_id_index == NULL));

	DBUG_RETURN(found);
}

/** Adjust the persistent statistics after non-rebuilding ALTER TABLE.
Remove statistics for dropped indexes, add statistics for created indexes
and rename statistics for renamed indexes.
@param ha_alter_info Data used during in-place alter
@param ctx In-place ALTER TABLE context
@param altered_table MySQL table that is being altered
@param table_name Table name in MySQL
@param thd MySQL connection
*/
static
void
alter_stats_norebuild(
/*==================*/
	Alter_inplace_info*		ha_alter_info,
	ha_innobase_inplace_ctx*	ctx,
	TABLE*				altered_table,
	const char*			table_name,
	THD*				thd)
{
	ulint	i;

	DBUG_ENTER("alter_stats_norebuild");
	DBUG_ASSERT(!ctx->need_rebuild());

	if (!dict_stats_is_persistent_enabled(ctx->new_table)) {
		DBUG_VOID_RETURN;
	}

	/* Delete corresponding rows from the stats table. We do this
	in a separate transaction from trx, because lock waits are not
	allowed in a data dictionary transaction. (Lock waits are possible
	on the statistics table, because it is directly accessible by users,
	not covered by the dict_operation_lock.)

	Because the data dictionary changes were already committed, orphaned
	rows may be left in the statistics table if the system crashes.

	FIXME: each change to the statistics tables is being committed in a
	separate transaction, meaning that the operation is not atomic

	FIXME: This will not drop the (unused) statistics for
	FTS_DOC_ID_INDEX if it was a hidden index, dropped together
	with the last renamining FULLTEXT index. */
	for (i = 0; i < ha_alter_info->index_drop_count; i++) {
		const KEY* key = ha_alter_info->index_drop_buffer[i];

		if (key->flags & HA_FULLTEXT) {
			/* There are no index cardinality
			statistics for FULLTEXT indexes. */
			continue;
		}

		char	errstr[1024];

		if (dict_stats_drop_index(
			    ctx->new_table->name.m_name, key->name,
			    errstr, sizeof errstr) != DB_SUCCESS) {
			push_warning(thd,
				     Sql_condition::WARN_LEVEL_WARN,
				     ER_LOCK_WAIT_TIMEOUT, errstr);
		}
	}

#ifdef MYSQL_RENAME_INDEX
	for (i = 0; i < ha_alter_info->index_rename_count; i++) {
		KEY_PAIR*	pair = &ha_alter_info->index_rename_buffer[i];
		dberr_t		err;

		err = dict_stats_rename_index(ctx->new_table,
					      pair->old_key->name,
					      pair->new_key->name);

		if (err != DB_SUCCESS) {
			push_warning_printf(
				thd,
				Sql_condition::WARN_LEVEL_WARN,
				ER_ERROR_ON_RENAME,
				"Error renaming an index of table '%s'"
				" from '%s' to '%s' in InnoDB persistent"
				" statistics storage: %s",
				table_name,
				pair->old_key->name,
				pair->new_key->name,
				ut_strerr(err));
		}
	}
#endif /* MYSQL_RENAME_INDEX */

	for (i = 0; i < ctx->num_to_add_index; i++) {
		dict_index_t*	index = ctx->add_index[i];
		DBUG_ASSERT(index->table == ctx->new_table);

		if (!(index->type & DICT_FTS)) {
			dict_stats_init(ctx->new_table);
			dict_stats_update_for_index(index);
		}
	}

	DBUG_VOID_RETURN;
}

/** Adjust the persistent statistics after rebuilding ALTER TABLE.
Remove statistics for dropped indexes, add statistics for created indexes
and rename statistics for renamed indexes.
@param table InnoDB table that was rebuilt by ALTER TABLE
@param table_name Table name in MySQL
@param thd MySQL connection
*/
static
void
alter_stats_rebuild(
/*================*/
	dict_table_t*	table,
	const char*	table_name,
	THD*		thd)
{
	DBUG_ENTER("alter_stats_rebuild");

	if (dict_table_is_discarded(table)
	    || !dict_stats_is_persistent_enabled(table)) {
		DBUG_VOID_RETURN;
	}

#ifndef DBUG_OFF
	bool	file_unreadable_orig = false;
#endif /* DBUG_OFF */

	DBUG_EXECUTE_IF(
		"ib_rename_index_fail2",
		file_unreadable_orig = table->file_unreadable;
		table->file_unreadable = true;
	);

	dberr_t	ret = dict_stats_update(table, DICT_STATS_RECALC_PERSISTENT);

	DBUG_EXECUTE_IF(
		"ib_rename_index_fail2",
		table->file_unreadable = file_unreadable_orig;
	);

	if (ret != DB_SUCCESS) {
		push_warning_printf(
			thd,
			Sql_condition::WARN_LEVEL_WARN,
			ER_ALTER_INFO,
			"Error updating stats for table '%s'"
			" after table rebuild: %s",
			table_name, ut_strerr(ret));
	}

	DBUG_VOID_RETURN;
}

#ifndef DBUG_OFF
# define DBUG_INJECT_CRASH(prefix, count)			\
do {								\
	char buf[32];						\
	snprintf(buf, sizeof buf, prefix "_%u", count);	\
	DBUG_EXECUTE_IF(buf, DBUG_SUICIDE(););			\
} while (0)
#else
# define DBUG_INJECT_CRASH(prefix, count)
#endif

/** Commit or rollback the changes made during
prepare_inplace_alter_table() and inplace_alter_table() inside
the storage engine. Note that the allowed level of concurrency
during this operation will be the same as for
inplace_alter_table() and thus might be higher than during
prepare_inplace_alter_table(). (E.g concurrent writes were
blocked during prepare, but might not be during commit).
@param altered_table TABLE object for new version of table.
@param ha_alter_info Structure describing changes to be done
by ALTER TABLE and holding data used during in-place alter.
@param commit true => Commit, false => Rollback.
@retval true Failure
@retval false Success
*/

bool
ha_innobase::commit_inplace_alter_table(
/*====================================*/
	TABLE*			altered_table,
	Alter_inplace_info*	ha_alter_info,
	bool			commit)
{
	ha_innobase_inplace_ctx*ctx0;
	struct mtr_buf_copy_t	logs;

	ctx0 = static_cast<ha_innobase_inplace_ctx*>
		(ha_alter_info->handler_ctx);

#ifndef DBUG_OFF
	uint	crash_inject_count	= 1;
	uint	crash_fail_inject_count	= 1;
	uint	failure_inject_count	= 1;
#endif /* DBUG_OFF */

	DBUG_ENTER("commit_inplace_alter_table");
	DBUG_ASSERT(!srv_read_only_mode);
	DBUG_ASSERT(!ctx0 || ctx0->prebuilt == m_prebuilt);
	DBUG_ASSERT(!ctx0 || ctx0->old_table == m_prebuilt->table);

	DEBUG_SYNC_C("innodb_commit_inplace_alter_table_enter");

	DEBUG_SYNC_C("innodb_commit_inplace_alter_table_wait");

	if (ctx0 != NULL && ctx0->m_stage != NULL) {
		ctx0->m_stage->begin_phase_end();
	}

	if (!commit) {
		/* A rollback is being requested. So far we may at
		most have created some indexes. If any indexes were to
		be dropped, they would actually be dropped in this
		method if commit=true. */
		const bool	ret = rollback_inplace_alter_table(
			ha_alter_info, table, m_prebuilt);
		DBUG_RETURN(ret);
	}

	if (!(ha_alter_info->handler_flags & ~INNOBASE_INPLACE_IGNORE)) {
		DBUG_ASSERT(!ctx0);
		MONITOR_ATOMIC_DEC(MONITOR_PENDING_ALTER_TABLE);
		ha_alter_info->group_commit_ctx = NULL;
		DBUG_RETURN(false);
	}

	DBUG_ASSERT(ctx0);

	inplace_alter_handler_ctx**	ctx_array;
	inplace_alter_handler_ctx*	ctx_single[2];

	if (ha_alter_info->group_commit_ctx) {
		ctx_array = ha_alter_info->group_commit_ctx;
	} else {
		ctx_single[0] = ctx0;
		ctx_single[1] = NULL;
		ctx_array = ctx_single;
	}

	DBUG_ASSERT(ctx0 == ctx_array[0]);
	ut_ad(m_prebuilt->table == ctx0->old_table);
	ha_alter_info->group_commit_ctx = NULL;

	trx_start_if_not_started_xa(m_prebuilt->trx, true);

	for (inplace_alter_handler_ctx** pctx = ctx_array; *pctx; pctx++) {
		ha_innobase_inplace_ctx*	ctx
			= static_cast<ha_innobase_inplace_ctx*>(*pctx);
		DBUG_ASSERT(ctx->prebuilt->trx == m_prebuilt->trx);

		/* If decryption failed for old table or new table
		fail here. */
		if ((!ctx->old_table->is_readable()
		     && fil_space_get(ctx->old_table->space))
		    || (!ctx->new_table->is_readable()
			&& fil_space_get(ctx->new_table->space))) {
			String str;
			const char* engine= table_type();
			get_error_message(HA_ERR_DECRYPTION_FAILED, &str);
			my_error(ER_GET_ERRMSG, MYF(0), HA_ERR_DECRYPTION_FAILED, str.c_ptr(), engine);
			DBUG_RETURN(true);
		}

		/* Exclusively lock the table, to ensure that no other
		transaction is holding locks on the table while we
		change the table definition. The MySQL meta-data lock
		should normally guarantee that no conflicting locks
		exist. However, FOREIGN KEY constraints checks and any
		transactions collected during crash recovery could be
		holding InnoDB locks only, not MySQL locks. */

		dberr_t error = row_merge_lock_table(
			m_prebuilt->trx, ctx->old_table, LOCK_X);

		if (error != DB_SUCCESS) {
			my_error_innodb(
				error, table_share->table_name.str, 0);
			DBUG_RETURN(true);
		}
	}

	DEBUG_SYNC(m_user_thd, "innodb_alter_commit_after_lock_table");

	const bool	new_clustered	= ctx0->need_rebuild();
	trx_t*		trx		= ctx0->trx;
	bool		fail		= false;

	/* Stop background FTS operations. */
	for (inplace_alter_handler_ctx** pctx = ctx_array;
			 *pctx; pctx++) {
		ha_innobase_inplace_ctx*	ctx
			= static_cast<ha_innobase_inplace_ctx*>(*pctx);

		DBUG_ASSERT(new_clustered == ctx->need_rebuild());

		if (new_clustered) {
			if (ctx->old_table->fts) {
				ut_ad(!ctx->old_table->fts->add_wq);
				fts_optimize_remove_table(ctx->old_table);
			}
		}

		if (ctx->new_table->fts) {
			ut_ad(!ctx->new_table->fts->add_wq);
			fts_optimize_remove_table(ctx->new_table);
		}
	}

	if (!trx) {
		DBUG_ASSERT(!new_clustered);
		trx = innobase_trx_allocate(m_user_thd);
	}

	trx_start_for_ddl(trx, TRX_DICT_OP_INDEX);
	/* Latch the InnoDB data dictionary exclusively so that no deadlocks
	or lock waits can happen in it during the data dictionary operation. */
	row_mysql_lock_data_dictionary(trx);

	ut_ad(log_append_on_checkpoint(NULL) == NULL);

	/* Prevent the background statistics collection from accessing
	the tables. */
	for (;;) {
		bool	retry = false;

		for (inplace_alter_handler_ctx** pctx = ctx_array;
		     *pctx; pctx++) {
			ha_innobase_inplace_ctx*	ctx
				= static_cast<ha_innobase_inplace_ctx*>(*pctx);

			DBUG_ASSERT(new_clustered == ctx->need_rebuild());

			if (new_clustered
			    && !dict_stats_stop_bg(ctx->old_table)) {
				retry = true;
			}

			if (!dict_stats_stop_bg(ctx->new_table)) {
				retry = true;
			}
		}

		if (!retry) {
			break;
		}

		DICT_BG_YIELD(trx);
	}

	/* Make a concurrent Drop fts Index to wait until sync of that
	fts index is happening in the background */
	for (int retry_count = 0;;) {
		bool    retry = false;

		for (inplace_alter_handler_ctx** pctx = ctx_array;
		    *pctx; pctx++) {
			ha_innobase_inplace_ctx*        ctx
				= static_cast<ha_innobase_inplace_ctx*>(*pctx);
			DBUG_ASSERT(new_clustered == ctx->need_rebuild());

			if (dict_fts_index_syncing(ctx->old_table)) {
				retry = true;
				break;
			}

			if (new_clustered && dict_fts_index_syncing(ctx->new_table)) {
				retry = true;
				break;
			}
		}

		if (!retry) {
			 break;
		}

		/* Print a message if waiting for a long time. */
		if (retry_count < 100) {
			retry_count++;
		} else {
			ib::info() << "Drop index waiting for background sync"
				" to finish";
			retry_count = 0;
		}

		DICT_BG_YIELD(trx);
	}

	/* Apply the changes to the data dictionary tables, for all
	partitions. */

	for (inplace_alter_handler_ctx** pctx = ctx_array;
	     *pctx && !fail; pctx++) {
		ha_innobase_inplace_ctx*	ctx
			= static_cast<ha_innobase_inplace_ctx*>(*pctx);

		DBUG_ASSERT(new_clustered == ctx->need_rebuild());

		fail = commit_set_autoinc(ha_alter_info, ctx, altered_table,
					  table);

		if (fail) {
		} else if (ctx->need_rebuild()) {
			ctx->tmp_name = dict_mem_create_temporary_tablename(
				ctx->heap, ctx->new_table->name.m_name,
				ctx->new_table->id);

			fail = commit_try_rebuild(
				ha_alter_info, ctx, altered_table, table,
				trx, table_share->table_name.str);
		} else {
			fail = commit_try_norebuild(
				ha_alter_info, ctx, altered_table, table, trx,
				table_share->table_name.str);
		}
		DBUG_INJECT_CRASH("ib_commit_inplace_crash",
				  crash_inject_count++);
#ifndef DBUG_OFF
		{
			/* Generate a dynamic dbug text. */
			char buf[32];

			snprintf(buf, sizeof buf,
				    "ib_commit_inplace_fail_%u",
				    failure_inject_count++);

			DBUG_EXECUTE_IF(buf,
					my_error(ER_INTERNAL_ERROR, MYF(0),
						 "Injected error!");
					fail = true;
			);
		}
#endif
	}

	/* Commit or roll back the changes to the data dictionary. */

	if (fail) {
		trx_rollback_for_mysql(trx);
	} else if (!new_clustered) {
		trx_commit_for_mysql(trx);
	} else {
		mtr_t	mtr;
		mtr_start(&mtr);

		for (inplace_alter_handler_ctx** pctx = ctx_array;
		     *pctx; pctx++) {
			ha_innobase_inplace_ctx*	ctx
				= static_cast<ha_innobase_inplace_ctx*>(*pctx);

			DBUG_ASSERT(ctx->need_rebuild());
			/* Check for any possible problems for any
			file operations that will be performed in
			commit_cache_rebuild(), and if none, generate
			the redo log for these operations. */
			dberr_t error = fil_mtr_rename_log(
				ctx->old_table, ctx->new_table, ctx->tmp_name,
				&mtr);
			if (error != DB_SUCCESS) {
				/* Out of memory or a problem will occur
				when renaming files. */
				fail = true;
				my_error_innodb(error, ctx->old_table->name.m_name,
						ctx->old_table->flags);
			}
			DBUG_INJECT_CRASH("ib_commit_inplace_crash",
					  crash_inject_count++);
		}

		/* Test what happens on crash if the redo logs
		are flushed to disk here. The log records
		about the rename should not be committed, and
		the data dictionary transaction should be
		rolled back, restoring the old table. */
		DBUG_EXECUTE_IF("innodb_alter_commit_crash_before_commit",
				log_buffer_flush_to_disk();
				DBUG_SUICIDE(););
		ut_ad(!trx->fts_trx);

		if (fail) {
			mtr.set_log_mode(MTR_LOG_NO_REDO);
			mtr_commit(&mtr);
			trx_rollback_for_mysql(trx);
		} else {
			ut_ad(trx_state_eq(trx, TRX_STATE_ACTIVE));
			ut_ad(trx->has_logged());

			if (mtr.get_log()->size() > 0) {
				ut_ad(*mtr.get_log()->front()->begin()
				      == MLOG_FILE_RENAME2);

				/* Append the MLOG_FILE_RENAME2
				records on checkpoint, as a separate
				mini-transaction before the one that
				contains the MLOG_CHECKPOINT marker. */
				static const byte	multi
					= MLOG_MULTI_REC_END;

				mtr.get_log()->for_each_block(logs);
				logs.m_buf.push(&multi, sizeof multi);

				log_append_on_checkpoint(&logs.m_buf);
			}

			/* The following call commits the
			mini-transaction, making the data dictionary
			transaction committed at mtr.end_lsn. The
			transaction becomes 'durable' by the time when
			log_buffer_flush_to_disk() returns. In the
			logical sense the commit in the file-based
			data structures happens here. */

			trx_commit_low(trx, &mtr);
		}

		/* If server crashes here, the dictionary in
		InnoDB and MySQL will differ.  The .ibd files
		and the .frm files must be swapped manually by
		the administrator. No loss of data. */
		DBUG_EXECUTE_IF("innodb_alter_commit_crash_after_commit",
				log_make_checkpoint_at(LSN_MAX, TRUE);
				log_buffer_flush_to_disk();
				DBUG_SUICIDE(););
	}

	/* Flush the log to reduce probability that the .frm files and
	the InnoDB data dictionary get out-of-sync if the user runs
	with innodb_flush_log_at_trx_commit = 0 */

	log_buffer_flush_to_disk();

	/* At this point, the changes to the persistent storage have
	been committed or rolled back. What remains to be done is to
	update the in-memory structures, close some handles, release
	temporary files, and (unless we rolled back) update persistent
	statistics. */
	for (inplace_alter_handler_ctx** pctx = ctx_array;
	     *pctx; pctx++) {
		ha_innobase_inplace_ctx*	ctx
			= static_cast<ha_innobase_inplace_ctx*>(*pctx);

		DBUG_ASSERT(ctx->need_rebuild() == new_clustered);

		if (new_clustered) {
			innobase_online_rebuild_log_free(ctx->old_table);
		}

		if (fail) {
			if (new_clustered) {
				trx_start_for_ddl(trx, TRX_DICT_OP_TABLE);

				dict_table_close_and_drop(trx, ctx->new_table);

				trx_commit_for_mysql(trx);
				ctx->new_table = NULL;
			} else {
				/* We failed, but did not rebuild the table.
				Roll back any ADD INDEX, or get rid of garbage
				ADD INDEX that was left over from a previous
				ALTER TABLE statement. */
				trx_start_for_ddl(trx, TRX_DICT_OP_INDEX);
				innobase_rollback_sec_index(
					ctx->new_table, table, TRUE, trx);
				trx_commit_for_mysql(trx);
			}
			DBUG_INJECT_CRASH("ib_commit_inplace_crash_fail",
					  crash_fail_inject_count++);

			continue;
		}

		innobase_copy_frm_flags_from_table_share(
			ctx->new_table, altered_table->s);

		if (new_clustered) {
			/* We will reload and refresh the
			in-memory foreign key constraint
			metadata. This is a rename operation
			in preparing for dropping the old
			table. Set the table to_be_dropped bit
			here, so to make sure DML foreign key
			constraint check does not use the
			stale dict_foreign_t. This is done
			because WL#6049 (FK MDL) has not been
			implemented yet. */
			ctx->old_table->to_be_dropped = true;

			DBUG_PRINT("to_be_dropped",
				   ("table: %s", ctx->old_table->name.m_name));

			/* Rename the tablespace files. */
			commit_cache_rebuild(ctx);

			if (innobase_update_foreign_cache(ctx, m_user_thd)
			    != DB_SUCCESS
			    && m_prebuilt->trx->check_foreigns) {
foreign_fail:
				push_warning_printf(
					m_user_thd,
					Sql_condition::WARN_LEVEL_WARN,
					ER_ALTER_INFO,
					"failed to load FOREIGN KEY"
					" constraints");
			}
		} else {
			bool fk_fail = innobase_update_foreign_cache(
				ctx, m_user_thd) != DB_SUCCESS;

			if (!commit_cache_norebuild(ctx, table, trx)) {
				fk_fail = true;
			}

			innobase_rename_or_enlarge_columns_cache(
				ha_alter_info, table, ctx->new_table);
#ifdef MYSQL_RENAME_INDEX
			rename_indexes_in_cache(ctx, ha_alter_info);
#endif
			if (fk_fail && m_prebuilt->trx->check_foreigns) {
				goto foreign_fail;
			}
		}

		dict_mem_table_free_foreign_vcol_set(ctx->new_table);
		dict_mem_table_fill_foreign_vcol_set(ctx->new_table);

		DBUG_INJECT_CRASH("ib_commit_inplace_crash",
				  crash_inject_count++);
	}

	log_append_on_checkpoint(NULL);

	/* Tell the InnoDB server that there might be work for
	utility threads: */

	srv_active_wake_master_thread();

	if (fail) {
		for (inplace_alter_handler_ctx** pctx = ctx_array;
		     *pctx; pctx++) {
			ha_innobase_inplace_ctx*	ctx
				= static_cast<ha_innobase_inplace_ctx*>
				(*pctx);
			DBUG_ASSERT(ctx->need_rebuild() == new_clustered);

			ut_d(dict_table_check_for_dup_indexes(
				     ctx->old_table,
				     CHECK_ABORTED_OK));
			ut_a(fts_check_cached_index(ctx->old_table));
			DBUG_INJECT_CRASH("ib_commit_inplace_crash_fail",
					  crash_fail_inject_count++);

			/* Restart the FTS background operations. */
			if (ctx->old_table->fts) {
				fts_optimize_add_table(ctx->old_table);
			}
		}

		row_mysql_unlock_data_dictionary(trx);
		if (trx != ctx0->trx) {
			trx_free_for_mysql(trx);
		}
		DBUG_RETURN(true);
	}

	if (trx == ctx0->trx) {
		ctx0->trx = NULL;
	}

	/* Free the ctx->trx of other partitions, if any. We will only
	use the ctx0->trx here. Others may have been allocated in
	the prepare stage. */

	for (inplace_alter_handler_ctx** pctx = &ctx_array[1]; *pctx;
	     pctx++) {
		ha_innobase_inplace_ctx*	ctx
			= static_cast<ha_innobase_inplace_ctx*>(*pctx);

		if (ctx->trx) {
			trx_free_for_mysql(ctx->trx);
			ctx->trx = NULL;
		}
	}

	if (ctx0->num_to_drop_vcol || ctx0->num_to_add_vcol) {
		DBUG_ASSERT(ctx0->old_table->get_ref_count() == 1);

		trx_commit_for_mysql(m_prebuilt->trx);
#ifdef BTR_CUR_HASH_ADAPT
		if (btr_search_enabled) {
			btr_search_disable(false);
			btr_search_enable();
		}
#endif /* BTR_CUR_HASH_ADAPT */

		char	tb_name[FN_REFLEN];
		ut_strcpy(tb_name, m_prebuilt->table->name.m_name);

		tb_name[strlen(m_prebuilt->table->name.m_name)] = 0;

		dict_table_close(m_prebuilt->table, true, false);
		dict_table_remove_from_cache(m_prebuilt->table);
		m_prebuilt->table = dict_table_open_on_name(
			tb_name, TRUE, TRUE, DICT_ERR_IGNORE_NONE);

		/* Drop outdated table stats. */
		char	errstr[1024];
		if (dict_stats_drop_table(
			    m_prebuilt->table->name.m_name,
			    errstr, sizeof(errstr))
		    != DB_SUCCESS) {
			push_warning_printf(
				m_user_thd,
				Sql_condition::WARN_LEVEL_WARN,
				ER_ALTER_INFO,
				"Deleting persistent statistics"
				" for table '%s' in"
				" InnoDB failed: %s",
				table->s->table_name.str,
				errstr);
		}

		row_mysql_unlock_data_dictionary(trx);
		trx_free_for_mysql(trx);
		MONITOR_ATOMIC_DEC(MONITOR_PENDING_ALTER_TABLE);
		DBUG_RETURN(false);
	}

	/* Release the table locks. */
	trx_commit_for_mysql(m_prebuilt->trx);

	DBUG_EXECUTE_IF("ib_ddl_crash_after_user_trx_commit", DBUG_SUICIDE(););

	for (inplace_alter_handler_ctx** pctx = ctx_array;
	     *pctx; pctx++) {
		ha_innobase_inplace_ctx*	ctx
			= static_cast<ha_innobase_inplace_ctx*>
			(*pctx);
		DBUG_ASSERT(ctx->need_rebuild() == new_clustered);

		/* Publish the created fulltext index, if any.
		Note that a fulltext index can be created without
		creating the clustered index, if there already exists
		a suitable FTS_DOC_ID column. If not, one will be
		created, implying new_clustered */
		for (ulint i = 0; i < ctx->num_to_add_index; i++) {
			dict_index_t*	index = ctx->add_index[i];

			if (index->type & DICT_FTS) {
				DBUG_ASSERT(index->type == DICT_FTS);
				/* We reset DICT_TF2_FTS here because the bit
				is left unset when a drop proceeds the add. */
				DICT_TF2_FLAG_SET(ctx->new_table, DICT_TF2_FTS);
				fts_add_index(index, ctx->new_table);
			}
		}

		ut_d(dict_table_check_for_dup_indexes(
			     ctx->new_table, CHECK_ALL_COMPLETE));

		/* Start/Restart the FTS background operations. */
		if (ctx->new_table->fts) {
			fts_optimize_add_table(ctx->new_table);
		}

		ut_d(dict_table_check_for_dup_indexes(
			     ctx->new_table, CHECK_ABORTED_OK));

#ifdef UNIV_DEBUG
		if (!(ctx->new_table->fts != NULL
			&& ctx->new_table->fts->cache->sync->in_progress)) {
			ut_a(fts_check_cached_index(ctx->new_table));
		}
#endif
		if (new_clustered) {
			/* Since the table has been rebuilt, we remove
			all persistent statistics corresponding to the
			old copy of the table (which was renamed to
			ctx->tmp_name). */

			char	errstr[1024];

			DBUG_ASSERT(0 == strcmp(ctx->old_table->name.m_name,
						ctx->tmp_name));

			DBUG_EXECUTE_IF(
				"ib_rename_index_fail3",
				DBUG_SET("+d,innodb_report_deadlock");
			);

			if (dict_stats_drop_table(
				    ctx->new_table->name.m_name,
				    errstr, sizeof(errstr))
			    != DB_SUCCESS) {
				push_warning_printf(
					m_user_thd,
					Sql_condition::WARN_LEVEL_WARN,
					ER_ALTER_INFO,
					"Deleting persistent statistics"
					" for rebuilt table '%s' in"
					" InnoDB failed: %s",
					table->s->table_name.str,
					errstr);
			}

			DBUG_EXECUTE_IF(
				"ib_rename_index_fail3",
				DBUG_SET("-d,innodb_report_deadlock");
			);

			DBUG_EXECUTE_IF("ib_ddl_crash_before_commit",
					DBUG_SUICIDE(););

			ut_ad(m_prebuilt != ctx->prebuilt
			      || ctx == ctx0);
			bool update_own_prebuilt =
				(m_prebuilt == ctx->prebuilt);
			trx_t* const	user_trx = m_prebuilt->trx;

			row_prebuilt_free(ctx->prebuilt, TRUE);

			/* Drop the copy of the old table, which was
			renamed to ctx->tmp_name at the atomic DDL
			transaction commit.  If the system crashes
			before this is completed, some orphan tables
			with ctx->tmp_name may be recovered. */
			trx_start_for_ddl(trx, TRX_DICT_OP_TABLE);
			dberr_t error = row_merge_drop_table(trx, ctx->old_table);

			if (error != DB_SUCCESS) {
				ib::error() << "Inplace alter table " << ctx->old_table->name
					    << " dropping copy of the old table failed error "
					    << error
					    << ". tmp_name " << (ctx->tmp_name ? ctx->tmp_name : "N/A")
					    << " new_table " << ctx->new_table->name;
			}

			trx_commit_for_mysql(trx);

			/* Rebuild the prebuilt object. */
			ctx->prebuilt = row_create_prebuilt(
				ctx->new_table, altered_table->s->reclength);
			if (update_own_prebuilt) {
				m_prebuilt = ctx->prebuilt;
			}
			trx_start_if_not_started(user_trx, true);
			user_trx->will_lock++;
			m_prebuilt->trx = user_trx;
		}
		DBUG_INJECT_CRASH("ib_commit_inplace_crash",
				  crash_inject_count++);
	}

	row_mysql_unlock_data_dictionary(trx);
	trx_free_for_mysql(trx);

	/* TODO: The following code could be executed
	while allowing concurrent access to the table
	(MDL downgrade). */

	if (new_clustered) {
		for (inplace_alter_handler_ctx** pctx = ctx_array;
		     *pctx; pctx++) {
			ha_innobase_inplace_ctx*	ctx
				= static_cast<ha_innobase_inplace_ctx*>
				(*pctx);
			DBUG_ASSERT(ctx->need_rebuild());

			alter_stats_rebuild(
				ctx->new_table, table->s->table_name.str,
				m_user_thd);
			DBUG_INJECT_CRASH("ib_commit_inplace_crash",
					  crash_inject_count++);
		}
	} else {
		for (inplace_alter_handler_ctx** pctx = ctx_array;
		     *pctx; pctx++) {
			ha_innobase_inplace_ctx*	ctx
				= static_cast<ha_innobase_inplace_ctx*>
				(*pctx);
			DBUG_ASSERT(!ctx->need_rebuild());

			alter_stats_norebuild(
				ha_alter_info, ctx, altered_table,
				table->s->table_name.str, m_user_thd);
			DBUG_INJECT_CRASH("ib_commit_inplace_crash",
					  crash_inject_count++);
		}
	}

	innobase_parse_hint_from_comment(
		m_user_thd, m_prebuilt->table, altered_table->s);

	/* TODO: Also perform DROP TABLE and DROP INDEX after
	the MDL downgrade. */

#ifndef DBUG_OFF
	dict_index_t* clust_index = dict_table_get_first_index(
		ctx0->prebuilt->table);
	DBUG_ASSERT(!clust_index->online_log);
	DBUG_ASSERT(dict_index_get_online_status(clust_index)
		    == ONLINE_INDEX_COMPLETE);

	for (dict_index_t* index = clust_index;
	     index;
	     index = dict_table_get_next_index(index)) {
		DBUG_ASSERT(!index->to_be_dropped);
	}
#endif /* DBUG_OFF */
	MONITOR_ATOMIC_DEC(MONITOR_PENDING_ALTER_TABLE);
	DBUG_RETURN(false);
}

/**
@param thd the session
@param start_value the lower bound
@param max_value the upper bound (inclusive) */

ib_sequence_t::ib_sequence_t(
	THD*		thd,
	ulonglong	start_value,
	ulonglong	max_value)
	:
	m_max_value(max_value),
	m_increment(0),
	m_offset(0),
	m_next_value(start_value),
	m_eof(false)
{
	if (thd != 0 && m_max_value > 0) {

		thd_get_autoinc(thd, &m_offset, &m_increment);

		if (m_increment > 1 || m_offset > 1) {

			/* If there is an offset or increment specified
			then we need to work out the exact next value. */

			m_next_value = innobase_next_autoinc(
				start_value, 1,
				m_increment, m_offset, m_max_value);

		} else if (start_value == 0) {
			/* The next value can never be 0. */
			m_next_value = 1;
		}
	} else {
		m_eof = true;
	}
}

/**
Postfix increment
@return the next value to insert */

ulonglong
ib_sequence_t::operator++(int) UNIV_NOTHROW
{
	ulonglong	current = m_next_value;

	ut_ad(!m_eof);
	ut_ad(m_max_value > 0);

	m_next_value = innobase_next_autoinc(
		current, 1, m_increment, m_offset, m_max_value);

	if (m_next_value == m_max_value && current == m_next_value) {
		m_eof = true;
	}

	return(current);
}<|MERGE_RESOLUTION|>--- conflicted
+++ resolved
@@ -4860,9 +4860,7 @@
 
 	/* Create the indexes in SYS_INDEXES and load into dictionary. */
 
-<<<<<<< HEAD
-	for (int a = 0; a < ctx->num_to_add_index; a++) {
-
+	for (ulint a = 0; a < ctx->num_to_add_index; a++) {
 		if (index_defs[a].ind_type & DICT_VIRTUAL
 		    && ctx->num_to_drop_vcol > 0 && !new_clustered) {
 			innodb_v_adjust_idx_col(ha_alter_info, old_table,
@@ -4870,11 +4868,6 @@
 						&index_defs[a]);
 		}
 
-		ctx->add_index[a] = row_merge_create_index(
-			ctx->trx, ctx->new_table, &index_defs[a], add_v);
-
-=======
-	for (ulint a = 0; a < ctx->num_to_add_index; a++) {
 		DBUG_EXECUTE_IF(
 			"create_index_metadata_fail",
 			if (a + 1 == ctx->num_to_add_index) {
@@ -4883,19 +4876,15 @@
 				goto index_created;
 			});
 		ctx->add_index[a] = row_merge_create_index(
-			ctx->trx, ctx->new_table, &index_defs[a]);
+			ctx->trx, ctx->new_table, &index_defs[a], add_v);
 #ifndef DBUG_OFF
 index_created:
 #endif
->>>>>>> e3adf96a
 		add_key_nums[a] = index_defs[a].key_number;
 
 		if (!ctx->add_index[a]) {
 			error = ctx->trx->error_state;
 			DBUG_ASSERT(error != DB_SUCCESS);
-			while (--a >= 0) {
-				dict_mem_index_free(ctx->add_index[a]);
-			}
 			goto error_handling;
 		}
 
