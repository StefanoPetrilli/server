--- conflicted
+++ resolved
@@ -7375,19 +7375,7 @@
   {"NAME", MAX_FULL_NAME_LEN + 1, MYSQL_TYPE_STRING,
    0, MY_I_S_MAYBE_NULL, "", SKIP_OPEN_TABLE},
 #define TABLESPACES_SCRUBBING_COMPRESSED	2
-<<<<<<< HEAD
-	{STRUCT_FLD(field_name,		"COMPRESSED"),
-	 STRUCT_FLD(field_length,	1),
-	 STRUCT_FLD(field_type,		MYSQL_TYPE_LONG),
-	 STRUCT_FLD(value,		0),
-	 STRUCT_FLD(field_flags,	MY_I_S_UNSIGNED),
-	 STRUCT_FLD(old_name,		""),
-	 STRUCT_FLD(open_method,	SKIP_OPEN_TABLE)},
-
-=======
-  {"COMPRESSED", MY_INT32_NUM_DECIMAL_DIGITS, MYSQL_TYPE_LONG,
-   0, MY_I_S_UNSIGNED, "", SKIP_OPEN_TABLE},
->>>>>>> cfbdb5d2
+  {"COMPRESSED", 1, MYSQL_TYPE_LONG, 0, MY_I_S_UNSIGNED, "", SKIP_OPEN_TABLE},
 #define TABLESPACES_SCRUBBING_LAST_SCRUB_COMPLETED	3
   {"LAST_SCRUB_COMPLETED", 0, MYSQL_TYPE_DATETIME,
    0, MY_I_S_MAYBE_NULL, "", SKIP_OPEN_TABLE},
@@ -7403,31 +7391,12 @@
    MYSQL_TYPE_LONGLONG,
    0, MY_I_S_UNSIGNED, "", SKIP_OPEN_TABLE},
 #define TABLESPACES_SCRUBBING_CURRENT_SCRUB_MAX_PAGE_NUMBER	7
-<<<<<<< HEAD
-	{STRUCT_FLD(field_name,		"CURRENT_SCRUB_MAX_PAGE_NUMBER"),
-	 STRUCT_FLD(field_length,	MY_INT64_NUM_DECIMAL_DIGITS),
-	 STRUCT_FLD(field_type,		MYSQL_TYPE_LONGLONG),
-	 STRUCT_FLD(value,		0),
-	 STRUCT_FLD(field_flags,	MY_I_S_UNSIGNED),
-	 STRUCT_FLD(old_name,		""),
-	 STRUCT_FLD(open_method,	SKIP_OPEN_TABLE)},
-
-#define TABLESPACES_SCRUBBING_ON_SSD	8
-	{STRUCT_FLD(field_name,		"ON_SSD"),
-	 STRUCT_FLD(field_length,	1),
-	 STRUCT_FLD(field_type,		MYSQL_TYPE_LONG),
-	 STRUCT_FLD(value,		0),
-	 STRUCT_FLD(field_flags,	MY_I_S_UNSIGNED),
-	 STRUCT_FLD(old_name,           ""),
-	 STRUCT_FLD(open_method,        SKIP_OPEN_TABLE)},
-
-	END_OF_ST_FIELD_INFO
-=======
   {"CURRENT_SCRUB_MAX_PAGE_NUMBER", MY_INT64_NUM_DECIMAL_DIGITS,
    MYSQL_TYPE_LONGLONG,
    0, MY_I_S_UNSIGNED, "", SKIP_OPEN_TABLE},
+#define TABLESPACES_SCRUBBING_ON_SSD	8
+  {"ON_SSD", 1, MYSQL_TYPE_LONG, 0, MY_I_S_UNSIGNED, "", SKIP_OPEN_TABLE},
   END_OF_ST_FIELD_INFO
->>>>>>> cfbdb5d2
 };
 
 /**********************************************************************//**
