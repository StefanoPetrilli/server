/*****************************************************************************

Copyright (c) 1997, 2016, Oracle and/or its affiliates. All Rights Reserved.
Copyright (c) 2016, 2020 MariaDB Corporation.

This program is free software; you can redistribute it and/or modify it under
the terms of the GNU General Public License as published by the Free Software
Foundation; version 2 of the License.

This program is distributed in the hope that it will be useful, but WITHOUT
ANY WARRANTY; without even the implied warranty of MERCHANTABILITY or FITNESS
FOR A PARTICULAR PURPOSE. See the GNU General Public License for more details.

You should have received a copy of the GNU General Public License along with
this program; if not, write to the Free Software Foundation, Inc.,
51 Franklin Street, Fifth Floor, Boston, MA 02110-1335 USA

*****************************************************************************/

/**************************************************//**
@file ibuf/ibuf0ibuf.cc
Insert buffer

Created 7/19/1997 Heikki Tuuri
*******************************************************/

#include "ibuf0ibuf.h"
#include "sync0sync.h"
#include "btr0sea.h"

using st_::span;

#if defined UNIV_DEBUG || defined UNIV_IBUF_DEBUG
my_bool	srv_ibuf_disable_background_merge;
#endif /* UNIV_DEBUG || UNIV_IBUF_DEBUG */

/** Number of bits describing a single page */
#define IBUF_BITS_PER_PAGE	4
/** The start address for an insert buffer bitmap page bitmap */
#define IBUF_BITMAP		PAGE_DATA

#include "buf0buf.h"
#include "buf0rea.h"
#include "fsp0fsp.h"
#include "trx0sys.h"
#include "fil0fil.h"
#include "rem0rec.h"
#include "btr0cur.h"
#include "btr0pcur.h"
#include "btr0btr.h"
#include "row0upd.h"
#include "dict0boot.h"
#include "fut0lst.h"
#include "lock0lock.h"
#include "log0recv.h"
#include "que0que.h"
#include "srv0start.h" /* srv_shutdown_state */
#include "rem0cmp.h"

/*	STRUCTURE OF AN INSERT BUFFER RECORD

In versions < 4.1.x:

1. The first field is the page number.
2. The second field is an array which stores type info for each subsequent
   field. We store the information which affects the ordering of records, and
   also the physical storage size of an SQL NULL value. E.g., for CHAR(10) it
   is 10 bytes.
3. Next we have the fields of the actual index record.

In versions >= 4.1.x:

Note that contary to what we planned in the 1990's, there will only be one
insert buffer tree, and that is in the system tablespace of InnoDB.

1. The first field is the space id.
2. The second field is a one-byte marker (0) which differentiates records from
   the < 4.1.x storage format.
3. The third field is the page number.
4. The fourth field contains the type info, where we have also added 2 bytes to
   store the charset. In the compressed table format of 5.0.x we must add more
   information here so that we can build a dummy 'index' struct which 5.0.x
   can use in the binary search on the index page in the ibuf merge phase.
5. The rest of the fields contain the fields of the actual index record.

In versions >= 5.0.3:

The first byte of the fourth field is an additional marker (0) if the record
is in the compact format.  The presence of this marker can be detected by
looking at the length of the field modulo DATA_NEW_ORDER_NULL_TYPE_BUF_SIZE.

The high-order bit of the character set field in the type info is the
"nullable" flag for the field.

In versions >= 5.5:

The optional marker byte at the start of the fourth field is replaced by
mandatory 3 fields, totaling 4 bytes:

 1. 2 bytes: Counter field, used to sort records within a (space id, page
    no) in the order they were added. This is needed so that for example the
    sequence of operations "INSERT x, DEL MARK x, INSERT x" is handled
    correctly.

 2. 1 byte: Operation type (see ibuf_op_t).

 3. 1 byte: Flags. Currently only one flag exists, IBUF_REC_COMPACT.

To ensure older records, which do not have counters to enforce correct
sorting, are merged before any new records, ibuf_insert checks if we're
trying to insert to a position that contains old-style records, and if so,
refuses the insert. Thus, ibuf pages are gradually converted to the new
format as their corresponding buffer pool pages are read into memory.
*/


/*	PREVENTING DEADLOCKS IN THE INSERT BUFFER SYSTEM

If an OS thread performs any operation that brings in disk pages from
non-system tablespaces into the buffer pool, or creates such a page there,
then the operation may have as a side effect an insert buffer index tree
compression. Thus, the tree latch of the insert buffer tree may be acquired
in the x-mode, and also the file space latch of the system tablespace may
be acquired in the x-mode.

Also, an insert to an index in a non-system tablespace can have the same
effect. How do we know this cannot lead to a deadlock of OS threads? There
is a problem with the i\o-handler threads: they break the latching order
because they own x-latches to pages which are on a lower level than the
insert buffer tree latch, its page latches, and the tablespace latch an
insert buffer operation can reserve.

The solution is the following: Let all the tree and page latches connected
with the insert buffer be later in the latching order than the fsp latch and
fsp page latches.

Insert buffer pages must be such that the insert buffer is never invoked
when these pages are accessed as this would result in a recursion violating
the latching order. We let a special i/o-handler thread take care of i/o to
the insert buffer pages and the ibuf bitmap pages, as well as the fsp bitmap
pages and the first inode page, which contains the inode of the ibuf tree: let
us call all these ibuf pages. To prevent deadlocks, we do not let a read-ahead
access both non-ibuf and ibuf pages.

Then an i/o-handler for the insert buffer never needs to access recursively the
insert buffer tree and thus obeys the latching order. On the other hand, other
i/o-handlers for other tablespaces may require access to the insert buffer,
but because all kinds of latches they need to access there are later in the
latching order, no violation of the latching order occurs in this case,
either.

A problem is how to grow and contract an insert buffer tree. As it is later
in the latching order than the fsp management, we have to reserve the fsp
latch first, before adding or removing pages from the insert buffer tree.
We let the insert buffer tree have its own file space management: a free
list of pages linked to the tree root. To prevent recursive using of the
insert buffer when adding pages to the tree, we must first load these pages
to memory, obtaining a latch on them, and only after that add them to the
free list of the insert buffer tree. More difficult is removing of pages
from the free list. If there is an excess of pages in the free list of the
ibuf tree, they might be needed if some thread reserves the fsp latch,
intending to allocate more file space. So we do the following: if a thread
reserves the fsp latch, we check the writer count field of the latch. If
this field has value 1, it means that the thread did not own the latch
before entering the fsp system, and the mtr of the thread contains no
modifications to the fsp pages. Now we are free to reserve the ibuf latch,
and check if there is an excess of pages in the free list. We can then, in a
separate mini-transaction, take them out of the free list and free them to
the fsp system.

To avoid deadlocks in the ibuf system, we divide file pages into three levels:

(1) non-ibuf pages,
(2) ibuf tree pages and the pages in the ibuf tree free list, and
(3) ibuf bitmap pages.

No OS thread is allowed to access higher level pages if it has latches to
lower level pages; even if the thread owns a B-tree latch it must not access
the B-tree non-leaf pages if it has latches on lower level pages. Read-ahead
is only allowed for level 1 and 2 pages. Dedicated i/o-handler threads handle
exclusively level 1 i/o. A dedicated i/o handler thread handles exclusively
level 2 i/o. However, if an OS thread does the i/o handling for itself, i.e.,
it uses synchronous aio, it can access any pages, as long as it obeys the
access order rules. */

/** Operations that can currently be buffered. */
ulong	innodb_change_buffering;

#if defined UNIV_DEBUG || defined UNIV_IBUF_DEBUG
/** Dump the change buffer at startup */
my_bool	ibuf_dump;
/** Flag to control insert buffer debugging. */
uint	ibuf_debug;
#endif /* UNIV_DEBUG || UNIV_IBUF_DEBUG */

/** The insert buffer control structure */
ibuf_t*	ibuf			= NULL;

/** @name Offsets to the per-page bits in the insert buffer bitmap */
/* @{ */
#define	IBUF_BITMAP_FREE	0	/*!< Bits indicating the
					amount of free space */
#define IBUF_BITMAP_BUFFERED	2	/*!< TRUE if there are buffered
					changes for the page */
#define IBUF_BITMAP_IBUF	3	/*!< TRUE if page is a part of
					the ibuf tree, excluding the
					root page, or is in the free
					list of the ibuf */
/* @} */

#define IBUF_REC_FIELD_SPACE	0	/*!< in the pre-4.1 format,
					the page number. later, the space_id */
#define IBUF_REC_FIELD_MARKER	1	/*!< starting with 4.1, a marker
					consisting of 1 byte that is 0 */
#define IBUF_REC_FIELD_PAGE	2	/*!< starting with 4.1, the
					page number */
#define IBUF_REC_FIELD_METADATA	3	/* the metadata field */
#define IBUF_REC_FIELD_USER	4	/* first user field */

/* Various constants for checking the type of an ibuf record and extracting
data from it. For details, see the description of the record format at the
top of this file. */

/** @name Format of the IBUF_REC_FIELD_METADATA of an insert buffer record
The fourth column in the MySQL 5.5 format contains an operation
type, counter, and some flags. */
/* @{ */
#define IBUF_REC_INFO_SIZE	4	/*!< Combined size of info fields at
					the beginning of the fourth field */

/* Offsets for the fields at the beginning of the fourth field */
#define IBUF_REC_OFFSET_COUNTER	0	/*!< Operation counter */
#define IBUF_REC_OFFSET_TYPE	2	/*!< Type of operation */
#define IBUF_REC_OFFSET_FLAGS	3	/*!< Additional flags */

/* Record flag masks */
#define IBUF_REC_COMPACT	0x1	/*!< Set in
					IBUF_REC_OFFSET_FLAGS if the
					user index is in COMPACT
					format or later */


/** The mutex used to block pessimistic inserts to ibuf trees */
static ib_mutex_t	ibuf_pessimistic_insert_mutex;

/** The mutex protecting the insert buffer structs */
static ib_mutex_t	ibuf_mutex;

/** The mutex protecting the insert buffer bitmaps */
static ib_mutex_t	ibuf_bitmap_mutex;

/** The area in pages from which contract looks for page numbers for merge */
const ulint		IBUF_MERGE_AREA = 8;

/** Inside the merge area, pages which have at most 1 per this number less
buffered entries compared to maximum volume that can buffered for a single
page are merged along with the page whose buffer became full */
const ulint		IBUF_MERGE_THRESHOLD = 4;

/** In ibuf_contract at most this number of pages is read to memory in one
batch, in order to merge the entries for them in the insert buffer */
const ulint		IBUF_MAX_N_PAGES_MERGED = IBUF_MERGE_AREA;

/** If the combined size of the ibuf trees exceeds ibuf->max_size by this
many pages, we start to contract it in connection to inserts there, using
non-synchronous contract */
const ulint		IBUF_CONTRACT_ON_INSERT_NON_SYNC = 0;

/** If the combined size of the ibuf trees exceeds ibuf->max_size by this
many pages, we start to contract it in connection to inserts there, using
synchronous contract */
const ulint		IBUF_CONTRACT_ON_INSERT_SYNC = 5;

/** If the combined size of the ibuf trees exceeds ibuf->max_size by
this many pages, we start to contract it synchronous contract, but do
not insert */
const ulint		IBUF_CONTRACT_DO_NOT_INSERT = 10;

/* TODO: how to cope with drop table if there are records in the insert
buffer for the indexes of the table? Is there actually any problem,
because ibuf merge is done to a page when it is read in, and it is
still physically like the index page even if the index would have been
dropped! So, there seems to be no problem. */

/******************************************************************//**
Sets the flag in the current mini-transaction record indicating we're
inside an insert buffer routine. */
UNIV_INLINE
void
ibuf_enter(
/*=======*/
	mtr_t*	mtr)	/*!< in/out: mini-transaction */
{
	ut_ad(!mtr->is_inside_ibuf());
	mtr->enter_ibuf();
}

/******************************************************************//**
Sets the flag in the current mini-transaction record indicating we're
exiting an insert buffer routine. */
UNIV_INLINE
void
ibuf_exit(
/*======*/
	mtr_t*	mtr)	/*!< in/out: mini-transaction */
{
	ut_ad(mtr->is_inside_ibuf());
	mtr->exit_ibuf();
}

/**************************************************************//**
Commits an insert buffer mini-transaction and sets the persistent
cursor latch mode to BTR_NO_LATCHES, that is, detaches the cursor. */
UNIV_INLINE
void
ibuf_btr_pcur_commit_specify_mtr(
/*=============================*/
	btr_pcur_t*	pcur,	/*!< in/out: persistent cursor */
	mtr_t*		mtr)	/*!< in/out: mini-transaction */
{
	ut_d(ibuf_exit(mtr));
	btr_pcur_commit_specify_mtr(pcur, mtr);
}

/******************************************************************//**
Gets the ibuf header page and x-latches it.
@return insert buffer header page */
static
page_t*
ibuf_header_page_get(
/*=================*/
	mtr_t*	mtr)	/*!< in/out: mini-transaction */
{
	buf_block_t*	block;

	ut_ad(!ibuf_inside(mtr));
	page_t* page = NULL;

	block = buf_page_get(
		page_id_t(IBUF_SPACE_ID, FSP_IBUF_HEADER_PAGE_NO),
		0, RW_X_LATCH, mtr);

	if (block) {
		buf_block_dbg_add_level(block, SYNC_IBUF_HEADER);
		page = buf_block_get_frame(block);
	}

	return page;
}

/******************************************************************//**
Gets the root page and sx-latches it.
@return insert buffer tree root page */
static
page_t*
ibuf_tree_root_get(
/*===============*/
	mtr_t*		mtr)	/*!< in: mtr */
{
	buf_block_t*	block;
	page_t*		root;

	ut_ad(ibuf_inside(mtr));
	ut_ad(mutex_own(&ibuf_mutex));

	mtr_sx_lock_index(ibuf->index, mtr);

	/* only segment list access is exclusive each other */
	block = buf_page_get(
		page_id_t(IBUF_SPACE_ID, FSP_IBUF_TREE_ROOT_PAGE_NO),
		0, RW_SX_LATCH, mtr);

	buf_block_dbg_add_level(block, SYNC_IBUF_TREE_NODE_NEW);

	root = buf_block_get_frame(block);

	ut_ad(page_get_space_id(root) == IBUF_SPACE_ID);
	ut_ad(page_get_page_no(root) == FSP_IBUF_TREE_ROOT_PAGE_NO);
	ut_ad(ibuf->empty == page_is_empty(root));

	return(root);
}

/******************************************************************//**
Closes insert buffer and frees the data structures. */
void
ibuf_close(void)
/*============*/
{
	if (ibuf == NULL) {
		return;
	}

	mutex_free(&ibuf_pessimistic_insert_mutex);

	mutex_free(&ibuf_mutex);

	mutex_free(&ibuf_bitmap_mutex);

	dict_table_t*	ibuf_table = ibuf->index->table;
	rw_lock_free(&ibuf->index->lock);
	dict_mem_index_free(ibuf->index);
	dict_mem_table_free(ibuf_table);

	ut_free(ibuf);
	ibuf = NULL;
}

/******************************************************************//**
Updates the size information of the ibuf, assuming the segment size has not
changed. */
static
void
ibuf_size_update(
/*=============*/
	const page_t*	root)	/*!< in: ibuf tree root */
{
	ut_ad(mutex_own(&ibuf_mutex));

	ibuf->free_list_len = flst_get_len(root + PAGE_HEADER
					   + PAGE_BTR_IBUF_FREE_LIST);

	ibuf->height = 1 + btr_page_get_level(root);

	/* the '1 +' is the ibuf header page */
	ibuf->size = ibuf->seg_size - (1 + ibuf->free_list_len);
}

/******************************************************************//**
Creates the insert buffer data structure at a database startup and initializes
the data structures for the insert buffer.
@return DB_SUCCESS or failure */
dberr_t
ibuf_init_at_db_start(void)
/*=======================*/
{
	page_t*		root;
	mtr_t		mtr;
	ulint		n_used;
	page_t*		header_page;
	dberr_t		error= DB_SUCCESS;

	ibuf = static_cast<ibuf_t*>(ut_zalloc_nokey(sizeof(ibuf_t)));

	/* At startup we intialize ibuf to have a maximum of
	CHANGE_BUFFER_DEFAULT_SIZE in terms of percentage of the
	buffer pool size. Once ibuf struct is initialized this
	value is updated with the user supplied size by calling
	ibuf_max_size_update(). */
	ibuf->max_size = ((buf_pool_get_curr_size() >> srv_page_size_shift)
			  * CHANGE_BUFFER_DEFAULT_SIZE) / 100;

	mutex_create(LATCH_ID_IBUF, &ibuf_mutex);

	mutex_create(LATCH_ID_IBUF_BITMAP, &ibuf_bitmap_mutex);

	mutex_create(LATCH_ID_IBUF_PESSIMISTIC_INSERT,
		     &ibuf_pessimistic_insert_mutex);

	mtr_start(&mtr);

	compile_time_assert(IBUF_SPACE_ID == TRX_SYS_SPACE);
	compile_time_assert(IBUF_SPACE_ID == 0);
	mtr_x_lock_space(fil_system.sys_space, &mtr);

	mutex_enter(&ibuf_mutex);

	header_page = ibuf_header_page_get(&mtr);

	if (!header_page) {
		return (DB_DECRYPTION_FAILED);
	}

	fseg_n_reserved_pages(header_page + IBUF_HEADER + IBUF_TREE_SEG_HEADER,
			      &n_used, &mtr);

	ut_ad(n_used >= 2);

	ibuf->seg_size = n_used;

	{
		buf_block_t*	block;

		block = buf_page_get(
			page_id_t(IBUF_SPACE_ID, FSP_IBUF_TREE_ROOT_PAGE_NO),
			0, RW_X_LATCH, &mtr);

		buf_block_dbg_add_level(block, SYNC_IBUF_TREE_NODE);

		root = buf_block_get_frame(block);
	}

	ibuf_size_update(root);
	mutex_exit(&ibuf_mutex);

	ibuf->empty = page_is_empty(root);
	mtr.commit();

	ibuf->index = dict_mem_index_create(
		dict_mem_table_create("innodb_change_buffer",
				      fil_system.sys_space, 1, 0, 0, 0),
		"CLUST_IND",
		DICT_CLUSTERED | DICT_IBUF, 1);
	ibuf->index->id = DICT_IBUF_ID_MIN + IBUF_SPACE_ID;
	ibuf->index->n_uniq = REC_MAX_N_FIELDS;
	rw_lock_create(index_tree_rw_lock_key, &ibuf->index->lock,
		       SYNC_IBUF_INDEX_TREE);
#ifdef BTR_CUR_ADAPT
	ibuf->index->search_info = btr_search_info_create(ibuf->index->heap);
#endif /* BTR_CUR_ADAPT */
	ibuf->index->page = FSP_IBUF_TREE_ROOT_PAGE_NO;
	ut_d(ibuf->index->cached = TRUE);

#if defined UNIV_DEBUG || defined UNIV_IBUF_DEBUG
	if (!ibuf_dump) {
		return error;
	}
	ib::info() << "Dumping the change buffer";
	ibuf_mtr_start(&mtr);
	btr_pcur_t pcur;
	if (DB_SUCCESS == btr_pcur_open_at_index_side(
		    true, ibuf->index, BTR_SEARCH_LEAF, &pcur,
		    true, 0, &mtr)) {
		while (btr_pcur_move_to_next_user_rec(&pcur, &mtr)) {
			rec_print_old(stderr, btr_pcur_get_rec(&pcur));
		}
	}
	ibuf_mtr_commit(&mtr);
	ib::info() << "Dumped the change buffer";
#endif

	return (error);
}

/*********************************************************************//**
Updates the max_size value for ibuf. */
void
ibuf_max_size_update(
/*=================*/
	ulint	new_val)	/*!< in: new value in terms of
				percentage of the buffer pool size */
{
	ulint	new_size = ((buf_pool_get_curr_size() >> srv_page_size_shift)
			    * new_val) / 100;
	mutex_enter(&ibuf_mutex);
	ibuf->max_size = new_size;
	mutex_exit(&ibuf_mutex);
}


/** Apply MLOG_IBUF_BITMAP_INIT when crash-upgrading */
ATTRIBUTE_COLD void ibuf_bitmap_init_apply(buf_block_t* block)
{
	page_t*	page;
	ulint	byte_offset;

	page = buf_block_get_frame(block);
	fil_page_set_type(page, FIL_PAGE_IBUF_BITMAP);

	/* Write all zeros to the bitmap */
	compile_time_assert(!(IBUF_BITS_PER_PAGE % 2));

	byte_offset = UT_BITS_IN_BYTES(block->physical_size()
				       * IBUF_BITS_PER_PAGE);

	memset(page + IBUF_BITMAP, 0, byte_offset);
}

# ifdef UNIV_DEBUG
/** Gets the desired bits for a given page from a bitmap page.
@param[in]	page		bitmap page
@param[in]	page_id		page id whose bits to get
@param[in]	zip_size	ROW_FORMAT=COMPRESSED page size, or 0
@param[in]	bit		IBUF_BITMAP_FREE, IBUF_BITMAP_BUFFERED, ...
@param[in,out]	mtr		mini-transaction holding an x-latch on the
bitmap page
@return value of bits */
#  define ibuf_bitmap_page_get_bits(page, page_id, zip_size, bit, mtr)	\
	ibuf_bitmap_page_get_bits_low(page, page_id, zip_size,		\
				      MTR_MEMO_PAGE_X_FIX, mtr, bit)
# else /* UNIV_DEBUG */
/** Gets the desired bits for a given page from a bitmap page.
@param[in]	page		bitmap page
@param[in]	page_id		page id whose bits to get
@param[in]	zip_size	ROW_FORMAT=COMPRESSED page size, or 0
@param[in]	bit		IBUF_BITMAP_FREE, IBUF_BITMAP_BUFFERED, ...
@param[in,out]	mtr		mini-transaction holding an x-latch on the
bitmap page
@return value of bits */
#  define ibuf_bitmap_page_get_bits(page, page_id, zip_size, bit, mtr)	\
	ibuf_bitmap_page_get_bits_low(page, page_id, zip_size, bit)
# endif /* UNIV_DEBUG */

/** Gets the desired bits for a given page from a bitmap page.
@param[in]	page		bitmap page
@param[in]	page_id		page id whose bits to get
@param[in]	zip_size	ROW_FORMAT=COMPRESSED page size, or 0
@param[in]	latch_type	MTR_MEMO_PAGE_X_FIX, MTR_MEMO_BUF_FIX, ...
@param[in,out]	mtr		mini-transaction holding latch_type on the
bitmap page
@param[in]	bit		IBUF_BITMAP_FREE, IBUF_BITMAP_BUFFERED, ...
@return value of bits */
UNIV_INLINE
ulint
ibuf_bitmap_page_get_bits_low(
	const page_t*		page,
	const page_id_t		page_id,
	ulint			zip_size,
#ifdef UNIV_DEBUG
	ulint			latch_type,
	mtr_t*			mtr,
#endif /* UNIV_DEBUG */
	ulint			bit)
{
	ulint	byte_offset;
	ulint	bit_offset;
	ulint	map_byte;
	ulint	value;
	const ulint size = zip_size ? zip_size : srv_page_size;

	ut_ad(ut_is_2pow(zip_size));
	ut_ad(bit < IBUF_BITS_PER_PAGE);
	compile_time_assert(!(IBUF_BITS_PER_PAGE % 2));
	ut_ad(mtr_memo_contains_page(mtr, page, latch_type));

	bit_offset = (page_id.page_no() & (size - 1))
		* IBUF_BITS_PER_PAGE + bit;

	byte_offset = bit_offset / 8;
	bit_offset = bit_offset % 8;

	ut_ad(byte_offset + IBUF_BITMAP < srv_page_size);

	map_byte = mach_read_from_1(page + IBUF_BITMAP + byte_offset);

	value = ut_bit_get_nth(map_byte, bit_offset);

	if (bit == IBUF_BITMAP_FREE) {
		ut_ad(bit_offset + 1 < 8);

		value = value * 2 + ut_bit_get_nth(map_byte, bit_offset + 1);
	}

	return(value);
}

/** Sets the desired bit for a given page in a bitmap page.
@param[in,out]	page		bitmap page
@param[in]	page_id		page id whose bits to set
@param[in]	physical_size	page size
@param[in]	bit		IBUF_BITMAP_FREE, IBUF_BITMAP_BUFFERED, ...
@param[in]	val		value to set
@param[in,out]	mtr		mtr containing an x-latch to the bitmap page */
static
void
ibuf_bitmap_page_set_bits(
	page_t*			page,
	const page_id_t		page_id,
	ulint			physical_size,
	ulint			bit,
	ulint			val,
	mtr_t*			mtr)
{
	ulint	byte_offset;
	ulint	bit_offset;
	ulint	map_byte;

	ut_ad(bit < IBUF_BITS_PER_PAGE);
	compile_time_assert(!(IBUF_BITS_PER_PAGE % 2));
	ut_ad(mtr_memo_contains_page(mtr, page, MTR_MEMO_PAGE_X_FIX));
	ut_ad(mtr->is_named_space(page_id.space()));

	bit_offset = (page_id.page_no() % physical_size)
		* IBUF_BITS_PER_PAGE + bit;

	byte_offset = bit_offset / 8;
	bit_offset = bit_offset % 8;

	ut_ad(byte_offset + IBUF_BITMAP < srv_page_size);

	map_byte = mach_read_from_1(page + IBUF_BITMAP + byte_offset);

	if (bit == IBUF_BITMAP_FREE) {
		ut_ad(bit_offset + 1 < 8);
		ut_ad(val <= 3);

		map_byte = ut_bit_set_nth(map_byte, bit_offset, val / 2);
		map_byte = ut_bit_set_nth(map_byte, bit_offset + 1, val % 2);
	} else {
		ut_ad(val <= 1);
		map_byte = ut_bit_set_nth(map_byte, bit_offset, val);
	}

	mlog_write_ulint(page + IBUF_BITMAP + byte_offset, map_byte,
			 MLOG_1BYTE, mtr);
}

/** Calculates the bitmap page number for a given page number.
@param[in]	page_id		page id
@param[in]	size		page size
@return the bitmap page id where the file page is mapped */
inline page_id_t ibuf_bitmap_page_no_calc(const page_id_t page_id, ulint size)
{
	if (!size) size = srv_page_size;

	return page_id_t(page_id.space(), FSP_IBUF_BITMAP_OFFSET
			 + (page_id.page_no() & ~(size - 1)));
}

/** Gets the ibuf bitmap page where the bits describing a given file page are
stored.
@param[in]	page_id		page id of the file page
@param[in]	zip_size	ROW_FORMAT=COMPRESSED page size, or 0
@param[in]	file		file name
@param[in]	line		line where called
@param[in,out]	mtr		mini-transaction
@return bitmap page where the file page is mapped, that is, the bitmap
page containing the descriptor bits for the file page; the bitmap page
is x-latched */
static
page_t*
ibuf_bitmap_get_map_page_func(
	const page_id_t		page_id,
	ulint			zip_size,
	const char*		file,
	unsigned		line,
	mtr_t*			mtr)
{
	buf_block_t*	block = NULL;
	dberr_t		err = DB_SUCCESS;

	block = buf_page_get_gen(ibuf_bitmap_page_no_calc(page_id, zip_size),
				 zip_size, RW_X_LATCH, NULL, BUF_GET,
				 file, line, mtr, &err);

	if (err != DB_SUCCESS) {
		return NULL;
	}


	buf_block_dbg_add_level(block, SYNC_IBUF_BITMAP);

	return(buf_block_get_frame(block));
}

/** Gets the ibuf bitmap page where the bits describing a given file page are
stored.
@param[in]	page_id		page id of the file page
@param[in]	zip_size	ROW_FORMAT=COMPRESSED page size, or 0
@param[in,out]	mtr		mini-transaction
@return bitmap page where the file page is mapped, that is, the bitmap
page containing the descriptor bits for the file page; the bitmap page
is x-latched */
#define ibuf_bitmap_get_map_page(page_id, zip_size, mtr)	\
	ibuf_bitmap_get_map_page_func(page_id, zip_size, \
				      __FILE__, __LINE__, mtr)

/************************************************************************//**
Sets the free bits of the page in the ibuf bitmap. This is done in a separate
mini-transaction, hence this operation does not restrict further work to only
ibuf bitmap operations, which would result if the latch to the bitmap page
were kept. */
UNIV_INLINE
void
ibuf_set_free_bits_low(
/*===================*/
	const buf_block_t*	block,	/*!< in: index page; free bits are set if
					the index is non-clustered and page
					level is 0 */
	ulint			val,	/*!< in: value to set: < 4 */
	mtr_t*			mtr)	/*!< in/out: mtr */
{
	page_t*	bitmap_page;
	buf_frame_t* frame;

	ut_ad(mtr->is_named_space(block->page.id.space()));

	if (!block) {
		return;
	}

	frame = buf_block_get_frame(block);

	if (!frame || !page_is_leaf(frame)) {
		return;
	}

	bitmap_page = ibuf_bitmap_get_map_page(block->page.id,
					       block->zip_size(), mtr);

#ifdef UNIV_IBUF_DEBUG
	ut_a(val <= ibuf_index_page_calc_free(block));
#endif /* UNIV_IBUF_DEBUG */

	ibuf_bitmap_page_set_bits(
		bitmap_page, block->page.id, block->physical_size(),
		IBUF_BITMAP_FREE, val, mtr);
}

/************************************************************************//**
Sets the free bit of the page in the ibuf bitmap. This is done in a separate
mini-transaction, hence this operation does not restrict further work to only
ibuf bitmap operations, which would result if the latch to the bitmap page
were kept. */
void
ibuf_set_free_bits_func(
/*====================*/
	buf_block_t*	block,	/*!< in: index page of a non-clustered index;
				free bit is reset if page level is 0 */
#ifdef UNIV_IBUF_DEBUG
	ulint		max_val,/*!< in: ULINT_UNDEFINED or a maximum
				value which the bits must have before
				setting; this is for debugging */
#endif /* UNIV_IBUF_DEBUG */
	ulint		val)	/*!< in: value to set: < 4 */
{
	mtr_t	mtr;
	page_t*	page;
	page_t*	bitmap_page;

	page = buf_block_get_frame(block);

	if (!page_is_leaf(page)) {

		return;
	}

	mtr_start(&mtr);
	const fil_space_t* space = mtr.set_named_space_id(
		block->page.id.space());

	bitmap_page = ibuf_bitmap_get_map_page(block->page.id,
					       block->zip_size(), &mtr);

	switch (space->purpose) {
	case FIL_TYPE_LOG:
		ut_ad(0);
		break;
	case FIL_TYPE_TABLESPACE:
		break;
		/* fall through */
	case FIL_TYPE_TEMPORARY:
	case FIL_TYPE_IMPORT:
		mtr_set_log_mode(&mtr, MTR_LOG_NO_REDO);
	}

#ifdef UNIV_IBUF_DEBUG
	if (max_val != ULINT_UNDEFINED) {
		ulint	old_val;

		old_val = ibuf_bitmap_page_get_bits(
			bitmap_page, block->page.id,
			IBUF_BITMAP_FREE, &mtr);
# if 0
		if (old_val != max_val) {
			fprintf(stderr,
				"Ibuf: page %lu old val %lu max val %lu\n",
				page_get_page_no(page),
				old_val, max_val);
		}
# endif

		ut_a(old_val <= max_val);
	}
# if 0
	fprintf(stderr, "Setting page no %lu free bits to %lu should be %lu\n",
		page_get_page_no(page), val,
		ibuf_index_page_calc_free(block));
# endif

	ut_a(val <= ibuf_index_page_calc_free(block));
#endif /* UNIV_IBUF_DEBUG */

	ibuf_bitmap_page_set_bits(
		bitmap_page, block->page.id, block->physical_size(),
		IBUF_BITMAP_FREE, val, &mtr);

	mtr_commit(&mtr);
}

/************************************************************************//**
Resets the free bits of the page in the ibuf bitmap. This is done in a
separate mini-transaction, hence this operation does not restrict
further work to only ibuf bitmap operations, which would result if the
latch to the bitmap page were kept.  NOTE: The free bits in the insert
buffer bitmap must never exceed the free space on a page.  It is safe
to decrement or reset the bits in the bitmap in a mini-transaction
that is committed before the mini-transaction that affects the free
space. */
void
ibuf_reset_free_bits(
/*=================*/
	buf_block_t*	block)	/*!< in: index page; free bits are set to 0
				if the index is a non-clustered
				non-unique, and page level is 0 */
{
	ibuf_set_free_bits(block, 0, ULINT_UNDEFINED);
}

/**********************************************************************//**
Updates the free bits for an uncompressed page to reflect the present
state.  Does this in the mtr given, which means that the latching
order rules virtually prevent any further operations for this OS
thread until mtr is committed.  NOTE: The free bits in the insert
buffer bitmap must never exceed the free space on a page.  It is safe
to set the free bits in the same mini-transaction that updated the
page. */
void
ibuf_update_free_bits_low(
/*======================*/
	const buf_block_t*	block,		/*!< in: index page */
	ulint			max_ins_size,	/*!< in: value of
						maximum insert size
						with reorganize before
						the latest operation
						performed to the page */
	mtr_t*			mtr)		/*!< in/out: mtr */
{
	ulint	before;
	ulint	after;

	ut_a(!buf_block_get_page_zip(block));
	ut_ad(mtr->is_named_space(block->page.id.space()));

	before = ibuf_index_page_calc_free_bits(srv_page_size,
						max_ins_size);

	after = ibuf_index_page_calc_free(block);

	/* This approach cannot be used on compressed pages, since the
	computed value of "before" often does not match the current
	state of the bitmap.  This is because the free space may
	increase or decrease when a compressed page is reorganized. */
	if (before != after) {
		ibuf_set_free_bits_low(block, after, mtr);
	}
}

/**********************************************************************//**
Updates the free bits for a compressed page to reflect the present
state.  Does this in the mtr given, which means that the latching
order rules virtually prevent any further operations for this OS
thread until mtr is committed.  NOTE: The free bits in the insert
buffer bitmap must never exceed the free space on a page.  It is safe
to set the free bits in the same mini-transaction that updated the
page. */
void
ibuf_update_free_bits_zip(
/*======================*/
	buf_block_t*	block,	/*!< in/out: index page */
	mtr_t*		mtr)	/*!< in/out: mtr */
{
	page_t*	bitmap_page;
	ulint	after;

	ut_a(block);
	buf_frame_t* frame = buf_block_get_frame(block);
	ut_a(frame);
	ut_a(page_is_leaf(frame));
	ut_a(block->zip_size());

	bitmap_page = ibuf_bitmap_get_map_page(block->page.id,
					       block->zip_size(), mtr);

	after = ibuf_index_page_calc_free_zip(block);

	if (after == 0) {
		/* We move the page to the front of the buffer pool LRU list:
		the purpose of this is to prevent those pages to which we
		cannot make inserts using the insert buffer from slipping
		out of the buffer pool */

		buf_page_make_young(&block->page);
	}

	ibuf_bitmap_page_set_bits(
		bitmap_page, block->page.id, block->physical_size(),
		IBUF_BITMAP_FREE, after, mtr);
}

/**********************************************************************//**
Updates the free bits for the two pages to reflect the present state.
Does this in the mtr given, which means that the latching order rules
virtually prevent any further operations until mtr is committed.
NOTE: The free bits in the insert buffer bitmap must never exceed the
free space on a page.  It is safe to set the free bits in the same
mini-transaction that updated the pages. */
void
ibuf_update_free_bits_for_two_pages_low(
/*====================================*/
	buf_block_t*	block1,	/*!< in: index page */
	buf_block_t*	block2,	/*!< in: index page */
	mtr_t*		mtr)	/*!< in: mtr */
{
	ulint	state;

	ut_ad(mtr->is_named_space(block1->page.id.space()));
	ut_ad(block1->page.id.space() == block2->page.id.space());

	/* As we have to x-latch two random bitmap pages, we have to acquire
	the bitmap mutex to prevent a deadlock with a similar operation
	performed by another OS thread. */

	mutex_enter(&ibuf_bitmap_mutex);

	state = ibuf_index_page_calc_free(block1);

	ibuf_set_free_bits_low(block1, state, mtr);

	state = ibuf_index_page_calc_free(block2);

	ibuf_set_free_bits_low(block2, state, mtr);

	mutex_exit(&ibuf_bitmap_mutex);
}

/** Returns TRUE if the page is one of the fixed address ibuf pages.
@param[in]	page_id		page id
@param[in]	zip_size	ROW_FORMAT=COMPRESSED page size, or 0
@return TRUE if a fixed address ibuf i/o page */
inline bool ibuf_fixed_addr_page(const page_id_t page_id, ulint zip_size)
{
	return((page_id.space() == IBUF_SPACE_ID
		&& page_id.page_no() == IBUF_TREE_ROOT_PAGE_NO)
	       || ibuf_bitmap_page(page_id, zip_size));
}

/** Checks if a page is a level 2 or 3 page in the ibuf hierarchy of pages.
Must not be called when recv_no_ibuf_operations==true.
@param[in]	page_id		page id
@param[in]	zip_size	ROW_FORMAT=COMPRESSED page size, or 0
@param[in]	x_latch		FALSE if relaxed check (avoid latching the
bitmap page)
@param[in]	file		file name
@param[in]	line		line where called
@param[in,out]	mtr		mtr which will contain an x-latch to the
bitmap page if the page is not one of the fixed address ibuf pages, or NULL,
in which case a new transaction is created.
@return TRUE if level 2 or level 3 page */
bool
ibuf_page_low(
	const page_id_t		page_id,
	ulint			zip_size,
#ifdef UNIV_DEBUG
	bool			x_latch,
#endif /* UNIV_DEBUG */
	const char*		file,
	unsigned		line,
	mtr_t*			mtr)
{
	ibool	ret;
	mtr_t	local_mtr;
	page_t*	bitmap_page;

	ut_ad(!recv_no_ibuf_operations);
	ut_ad(x_latch || mtr == NULL);

	if (ibuf_fixed_addr_page(page_id, zip_size)) {
		return(true);
	} else if (page_id.space() != IBUF_SPACE_ID) {
		return(false);
	}

	compile_time_assert(IBUF_SPACE_ID == 0);
	ut_ad(fil_system.sys_space->purpose == FIL_TYPE_TABLESPACE);

#ifdef UNIV_DEBUG
	if (!x_latch) {
		mtr_start(&local_mtr);

		/* Get the bitmap page without a page latch, so that
		we will not be violating the latching order when
		another bitmap page has already been latched by this
		thread. The page will be buffer-fixed, and thus it
		cannot be removed or relocated while we are looking at
		it. The contents of the page could change, but the
		IBUF_BITMAP_IBUF bit that we are interested in should
		not be modified by any other thread. Nobody should be
		calling ibuf_add_free_page() or ibuf_remove_free_page()
		while the page is linked to the insert buffer b-tree. */
		dberr_t err = DB_SUCCESS;

		buf_block_t* block = buf_page_get_gen(
			ibuf_bitmap_page_no_calc(page_id, zip_size),
			zip_size, RW_NO_LATCH, NULL, BUF_GET_NO_LATCH,
			file, line, &local_mtr, &err);

		bitmap_page = buf_block_get_frame(block);

		ret = ibuf_bitmap_page_get_bits_low(
			bitmap_page, page_id, zip_size,
			MTR_MEMO_BUF_FIX, &local_mtr, IBUF_BITMAP_IBUF);

		mtr_commit(&local_mtr);
		return(ret);
	}
#endif /* UNIV_DEBUG */

	if (mtr == NULL) {
		mtr = &local_mtr;
		mtr_start(mtr);
	}

	bitmap_page = ibuf_bitmap_get_map_page_func(page_id, zip_size,
						    file, line, mtr);

	ret = ibuf_bitmap_page_get_bits(bitmap_page, page_id, zip_size,
					IBUF_BITMAP_IBUF, mtr);

	if (mtr == &local_mtr) {
		mtr_commit(mtr);
	}

	return(ret);
}

#ifdef UNIV_DEBUG
# define ibuf_rec_get_page_no(mtr,rec) ibuf_rec_get_page_no_func(mtr,rec)
#else /* UNIV_DEBUG */
# define ibuf_rec_get_page_no(mtr,rec) ibuf_rec_get_page_no_func(rec)
#endif /* UNIV_DEBUG */

/********************************************************************//**
Returns the page number field of an ibuf record.
@return page number */
static
ulint
ibuf_rec_get_page_no_func(
/*======================*/
#ifdef UNIV_DEBUG
	mtr_t*		mtr,	/*!< in: mini-transaction owning rec */
#endif /* UNIV_DEBUG */
	const rec_t*	rec)	/*!< in: ibuf record */
{
	const byte*	field;
	ulint		len;

	ut_ad(mtr_memo_contains_page_flagged(mtr, rec,
					     MTR_MEMO_PAGE_X_FIX
					     | MTR_MEMO_PAGE_S_FIX));
	ut_ad(ibuf_inside(mtr));
	ut_ad(rec_get_n_fields_old(rec) > 2);

	field = rec_get_nth_field_old(rec, IBUF_REC_FIELD_MARKER, &len);

	ut_a(len == 1);

	field = rec_get_nth_field_old(rec, IBUF_REC_FIELD_PAGE, &len);

	ut_a(len == 4);

	return(mach_read_from_4(field));
}

#ifdef UNIV_DEBUG
# define ibuf_rec_get_space(mtr,rec) ibuf_rec_get_space_func(mtr,rec)
#else /* UNIV_DEBUG */
# define ibuf_rec_get_space(mtr,rec) ibuf_rec_get_space_func(rec)
#endif /* UNIV_DEBUG */

/********************************************************************//**
Returns the space id field of an ibuf record. For < 4.1.x format records
returns 0.
@return space id */
static
ulint
ibuf_rec_get_space_func(
/*====================*/
#ifdef UNIV_DEBUG
	mtr_t*		mtr,	/*!< in: mini-transaction owning rec */
#endif /* UNIV_DEBUG */
	const rec_t*	rec)	/*!< in: ibuf record */
{
	const byte*	field;
	ulint		len;

	ut_ad(mtr_memo_contains_page_flagged(mtr, rec, MTR_MEMO_PAGE_X_FIX
					     | MTR_MEMO_PAGE_S_FIX));
	ut_ad(ibuf_inside(mtr));
	ut_ad(rec_get_n_fields_old(rec) > 2);

	field = rec_get_nth_field_old(rec, IBUF_REC_FIELD_MARKER, &len);

	ut_a(len == 1);

	field = rec_get_nth_field_old(rec, IBUF_REC_FIELD_SPACE, &len);

	ut_a(len == 4);

	return(mach_read_from_4(field));
}

#ifdef UNIV_DEBUG
# define ibuf_rec_get_info(mtr,rec,op,comp,info_len,counter)	\
	ibuf_rec_get_info_func(mtr,rec,op,comp,info_len,counter)
#else /* UNIV_DEBUG */
# define ibuf_rec_get_info(mtr,rec,op,comp,info_len,counter)	\
	ibuf_rec_get_info_func(rec,op,comp,info_len,counter)
#endif
/****************************************************************//**
Get various information about an ibuf record in >= 4.1.x format. */
static
void
ibuf_rec_get_info_func(
/*===================*/
#ifdef UNIV_DEBUG
	mtr_t*		mtr,	/*!< in: mini-transaction owning rec */
#endif /* UNIV_DEBUG */
	const rec_t*	rec,		/*!< in: ibuf record */
	ibuf_op_t*	op,		/*!< out: operation type, or NULL */
	ibool*		comp,		/*!< out: compact flag, or NULL */
	ulint*		info_len,	/*!< out: length of info fields at the
					start of the fourth field, or
					NULL */
	ulint*		counter)	/*!< in: counter value, or NULL */
{
	const byte*	types;
	ulint		fields;
	ulint		len;

	/* Local variables to shadow arguments. */
	ibuf_op_t	op_local;
	ibool		comp_local;
	ulint		info_len_local;
	ulint		counter_local;

	ut_ad(mtr_memo_contains_page_flagged(mtr, rec, MTR_MEMO_PAGE_X_FIX
					     | MTR_MEMO_PAGE_S_FIX));
	ut_ad(ibuf_inside(mtr));
	fields = rec_get_n_fields_old(rec);
	ut_a(fields > IBUF_REC_FIELD_USER);

	types = rec_get_nth_field_old(rec, IBUF_REC_FIELD_METADATA, &len);

	info_len_local = len % DATA_NEW_ORDER_NULL_TYPE_BUF_SIZE;
	compile_time_assert(IBUF_REC_INFO_SIZE
			    < DATA_NEW_ORDER_NULL_TYPE_BUF_SIZE);

	switch (info_len_local) {
	case 0:
	case 1:
		op_local = IBUF_OP_INSERT;
		comp_local = info_len_local;
		ut_ad(!counter);
		counter_local = ULINT_UNDEFINED;
		break;

	case IBUF_REC_INFO_SIZE:
		op_local = (ibuf_op_t) types[IBUF_REC_OFFSET_TYPE];
		comp_local = types[IBUF_REC_OFFSET_FLAGS] & IBUF_REC_COMPACT;
		counter_local = mach_read_from_2(
			types + IBUF_REC_OFFSET_COUNTER);
		break;

	default:
		ut_error;
	}

	ut_a(op_local < IBUF_OP_COUNT);
	ut_a((len - info_len_local) ==
	     (fields - IBUF_REC_FIELD_USER)
	     * DATA_NEW_ORDER_NULL_TYPE_BUF_SIZE);

	if (op) {
		*op = op_local;
	}

	if (comp) {
		*comp = comp_local;
	}

	if (info_len) {
		*info_len = info_len_local;
	}

	if (counter) {
		*counter = counter_local;
	}
}

#ifdef UNIV_DEBUG
# define ibuf_rec_get_op_type(mtr,rec) ibuf_rec_get_op_type_func(mtr,rec)
#else /* UNIV_DEBUG */
# define ibuf_rec_get_op_type(mtr,rec) ibuf_rec_get_op_type_func(rec)
#endif

/****************************************************************//**
Returns the operation type field of an ibuf record.
@return operation type */
static
ibuf_op_t
ibuf_rec_get_op_type_func(
/*======================*/
#ifdef UNIV_DEBUG
	mtr_t*		mtr,	/*!< in: mini-transaction owning rec */
#endif /* UNIV_DEBUG */
	const rec_t*	rec)	/*!< in: ibuf record */
{
	ulint		len;

	ut_ad(mtr_memo_contains_page_flagged(mtr, rec, MTR_MEMO_PAGE_X_FIX
					     | MTR_MEMO_PAGE_S_FIX));
	ut_ad(ibuf_inside(mtr));
	ut_ad(rec_get_n_fields_old(rec) > 2);

	(void) rec_get_nth_field_old(rec, IBUF_REC_FIELD_MARKER, &len);

	if (len > 1) {
		/* This is a < 4.1.x format record */

		return(IBUF_OP_INSERT);
	} else {
		ibuf_op_t	op;

		ibuf_rec_get_info(mtr, rec, &op, NULL, NULL, NULL);

		return(op);
	}
}

/****************************************************************//**
Read the first two bytes from a record's fourth field (counter field in new
records; something else in older records).
@return "counter" field, or ULINT_UNDEFINED if for some reason it
can't be read */
ulint
ibuf_rec_get_counter(
/*=================*/
	const rec_t*	rec)	/*!< in: ibuf record */
{
	const byte*	ptr;
	ulint		len;

	if (rec_get_n_fields_old(rec) <= IBUF_REC_FIELD_METADATA) {

		return(ULINT_UNDEFINED);
	}

	ptr = rec_get_nth_field_old(rec, IBUF_REC_FIELD_METADATA, &len);

	if (len >= 2) {

		return(mach_read_from_2(ptr));
	} else {

		return(ULINT_UNDEFINED);
	}
}


/**
  Add accumulated operation counts to a permanent array.
  Both arrays must be of size IBUF_OP_COUNT.
*/
static void ibuf_add_ops(Atomic_counter<ulint> *out, const ulint *in)
{
  for (auto i = 0; i < IBUF_OP_COUNT; i++)
    out[i]+= in[i];
}


/****************************************************************//**
Print operation counts. The array must be of size IBUF_OP_COUNT. */
static
void
ibuf_print_ops(
/*===========*/
	const Atomic_counter<ulint>*	ops,	/*!< in: operation counts */
	FILE*				file)	/*!< in: file where to print */
{
	static const char* op_names[] = {
		"insert",
		"delete mark",
		"delete"
	};
	ulint	i;

	ut_a(UT_ARR_SIZE(op_names) == IBUF_OP_COUNT);

	for (i = 0; i < IBUF_OP_COUNT; i++) {
		fprintf(file, "%s " ULINTPF "%s", op_names[i],
			ulint{ops[i]}, (i < (IBUF_OP_COUNT - 1)) ? ", " : "");
	}

	putc('\n', file);
}

/********************************************************************//**
Creates a dummy index for inserting a record to a non-clustered index.
@return dummy index */
static
dict_index_t*
ibuf_dummy_index_create(
/*====================*/
	ulint		n,	/*!< in: number of fields */
	ibool		comp)	/*!< in: TRUE=use compact record format */
{
	dict_table_t*	table;
	dict_index_t*	index;

	table = dict_mem_table_create("IBUF_DUMMY", NULL, n, 0,
				      comp ? DICT_TF_COMPACT : 0, 0);

	index = dict_mem_index_create(table, "IBUF_DUMMY", 0, n);

	/* avoid ut_ad(index->cached) in dict_index_get_n_unique_in_tree */
	index->cached = TRUE;
	ut_d(index->is_dummy = true);

	return(index);
}
/********************************************************************//**
Add a column to the dummy index */
static
void
ibuf_dummy_index_add_col(
/*=====================*/
	dict_index_t*	index,	/*!< in: dummy index */
	const dtype_t*	type,	/*!< in: the data type of the column */
	ulint		len)	/*!< in: length of the column */
{
	ulint	i	= index->table->n_def;
	dict_mem_table_add_col(index->table, NULL, NULL,
			       dtype_get_mtype(type),
			       dtype_get_prtype(type),
			       dtype_get_len(type));
	dict_index_add_col(index, index->table,
			   dict_table_get_nth_col(index->table, i), len);
}
/********************************************************************//**
Deallocates a dummy index for inserting a record to a non-clustered index. */
static
void
ibuf_dummy_index_free(
/*==================*/
	dict_index_t*	index)	/*!< in, own: dummy index */
{
	dict_table_t*	table = index->table;

	dict_mem_index_free(index);
	dict_mem_table_free(table);
}

#ifdef UNIV_DEBUG
# define ibuf_build_entry_from_ibuf_rec(mtr,ibuf_rec,heap,pindex)	\
	ibuf_build_entry_from_ibuf_rec_func(mtr,ibuf_rec,heap,pindex)
#else /* UNIV_DEBUG */
# define ibuf_build_entry_from_ibuf_rec(mtr,ibuf_rec,heap,pindex)	\
	ibuf_build_entry_from_ibuf_rec_func(ibuf_rec,heap,pindex)
#endif

/*********************************************************************//**
Builds the entry used to

1) IBUF_OP_INSERT: insert into a non-clustered index

2) IBUF_OP_DELETE_MARK: find the record whose delete-mark flag we need to
   activate

3) IBUF_OP_DELETE: find the record we need to delete

when we have the corresponding record in an ibuf index.

NOTE that as we copy pointers to fields in ibuf_rec, the caller must
hold a latch to the ibuf_rec page as long as the entry is used!

@return own: entry to insert to a non-clustered index */
static
dtuple_t*
ibuf_build_entry_from_ibuf_rec_func(
/*================================*/
#ifdef UNIV_DEBUG
	mtr_t*		mtr,	/*!< in: mini-transaction owning rec */
#endif /* UNIV_DEBUG */
	const rec_t*	ibuf_rec,	/*!< in: record in an insert buffer */
	mem_heap_t*	heap,		/*!< in: heap where built */
	dict_index_t**	pindex)		/*!< out, own: dummy index that
					describes the entry */
{
	dtuple_t*	tuple;
	dfield_t*	field;
	ulint		n_fields;
	const byte*	types;
	const byte*	data;
	ulint		len;
	ulint		info_len;
	ulint		i;
	ulint		comp;
	dict_index_t*	index;

	ut_ad(mtr_memo_contains_page_flagged(mtr, ibuf_rec, MTR_MEMO_PAGE_X_FIX
					     | MTR_MEMO_PAGE_S_FIX));
	ut_ad(ibuf_inside(mtr));

	data = rec_get_nth_field_old(ibuf_rec, IBUF_REC_FIELD_MARKER, &len);

	ut_a(len == 1);
	ut_a(*data == 0);
	ut_a(rec_get_n_fields_old(ibuf_rec) > IBUF_REC_FIELD_USER);

	n_fields = rec_get_n_fields_old(ibuf_rec) - IBUF_REC_FIELD_USER;

	tuple = dtuple_create(heap, n_fields);

	types = rec_get_nth_field_old(ibuf_rec, IBUF_REC_FIELD_METADATA, &len);

	ibuf_rec_get_info(mtr, ibuf_rec, NULL, &comp, &info_len, NULL);

	index = ibuf_dummy_index_create(n_fields, comp);

	len -= info_len;
	types += info_len;

	ut_a(len == n_fields * DATA_NEW_ORDER_NULL_TYPE_BUF_SIZE);

	for (i = 0; i < n_fields; i++) {
		field = dtuple_get_nth_field(tuple, i);

		data = rec_get_nth_field_old(
			ibuf_rec, i + IBUF_REC_FIELD_USER, &len);

		dfield_set_data(field, data, len);

		dtype_new_read_for_order_and_null_size(
			dfield_get_type(field),
			types + i * DATA_NEW_ORDER_NULL_TYPE_BUF_SIZE);

		ibuf_dummy_index_add_col(index, dfield_get_type(field), len);
	}

	index->n_core_null_bytes
		= UT_BITS_IN_BYTES(unsigned(index->n_nullable));

	/* Prevent an ut_ad() failure in page_zip_write_rec() by
	adding system columns to the dummy table pointed to by the
	dummy secondary index.  The insert buffer is only used for
	secondary indexes, whose records never contain any system
	columns, such as DB_TRX_ID. */
	ut_d(dict_table_add_system_columns(index->table, index->table->heap));

	*pindex = index;

	return(tuple);
}

/******************************************************************//**
Get the data size.
@return size of fields */
UNIV_INLINE
ulint
ibuf_rec_get_size(
/*==============*/
	const rec_t*	rec,			/*!< in: ibuf record */
	const byte*	types,			/*!< in: fields */
	ulint		n_fields,		/*!< in: number of fields */
	ulint		comp)			/*!< in: 0=ROW_FORMAT=REDUNDANT,
						nonzero=ROW_FORMAT=COMPACT */
{
	ulint	i;
	ulint	field_offset;
	ulint	types_offset;
	ulint	size = 0;

	field_offset = IBUF_REC_FIELD_USER;
	types_offset = DATA_NEW_ORDER_NULL_TYPE_BUF_SIZE;

	for (i = 0; i < n_fields; i++) {
		ulint		len;
		dtype_t		dtype;

		rec_get_nth_field_offs_old(rec, i + field_offset, &len);

		if (len != UNIV_SQL_NULL) {
			size += len;
		} else {
			dtype_new_read_for_order_and_null_size(&dtype, types);

			size += dtype_get_sql_null_size(&dtype, comp);
		}

		types += types_offset;
	}

	return(size);
}

#ifdef UNIV_DEBUG
# define ibuf_rec_get_volume(mtr,rec) ibuf_rec_get_volume_func(mtr,rec)
#else /* UNIV_DEBUG */
# define ibuf_rec_get_volume(mtr,rec) ibuf_rec_get_volume_func(rec)
#endif

/********************************************************************//**
Returns the space taken by a stored non-clustered index entry if converted to
an index record.
@return size of index record in bytes + an upper limit of the space
taken in the page directory */
static
ulint
ibuf_rec_get_volume_func(
/*=====================*/
#ifdef UNIV_DEBUG
	mtr_t*		mtr,	/*!< in: mini-transaction owning rec */
#endif /* UNIV_DEBUG */
	const rec_t*	ibuf_rec)/*!< in: ibuf record */
{
	ulint		len;
	const byte*	data;
	const byte*	types;
	ulint		n_fields;
	ulint		data_size;
	ulint		comp;
	ibuf_op_t	op;
	ulint		info_len;

	ut_ad(mtr_memo_contains_page_flagged(mtr, ibuf_rec, MTR_MEMO_PAGE_X_FIX
					     | MTR_MEMO_PAGE_S_FIX));
	ut_ad(ibuf_inside(mtr));
	ut_ad(rec_get_n_fields_old(ibuf_rec) > 2);

	data = rec_get_nth_field_old(ibuf_rec, IBUF_REC_FIELD_MARKER, &len);
	ut_a(len == 1);
	ut_a(*data == 0);

	types = rec_get_nth_field_old(
		ibuf_rec, IBUF_REC_FIELD_METADATA, &len);

	ibuf_rec_get_info(mtr, ibuf_rec, &op, &comp, &info_len, NULL);

	if (op == IBUF_OP_DELETE_MARK || op == IBUF_OP_DELETE) {
		/* Delete-marking a record doesn't take any
		additional space, and while deleting a record
		actually frees up space, we have to play it safe and
		pretend it takes no additional space (the record
		might not exist, etc.).  */

		return(0);
	} else if (comp) {
		dtuple_t*	entry;
		ulint		volume;
		dict_index_t*	dummy_index;
		mem_heap_t*	heap = mem_heap_create(500);

		entry = ibuf_build_entry_from_ibuf_rec(mtr, ibuf_rec,
			heap, &dummy_index);

		volume = rec_get_converted_size(dummy_index, entry, 0);

		ibuf_dummy_index_free(dummy_index);
		mem_heap_free(heap);

		return(volume + page_dir_calc_reserved_space(1));
	}

	types += info_len;
	n_fields = rec_get_n_fields_old(ibuf_rec)
		- IBUF_REC_FIELD_USER;

	data_size = ibuf_rec_get_size(ibuf_rec, types, n_fields, comp);

	return(data_size + rec_get_converted_extra_size(data_size, n_fields, 0)
	       + page_dir_calc_reserved_space(1));
}

/*********************************************************************//**
Builds the tuple to insert to an ibuf tree when we have an entry for a
non-clustered index.

NOTE that the original entry must be kept because we copy pointers to
its fields.

@return own: entry to insert into an ibuf index tree */
static
dtuple_t*
ibuf_entry_build(
/*=============*/
	ibuf_op_t	op,	/*!< in: operation type */
	dict_index_t*	index,	/*!< in: non-clustered index */
	const dtuple_t*	entry,	/*!< in: entry for a non-clustered index */
	ulint		space,	/*!< in: space id */
	ulint		page_no,/*!< in: index page number where entry should
				be inserted */
	ulint		counter,/*!< in: counter value;
				ULINT_UNDEFINED=not used */
	mem_heap_t*	heap)	/*!< in: heap into which to build */
{
	dtuple_t*	tuple;
	dfield_t*	field;
	const dfield_t*	entry_field;
	ulint		n_fields;
	byte*		buf;
	byte*		ti;
	byte*		type_info;
	ulint		i;

	ut_ad(counter != ULINT_UNDEFINED || op == IBUF_OP_INSERT);
	ut_ad(counter == ULINT_UNDEFINED || counter <= 0xFFFF);
	ut_ad(op < IBUF_OP_COUNT);

	/* We have to build a tuple with the following fields:

	1-4) These are described at the top of this file.

	5) The rest of the fields are copied from the entry.

	All fields in the tuple are ordered like the type binary in our
	insert buffer tree. */

	n_fields = dtuple_get_n_fields(entry);

	tuple = dtuple_create(heap, n_fields + IBUF_REC_FIELD_USER);

	/* 1) Space Id */

	field = dtuple_get_nth_field(tuple, IBUF_REC_FIELD_SPACE);

	buf = static_cast<byte*>(mem_heap_alloc(heap, 4));

	mach_write_to_4(buf, space);

	dfield_set_data(field, buf, 4);

	/* 2) Marker byte */

	field = dtuple_get_nth_field(tuple, IBUF_REC_FIELD_MARKER);

	buf = static_cast<byte*>(mem_heap_alloc(heap, 1));

	/* We set the marker byte zero */

	mach_write_to_1(buf, 0);

	dfield_set_data(field, buf, 1);

	/* 3) Page number */

	field = dtuple_get_nth_field(tuple, IBUF_REC_FIELD_PAGE);

	buf = static_cast<byte*>(mem_heap_alloc(heap, 4));

	mach_write_to_4(buf, page_no);

	dfield_set_data(field, buf, 4);

	/* 4) Type info, part #1 */

	if (counter == ULINT_UNDEFINED) {
		i = dict_table_is_comp(index->table) ? 1 : 0;
	} else {
		ut_ad(counter <= 0xFFFF);
		i = IBUF_REC_INFO_SIZE;
	}

	ti = type_info = static_cast<byte*>(
		mem_heap_alloc(
			heap,
			i + n_fields * DATA_NEW_ORDER_NULL_TYPE_BUF_SIZE));

	switch (i) {
	default:
		ut_error;
		break;
	case 1:
		/* set the flag for ROW_FORMAT=COMPACT */
		*ti++ = 0;
		/* fall through */
	case 0:
		/* the old format does not allow delete buffering */
		ut_ad(op == IBUF_OP_INSERT);
		break;
	case IBUF_REC_INFO_SIZE:
		mach_write_to_2(ti + IBUF_REC_OFFSET_COUNTER, counter);

		ti[IBUF_REC_OFFSET_TYPE] = (byte) op;
		ti[IBUF_REC_OFFSET_FLAGS] = dict_table_is_comp(index->table)
			? IBUF_REC_COMPACT : 0;
		ti += IBUF_REC_INFO_SIZE;
		break;
	}

	/* 5+) Fields from the entry */

	for (i = 0; i < n_fields; i++) {
		ulint			fixed_len;
		const dict_field_t*	ifield;

		field = dtuple_get_nth_field(tuple, i + IBUF_REC_FIELD_USER);
		entry_field = dtuple_get_nth_field(entry, i);
		dfield_copy(field, entry_field);

		ifield = dict_index_get_nth_field(index, i);
		/* Prefix index columns of fixed-length columns are of
		fixed length.  However, in the function call below,
		dfield_get_type(entry_field) contains the fixed length
		of the column in the clustered index.  Replace it with
		the fixed length of the secondary index column. */
		fixed_len = ifield->fixed_len;

#ifdef UNIV_DEBUG
		if (fixed_len) {
			/* dict_index_add_col() should guarantee these */
			ut_ad(fixed_len <= (ulint)
			      dfield_get_type(entry_field)->len);
			if (ifield->prefix_len) {
				ut_ad(ifield->prefix_len == fixed_len);
			} else {
				ut_ad(fixed_len == (ulint)
				      dfield_get_type(entry_field)->len);
			}
		}
#endif /* UNIV_DEBUG */

		dtype_new_store_for_order_and_null_size(
			ti, dfield_get_type(entry_field), fixed_len);
		ti += DATA_NEW_ORDER_NULL_TYPE_BUF_SIZE;
	}

	/* 4) Type info, part #2 */

	field = dtuple_get_nth_field(tuple, IBUF_REC_FIELD_METADATA);

	dfield_set_data(field, type_info, ulint(ti - type_info));

	/* Set all the types in the new tuple binary */

	dtuple_set_types_binary(tuple, n_fields + IBUF_REC_FIELD_USER);

	return(tuple);
}

/*********************************************************************//**
Builds a search tuple used to search buffered inserts for an index page.
This is for >= 4.1.x format records.
@return own: search tuple */
static
dtuple_t*
ibuf_search_tuple_build(
/*====================*/
	ulint		space,	/*!< in: space id */
	ulint		page_no,/*!< in: index page number */
	mem_heap_t*	heap)	/*!< in: heap into which to build */
{
	dtuple_t*	tuple;
	dfield_t*	field;
	byte*		buf;

	tuple = dtuple_create(heap, IBUF_REC_FIELD_METADATA);

	/* Store the space id in tuple */

	field = dtuple_get_nth_field(tuple, IBUF_REC_FIELD_SPACE);

	buf = static_cast<byte*>(mem_heap_alloc(heap, 4));

	mach_write_to_4(buf, space);

	dfield_set_data(field, buf, 4);

	/* Store the new format record marker byte */

	field = dtuple_get_nth_field(tuple, IBUF_REC_FIELD_MARKER);

	buf = static_cast<byte*>(mem_heap_alloc(heap, 1));

	mach_write_to_1(buf, 0);

	dfield_set_data(field, buf, 1);

	/* Store the page number in tuple */

	field = dtuple_get_nth_field(tuple, IBUF_REC_FIELD_PAGE);

	buf = static_cast<byte*>(mem_heap_alloc(heap, 4));

	mach_write_to_4(buf, page_no);

	dfield_set_data(field, buf, 4);

	dtuple_set_types_binary(tuple, IBUF_REC_FIELD_METADATA);

	return(tuple);
}

/*********************************************************************//**
Checks if there are enough pages in the free list of the ibuf tree that we
dare to start a pessimistic insert to the insert buffer.
@return whether enough free pages in list */
static inline bool ibuf_data_enough_free_for_insert()
{
	ut_ad(mutex_own(&ibuf_mutex));

	/* We want a big margin of free pages, because a B-tree can sometimes
	grow in size also if records are deleted from it, as the node pointers
	can change, and we must make sure that we are able to delete the
	inserts buffered for pages that we read to the buffer pool, without
	any risk of running out of free space in the insert buffer. */

	return(ibuf->free_list_len >= (ibuf->size / 2) + 3 * ibuf->height);
}

/*********************************************************************//**
Checks if there are enough pages in the free list of the ibuf tree that we
should remove them and free to the file space management.
@return TRUE if enough free pages in list */
UNIV_INLINE
ibool
ibuf_data_too_much_free(void)
/*=========================*/
{
	ut_ad(mutex_own(&ibuf_mutex));

	return(ibuf->free_list_len >= 3 + (ibuf->size / 2) + 3 * ibuf->height);
}

/*********************************************************************//**
Allocates a new page from the ibuf file segment and adds it to the free
list.
@return TRUE on success, FALSE if no space left */
static
ibool
ibuf_add_free_page(void)
/*====================*/
{
	mtr_t		mtr;
	page_t*		header_page;
	buf_block_t*	block;
	page_t*		page;
	page_t*		root;
	page_t*		bitmap_page;

	mtr_start(&mtr);
	/* Acquire the fsp latch before the ibuf header, obeying the latching
	order */
	mtr_x_lock_space(fil_system.sys_space, &mtr);
	header_page = ibuf_header_page_get(&mtr);

	/* Allocate a new page: NOTE that if the page has been a part of a
	non-clustered index which has subsequently been dropped, then the
	page may have buffered inserts in the insert buffer, and these
	should be deleted from there. These get deleted when the page
	allocation creates the page in buffer. Thus the call below may end
	up calling the insert buffer routines and, as we yet have no latches
	to insert buffer tree pages, these routines can run without a risk
	of a deadlock. This is the reason why we created a special ibuf
	header page apart from the ibuf tree. */

	block = fseg_alloc_free_page(
		header_page + IBUF_HEADER + IBUF_TREE_SEG_HEADER, 0, FSP_UP,
		&mtr);

	if (block == NULL) {
		mtr_commit(&mtr);

		return(FALSE);
	}

	ut_ad(rw_lock_get_x_lock_count(&block->lock) == 1);
	ibuf_enter(&mtr);
	mutex_enter(&ibuf_mutex);
	root = ibuf_tree_root_get(&mtr);

	buf_block_dbg_add_level(block, SYNC_IBUF_TREE_NODE_NEW);
	page = buf_block_get_frame(block);

	mlog_write_ulint(page + FIL_PAGE_TYPE, FIL_PAGE_IBUF_FREE_LIST,
			 MLOG_2BYTES, &mtr);

	/* Add the page to the free list and update the ibuf size data */

	flst_add_last(root + PAGE_HEADER + PAGE_BTR_IBUF_FREE_LIST,
		      page + PAGE_HEADER + PAGE_BTR_IBUF_FREE_LIST_NODE, &mtr);

	ibuf->seg_size++;
	ibuf->free_list_len++;

	/* Set the bit indicating that this page is now an ibuf tree page
	(level 2 page) */

	const page_id_t		page_id(IBUF_SPACE_ID, block->page.id.page_no());
	bitmap_page = ibuf_bitmap_get_map_page(page_id, 0, &mtr);

	mutex_exit(&ibuf_mutex);

	ibuf_bitmap_page_set_bits(bitmap_page, page_id, srv_page_size,
				  IBUF_BITMAP_IBUF, TRUE, &mtr);

	ibuf_mtr_commit(&mtr);

	return(TRUE);
}

/*********************************************************************//**
Removes a page from the free list and frees it to the fsp system. */
static
void
ibuf_remove_free_page(void)
/*=======================*/
{
	mtr_t	mtr;
	mtr_t	mtr2;
	page_t*	header_page;
	ulint	page_no;
	page_t*	page;
	page_t*	root;
	page_t*	bitmap_page;

	log_free_check();

	mtr_start(&mtr);
	/* Acquire the fsp latch before the ibuf header, obeying the latching
	order */

	mtr_x_lock_space(fil_system.sys_space, &mtr);
	header_page = ibuf_header_page_get(&mtr);

	/* Prevent pessimistic inserts to insert buffer trees for a while */
	ibuf_enter(&mtr);
	mutex_enter(&ibuf_pessimistic_insert_mutex);
	mutex_enter(&ibuf_mutex);

	if (!ibuf_data_too_much_free()) {

		mutex_exit(&ibuf_mutex);
		mutex_exit(&ibuf_pessimistic_insert_mutex);

		ibuf_mtr_commit(&mtr);

		return;
	}

	ibuf_mtr_start(&mtr2);

	root = ibuf_tree_root_get(&mtr2);

	mutex_exit(&ibuf_mutex);

	page_no = flst_get_last(root + PAGE_HEADER + PAGE_BTR_IBUF_FREE_LIST,
				&mtr2).page;

	/* NOTE that we must release the latch on the ibuf tree root
	because in fseg_free_page we access level 1 pages, and the root
	is a level 2 page. */

	ibuf_mtr_commit(&mtr2);
	ibuf_exit(&mtr);

	/* Since pessimistic inserts were prevented, we know that the
	page is still in the free list. NOTE that also deletes may take
	pages from the free list, but they take them from the start, and
	the free list was so long that they cannot have taken the last
	page from it. */

	compile_time_assert(IBUF_SPACE_ID == 0);
	fseg_free_page(header_page + IBUF_HEADER + IBUF_TREE_SEG_HEADER,
		       fil_system.sys_space, page_no, false, true, &mtr);

	const page_id_t	page_id(IBUF_SPACE_ID, page_no);

	ut_d(buf_page_reset_file_page_was_freed(page_id));

	ibuf_enter(&mtr);

	mutex_enter(&ibuf_mutex);

	root = ibuf_tree_root_get(&mtr);

	ut_ad(page_no == flst_get_last(root + PAGE_HEADER
				       + PAGE_BTR_IBUF_FREE_LIST, &mtr).page);

	{
		buf_block_t*	block;

		block = buf_page_get(page_id, 0, RW_X_LATCH, &mtr);

		buf_block_dbg_add_level(block, SYNC_IBUF_TREE_NODE);

		page = buf_block_get_frame(block);
	}

	/* Remove the page from the free list and update the ibuf size data */

	flst_remove(root + PAGE_HEADER + PAGE_BTR_IBUF_FREE_LIST,
		    page + PAGE_HEADER + PAGE_BTR_IBUF_FREE_LIST_NODE, &mtr);

	mutex_exit(&ibuf_pessimistic_insert_mutex);

	ibuf->seg_size--;
	ibuf->free_list_len--;

	/* Set the bit indicating that this page is no more an ibuf tree page
	(level 2 page) */

	bitmap_page = ibuf_bitmap_get_map_page(page_id, 0, &mtr);

	mutex_exit(&ibuf_mutex);

	ibuf_bitmap_page_set_bits(
		bitmap_page, page_id, srv_page_size,
		IBUF_BITMAP_IBUF, FALSE, &mtr);

	ut_d(buf_page_set_file_page_was_freed(page_id));

	ibuf_mtr_commit(&mtr);
}

/***********************************************************************//**
Frees excess pages from the ibuf free list. This function is called when an OS
thread calls fsp services to allocate a new file segment, or a new page to a
file segment, and the thread did not own the fsp latch before this call. */
void
ibuf_free_excess_pages(void)
/*========================*/
{
	if (srv_force_recovery >= SRV_FORCE_NO_IBUF_MERGE) {
		return;
	}

	/* Free at most a few pages at a time, so that we do not delay the
	requested service too much */

	for (ulint i = 0; i < 4; i++) {

		ibool	too_much_free;

		mutex_enter(&ibuf_mutex);
		too_much_free = ibuf_data_too_much_free();
		mutex_exit(&ibuf_mutex);

		if (!too_much_free) {
			return;
		}

		ibuf_remove_free_page();
	}
}

#ifdef UNIV_DEBUG
# define ibuf_get_merge_page_nos(contract,rec,mtr,ids,pages,n_stored) \
	ibuf_get_merge_page_nos_func(contract,rec,mtr,ids,pages,n_stored)
#else /* UNIV_DEBUG */
# define ibuf_get_merge_page_nos(contract,rec,mtr,ids,pages,n_stored) \
	ibuf_get_merge_page_nos_func(contract,rec,ids,pages,n_stored)
#endif /* UNIV_DEBUG */

/*********************************************************************//**
Reads page numbers from a leaf in an ibuf tree.
@return a lower limit for the combined volume of records which will be
merged */
static
ulint
ibuf_get_merge_page_nos_func(
/*=========================*/
	ibool		contract,/*!< in: TRUE if this function is called to
				contract the tree, FALSE if this is called
				when a single page becomes full and we look
				if it pays to read also nearby pages */
	const rec_t*	rec,	/*!< in: insert buffer record */
#ifdef UNIV_DEBUG
	mtr_t*		mtr,	/*!< in: mini-transaction holding rec */
#endif /* UNIV_DEBUG */
	ulint*		space_ids,/*!< in/out: space id's of the pages */
	ulint*		page_nos,/*!< in/out: buffer for at least
				IBUF_MAX_N_PAGES_MERGED many page numbers;
				the page numbers are in an ascending order */
	ulint*		n_stored)/*!< out: number of page numbers stored to
				page_nos in this function */
{
	ulint	prev_page_no;
	ulint	prev_space_id;
	ulint	first_page_no;
	ulint	first_space_id;
	ulint	rec_page_no;
	ulint	rec_space_id;
	ulint	sum_volumes;
	ulint	volume_for_page;
	ulint	rec_volume;
	ulint	limit;
	ulint	n_pages;

	ut_ad(mtr_memo_contains_page_flagged(mtr, rec, MTR_MEMO_PAGE_X_FIX
					     | MTR_MEMO_PAGE_S_FIX));
	ut_ad(ibuf_inside(mtr));

	*n_stored = 0;

	limit = ut_min(IBUF_MAX_N_PAGES_MERGED,
		       buf_pool_get_curr_size() / 4);

	if (page_rec_is_supremum(rec)) {

		rec = page_rec_get_prev_const(rec);
	}

	if (page_rec_is_infimum(rec)) {

		rec = page_rec_get_next_const(rec);
	}

	if (page_rec_is_supremum(rec)) {

		return(0);
	}

	first_page_no = ibuf_rec_get_page_no(mtr, rec);
	first_space_id = ibuf_rec_get_space(mtr, rec);
	n_pages = 0;
	prev_page_no = 0;
	prev_space_id = 0;

	/* Go backwards from the first rec until we reach the border of the
	'merge area', or the page start or the limit of storeable pages is
	reached */

	while (!page_rec_is_infimum(rec) && UNIV_LIKELY(n_pages < limit)) {

		rec_page_no = ibuf_rec_get_page_no(mtr, rec);
		rec_space_id = ibuf_rec_get_space(mtr, rec);

		if (rec_space_id != first_space_id
		    || (rec_page_no / IBUF_MERGE_AREA)
		    != (first_page_no / IBUF_MERGE_AREA)) {

			break;
		}

		if (rec_page_no != prev_page_no
		    || rec_space_id != prev_space_id) {
			n_pages++;
		}

		prev_page_no = rec_page_no;
		prev_space_id = rec_space_id;

		rec = page_rec_get_prev_const(rec);
	}

	rec = page_rec_get_next_const(rec);

	/* At the loop start there is no prev page; we mark this with a pair
	of space id, page no (0, 0) for which there can never be entries in
	the insert buffer */

	prev_page_no = 0;
	prev_space_id = 0;
	sum_volumes = 0;
	volume_for_page = 0;

	while (*n_stored < limit) {
		if (page_rec_is_supremum(rec)) {
			/* When no more records available, mark this with
			another 'impossible' pair of space id, page no */
			rec_page_no = 1;
			rec_space_id = 0;
		} else {
			rec_page_no = ibuf_rec_get_page_no(mtr, rec);
			rec_space_id = ibuf_rec_get_space(mtr, rec);
			/* In the system tablespace the smallest
			possible secondary index leaf page number is
			bigger than FSP_DICT_HDR_PAGE_NO (7).
			In all tablespaces, pages 0 and 1 are reserved
			for the allocation bitmap and the change
			buffer bitmap. In file-per-table tablespaces,
			a file segment inode page will be created at
			page 2 and the clustered index tree is created
			at page 3.  So for file-per-table tablespaces,
			page 4 is the smallest possible secondary
			index leaf page. CREATE TABLESPACE also initially
			uses pages 2 and 3 for the first created table,
			but that table may be dropped, allowing page 2
			to be reused for a secondary index leaf page.
			To keep this assertion simple, just
			make sure the page is >= 2. */
			ut_ad(rec_page_no >= FSP_FIRST_INODE_PAGE_NO);
		}

#ifdef UNIV_IBUF_DEBUG
		ut_a(*n_stored < IBUF_MAX_N_PAGES_MERGED);
#endif
		if ((rec_space_id != prev_space_id
		     || rec_page_no != prev_page_no)
		    && (prev_space_id != 0 || prev_page_no != 0)) {

			if (contract
			    || (prev_page_no == first_page_no
				&& prev_space_id == first_space_id)
			    || (volume_for_page
				> ((IBUF_MERGE_THRESHOLD - 1)
				   * 4U << srv_page_size_shift
				   / IBUF_PAGE_SIZE_PER_FREE_SPACE)
				/ IBUF_MERGE_THRESHOLD)) {

				space_ids[*n_stored] = prev_space_id;
				page_nos[*n_stored] = prev_page_no;

				(*n_stored)++;

				sum_volumes += volume_for_page;
			}

			if (rec_space_id != first_space_id
			    || rec_page_no / IBUF_MERGE_AREA
			    != first_page_no / IBUF_MERGE_AREA) {

				break;
			}

			volume_for_page = 0;
		}

		if (rec_page_no == 1 && rec_space_id == 0) {
			/* Supremum record */

			break;
		}

		rec_volume = ibuf_rec_get_volume(mtr, rec);

		volume_for_page += rec_volume;

		prev_page_no = rec_page_no;
		prev_space_id = rec_space_id;

		rec = page_rec_get_next_const(rec);
	}

#ifdef UNIV_IBUF_DEBUG
	ut_a(*n_stored <= IBUF_MAX_N_PAGES_MERGED);
#endif
#if 0
	fprintf(stderr, "Ibuf merge batch %lu pages %lu volume\n",
		*n_stored, sum_volumes);
#endif
	return(sum_volumes);
}

/*******************************************************************//**
Get the matching records for space id.
@return current rec or NULL */
static	MY_ATTRIBUTE((nonnull, warn_unused_result))
const rec_t*
ibuf_get_user_rec(
/*===============*/
	btr_pcur_t*	pcur,		/*!< in: the current cursor */
	mtr_t*		mtr)		/*!< in: mini transaction */
{
	do {
		const rec_t* rec = btr_pcur_get_rec(pcur);

		if (page_rec_is_user_rec(rec)) {
			return(rec);
		}
	} while (btr_pcur_move_to_next(pcur, mtr));

	return(NULL);
}

/*********************************************************************//**
Reads page numbers for a space id from an ibuf tree.
@return a lower limit for the combined volume of records which will be
merged */
static	MY_ATTRIBUTE((nonnull, warn_unused_result))
ulint
ibuf_get_merge_pages(
/*=================*/
	btr_pcur_t*	pcur,	/*!< in/out: cursor */
	ulint		space,	/*!< in: space for which to merge */
	ulint		limit,	/*!< in: max page numbers to read */
	ulint*		pages,	/*!< out: pages read */
	ulint*		spaces,	/*!< out: spaces read */
	ulint*		n_pages,/*!< out: number of pages read */
	mtr_t*		mtr)	/*!< in: mini transaction */
{
	const rec_t*	rec;
	ulint		volume = 0;

	ut_a(space != ULINT_UNDEFINED);

	*n_pages = 0;

	while ((rec = ibuf_get_user_rec(pcur, mtr)) != 0
	       && ibuf_rec_get_space(mtr, rec) == space
	       && *n_pages < limit) {

		ulint	page_no = ibuf_rec_get_page_no(mtr, rec);

		if (*n_pages == 0 || pages[*n_pages - 1] != page_no) {
			spaces[*n_pages] = space;
			pages[*n_pages] = page_no;
			++*n_pages;
		}

		volume += ibuf_rec_get_volume(mtr, rec);

		btr_pcur_move_to_next(pcur, mtr);
	}

	return(volume);
}

/*********************************************************************//**
Contracts insert buffer trees by reading pages to the buffer pool.
@return a lower limit for the combined size in bytes of entries which
will be merged from ibuf trees to the pages read, 0 if ibuf is
empty */
static
ulint
ibuf_merge_pages(
/*=============*/
	ulint*	n_pages,	/*!< out: number of pages to which merged */
	bool	sync)		/*!< in: true if the caller wants to wait for
				the issued read with the highest tablespace
				address to complete */
{
	mtr_t		mtr;
	btr_pcur_t	pcur;
	ulint		sum_sizes;
	ulint		page_nos[IBUF_MAX_N_PAGES_MERGED];
	ulint		space_ids[IBUF_MAX_N_PAGES_MERGED];

	*n_pages = 0;

	ibuf_mtr_start(&mtr);

	/* Open a cursor to a randomly chosen leaf of the tree, at a random
	position within the leaf */
	bool available;

	available = btr_pcur_open_at_rnd_pos(ibuf->index, BTR_SEARCH_LEAF,
					     &pcur, &mtr);
	/* No one should make this index unavailable when server is running */
	ut_a(available);

	ut_ad(page_validate(btr_pcur_get_page(&pcur), ibuf->index));

	if (page_is_empty(btr_pcur_get_page(&pcur))) {
		/* If a B-tree page is empty, it must be the root page
		and the whole B-tree must be empty. InnoDB does not
		allow empty B-tree pages other than the root. */
		ut_ad(ibuf->empty);
		ut_ad(page_get_space_id(btr_pcur_get_page(&pcur))
		      == IBUF_SPACE_ID);
		ut_ad(page_get_page_no(btr_pcur_get_page(&pcur))
		      == FSP_IBUF_TREE_ROOT_PAGE_NO);

		ibuf_mtr_commit(&mtr);
		btr_pcur_close(&pcur);

		return(0);
	}

	sum_sizes = ibuf_get_merge_page_nos(TRUE,
					    btr_pcur_get_rec(&pcur), &mtr,
					    space_ids,
					    page_nos, n_pages);
#if 0 /* defined UNIV_IBUF_DEBUG */
	fprintf(stderr, "Ibuf contract sync %lu pages %lu volume %lu\n",
		sync, *n_pages, sum_sizes);
#endif
	ibuf_mtr_commit(&mtr);
	btr_pcur_close(&pcur);

	buf_read_ibuf_merge_pages(
		sync, space_ids, page_nos, *n_pages);

	return(sum_sizes + 1);
}

/*********************************************************************//**
Contracts insert buffer trees by reading pages referring to space_id
to the buffer pool.
@returns number of pages merged.*/
ulint
ibuf_merge_space(
/*=============*/
	ulint		space)	/*!< in: tablespace id to merge */
{
	mtr_t		mtr;
	btr_pcur_t	pcur;
	mem_heap_t*	heap = mem_heap_create(512);
	dtuple_t*	tuple = ibuf_search_tuple_build(space, 0, heap);
	ulint		n_pages = 0;

	ut_ad(space < SRV_LOG_SPACE_FIRST_ID);

	ibuf_mtr_start(&mtr);

	/* Position the cursor on the first matching record. */

	btr_pcur_open(
		ibuf->index, tuple, PAGE_CUR_GE, BTR_SEARCH_LEAF, &pcur,
		&mtr);

	mem_heap_free(heap);

	ut_ad(page_validate(btr_pcur_get_page(&pcur), ibuf->index));

	ulint		sum_sizes = 0;
	ulint		pages[IBUF_MAX_N_PAGES_MERGED];
	ulint		spaces[IBUF_MAX_N_PAGES_MERGED];

	if (page_is_empty(btr_pcur_get_page(&pcur))) {
		/* If a B-tree page is empty, it must be the root page
		and the whole B-tree must be empty. InnoDB does not
		allow empty B-tree pages other than the root. */
		ut_ad(ibuf->empty);
		ut_ad(page_get_space_id(btr_pcur_get_page(&pcur))
		      == IBUF_SPACE_ID);
		ut_ad(page_get_page_no(btr_pcur_get_page(&pcur))
		      == FSP_IBUF_TREE_ROOT_PAGE_NO);

	} else {

		sum_sizes = ibuf_get_merge_pages(
			&pcur, space, IBUF_MAX_N_PAGES_MERGED,
			&pages[0], &spaces[0], &n_pages,
			&mtr);
		ib::info() << "Size of pages merged " << sum_sizes;
	}

	ibuf_mtr_commit(&mtr);

	btr_pcur_close(&pcur);

	if (n_pages > 0) {
		ut_ad(n_pages <= UT_ARR_SIZE(pages));

#ifdef UNIV_DEBUG
		for (ulint i = 0; i < n_pages; ++i) {
			ut_ad(spaces[i] == space);
		}
#endif /* UNIV_DEBUG */

		buf_read_ibuf_merge_pages(
			true, spaces, pages, n_pages);
	}

	return(n_pages);
}

/** Contract the change buffer by reading pages to the buffer pool.
@param[out]	n_pages		number of pages merged
@param[in]	sync		whether the caller waits for
the issued reads to complete
@return a lower limit for the combined size in bytes of entries which
will be merged from ibuf trees to the pages read, 0 if ibuf is
empty */
static MY_ATTRIBUTE((warn_unused_result))
ulint
ibuf_merge(
	ulint*		n_pages,
	bool		sync)
{
	*n_pages = 0;

	/* We perform a dirty read of ibuf->empty, without latching
	the insert buffer root page. We trust this dirty read except
	when a slow shutdown is being executed. During a slow
	shutdown, the insert buffer merge must be completed. */

	if (ibuf->empty && !srv_shutdown_state) {
		return(0);
#if defined UNIV_DEBUG || defined UNIV_IBUF_DEBUG
	} else if (ibuf_debug) {
		return(0);
#endif /* UNIV_DEBUG || UNIV_IBUF_DEBUG */
	} else {
		return(ibuf_merge_pages(n_pages, sync));
	}
}

/** Contract the change buffer by reading pages to the buffer pool.
@param[in]	sync	whether the caller waits for
the issued reads to complete
@return a lower limit for the combined size in bytes of entries which
will be merged from ibuf trees to the pages read, 0 if ibuf is empty */
static
ulint
ibuf_contract(
	bool	sync)
{
	ulint	n_pages;

	return(ibuf_merge_pages(&n_pages, sync));
}

/** Contract the change buffer by reading pages to the buffer pool.
@param[in]	full		If true, do a full contraction based
on PCT_IO(100). If false, the size of contract batch is determined
based on the current size of the change buffer.
@return a lower limit for the combined size in bytes of entries which
will be merged from ibuf trees to the pages read, 0 if ibuf is
empty */
ulint
ibuf_merge_in_background(
	bool	full)
{
	ulint	sum_bytes	= 0;
	ulint	sum_pages	= 0;
	ulint	n_pag2;
	ulint	n_pages;

#if defined UNIV_DEBUG || defined UNIV_IBUF_DEBUG
	if (srv_ibuf_disable_background_merge) {
		return(0);
	}
#endif /* UNIV_DEBUG || UNIV_IBUF_DEBUG */

	if (full) {
		/* Caller has requested a full batch */
		n_pages = PCT_IO(100);
	} else {
		/* By default we do a batch of 5% of the io_capacity */
		n_pages = PCT_IO(5);

		mutex_enter(&ibuf_mutex);

		/* If the ibuf->size is more than half the max_size
		then we make more agreesive contraction.
		+1 is to avoid division by zero. */
		if (ibuf->size > ibuf->max_size / 2) {
			ulint diff = ibuf->size - ibuf->max_size / 2;
			n_pages += PCT_IO((diff * 100)
					   / (ibuf->max_size + 1));
		}

		mutex_exit(&ibuf_mutex);
	}

#if defined UNIV_DEBUG || defined UNIV_IBUF_DEBUG
	if (ibuf_debug) {
		return(0);
	}
#endif /* UNIV_DEBUG || UNIV_IBUF_DEBUG */

	while (sum_pages < n_pages) {
		ulint	n_bytes;

		n_bytes = ibuf_merge(&n_pag2, false);

		if (n_bytes == 0) {
			return(sum_bytes);
		}

		sum_bytes += n_bytes;
		sum_pages += n_pag2;
	}

	return(sum_bytes);
}

/*********************************************************************//**
Contract insert buffer trees after insert if they are too big. */
UNIV_INLINE
void
ibuf_contract_after_insert(
/*=======================*/
	ulint	entry_size)	/*!< in: size of a record which was inserted
				into an ibuf tree */
{
	ibool	sync;
	ulint	sum_sizes;
	ulint	size;
	ulint	max_size;

	/* Perform dirty reads of ibuf->size and ibuf->max_size, to
	reduce ibuf_mutex contention. ibuf->max_size remains constant
	after ibuf_init_at_db_start(), but ibuf->size should be
	protected by ibuf_mutex. Given that ibuf->size fits in a
	machine word, this should be OK; at worst we are doing some
	excessive ibuf_contract() or occasionally skipping a
	ibuf_contract(). */
	size = ibuf->size;
	max_size = ibuf->max_size;

	if (size < max_size + IBUF_CONTRACT_ON_INSERT_NON_SYNC) {
		return;
	}

	sync = (size >= max_size + IBUF_CONTRACT_ON_INSERT_SYNC);

	/* Contract at least entry_size many bytes */
	sum_sizes = 0;
	size = 1;

	do {

		size = ibuf_contract(sync);
		sum_sizes += size;
	} while (size > 0 && sum_sizes < entry_size);
}

/*********************************************************************//**
Determine if an insert buffer record has been encountered already.
@return TRUE if a new record, FALSE if possible duplicate */
static
ibool
ibuf_get_volume_buffered_hash(
/*==========================*/
	const rec_t*	rec,	/*!< in: ibuf record in post-4.1 format */
	const byte*	types,	/*!< in: fields */
	const byte*	data,	/*!< in: start of user record data */
	ulint		comp,	/*!< in: 0=ROW_FORMAT=REDUNDANT,
				nonzero=ROW_FORMAT=COMPACT */
	ulint*		hash,	/*!< in/out: hash array */
	ulint		size)	/*!< in: number of elements in hash array */
{
	ulint		len;
	ulint		fold;
	ulint		bitmask;

	len = ibuf_rec_get_size(
		rec, types,
		rec_get_n_fields_old(rec) - IBUF_REC_FIELD_USER, comp);
	fold = ut_fold_binary(data, len);

	hash += (fold / (CHAR_BIT * sizeof *hash)) % size;
	bitmask = static_cast<ulint>(1) << (fold % (CHAR_BIT * sizeof(*hash)));

	if (*hash & bitmask) {

		return(FALSE);
	}

	/* We have not seen this record yet.  Insert it. */
	*hash |= bitmask;

	return(TRUE);
}

#ifdef UNIV_DEBUG
# define ibuf_get_volume_buffered_count(mtr,rec,hash,size,n_recs)	\
	ibuf_get_volume_buffered_count_func(mtr,rec,hash,size,n_recs)
#else /* UNIV_DEBUG */
# define ibuf_get_volume_buffered_count(mtr,rec,hash,size,n_recs)	\
	ibuf_get_volume_buffered_count_func(rec,hash,size,n_recs)
#endif /* UNIV_DEBUG */

/*********************************************************************//**
Update the estimate of the number of records on a page, and
get the space taken by merging the buffered record to the index page.
@return size of index record in bytes + an upper limit of the space
taken in the page directory */
static
ulint
ibuf_get_volume_buffered_count_func(
/*================================*/
#ifdef UNIV_DEBUG
	mtr_t*		mtr,	/*!< in: mini-transaction owning rec */
#endif /* UNIV_DEBUG */
	const rec_t*	rec,	/*!< in: insert buffer record */
	ulint*		hash,	/*!< in/out: hash array */
	ulint		size,	/*!< in: number of elements in hash array */
	lint*		n_recs)	/*!< in/out: estimated number of records
				on the page that rec points to */
{
	ulint		len;
	ibuf_op_t	ibuf_op;
	const byte*	types;
	ulint		n_fields;

	ut_ad(mtr_memo_contains_page_flagged(mtr, rec, MTR_MEMO_PAGE_X_FIX
					     | MTR_MEMO_PAGE_S_FIX));
	ut_ad(ibuf_inside(mtr));

	n_fields = rec_get_n_fields_old(rec);
	ut_ad(n_fields > IBUF_REC_FIELD_USER);
	n_fields -= IBUF_REC_FIELD_USER;

	rec_get_nth_field_offs_old(rec, 1, &len);
	/* This function is only invoked when buffering new
	operations.  All pre-4.1 records should have been merged
	when the database was started up. */
	ut_a(len == 1);

	if (rec_get_deleted_flag(rec, 0)) {
		/* This record has been merged already,
		but apparently the system crashed before
		the change was discarded from the buffer.
		Pretend that the record does not exist. */
		return(0);
	}

	types = rec_get_nth_field_old(rec, IBUF_REC_FIELD_METADATA, &len);

	switch (UNIV_EXPECT(int(len % DATA_NEW_ORDER_NULL_TYPE_BUF_SIZE),
			    IBUF_REC_INFO_SIZE)) {
	default:
		ut_error;
	case 0:
		/* This ROW_TYPE=REDUNDANT record does not include an
		operation counter.  Exclude it from the *n_recs,
		because deletes cannot be buffered if there are
		old-style inserts buffered for the page. */

		len = ibuf_rec_get_size(rec, types, n_fields, 0);

		return(len
		       + rec_get_converted_extra_size(len, n_fields, 0)
		       + page_dir_calc_reserved_space(1));
	case 1:
		/* This ROW_TYPE=COMPACT record does not include an
		operation counter.  Exclude it from the *n_recs,
		because deletes cannot be buffered if there are
		old-style inserts buffered for the page. */
		goto get_volume_comp;

	case IBUF_REC_INFO_SIZE:
		ibuf_op = (ibuf_op_t) types[IBUF_REC_OFFSET_TYPE];
		break;
	}

	switch (ibuf_op) {
	case IBUF_OP_INSERT:
		/* Inserts can be done by updating a delete-marked record.
		Because delete-mark and insert operations can be pointing to
		the same records, we must not count duplicates. */
	case IBUF_OP_DELETE_MARK:
		/* There must be a record to delete-mark.
		See if this record has been already buffered. */
		if (n_recs && ibuf_get_volume_buffered_hash(
			    rec, types + IBUF_REC_INFO_SIZE,
			    types + len,
			    types[IBUF_REC_OFFSET_FLAGS] & IBUF_REC_COMPACT,
			    hash, size)) {
			(*n_recs)++;
		}

		if (ibuf_op == IBUF_OP_DELETE_MARK) {
			/* Setting the delete-mark flag does not
			affect the available space on the page. */
			return(0);
		}
		break;
	case IBUF_OP_DELETE:
		/* A record will be removed from the page. */
		if (n_recs) {
			(*n_recs)--;
		}
		/* While deleting a record actually frees up space,
		we have to play it safe and pretend that it takes no
		additional space (the record might not exist, etc.). */
		return(0);
	default:
		ut_error;
	}

	ut_ad(ibuf_op == IBUF_OP_INSERT);

get_volume_comp:
	{
		dtuple_t*	entry;
		ulint		volume;
		dict_index_t*	dummy_index;
		mem_heap_t*	heap = mem_heap_create(500);

		entry = ibuf_build_entry_from_ibuf_rec(
			mtr, rec, heap, &dummy_index);

		volume = rec_get_converted_size(dummy_index, entry, 0);

		ibuf_dummy_index_free(dummy_index);
		mem_heap_free(heap);

		return(volume + page_dir_calc_reserved_space(1));
	}
}

/*********************************************************************//**
Gets an upper limit for the combined size of entries buffered in the insert
buffer for a given page.
@return upper limit for the volume of buffered inserts for the index
page, in bytes; srv_page_size, if the entries for the index page span
several pages in the insert buffer */
static
ulint
ibuf_get_volume_buffered(
/*=====================*/
	const btr_pcur_t*pcur,	/*!< in: pcur positioned at a place in an
				insert buffer tree where we would insert an
				entry for the index page whose number is
				page_no, latch mode has to be BTR_MODIFY_PREV
				or BTR_MODIFY_TREE */
	ulint		space,	/*!< in: space id */
	ulint		page_no,/*!< in: page number of an index page */
	lint*		n_recs,	/*!< in/out: minimum number of records on the
				page after the buffered changes have been
				applied, or NULL to disable the counting */
	mtr_t*		mtr)	/*!< in: mini-transaction of pcur */
{
	ulint		volume;
	const rec_t*	rec;
	const page_t*	page;
	ulint		prev_page_no;
	const page_t*	prev_page;
	ulint		next_page_no;
	const page_t*	next_page;
	/* bitmap of buffered recs */
	ulint		hash_bitmap[128 / sizeof(ulint)];

	ut_ad((pcur->latch_mode == BTR_MODIFY_PREV)
	      || (pcur->latch_mode == BTR_MODIFY_TREE));

	/* Count the volume of inserts earlier in the alphabetical order than
	pcur */

	volume = 0;

	if (n_recs) {
		memset(hash_bitmap, 0, sizeof hash_bitmap);
	}

	rec = btr_pcur_get_rec(pcur);
	page = page_align(rec);
	ut_ad(page_validate(page, ibuf->index));

	if (page_rec_is_supremum(rec)) {
		rec = page_rec_get_prev_const(rec);
	}

	for (; !page_rec_is_infimum(rec);
	     rec = page_rec_get_prev_const(rec)) {
		ut_ad(page_align(rec) == page);

		if (page_no != ibuf_rec_get_page_no(mtr, rec)
		    || space != ibuf_rec_get_space(mtr, rec)) {

			goto count_later;
		}

		volume += ibuf_get_volume_buffered_count(
			mtr, rec,
			hash_bitmap, UT_ARR_SIZE(hash_bitmap), n_recs);
	}

	/* Look at the previous page */

	prev_page_no = btr_page_get_prev(page);

	if (prev_page_no == FIL_NULL) {

		goto count_later;
	}

	{
		buf_block_t*	block;

		block = buf_page_get(
			page_id_t(IBUF_SPACE_ID, prev_page_no),
			0, RW_X_LATCH, mtr);

		buf_block_dbg_add_level(block, SYNC_IBUF_TREE_NODE);

		prev_page = buf_block_get_frame(block);
		ut_ad(page_validate(prev_page, ibuf->index));
	}

#ifdef UNIV_BTR_DEBUG
	ut_a(!memcmp(prev_page + FIL_PAGE_NEXT, page + FIL_PAGE_OFFSET, 4));
#endif /* UNIV_BTR_DEBUG */

	rec = page_get_supremum_rec(prev_page);
	rec = page_rec_get_prev_const(rec);

	for (;; rec = page_rec_get_prev_const(rec)) {
		ut_ad(page_align(rec) == prev_page);

		if (page_rec_is_infimum(rec)) {

			/* We cannot go to yet a previous page, because we
			do not have the x-latch on it, and cannot acquire one
			because of the latching order: we have to give up */

			return(srv_page_size);
		}

		if (page_no != ibuf_rec_get_page_no(mtr, rec)
		    || space != ibuf_rec_get_space(mtr, rec)) {

			goto count_later;
		}

		volume += ibuf_get_volume_buffered_count(
			mtr, rec,
			hash_bitmap, UT_ARR_SIZE(hash_bitmap), n_recs);
	}

count_later:
	rec = btr_pcur_get_rec(pcur);

	if (!page_rec_is_supremum(rec)) {
		rec = page_rec_get_next_const(rec);
	}

	for (; !page_rec_is_supremum(rec);
	     rec = page_rec_get_next_const(rec)) {
		if (page_no != ibuf_rec_get_page_no(mtr, rec)
		    || space != ibuf_rec_get_space(mtr, rec)) {

			return(volume);
		}

		volume += ibuf_get_volume_buffered_count(
			mtr, rec,
			hash_bitmap, UT_ARR_SIZE(hash_bitmap), n_recs);
	}

	/* Look at the next page */

	next_page_no = btr_page_get_next(page);

	if (next_page_no == FIL_NULL) {

		return(volume);
	}

	{
		buf_block_t*	block;

		block = buf_page_get(
			page_id_t(IBUF_SPACE_ID, next_page_no),
			0, RW_X_LATCH, mtr);

		buf_block_dbg_add_level(block, SYNC_IBUF_TREE_NODE);

		next_page = buf_block_get_frame(block);
		ut_ad(page_validate(next_page, ibuf->index));
	}

#ifdef UNIV_BTR_DEBUG
	ut_a(!memcmp(next_page + FIL_PAGE_PREV, page + FIL_PAGE_OFFSET, 4));
#endif /* UNIV_BTR_DEBUG */

	rec = page_get_infimum_rec(next_page);
	rec = page_rec_get_next_const(rec);

	for (;; rec = page_rec_get_next_const(rec)) {
		ut_ad(page_align(rec) == next_page);

		if (page_rec_is_supremum(rec)) {

			/* We give up */

			return(srv_page_size);
		}

		if (page_no != ibuf_rec_get_page_no(mtr, rec)
		    || space != ibuf_rec_get_space(mtr, rec)) {

			return(volume);
		}

		volume += ibuf_get_volume_buffered_count(
			mtr, rec,
			hash_bitmap, UT_ARR_SIZE(hash_bitmap), n_recs);
	}
}

/*********************************************************************//**
Reads the biggest tablespace id from the high end of the insert buffer
tree and updates the counter in fil_system. */
void
ibuf_update_max_tablespace_id(void)
/*===============================*/
{
	ulint		max_space_id;
	const rec_t*	rec;
	const byte*	field;
	ulint		len;
	btr_pcur_t	pcur;
	mtr_t		mtr;

	ut_a(!dict_table_is_comp(ibuf->index->table));

	ibuf_mtr_start(&mtr);

	btr_pcur_open_at_index_side(
		false, ibuf->index, BTR_SEARCH_LEAF, &pcur, true, 0, &mtr);

	ut_ad(page_validate(btr_pcur_get_page(&pcur), ibuf->index));

	btr_pcur_move_to_prev(&pcur, &mtr);

	if (btr_pcur_is_before_first_on_page(&pcur)) {
		/* The tree is empty */

		max_space_id = 0;
	} else {
		rec = btr_pcur_get_rec(&pcur);

		field = rec_get_nth_field_old(rec, IBUF_REC_FIELD_SPACE, &len);

		ut_a(len == 4);

		max_space_id = mach_read_from_4(field);
	}

	ibuf_mtr_commit(&mtr);

	/* printf("Maximum space id in insert buffer %lu\n", max_space_id); */

	fil_set_max_space_id_if_bigger(max_space_id);
}

#ifdef UNIV_DEBUG
# define ibuf_get_entry_counter_low(mtr,rec,space,page_no)	\
	ibuf_get_entry_counter_low_func(mtr,rec,space,page_no)
#else /* UNIV_DEBUG */
# define ibuf_get_entry_counter_low(mtr,rec,space,page_no)	\
	ibuf_get_entry_counter_low_func(rec,space,page_no)
#endif
/****************************************************************//**
Helper function for ibuf_get_entry_counter_func. Checks if rec is for
(space, page_no), and if so, reads counter value from it and returns
that + 1.
@retval ULINT_UNDEFINED if the record does not contain any counter
@retval 0 if the record is not for (space, page_no)
@retval 1 + previous counter value, otherwise */
static
ulint
ibuf_get_entry_counter_low_func(
/*============================*/
#ifdef UNIV_DEBUG
	mtr_t*		mtr,		/*!< in: mini-transaction of rec */
#endif /* UNIV_DEBUG */
	const rec_t*	rec,		/*!< in: insert buffer record */
	ulint		space,		/*!< in: space id */
	ulint		page_no)	/*!< in: page number */
{
	ulint		counter;
	const byte*	field;
	ulint		len;

	ut_ad(ibuf_inside(mtr));
	ut_ad(mtr_memo_contains_page_flagged(mtr, rec, MTR_MEMO_PAGE_X_FIX
					     | MTR_MEMO_PAGE_S_FIX));
	ut_ad(rec_get_n_fields_old(rec) > 2);

	field = rec_get_nth_field_old(rec, IBUF_REC_FIELD_MARKER, &len);

	ut_a(len == 1);

	/* Check the tablespace identifier. */
	field = rec_get_nth_field_old(rec, IBUF_REC_FIELD_SPACE, &len);

	ut_a(len == 4);

	if (mach_read_from_4(field) != space) {

		return(0);
	}

	/* Check the page offset. */
	field = rec_get_nth_field_old(rec, IBUF_REC_FIELD_PAGE, &len);
	ut_a(len == 4);

	if (mach_read_from_4(field) != page_no) {

		return(0);
	}

	/* Check if the record contains a counter field. */
	field = rec_get_nth_field_old(rec, IBUF_REC_FIELD_METADATA, &len);

	switch (len % DATA_NEW_ORDER_NULL_TYPE_BUF_SIZE) {
	default:
		ut_error;
	case 0: /* ROW_FORMAT=REDUNDANT */
	case 1: /* ROW_FORMAT=COMPACT */
		return(ULINT_UNDEFINED);

	case IBUF_REC_INFO_SIZE:
		counter = mach_read_from_2(field + IBUF_REC_OFFSET_COUNTER);
		ut_a(counter < 0xFFFF);
		return(counter + 1);
	}
}

#ifdef UNIV_DEBUG
# define ibuf_get_entry_counter(space,page_no,rec,mtr,exact_leaf) \
	ibuf_get_entry_counter_func(space,page_no,rec,mtr,exact_leaf)
#else /* UNIV_DEBUG */
# define ibuf_get_entry_counter(space,page_no,rec,mtr,exact_leaf) \
	ibuf_get_entry_counter_func(space,page_no,rec,exact_leaf)
#endif /* UNIV_DEBUG */

/****************************************************************//**
Calculate the counter field for an entry based on the current
last record in ibuf for (space, page_no).
@return the counter field, or ULINT_UNDEFINED
if we should abort this insertion to ibuf */
static
ulint
ibuf_get_entry_counter_func(
/*========================*/
	ulint		space,		/*!< in: space id of entry */
	ulint		page_no,	/*!< in: page number of entry */
	const rec_t*	rec,		/*!< in: the record preceding the
					insertion point */
#ifdef UNIV_DEBUG
	mtr_t*		mtr,		/*!< in: mini-transaction */
#endif /* UNIV_DEBUG */
	ibool		only_leaf)	/*!< in: TRUE if this is the only
					leaf page that can contain entries
					for (space,page_no), that is, there
					was no exact match for (space,page_no)
					in the node pointer */
{
	ut_ad(ibuf_inside(mtr));
	ut_ad(mtr_memo_contains_page(mtr, rec, MTR_MEMO_PAGE_X_FIX));
	ut_ad(page_validate(page_align(rec), ibuf->index));

	if (page_rec_is_supremum(rec)) {
		/* This is just for safety. The record should be a
		page infimum or a user record. */
		ut_ad(0);
		return(ULINT_UNDEFINED);
	} else if (!page_rec_is_infimum(rec)) {
		return(ibuf_get_entry_counter_low(mtr, rec, space, page_no));
	} else if (only_leaf || !page_has_prev(page_align(rec))) {
		/* The parent node pointer did not contain the
		searched for (space, page_no), which means that the
		search ended on the correct page regardless of the
		counter value, and since we're at the infimum record,
		there are no existing records. */
		return(0);
	} else {
		/* We used to read the previous page here. It would
		break the latching order, because the caller has
		buffer-fixed an insert buffer bitmap page. */
		return(ULINT_UNDEFINED);
	}
}


/** Translates the ibuf free bits to the free space on a page in bytes.
@param[in]	physical_size	page_size
@param[in]	bits		value for ibuf bitmap bits
@return maximum insert size after reorganize for the page */
inline ulint
ibuf_index_page_calc_free_from_bits(ulint physical_size, ulint bits)
{
	ut_ad(bits < 4);
	ut_ad(physical_size > IBUF_PAGE_SIZE_PER_FREE_SPACE);

	if (bits == 3) {
		bits = 4;
	}

	return bits * physical_size / IBUF_PAGE_SIZE_PER_FREE_SPACE;
}

/** Buffer an operation in the insert/delete buffer, instead of doing it
directly to the disk page, if this is possible.
@param[in]	mode		BTR_MODIFY_PREV or BTR_MODIFY_TREE
@param[in]	op		operation type
@param[in]	no_counter	TRUE=use 5.0.3 format; FALSE=allow delete
buffering
@param[in]	entry		index entry to insert
@param[in]	entry_size	rec_get_converted_size(index, entry)
@param[in,out]	index		index where to insert; must not be unique
or clustered
@param[in]	page_id		page id where to insert
@param[in]	zip_size	ROW_FORMAT=COMPRESSED page size, or 0
@param[in,out]	thr		query thread
@return DB_SUCCESS, DB_STRONG_FAIL or other error */
static MY_ATTRIBUTE((warn_unused_result))
dberr_t
ibuf_insert_low(
	ulint			mode,
	ibuf_op_t		op,
	ibool			no_counter,
	const dtuple_t*		entry,
	ulint			entry_size,
	dict_index_t*		index,
	const page_id_t		page_id,
	ulint			zip_size,
	que_thr_t*		thr)
{
	big_rec_t*	dummy_big_rec;
	btr_pcur_t	pcur;
	btr_cur_t*	cursor;
	dtuple_t*	ibuf_entry;
	mem_heap_t*	offsets_heap	= NULL;
	mem_heap_t*	heap;
	offset_t*	offsets		= NULL;
	ulint		buffered;
	lint		min_n_recs;
	rec_t*		ins_rec;
	ibool		old_bit_value;
	page_t*		bitmap_page;
	buf_block_t*	block;
	page_t*		root;
	dberr_t		err;
	ibool		do_merge;
	ulint		space_ids[IBUF_MAX_N_PAGES_MERGED];
	ulint		page_nos[IBUF_MAX_N_PAGES_MERGED];
	ulint		n_stored;
	mtr_t		mtr;
	mtr_t		bitmap_mtr;

	ut_a(!dict_index_is_clust(index));
	ut_ad(!dict_index_is_spatial(index));
	ut_ad(dtuple_check_typed(entry));
	ut_ad(!no_counter || op == IBUF_OP_INSERT);
	ut_ad(page_id.space() == index->table->space_id);
	ut_a(op < IBUF_OP_COUNT);

	do_merge = FALSE;

	/* Perform dirty reads of ibuf->size and ibuf->max_size, to
	reduce ibuf_mutex contention. Given that ibuf->max_size and
	ibuf->size fit in a machine word, this should be OK; at worst
	we are doing some excessive ibuf_contract() or occasionally
	skipping an ibuf_contract(). */
	if (ibuf->max_size == 0) {
		return(DB_STRONG_FAIL);
	}

	if (ibuf->size >= ibuf->max_size + IBUF_CONTRACT_DO_NOT_INSERT) {
		/* Insert buffer is now too big, contract it but do not try
		to insert */


#ifdef UNIV_IBUF_DEBUG
		fputs("Ibuf too big\n", stderr);
#endif
		ibuf_contract(true);

		return(DB_STRONG_FAIL);
	}

	heap = mem_heap_create(1024);

	/* Build the entry which contains the space id and the page number
	as the first fields and the type information for other fields, and
	which will be inserted to the insert buffer. Using a counter value
	of 0xFFFF we find the last record for (space, page_no), from which
	we can then read the counter value N and use N + 1 in the record we
	insert. (We patch the ibuf_entry's counter field to the correct
	value just before actually inserting the entry.) */

	ibuf_entry = ibuf_entry_build(
		op, index, entry, page_id.space(), page_id.page_no(),
		no_counter ? ULINT_UNDEFINED : 0xFFFF, heap);

	/* Open a cursor to the insert buffer tree to calculate if we can add
	the new entry to it without exceeding the free space limit for the
	page. */

	if (BTR_LATCH_MODE_WITHOUT_INTENTION(mode) == BTR_MODIFY_TREE) {
		for (;;) {
			mutex_enter(&ibuf_pessimistic_insert_mutex);
			mutex_enter(&ibuf_mutex);

			if (UNIV_LIKELY(ibuf_data_enough_free_for_insert())) {

				break;
			}

			mutex_exit(&ibuf_mutex);
			mutex_exit(&ibuf_pessimistic_insert_mutex);

			if (!ibuf_add_free_page()) {

				mem_heap_free(heap);
				return(DB_STRONG_FAIL);
			}
		}
	}

	ibuf_mtr_start(&mtr);

	btr_pcur_open(ibuf->index, ibuf_entry, PAGE_CUR_LE, mode, &pcur, &mtr);
	ut_ad(page_validate(btr_pcur_get_page(&pcur), ibuf->index));

	/* Find out the volume of already buffered inserts for the same index
	page */
	min_n_recs = 0;
	buffered = ibuf_get_volume_buffered(&pcur,
					    page_id.space(),
					    page_id.page_no(),
					    op == IBUF_OP_DELETE
					    ? &min_n_recs
					    : NULL, &mtr);

	const ulint physical_size = zip_size ? zip_size : srv_page_size;

	if (op == IBUF_OP_DELETE
	    && (min_n_recs < 2 || buf_pool_watch_occurred(page_id))) {
		/* The page could become empty after the record is
		deleted, or the page has been read in to the buffer
		pool.  Refuse to buffer the operation. */

		/* The buffer pool watch is needed for IBUF_OP_DELETE
		because of latching order considerations.  We can
		check buf_pool_watch_occurred() only after latching
		the insert buffer B-tree pages that contain buffered
		changes for the page.  We never buffer IBUF_OP_DELETE,
		unless some IBUF_OP_INSERT or IBUF_OP_DELETE_MARK have
		been previously buffered for the page.  Because there
		are buffered operations for the page, the insert
		buffer B-tree page latches held by mtr will guarantee
		that no changes for the user page will be merged
		before mtr_commit(&mtr).  We must not mtr_commit(&mtr)
		until after the IBUF_OP_DELETE has been buffered. */

fail_exit:
		if (BTR_LATCH_MODE_WITHOUT_INTENTION(mode) == BTR_MODIFY_TREE) {
			mutex_exit(&ibuf_mutex);
			mutex_exit(&ibuf_pessimistic_insert_mutex);
		}

		err = DB_STRONG_FAIL;
		goto func_exit;
	}

	/* After this point, the page could still be loaded to the
	buffer pool, but we do not have to care about it, since we are
	holding a latch on the insert buffer leaf page that contains
	buffered changes for (space, page_no).  If the page enters the
	buffer pool, buf_page_io_complete() for (space, page_no) will
	have to acquire a latch on the same insert buffer leaf page,
	which it cannot do until we have buffered the IBUF_OP_DELETE
	and done mtr_commit(&mtr) to release the latch. */

	ibuf_mtr_start(&bitmap_mtr);
	index->set_modified(bitmap_mtr);

	bitmap_page = ibuf_bitmap_get_map_page(page_id, zip_size, &bitmap_mtr);

	/* We check if the index page is suitable for buffered entries */

	if (buf_page_peek(page_id)
	    || lock_rec_expl_exist_on_page(page_id.space(),
					   page_id.page_no())) {

		ibuf_mtr_commit(&bitmap_mtr);
		goto fail_exit;
	}

	if (op == IBUF_OP_INSERT) {
		ulint	bits = ibuf_bitmap_page_get_bits(
			bitmap_page, page_id, physical_size, IBUF_BITMAP_FREE,
			&bitmap_mtr);

		if (buffered + entry_size + page_dir_calc_reserved_space(1)
		    > ibuf_index_page_calc_free_from_bits(physical_size,
							  bits)) {
			/* Release the bitmap page latch early. */
			ibuf_mtr_commit(&bitmap_mtr);

			/* It may not fit */
			do_merge = TRUE;

			ibuf_get_merge_page_nos(FALSE,
						btr_pcur_get_rec(&pcur), &mtr,
						space_ids,
						page_nos, &n_stored);

			goto fail_exit;
		}
	}

	if (!no_counter) {
		/* Patch correct counter value to the entry to
		insert. This can change the insert position, which can
		result in the need to abort in some cases. */
		ulint		counter = ibuf_get_entry_counter(
			page_id.space(), page_id.page_no(),
			btr_pcur_get_rec(&pcur), &mtr,
			btr_pcur_get_btr_cur(&pcur)->low_match
			< IBUF_REC_FIELD_METADATA);
		dfield_t*	field;

		if (counter == ULINT_UNDEFINED) {
			ibuf_mtr_commit(&bitmap_mtr);
			goto fail_exit;
		}

		field = dtuple_get_nth_field(
			ibuf_entry, IBUF_REC_FIELD_METADATA);
		mach_write_to_2(
			(byte*) dfield_get_data(field)
			+ IBUF_REC_OFFSET_COUNTER, counter);
	}

	/* Set the bitmap bit denoting that the insert buffer contains
	buffered entries for this index page, if the bit is not set yet */

	old_bit_value = ibuf_bitmap_page_get_bits(
		bitmap_page, page_id, physical_size,
		IBUF_BITMAP_BUFFERED, &bitmap_mtr);

	if (!old_bit_value) {
		ibuf_bitmap_page_set_bits(bitmap_page, page_id, physical_size,
					  IBUF_BITMAP_BUFFERED, TRUE,
					  &bitmap_mtr);
	}

	ibuf_mtr_commit(&bitmap_mtr);

	cursor = btr_pcur_get_btr_cur(&pcur);

	if (mode == BTR_MODIFY_PREV) {
		err = btr_cur_optimistic_insert(
			BTR_NO_LOCKING_FLAG | BTR_NO_UNDO_LOG_FLAG,
			cursor, &offsets, &offsets_heap,
			ibuf_entry, &ins_rec,
			&dummy_big_rec, 0, thr, &mtr);
		block = btr_cur_get_block(cursor);
		ut_ad(block->page.id.space() == IBUF_SPACE_ID);

		/* If this is the root page, update ibuf->empty. */
		if (block->page.id.page_no() == FSP_IBUF_TREE_ROOT_PAGE_NO) {
			const page_t*	root = buf_block_get_frame(block);

			ut_ad(page_get_space_id(root) == IBUF_SPACE_ID);
			ut_ad(page_get_page_no(root)
			      == FSP_IBUF_TREE_ROOT_PAGE_NO);

			ibuf->empty = page_is_empty(root);
		}
	} else {
		ut_ad(BTR_LATCH_MODE_WITHOUT_INTENTION(mode)
		      == BTR_MODIFY_TREE);

		/* We acquire an sx-latch to the root page before the insert,
		because a pessimistic insert releases the tree x-latch,
		which would cause the sx-latching of the root after that to
		break the latching order. */

		root = ibuf_tree_root_get(&mtr);

		err = btr_cur_optimistic_insert(
			BTR_NO_LOCKING_FLAG | BTR_NO_UNDO_LOG_FLAG,
			cursor, &offsets, &offsets_heap,
			ibuf_entry, &ins_rec,
			&dummy_big_rec, 0, thr, &mtr);

		if (err == DB_FAIL) {
			err = btr_cur_pessimistic_insert(
				BTR_NO_LOCKING_FLAG | BTR_NO_UNDO_LOG_FLAG,
				cursor, &offsets, &offsets_heap,
				ibuf_entry, &ins_rec,
				&dummy_big_rec, 0, thr, &mtr);
		}

		mutex_exit(&ibuf_pessimistic_insert_mutex);
		ibuf_size_update(root);
		mutex_exit(&ibuf_mutex);
		ibuf->empty = page_is_empty(root);

		block = btr_cur_get_block(cursor);
		ut_ad(block->page.id.space() == IBUF_SPACE_ID);
	}

	if (offsets_heap) {
		mem_heap_free(offsets_heap);
	}

	if (err == DB_SUCCESS && op != IBUF_OP_DELETE) {
		/* Update the page max trx id field */
		page_update_max_trx_id(block, NULL,
				       thr_get_trx(thr)->id, &mtr);
	}

func_exit:
	ibuf_mtr_commit(&mtr);
	btr_pcur_close(&pcur);

	mem_heap_free(heap);

	if (err == DB_SUCCESS
	    && BTR_LATCH_MODE_WITHOUT_INTENTION(mode) == BTR_MODIFY_TREE) {
		ibuf_contract_after_insert(entry_size);
	}

	if (do_merge) {
#ifdef UNIV_IBUF_DEBUG
		ut_a(n_stored <= IBUF_MAX_N_PAGES_MERGED);
#endif
		buf_read_ibuf_merge_pages(false, space_ids,
					  page_nos, n_stored);
	}

	return(err);
}

/** Buffer an operation in the change buffer, instead of applying it
directly to the file page, if this is possible. Does not do it if the index
is clustered or unique.
@param[in]	op		operation type
@param[in]	entry		index entry to insert
@param[in,out]	index		index where to insert
@param[in]	page_id		page id where to insert
@param[in]	zip_size	ROW_FORMAT=COMPRESSED page size, or 0
@param[in,out]	thr		query thread
@return true if success */
bool
ibuf_insert(
	ibuf_op_t		op,
	const dtuple_t*		entry,
	dict_index_t*		index,
	const page_id_t		page_id,
	ulint			zip_size,
	que_thr_t*		thr)
{
	dberr_t		err;
	ulint		entry_size;
	ibool		no_counter;
	/* Read the settable global variable only once in
	this function, so that we will have a consistent view of it. */
	ibuf_use_t	use		= ibuf_use_t(innodb_change_buffering);
	DBUG_ENTER("ibuf_insert");

	DBUG_PRINT("ibuf", ("op: %d, space: " UINT32PF ", page_no: " UINT32PF,
			    op, page_id.space(), page_id.page_no()));

	ut_ad(dtuple_check_typed(entry));
	ut_ad(page_id.space() != SRV_TMP_SPACE_ID);

	ut_a(!dict_index_is_clust(index));
	ut_ad(!index->table->is_temporary());

	no_counter = use <= IBUF_USE_INSERT;

	switch (op) {
	case IBUF_OP_INSERT:
		switch (use) {
		case IBUF_USE_NONE:
		case IBUF_USE_DELETE:
		case IBUF_USE_DELETE_MARK:
			DBUG_RETURN(false);
		case IBUF_USE_INSERT:
		case IBUF_USE_INSERT_DELETE_MARK:
		case IBUF_USE_ALL:
			goto check_watch;
		}
		break;
	case IBUF_OP_DELETE_MARK:
		switch (use) {
		case IBUF_USE_NONE:
		case IBUF_USE_INSERT:
			DBUG_RETURN(false);
		case IBUF_USE_DELETE_MARK:
		case IBUF_USE_DELETE:
		case IBUF_USE_INSERT_DELETE_MARK:
		case IBUF_USE_ALL:
			ut_ad(!no_counter);
			goto check_watch;
		}
		break;
	case IBUF_OP_DELETE:
		switch (use) {
		case IBUF_USE_NONE:
		case IBUF_USE_INSERT:
		case IBUF_USE_INSERT_DELETE_MARK:
			DBUG_RETURN(false);
		case IBUF_USE_DELETE_MARK:
		case IBUF_USE_DELETE:
		case IBUF_USE_ALL:
			ut_ad(!no_counter);
			goto skip_watch;
		}
		break;
	case IBUF_OP_COUNT:
		break;
	}

	/* unknown op or use */
	ut_error;

check_watch:
	/* If a thread attempts to buffer an insert on a page while a
	purge is in progress on the same page, the purge must not be
	buffered, because it could remove a record that was
	re-inserted later.  For simplicity, we block the buffering of
	all operations on a page that has a purge pending.

	We do not check this in the IBUF_OP_DELETE case, because that
	would always trigger the buffer pool watch during purge and
	thus prevent the buffering of delete operations.  We assume
	that the issuer of IBUF_OP_DELETE has called
	buf_pool_watch_set(space, page_no). */

	{
		buf_pool_t*	buf_pool = buf_pool_get(page_id);
		buf_page_t*	bpage
			= buf_page_get_also_watch(buf_pool, page_id);

		if (bpage != NULL) {
			/* A buffer pool watch has been set or the
			page has been read into the buffer pool.
			Do not buffer the request.  If a purge operation
			is being buffered, have this request executed
			directly on the page in the buffer pool after the
			buffered entries for this page have been merged. */
			DBUG_RETURN(false);
		}
	}

skip_watch:
	entry_size = rec_get_converted_size(index, entry, 0);

	if (entry_size
	    >= page_get_free_space_of_empty(dict_table_is_comp(index->table))
	    / 2) {

		DBUG_RETURN(false);
	}

	err = ibuf_insert_low(BTR_MODIFY_PREV, op, no_counter,
			      entry, entry_size,
			      index, page_id, zip_size, thr);
	if (err == DB_FAIL) {
		err = ibuf_insert_low(BTR_MODIFY_TREE | BTR_LATCH_FOR_INSERT,
				      op, no_counter, entry, entry_size,
				      index, page_id, zip_size, thr);
	}

	ut_a(err == DB_SUCCESS || err == DB_STRONG_FAIL
	     || err == DB_TOO_BIG_RECORD);

	DBUG_RETURN(err == DB_SUCCESS);
}

/********************************************************************//**
During merge, inserts to an index page a secondary index entry extracted
from the insert buffer.
@return	newly inserted record */
static MY_ATTRIBUTE((nonnull))
rec_t*
ibuf_insert_to_index_page_low(
/*==========================*/
	const dtuple_t*	entry,	/*!< in: buffered entry to insert */
	buf_block_t*	block,	/*!< in/out: index page where the buffered
				entry should be placed */
	dict_index_t*	index,	/*!< in: record descriptor */
	offset_t**	offsets,/*!< out: offsets on *rec */
	mem_heap_t*	heap,	/*!< in/out: memory heap */
	mtr_t*		mtr,	/*!< in/out: mtr */
	page_cur_t*	page_cur)/*!< in/out: cursor positioned on the record
				after which to insert the buffered entry */
{
	const page_t*	page;
	const page_t*	bitmap_page;
	ulint		old_bits;
	rec_t*		rec;
	DBUG_ENTER("ibuf_insert_to_index_page_low");

	rec = page_cur_tuple_insert(page_cur, entry, index,
				    offsets, &heap, 0, mtr);
	if (rec != NULL) {
		DBUG_RETURN(rec);
	}

	/* Page reorganization or recompression should already have
	been attempted by page_cur_tuple_insert(). Besides, per
	ibuf_index_page_calc_free_zip() the page should not have been
	recompressed or reorganized. */
	ut_ad(!buf_block_get_page_zip(block));

	/* If the record did not fit, reorganize */

	btr_page_reorganize(page_cur, index, mtr);

	/* This time the record must fit */

	rec = page_cur_tuple_insert(page_cur, entry, index,
				    offsets, &heap, 0, mtr);
	if (rec != NULL) {
		DBUG_RETURN(rec);
	}

	page = buf_block_get_frame(block);

	ib::error() << "Insert buffer insert fails; page free "
		<< page_get_max_insert_size(page, 1) << ", dtuple size "
		<< rec_get_converted_size(index, entry, 0);

	fputs("InnoDB: Cannot insert index record ", stderr);
	dtuple_print(stderr, entry);
	fputs("\nInnoDB: The table where this index record belongs\n"
	      "InnoDB: is now probably corrupt. Please run CHECK TABLE on\n"
	      "InnoDB: that table.\n", stderr);

	bitmap_page = ibuf_bitmap_get_map_page(block->page.id,
					       block->zip_size(), mtr);
	old_bits = ibuf_bitmap_page_get_bits(
		bitmap_page, block->page.id, block->zip_size(),
		IBUF_BITMAP_FREE, mtr);

	ib::error() << "page " << block->page.id << ", size "
		<< block->physical_size() << ", bitmap bits " << old_bits;

	ib::error() << BUG_REPORT_MSG;

	ut_ad(0);
	DBUG_RETURN(NULL);
}

/************************************************************************
During merge, inserts to an index page a secondary index entry extracted
from the insert buffer. */
static
void
ibuf_insert_to_index_page(
/*======================*/
	const dtuple_t*	entry,	/*!< in: buffered entry to insert */
	buf_block_t*	block,	/*!< in/out: index page where the buffered entry
				should be placed */
	dict_index_t*	index,	/*!< in: record descriptor */
	mtr_t*		mtr)	/*!< in: mtr */
{
	page_cur_t	page_cur;
	ulint		low_match;
	page_t*		page		= buf_block_get_frame(block);
	rec_t*		rec;
	offset_t*	offsets;
	mem_heap_t*	heap;

	DBUG_ENTER("ibuf_insert_to_index_page");

	DBUG_PRINT("ibuf", ("page " UINT32PF ":" UINT32PF,
			    block->page.id.space(),
			    block->page.id.page_no()));

	ut_ad(!dict_index_is_online_ddl(index));// this is an ibuf_dummy index
	ut_ad(ibuf_inside(mtr));
	ut_ad(dtuple_check_typed(entry));
#ifdef BTR_CUR_HASH_ADAPT
	/* A change buffer merge must occur before users are granted
	any access to the page. No adaptive hash index entries may
	point to a freshly read page. */
	ut_ad(!block->index);
	assert_block_ahi_empty(block);
#endif /* BTR_CUR_HASH_ADAPT */
	ut_ad(mtr->is_named_space(block->page.id.space()));

	if (UNIV_UNLIKELY(dict_table_is_comp(index->table)
			  != (ibool)!!page_is_comp(page))) {
		ib::warn() << "Trying to insert a record from the insert"
			" buffer to an index page but the 'compact' flag does"
			" not match!";
		goto dump;
	}

	rec = page_rec_get_next(page_get_infimum_rec(page));

	if (page_rec_is_supremum(rec)) {
		ib::warn() << "Trying to insert a record from the insert"
			" buffer to an index page but the index page"
			" is empty!";
		goto dump;
	}

	if (!rec_n_fields_is_sane(index, rec, entry)) {
		ib::warn() << "Trying to insert a record from the insert"
			" buffer to an index page but the number of fields"
			" does not match!";
		rec_print(stderr, rec, index);
dump:
		dtuple_print(stderr, entry);
		ut_ad(0);

		ib::warn() << "The table where this index record belongs"
			" is now probably corrupt. Please run CHECK TABLE on"
			" your tables. " << BUG_REPORT_MSG;

		DBUG_VOID_RETURN;
	}

	low_match = page_cur_search(block, index, entry, &page_cur);

	heap = mem_heap_create(
		sizeof(upd_t)
		+ REC_OFFS_HEADER_SIZE * sizeof(*offsets)
		+ dtuple_get_n_fields(entry)
		* (sizeof(upd_field_t) + sizeof *offsets));

	if (UNIV_UNLIKELY(low_match == dtuple_get_n_fields(entry))) {
		upd_t*		update;
		page_zip_des_t*	page_zip;

		rec = page_cur_get_rec(&page_cur);

		/* This is based on
		row_ins_sec_index_entry_by_modify(BTR_MODIFY_LEAF). */
		ut_ad(rec_get_deleted_flag(rec, page_is_comp(page)));

		offsets = rec_get_offsets(rec, index, NULL, true,
					  ULINT_UNDEFINED, &heap);
		update = row_upd_build_sec_rec_difference_binary(
			rec, index, offsets, entry, heap);

		page_zip = buf_block_get_page_zip(block);

		if (update->n_fields == 0) {
			/* The records only differ in the delete-mark.
			Clear the delete-mark, like we did before
			Bug #56680 was fixed. */
			btr_cur_set_deleted_flag_for_ibuf(
				rec, page_zip, FALSE, mtr);
			goto updated_in_place;
		}

		/* Copy the info bits. Clear the delete-mark. */
		update->info_bits = rec_get_info_bits(rec, page_is_comp(page));
		update->info_bits &= ~REC_INFO_DELETED_FLAG;

		/* We cannot invoke btr_cur_optimistic_update() here,
		because we do not have a btr_cur_t or que_thr_t,
		as the insert buffer merge occurs at a very low level. */
		if (!row_upd_changes_field_size_or_external(index, offsets,
							    update)
		    && (!page_zip || btr_cur_update_alloc_zip(
				page_zip, &page_cur, index, offsets,
				rec_offs_size(offsets), false, mtr))) {
			/* This is the easy case. Do something similar
			to btr_cur_update_in_place(). */
			rec = page_cur_get_rec(&page_cur);
			row_upd_rec_in_place(rec, index, offsets,
					     update, page_zip);

			/* Log the update in place operation. During recovery
			MLOG_COMP_REC_UPDATE_IN_PLACE/MLOG_REC_UPDATE_IN_PLACE
			expects trx_id, roll_ptr for secondary indexes. So we
			just write dummy trx_id(0), roll_ptr(0) */
			btr_cur_update_in_place_log(BTR_KEEP_SYS_FLAG, rec,
						    index, update, 0, 0, mtr);

			DBUG_EXECUTE_IF(
				"crash_after_log_ibuf_upd_inplace",
				log_buffer_flush_to_disk();
				ib::info() << "Wrote log record for ibuf"
					" update in place operation";
				DBUG_SUICIDE();
			);

			goto updated_in_place;
		}

		/* btr_cur_update_alloc_zip() may have changed this */
		rec = page_cur_get_rec(&page_cur);

		/* A collation may identify values that differ in
		storage length.
		Some examples (1 or 2 bytes):
		utf8_turkish_ci: I = U+0131 LATIN SMALL LETTER DOTLESS I
		utf8_general_ci: S = U+00DF LATIN SMALL LETTER SHARP S
		utf8_general_ci: A = U+00E4 LATIN SMALL LETTER A WITH DIAERESIS

		latin1_german2_ci: SS = U+00DF LATIN SMALL LETTER SHARP S

		Examples of a character (3-byte UTF-8 sequence)
		identified with 2 or 4 characters (1-byte UTF-8 sequences):

		utf8_unicode_ci: 'II' = U+2171 SMALL ROMAN NUMERAL TWO
		utf8_unicode_ci: '(10)' = U+247D PARENTHESIZED NUMBER TEN
		*/

		/* Delete the different-length record, and insert the
		buffered one. */

		lock_rec_store_on_page_infimum(block, rec);
		page_cur_delete_rec(&page_cur, index, offsets, mtr);
		page_cur_move_to_prev(&page_cur);
		rec = ibuf_insert_to_index_page_low(entry, block, index,
				      		    &offsets, heap, mtr,
						    &page_cur);

		ut_ad(!cmp_dtuple_rec(entry, rec, offsets));
		lock_rec_restore_from_page_infimum(block, rec, block);
	} else {
		offsets = NULL;
		ibuf_insert_to_index_page_low(entry, block, index,
					      &offsets, heap, mtr,
					      &page_cur);
	}
updated_in_place:
	mem_heap_free(heap);

	DBUG_VOID_RETURN;
}

/****************************************************************//**
During merge, sets the delete mark on a record for a secondary index
entry. */
static
void
ibuf_set_del_mark(
/*==============*/
	const dtuple_t*		entry,	/*!< in: entry */
	buf_block_t*		block,	/*!< in/out: block */
	const dict_index_t*	index,	/*!< in: record descriptor */
	mtr_t*			mtr)	/*!< in: mtr */
{
	page_cur_t	page_cur;
	ulint		low_match;

	ut_ad(ibuf_inside(mtr));
	ut_ad(dtuple_check_typed(entry));

	low_match = page_cur_search(block, index, entry, &page_cur);

	if (low_match == dtuple_get_n_fields(entry)) {
		rec_t*		rec;
		page_zip_des_t*	page_zip;

		rec = page_cur_get_rec(&page_cur);
		page_zip = page_cur_get_page_zip(&page_cur);

		/* Delete mark the old index record. According to a
		comment in row_upd_sec_index_entry(), it can already
		have been delete marked if a lock wait occurred in
		row_ins_sec_index_entry() in a previous invocation of
		row_upd_sec_index_entry(). */

		if (UNIV_LIKELY
		    (!rec_get_deleted_flag(
			    rec, dict_table_is_comp(index->table)))) {
			btr_cur_set_deleted_flag_for_ibuf(rec, page_zip,
							  TRUE, mtr);
		}
	} else {
		const page_t*		page
			= page_cur_get_page(&page_cur);
		const buf_block_t*	block
			= page_cur_get_block(&page_cur);

		ib::error() << "Unable to find a record to delete-mark";
		fputs("InnoDB: tuple ", stderr);
		dtuple_print(stderr, entry);
		fputs("\n"
		      "InnoDB: record ", stderr);
		rec_print(stderr, page_cur_get_rec(&page_cur), index);

		ib::error() << "page " << block->page.id << " ("
			<< page_get_n_recs(page) << " records, index id "
			<< btr_page_get_index_id(page) << ").";

		ib::error() << BUG_REPORT_MSG;
		ut_ad(0);
	}
}

/****************************************************************//**
During merge, delete a record for a secondary index entry. */
static
void
ibuf_delete(
/*========*/
	const dtuple_t*	entry,	/*!< in: entry */
	buf_block_t*	block,	/*!< in/out: block */
	dict_index_t*	index,	/*!< in: record descriptor */
	mtr_t*		mtr)	/*!< in/out: mtr; must be committed
				before latching any further pages */
{
	page_cur_t	page_cur;
	ulint		low_match;

	ut_ad(ibuf_inside(mtr));
	ut_ad(dtuple_check_typed(entry));
	ut_ad(!dict_index_is_spatial(index));

	low_match = page_cur_search(block, index, entry, &page_cur);

	if (low_match == dtuple_get_n_fields(entry)) {
		page_zip_des_t*	page_zip= buf_block_get_page_zip(block);
		page_t*		page	= buf_block_get_frame(block);
		rec_t*		rec	= page_cur_get_rec(&page_cur);

		/* TODO: the below should probably be a separate function,
		it's a bastardized version of btr_cur_optimistic_delete. */

		offset_t	offsets_[REC_OFFS_NORMAL_SIZE];
		offset_t*	offsets	= offsets_;
		mem_heap_t*	heap = NULL;
		ulint		max_ins_size = 0;

		rec_offs_init(offsets_);

		offsets = rec_get_offsets(
			rec, index, offsets, true, ULINT_UNDEFINED, &heap);

		if (page_get_n_recs(page) <= 1
		    || !(REC_INFO_DELETED_FLAG
			 & rec_get_info_bits(rec, page_is_comp(page)))) {
			/* Refuse to purge the last record or a
			record that has not been marked for deletion. */
			ib::error() << "Unable to purge a record";
			fputs("InnoDB: tuple ", stderr);
			dtuple_print(stderr, entry);
			fputs("\n"
			      "InnoDB: record ", stderr);
			rec_print_new(stderr, rec, offsets);
			fprintf(stderr, "\nspace " UINT32PF " offset " UINT32PF
				" (%u records, index id %llu)\n"
				"InnoDB: Submit a detailed bug report"
				" to https://jira.mariadb.org/\n",
				block->page.id.space(),
				block->page.id.page_no(),
				(unsigned) page_get_n_recs(page),
				(ulonglong) btr_page_get_index_id(page));

			ut_ad(0);
			return;
		}

		lock_update_delete(block, rec);

		if (!page_zip) {
			max_ins_size
				= page_get_max_insert_size_after_reorganize(
					page, 1);
		}
#ifdef UNIV_ZIP_DEBUG
		ut_a(!page_zip || page_zip_validate(page_zip, page, index));
#endif /* UNIV_ZIP_DEBUG */
		page_cur_delete_rec(&page_cur, index, offsets, mtr);
#ifdef UNIV_ZIP_DEBUG
		ut_a(!page_zip || page_zip_validate(page_zip, page, index));
#endif /* UNIV_ZIP_DEBUG */

		if (page_zip) {
			ibuf_update_free_bits_zip(block, mtr);
		} else {
			ibuf_update_free_bits_low(block, max_ins_size, mtr);
		}

		if (UNIV_LIKELY_NULL(heap)) {
			mem_heap_free(heap);
		}
	} else {
		/* The record must have been purged already. */
	}
}

/*********************************************************************//**
Restores insert buffer tree cursor position
@return TRUE if the position was restored; FALSE if not */
static MY_ATTRIBUTE((nonnull))
ibool
ibuf_restore_pos(
/*=============*/
	ulint		space,	/*!< in: space id */
	ulint		page_no,/*!< in: index page number where the record
				should belong */
	const dtuple_t*	search_tuple,
				/*!< in: search tuple for entries of page_no */
	ulint		mode,	/*!< in: BTR_MODIFY_LEAF or BTR_MODIFY_TREE */
	btr_pcur_t*	pcur,	/*!< in/out: persistent cursor whose
				position is to be restored */
	mtr_t*		mtr)	/*!< in/out: mini-transaction */
{
	ut_ad(mode == BTR_MODIFY_LEAF
	      || BTR_LATCH_MODE_WITHOUT_INTENTION(mode) == BTR_MODIFY_TREE);

	if (btr_pcur_restore_position(mode, pcur, mtr)) {

		return(TRUE);
	}

	if (fil_space_t* s = fil_space_acquire_silent(space)) {
		ib::error() << "ibuf cursor restoration fails!"
			" ibuf record inserted to page "
			<< space << ":" << page_no
			<< " in file " << s->chain.start->name;
		s->release();

		ib::error() << BUG_REPORT_MSG;

		rec_print_old(stderr, btr_pcur_get_rec(pcur));
		rec_print_old(stderr, pcur->old_rec);
		dtuple_print(stderr, search_tuple);

		rec_print_old(stderr,
			      page_rec_get_next(btr_pcur_get_rec(pcur)));
	}

	ibuf_btr_pcur_commit_specify_mtr(pcur, mtr);
	return(FALSE);
}

/*********************************************************************//**
Deletes from ibuf the record on which pcur is positioned. If we have to
resort to a pessimistic delete, this function commits mtr and closes
the cursor.
@return TRUE if mtr was committed and pcur closed in this operation */
static MY_ATTRIBUTE((warn_unused_result))
ibool
ibuf_delete_rec(
/*============*/
	ulint		space,	/*!< in: space id */
	ulint		page_no,/*!< in: index page number that the record
				should belong to */
	btr_pcur_t*	pcur,	/*!< in: pcur positioned on the record to
				delete, having latch mode BTR_MODIFY_LEAF */
	const dtuple_t*	search_tuple,
				/*!< in: search tuple for entries of page_no */
	mtr_t*		mtr)	/*!< in: mtr */
{
	ibool		success;
	page_t*		root;
	dberr_t		err;

	ut_ad(ibuf_inside(mtr));
	ut_ad(page_rec_is_user_rec(btr_pcur_get_rec(pcur)));
	ut_ad(ibuf_rec_get_page_no(mtr, btr_pcur_get_rec(pcur)) == page_no);
	ut_ad(ibuf_rec_get_space(mtr, btr_pcur_get_rec(pcur)) == space);

	success = btr_cur_optimistic_delete(btr_pcur_get_btr_cur(pcur),
					    0, mtr);

	const page_id_t	page_id(space, page_no);

	if (success) {
		if (page_is_empty(btr_pcur_get_page(pcur))) {
			/* If a B-tree page is empty, it must be the root page
			and the whole B-tree must be empty. InnoDB does not
			allow empty B-tree pages other than the root. */
			root = btr_pcur_get_page(pcur);

			ut_ad(page_get_space_id(root) == IBUF_SPACE_ID);
			ut_ad(page_get_page_no(root)
			      == FSP_IBUF_TREE_ROOT_PAGE_NO);

			/* ibuf->empty is protected by the root page latch.
			Before the deletion, it had to be FALSE. */
			ut_ad(!ibuf->empty);
			ibuf->empty = true;
		}

		return(FALSE);
	}

	ut_ad(page_rec_is_user_rec(btr_pcur_get_rec(pcur)));
	ut_ad(ibuf_rec_get_page_no(mtr, btr_pcur_get_rec(pcur)) == page_no);
	ut_ad(ibuf_rec_get_space(mtr, btr_pcur_get_rec(pcur)) == space);

	/* We have to resort to a pessimistic delete from ibuf.
	Delete-mark the record so that it will not be applied again,
	in case the server crashes before the pessimistic delete is
	made persistent. */
	btr_cur_set_deleted_flag_for_ibuf(
		btr_pcur_get_rec(pcur), NULL, TRUE, mtr);

	btr_pcur_store_position(pcur, mtr);
	ibuf_btr_pcur_commit_specify_mtr(pcur, mtr);

	ibuf_mtr_start(mtr);
	mutex_enter(&ibuf_mutex);

	if (!ibuf_restore_pos(space, page_no, search_tuple,
			      BTR_MODIFY_TREE | BTR_LATCH_FOR_DELETE,
			      pcur, mtr)) {

		mutex_exit(&ibuf_mutex);
		ut_ad(mtr->has_committed());
		goto func_exit;
	}

	root = ibuf_tree_root_get(mtr);

	btr_cur_pessimistic_delete(&err, TRUE, btr_pcur_get_btr_cur(pcur), 0,
				   false, mtr);
	ut_a(err == DB_SUCCESS);

	ibuf_size_update(root);
	mutex_exit(&ibuf_mutex);

	ibuf->empty = page_is_empty(root);
	ibuf_btr_pcur_commit_specify_mtr(pcur, mtr);

func_exit:
	ut_ad(mtr->has_committed());
	btr_pcur_close(pcur);

	return(TRUE);
}

/**
Delete any buffered entries for a page.
This prevents an infinite loop on slow shutdown
in the case where the change buffer bitmap claims that no buffered
changes exist, while entries exist in the change buffer tree.
@param page_id  page number for which there should be no unbuffered changes */
ATTRIBUTE_COLD void ibuf_delete_recs(const page_id_t page_id)
{
	ulint dops[IBUF_OP_COUNT];
	mtr_t mtr;
	btr_pcur_t pcur;
	mem_heap_t* heap = mem_heap_create(512);
	const dtuple_t* tuple = ibuf_search_tuple_build(
		page_id.space(), page_id.page_no(), heap);
	memset(dops, 0, sizeof(dops));

loop:
	ibuf_mtr_start(&mtr);
	btr_pcur_open(ibuf->index, tuple, PAGE_CUR_GE, BTR_MODIFY_LEAF,
		      &pcur, &mtr);

	if (!btr_pcur_is_on_user_rec(&pcur)) {
		ut_ad(btr_pcur_is_after_last_in_tree(&pcur));
		goto func_exit;
	}

	for (;;) {
		ut_ad(btr_pcur_is_on_user_rec(&pcur));

		const rec_t* ibuf_rec = btr_pcur_get_rec(&pcur);

		if (ibuf_rec_get_space(&mtr, ibuf_rec)
		    != page_id.space()
		    || ibuf_rec_get_page_no(&mtr, ibuf_rec)
		    != page_id.page_no()) {
			break;
		}

		dops[ibuf_rec_get_op_type(&mtr, ibuf_rec)]++;

		/* Delete the record from ibuf */
		if (ibuf_delete_rec(page_id.space(), page_id.page_no(),
				    &pcur, tuple, &mtr)) {
			/* Deletion was pessimistic and mtr was committed:
			we start from the beginning again */
			ut_ad(mtr.has_committed());
			goto loop;
		}

		if (btr_pcur_is_after_last_on_page(&pcur)) {
			ibuf_mtr_commit(&mtr);
			btr_pcur_close(&pcur);
			goto loop;
		}
	}

func_exit:
	ibuf_mtr_commit(&mtr);
	btr_pcur_close(&pcur);

	ibuf_add_ops(ibuf->n_discarded_ops, dops);

	mem_heap_free(heap);
}

/** When an index page is read from a disk to the buffer pool, this function
applies any buffered operations to the page and deletes the entries from the
insert buffer. If the page is not read, but created in the buffer pool, this
function deletes its buffered entries from the insert buffer; there can
exist entries for such a page if the page belonged to an index which
subsequently was dropped.
@param[in,out]	block			if page has been read from disk,
pointer to the page x-latched, else NULL
@param[in]	page_id			page id of the index page
@param[in]	zip_size		ROW_FORMAT=COMPRESSED page size, or 0
@param[in]	update_ibuf_bitmap	normally this is set, but
if we have deleted or are deleting the tablespace, then we naturally do not
want to update a non-existent bitmap page */
void
ibuf_merge_or_delete_for_page(
	buf_block_t*		block,
	const page_id_t		page_id,
	ulint			zip_size,
	bool			update_ibuf_bitmap)
{
	btr_pcur_t	pcur;
#ifdef UNIV_IBUF_DEBUG
	ulint		volume			= 0;
#endif /* UNIV_IBUF_DEBUG */
	page_zip_des_t*	page_zip		= NULL;
	bool		corruption_noticed	= false;
	mtr_t		mtr;

	/* Counts for merged & discarded operations. */
	ulint		mops[IBUF_OP_COUNT];
	ulint		dops[IBUF_OP_COUNT];

	ut_ad(block == NULL || page_id == block->page.id);
	ut_ad(block == NULL || buf_block_get_io_fix(block) == BUF_IO_READ
	      || recv_recovery_is_on());

	if (srv_force_recovery >= SRV_FORCE_NO_IBUF_MERGE
	    || trx_sys_hdr_page(page_id)
	    || fsp_is_system_temporary(page_id.space())) {
		return;
	}

	const ulint physical_size = zip_size ? zip_size : srv_page_size;

	if (ibuf_fixed_addr_page(page_id, physical_size)
	    || fsp_descr_page(page_id, physical_size)) {
		return;
	}

	fil_space_t*	space;

	if (update_ibuf_bitmap) {
		space = fil_space_acquire_silent(page_id.space());

		if (UNIV_UNLIKELY(!space)) {
			/* Do not try to read the bitmap page from the
			non-existent tablespace, delete the ibuf records */
			block = NULL;
			update_ibuf_bitmap = false;
		} else {
			page_t*	bitmap_page = NULL;
			ulint	bitmap_bits = 0;

			ibuf_mtr_start(&mtr);

			bitmap_page = ibuf_bitmap_get_map_page(
				page_id, zip_size, &mtr);

			if (bitmap_page &&
			    fil_page_get_type(bitmap_page) != FIL_PAGE_TYPE_ALLOCATED) {
				bitmap_bits = ibuf_bitmap_page_get_bits(
					bitmap_page, page_id, zip_size,
					IBUF_BITMAP_BUFFERED, &mtr);
			}

			ibuf_mtr_commit(&mtr);

			if (!bitmap_bits) {
				/* No changes are buffered for this page. */
				space->release();
				if (UNIV_UNLIKELY(srv_shutdown_state)
				    && !srv_fast_shutdown) {
					/* Prevent an infinite loop on slow
					shutdown, in case the bitmap bits are
					wrongly clear even though buffered
					changes exist. */
					ibuf_delete_recs(page_id);
				}
				return;
			}
		}
	} else if (block != NULL
		   && (ibuf_fixed_addr_page(page_id, physical_size)
		       || fsp_descr_page(page_id, physical_size))) {

		return;
	} else {
		space = NULL;
	}

	mem_heap_t* heap = mem_heap_create(512);

	const dtuple_t* search_tuple = ibuf_search_tuple_build(
		page_id.space(), page_id.page_no(), heap);

	if (block != NULL) {
		/* Move the ownership of the x-latch on the page to this OS
		thread, so that we can acquire a second x-latch on it. This
		is needed for the insert operations to the index page to pass
		the debug checks. */

		rw_lock_x_lock_move_ownership(&(block->lock));
		page_zip = buf_block_get_page_zip(block);

		if (!fil_page_index_page_check(block->frame)
		    || !page_is_leaf(block->frame)) {

			corruption_noticed = true;

			ib::error() << "Corruption in the tablespace. Bitmap"
				" shows insert buffer records to page "
				<< page_id << " though the page type is "
				<< fil_page_get_type(block->frame)
				<< ", which is not an index leaf page. We try"
				" to resolve the problem by skipping the"
				" insert buffer merge for this page. Please"
				" run CHECK TABLE on your tables to determine"
				" if they are corrupt after this.";
			ut_ad(0);
		}
	}

	memset(mops, 0, sizeof(mops));
	memset(dops, 0, sizeof(dops));

loop:
	ibuf_mtr_start(&mtr);

	/* Position pcur in the insert buffer at the first entry for this
	index page */
	btr_pcur_open_on_user_rec(
		ibuf->index, search_tuple, PAGE_CUR_GE, BTR_MODIFY_LEAF,
		&pcur, &mtr);

	if (block != NULL) {
		ibool success;

		mtr.set_named_space(space);

		success = buf_page_get_known_nowait(
			RW_X_LATCH, block,
			BUF_KEEP_OLD, __FILE__, __LINE__, &mtr);

		ut_a(success);

		/* This is a user page (secondary index leaf page),
		but we pretend that it is a change buffer page in
		order to obey the latching order. This should be OK,
		because buffered changes are applied immediately while
		the block is io-fixed. Other threads must not try to
		latch an io-fixed block. */
		buf_block_dbg_add_level(block, SYNC_IBUF_TREE_NODE);
	} else if (update_ibuf_bitmap) {
		mtr.set_named_space(space);
	}

	if (!btr_pcur_is_on_user_rec(&pcur)) {
		ut_ad(btr_pcur_is_after_last_on_page(&pcur));
		goto reset_bit;
	}

	for (;;) {
		rec_t*	rec;

		ut_ad(btr_pcur_is_on_user_rec(&pcur));

		rec = btr_pcur_get_rec(&pcur);

		/* Check if the entry is for this index page */
		if (ibuf_rec_get_page_no(&mtr, rec) != page_id.page_no()
		    || ibuf_rec_get_space(&mtr, rec) != page_id.space()) {

			if (block != NULL) {
				page_header_reset_last_insert(
					block->frame, page_zip, &mtr);
			}

			goto reset_bit;
		}

		if (corruption_noticed) {
			fputs("InnoDB: Discarding record\n ", stderr);
			rec_print_old(stderr, rec);
			fputs("\nInnoDB: from the insert buffer!\n\n", stderr);
		} else if (block != NULL && !rec_get_deleted_flag(rec, 0)) {
			/* Now we have at pcur a record which should be
			applied on the index page; NOTE that the call below
			copies pointers to fields in rec, and we must
			keep the latch to the rec page until the
			insertion is finished! */
			dtuple_t*	entry;
			trx_id_t	max_trx_id;
			dict_index_t*	dummy_index;
			ibuf_op_t	op = ibuf_rec_get_op_type(&mtr, rec);

			max_trx_id = page_get_max_trx_id(page_align(rec));
			page_update_max_trx_id(block, page_zip, max_trx_id,
					       &mtr);

			ut_ad(page_validate(page_align(rec), ibuf->index));

			entry = ibuf_build_entry_from_ibuf_rec(
				&mtr, rec, heap, &dummy_index);
			ut_ad(!dummy_index->table->space);
			dummy_index->table->space = space;
			dummy_index->table->space_id = space->id;

			ut_ad(page_validate(block->frame, dummy_index));

			switch (op) {
				ibool	success;
			case IBUF_OP_INSERT:
#ifdef UNIV_IBUF_DEBUG
				volume += rec_get_converted_size(
					dummy_index, entry, 0);

				volume += page_dir_calc_reserved_space(1);

				ut_a(volume <= (4U << srv_page_size_shift)
				     / IBUF_PAGE_SIZE_PER_FREE_SPACE);
#endif
				ibuf_insert_to_index_page(
					entry, block, dummy_index, &mtr);
				break;

			case IBUF_OP_DELETE_MARK:
				ibuf_set_del_mark(
					entry, block, dummy_index, &mtr);
				break;

			case IBUF_OP_DELETE:
				ibuf_delete(entry, block, dummy_index, &mtr);
				/* Because ibuf_delete() will latch an
				insert buffer bitmap page, commit mtr
				before latching any further pages.
				Store and restore the cursor position. */
				ut_ad(rec == btr_pcur_get_rec(&pcur));
				ut_ad(page_rec_is_user_rec(rec));
				ut_ad(ibuf_rec_get_page_no(&mtr, rec)
				      == page_id.page_no());
				ut_ad(ibuf_rec_get_space(&mtr, rec)
				      == page_id.space());

				/* Mark the change buffer record processed,
				so that it will not be merged again in case
				the server crashes between the following
				mtr_commit() and the subsequent mtr_commit()
				of deleting the change buffer record. */

				btr_cur_set_deleted_flag_for_ibuf(
					btr_pcur_get_rec(&pcur), NULL,
					TRUE, &mtr);

				btr_pcur_store_position(&pcur, &mtr);
				ibuf_btr_pcur_commit_specify_mtr(&pcur, &mtr);

				ibuf_mtr_start(&mtr);
				mtr.set_named_space(space);

				success = buf_page_get_known_nowait(
					RW_X_LATCH, block,
					BUF_KEEP_OLD,
					__FILE__, __LINE__, &mtr);
				ut_a(success);

				/* This is a user page (secondary
				index leaf page), but it should be OK
				to use too low latching order for it,
				as the block is io-fixed. */
				buf_block_dbg_add_level(
					block, SYNC_IBUF_TREE_NODE);

				if (!ibuf_restore_pos(page_id.space(),
						      page_id.page_no(),
						      search_tuple,
						      BTR_MODIFY_LEAF,
						      &pcur, &mtr)) {

					ut_ad(mtr.has_committed());
					mops[op]++;
					ibuf_dummy_index_free(dummy_index);
					goto loop;
				}

				break;
			default:
				ut_error;
			}

			mops[op]++;

			ibuf_dummy_index_free(dummy_index);
		} else {
			dops[ibuf_rec_get_op_type(&mtr, rec)]++;
		}

		/* Delete the record from ibuf */
		if (ibuf_delete_rec(page_id.space(), page_id.page_no(),
				    &pcur, search_tuple, &mtr)) {
			/* Deletion was pessimistic and mtr was committed:
			we start from the beginning again */

			ut_ad(mtr.has_committed());
			goto loop;
		} else if (btr_pcur_is_after_last_on_page(&pcur)) {
			ibuf_mtr_commit(&mtr);
			btr_pcur_close(&pcur);

			goto loop;
		}
	}

reset_bit:
	if (update_ibuf_bitmap) {
		page_t*	bitmap_page;

		bitmap_page = ibuf_bitmap_get_map_page(page_id, zip_size,
						       &mtr);

		ibuf_bitmap_page_set_bits(
			bitmap_page, page_id, physical_size,
			IBUF_BITMAP_BUFFERED, FALSE, &mtr);

		if (block != NULL) {
			ulint old_bits = ibuf_bitmap_page_get_bits(
				bitmap_page, page_id, zip_size,
				IBUF_BITMAP_FREE, &mtr);

			ulint new_bits = ibuf_index_page_calc_free(block);

			if (old_bits != new_bits) {
				ibuf_bitmap_page_set_bits(
					bitmap_page, page_id, physical_size,
					IBUF_BITMAP_FREE, new_bits, &mtr);
			}
		}
	}

	ibuf_mtr_commit(&mtr);

	if (space) {
		space->release();
	}

	btr_pcur_close(&pcur);
	mem_heap_free(heap);

	ibuf->n_merges++;
	ibuf_add_ops(ibuf->n_merged_ops, mops);
	ibuf_add_ops(ibuf->n_discarded_ops, dops);
}

/** Delete all change buffer entries for a tablespace,
in DISCARD TABLESPACE, IMPORT TABLESPACE, or crash recovery.
@param[in]	space		missing or to-be-discarded tablespace */
void ibuf_delete_for_discarded_space(ulint space)
{
	mem_heap_t*	heap;
	btr_pcur_t	pcur;
	dtuple_t*	search_tuple;
	const rec_t*	ibuf_rec;
	ulint		page_no;
	mtr_t		mtr;

	/* Counts for discarded operations. */
	ulint		dops[IBUF_OP_COUNT];

	heap = mem_heap_create(512);

	/* Use page number 0 to build the search tuple so that we get the
	cursor positioned at the first entry for this space id */

	search_tuple = ibuf_search_tuple_build(space, 0, heap);

	memset(dops, 0, sizeof(dops));
loop:
	ibuf_mtr_start(&mtr);

	/* Position pcur in the insert buffer at the first entry for the
	space */
	btr_pcur_open_on_user_rec(
		ibuf->index, search_tuple, PAGE_CUR_GE, BTR_MODIFY_LEAF,
		&pcur, &mtr);

	if (!btr_pcur_is_on_user_rec(&pcur)) {
		ut_ad(btr_pcur_is_after_last_on_page(&pcur));
		goto leave_loop;
	}

	for (;;) {
		ut_ad(btr_pcur_is_on_user_rec(&pcur));

		ibuf_rec = btr_pcur_get_rec(&pcur);

		/* Check if the entry is for this space */
		if (ibuf_rec_get_space(&mtr, ibuf_rec) != space) {

			goto leave_loop;
		}

		page_no = ibuf_rec_get_page_no(&mtr, ibuf_rec);

		dops[ibuf_rec_get_op_type(&mtr, ibuf_rec)]++;

		/* Delete the record from ibuf */
		if (ibuf_delete_rec(space, page_no, &pcur, search_tuple,
				    &mtr)) {
			/* Deletion was pessimistic and mtr was committed:
			we start from the beginning again */

			ut_ad(mtr.has_committed());
			goto loop;
		}

		if (btr_pcur_is_after_last_on_page(&pcur)) {
			ibuf_mtr_commit(&mtr);
			btr_pcur_close(&pcur);

			goto loop;
		}
	}

leave_loop:
	ibuf_mtr_commit(&mtr);
	btr_pcur_close(&pcur);

	ibuf_add_ops(ibuf->n_discarded_ops, dops);

	mem_heap_free(heap);
}

/******************************************************************//**
Looks if the insert buffer is empty.
@return true if empty */
bool
ibuf_is_empty(void)
/*===============*/
{
	bool		is_empty;
	const page_t*	root;
	mtr_t		mtr;

	ibuf_mtr_start(&mtr);

	mutex_enter(&ibuf_mutex);
	root = ibuf_tree_root_get(&mtr);
	mutex_exit(&ibuf_mutex);

	is_empty = page_is_empty(root);
	ut_a(is_empty == ibuf->empty);
	ibuf_mtr_commit(&mtr);

	return(is_empty);
}

/******************************************************************//**
Prints info of ibuf. */
void
ibuf_print(
/*=======*/
	FILE*	file)	/*!< in: file where to print */
{
	mutex_enter(&ibuf_mutex);

	fprintf(file,
		"Ibuf: size " ULINTPF ", free list len " ULINTPF ","
		" seg size " ULINTPF ", " ULINTPF " merges\n",
		ibuf->size,
		ibuf->free_list_len,
		ibuf->seg_size,
		ulint{ibuf->n_merges});

	fputs("merged operations:\n ", file);
	ibuf_print_ops(ibuf->n_merged_ops, file);

	fputs("discarded operations:\n ", file);
	ibuf_print_ops(ibuf->n_discarded_ops, file);

	mutex_exit(&ibuf_mutex);
}

/** Check the insert buffer bitmaps on IMPORT TABLESPACE.
@param[in]	trx	transaction
@param[in,out]	space	tablespace being imported
@return DB_SUCCESS or error code */
dberr_t ibuf_check_bitmap_on_import(const trx_t* trx, fil_space_t* space)
{
	ulint	page_no;
	ut_ad(trx->mysql_thd);
	ut_ad(space->purpose == FIL_TYPE_IMPORT);

	const ulint zip_size = space->zip_size();
	const ulint physical_size = space->physical_size();
	/* fil_space_t::size and fil_space_t::free_limit would still be 0
	at this point. So, we will have to read page 0. */
	ut_ad(!space->free_limit);
	ut_ad(!space->size);

	mtr_t	mtr;
	ulint	size;
	mtr.start();
	if (buf_block_t* sp = buf_page_get(page_id_t(space->id, 0),
					   zip_size,
					   RW_S_LATCH, &mtr)) {
		size = std::min(
			mach_read_from_4(FSP_HEADER_OFFSET + FSP_FREE_LIMIT
					 + sp->frame),
			mach_read_from_4(FSP_HEADER_OFFSET + FSP_SIZE
					 + sp->frame));
	} else {
		size = 0;
	}
	mtr.commit();

	if (size == 0) {
		return(DB_TABLE_NOT_FOUND);
	}

	mutex_enter(&ibuf_mutex);

	/* The two bitmap pages (allocation bitmap and ibuf bitmap) repeat
	every page_size pages. For example if page_size is 16 KiB, then the
	two bitmap pages repeat every 16 KiB * 16384 = 256 MiB. In the loop
	below page_no is measured in number of pages since the beginning of
	the space, as usual. */

	for (page_no = 0; page_no < size; page_no += physical_size) {
		page_t*	bitmap_page;
		ulint	i;

		if (trx_is_interrupted(trx)) {
			mutex_exit(&ibuf_mutex);
			return(DB_INTERRUPTED);
		}

		mtr_start(&mtr);

		mtr_set_log_mode(&mtr, MTR_LOG_NO_REDO);

		ibuf_enter(&mtr);

		bitmap_page = ibuf_bitmap_get_map_page(
			page_id_t(space->id, page_no), zip_size, &mtr);

<<<<<<< HEAD
		if (buf_page_is_zeroes(bitmap_page, physical_size)) {
=======
		if (buf_is_zeroes(span<const byte>(bitmap_page,
					     page_size.physical()))) {
>>>>>>> b092d35f
			/* This means we got all-zero page instead of
			ibuf bitmap page. The subsequent page should be
			all-zero pages. */
#ifdef UNIV_DEBUG
			for (ulint curr_page = page_no + 1;
			     curr_page < physical_size; curr_page++) {

				buf_block_t* block = buf_page_get(
					page_id_t(space->id, curr_page),
					zip_size, RW_S_LATCH, &mtr);
	                        page_t*	page = buf_block_get_frame(block);
<<<<<<< HEAD
				ut_ad(buf_page_is_zeroes(page, physical_size));
=======
				ut_ad(buf_is_zeroes(span<const byte>(
					page, page_size.physical())));
>>>>>>> b092d35f
			}
#endif /* UNIV_DEBUG */
			ibuf_exit(&mtr);
			mtr_commit(&mtr);
			continue;
		}

		if (!bitmap_page) {
			mutex_exit(&ibuf_mutex);
			return DB_CORRUPTION;
		}

		for (i = FSP_IBUF_BITMAP_OFFSET + 1; i < physical_size; i++) {
			const ulint	offset = page_no + i;
			const page_id_t	cur_page_id(space->id, offset);

			if (ibuf_bitmap_page_get_bits(
				    bitmap_page, cur_page_id, zip_size,
				    IBUF_BITMAP_IBUF, &mtr)) {

				mutex_exit(&ibuf_mutex);
				ibuf_exit(&mtr);
				mtr_commit(&mtr);

				ib_errf(trx->mysql_thd,
					IB_LOG_LEVEL_ERROR,
					 ER_INNODB_INDEX_CORRUPT,
					 "File %s page " ULINTPF
					 " is wrongly flagged to belong to the"
					 " insert buffer",
					space->chain.start->name, offset);
				return(DB_CORRUPTION);
			}

			if (ibuf_bitmap_page_get_bits(
				    bitmap_page, cur_page_id, zip_size,
				    IBUF_BITMAP_BUFFERED, &mtr)) {

				ib_errf(trx->mysql_thd,
					IB_LOG_LEVEL_WARN,
					ER_INNODB_INDEX_CORRUPT,
					"Buffered changes"
					" for file %s page " ULINTPF
					" are lost",
					space->chain.start->name, offset);

				/* Tolerate this error, so that
				slightly corrupted tables can be
				imported and dumped.  Clear the bit. */
				ibuf_bitmap_page_set_bits(
					bitmap_page, cur_page_id,
					physical_size,
					IBUF_BITMAP_BUFFERED, FALSE, &mtr);
			}
		}

		ibuf_exit(&mtr);
		mtr_commit(&mtr);
	}

	mutex_exit(&ibuf_mutex);
	return(DB_SUCCESS);
}

/** Updates free bits and buffered bits for bulk loaded page.
@param[in]	block	index page
@param[in]	reset	flag if reset free val */
void
ibuf_set_bitmap_for_bulk_load(
	buf_block_t*	block,
	bool		reset)
{
	page_t*	bitmap_page;
	mtr_t	mtr;
	ulint	free_val;

	ut_a(page_is_leaf(buf_block_get_frame(block)));

	free_val = ibuf_index_page_calc_free(block);

	mtr_start(&mtr);
	fil_space_t* space = mtr.set_named_space_id(block->page.id.space());

	bitmap_page = ibuf_bitmap_get_map_page(block->page.id,
                                               space->zip_size(), &mtr);

	free_val = reset ? 0 : ibuf_index_page_calc_free(block);
	ibuf_bitmap_page_set_bits(
		bitmap_page, block->page.id, block->physical_size(),
		IBUF_BITMAP_FREE, free_val, &mtr);

	ibuf_bitmap_page_set_bits(
		bitmap_page, block->page.id, block->physical_size(),
		IBUF_BITMAP_BUFFERED, FALSE, &mtr);

	mtr_commit(&mtr);
}<|MERGE_RESOLUTION|>--- conflicted
+++ resolved
@@ -1,7 +1,7 @@
 /*****************************************************************************
 
 Copyright (c) 1997, 2016, Oracle and/or its affiliates. All Rights Reserved.
-Copyright (c) 2016, 2020 MariaDB Corporation.
+Copyright (c) 2016, 2020, MariaDB Corporation.
 
 This program is free software; you can redistribute it and/or modify it under
 the terms of the GNU General Public License as published by the Free Software
@@ -4898,12 +4898,8 @@
 		bitmap_page = ibuf_bitmap_get_map_page(
 			page_id_t(space->id, page_no), zip_size, &mtr);
 
-<<<<<<< HEAD
-		if (buf_page_is_zeroes(bitmap_page, physical_size)) {
-=======
 		if (buf_is_zeroes(span<const byte>(bitmap_page,
-					     page_size.physical()))) {
->>>>>>> b092d35f
+						   physical_size))) {
 			/* This means we got all-zero page instead of
 			ibuf bitmap page. The subsequent page should be
 			all-zero pages. */
@@ -4915,12 +4911,9 @@
 					page_id_t(space->id, curr_page),
 					zip_size, RW_S_LATCH, &mtr);
 	                        page_t*	page = buf_block_get_frame(block);
-<<<<<<< HEAD
-				ut_ad(buf_page_is_zeroes(page, physical_size));
-=======
 				ut_ad(buf_is_zeroes(span<const byte>(
-					page, page_size.physical())));
->>>>>>> b092d35f
+							    page,
+							    physical_size)));
 			}
 #endif /* UNIV_DEBUG */
 			ibuf_exit(&mtr);
