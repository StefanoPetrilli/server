/*****************************************************************************

Copyright (c) 2014, 2015, Oracle and/or its affiliates. All Rights Reserved.
Copyright (c) 2019, MariaDB Corporation.

This program is free software; you can redistribute it and/or modify it under
the terms of the GNU General Public License as published by the Free Software
Foundation; version 2 of the License.

This program is distributed in the hope that it will be useful, but WITHOUT
ANY WARRANTY; without even the implied warranty of MERCHANTABILITY or FITNESS
FOR A PARTICULAR PURPOSE. See the GNU General Public License for more details.

You should have received a copy of the GNU General Public License along with
this program; if not, write to the Free Software Foundation, Inc.,
51 Franklin Street, Fifth Floor, Boston, MA 02110-1335 USA

*****************************************************************************/

/********************************************************************//**
@file include/btr0bulk.h
The B-tree bulk load

Created 03/11/2014 Shaohua Wang
*************************************************************************/

#ifndef btr0bulk_h
#define btr0bulk_h

#include "dict0dict.h"
#include "rem0types.h"
#include "page0cur.h"

#include <vector>

/** Innodb B-tree index fill factor for bulk load. */
extern	uint	innobase_fill_factor;

/*
The proper function call sequence of PageBulk is as below:
-- PageBulk::init
-- PageBulk::insert
-- PageBulk::finish
-- PageBulk::compress(COMPRESSED table only)
-- PageBulk::pageSplit(COMPRESSED table only)
-- PageBulk::commit
*/

class PageBulk
{
public:
	/** Constructor
	@param[in]	index		B-tree index
	@param[in]	page_no		page number
	@param[in]	level		page level
	@param[in]	trx_id		transaction id
	@param[in]	observer	flush observer */
	PageBulk(
		dict_index_t*	index,
		trx_id_t	trx_id,
		ulint		page_no,
		ulint		level,
		FlushObserver*	observer)
		:
		m_heap(NULL),
		m_index(index),
		m_mtr(),
		m_trx_id(trx_id),
		m_block(NULL),
		m_page(NULL),
		m_page_zip(NULL),
		m_cur_rec(NULL),
		m_page_no(page_no),
		m_level(level),
		m_is_comp(dict_table_is_comp(index->table)),
		m_heap_top(NULL),
		m_rec_no(0),
		m_free_space(0),
		m_reserved_space(0),
#ifdef UNIV_DEBUG
		m_total_data(0),
#endif /* UNIV_DEBUG */
		m_modify_clock(0),
		m_flush_observer(observer),
		m_err(DB_SUCCESS)
	{
		ut_ad(!dict_index_is_spatial(m_index));
		ut_ad(!m_index->table->is_temporary());
	}

	/** Deconstructor */
	~PageBulk()
	{
		mem_heap_free(m_heap);
	}

	/** Initialize members and allocate page if needed and start mtr.
	Note: must be called and only once right after constructor.
	@return error code */
	dberr_t init();

	/** Insert a record in the page.
	@param[in]	rec		record
	@param[in]	offsets		record offsets */
<<<<<<< HEAD
	inline void insert(const rec_t* rec, ulint* offsets);
private:
	/** Page format */
	enum format { REDUNDANT, DYNAMIC, COMPRESSED };
	/** Mark end of insertion to the page. Scan all records to set page
	dirs, and set page header members.
	@tparam format  the page format */
	template<format> inline void finishPage();
	/** Insert a record in the page.
	@tparam format  the page format
	@param[in]	rec		record
	@param[in]	offsets		record offsets */
	template<format> inline void insertPage(const rec_t* rec,
						ulint* offsets);
=======
	void insert(const rec_t* rec, offset_t* offsets);
>>>>>>> 8fa759a5

public:
	/** Mark end of insertion to the page. Scan all records to set page
	dirs, and set page header members. */
	inline void finish();

	/** Commit mtr for a page
	@param[in]	success		Flag whether all inserts succeed. */
	void commit(bool success);

	/** Compress if it is compressed table
	@return	true	compress successfully or no need to compress
	@return	false	compress failed. */
	bool compress();

	/** Check whether the record needs to be stored externally.
	@return	true
	@return	false */
	bool needExt(const dtuple_t* tuple, ulint rec_size);

	/** Store external record
	@param[in]	big_rec		external recrod
	@param[in]	offsets		record offsets
	@return	error code */
	dberr_t storeExt(const big_rec_t* big_rec, offset_t* offsets);

	/** Get node pointer
	@return node pointer */
	dtuple_t* getNodePtr();

	/** Get split rec in the page. We split a page in half when compresssion
	fails, and the split rec should be copied to the new page.
	@return split rec */
	rec_t*	getSplitRec();

	/** Copy all records after split rec including itself.
	@param[in]	rec	split rec */
	void copyIn(rec_t*	split_rec);

	/** Remove all records after split rec including itself.
	@param[in]	rec	split rec	*/
	void copyOut(rec_t*	split_rec);

	/** Set next page
	@param[in]	next_page_no	next page no */
	inline void setNext(ulint next_page_no);

	/** Set previous page
	@param[in]	prev_page_no	previous page no */
	inline void setPrev(ulint prev_page_no);

	/** Release block by commiting mtr */
	inline void release();

	/** Start mtr and latch block */
	inline dberr_t latch();

	/** Check if required space is available in the page for the rec
	to be inserted.	We check fill factor & padding here.
	@param[in]	length		required length
	@return true	if space is available */
	inline bool isSpaceAvailable(ulint	rec_size);

	/** Get page no */
	ulint	getPageNo()
	{
		return(m_page_no);
	}

	/** Get page level */
	ulint	getLevel()
	{
		return(m_level);
	}

	/** Get record no */
	ulint	getRecNo()
	{
		return(m_rec_no);
	}

	/** Get page */
	page_t*	getPage()
	{
		return(m_page);
	}

	/** Get page zip */
	page_zip_des_t*	getPageZip()
	{
		return(m_page_zip);
	}

	dberr_t getError()
	{
		return(m_err);
	}

	void set_modified() { m_mtr.set_modified(); }

	/* Memory heap for internal allocation */
	mem_heap_t*	m_heap;

private:
	/** The index B-tree */
	dict_index_t*	m_index;

	/** The mini-transaction */
	mtr_t		m_mtr;

	/** The transaction id */
	trx_id_t	m_trx_id;

	/** The buffer block */
	buf_block_t*	m_block;

	/** The page */
	page_t*		m_page;

	/** The page zip descriptor */
	page_zip_des_t*	m_page_zip;

	/** The current rec, just before the next insert rec */
	rec_t*		m_cur_rec;

	/** The page no */
	ulint		m_page_no;

	/** The page level in B-tree */
	ulint		m_level;

	/** Flag: is page in compact format */
	const bool	m_is_comp;

	/** The heap top in page for next insert */
	byte*		m_heap_top;

	/** User record no */
	ulint		m_rec_no;

	/** The free space left in the page */
	ulint		m_free_space;

	/** The reserved space for fill factor */
	ulint		m_reserved_space;

	/** The padding space for compressed page */
	ulint		m_padding_space;

#ifdef UNIV_DEBUG
	/** Total data in the page */
	ulint		m_total_data;
#endif /* UNIV_DEBUG */

	/** The modify clock value of the buffer block
	when the block is re-pinned */
	ib_uint64_t     m_modify_clock;

	/** Flush observer, or NULL if redo logging is enabled */
	FlushObserver*	m_flush_observer;

	/** Operation result DB_SUCCESS or error code */
	dberr_t		m_err;
};

typedef std::vector<PageBulk*, ut_allocator<PageBulk*> >
	page_bulk_vector;

class BtrBulk
{
public:
	/** Constructor
	@param[in]	index		B-tree index
	@param[in]	trx		transaction
	@param[in]	observer	flush observer */
	BtrBulk(
		dict_index_t*	index,
		const trx_t*	trx,
		FlushObserver*	observer)
		:
		m_index(index),
		m_trx(trx),
		m_flush_observer(observer)
	{
		ut_ad(!dict_index_is_spatial(index));
#ifdef UNIV_DEBUG
		if (m_flush_observer)
			m_index->table->space->redo_skipped_count++;
#endif /* UNIV_DEBUG */
	}

	/** Destructor */
	~BtrBulk()
	{
#ifdef UNIV_DEBUG
		if (m_flush_observer)
			m_index->table->space->redo_skipped_count--;
#endif /* UNIV_DEBUG */
	}

	/** Insert a tuple
	@param[in]	tuple	tuple to insert.
	@return error code */
	dberr_t	insert(dtuple_t*	tuple)
	{
		return(insert(tuple, 0));
	}

	/** Btree bulk load finish. We commit the last page in each level
	and copy the last page in top level to the root page of the index
	if no error occurs.
	@param[in]	err	whether bulk load was successful until now
	@return error code  */
	dberr_t finish(dberr_t	err);

	/** Release all latches */
	void release();

	/** Re-latch all latches */
	void latch();

private:
	/** Insert a tuple to a page in a level
	@param[in]	tuple	tuple to insert
	@param[in]	level	B-tree level
	@return error code */
	dberr_t insert(dtuple_t* tuple, ulint level);

	/** Split a page
	@param[in]	page_bulk	page to split
	@param[in]	next_page_bulk	next page
	@return	error code */
	dberr_t pageSplit(PageBulk* page_bulk,
			  PageBulk* next_page_bulk);

	/** Commit(finish) a page. We set next/prev page no, compress a page of
	compressed table and split the page if compression fails, insert a node
	pointer to father page if needed, and commit mini-transaction.
	@param[in]	page_bulk	page to commit
	@param[in]	next_page_bulk	next page
	@param[in]	insert_father	flag whether need to insert node ptr
	@return	error code */
	dberr_t pageCommit(PageBulk* page_bulk,
			   PageBulk* next_page_bulk,
			   bool insert_father);

	/** Abort a page when an error occurs
	@param[in]	page_bulk	page bulk object
	Note: we should call pageAbort for a PageBulk object, which is not in
	m_page_bulks after pageCommit, and we will commit or abort PageBulk
	objects in function "finish". */
	void	pageAbort(PageBulk* page_bulk)
	{
		page_bulk->commit(false);
	}

	/** Log free check */
	inline void logFreeCheck();

private:
	/** B-tree index */
	dict_index_t*const	m_index;

	/** Transaction */
	const trx_t*const	m_trx;

	/** Root page level */
	ulint			m_root_level;

	/** Flush observer, or NULL if redo logging is enabled */
	FlushObserver*const	m_flush_observer;

	/** Page cursor vector for all level */
	page_bulk_vector	m_page_bulks;
};

#endif<|MERGE_RESOLUTION|>--- conflicted
+++ resolved
@@ -102,8 +102,7 @@
 	/** Insert a record in the page.
 	@param[in]	rec		record
 	@param[in]	offsets		record offsets */
-<<<<<<< HEAD
-	inline void insert(const rec_t* rec, ulint* offsets);
+	inline void insert(const rec_t* rec, offset_t* offsets);
 private:
 	/** Page format */
 	enum format { REDUNDANT, DYNAMIC, COMPRESSED };
@@ -116,10 +115,7 @@
 	@param[in]	rec		record
 	@param[in]	offsets		record offsets */
 	template<format> inline void insertPage(const rec_t* rec,
-						ulint* offsets);
-=======
-	void insert(const rec_t* rec, offset_t* offsets);
->>>>>>> 8fa759a5
+						offset_t* offsets);
 
 public:
 	/** Mark end of insertion to the page. Scan all records to set page
