--- conflicted
+++ resolved
@@ -430,7 +430,6 @@
   /** mutex to protect freed_ranges and last_freed_lsn */
   std::mutex freed_range_mutex;
 
-<<<<<<< HEAD
   /** Ranges of freed page numbers; protected by freed_range_mutex */
   range_set freed_ranges;
 
@@ -440,27 +439,6 @@
 public:
   /** @return whether doublewrite buffering is needed */
   inline bool use_doublewrite() const;
-
-  /** @return whether a page has been freed */
-  inline bool is_freed(uint32_t page);
-=======
-private:
-  /** mutex to protect freed_ranges and last_freed_lsn */
-  std::mutex freed_range_mutex;
-
-  /** Ranges of freed page numbers; protected by freed_range_mutex */
-  range_set freed_ranges;
-
-  /** LSN of freeing last page; protected by freed_range_mutex */
-  lsn_t last_freed_lsn;
-public:
-	ulint		magic_n;/*!< FIL_SPACE_MAGIC_N */
->>>>>>> c9eff1a1
-
-  /** Apply freed_ranges to the file.
-  @param writable whether the file is writable
-  @return number of pages written or hole-punched */
-  uint32_t flush_freed(bool writable);
 
   /** @return whether a page has been freed */
   inline bool is_freed(uint32_t page);
