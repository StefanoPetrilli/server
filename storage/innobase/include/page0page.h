/*****************************************************************************
Copyright (c) 1994, 2019, Oracle and/or its affiliates. All Rights Reserved.
Copyright (c) 2013, 2022, MariaDB Corporation.

This program is free software; you can redistribute it and/or modify it under
the terms of the GNU General Public License as published by the Free Software
Foundation; version 2 of the License.

This program is distributed in the hope that it will be useful, but WITHOUT
ANY WARRANTY; without even the implied warranty of MERCHANTABILITY or FITNESS
FOR A PARTICULAR PURPOSE. See the GNU General Public License for more details.

You should have received a copy of the GNU General Public License along with
this program; if not, write to the Free Software Foundation, Inc.,
51 Franklin Street, Fifth Floor, Boston, MA 02110-1335 USA

*****************************************************************************/

/**************************************************//**
@file include/page0page.h
Index page routines

Created 2/2/1994 Heikki Tuuri
*******************************************************/

#ifndef page0page_h
#define page0page_h

#include "page0types.h"
#include "fsp0fsp.h"
#include "fil0fil.h"
#include "buf0buf.h"
#include "rem0rec.h"
#include "mach0data.h"
#ifndef UNIV_INNOCHECKSUM
#include "dict0dict.h"
#include "data0data.h"
#include "mtr0mtr.h"

/*			PAGE HEADER
			===========

Index page header starts at the first offset left free by the FIL-module */

typedef	byte		page_header_t;
#endif /* !UNIV_INNOCHECKSUM */

#define	PAGE_HEADER	FSEG_PAGE_DATA	/* index page header starts at this
				offset */
/*-----------------------------*/
#define PAGE_N_DIR_SLOTS 0	/* number of slots in page directory */
#define	PAGE_HEAP_TOP	 2	/* pointer to record heap top */
#define	PAGE_N_HEAP	 4	/* number of records in the heap,
				bit 15=flag: new-style compact page format */
#define	PAGE_FREE	 6	/* pointer to start of page free record list */
#define	PAGE_GARBAGE	 8	/* number of bytes in deleted records */
#define	PAGE_LAST_INSERT 10	/* pointer to the last inserted record, or
				0 if this info has been reset by a delete,
				for example */

/** This 10-bit field is usually 0. In B-tree index pages of
ROW_FORMAT=REDUNDANT tables, this byte can contain garbage if the .ibd
file was created in MySQL 4.1.0 or if the table resides in the system
tablespace and was created before MySQL 4.1.1 or MySQL 4.0.14.
In this case, the FIL_PAGE_TYPE would be FIL_PAGE_INDEX.

In ROW_FORMAT=COMPRESSED tables, this field is always 0, because
instant ADD COLUMN is not supported.

In ROW_FORMAT=COMPACT and ROW_FORMAT=DYNAMIC tables, this field is
always 0, except in the root page of the clustered index after instant
ADD COLUMN.

Instant ADD COLUMN will change FIL_PAGE_TYPE to FIL_PAGE_TYPE_INSTANT
and initialize the PAGE_INSTANT field to the original number of
fields in the clustered index (dict_index_t::n_core_fields).  The most
significant bits are in the first byte, and the least significant 5
bits are stored in the most significant 5 bits of PAGE_DIRECTION_B.

These FIL_PAGE_TYPE_INSTANT and PAGE_INSTANT may be assigned even if
instant ADD COLUMN was not committed. Changes to these page header fields
are not undo-logged, but changes to the hidden metadata record are.
If the server is killed and restarted, the page header fields could
remain set even though no metadata record is present.

When the table becomes empty, the PAGE_INSTANT field and the
FIL_PAGE_TYPE can be reset and any metadata record be removed. */
#define PAGE_INSTANT	12

/** last insert direction: PAGE_LEFT, ....
In ROW_FORMAT=REDUNDANT tables created before MySQL 4.1.1 or MySQL 4.0.14,
this byte can be garbage. */
#define	PAGE_DIRECTION_B 13
#define	PAGE_N_DIRECTION 14	/* number of consecutive inserts to the same
				direction */
#define	PAGE_N_RECS	 16	/* number of user records on the page */
/** The largest DB_TRX_ID that may have modified a record on the page;
Defined only in secondary index leaf pages and in change buffer leaf pages.
Otherwise written as 0. @see PAGE_ROOT_AUTO_INC */
#define PAGE_MAX_TRX_ID	 18
/** The AUTO_INCREMENT value (on persistent clustered index root pages). */
#define PAGE_ROOT_AUTO_INC	PAGE_MAX_TRX_ID
#define PAGE_HEADER_PRIV_END 26	/* end of private data structure of the page
				header which are set in a page create */
/*----*/
#define	PAGE_LEVEL	 26	/* level of the node in an index tree; the
				leaf level is the level 0.  This field should
				not be written to after page creation. */
#define	PAGE_INDEX_ID	 28	/* index id where the page belongs.
				This field should not be written to after
				page creation. */

#define PAGE_BTR_SEG_LEAF 36	/* file segment header for the leaf pages in
				a B-tree: defined only on the root page of a
				B-tree, but not in the root of an ibuf tree */
#define PAGE_BTR_IBUF_FREE_LIST	PAGE_BTR_SEG_LEAF
#define PAGE_BTR_IBUF_FREE_LIST_NODE PAGE_BTR_SEG_LEAF
				/* in the place of PAGE_BTR_SEG_LEAF and _TOP
				there is a free list base node if the page is
				the root page of an ibuf tree, and at the same
				place is the free list node if the page is in
				a free list */
#define PAGE_BTR_SEG_TOP (36 + FSEG_HEADER_SIZE)
				/* file segment header for the non-leaf pages
				in a B-tree: defined only on the root page of
				a B-tree, but not in the root of an ibuf
				tree */
/*----*/
#define PAGE_DATA	(PAGE_HEADER + 36 + 2 * FSEG_HEADER_SIZE)
				/* start of data on the page */

#define PAGE_OLD_INFIMUM	(PAGE_DATA + 1 + REC_N_OLD_EXTRA_BYTES)
				/* offset of the page infimum record on an
				old-style page */
#define PAGE_OLD_SUPREMUM	(PAGE_DATA + 2 + 2 * REC_N_OLD_EXTRA_BYTES + 8)
				/* offset of the page supremum record on an
				old-style page */
#define PAGE_OLD_SUPREMUM_END (PAGE_OLD_SUPREMUM + 9)
				/* offset of the page supremum record end on
				an old-style page */
#define PAGE_NEW_INFIMUM	(PAGE_DATA + REC_N_NEW_EXTRA_BYTES)
				/* offset of the page infimum record on a
				new-style compact page */
#define PAGE_NEW_SUPREMUM	(PAGE_DATA + 2 * REC_N_NEW_EXTRA_BYTES + 8)
				/* offset of the page supremum record on a
				new-style compact page */
#define PAGE_NEW_SUPREMUM_END (PAGE_NEW_SUPREMUM + 8)
				/* offset of the page supremum record end on
				a new-style compact page */
/*-----------------------------*/

/* Heap numbers */
#define PAGE_HEAP_NO_INFIMUM	0U	/* page infimum */
#define PAGE_HEAP_NO_SUPREMUM	1U	/* page supremum */
#define PAGE_HEAP_NO_USER_LOW	2U	/* first user record in
					creation (insertion) order,
					not necessarily collation order;
					this record may have been deleted */

/* Directions of cursor movement (stored in PAGE_DIRECTION field) */
constexpr uint16_t PAGE_LEFT= 1;
constexpr uint16_t PAGE_RIGHT= 2;
constexpr uint16_t PAGE_SAME_REC= 3;
constexpr uint16_t PAGE_SAME_PAGE= 4;
constexpr uint16_t PAGE_NO_DIRECTION= 5;

#ifndef UNIV_INNOCHECKSUM

/*			PAGE DIRECTORY
			==============
*/

typedef	byte			page_dir_slot_t;

/* Offset of the directory start down from the page end. We call the
slot with the highest file address directory start, as it points to
the first record in the list of records. */
#define	PAGE_DIR		FIL_PAGE_DATA_END

/* We define a slot in the page directory as two bytes */
constexpr uint16_t PAGE_DIR_SLOT_SIZE= 2;

/* The offset of the physically lower end of the directory, counted from
page end, when the page is empty */
#define PAGE_EMPTY_DIR_START	(PAGE_DIR + 2 * PAGE_DIR_SLOT_SIZE)

/* The maximum and minimum number of records owned by a directory slot. The
number may drop below the minimum in the first and the last slot in the
directory. */
#define PAGE_DIR_SLOT_MAX_N_OWNED	8
#define	PAGE_DIR_SLOT_MIN_N_OWNED	4

extern my_bool srv_immediate_scrub_data_uncompressed;
#endif /* UNIV_INNOCHECKSUM */

/** Get the start of a page frame.
@param[in]	ptr	pointer within a page frame
@return start of the page frame */
MY_ATTRIBUTE((const))
inline page_t* page_align(void *ptr)
{
  return my_assume_aligned<UNIV_PAGE_SIZE_MIN>
    (reinterpret_cast<page_t*>(ut_align_down(ptr, srv_page_size)));
}
inline const page_t *page_align(const void *ptr)
{
  return page_align(const_cast<void*>(ptr));
}

/** Gets the byte offset within a page frame.
@param[in]	ptr	pointer within a page frame
@return offset from the start of the page */
MY_ATTRIBUTE((const))
inline uint16_t page_offset(const void*	ptr)
{
  return static_cast<uint16_t>(ut_align_offset(ptr, srv_page_size));
}

/** Determine whether an index page is not in ROW_FORMAT=REDUNDANT.
@param[in]	page	index page
@return	nonzero	if ROW_FORMAT is one of COMPACT,DYNAMIC,COMPRESSED
@retval	0	if ROW_FORMAT=REDUNDANT */
inline
byte
page_is_comp(const page_t* page)
{
	ut_ad(!ut_align_offset(page, UNIV_ZIP_SIZE_MIN));
	return(page[PAGE_HEADER + PAGE_N_HEAP] & 0x80);
}

/** Determine whether an index page is empty.
@param[in]	page	index page
@return whether the page is empty (PAGE_N_RECS = 0) */
inline
bool
page_is_empty(const page_t* page)
{
	ut_ad(!ut_align_offset(page, UNIV_ZIP_SIZE_MIN));
	return !*reinterpret_cast<const uint16_t*>(PAGE_HEADER + PAGE_N_RECS
						   + page);
}

/** Determine whether an index page contains garbage.
@param[in]	page	index page
@return whether the page contains garbage (PAGE_GARBAGE is not 0) */
inline
bool
page_has_garbage(const page_t* page)
{
	ut_ad(!ut_align_offset(page, UNIV_ZIP_SIZE_MIN));
	return *reinterpret_cast<const uint16_t*>(PAGE_HEADER + PAGE_GARBAGE
						  + page);
}

/** Determine whether an B-tree or R-tree index page is a leaf page.
@param[in]	page	index page
@return true if the page is a leaf (PAGE_LEVEL = 0) */
inline
bool
page_is_leaf(const page_t* page)
{
	ut_ad(!ut_align_offset(page, UNIV_ZIP_SIZE_MIN));
	return !*reinterpret_cast<const uint16_t*>(PAGE_HEADER + PAGE_LEVEL
						   + page);
}

#ifndef UNIV_INNOCHECKSUM
/** Determine whether an index page record is not in ROW_FORMAT=REDUNDANT.
@param[in]	rec	record in an index page frame (not a copy)
@return	nonzero	if ROW_FORMAT is one of COMPACT,DYNAMIC,COMPRESSED
@retval	0	if ROW_FORMAT=REDUNDANT */
inline
byte
page_rec_is_comp(const byte* rec)
{
	return(page_is_comp(page_align(rec)));
}

# ifdef UNIV_DEBUG
/** Determine if the record is the metadata pseudo-record
in the clustered index.
@param[in]	rec	leaf page record on an index page
@return	whether the record is the metadata pseudo-record */
inline bool page_rec_is_metadata(const rec_t* rec)
{
	return rec_get_info_bits(rec, page_rec_is_comp(rec))
		& REC_INFO_MIN_REC_FLAG;
}
# endif /* UNIV_DEBUG */

/** Determine the offset of the infimum record on the page.
@param[in]	page	index page
@return offset of the infimum record in record list, relative from page */
inline
unsigned
page_get_infimum_offset(const page_t* page)
{
	ut_ad(!page_offset(page));
	return page_is_comp(page) ? PAGE_NEW_INFIMUM : PAGE_OLD_INFIMUM;
}

/** Determine the offset of the supremum record on the page.
@param[in]	page	index page
@return offset of the supremum record in record list, relative from page */
inline
unsigned
page_get_supremum_offset(const page_t* page)
{
	ut_ad(!page_offset(page));
	return page_is_comp(page) ? PAGE_NEW_SUPREMUM : PAGE_OLD_SUPREMUM;
}

/** Determine whether an index page record is a user record.
@param[in]	offset	record offset in the page
@retval true if a user record
@retval	false if the infimum or supremum pseudo-record */
inline
bool
page_rec_is_user_rec_low(ulint offset)
{
	compile_time_assert(PAGE_OLD_INFIMUM >= PAGE_NEW_INFIMUM);
	compile_time_assert(PAGE_OLD_SUPREMUM >= PAGE_NEW_SUPREMUM);
	compile_time_assert(PAGE_NEW_INFIMUM < PAGE_OLD_SUPREMUM);
	compile_time_assert(PAGE_OLD_INFIMUM < PAGE_NEW_SUPREMUM);
	compile_time_assert(PAGE_NEW_SUPREMUM < PAGE_OLD_SUPREMUM_END);
	compile_time_assert(PAGE_OLD_SUPREMUM < PAGE_NEW_SUPREMUM_END);
	ut_ad(offset >= PAGE_NEW_INFIMUM);
	ut_ad(offset <= srv_page_size - PAGE_EMPTY_DIR_START);

	return(offset != PAGE_NEW_SUPREMUM
	       && offset != PAGE_NEW_INFIMUM
	       && offset != PAGE_OLD_INFIMUM
	       && offset != PAGE_OLD_SUPREMUM);
}

/** Determine if a record is the supremum record on an index page.
@param[in]	offset	record offset in an index page
@return true if the supremum record */
inline
bool
page_rec_is_supremum_low(ulint offset)
{
	ut_ad(offset >= PAGE_NEW_INFIMUM);
	ut_ad(offset <= srv_page_size - PAGE_EMPTY_DIR_START);
	return(offset == PAGE_NEW_SUPREMUM || offset == PAGE_OLD_SUPREMUM);
}

/** Determine if a record is the infimum record on an index page.
@param[in]	offset	record offset in an index page
@return true if the infimum record */
inline
bool
page_rec_is_infimum_low(ulint offset)
{
	ut_ad(offset >= PAGE_NEW_INFIMUM);
	ut_ad(offset <= srv_page_size - PAGE_EMPTY_DIR_START);
	return(offset == PAGE_NEW_INFIMUM || offset == PAGE_OLD_INFIMUM);
}

/** Determine whether an B-tree or R-tree index record is in a leaf page.
@param[in]	rec	index record in an index page
@return true if the record is in a leaf page */
inline
bool
page_rec_is_leaf(const page_t* rec)
{
	const page_t* page = page_align(rec);
	ut_ad(ulint(rec - page) >= page_get_infimum_offset(page));
	bool leaf = page_is_leaf(page);
	ut_ad(!page_rec_is_comp(rec)
	      || !page_rec_is_user_rec_low(ulint(rec - page))
	      || leaf == !rec_get_node_ptr_flag(rec));
	return leaf;
}

/** Determine whether an index page record is a user record.
@param[in]	rec	record in an index page
@return true if a user record */
inline
bool
page_rec_is_user_rec(const rec_t* rec);

/** Determine whether an index page record is the supremum record.
@param[in]	rec	record in an index page
@return true if the supremum record */
inline
bool
page_rec_is_supremum(const rec_t* rec);

/** Determine whether an index page record is the infimum record.
@param[in]	rec	record in an index page
@return true if the infimum record */
inline
bool
page_rec_is_infimum(const rec_t* rec);

/** Read PAGE_MAX_TRX_ID.
@param[in]      page    index page
@return the value of PAGE_MAX_TRX_ID or PAGE_ROOT_AUTO_INC */
MY_ATTRIBUTE((nonnull, warn_unused_result))
inline trx_id_t page_get_max_trx_id(const page_t *page)
{
  ut_ad(fil_page_index_page_check(page));
  static_assert((PAGE_HEADER + PAGE_MAX_TRX_ID) % 8 == 0, "alignment");
  const auto *p= my_assume_aligned<8>(page + PAGE_HEADER + PAGE_MAX_TRX_ID);
  return mach_read_from_8(p);
}

/**
Set the number of owned records.
@tparam compressed    whether to update any ROW_FORMAT=COMPRESSED page as well
@param[in,out]  block   index page
@param[in,out]  rec     record in block.frame
@param[in]      n_owned number of records skipped in the sparse page directory
@param[in]      comp    whether ROW_FORMAT is one of COMPACT,DYNAMIC,COMPRESSED
@param[in,out]  mtr     mini-transaction */
template<bool compressed>
inline void page_rec_set_n_owned(buf_block_t *block, rec_t *rec, ulint n_owned,
                                 bool comp, mtr_t *mtr)
{
  ut_ad(block->page.frame == page_align(rec));
  ut_ad(comp == (page_is_comp(block->page.frame) != 0));

  if (page_zip_des_t *page_zip= compressed
      ? buf_block_get_page_zip(block) : nullptr)
  {
    ut_ad(comp);
    rec_set_bit_field_1(rec, n_owned, REC_NEW_N_OWNED,
                        REC_N_OWNED_MASK, REC_N_OWNED_SHIFT);
    if (rec_get_status(rec) != REC_STATUS_SUPREMUM)
      page_zip_rec_set_owned(block, rec, n_owned, mtr);
  }
  else
  {
    rec-= comp ? REC_NEW_N_OWNED : REC_OLD_N_OWNED;
    mtr->write<1,mtr_t::MAYBE_NOP>(*block, rec, (*rec & ~REC_N_OWNED_MASK) |
                                   (n_owned << REC_N_OWNED_SHIFT));
  }
}

/*************************************************************//**
Sets the max trx id field value. */
void
page_set_max_trx_id(
/*================*/
	buf_block_t*	block,	/*!< in/out: page */
	page_zip_des_t*	page_zip,/*!< in/out: compressed page, or NULL */
	trx_id_t	trx_id,	/*!< in: transaction id */
	mtr_t*		mtr);	/*!< in/out: mini-transaction, or NULL */
/*************************************************************//**
Sets the max trx id field value if trx_id is bigger than the previous
value. */
UNIV_INLINE
void
page_update_max_trx_id(
/*===================*/
	buf_block_t*	block,	/*!< in/out: page */
	page_zip_des_t*	page_zip,/*!< in/out: compressed page whose
				uncompressed part will be updated, or NULL */
	trx_id_t	trx_id,	/*!< in: transaction id */
	mtr_t*		mtr);	/*!< in/out: mini-transaction */

/** Persist the AUTO_INCREMENT value on a clustered index root page.
@param[in,out]	block	clustered index root page
@param[in]	autoinc	next available AUTO_INCREMENT value
@param[in,out]	mtr	mini-transaction
@param[in]	reset	whether to reset the AUTO_INCREMENT
			to a possibly smaller value than currently
			exists in the page */
void
page_set_autoinc(
	buf_block_t*		block,
	ib_uint64_t		autoinc,
	mtr_t*			mtr,
	bool			reset)
	MY_ATTRIBUTE((nonnull));

/*************************************************************//**
Returns the RTREE SPLIT SEQUENCE NUMBER (FIL_RTREE_SPLIT_SEQ_NUM).
@return SPLIT SEQUENCE NUMBER */
UNIV_INLINE
node_seq_t
page_get_ssn_id(
/*============*/
	const page_t*	page);	/*!< in: page */
/*************************************************************//**
Sets the RTREE SPLIT SEQUENCE NUMBER field value */
UNIV_INLINE
void
page_set_ssn_id(
/*============*/
	buf_block_t*	block,	/*!< in/out: page */
	page_zip_des_t*	page_zip,/*!< in/out: compressed page whose
				uncompressed part will be updated, or NULL */
	node_seq_t	ssn_id,	/*!< in: split sequence id */
	mtr_t*		mtr);	/*!< in/out: mini-transaction */

#endif /* !UNIV_INNOCHECKSUM */
/** Read a page header field. */
inline uint16_t page_header_get_field(const page_t *page, ulint field)
{
  ut_ad(field <= PAGE_INDEX_ID);
  ut_ad(!(field & 1));
  return mach_read_from_2(my_assume_aligned<2>(PAGE_HEADER + field + page));
}

#ifndef UNIV_INNOCHECKSUM
/*************************************************************//**
Returns the offset stored in the given header field.
@return offset from the start of the page, or 0 */
UNIV_INLINE
uint16_t
page_header_get_offs(
/*=================*/
	const page_t*	page,	/*!< in: page */
	ulint		field)	/*!< in: PAGE_FREE, ... */
	MY_ATTRIBUTE((warn_unused_result));

/*************************************************************//**
Returns the pointer stored in the given header field, or NULL. */
#define page_header_get_ptr(page, field)			\
	(page_header_get_offs(page, field)			\
	 ? page + page_header_get_offs(page, field) : NULL)

/**
Reset PAGE_LAST_INSERT.
@param[in,out]  block    file page
@param[in,out]  mtr      mini-transaction */
inline void page_header_reset_last_insert(buf_block_t *block, mtr_t *mtr)
  MY_ATTRIBUTE((nonnull));
#define page_get_infimum_rec(page) ((page) + page_get_infimum_offset(page))
#define page_get_supremum_rec(page) ((page) + page_get_supremum_offset(page))

/************************************************************//**
Returns the nth record of the record list.
This is the inverse function of page_rec_get_n_recs_before().
@return nth record
@retval nullptr on corrupted page */
const rec_t*
page_rec_get_nth_const(
/*===================*/
	const page_t*	page,	/*!< in: page */
	ulint		nth)	/*!< in: nth record */
	MY_ATTRIBUTE((nonnull, warn_unused_result));
/************************************************************//**
Returns the nth record of the record list.
This is the inverse function of page_rec_get_n_recs_before().
@return nth record
@retval nullptr on corrupted page */
inline rec_t *page_rec_get_nth(page_t* page, ulint nth)
{
  return const_cast<rec_t*>(page_rec_get_nth_const(page, nth));
}

/************************************************************//**
Returns the middle record of the records on the page. If there is an
even number of records in the list, returns the first record of the
upper half-list.
@return middle record */
UNIV_INLINE
rec_t*
page_get_middle_rec(
/*================*/
	page_t*	page)	/*!< in: page */
	MY_ATTRIBUTE((nonnull, warn_unused_result));
/*************************************************************//**
Gets the page number.
@return page number */
UNIV_INLINE
uint32_t
page_get_page_no(
/*=============*/
	const page_t*	page);	/*!< in: page */

/*************************************************************//**
Gets the tablespace identifier.
@return space id */
UNIV_INLINE
uint32_t
page_get_space_id(
/*==============*/
	const page_t*	page);	/*!< in: page */

/*************************************************************//**
Gets the number of user records on page (the infimum and supremum records
are not user records).
@return number of user records */
UNIV_INLINE
uint16_t
page_get_n_recs(
/*============*/
	const page_t*	page);	/*!< in: index page */

/** Return the number of preceding records in an index page.
@param rec index record
@return number of preceding records, including the infimum pseudo-record
@retval ULINT_UNDEFINED on corrupted page */
ulint page_rec_get_n_recs_before(const rec_t *rec);
/*************************************************************//**
Gets the number of records in the heap.
@return number of user records */
UNIV_INLINE
uint16_t
page_dir_get_n_heap(
/*================*/
	const page_t*	page);	/*!< in: index page */
/*************************************************************//**
Gets the number of dir slots in directory.
@return number of slots */
UNIV_INLINE
uint16_t
page_dir_get_n_slots(
/*=================*/
	const page_t*	page);	/*!< in: index page */
/** Gets the pointer to a directory slot.
@param n  sparse directory slot number
@return pointer to the sparse directory slot */
inline page_dir_slot_t *page_dir_get_nth_slot(page_t *page, ulint n)
{
  ut_ad(page_dir_get_n_slots(page) > n);
  static_assert(PAGE_DIR_SLOT_SIZE == 2, "compatibility");
  return my_assume_aligned<2>(page + srv_page_size - (PAGE_DIR + 2) - n * 2);
}
inline const page_dir_slot_t *page_dir_get_nth_slot(const page_t *page,ulint n)
{
  return page_dir_get_nth_slot(const_cast<page_t*>(page), n);
}
/**************************************************************//**
Used to check the consistency of a record on a page.
@return TRUE if succeed */
UNIV_INLINE
ibool
page_rec_check(
/*===========*/
	const rec_t*	rec);	/*!< in: record */
/** Get the record pointed to by a directory slot.
@param[in] slot   directory slot
@return pointer to record */
inline rec_t *page_dir_slot_get_rec(page_dir_slot_t *slot)
{
  return page_align(slot) + mach_read_from_2(my_assume_aligned<2>(slot));
}
inline const rec_t *page_dir_slot_get_rec(const page_dir_slot_t *slot)
{
  return page_dir_slot_get_rec(const_cast<rec_t*>(slot));
}

inline rec_t *page_dir_slot_get_rec_validate(page_dir_slot_t *slot)
{
  const size_t s= mach_read_from_2(my_assume_aligned<2>(slot));
  page_t *page= page_align(slot);

  return UNIV_LIKELY(s >= PAGE_NEW_INFIMUM &&
                     s <= page_header_get_field(page, PAGE_HEAP_TOP))
    ? page + s
    : nullptr;
}
inline const rec_t *page_dir_slot_get_rec_validate(const page_dir_slot_t *slot)
{
  return page_dir_slot_get_rec_validate(const_cast<rec_t*>(slot));
}


/***************************************************************//**
Gets the number of records owned by a directory slot.
@return number of records */
UNIV_INLINE
ulint
page_dir_slot_get_n_owned(
/*======================*/
	const page_dir_slot_t*	slot);	/*!< in: page directory slot */
/************************************************************//**
Calculates the space reserved for directory slots of a given
number of records. The exact value is a fraction number
n * PAGE_DIR_SLOT_SIZE / PAGE_DIR_SLOT_MIN_N_OWNED, and it is
rounded upwards to an integer. */
UNIV_INLINE
ulint
page_dir_calc_reserved_space(
/*=========================*/
	ulint	n_recs);	/*!< in: number of records */
/***************************************************************//**
Looks for the directory slot which owns the given record.
@return the directory slot number
@retval ULINT_UNDEFINED on corruption */
ulint
page_dir_find_owner_slot(
/*=====================*/
	const rec_t*	rec);	/*!< in: the physical record */

/***************************************************************//**
Returns the heap number of a record.
@return heap number */
UNIV_INLINE
ulint
page_rec_get_heap_no(
/*=================*/
	const rec_t*	rec);	/*!< in: the physical record */
/** Determine whether a page has any siblings.
@param[in]	page	page frame
@return true if the page has any siblings */
inline bool page_has_siblings(const page_t* page)
{
	compile_time_assert(!(FIL_PAGE_PREV % 8));
	compile_time_assert(FIL_PAGE_NEXT == FIL_PAGE_PREV + 4);
	compile_time_assert(FIL_NULL == 0xffffffff);
	return *reinterpret_cast<const uint64_t*>(page + FIL_PAGE_PREV)
		!= ~uint64_t(0);
}

/** Determine whether a page has a predecessor.
@param[in]	page	page frame
@return true if the page has a predecessor */
inline bool page_has_prev(const page_t* page)
{
	return *reinterpret_cast<const uint32_t*>(page + FIL_PAGE_PREV)
		!= FIL_NULL;
}

/** Determine whether a page has a successor.
@param[in]	page	page frame
@return true if the page has a successor */
inline bool page_has_next(const page_t* page)
{
	return *reinterpret_cast<const uint32_t*>(page + FIL_PAGE_NEXT)
		!= FIL_NULL;
}

/** Read the AUTO_INCREMENT value from a clustered index root page.
@param[in]	page	clustered index root page
@return	the persisted AUTO_INCREMENT value */
MY_ATTRIBUTE((nonnull, warn_unused_result))
inline uint64_t page_get_autoinc(const page_t *page)
{
  ut_d(uint16_t page_type= fil_page_get_type(page));
  ut_ad(page_type == FIL_PAGE_INDEX || page_type == FIL_PAGE_TYPE_INSTANT);
  ut_ad(!page_has_siblings(page));
  const auto *p= my_assume_aligned<8>(page + PAGE_HEADER + PAGE_ROOT_AUTO_INC);
  return mach_read_from_8(p);
}

/************************************************************//**
Gets the pointer to the next record on the page.
@return pointer to next record */
UNIV_INLINE
const rec_t*
page_rec_get_next_low(
/*==================*/
	const rec_t*	rec,	/*!< in: pointer to record */
	ulint		comp);	/*!< in: nonzero=compact page layout */
/************************************************************//**
Gets the pointer to the next record on the page.
@return pointer to next record */
UNIV_INLINE
rec_t*
page_rec_get_next(
/*==============*/
	rec_t*	rec);	/*!< in: pointer to record */
/************************************************************//**
Gets the pointer to the next record on the page.
@return pointer to next record */
UNIV_INLINE
const rec_t*
page_rec_get_next_const(
/*====================*/
	const rec_t*	rec);	/*!< in: pointer to record */
/************************************************************//**
Gets the pointer to the previous record.
@return pointer to previous record
@retval nullptr on error */
const rec_t*
page_rec_get_prev_const(
/*====================*/
	const rec_t*	rec);	/*!< in: pointer to record, must not be page
				infimum */
/************************************************************//**
Gets the pointer to the previous record.
@param rec  record (not page infimum)
@return pointer to previous record
@retval nullptr on error */
inline rec_t *page_rec_get_prev(rec_t *rec)
{
  return const_cast<rec_t*>(page_rec_get_prev_const(rec));
}

/************************************************************//**
true if the record is the first user record on a page.
@return true if the first user record */
UNIV_INLINE
bool
page_rec_is_first(
/*==============*/
	const rec_t*	rec,	/*!< in: record */
	const page_t*	page)	/*!< in: page */
	MY_ATTRIBUTE((warn_unused_result));

/************************************************************//**
true if the record is the second user record on a page.
@return true if the second user record */
UNIV_INLINE
bool
page_rec_is_second(
/*===============*/
	const rec_t*	rec,	/*!< in: record */
	const page_t*	page)	/*!< in: page */
	MY_ATTRIBUTE((warn_unused_result));

/************************************************************//**
true if the record is the last user record on a page.
@return true if the last user record */
UNIV_INLINE
bool
page_rec_is_last(
/*=============*/
	const rec_t*	rec,	/*!< in: record */
	const page_t*	page)	/*!< in: page */
	MY_ATTRIBUTE((warn_unused_result));

/************************************************************//**
true if the record is the second last user record on a page.
@return true if the second last user record */
UNIV_INLINE
bool
page_rec_is_second_last(
/*====================*/
	const rec_t*	rec,	/*!< in: record */
	const page_t*	page)	/*!< in: page */
	MY_ATTRIBUTE((warn_unused_result));

/************************************************************//**
Returns the maximum combined size of records which can be inserted on top
of record heap.
@return maximum combined size for inserted records */
UNIV_INLINE
ulint
page_get_max_insert_size(
/*=====================*/
	const page_t*	page,	/*!< in: index page */
	ulint		n_recs);/*!< in: number of records */
/************************************************************//**
Returns the maximum combined size of records which can be inserted on top
of record heap if page is first reorganized.
@return maximum combined size for inserted records */
UNIV_INLINE
ulint
page_get_max_insert_size_after_reorganize(
/*======================================*/
	const page_t*	page,	/*!< in: index page */
	ulint		n_recs);/*!< in: number of records */
/*************************************************************//**
Calculates free space if a page is emptied.
@return free space */
UNIV_INLINE
ulint
page_get_free_space_of_empty(
/*=========================*/
	ulint	comp)	/*!< in: nonzero=compact page format */
		MY_ATTRIBUTE((const));
/************************************************************//**
Returns the sum of the sizes of the records in the record list
excluding the infimum and supremum records.
@return data in bytes */
UNIV_INLINE
uint16_t
page_get_data_size(
/*===============*/
	const page_t*	page);	/*!< in: index page */
/** Read the PAGE_DIRECTION field from a byte.
@param[in]	ptr	pointer to PAGE_DIRECTION_B
@return	the value of the PAGE_DIRECTION field */
inline
byte
page_ptr_get_direction(const byte* ptr);

/** Read the PAGE_DIRECTION field.
@param[in]	page	index page
@return	the value of the PAGE_DIRECTION field */
inline
byte
page_get_direction(const page_t* page)
{
	return page_ptr_get_direction(PAGE_HEADER + PAGE_DIRECTION_B + page);
}

/** Read the PAGE_INSTANT field.
@param[in]	page	index page
@return the value of the PAGE_INSTANT field */
inline
uint16_t
page_get_instant(const page_t* page);

/** Create an uncompressed index page.
@param[in,out]	block	buffer block
@param[in,out]	mtr	mini-transaction
@param[in]	comp	set unless ROW_FORMAT=REDUNDANT */
void page_create(buf_block_t *block, mtr_t *mtr, bool comp);
/**********************************************************//**
Create a compressed B-tree index page. */
void
page_create_zip(
/*============*/
	buf_block_t*		block,		/*!< in/out: a buffer frame
						where the page is created */
	dict_index_t*		index,		/*!< in: the index of the
						page */
	ulint			level,		/*!< in: the B-tree level of
						the page */
	trx_id_t		max_trx_id,	/*!< in: PAGE_MAX_TRX_ID */
	mtr_t*			mtr);		/*!< in/out: mini-transaction
						handle */
/**********************************************************//**
Empty a previously created B-tree index page. */
void
page_create_empty(
/*==============*/
	buf_block_t*	block,	/*!< in/out: B-tree block */
	dict_index_t*	index,	/*!< in: the index of the page */
	mtr_t*		mtr)	/*!< in/out: mini-transaction */
	MY_ATTRIBUTE((nonnull(1,2)));

MY_ATTRIBUTE((nonnull, warn_unused_result))
/*************************************************************//**
Differs from page_copy_rec_list_end, because this function does not
touch the lock table and max trx id on page or compress the page.

IMPORTANT: The caller will have to update IBUF_BITMAP_FREE
if new_block is a compressed leaf page in a secondary index.
This has to be done either within the same mini-transaction,
or by invoking ibuf_reset_free_bits() before mtr_t::commit().

@return error code */
dberr_t
page_copy_rec_list_end_no_locks(
/*============================*/
	buf_block_t*	new_block,	/*!< in: index page to copy to */
	buf_block_t*	block,		/*!< in: index page of rec */
	rec_t*		rec,		/*!< in: record on page */
	dict_index_t*	index,		/*!< in: record descriptor */
	mtr_t*		mtr);		/*!< in: mtr */
/*************************************************************//**
Copies records from page to new_page, from the given record onward,
including that record. Infimum and supremum records are not copied.
The records are copied to the start of the record list on new_page.

IMPORTANT: The caller will have to update IBUF_BITMAP_FREE
if new_block is a compressed leaf page in a secondary index.
This has to be done either within the same mini-transaction,
or by invoking ibuf_reset_free_bits() before mtr_t::commit().

@return pointer to the original successor of the infimum record on new_block
@retval nullptr on ROW_FORMAT=COMPRESSED page overflow */
rec_t*
page_copy_rec_list_end(
/*===================*/
	buf_block_t*	new_block,	/*!< in/out: index page to copy to */
	buf_block_t*	block,		/*!< in: index page containing rec */
	rec_t*		rec,		/*!< in: record on page */
	dict_index_t*	index,		/*!< in: record descriptor */
	mtr_t*		mtr,		/*!< in/out: mini-transaction */
	dberr_t*	err)		/*!< out: error code */
	MY_ATTRIBUTE((nonnull(1,2,3,4,5), warn_unused_result));
/*************************************************************//**
Copies records from page to new_page, up to the given record, NOT
including that record. Infimum and supremum records are not copied.
The records are copied to the end of the record list on new_page.

IMPORTANT: The caller will have to update IBUF_BITMAP_FREE
if new_block is a compressed leaf page in a secondary index.
This has to be done either within the same mini-transaction,
or by invoking ibuf_reset_free_bits() before mtr_commit().

@return pointer to the original predecessor of the supremum record on new_block
@retval nullptr on ROW_FORMAT=COMPRESSED page overflow */
rec_t*
page_copy_rec_list_start(
/*=====================*/
	buf_block_t*	new_block,	/*!< in/out: index page to copy to */
	buf_block_t*	block,		/*!< in: index page containing rec */
	rec_t*		rec,		/*!< in: record on page */
	dict_index_t*	index,		/*!< in: record descriptor */
	mtr_t*		mtr,		/*!< in/out: mini-transaction */
	dberr_t*	err)		/*!< out: error code */
	MY_ATTRIBUTE((nonnull, warn_unused_result));
/*************************************************************//**
Deletes records from a page from a given record onward, including that record.
The infimum and supremum records are not deleted. */
dberr_t
page_delete_rec_list_end(
/*=====================*/
	rec_t*		rec,	/*!< in: pointer to record on page */
	buf_block_t*	block,	/*!< in: buffer block of the page */
	dict_index_t*	index,	/*!< in: record descriptor */
	ulint		n_recs,	/*!< in: number of records to delete,
				or ULINT_UNDEFINED if not known */
	ulint		size,	/*!< in: the sum of the sizes of the
				records in the end of the chain to
				delete, or ULINT_UNDEFINED if not known */
	mtr_t*		mtr)	/*!< in: mtr */
	MY_ATTRIBUTE((nonnull, warn_unused_result));
/*************************************************************//**
Deletes records from page, up to the given record, NOT including
that record. Infimum and supremum records are not deleted. */
void
page_delete_rec_list_start(
/*=======================*/
	rec_t*		rec,	/*!< in: record on page */
	buf_block_t*	block,	/*!< in: buffer block of the page */
	dict_index_t*	index,	/*!< in: record descriptor */
	mtr_t*		mtr)	/*!< in: mtr */
	MY_ATTRIBUTE((nonnull));
/** Create an index page.
@param[in,out]	block	buffer block
@param[in]	comp	nonzero=compact page format */
void page_create_low(const buf_block_t* block, bool comp);

/************************************************************//**
Prints record contents including the data relevant only in
the index page context. */
void
page_rec_print(
/*===========*/
	const rec_t*	rec,	/*!< in: physical record */
	const rec_offs*	offsets);/*!< in: record descriptor */
# ifdef UNIV_BTR_PRINT
/***************************************************************//**
This is used to print the contents of the directory for
debugging purposes. */
void
page_dir_print(
/*===========*/
	page_t*	page,	/*!< in: index page */
	ulint	pr_n);	/*!< in: print n first and n last entries */
/***************************************************************//**
This is used to print the contents of the page record list for
debugging purposes. */
void
page_print_list(
/*============*/
	buf_block_t*	block,	/*!< in: index page */
	dict_index_t*	index,	/*!< in: dictionary index of the page */
	ulint		pr_n);	/*!< in: print n first and n last entries */
/***************************************************************//**
Prints the info in a page header. */
void
page_header_print(
/*==============*/
	const page_t*	page);	/*!< in: index page */
/***************************************************************//**
This is used to print the contents of the page for
debugging purposes. */
void
page_print(
/*=======*/
	buf_block_t*	block,	/*!< in: index page */
	dict_index_t*	index,	/*!< in: dictionary index of the page */
	ulint		dn,	/*!< in: print dn first and last entries
				in directory */
	ulint		rn);	/*!< in: print rn first and last records
				in directory */
# endif /* UNIV_BTR_PRINT */
/***************************************************************//**
The following is used to validate a record on a page. This function
differs from rec_validate as it can also check the n_owned field and
the heap_no field.
@return TRUE if ok */
ibool
page_rec_validate(
/*==============*/
	const rec_t*	rec,	/*!< in: physical record */
	const rec_offs*	offsets);/*!< in: array returned by rec_get_offsets() */
#ifdef UNIV_DEBUG
/***************************************************************//**
Checks that the first directory slot points to the infimum record and
the last to the supremum. This function is intended to track if the
bug fixed in 4.0.14 has caused corruption to users' databases. */
void
page_check_dir(
/*===========*/
	const page_t*	page);	/*!< in: index page */
#endif /* UNIV_DEBUG */
/***************************************************************//**
This function checks the consistency of an index page when we do not
know the index. This is also resilient so that this should never crash
even if the page is total garbage.
@return TRUE if ok */
ibool
page_simple_validate_old(
/*=====================*/
	const page_t*	page);	/*!< in: index page in ROW_FORMAT=REDUNDANT */
/***************************************************************//**
This function checks the consistency of an index page when we do not
know the index. This is also resilient so that this should never crash
even if the page is total garbage.
@return TRUE if ok */
ibool
page_simple_validate_new(
/*=====================*/
	const page_t*	page);	/*!< in: index page in ROW_FORMAT!=REDUNDANT */
/** Check the consistency of an index page.
@param[in]	page	index page
@param[in]	index	B-tree or R-tree index
@return	whether the page is valid */
bool page_validate(const page_t* page, const dict_index_t* index)
	MY_ATTRIBUTE((nonnull));
/***************************************************************//**
Looks in the page record list for a record with the given heap number.
@return record, NULL if not found */
const rec_t*
page_find_rec_with_heap_no(
/*=======================*/
	const page_t*	page,	/*!< in: index page */
	ulint		heap_no);/*!< in: heap number */
/** Get the last non-delete-marked record on a page.
@param[in]	page	index tree leaf page
@return the last record, not delete-marked
@retval infimum record if all records are delete-marked */
<<<<<<< HEAD
const rec_t*
page_find_rec_last_not_deleted(
	const page_t*	page);
=======
const rec_t *page_find_rec_max_not_deleted(const page_t *page);
>>>>>>> 97d16c75

#endif /* !UNIV_INNOCHECKSUM */

#include "page0page.inl"

#endif<|MERGE_RESOLUTION|>--- conflicted
+++ resolved
@@ -1114,13 +1114,7 @@
 @param[in]	page	index tree leaf page
 @return the last record, not delete-marked
 @retval infimum record if all records are delete-marked */
-<<<<<<< HEAD
-const rec_t*
-page_find_rec_last_not_deleted(
-	const page_t*	page);
-=======
-const rec_t *page_find_rec_max_not_deleted(const page_t *page);
->>>>>>> 97d16c75
+const rec_t *page_find_rec_last_not_deleted(const page_t *page);
 
 #endif /* !UNIV_INNOCHECKSUM */
 
