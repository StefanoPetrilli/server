--- conflicted
+++ resolved
@@ -113,15 +113,7 @@
 	ulint_ctr_1_t		buf_pool_reads;
 
 	/** Number of bytes saved by page compression */
-<<<<<<< HEAD
 	ulint_ctr_n_t          page_compression_saved;
-	/* Number of index pages written */
-	ulint_ctr_n_t          index_pages_written;
-	/* Number of non index pages written */
-	ulint_ctr_n_t          non_index_pages_written;
-=======
-	ulint_ctr_64_t          page_compression_saved;
->>>>>>> 7970ac7f
 	/* Number of pages compressed with page compression */
         ulint_ctr_n_t          pages_page_compressed;
 	/* Number of TRIM operations induced by page compression */
@@ -179,12 +171,6 @@
 	/** Number of encryption_get_latest_key_version calls */
 	ulint_ctr_n_t		n_key_requests;
 
-<<<<<<< HEAD
-	/** Number of spaces in keyrotation list */
-	ulint_ctr_n_t		key_rotation_list_length;
-
-=======
->>>>>>> 7970ac7f
 	/** Number of temporary tablespace blocks encrypted */
 	ulint_ctr_n_t		n_temp_blocks_encrypted;
 
