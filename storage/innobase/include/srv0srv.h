/*****************************************************************************

Copyright (c) 1995, 2017, Oracle and/or its affiliates. All rights reserved.
Copyright (c) 2008, 2009, Google Inc.
Copyright (c) 2009, Percona Inc.
Copyright (c) 2013, 2022, MariaDB Corporation.

Portions of this file contain modifications contributed and copyrighted by
Google, Inc. Those modifications are gratefully acknowledged and are described
briefly in the InnoDB documentation. The contributions by Google are
incorporated with their permission, and subject to the conditions contained in
the file COPYING.Google.

Portions of this file contain modifications contributed and copyrighted
by Percona Inc.. Those modifications are
gratefully acknowledged and are described briefly in the InnoDB
documentation. The contributions by Percona Inc. are incorporated with
their permission, and subject to the conditions contained in the file
COPYING.Percona.

This program is free software; you can redistribute it and/or modify it under
the terms of the GNU General Public License as published by the Free Software
Foundation; version 2 of the License.

This program is distributed in the hope that it will be useful, but WITHOUT
ANY WARRANTY; without even the implied warranty of MERCHANTABILITY or FITNESS
FOR A PARTICULAR PURPOSE. See the GNU General Public License for more details.

You should have received a copy of the GNU General Public License along with
this program; if not, write to the Free Software Foundation, Inc.,
51 Franklin Street, Fifth Floor, Boston, MA 02110-1335 USA

*****************************************************************************/

/**************************************************//**
@file include/srv0srv.h
The server main program

Created 10/10/1995 Heikki Tuuri
*******************************************************/

#pragma once

#include "log0log.h"
#include "que0types.h"
#include "trx0types.h"
#include "fil0fil.h"
#include "ut0counter.h"

#include "mysql/psi/mysql_stage.h"
#include "mysql/psi/psi.h"
#include <tpool.h>
#include <memory>

/** Simple non-atomic counter
@tparam	Type  the integer type of the counter */
template <typename Type>
struct alignas(CPU_LEVEL1_DCACHE_LINESIZE) simple_counter
{
  /** Increment the counter */
  Type inc() { return add(1); }
  /** Decrement the counter */
  Type dec() { return add(Type(~0)); }

  /** Add to the counter
  @param i  amount to be added
  @return the value of the counter after adding */
  Type add(Type i) { return m_counter += i; }

  /** @return the value of the counter */
  operator Type() const { return m_counter; }

private:
  /** The counter */
  Type m_counter;
};

/** Global counters used inside InnoDB. */
struct srv_stats_t
{
	typedef ib_counter_t<ulint> ulint_ctr_n_t;
	typedef simple_counter<lsn_t> lsn_ctr_1_t;
	typedef simple_counter<ulint> ulint_ctr_1_t;
	typedef simple_counter<int64_t> int64_ctr_1_t;

	/** Count the amount of data written in total (in bytes) */
	ulint_ctr_1_t		data_written;

	/** Number of the log write requests done */
	ulint_ctr_1_t		log_write_requests;

	/** Number of physical writes to the log performed */
	ulint_ctr_1_t		log_writes;

	/** Amount of data padded for log write ahead */
	ulint_ctr_1_t		log_padded;

	/** Amount of data written to the log files in bytes */
	lsn_ctr_1_t		os_log_written;

	/** Number of writes being done to the log files */
	ulint_ctr_1_t		os_log_pending_writes;

	/** We increase this counter, when we don't have enough
	space in the log buffer and have to flush it */
	ulint_ctr_1_t		log_waits;

	/** Store the number of write requests issued */
	ulint_ctr_1_t		buf_pool_write_requests;

	/** Number of buffer pool reads that led to the reading of
	a disk page */
	ulint_ctr_1_t		buf_pool_reads;

	/** Number of bytes saved by page compression */
	ulint_ctr_n_t          page_compression_saved;
	/* Number of index pages written */
	ulint_ctr_n_t          index_pages_written;
	/* Number of non index pages written */
	ulint_ctr_n_t          non_index_pages_written;
	/* Number of pages compressed with page compression */
        ulint_ctr_n_t          pages_page_compressed;
	/* Number of TRIM operations induced by page compression */
        ulint_ctr_n_t          page_compressed_trim_op;
	/* Number of pages decompressed with page compression */
        ulint_ctr_n_t          pages_page_decompressed;
	/* Number of page compression errors */
	ulint_ctr_n_t          pages_page_compression_error;
	/* Number of pages encrypted */
	ulint_ctr_n_t          pages_encrypted;
   	/* Number of pages decrypted */
	ulint_ctr_n_t          pages_decrypted;
	/* Number of merge blocks encrypted */
	ulint_ctr_n_t          n_merge_blocks_encrypted;
	/* Number of merge blocks decrypted */
	ulint_ctr_n_t          n_merge_blocks_decrypted;
	/* Number of row log blocks encrypted */
	ulint_ctr_n_t          n_rowlog_blocks_encrypted;
	/* Number of row log blocks decrypted */
	ulint_ctr_n_t          n_rowlog_blocks_decrypted;

	/** Number of data read in total (in bytes) */
	ulint_ctr_1_t		data_read;

	/** Number of rows read. */
	ulint_ctr_n_t		n_rows_read;

	/** Number of rows updated */
	ulint_ctr_n_t		n_rows_updated;

	/** Number of rows deleted */
	ulint_ctr_n_t		n_rows_deleted;

	/** Number of rows inserted */
	ulint_ctr_n_t		n_rows_inserted;

	/** Number of system rows read. */
	ulint_ctr_n_t		n_system_rows_read;

	/** Number of system rows updated */
	ulint_ctr_n_t		n_system_rows_updated;

	/** Number of system rows deleted */
	ulint_ctr_n_t		n_system_rows_deleted;

	/** Number of system rows inserted */
	ulint_ctr_n_t		n_system_rows_inserted;

	/** Number of times secondary index lookup triggered cluster lookup */
	ulint_ctr_n_t		n_sec_rec_cluster_reads;

	/** Number of times prefix optimization avoided triggering cluster lookup */
	ulint_ctr_n_t		n_sec_rec_cluster_reads_avoided;

	/** Number of encryption_get_latest_key_version calls */
	ulint_ctr_n_t		n_key_requests;

	/** Number of spaces in keyrotation list */
	ulint_ctr_n_t		key_rotation_list_length;

	/** Number of temporary tablespace blocks encrypted */
	ulint_ctr_n_t		n_temp_blocks_encrypted;

	/** Number of temporary tablespace blocks decrypted */
	ulint_ctr_n_t		n_temp_blocks_decrypted;
};

/** We are prepared for a situation that we have this many threads waiting for
a transactional lock inside InnoDB. srv_start() sets the value. */
extern ulint srv_max_n_threads;

extern const char*	srv_main_thread_op_info;

/** Prefix used by MySQL to indicate pre-5.1 table name encoding */
extern const char	srv_mysql50_table_name_prefix[10];

/** The buffer pool dump/load file name */
#define SRV_BUF_DUMP_FILENAME_DEFAULT	"ib_buffer_pool"
extern char*		srv_buf_dump_filename;

/** Boolean config knobs that tell InnoDB to dump the buffer pool at shutdown
and/or load it during startup. */
extern char		srv_buffer_pool_dump_at_shutdown;
extern char		srv_buffer_pool_load_at_startup;

/* Whether to disable file system cache if it is defined */
extern char		srv_disable_sort_file_cache;

/* If the last data file is auto-extended, we add this many pages to it
at a time */
#define SRV_AUTO_EXTEND_INCREMENT (srv_sys_space.get_autoextend_increment())

/** Mutex protecting page_zip_stat_per_index */
extern mysql_mutex_t page_zip_stat_per_index_mutex;
/** Mutex for locking srv_monitor_file */
extern mysql_mutex_t srv_monitor_file_mutex;
/* Temporary file for innodb monitor output */
extern FILE*	srv_monitor_file;
/** Mutex for locking srv_misc_tmpfile */
extern mysql_mutex_t srv_misc_tmpfile_mutex;
/* Temporary file for miscellanous diagnostic output */
extern FILE*	srv_misc_tmpfile;

/* Server parameters which are read from the initfile */

extern char*	srv_data_home;

/** Set if InnoDB must operate in read-only mode. We don't do any
recovery and open all tables in RO mode instead of RW mode. We don't
sync the max trx id to disk either. */
extern my_bool	srv_read_only_mode;
/** Set if InnoDB operates in read-only mode or innodb-force-recovery
is greater than SRV_FORCE_NO_IBUF_MERGE. */
extern my_bool	high_level_read_only;
/** store to its own file each table created by an user; data
dictionary tables are in the system tablespace 0 */
extern my_bool	srv_file_per_table;

/** Sort buffer size in index creation */
extern ulong	srv_sort_buf_size;
/** Maximum modification log file size for online index creation */
extern unsigned long long	srv_online_max_size;

/* If this flag is TRUE, then we will use the native aio of the
OS (provided we compiled Innobase with it in), otherwise we will
use simulated aio.
Currently we support native aio on windows and linux */
extern my_bool	srv_use_native_aio;
extern my_bool	srv_numa_interleave;

/* Use atomic writes i.e disable doublewrite buffer */
extern my_bool srv_use_atomic_writes;

/* Compression algorithm*/
extern ulong innodb_compression_algorithm;

/** TRUE if the server was successfully started */
extern bool	srv_was_started;

/** Server undo tablespaces directory, can be absolute path. */
extern char*	srv_undo_dir;

/** Number of undo tablespaces to use. */
extern ulong	srv_undo_tablespaces;

/** The number of UNDO tablespaces that are active (hosting some rollback
segment). It is quite possible that some of the tablespaces doesn't host
any of the rollback-segment based on configuration used. */
extern ulint	srv_undo_tablespaces_active;

/** Maximum size of undo tablespace. */
extern unsigned long long	srv_max_undo_log_size;

extern uint	srv_n_fil_crypt_threads;
extern uint	srv_n_fil_crypt_threads_started;

/** Rate at which UNDO records should be purged. */
extern ulong	srv_purge_rseg_truncate_frequency;

/** Enable or Disable Truncate of UNDO tablespace. */
extern my_bool	srv_undo_log_truncate;

/* Optimize prefix index queries to skip cluster index lookup when possible */
/* Enables or disables this prefix optimization.  Disabled by default. */
extern my_bool	srv_prefix_index_cluster_optimization;

/** Default size of UNDO tablespace (10MiB for innodb_page_size=16k) */
constexpr ulint SRV_UNDO_TABLESPACE_SIZE_IN_PAGES= (10U << 20) /
  UNIV_PAGE_SIZE_DEF;

extern char*	srv_log_group_home_dir;

/** The InnoDB redo log file size, or 0 when changing the redo log format
at startup (while disallowing writes to the redo log). */
extern ulonglong	srv_log_file_size;
extern ulong	srv_log_buffer_size;
extern ulong	srv_flush_log_at_trx_commit;
extern uint	srv_flush_log_at_timeout;
extern ulong	srv_log_write_ahead_size;
extern my_bool	srv_adaptive_flushing;
extern my_bool	srv_flush_sync;

/** Requested size in bytes */
extern ulint		srv_buf_pool_size;
/** Requested buffer pool chunk size. Each buffer pool instance consists
of one or more chunks. */
extern ulong		srv_buf_pool_chunk_unit;
/** Scan depth for LRU flush batch i.e.: number of blocks scanned*/
extern ulong	srv_LRU_scan_depth;
/** Whether or not to flush neighbors of a block */
extern ulong	srv_flush_neighbors;
/** Previously requested size */
extern ulint	srv_buf_pool_old_size;
/** Current size as scaling factor for the other components */
extern ulint	srv_buf_pool_base_size;
/** Current size in bytes */
extern ulint	srv_buf_pool_curr_size;
/** Dump this % of each buffer pool during BP dump */
extern ulong	srv_buf_pool_dump_pct;
#ifdef UNIV_DEBUG
/** Abort load after this amount of pages */
extern ulong srv_buf_pool_load_pages_abort;
#endif
/** Lock table size in bytes */
extern ulint	srv_lock_table_size;

/** the value of innodb_checksum_algorithm */
extern ulong	srv_checksum_algorithm;

extern uint	srv_n_file_io_threads;
extern my_bool	srv_random_read_ahead;
extern ulong	srv_read_ahead_threshold;
extern uint	srv_n_read_io_threads;
extern uint	srv_n_write_io_threads;

/* Defragmentation, Origianlly facebook default value is 100, but it's too high */
#define SRV_DEFRAGMENT_FREQUENCY_DEFAULT 40
extern my_bool	srv_defragment;
extern uint	srv_defragment_n_pages;
extern uint	srv_defragment_stats_accuracy;
extern uint	srv_defragment_fill_factor_n_recs;
extern double	srv_defragment_fill_factor;
extern uint	srv_defragment_frequency;
extern ulonglong	srv_defragment_interval;

extern uint	srv_change_buffer_max_size;

/* Number of IO operations per second the server can do */
extern ulong    srv_io_capacity;

/* We use this dummy default value at startup for max_io_capacity.
The real value is set based on the value of io_capacity. */
#define SRV_MAX_IO_CAPACITY_DUMMY_DEFAULT	(~0UL)
#define SRV_MAX_IO_CAPACITY_LIMIT		(~0UL)
extern ulong    srv_max_io_capacity;

/* The "innodb_stats_method" setting, decides how InnoDB is going
to treat NULL value when collecting statistics. It is not defined
as enum type because the configure option takes unsigned integer type. */
extern ulong	srv_innodb_stats_method;

extern ulint	srv_max_n_open_files;

extern double	srv_max_buf_pool_modified_pct;
extern double	srv_max_dirty_pages_pct_lwm;

extern double	srv_adaptive_flushing_lwm;
extern ulong	srv_flushing_avg_loops;

extern ulong	srv_force_recovery;

/** innodb_fast_shutdown=1 skips purge and change buffer merge.
innodb_fast_shutdown=2 effectively crashes the server (no log checkpoint).
innodb_fast_shutdown=3 is a clean shutdown that skips the rollback
of active transaction (to be done on restart). */
extern uint	srv_fast_shutdown;

extern ibool	srv_innodb_status;

extern unsigned long long	srv_stats_transient_sample_pages;
extern my_bool			srv_stats_persistent;
extern unsigned long long	srv_stats_persistent_sample_pages;
extern my_bool			srv_stats_auto_recalc;
extern my_bool			srv_stats_include_delete_marked;
extern unsigned long long	srv_stats_modified_counter;
extern my_bool			srv_stats_sample_traditional;

extern my_bool	srv_use_doublewrite_buf;
extern ulong	srv_checksum_algorithm;

extern my_bool	srv_force_primary_key;

extern ulong	srv_max_purge_lag;
extern ulong	srv_max_purge_lag_delay;

extern my_bool	innodb_encrypt_temporary_tables;

extern my_bool  srv_immediate_scrub_data_uncompressed;
/*-------------------------------------------*/

/** Modes of operation */
enum srv_operation_mode {
	/** Normal mode (MariaDB Server) */
	SRV_OPERATION_NORMAL,
	/** Mariabackup taking a backup */
	SRV_OPERATION_BACKUP,
	/** Mariabackup restoring a backup for subsequent --copy-back */
	SRV_OPERATION_RESTORE,
	/** Mariabackup restoring the incremental part of a backup */
	SRV_OPERATION_RESTORE_DELTA,
	/** Mariabackup restoring a backup for subsequent --export */
	SRV_OPERATION_RESTORE_EXPORT,
	/** Mariabackup taking a backup and avoid deferring
	any tablespace */
	SRV_OPERATION_BACKUP_NO_DEFER
};

/** Current mode of operation */
extern enum srv_operation_mode srv_operation;

/** whether this is the server's first start after mariabackup --prepare */
extern bool srv_start_after_restore;

extern my_bool	srv_print_innodb_monitor;
extern my_bool	srv_print_innodb_lock_monitor;
extern ibool	srv_print_verbose_log;

extern bool	srv_monitor_active;


extern ulong	srv_n_spin_wait_rounds;
extern uint	srv_spin_wait_delay;

extern ulint	srv_truncated_status_writes;
/** Number of initialized rollback segments for persistent undo log */
extern ulong	srv_available_undo_logs;
/** Iterations of the loop bounded by 'srv_active' label. */
extern ulint	srv_main_active_loops;
/** Iterations of the loop bounded by the 'srv_idle' label. */
extern ulint	srv_main_idle_loops;
/** Log writes involving flush. */
extern ulint	srv_log_writes_and_flush;

#ifdef UNIV_DEBUG
extern my_bool	innodb_evict_tables_on_commit_debug;
extern my_bool	srv_purge_view_update_only_debug;

/** InnoDB system tablespace to set during recovery */
extern uint	srv_sys_space_size_debug;
/** whether redo log file has been created at startup */
extern bool	srv_log_file_created;
#endif /* UNIV_DEBUG */

extern ulint	srv_dml_needed_delay;

#define SRV_MAX_N_IO_THREADS	130

/** innodb_purge_threads; the number of purge tasks to use */
extern uint srv_n_purge_threads;

/* the number of pages to purge in one batch */
extern ulong srv_purge_batch_size;

/* print all user-level transactions deadlocks to mysqld stderr */
extern my_bool srv_print_all_deadlocks;

extern my_bool	srv_cmp_per_index_enabled;

/* is encryption enabled */
extern ulong	srv_encrypt_tables;

/** Status variables to be passed to MySQL */
extern struct export_var_t export_vars;

/** Global counters */
extern srv_stats_t	srv_stats;

/** Fatal semaphore wait threshold = maximum number of seconds
that semaphore times out in InnoDB */
#define DEFAULT_SRV_FATAL_SEMAPHORE_TIMEOUT 600
extern ulong	srv_fatal_semaphore_wait_threshold;

/** Buffer pool dump status frequence in percentages */
extern ulong srv_buf_dump_status_frequency;

# ifdef UNIV_PFS_THREAD
extern mysql_pfs_key_t	page_cleaner_thread_key;
extern mysql_pfs_key_t	trx_rollback_clean_thread_key;
extern mysql_pfs_key_t	thread_pool_thread_key;

/* This macro register the current thread and its key with performance
schema */
#  define pfs_register_thread(key)			\
do {							\
	struct PSI_thread* psi __attribute__((unused))	\
		= PSI_CALL_new_thread(key, NULL, 0);	\
	PSI_CALL_set_thread_os_id(psi);			\
	PSI_CALL_set_thread(psi);			\
} while (0)

/* This macro delist the current thread from performance schema */
#  define pfs_delete_thread()				\
do {								\
	PSI_CALL_delete_current_thread();		\
} while (0)
# else
#  define pfs_register_thread(key)
#  define pfs_delete_thread()
# endif /* UNIV_PFS_THREAD */

#ifdef HAVE_PSI_STAGE_INTERFACE
/** Performance schema stage event for monitoring ALTER TABLE progress
in ha_innobase::commit_inplace_alter_table(). */
extern PSI_stage_info	srv_stage_alter_table_end;

/** Performance schema stage event for monitoring ALTER TABLE progress
row_merge_insert_index_tuples(). */
extern PSI_stage_info	srv_stage_alter_table_insert;

/** Performance schema stage event for monitoring ALTER TABLE progress
row_log_apply(). */
extern PSI_stage_info	srv_stage_alter_table_log_index;

/** Performance schema stage event for monitoring ALTER TABLE progress
row_log_table_apply(). */
extern PSI_stage_info	srv_stage_alter_table_log_table;

/** Performance schema stage event for monitoring ALTER TABLE progress
row_merge_sort(). */
extern PSI_stage_info	srv_stage_alter_table_merge_sort;

/** Performance schema stage event for monitoring ALTER TABLE progress
row_merge_read_clustered_index(). */
extern PSI_stage_info	srv_stage_alter_table_read_pk_internal_sort;

/** Performance schema stage event for monitoring buffer pool load progress. */
extern PSI_stage_info	srv_stage_buffer_pool_load;
#endif /* HAVE_PSI_STAGE_INTERFACE */

/** Alternatives for srv_force_recovery. Non-zero values are intended
to help the user get a damaged database up so that he can dump intact
tables and rows with SELECT INTO OUTFILE. The database must not otherwise
be used with these options! A bigger number below means that all precautions
of lower numbers are included. */
enum {
	SRV_FORCE_IGNORE_CORRUPT = 1,	/*!< let the server run even if it
					detects a corrupt page */
	SRV_FORCE_NO_BACKGROUND	= 2,	/*!< prevent the main thread from
					running: if a crash would occur
					in purge, this prevents it */
	SRV_FORCE_NO_TRX_UNDO = 3,	/*!< do not run DML rollback after
					recovery */
	SRV_FORCE_NO_DDL_UNDO = 4,	/*!< prevent also DDL rollback */
	SRV_FORCE_NO_UNDO_LOG_SCAN = 5,	/*!< do not look at undo logs when
					starting the database: InnoDB will
					treat even incomplete transactions
					as committed */
	SRV_FORCE_NO_LOG_REDO = 6	/*!< do not do the log roll-forward
					in connection with recovery */
};

/* Alternatives for srv_innodb_stats_method, which could be changed by
setting innodb_stats_method */
enum srv_stats_method_name_enum {
	SRV_STATS_NULLS_EQUAL,		/* All NULL values are treated as
					equal. This is the default setting
					for innodb_stats_method */
	SRV_STATS_NULLS_UNEQUAL,	/* All NULL values are treated as
					NOT equal. */
	SRV_STATS_NULLS_IGNORED		/* NULL values are ignored */
};

typedef enum srv_stats_method_name_enum		srv_stats_method_name_t;

/*********************************************************************//**
Boots Innobase server. */
void
srv_boot(void);
/*==========*/
/*********************************************************************//**
Frees the data structures created in srv_init(). */
void
srv_free(void);

/** Wake up the purge if there is work to do. */
void
srv_wake_purge_thread_if_not_active();

/******************************************************************//**
Outputs to a file the output of the InnoDB Monitor.
@return FALSE if not all information printed
due to failure to obtain necessary mutex */
ibool
srv_printf_innodb_monitor(
/*======================*/
	FILE*	file,		/*!< in: output stream */
	ibool	nowait,		/*!< in: whether to wait for lock_sys.latch */
	ulint*	trx_start,	/*!< out: file position of the start of
				the list of active transactions */
	ulint*	trx_end);	/*!< out: file position of the end of
				the list of active transactions */

/******************************************************************//**
Function to pass InnoDB status variables to MySQL */
void
srv_export_innodb_status(void);
/*==========================*/
/*******************************************************************//**
Get current server activity count.
@return activity count. */
ulint
srv_get_activity_count(void);
/*========================*/

/******************************************************************//**
Increment the server activity counter. */
void
srv_inc_activity_count(void);
/*=========================*/

/**********************************************************************//**
Enqueues a task to server task queue and releases a worker thread, if there
is a suspended one. */
void
srv_que_task_enqueue_low(
/*=====================*/
	que_thr_t*	thr);	/*!< in: query thread */

/**
Flag which is set, whenever innodb_purge_threads changes.
It is read and reset in srv_do_purge().

Thus it is Atomic_counter<int>, not bool, since unprotected
reads are used. We just need an atomic with relaxed memory
order, to please Thread Sanitizer.
*/
extern Atomic_counter<int> srv_purge_thread_count_changed;

#ifdef UNIV_DEBUG
/** @return whether purge or master task is active */
bool srv_any_background_activity();
#endif

extern "C" {


/** Periodic task which prints the info output by various InnoDB monitors.*/
void srv_monitor_task(void*);


/** The periodic master task controlling the server. */
void srv_master_callback(void*);


/**
Complete the shutdown tasks such as background DROP TABLE,
and optionally change buffer merge (on innodb_fast_shutdown=0). */
void srv_shutdown(bool ibuf_merge);

} /* extern "C" */

#ifdef UNIV_DEBUG
/** @return number of tasks in queue */
ulint srv_get_task_queue_length();
#endif

/** Shut down the purge threads. */
void srv_purge_shutdown();

/** Init purge tasks*/
void srv_init_purge_tasks();

<<<<<<< HEAD
#ifdef UNIV_DEBUG
/** Disables master thread. It's used by:
	SET GLOBAL innodb_master_thread_disabled_debug = 1 (0).
@param[in]	save		immediate result from check function */
void
srv_master_thread_disabled_debug_update(THD*, st_mysql_sys_var*, void*,
					const void* save);

/** Enable the master thread on shutdown. */
void srv_master_thread_enable();
#endif /* UNIV_DEBUG */

=======
>>>>>>> 1a66e3f8
/** Status variables to be passed to MySQL */
struct export_var_t{
#ifdef BTR_CUR_HASH_ADAPT
	ulint innodb_ahi_hit;
	ulint innodb_ahi_miss;
#endif /* BTR_CUR_HASH_ADAPT */
	char  innodb_buffer_pool_dump_status[OS_FILE_MAX_PATH + 128];/*!< Buf pool dump status */
	char  innodb_buffer_pool_load_status[OS_FILE_MAX_PATH + 128];/*!< Buf pool load status */
	char  innodb_buffer_pool_resize_status[512];/*!< Buf pool resize status */
	my_bool innodb_buffer_pool_load_incomplete;/*!< Buf pool load incomplete */
	ulint innodb_buffer_pool_pages_total;	/*!< Buffer pool size */
	ulint innodb_buffer_pool_pages_data;	/*!< Data pages */
	ulint innodb_buffer_pool_bytes_data;	/*!< File bytes used */
	ulint innodb_buffer_pool_pages_dirty;	/*!< Dirty data pages */
	ulint innodb_buffer_pool_bytes_dirty;	/*!< File bytes modified */
	ulint innodb_buffer_pool_pages_misc;	/*!< Miscellanous pages */
	ulint innodb_buffer_pool_pages_free;	/*!< Free pages */
#ifdef UNIV_DEBUG
	ulint innodb_buffer_pool_pages_latched;	/*!< Latched pages */
#endif /* UNIV_DEBUG */
	ulint innodb_buffer_pool_pages_made_not_young;
	ulint innodb_buffer_pool_pages_made_young;
	ulint innodb_buffer_pool_pages_old;
	ulint innodb_buffer_pool_read_requests;	/*!< buf_pool.stat.n_page_gets */
	ulint innodb_buffer_pool_reads;		/*!< srv_buf_pool_reads */
	ulint innodb_buffer_pool_write_requests;/*!< srv_stats.buf_pool_write_requests */
	ulint innodb_buffer_pool_read_ahead_rnd;/*!< srv_read_ahead_rnd */
	ulint innodb_buffer_pool_read_ahead;	/*!< srv_read_ahead */
	ulint innodb_buffer_pool_read_ahead_evicted;/*!< srv_read_ahead evicted*/
	ulint innodb_checkpoint_age;
	ulint innodb_checkpoint_max_age;
	ulint innodb_data_pending_reads;	/*!< Pending reads */
	ulint innodb_data_pending_writes;	/*!< Pending writes */
	ulint innodb_data_pending_fsyncs;	/*!< Pending fsyncs */
	ulint innodb_data_fsyncs;		/*!< Number of fsyncs so far */
	ulint innodb_data_read;			/*!< Data bytes read */
	ulint innodb_data_writes;		/*!< I/O write requests */
	ulint innodb_data_written;		/*!< Data bytes written */
	ulint innodb_data_reads;		/*!< I/O read requests */
	ulint innodb_dblwr_pages_written;	/*!< srv_dblwr_pages_written */
	ulint innodb_dblwr_writes;		/*!< srv_dblwr_writes */
	ulint innodb_deadlocks;
	ulint innodb_history_list_length;
	ulint innodb_log_waits;			/*!< srv_log_waits */
	ulint innodb_log_write_requests;	/*!< srv_log_write_requests */
	ulint innodb_log_writes;		/*!< srv_log_writes */
	lsn_t innodb_lsn_current;
	lsn_t innodb_lsn_flushed;
	lsn_t innodb_lsn_last_checkpoint;
	trx_id_t innodb_max_trx_id;
#ifdef BTR_CUR_HASH_ADAPT
	ulint innodb_mem_adaptive_hash;
#endif
	ulint innodb_mem_dictionary;
	lsn_t innodb_os_log_written;		/*!< srv_os_log_written */
	ulint innodb_os_log_fsyncs;		/*!< n_log_flushes */
	ulint innodb_os_log_pending_writes;	/*!< srv_os_log_pending_writes */
	ulint innodb_os_log_pending_fsyncs;	/*!< n_pending_log_flushes */
	ulint innodb_row_lock_waits;		/*!< srv_n_lock_wait_count */
	ulint innodb_row_lock_current_waits;	/*!< srv_n_lock_wait_current_count */
	int64_t innodb_row_lock_time;		/*!< srv_n_lock_wait_time
						/ 1000 */
	ulint innodb_row_lock_time_avg;		/*!< srv_n_lock_wait_time
						/ 1000
						/ srv_n_lock_wait_count */
	ulint innodb_row_lock_time_max;		/*!< srv_n_lock_max_wait_time
						/ 1000 */
	ulint innodb_rows_read;			/*!< srv_n_rows_read */
	ulint innodb_rows_inserted;		/*!< srv_n_rows_inserted */
	ulint innodb_rows_updated;		/*!< srv_n_rows_updated */
	ulint innodb_rows_deleted;		/*!< srv_n_rows_deleted */
	ulint innodb_system_rows_read; /*!< srv_n_system_rows_read */
	ulint innodb_system_rows_inserted; /*!< srv_n_system_rows_inserted */
	ulint innodb_system_rows_updated; /*!< srv_n_system_rows_updated */
	ulint innodb_system_rows_deleted; /*!< srv_n_system_rows_deleted*/
	ulint innodb_truncated_status_writes;	/*!< srv_truncated_status_writes */

	/** Number of undo tablespace truncation operations */
	ulong innodb_undo_truncations;
	ulint innodb_defragment_compression_failures; /*!< Number of
						defragment re-compression
						failures */

	ulint innodb_defragment_failures;	/*!< Number of defragment
						failures*/
	ulint innodb_defragment_count;		/*!< Number of defragment
						operations*/

	/** Number of instant ALTER TABLE operations that affect columns */
	ulong innodb_instant_alter_column;

	ulint innodb_onlineddl_rowlog_rows;	/*!< Online alter rows */
	ulint innodb_onlineddl_rowlog_pct_used; /*!< Online alter percentage
						of used row log buffer */
	ulint innodb_onlineddl_pct_progress;	/*!< Online alter progress */

	int64_t innodb_page_compression_saved;/*!< Number of bytes saved
						by page compression */
	int64_t innodb_index_pages_written;  /*!< Number of index pages
						written */
	int64_t innodb_non_index_pages_written;  /*!< Number of non index pages
						written */
	int64_t innodb_pages_page_compressed;/*!< Number of pages
						compressed by page compression */
	int64_t innodb_page_compressed_trim_op;/*!< Number of TRIM operations
						induced by page compression */
	int64_t innodb_pages_page_decompressed;/*!< Number of pages
						decompressed by page
						compression */
	int64_t innodb_pages_page_compression_error;/*!< Number of page
						compression errors */
	int64_t innodb_pages_encrypted;      /*!< Number of pages
						encrypted */
	int64_t innodb_pages_decrypted;      /*!< Number of pages
						decrypted */

	/*!< Number of merge blocks encrypted */
	ib_int64_t innodb_n_merge_blocks_encrypted;
	/*!< Number of merge blocks decrypted */
	ib_int64_t innodb_n_merge_blocks_decrypted;
	/*!< Number of row log blocks encrypted */
	ib_int64_t innodb_n_rowlog_blocks_encrypted;
	/*!< Number of row log blocks decrypted */
	ib_int64_t innodb_n_rowlog_blocks_decrypted;

	/* Number of temporary tablespace pages encrypted */
	ib_int64_t innodb_n_temp_blocks_encrypted;

	/* Number of temporary tablespace pages decrypted */
	ib_int64_t innodb_n_temp_blocks_decrypted;

	ulint innodb_sec_rec_cluster_reads;	/*!< srv_sec_rec_cluster_reads */
	ulint innodb_sec_rec_cluster_reads_avoided;/*!< srv_sec_rec_cluster_reads_avoided */

	ulint innodb_encryption_rotation_pages_read_from_cache;
	ulint innodb_encryption_rotation_pages_read_from_disk;
	ulint innodb_encryption_rotation_pages_modified;
	ulint innodb_encryption_rotation_pages_flushed;
	ulint innodb_encryption_rotation_estimated_iops;
	int64_t innodb_encryption_key_requests;
	int64_t innodb_key_rotation_list_length;
};

extern tpool::thread_pool *srv_thread_pool;
extern std::unique_ptr<tpool::timer> srv_master_timer;
extern std::unique_ptr<tpool::timer> srv_monitor_timer;

/** The interval at which srv_monitor_task is invoked, in milliseconds */
constexpr unsigned SRV_MONITOR_INTERVAL= 15000; /* 4 times per minute */

static inline void srv_monitor_timer_schedule_now()
{
  srv_monitor_timer->set_time(0, SRV_MONITOR_INTERVAL);
}
static inline void srv_start_periodic_timer(std::unique_ptr<tpool::timer>& t,
                                            void (*func)(void*), int period)
{
  t.reset(srv_thread_pool->create_timer(func));
  t->set_time(0, period);
}

void srv_thread_pool_init();
void srv_thread_pool_end();<|MERGE_RESOLUTION|>--- conflicted
+++ resolved
@@ -670,21 +670,6 @@
 /** Init purge tasks*/
 void srv_init_purge_tasks();
 
-<<<<<<< HEAD
-#ifdef UNIV_DEBUG
-/** Disables master thread. It's used by:
-	SET GLOBAL innodb_master_thread_disabled_debug = 1 (0).
-@param[in]	save		immediate result from check function */
-void
-srv_master_thread_disabled_debug_update(THD*, st_mysql_sys_var*, void*,
-					const void* save);
-
-/** Enable the master thread on shutdown. */
-void srv_master_thread_enable();
-#endif /* UNIV_DEBUG */
-
-=======
->>>>>>> 1a66e3f8
 /** Status variables to be passed to MySQL */
 struct export_var_t{
 #ifdef BTR_CUR_HASH_ADAPT
