/*****************************************************************************

Copyright (c) 1994, 2016, Oracle and/or its affiliates. All Rights Reserved.
Copyright (c) 2012, Facebook Inc.
Copyright (c) 2018, 2021, MariaDB Corporation.

This program is free software; you can redistribute it and/or modify it under
the terms of the GNU General Public License as published by the Free Software
Foundation; version 2 of the License.

This program is distributed in the hope that it will be useful, but WITHOUT
ANY WARRANTY; without even the implied warranty of MERCHANTABILITY or FITNESS
FOR A PARTICULAR PURPOSE. See the GNU General Public License for more details.

You should have received a copy of the GNU General Public License along with
this program; if not, write to the Free Software Foundation, Inc.,
51 Franklin Street, Fifth Floor, Boston, MA 02110-1335 USA

*****************************************************************************/

/********************************************************************//**
@file page/page0cur.cc
The page cursor

Created 10/4/1994 Heikki Tuuri
*************************************************************************/

#include "page0cur.h"
#include "page0zip.h"
#include "btr0btr.h"
#include "mtr0log.h"
#include "log0recv.h"
#include "rem0cmp.h"
#include "gis0rtree.h"

#include <algorithm>

#ifdef BTR_CUR_HASH_ADAPT
# ifdef UNIV_SEARCH_PERF_STAT
static ulint	page_cur_short_succ;
# endif /* UNIV_SEARCH_PERF_STAT */

/** Try a search shortcut based on the last insert.
@param[in]	block			index page
@param[in]	index			index tree
@param[in]	tuple			search key
@param[in,out]	iup_matched_fields	already matched fields in the
upper limit record
@param[in,out]	ilow_matched_fields	already matched fields in the
lower limit record
@param[out]	cursor			page cursor
@return true on success */
UNIV_INLINE
bool
page_cur_try_search_shortcut(
	const buf_block_t*	block,
	const dict_index_t*	index,
	const dtuple_t*		tuple,
	ulint*			iup_matched_fields,
	ulint*			ilow_matched_fields,
	page_cur_t*		cursor)
{
	const rec_t*	rec;
	const rec_t*	next_rec;
	ulint		low_match;
	ulint		up_match;
	ibool		success		= FALSE;
	const page_t*	page		= buf_block_get_frame(block);
	mem_heap_t*	heap		= NULL;
	rec_offs	offsets_[REC_OFFS_NORMAL_SIZE];
	rec_offs*	offsets		= offsets_;
	rec_offs_init(offsets_);

	ut_ad(dtuple_check_typed(tuple));
	ut_ad(page_is_leaf(page));

	rec = page_header_get_ptr(page, PAGE_LAST_INSERT);
	offsets = rec_get_offsets(rec, index, offsets, index->n_core_fields,
				  dtuple_get_n_fields(tuple), &heap);

	ut_ad(rec);
	ut_ad(page_rec_is_user_rec(rec));

	low_match = up_match = std::min(*ilow_matched_fields,
					*iup_matched_fields);

	if (cmp_dtuple_rec_with_match(tuple, rec, offsets, &low_match) < 0) {
		goto exit_func;
	}

	next_rec = page_rec_get_next_const(rec);
	if (!page_rec_is_supremum(next_rec)) {
		offsets = rec_get_offsets(next_rec, index, offsets,
					  index->n_core_fields,
					  dtuple_get_n_fields(tuple), &heap);

		if (cmp_dtuple_rec_with_match(tuple, next_rec, offsets,
					      &up_match) >= 0) {
			goto exit_func;
		}

		*iup_matched_fields = up_match;
	}

	page_cur_position(rec, block, cursor);

	*ilow_matched_fields = low_match;

#ifdef UNIV_SEARCH_PERF_STAT
	page_cur_short_succ++;
#endif
	success = TRUE;
exit_func:
	if (UNIV_LIKELY_NULL(heap)) {
		mem_heap_free(heap);
	}
	return(success);
}

/** Try a search shortcut based on the last insert.
@param[in]	block			index page
@param[in]	index			index tree
@param[in]	tuple			search key
@param[in,out]	iup_matched_fields	already matched fields in the
upper limit record
@param[in,out]	iup_matched_bytes	already matched bytes in the
first partially matched field in the upper limit record
@param[in,out]	ilow_matched_fields	already matched fields in the
lower limit record
@param[in,out]	ilow_matched_bytes	already matched bytes in the
first partially matched field in the lower limit record
@param[out]	cursor			page cursor
@return true on success */
UNIV_INLINE
bool
page_cur_try_search_shortcut_bytes(
	const buf_block_t*	block,
	const dict_index_t*	index,
	const dtuple_t*		tuple,
	ulint*			iup_matched_fields,
	ulint*			iup_matched_bytes,
	ulint*			ilow_matched_fields,
	ulint*			ilow_matched_bytes,
	page_cur_t*		cursor)
{
	const rec_t*	rec;
	const rec_t*	next_rec;
	ulint		low_match;
	ulint		low_bytes;
	ulint		up_match;
	ulint		up_bytes;
	ibool		success		= FALSE;
	const page_t*	page		= buf_block_get_frame(block);
	mem_heap_t*	heap		= NULL;
	rec_offs	offsets_[REC_OFFS_NORMAL_SIZE];
	rec_offs*	offsets		= offsets_;
	rec_offs_init(offsets_);

	ut_ad(dtuple_check_typed(tuple));
	ut_ad(page_is_leaf(page));

	rec = page_header_get_ptr(page, PAGE_LAST_INSERT);
	offsets = rec_get_offsets(rec, index, offsets, index->n_core_fields,
				  dtuple_get_n_fields(tuple), &heap);

	ut_ad(rec);
	ut_ad(page_rec_is_user_rec(rec));
	if (ut_pair_cmp(*ilow_matched_fields, *ilow_matched_bytes,
			*iup_matched_fields, *iup_matched_bytes) < 0) {
		up_match = low_match = *ilow_matched_fields;
		up_bytes = low_bytes = *ilow_matched_bytes;
	} else {
		up_match = low_match = *iup_matched_fields;
		up_bytes = low_bytes = *iup_matched_bytes;
	}

	if (cmp_dtuple_rec_with_match_bytes(
		    tuple, rec, index, offsets, &low_match, &low_bytes) < 0) {
		goto exit_func;
	}

	next_rec = page_rec_get_next_const(rec);
	if (!page_rec_is_supremum(next_rec)) {
		offsets = rec_get_offsets(next_rec, index, offsets,
					  index->n_core_fields,
					  dtuple_get_n_fields(tuple), &heap);

		if (cmp_dtuple_rec_with_match_bytes(
			    tuple, next_rec, index, offsets,
			    &up_match, &up_bytes)
		    >= 0) {
			goto exit_func;
		}

		*iup_matched_fields = up_match;
		*iup_matched_bytes = up_bytes;
	}

	page_cur_position(rec, block, cursor);

	*ilow_matched_fields = low_match;
	*ilow_matched_bytes = low_bytes;

#ifdef UNIV_SEARCH_PERF_STAT
	page_cur_short_succ++;
#endif
	success = TRUE;
exit_func:
	if (UNIV_LIKELY_NULL(heap)) {
		mem_heap_free(heap);
	}
	return(success);
}
#endif /* BTR_CUR_HASH_ADAPT */

#ifdef PAGE_CUR_LE_OR_EXTENDS
/****************************************************************//**
Checks if the nth field in a record is a character type field which extends
the nth field in tuple, i.e., the field is longer or equal in length and has
common first characters.
@return TRUE if rec field extends tuple field */
static
ibool
page_cur_rec_field_extends(
/*=======================*/
	const dtuple_t*	tuple,	/*!< in: data tuple */
	const rec_t*	rec,	/*!< in: record */
	const rec_offs*	offsets,/*!< in: array returned by rec_get_offsets() */
	ulint		n)	/*!< in: compare nth field */
{
	const dtype_t*	type;
	const dfield_t*	dfield;
	const byte*	rec_f;
	ulint		rec_f_len;

	ut_ad(rec_offs_validate(rec, NULL, offsets));
	dfield = dtuple_get_nth_field(tuple, n);

	type = dfield_get_type(dfield);

	rec_f = rec_get_nth_field(rec, offsets, n, &rec_f_len);

	if (type->mtype == DATA_VARCHAR
	    || type->mtype == DATA_CHAR
	    || type->mtype == DATA_FIXBINARY
	    || type->mtype == DATA_BINARY
	    || type->mtype == DATA_BLOB
	    || DATA_GEOMETRY_MTYPE(type->mtype)
	    || type->mtype == DATA_VARMYSQL
	    || type->mtype == DATA_MYSQL) {

		if (dfield_get_len(dfield) != UNIV_SQL_NULL
		    && rec_f_len != UNIV_SQL_NULL
		    && rec_f_len >= dfield_get_len(dfield)
		    && !cmp_data_data(type->mtype, type->prtype,
				      dfield_get_data(dfield),
				      dfield_get_len(dfield),
				      rec_f, dfield_get_len(dfield))) {

			return(TRUE);
		}
	}

	return(FALSE);
}
#endif /* PAGE_CUR_LE_OR_EXTENDS */

/****************************************************************//**
Searches the right position for a page cursor. */
void
page_cur_search_with_match(
/*=======================*/
	const buf_block_t*	block,	/*!< in: buffer block */
	const dict_index_t*	index,	/*!< in/out: record descriptor */
	const dtuple_t*		tuple,	/*!< in: data tuple */
	page_cur_mode_t		mode,	/*!< in: PAGE_CUR_L,
					PAGE_CUR_LE, PAGE_CUR_G, or
					PAGE_CUR_GE */
	ulint*			iup_matched_fields,
					/*!< in/out: already matched
					fields in upper limit record */
	ulint*			ilow_matched_fields,
					/*!< in/out: already matched
					fields in lower limit record */
	page_cur_t*		cursor,	/*!< out: page cursor */
	rtr_info_t*		rtr_info)/*!< in/out: rtree search stack */
{
	ulint		up;
	ulint		low;
	ulint		mid;
	const page_t*	page;
	const page_dir_slot_t* slot;
	const rec_t*	up_rec;
	const rec_t*	low_rec;
	const rec_t*	mid_rec;
	ulint		up_matched_fields;
	ulint		low_matched_fields;
	ulint		cur_matched_fields;
	int		cmp;
#ifdef UNIV_ZIP_DEBUG
	const page_zip_des_t*	page_zip = buf_block_get_page_zip(block);
#endif /* UNIV_ZIP_DEBUG */
	mem_heap_t*	heap		= NULL;
	rec_offs	offsets_[REC_OFFS_NORMAL_SIZE];
	rec_offs*	offsets		= offsets_;
	rec_offs_init(offsets_);

	ut_ad(dtuple_validate(tuple));
#ifdef UNIV_DEBUG
# ifdef PAGE_CUR_DBG
	if (mode != PAGE_CUR_DBG)
# endif /* PAGE_CUR_DBG */
# ifdef PAGE_CUR_LE_OR_EXTENDS
		if (mode != PAGE_CUR_LE_OR_EXTENDS)
# endif /* PAGE_CUR_LE_OR_EXTENDS */
			ut_ad(mode == PAGE_CUR_L || mode == PAGE_CUR_LE
			      || mode == PAGE_CUR_G || mode == PAGE_CUR_GE
			      || dict_index_is_spatial(index));
#endif /* UNIV_DEBUG */
	page = buf_block_get_frame(block);
#ifdef UNIV_ZIP_DEBUG
	ut_a(!page_zip || page_zip_validate(page_zip, page, index));
#endif /* UNIV_ZIP_DEBUG */

	ut_d(page_check_dir(page));
	const ulint n_core = page_is_leaf(page) ? index->n_core_fields : 0;

#ifdef BTR_CUR_HASH_ADAPT
	if (n_core
	    && page_get_direction(page) == PAGE_RIGHT
	    && page_header_get_offs(page, PAGE_LAST_INSERT)
	    && mode == PAGE_CUR_LE
	    && !index->is_spatial()
	    && page_header_get_field(page, PAGE_N_DIRECTION) > 3
	    && page_cur_try_search_shortcut(
		    block, index, tuple,
		    iup_matched_fields, ilow_matched_fields, cursor)) {
		return;
	}
# ifdef PAGE_CUR_DBG
	if (mode == PAGE_CUR_DBG) {
		mode = PAGE_CUR_LE;
	}
# endif
#endif /* BTR_CUR_HASH_ADAPT */

	/* If the mode is for R-tree indexes, use the special MBR
	related compare functions */
	if (index->is_spatial() && mode > PAGE_CUR_LE) {
		/* For leaf level insert, we still use the traditional
		compare function for now */
		if (mode == PAGE_CUR_RTREE_INSERT && n_core) {
			mode = PAGE_CUR_LE;
		} else {
			rtr_cur_search_with_match(
				block, (dict_index_t*)index, tuple, mode,
				cursor, rtr_info);
			return;
		}
	}

	/* The following flag does not work for non-latin1 char sets because
	cmp_full_field does not tell how many bytes matched */
#ifdef PAGE_CUR_LE_OR_EXTENDS
	ut_a(mode != PAGE_CUR_LE_OR_EXTENDS);
#endif /* PAGE_CUR_LE_OR_EXTENDS */

	/* If mode PAGE_CUR_G is specified, we are trying to position the
	cursor to answer a query of the form "tuple < X", where tuple is
	the input parameter, and X denotes an arbitrary physical record on
	the page. We want to position the cursor on the first X which
	satisfies the condition. */

	up_matched_fields  = *iup_matched_fields;
	low_matched_fields = *ilow_matched_fields;

	/* Perform binary search. First the search is done through the page
	directory, after that as a linear search in the list of records
	owned by the upper limit directory slot. */

	low = 0;
	up = ulint(page_dir_get_n_slots(page)) - 1;

	/* Perform binary search until the lower and upper limit directory
	slots come to the distance 1 of each other */

	while (up - low > 1) {
		mid = (low + up) / 2;
		slot = page_dir_get_nth_slot(page, mid);
		mid_rec = page_dir_slot_get_rec(slot);

		cur_matched_fields = std::min(low_matched_fields,
					      up_matched_fields);

		offsets = offsets_;
		offsets = rec_get_offsets(
			mid_rec, index, offsets, n_core,
			dtuple_get_n_fields_cmp(tuple), &heap);

		cmp = cmp_dtuple_rec_with_match(
			tuple, mid_rec, offsets, &cur_matched_fields);

		if (cmp > 0) {
low_slot_match:
			low = mid;
			low_matched_fields = cur_matched_fields;

		} else if (cmp) {
#ifdef PAGE_CUR_LE_OR_EXTENDS
			if (mode == PAGE_CUR_LE_OR_EXTENDS
			    && page_cur_rec_field_extends(
				    tuple, mid_rec, offsets,
				    cur_matched_fields)) {

				goto low_slot_match;
			}
#endif /* PAGE_CUR_LE_OR_EXTENDS */
up_slot_match:
			up = mid;
			up_matched_fields = cur_matched_fields;

		} else if (mode == PAGE_CUR_G || mode == PAGE_CUR_LE
#ifdef PAGE_CUR_LE_OR_EXTENDS
			   || mode == PAGE_CUR_LE_OR_EXTENDS
#endif /* PAGE_CUR_LE_OR_EXTENDS */
			   ) {
			goto low_slot_match;
		} else {

			goto up_slot_match;
		}
	}

	slot = page_dir_get_nth_slot(page, low);
	low_rec = page_dir_slot_get_rec(slot);
	slot = page_dir_get_nth_slot(page, up);
	up_rec = page_dir_slot_get_rec(slot);

	/* Perform linear search until the upper and lower records come to
	distance 1 of each other. */

	while (page_rec_get_next_const(low_rec) != up_rec) {

		mid_rec = page_rec_get_next_const(low_rec);

		cur_matched_fields = std::min(low_matched_fields,
					      up_matched_fields);

		offsets = offsets_;
		offsets = rec_get_offsets(
			mid_rec, index, offsets, n_core,
			dtuple_get_n_fields_cmp(tuple), &heap);

		cmp = cmp_dtuple_rec_with_match(
			tuple, mid_rec, offsets, &cur_matched_fields);

		if (cmp > 0) {
low_rec_match:
			low_rec = mid_rec;
			low_matched_fields = cur_matched_fields;

		} else if (cmp) {
#ifdef PAGE_CUR_LE_OR_EXTENDS
			if (mode == PAGE_CUR_LE_OR_EXTENDS
			    && page_cur_rec_field_extends(
				    tuple, mid_rec, offsets,
				    cur_matched_fields)) {

				goto low_rec_match;
			}
#endif /* PAGE_CUR_LE_OR_EXTENDS */
up_rec_match:
			up_rec = mid_rec;
			up_matched_fields = cur_matched_fields;
		} else if (mode == PAGE_CUR_G || mode == PAGE_CUR_LE
#ifdef PAGE_CUR_LE_OR_EXTENDS
			   || mode == PAGE_CUR_LE_OR_EXTENDS
#endif /* PAGE_CUR_LE_OR_EXTENDS */
			   ) {
			if (!cmp && !cur_matched_fields) {
#ifdef UNIV_DEBUG
				mtr_t	mtr;
				mtr_start(&mtr);

				/* We got a match, but cur_matched_fields is
				0, it must have REC_INFO_MIN_REC_FLAG */
				ulint   rec_info = rec_get_info_bits(mid_rec,
                                                     rec_offs_comp(offsets));
				ut_ad(rec_info & REC_INFO_MIN_REC_FLAG);
				ut_ad(!page_has_prev(page));
				mtr_commit(&mtr);
#endif

				cur_matched_fields = dtuple_get_n_fields_cmp(tuple);
			}

			goto low_rec_match;
		} else {

			goto up_rec_match;
		}
	}

	if (mode <= PAGE_CUR_GE) {
		page_cur_position(up_rec, block, cursor);
	} else {
		page_cur_position(low_rec, block, cursor);
	}

	*iup_matched_fields  = up_matched_fields;
	*ilow_matched_fields = low_matched_fields;
	if (UNIV_LIKELY_NULL(heap)) {
		mem_heap_free(heap);
	}
}

#ifdef BTR_CUR_HASH_ADAPT
/** Search the right position for a page cursor.
@param[in]	block			buffer block
@param[in]	index			index tree
@param[in]	tuple			key to be searched for
@param[in]	mode			search mode
@param[in,out]	iup_matched_fields	already matched fields in the
upper limit record
@param[in,out]	iup_matched_bytes	already matched bytes in the
first partially matched field in the upper limit record
@param[in,out]	ilow_matched_fields	already matched fields in the
lower limit record
@param[in,out]	ilow_matched_bytes	already matched bytes in the
first partially matched field in the lower limit record
@param[out]	cursor			page cursor */
void
page_cur_search_with_match_bytes(
	const buf_block_t*	block,
	const dict_index_t*	index,
	const dtuple_t*		tuple,
	page_cur_mode_t		mode,
	ulint*			iup_matched_fields,
	ulint*			iup_matched_bytes,
	ulint*			ilow_matched_fields,
	ulint*			ilow_matched_bytes,
	page_cur_t*		cursor)
{
	ulint		up;
	ulint		low;
	ulint		mid;
	const page_t*	page;
	const page_dir_slot_t* slot;
	const rec_t*	up_rec;
	const rec_t*	low_rec;
	const rec_t*	mid_rec;
	ulint		up_matched_fields;
	ulint		up_matched_bytes;
	ulint		low_matched_fields;
	ulint		low_matched_bytes;
	ulint		cur_matched_fields;
	ulint		cur_matched_bytes;
	int		cmp;
#ifdef UNIV_ZIP_DEBUG
	const page_zip_des_t*	page_zip = buf_block_get_page_zip(block);
#endif /* UNIV_ZIP_DEBUG */
	mem_heap_t*	heap		= NULL;
	rec_offs	offsets_[REC_OFFS_NORMAL_SIZE];
	rec_offs*	offsets		= offsets_;
	rec_offs_init(offsets_);

	ut_ad(dtuple_validate(tuple));
	ut_ad(!(tuple->info_bits & REC_INFO_MIN_REC_FLAG));
#ifdef UNIV_DEBUG
# ifdef PAGE_CUR_DBG
	if (mode != PAGE_CUR_DBG)
# endif /* PAGE_CUR_DBG */
# ifdef PAGE_CUR_LE_OR_EXTENDS
		if (mode != PAGE_CUR_LE_OR_EXTENDS)
# endif /* PAGE_CUR_LE_OR_EXTENDS */
			ut_ad(mode == PAGE_CUR_L || mode == PAGE_CUR_LE
			      || mode == PAGE_CUR_G || mode == PAGE_CUR_GE);
#endif /* UNIV_DEBUG */
	page = buf_block_get_frame(block);
#ifdef UNIV_ZIP_DEBUG
	ut_a(!page_zip || page_zip_validate(page_zip, page, index));
#endif /* UNIV_ZIP_DEBUG */

	ut_d(page_check_dir(page));

#ifdef BTR_CUR_HASH_ADAPT
	if (page_is_leaf(page)
	    && page_get_direction(page) == PAGE_RIGHT
	    && page_header_get_offs(page, PAGE_LAST_INSERT)
	    && mode == PAGE_CUR_LE
	    && page_header_get_field(page, PAGE_N_DIRECTION) > 3
	    && page_cur_try_search_shortcut_bytes(
		    block, index, tuple,
		    iup_matched_fields, iup_matched_bytes,
		    ilow_matched_fields, ilow_matched_bytes,
		    cursor)) {
		return;
	}
# ifdef PAGE_CUR_DBG
	if (mode == PAGE_CUR_DBG) {
		mode = PAGE_CUR_LE;
	}
# endif
#endif /* BTR_CUR_HASH_ADAPT */

	/* The following flag does not work for non-latin1 char sets because
	cmp_full_field does not tell how many bytes matched */
#ifdef PAGE_CUR_LE_OR_EXTENDS
	ut_a(mode != PAGE_CUR_LE_OR_EXTENDS);
#endif /* PAGE_CUR_LE_OR_EXTENDS */

	/* If mode PAGE_CUR_G is specified, we are trying to position the
	cursor to answer a query of the form "tuple < X", where tuple is
	the input parameter, and X denotes an arbitrary physical record on
	the page. We want to position the cursor on the first X which
	satisfies the condition. */

	up_matched_fields  = *iup_matched_fields;
	up_matched_bytes  = *iup_matched_bytes;
	low_matched_fields = *ilow_matched_fields;
	low_matched_bytes  = *ilow_matched_bytes;

	/* Perform binary search. First the search is done through the page
	directory, after that as a linear search in the list of records
	owned by the upper limit directory slot. */

	low = 0;
	up = ulint(page_dir_get_n_slots(page)) - 1;

	/* Perform binary search until the lower and upper limit directory
	slots come to the distance 1 of each other */
	const ulint n_core = page_is_leaf(page) ? index->n_core_fields : 0;

	while (up - low > 1) {
		mid = (low + up) / 2;
		slot = page_dir_get_nth_slot(page, mid);
		mid_rec = page_dir_slot_get_rec(slot);

		ut_pair_min(&cur_matched_fields, &cur_matched_bytes,
			    low_matched_fields, low_matched_bytes,
			    up_matched_fields, up_matched_bytes);

		offsets = rec_get_offsets(
			mid_rec, index, offsets_, n_core,
			dtuple_get_n_fields_cmp(tuple), &heap);

		cmp = cmp_dtuple_rec_with_match_bytes(
			tuple, mid_rec, index, offsets,
			&cur_matched_fields, &cur_matched_bytes);

		if (cmp > 0) {
low_slot_match:
			low = mid;
			low_matched_fields = cur_matched_fields;
			low_matched_bytes = cur_matched_bytes;

		} else if (cmp) {
#ifdef PAGE_CUR_LE_OR_EXTENDS
			if (mode == PAGE_CUR_LE_OR_EXTENDS
			    && page_cur_rec_field_extends(
				    tuple, mid_rec, offsets,
				    cur_matched_fields)) {

				goto low_slot_match;
			}
#endif /* PAGE_CUR_LE_OR_EXTENDS */
up_slot_match:
			up = mid;
			up_matched_fields = cur_matched_fields;
			up_matched_bytes = cur_matched_bytes;

		} else if (mode == PAGE_CUR_G || mode == PAGE_CUR_LE
#ifdef PAGE_CUR_LE_OR_EXTENDS
			   || mode == PAGE_CUR_LE_OR_EXTENDS
#endif /* PAGE_CUR_LE_OR_EXTENDS */
			   ) {
			goto low_slot_match;
		} else {

			goto up_slot_match;
		}
	}

	slot = page_dir_get_nth_slot(page, low);
	low_rec = page_dir_slot_get_rec(slot);
	slot = page_dir_get_nth_slot(page, up);
	up_rec = page_dir_slot_get_rec(slot);

	/* Perform linear search until the upper and lower records come to
	distance 1 of each other. */

	while (page_rec_get_next_const(low_rec) != up_rec) {

		mid_rec = page_rec_get_next_const(low_rec);

		ut_pair_min(&cur_matched_fields, &cur_matched_bytes,
			    low_matched_fields, low_matched_bytes,
			    up_matched_fields, up_matched_bytes);

		if (UNIV_UNLIKELY(rec_get_info_bits(
					  mid_rec,
					  dict_table_is_comp(index->table))
				  & REC_INFO_MIN_REC_FLAG)) {
			ut_ad(!page_has_prev(page_align(mid_rec)));
			ut_ad(!page_rec_is_leaf(mid_rec)
			      || rec_is_metadata(mid_rec, *index));
			cmp = 1;
			goto low_rec_match;
		}

		offsets = rec_get_offsets(
			mid_rec, index, offsets_, n_core,
			dtuple_get_n_fields_cmp(tuple), &heap);

		cmp = cmp_dtuple_rec_with_match_bytes(
			tuple, mid_rec, index, offsets,
			&cur_matched_fields, &cur_matched_bytes);

		if (cmp > 0) {
low_rec_match:
			low_rec = mid_rec;
			low_matched_fields = cur_matched_fields;
			low_matched_bytes = cur_matched_bytes;

		} else if (cmp) {
#ifdef PAGE_CUR_LE_OR_EXTENDS
			if (mode == PAGE_CUR_LE_OR_EXTENDS
			    && page_cur_rec_field_extends(
				    tuple, mid_rec, offsets,
				    cur_matched_fields)) {

				goto low_rec_match;
			}
#endif /* PAGE_CUR_LE_OR_EXTENDS */
up_rec_match:
			up_rec = mid_rec;
			up_matched_fields = cur_matched_fields;
			up_matched_bytes = cur_matched_bytes;
		} else if (mode == PAGE_CUR_G || mode == PAGE_CUR_LE
#ifdef PAGE_CUR_LE_OR_EXTENDS
			   || mode == PAGE_CUR_LE_OR_EXTENDS
#endif /* PAGE_CUR_LE_OR_EXTENDS */
			   ) {
			goto low_rec_match;
		} else {

			goto up_rec_match;
		}
	}

	if (mode <= PAGE_CUR_GE) {
		page_cur_position(up_rec, block, cursor);
	} else {
		page_cur_position(low_rec, block, cursor);
	}

	*iup_matched_fields  = up_matched_fields;
	*iup_matched_bytes   = up_matched_bytes;
	*ilow_matched_fields = low_matched_fields;
	*ilow_matched_bytes  = low_matched_bytes;
	if (UNIV_LIKELY_NULL(heap)) {
		mem_heap_free(heap);
	}
}
#endif /* BTR_CUR_HASH_ADAPT */

/***********************************************************//**
Positions a page cursor on a randomly chosen user record on a page. If there
are no user records, sets the cursor on the infimum record. */
void
page_cur_open_on_rnd_user_rec(
/*==========================*/
	buf_block_t*	block,	/*!< in: page */
	page_cur_t*	cursor)	/*!< out: page cursor */
{
	const ulint	n_recs = page_get_n_recs(block->frame);

	page_cur_set_before_first(block, cursor);

	if (UNIV_UNLIKELY(n_recs == 0)) {

		return;
	}

	cursor->rec = page_rec_get_nth(block->frame,
				       ut_rnd_interval(n_recs) + 1);
}

/**
Set the number of owned records.
@param[in,out]  rec     record in block.frame
@param[in]      n_owned number of records skipped in the sparse page directory
@param[in]      comp    whether ROW_FORMAT is COMPACT or DYNAMIC */
static void page_rec_set_n_owned(rec_t *rec, ulint n_owned, bool comp)
{
  rec-= comp ? REC_NEW_N_OWNED : REC_OLD_N_OWNED;
  *rec= static_cast<byte>((*rec & ~REC_N_OWNED_MASK) |
                          (n_owned << REC_N_OWNED_SHIFT));
}

/**
Split a directory slot which owns too many records.
@param[in,out]  block   index page
@param[in,out]  slot    the slot that needs to be split */
static void page_dir_split_slot(const buf_block_t &block,
                                page_dir_slot_t *slot)
{
  ut_ad(slot <= &block.frame[srv_page_size - PAGE_EMPTY_DIR_START]);
  slot= my_assume_aligned<2>(slot);

  const ulint n_owned= PAGE_DIR_SLOT_MAX_N_OWNED + 1;

  ut_ad(page_dir_slot_get_n_owned(slot) == n_owned);
  static_assert((PAGE_DIR_SLOT_MAX_N_OWNED + 1) / 2 >=
                PAGE_DIR_SLOT_MIN_N_OWNED, "compatibility");

  /* Find a record approximately in the middle. */
  const rec_t *rec= page_dir_slot_get_rec(slot + PAGE_DIR_SLOT_SIZE);

  for (ulint i= n_owned / 2; i--; )
    rec= page_rec_get_next_const(rec);

  /* Add a directory slot immediately below this one. */
  constexpr uint16_t n_slots_f= PAGE_N_DIR_SLOTS + PAGE_HEADER;
  byte *n_slots_p= my_assume_aligned<2>(n_slots_f + block.frame);
  const uint16_t n_slots= mach_read_from_2(n_slots_p);

  page_dir_slot_t *last_slot= static_cast<page_dir_slot_t*>
          (block.frame + srv_page_size - (PAGE_DIR + PAGE_DIR_SLOT_SIZE) -
           n_slots * PAGE_DIR_SLOT_SIZE);
  ut_ad(slot >= last_slot);
  memmove_aligned<2>(last_slot, last_slot + PAGE_DIR_SLOT_SIZE,
                     slot - last_slot);

  const ulint half_owned= n_owned / 2;

  mach_write_to_2(n_slots_p, n_slots + 1);

  mach_write_to_2(slot, rec - block.frame);
  const bool comp= page_is_comp(block.frame) != 0;
  page_rec_set_n_owned(page_dir_slot_get_rec(slot), half_owned, comp);
  page_rec_set_n_owned(page_dir_slot_get_rec(slot - PAGE_DIR_SLOT_SIZE),
                       n_owned - half_owned, comp);
}

/**
Split a directory slot which owns too many records.
@param[in,out]  block   index page (ROW_FORMAT=COMPRESSED)
@param[in]      s       the slot that needs to be split
@param[in,out]  mtr     mini-transaction */
static void page_zip_dir_split_slot(buf_block_t *block, ulint s, mtr_t* mtr)
{
  ut_ad(block->page.zip.data);
  ut_ad(page_is_comp(block->frame));
  ut_ad(s);

  page_dir_slot_t *slot= page_dir_get_nth_slot(block->frame, s);
  const ulint n_owned= PAGE_DIR_SLOT_MAX_N_OWNED + 1;

  ut_ad(page_dir_slot_get_n_owned(slot) == n_owned);
  static_assert((PAGE_DIR_SLOT_MAX_N_OWNED + 1) / 2 >=
                PAGE_DIR_SLOT_MIN_N_OWNED, "compatibility");

  /* 1. We loop to find a record approximately in the middle of the
  records owned by the slot. */

  const rec_t *rec= page_dir_slot_get_rec(slot + PAGE_DIR_SLOT_SIZE);

  for (ulint i= n_owned / 2; i--; )
    rec= page_rec_get_next_const(rec);

  /* Add a directory slot immediately below this one. */
  constexpr uint16_t n_slots_f= PAGE_N_DIR_SLOTS + PAGE_HEADER;
  byte *n_slots_p= my_assume_aligned<2>(n_slots_f + block->frame);
  const uint16_t n_slots= mach_read_from_2(n_slots_p);

  page_dir_slot_t *last_slot= static_cast<page_dir_slot_t*>
          (block->frame + srv_page_size - (PAGE_DIR + PAGE_DIR_SLOT_SIZE) -
           n_slots * PAGE_DIR_SLOT_SIZE);
  memmove_aligned<2>(last_slot, last_slot + PAGE_DIR_SLOT_SIZE,
                     slot - last_slot);

  const ulint half_owned= n_owned / 2;

  mtr->write<2>(*block, n_slots_p, 1U + n_slots);

  /* Log changes to the compressed page header and the dense page directory. */
  memcpy_aligned<2>(&block->page.zip.data[n_slots_f], n_slots_p, 2);
  mach_write_to_2(slot, page_offset(rec));
  page_rec_set_n_owned<true>(block, page_dir_slot_get_rec(slot), half_owned,
                             true, mtr);
  page_rec_set_n_owned<true>(block,
                             page_dir_slot_get_rec(slot - PAGE_DIR_SLOT_SIZE),
                             n_owned - half_owned, true, mtr);
}

/**
Try to balance an underfilled directory slot with an adjacent one,
so that there are at least the minimum number of records owned by the slot;
this may result in merging the two slots.
@param[in,out]	block		ROW_FORMAT=COMPRESSED page
@param[in]	s		the slot to be balanced
@param[in,out]	mtr		mini-transaction */
static void page_zip_dir_balance_slot(buf_block_t *block, ulint s, mtr_t *mtr)
{
	ut_ad(block->page.zip.data);
	ut_ad(page_is_comp(block->frame));
	ut_ad(s > 0);

	const ulint n_slots = page_dir_get_n_slots(block->frame);

	if (UNIV_UNLIKELY(s + 1 == n_slots)) {
		/* The last directory slot cannot be balanced. */
		return;
	}

	ut_ad(s < n_slots);

	page_dir_slot_t* slot = page_dir_get_nth_slot(block->frame, s);
	rec_t* const up_rec = const_cast<rec_t*>
		(page_dir_slot_get_rec(slot - PAGE_DIR_SLOT_SIZE));
	rec_t* const slot_rec = const_cast<rec_t*>
		(page_dir_slot_get_rec(slot));
	const ulint up_n_owned = rec_get_n_owned_new(up_rec);

	ut_ad(rec_get_n_owned_new(page_dir_slot_get_rec(slot))
	      == PAGE_DIR_SLOT_MIN_N_OWNED - 1);

	if (up_n_owned <= PAGE_DIR_SLOT_MIN_N_OWNED) {
		compile_time_assert(2 * PAGE_DIR_SLOT_MIN_N_OWNED - 1
				    <= PAGE_DIR_SLOT_MAX_N_OWNED);
		/* Merge the slots. */
		page_rec_set_n_owned<true>(block, slot_rec, 0, true, mtr);
		page_rec_set_n_owned<true>(block, up_rec, up_n_owned
					   + (PAGE_DIR_SLOT_MIN_N_OWNED - 1),
					   true, mtr);
		/* Shift the slots */
		page_dir_slot_t* last_slot = page_dir_get_nth_slot(
			block->frame, n_slots - 1);
		memmove_aligned<2>(last_slot + PAGE_DIR_SLOT_SIZE, last_slot,
				   slot - last_slot);
		constexpr uint16_t n_slots_f = PAGE_N_DIR_SLOTS + PAGE_HEADER;
		byte *n_slots_p= my_assume_aligned<2>
			(n_slots_f + block->frame);
		mtr->write<2>(*block, n_slots_p, n_slots - 1);
		memcpy_aligned<2>(n_slots_f + block->page.zip.data,
				  n_slots_p, 2);
		memset_aligned<2>(last_slot, 0, 2);
		return;
	}

	/* Transfer one record to the underfilled slot */
	page_rec_set_n_owned<true>(block, slot_rec, 0, true, mtr);
	rec_t* new_rec = rec_get_next_ptr(slot_rec, TRUE);
	page_rec_set_n_owned<true>(block, new_rec,
				   PAGE_DIR_SLOT_MIN_N_OWNED,
				   true, mtr);
	mach_write_to_2(slot, page_offset(new_rec));
	page_rec_set_n_owned(up_rec, up_n_owned - 1, true);
}

/**
Try to balance an underfilled directory slot with an adjacent one,
so that there are at least the minimum number of records owned by the slot;
this may result in merging the two slots.
@param[in,out]	block		index page
@param[in]	s		the slot to be balanced */
static void page_dir_balance_slot(const buf_block_t &block, ulint s)
{
	const bool comp= page_is_comp(block.frame);
	ut_ad(!block.page.zip.data);
	ut_ad(s > 0);

	const ulint n_slots = page_dir_get_n_slots(block.frame);

	if (UNIV_UNLIKELY(s + 1 == n_slots)) {
		/* The last directory slot cannot be balanced. */
		return;
	}

	ut_ad(s < n_slots);

	page_dir_slot_t* slot = page_dir_get_nth_slot(block.frame, s);
	rec_t* const up_rec = const_cast<rec_t*>
		(page_dir_slot_get_rec(slot - PAGE_DIR_SLOT_SIZE));
	rec_t* const slot_rec = const_cast<rec_t*>
		(page_dir_slot_get_rec(slot));
	const ulint up_n_owned = comp
		? rec_get_n_owned_new(up_rec)
		: rec_get_n_owned_old(up_rec);

	ut_ad(page_dir_slot_get_n_owned(slot)
	      == PAGE_DIR_SLOT_MIN_N_OWNED - 1);

	if (up_n_owned <= PAGE_DIR_SLOT_MIN_N_OWNED) {
		compile_time_assert(2 * PAGE_DIR_SLOT_MIN_N_OWNED - 1
				    <= PAGE_DIR_SLOT_MAX_N_OWNED);
		/* Merge the slots. */
		page_rec_set_n_owned(slot_rec, 0, comp);
		page_rec_set_n_owned(up_rec, up_n_owned
				     + (PAGE_DIR_SLOT_MIN_N_OWNED - 1), comp);
		/* Shift the slots */
		page_dir_slot_t* last_slot = page_dir_get_nth_slot(
			block.frame, n_slots - 1);
		memmove_aligned<2>(last_slot + PAGE_DIR_SLOT_SIZE, last_slot,
				   slot - last_slot);
		memset_aligned<2>(last_slot, 0, 2);
		constexpr uint16_t n_slots_f = PAGE_N_DIR_SLOTS + PAGE_HEADER;
		byte *n_slots_p= my_assume_aligned<2>
			(n_slots_f + block.frame);
		mach_write_to_2(n_slots_p, n_slots - 1);
		return;
	}

	/* Transfer one record to the underfilled slot */
	rec_t* new_rec;

	if (comp) {
		page_rec_set_n_owned(slot_rec, 0, true);
		new_rec = rec_get_next_ptr(slot_rec, TRUE);
		page_rec_set_n_owned(new_rec, PAGE_DIR_SLOT_MIN_N_OWNED, true);
		page_rec_set_n_owned(up_rec, up_n_owned - 1, true);
	} else {
		page_rec_set_n_owned(slot_rec, 0, false);
		new_rec = rec_get_next_ptr(slot_rec, FALSE);
		page_rec_set_n_owned(new_rec, PAGE_DIR_SLOT_MIN_N_OWNED,
				     false);
		page_rec_set_n_owned(up_rec, up_n_owned - 1, false);
	}

	mach_write_to_2(slot, page_offset(new_rec));
}

/** Allocate space for inserting an index record.
@tparam compressed  whether to update the ROW_FORMAT=COMPRESSED
@param[in,out]	block		index page
@param[in]	need		number of bytes needed
@param[out]	heap_no		record heap number
@return	pointer to the start of the allocated buffer
@retval	NULL	if allocation fails */
template<bool compressed=false>
static byte* page_mem_alloc_heap(buf_block_t *block, ulint need,
                                 ulint *heap_no)
{
  ut_ad(!compressed || block->page.zip.data);

  byte *heap_top= my_assume_aligned<2>(PAGE_HEAP_TOP + PAGE_HEADER +
                                       block->frame);

  const uint16_t top= mach_read_from_2(heap_top);

  if (need > page_get_max_insert_size(block->frame, 1))
    return NULL;

  byte *n_heap= my_assume_aligned<2>(PAGE_N_HEAP + PAGE_HEADER + block->frame);

  const uint16_t h= mach_read_from_2(n_heap);
  if (UNIV_UNLIKELY((h + 1) & 0x6000))
  {
    /* At the minimum record size of 5+2 bytes, we can only reach this
    condition when using innodb_page_size=64k. */
    ut_ad((h & 0x7fff) == 8191);
    ut_ad(srv_page_size == 65536);
    return NULL;
  }

  *heap_no= h & 0x7fff;
  ut_ad(*heap_no < srv_page_size / REC_N_NEW_EXTRA_BYTES);
  compile_time_assert(UNIV_PAGE_SIZE_MAX / REC_N_NEW_EXTRA_BYTES < 0x3fff);

  mach_write_to_2(heap_top, top + need);
  mach_write_to_2(n_heap, h + 1);

  if (compressed)
  {
    ut_ad(h & 0x8000);
    memcpy_aligned<4>(&block->page.zip.data[PAGE_HEAP_TOP + PAGE_HEADER],
                      heap_top, 4);
  }

  return &block->frame[top];
}

/** Write log for inserting a B-tree or R-tree record in
ROW_FORMAT=REDUNDANT.
@param block      B-tree or R-tree page
@param reuse      false=allocate from PAGE_HEAP_TOP; true=reuse PAGE_FREE
@param prev_rec   byte offset of the predecessor of the record to insert,
                  starting from PAGE_OLD_INFIMUM
@param info_bits  info_bits of the record
@param n_fields_s number of fields << 1 | rec_get_1byte_offs_flag()
@param hdr_c      number of common record header bytes with prev_rec
@param data_c     number of common data bytes with prev_rec
@param hdr        record header bytes to copy to the log
@param hdr_l      number of copied record header bytes
@param data       record payload bytes to copy to the log
@param data_l     number of copied record data bytes */
inline void mtr_t::page_insert(const buf_block_t &block, bool reuse,
                               ulint prev_rec, byte info_bits,
                               ulint n_fields_s, size_t hdr_c, size_t data_c,
                               const byte *hdr, size_t hdr_l,
                               const byte *data, size_t data_l)
{
  ut_ad(!block.page.zip.data);
  ut_ad(m_log_mode == MTR_LOG_ALL);
  ut_d(ulint n_slots= page_dir_get_n_slots(block.frame));
  ut_ad(n_slots >= 2);
  ut_d(const byte *page_end= page_dir_get_nth_slot(block.frame, n_slots - 1));
  ut_ad(&block.frame[prev_rec + PAGE_OLD_INFIMUM] <= page_end);
  ut_ad(block.frame + page_header_get_offs(block.frame, PAGE_HEAP_TOP) <=
        page_end);
  ut_ad(fil_page_index_page_check(block.frame));
  ut_ad(!(~(REC_INFO_MIN_REC_FLAG | REC_INFO_DELETED_FLAG) & info_bits));
  ut_ad(n_fields_s >= 2);
  ut_ad((n_fields_s >> 1) <= REC_MAX_N_FIELDS);
  ut_ad(data_l + data_c <= REDUNDANT_REC_MAX_DATA_SIZE);

  set_modified(block);

  static_assert(REC_INFO_MIN_REC_FLAG == 0x10, "compatibility");
  static_assert(REC_INFO_DELETED_FLAG == 0x20, "compatibility");
  n_fields_s= (n_fields_s - 2) << 2 | info_bits >> 4;

  size_t len= prev_rec < MIN_2BYTE ? 2 : prev_rec < MIN_3BYTE ? 3 : 4;
  static_assert((REC_MAX_N_FIELDS << 1 | 1) <= MIN_3BYTE, "compatibility");
  len+= n_fields_s < MIN_2BYTE ? 1 : 2;
  len+= hdr_c < MIN_2BYTE ? 1 : 2;
  static_assert(REDUNDANT_REC_MAX_DATA_SIZE <= MIN_3BYTE, "compatibility");
  len+= data_c < MIN_2BYTE ? 1 : 2;
  len+= hdr_l + data_l;

  const bool small= len < mtr_buf_t::MAX_DATA_SIZE - (1 + 3 + 3 + 5 + 5);
  byte *l= log_write<EXTENDED>(block.page.id(), &block.page, len, small);

  if (UNIV_LIKELY(small))
  {
    ut_d(const byte * const end = l + len);
    *l++= reuse ? INSERT_REUSE_REDUNDANT : INSERT_HEAP_REDUNDANT;
    l= mlog_encode_varint(l, prev_rec);
    l= mlog_encode_varint(l, n_fields_s);
    l= mlog_encode_varint(l, hdr_c);
    l= mlog_encode_varint(l, data_c);
    ::memcpy(l, hdr, hdr_l);
    l+= hdr_l;
    ::memcpy(l, data, data_l);
    l+= data_l;
    ut_ad(end == l);
    m_log.close(l);
  }
  else
  {
    m_log.close(l);
    l= m_log.open(len - hdr_l - data_l);
    ut_d(const byte * const end = l + len - hdr_l - data_l);
    *l++= reuse ? INSERT_REUSE_REDUNDANT : INSERT_HEAP_REDUNDANT;
    l= mlog_encode_varint(l, prev_rec);
    l= mlog_encode_varint(l, n_fields_s);
    l= mlog_encode_varint(l, hdr_c);
    l= mlog_encode_varint(l, data_c);
    ut_ad(end == l);
    m_log.close(l);
    m_log.push(hdr, static_cast<uint32_t>(hdr_l));
    m_log.push(data, static_cast<uint32_t>(data_l));
  }

  m_last_offset= FIL_PAGE_TYPE;
}

/** Write log for inserting a B-tree or R-tree record in
ROW_FORMAT=COMPACT or ROW_FORMAT=DYNAMIC.
@param block       B-tree or R-tree page
@param reuse       false=allocate from PAGE_HEAP_TOP; true=reuse PAGE_FREE
@param prev_rec    byte offset of the predecessor of the record to insert,
                   starting from PAGE_NEW_INFIMUM
@param info_status rec_get_info_and_status_bits()
@param shift       unless !reuse: number of bytes the PAGE_FREE is moving
@param hdr_c       number of common record header bytes with prev_rec
@param data_c      number of common data bytes with prev_rec
@param hdr         record header bytes to copy to the log
@param hdr_l       number of copied record header bytes
@param data        record payload bytes to copy to the log
@param data_l      number of copied record data bytes */
inline void mtr_t::page_insert(const buf_block_t &block, bool reuse,
                               ulint prev_rec, byte info_status,
                               ssize_t shift, size_t hdr_c, size_t data_c,
                               const byte *hdr, size_t hdr_l,
                               const byte *data, size_t data_l)
{
  ut_ad(!block.page.zip.data);
  ut_ad(m_log_mode == MTR_LOG_ALL);
  ut_d(ulint n_slots= page_dir_get_n_slots(block.frame));
  ut_ad(n_slots >= 2);
  ut_d(const byte *page_end= page_dir_get_nth_slot(block.frame, n_slots - 1));
  ut_ad(&block.frame[prev_rec + PAGE_NEW_INFIMUM] <= page_end);
  ut_ad(block.frame + page_header_get_offs(block.frame, PAGE_HEAP_TOP) <=
        page_end);
  ut_ad(fil_page_index_page_check(block.frame));
  ut_ad(hdr_l + hdr_c + data_l + data_c <=
        static_cast<size_t>(page_end - &block.frame[PAGE_NEW_SUPREMUM_END]));
  ut_ad(reuse || shift == 0);
#ifdef UNIV_DEBUG
  switch (~(REC_INFO_MIN_REC_FLAG | REC_INFO_DELETED_FLAG) & info_status) {
  default:
    ut_ad(0);
    break;
  case REC_STATUS_NODE_PTR:
    ut_ad(!page_is_leaf(block.frame));
    break;
  case REC_STATUS_INSTANT:
  case REC_STATUS_ORDINARY:
    ut_ad(page_is_leaf(block.frame));
  }
#endif

  set_modified(block);

  static_assert(REC_INFO_MIN_REC_FLAG == 0x10, "compatibility");
  static_assert(REC_INFO_DELETED_FLAG == 0x20, "compatibility");
  static_assert(REC_STATUS_INSTANT == 4, "compatibility");

  const size_t enc_hdr_l= hdr_l << 3 |
    (info_status & REC_STATUS_INSTANT) | info_status >> 4;
  size_t len= prev_rec < MIN_2BYTE ? 2 : prev_rec < MIN_3BYTE ? 3 : 4;
  static_assert(REC_MAX_N_FIELDS * 2 < MIN_3BYTE, "compatibility");
  if (reuse)
  {
    if (shift < 0)
      shift= -shift << 1 | 1;
    else
      shift<<= 1;
    len+= static_cast<size_t>(shift) < MIN_2BYTE
      ? 1 : static_cast<size_t>(shift) < MIN_3BYTE ? 2 : 3;
  }
  ut_ad(hdr_c + hdr_l <= REC_MAX_N_FIELDS * 2);
  len+= hdr_c < MIN_2BYTE ? 1 : 2;
  len+= enc_hdr_l < MIN_2BYTE ? 1 : enc_hdr_l < MIN_3BYTE ? 2 : 3;
  len+= data_c < MIN_2BYTE ? 1 : data_c < MIN_3BYTE ? 2 : 3;
  len+= hdr_l + data_l;

  const bool small= len < mtr_buf_t::MAX_DATA_SIZE - (1 + 3 + 3 + 5 + 5);
  byte *l= log_write<EXTENDED>(block.page.id(), &block.page, len, small);

  if (UNIV_LIKELY(small))
  {
    ut_d(const byte * const end = l + len);
    *l++= reuse ? INSERT_REUSE_DYNAMIC : INSERT_HEAP_DYNAMIC;
    l= mlog_encode_varint(l, prev_rec);
    if (reuse)
      l= mlog_encode_varint(l, shift);
    l= mlog_encode_varint(l, enc_hdr_l);
    l= mlog_encode_varint(l, hdr_c);
    l= mlog_encode_varint(l, data_c);
    ::memcpy(l, hdr, hdr_l);
    l+= hdr_l;
    ::memcpy(l, data, data_l);
    l+= data_l;
    ut_ad(end == l);
    m_log.close(l);
  }
  else
  {
    m_log.close(l);
    l= m_log.open(len - hdr_l - data_l);
    ut_d(const byte * const end = l + len - hdr_l - data_l);
    *l++= reuse ? INSERT_REUSE_DYNAMIC : INSERT_HEAP_DYNAMIC;
    l= mlog_encode_varint(l, prev_rec);
    if (reuse)
      l= mlog_encode_varint(l, shift);
    l= mlog_encode_varint(l, enc_hdr_l);
    l= mlog_encode_varint(l, hdr_c);
    l= mlog_encode_varint(l, data_c);
    ut_ad(end == l);
    m_log.close(l);
    m_log.push(hdr, static_cast<uint32_t>(hdr_l));
    m_log.push(data, static_cast<uint32_t>(data_l));
  }

  m_last_offset= FIL_PAGE_TYPE;
}

/***********************************************************//**
Inserts a record next to page cursor on an uncompressed page.
Returns pointer to inserted record if succeed, i.e., enough
space available, NULL otherwise. The cursor stays at the same position.
@return pointer to record if succeed, NULL otherwise */
rec_t*
page_cur_insert_rec_low(
/*====================*/
	const page_cur_t*cur,	/*!< in: page cursor */
	dict_index_t*	index,	/*!< in: record descriptor */
	const rec_t*	rec,	/*!< in: record to insert after cur */
	rec_offs*	offsets,/*!< in/out: rec_get_offsets(rec, index) */
	mtr_t*		mtr)	/*!< in/out: mini-transaction */
{
<<<<<<< HEAD
  buf_block_t* block= cur->block;

  ut_ad(rec_offs_validate(rec, index, offsets));
  ut_ad(rec_offs_n_fields(offsets) > 0);
  ut_ad(index->table->not_redundant() == !!page_is_comp(block->frame));
  ut_ad(!!page_is_comp(block->frame) == !!rec_offs_comp(offsets));
  ut_ad(fil_page_index_page_check(block->frame));
  ut_ad(mach_read_from_8(PAGE_HEADER + PAGE_INDEX_ID + block->frame) ==
        index->id ||
        mtr->is_inside_ibuf());
  ut_ad(page_dir_get_n_slots(block->frame) >= 2);

  ut_ad(!page_rec_is_supremum(cur->rec));

  /* We should not write log for ROW_FORMAT=COMPRESSED pages here. */
  ut_ad(mtr->get_log_mode() != MTR_LOG_ALL ||
        !(index->table->flags & DICT_TF_MASK_ZIP_SSIZE));

  /* 1. Get the size of the physical record in the page */
  const ulint rec_size= rec_offs_size(offsets);

#ifdef HAVE_MEM_CHECK
  {
    const void *rec_start= rec - rec_offs_extra_size(offsets);
    ulint extra_size= rec_offs_extra_size(offsets) -
      (page_is_comp(block->frame)
       ? REC_N_NEW_EXTRA_BYTES
       : REC_N_OLD_EXTRA_BYTES);
    /* All data bytes of the record must be valid. */
    MEM_CHECK_DEFINED(rec, rec_offs_data_size(offsets));
    /* The variable-length header must be valid. */
    MEM_CHECK_DEFINED(rec_start, extra_size);
  }
#endif /* HAVE_MEM_CHECK */

  /* 2. Try to find suitable space from page memory management */
  bool reuse= false;
  ssize_t free_offset= 0;
  ulint heap_no;
  byte *insert_buf;

  const bool comp= page_is_comp(block->frame);
  const ulint extra_size= rec_offs_extra_size(offsets);

  if (rec_t* free_rec= page_header_get_ptr(block->frame, PAGE_FREE))
  {
    /* Try to reuse the head of PAGE_FREE. */
    rec_offs foffsets_[REC_OFFS_NORMAL_SIZE];
    mem_heap_t *heap= nullptr;

    rec_offs_init(foffsets_);

    rec_offs *foffsets= rec_get_offsets(free_rec, index, foffsets_,
                                        page_is_leaf(block->frame)
                                        ? index->n_core_fields : 0,
                                        ULINT_UNDEFINED, &heap);
    const ulint fextra_size= rec_offs_extra_size(foffsets);
    insert_buf= free_rec - fextra_size;
    const bool too_small= (fextra_size + rec_offs_data_size(foffsets)) <
      rec_size;
    if (UNIV_LIKELY_NULL(heap))
      mem_heap_free(heap);

    if (too_small)
      goto use_heap;

    byte *page_free= my_assume_aligned<2>(PAGE_FREE + PAGE_HEADER +
                                          block->frame);
    if (comp)
    {
      heap_no= rec_get_heap_no_new(free_rec);
      uint16_t next= mach_read_from_2(free_rec - REC_NEXT);
      mach_write_to_2(page_free, next
                      ? static_cast<uint16_t>(free_rec + next - block->frame)
                      : 0);
    }
    else
    {
      heap_no= rec_get_heap_no_old(free_rec);
      memcpy(page_free, free_rec - REC_NEXT, 2);
    }

    static_assert(PAGE_GARBAGE == PAGE_FREE + 2, "compatibility");

    byte *page_garbage= my_assume_aligned<2>(page_free + 2);
    ut_ad(mach_read_from_2(page_garbage) >= rec_size);
    mach_write_to_2(page_garbage, mach_read_from_2(page_garbage) - rec_size);
    reuse= true;
    free_offset= extra_size - fextra_size;
  }
  else
  {
=======
	byte*		insert_buf;
	ulint		rec_size;
	page_t*		page;		/*!< the relevant page */
	rec_t*		last_insert;	/*!< cursor position at previous
					insert */
	rec_t*		free_rec;	/*!< a free record that was reused,
					or NULL */
	rec_t*		insert_rec;	/*!< inserted record */
	ulint		heap_no;	/*!< heap number of the inserted
					record */

	ut_ad(rec_offs_validate(rec, index, offsets));

	page = page_align(current_rec);
	ut_ad(dict_table_is_comp(index->table)
	      == (ibool) !!page_is_comp(page));
	ut_ad(fil_page_index_page_check(page));
	ut_ad(mach_read_from_8(page + PAGE_HEADER + PAGE_INDEX_ID) == index->id
	      || index->is_dummy
	      || (mtr ? mtr->is_inside_ibuf() : dict_index_is_ibuf(index)));

	ut_ad(!page_rec_is_supremum(current_rec));

	/* 1. Get the size of the physical record in the page */
	rec_size = rec_offs_size(offsets);

#ifdef HAVE_valgrind
	{
          const void*   rec_start __attribute__((unused))
                        = rec - rec_offs_extra_size(offsets);
                ulint   extra_size __attribute__((unused))
                        = rec_offs_extra_size(offsets)
                        - (rec_offs_comp(offsets)
                           ? REC_N_NEW_EXTRA_BYTES
			   : REC_N_OLD_EXTRA_BYTES);

		/* All data bytes of the record must be valid. */
		MEM_CHECK_DEFINED(rec, rec_offs_data_size(offsets));
		/* The variable-length header must be valid. */
		MEM_CHECK_DEFINED(rec_start, extra_size);
	}
#endif /* HAVE_valgrind */

	/* 2. Try to find suitable space from page memory management */

	free_rec = page_header_get_ptr(page, PAGE_FREE);
	if (UNIV_LIKELY_NULL(free_rec)) {
		/* Try to allocate from the head of the free list. */
		rec_offs	foffsets_[REC_OFFS_NORMAL_SIZE];
		rec_offs*	foffsets	= foffsets_;
		mem_heap_t*	heap		= NULL;

		rec_offs_init(foffsets_);

		foffsets = rec_get_offsets(
			free_rec, index, foffsets,
			page_is_leaf(page) ? index->n_core_fields : 0,
			ULINT_UNDEFINED, &heap);
		if (rec_offs_size(foffsets) < rec_size) {
			if (UNIV_LIKELY_NULL(heap)) {
				mem_heap_free(heap);
			}

			goto use_heap;
		}

		insert_buf = free_rec - rec_offs_extra_size(foffsets);

		if (page_is_comp(page)) {
			heap_no = rec_get_heap_no_new(free_rec);
			page_mem_alloc_free(page, NULL,
					rec_get_next_ptr(free_rec, TRUE),
					rec_size);
		} else {
			heap_no = rec_get_heap_no_old(free_rec);
			page_mem_alloc_free(page, NULL,
					rec_get_next_ptr(free_rec, FALSE),
					rec_size);
		}

		if (UNIV_LIKELY_NULL(heap)) {
			mem_heap_free(heap);
		}
	} else {
>>>>>>> bab4348c
use_heap:
    insert_buf= page_mem_alloc_heap(block, rec_size, &heap_no);

    if (UNIV_UNLIKELY(!insert_buf))
      return nullptr;
  }

  ut_ad(cur->rec != insert_buf + extra_size);

  rec_t *next_rec= block->frame + rec_get_next_offs(cur->rec, comp);
  ut_ad(next_rec != block->frame);

  /* Update page header fields */
  byte *page_last_insert= my_assume_aligned<2>(PAGE_LAST_INSERT + PAGE_HEADER +
                                               block->frame);
  const uint16_t last_insert= mach_read_from_2(page_last_insert);
  ut_ad(!last_insert || !comp ||
        rec_get_node_ptr_flag(block->frame + last_insert) ==
        rec_get_node_ptr_flag(rec));

  /* Write PAGE_LAST_INSERT */
  mach_write_to_2(page_last_insert, page_offset(insert_buf + extra_size));

  /* Update PAGE_DIRECTION_B, PAGE_N_DIRECTION if needed */
  if (block->frame[FIL_PAGE_TYPE + 1] != byte(FIL_PAGE_RTREE))
  {
    byte *dir= &block->frame[PAGE_DIRECTION_B + PAGE_HEADER];
    byte *n= my_assume_aligned<2>
      (&block->frame[PAGE_N_DIRECTION + PAGE_HEADER]);
    if (UNIV_UNLIKELY(!last_insert))
    {
no_direction:
      *dir= static_cast<byte>((*dir & ~((1U << 3) - 1)) | PAGE_NO_DIRECTION);
      memset(n, 0, 2);
    }
    else if (block->frame + last_insert == cur->rec &&
             (*dir & ((1U << 3) - 1)) != PAGE_LEFT)
    {
      *dir= static_cast<byte>((*dir & ~((1U << 3) - 1)) | PAGE_RIGHT);
inc_dir:
      mach_write_to_2(n, mach_read_from_2(n) + 1);
    }
    else if (next_rec == block->frame + last_insert &&
             (*dir & ((1U << 3) - 1)) != PAGE_RIGHT)
    {
      *dir= static_cast<byte>((*dir & ~((1U << 3) - 1)) | PAGE_LEFT);
      goto inc_dir;
    }
    else
      goto no_direction;
  }

  /* Update PAGE_N_RECS. */
  byte *page_n_recs= my_assume_aligned<2>(PAGE_N_RECS + PAGE_HEADER +
                                          block->frame);

  mach_write_to_2(page_n_recs, mach_read_from_2(page_n_recs) + 1);

  /* Update the preceding record header, the 'owner' record and
  prepare the record to insert. */
  rec_t *insert_rec= insert_buf + extra_size;
  const ulint data_size= rec_offs_data_size(offsets);
  memcpy(insert_buf, rec - extra_size, extra_size + data_size);
  size_t hdr_common= 0;
  ulint n_owned;
  const byte info_status= static_cast<byte>
    (rec_get_info_and_status_bits(rec, comp));
  ut_ad(!(rec_get_info_bits(rec, comp) &
          ~(REC_INFO_DELETED_FLAG | REC_INFO_MIN_REC_FLAG)));

  if (comp)
  {
#ifdef UNIV_DEBUG
    switch (rec_get_status(cur->rec)) {
    case REC_STATUS_ORDINARY:
    case REC_STATUS_NODE_PTR:
    case REC_STATUS_INSTANT:
    case REC_STATUS_INFIMUM:
      break;
    case REC_STATUS_SUPREMUM:
      ut_ad("wrong status on cur->rec" == 0);
    }
    switch (rec_get_status(rec)) {
    case REC_STATUS_NODE_PTR:
      ut_ad(!page_is_leaf(block->frame));
      break;
    case REC_STATUS_INSTANT:
      ut_ad(index->is_instant());
      ut_ad(page_is_leaf(block->frame));
      if (!rec_is_metadata(rec, true))
        break;
      ut_ad(cur->rec == &block->frame[PAGE_NEW_INFIMUM]);
      break;
    case REC_STATUS_ORDINARY:
      ut_ad(page_is_leaf(block->frame));
      ut_ad(!(rec_get_info_bits(rec, true) & ~REC_INFO_DELETED_FLAG));
      break;
    case REC_STATUS_INFIMUM:
    case REC_STATUS_SUPREMUM:
      ut_ad("wrong status on rec" == 0);
    }
    ut_ad(rec_get_status(next_rec) != REC_STATUS_INFIMUM);
#endif

    rec_set_bit_field_1(insert_rec, 0, REC_NEW_N_OWNED,
                        REC_N_OWNED_MASK, REC_N_OWNED_SHIFT);
    insert_rec[-REC_NEW_STATUS]= rec[-REC_NEW_STATUS];
    rec_set_bit_field_2(insert_rec, heap_no,
                        REC_NEW_HEAP_NO, REC_HEAP_NO_MASK, REC_HEAP_NO_SHIFT);
    mach_write_to_2(insert_rec - REC_NEXT,
                    static_cast<uint16_t>(next_rec - insert_rec));
    mach_write_to_2(cur->rec - REC_NEXT,
                    static_cast<uint16_t>(insert_rec - cur->rec));
    while (!(n_owned= rec_get_n_owned_new(next_rec)))
    {
      next_rec= block->frame + rec_get_next_offs(next_rec, true);
      ut_ad(next_rec != block->frame);
    }
    rec_set_bit_field_1(next_rec, n_owned + 1, REC_NEW_N_OWNED,
                        REC_N_OWNED_MASK, REC_N_OWNED_SHIFT);
    if (mtr->get_log_mode() != MTR_LOG_ALL)
    {
      mtr->set_modified(*block);
      goto copied;
    }

    const byte * const c_start= cur->rec - extra_size;
    if (extra_size > REC_N_NEW_EXTRA_BYTES &&
        c_start >=
        &block->frame[PAGE_NEW_SUPREMUM_END + REC_N_NEW_EXTRA_BYTES])
    {
      /* Find common header bytes with the preceding record. */
      const byte *r= rec - (REC_N_NEW_EXTRA_BYTES + 1);
      for (const byte *c= cur->rec - (REC_N_NEW_EXTRA_BYTES + 1);
           *r == *c && c-- != c_start; r--);
      hdr_common= static_cast<size_t>((rec - (REC_N_NEW_EXTRA_BYTES + 1)) - r);
      ut_ad(hdr_common <= extra_size - REC_N_NEW_EXTRA_BYTES);
    }
  }
  else
  {
#ifdef UNIV_DEBUG
    if (!page_is_leaf(block->frame));
    else if (rec_is_metadata(rec, false))
    {
      ut_ad(index->is_instant());
      ut_ad(cur->rec == &block->frame[PAGE_OLD_INFIMUM]);
    }
#endif
    rec_set_bit_field_1(insert_rec, 0, REC_OLD_N_OWNED,
                        REC_N_OWNED_MASK, REC_N_OWNED_SHIFT);
    rec_set_bit_field_2(insert_rec, heap_no,
                        REC_OLD_HEAP_NO, REC_HEAP_NO_MASK, REC_HEAP_NO_SHIFT);
    memcpy(insert_rec - REC_NEXT, cur->rec - REC_NEXT, 2);
    mach_write_to_2(cur->rec - REC_NEXT, page_offset(insert_rec));
    while (!(n_owned= rec_get_n_owned_old(next_rec)))
    {
      next_rec= block->frame + rec_get_next_offs(next_rec, false);
      ut_ad(next_rec != block->frame);
    }
    rec_set_bit_field_1(next_rec, n_owned + 1, REC_OLD_N_OWNED,
                        REC_N_OWNED_MASK, REC_N_OWNED_SHIFT);
    if (mtr->get_log_mode() != MTR_LOG_ALL)
    {
      mtr->set_modified(*block);
      goto copied;
    }

    ut_ad(extra_size > REC_N_OLD_EXTRA_BYTES);
    const byte * const c_start= cur->rec - extra_size;
    if (c_start >=
        &block->frame[PAGE_OLD_SUPREMUM_END + REC_N_OLD_EXTRA_BYTES])
    {
      /* Find common header bytes with the preceding record. */
      const byte *r= rec - (REC_N_OLD_EXTRA_BYTES + 1);
      for (const byte *c= cur->rec - (REC_N_OLD_EXTRA_BYTES + 1);
           *r == *c && c-- != c_start; r--);
      hdr_common= static_cast<size_t>((rec - (REC_N_OLD_EXTRA_BYTES + 1)) - r);
      ut_ad(hdr_common <= extra_size - REC_N_OLD_EXTRA_BYTES);
    }
  }

  /* Insert the record, possibly copying from the preceding record. */
  ut_ad(mtr->get_log_mode() == MTR_LOG_ALL);

  {
    const byte *r= rec;
    const byte *c= cur->rec;
    const byte *c_end= cur->rec + data_size;
    if (c <= insert_buf && c_end > insert_buf)
      c_end= insert_buf;
    else
      c_end= std::min<const byte*>(c_end, block->frame + srv_page_size -
                                   PAGE_DIR - PAGE_DIR_SLOT_SIZE *
                                   page_dir_get_n_slots(block->frame));
    size_t data_common;
    /* Copy common data bytes of the preceding record. */
    for (; c != c_end && *r == *c; c++, r++);
    data_common= static_cast<size_t>(r - rec);

    if (comp)
      mtr->page_insert(*block, reuse,
                       cur->rec - block->frame - PAGE_NEW_INFIMUM,
                       info_status, free_offset, hdr_common, data_common,
                       insert_buf,
                       extra_size - hdr_common - REC_N_NEW_EXTRA_BYTES,
                       r, data_size - data_common);
    else
      mtr->page_insert(*block, reuse,
                       cur->rec - block->frame - PAGE_OLD_INFIMUM,
                       info_status, rec_get_n_fields_old(insert_rec) << 1 |
                       rec_get_1byte_offs_flag(insert_rec),
                       hdr_common, data_common,
                       insert_buf,
                       extra_size - hdr_common - REC_N_OLD_EXTRA_BYTES,
                       r, data_size - data_common);
  }

copied:
  ut_ad(!memcmp(insert_buf, rec - extra_size, extra_size -
                (comp ? REC_N_NEW_EXTRA_BYTES : REC_N_OLD_EXTRA_BYTES)));
  ut_ad(!memcmp(insert_rec, rec, data_size));
  /* We have incremented the n_owned field of the owner record.
  If the number exceeds PAGE_DIR_SLOT_MAX_N_OWNED, we have to split the
  corresponding directory slot in two. */

  if (UNIV_UNLIKELY(n_owned == PAGE_DIR_SLOT_MAX_N_OWNED))
  {
    const auto owner= page_dir_find_owner_slot(next_rec);
    page_dir_split_slot(*block, page_dir_get_nth_slot(block->frame, owner));
  }

  rec_offs_make_valid(insert_buf + extra_size, index,
                      page_is_leaf(block->frame), offsets);
  return insert_buf + extra_size;
}

/** Add a slot to the dense page directory.
@param[in,out]  block   ROW_FORMAT=COMPRESSED page
@param[in]      index   the index that the page belongs to
@param[in,out]  mtr     mini-transaction */
static inline void page_zip_dir_add_slot(buf_block_t *block,
                                         const dict_index_t *index, mtr_t *mtr)
{
  page_zip_des_t *page_zip= &block->page.zip;

  ut_ad(page_is_comp(page_zip->data));
  MEM_CHECK_DEFINED(page_zip->data, page_zip_get_size(page_zip));

  /* Read the old n_dense (n_heap has already been incremented). */
  ulint n_dense= page_dir_get_n_heap(page_zip->data) - (PAGE_HEAP_NO_USER_LOW +
                                                        1U);

  byte *dir= page_zip->data + page_zip_get_size(page_zip) -
    PAGE_ZIP_DIR_SLOT_SIZE * n_dense;
  byte *stored= dir;

  if (!page_is_leaf(page_zip->data))
  {
    ut_ad(!page_zip->n_blobs);
    stored-= n_dense * REC_NODE_PTR_SIZE;
  }
  else if (index->is_clust())
  {
    /* Move the BLOB pointer array backwards to make space for the
    columns DB_TRX_ID,DB_ROLL_PTR and the dense directory slot. */

    stored-= n_dense * (DATA_TRX_ID_LEN + DATA_ROLL_PTR_LEN);
    byte *externs= stored - page_zip->n_blobs * BTR_EXTERN_FIELD_REF_SIZE;
    byte *dst= externs - PAGE_ZIP_CLUST_LEAF_SLOT_SIZE;
    ut_ad(!memcmp(dst, field_ref_zero, PAGE_ZIP_CLUST_LEAF_SLOT_SIZE));
    if (const ulint len = ulint(stored - externs))
    {
      memmove(dst, externs, len);
      mtr->memmove(*block, dst - page_zip->data, externs - page_zip->data,
                   len);
    }
  }
  else
  {
    stored-= page_zip->n_blobs * BTR_EXTERN_FIELD_REF_SIZE;
    ut_ad(!memcmp(stored - PAGE_ZIP_DIR_SLOT_SIZE, field_ref_zero,
                  PAGE_ZIP_DIR_SLOT_SIZE));
  }

  /* Move the uncompressed area backwards to make space
  for one directory slot. */
  if (const ulint len = ulint(dir - stored))
  {
    byte* dst = stored - PAGE_ZIP_DIR_SLOT_SIZE;
    memmove(dst, stored, len);
    mtr->memmove(*block, dst - page_zip->data, stored - page_zip->data, len);
  }
}

/***********************************************************//**
Inserts a record next to page cursor on a compressed and uncompressed
page. Returns pointer to inserted record if succeed, i.e.,
enough space available, NULL otherwise.
The cursor stays at the same position.

IMPORTANT: The caller will have to update IBUF_BITMAP_FREE
if this is a compressed leaf page in a secondary index.
This has to be done either within the same mini-transaction,
or by invoking ibuf_reset_free_bits() before mtr_commit().

@return pointer to record if succeed, NULL otherwise */
rec_t*
page_cur_insert_rec_zip(
/*====================*/
	page_cur_t*	cursor,	/*!< in/out: page cursor */
	dict_index_t*	index,	/*!< in: record descriptor */
	const rec_t*	rec,	/*!< in: pointer to a physical record */
	rec_offs*	offsets,/*!< in/out: rec_get_offsets(rec, index) */
	mtr_t*		mtr)	/*!< in/out: mini-transaction */
{
  page_zip_des_t * const page_zip= page_cur_get_page_zip(cursor);
  ut_ad(page_zip);
  ut_ad(rec_offs_validate(rec, index, offsets));

  ut_ad(index->table->not_redundant());
  ut_ad(page_is_comp(cursor->block->frame));
  ut_ad(rec_offs_comp(offsets));
  ut_ad(fil_page_get_type(cursor->block->frame) == FIL_PAGE_INDEX ||
        fil_page_get_type(cursor->block->frame) == FIL_PAGE_RTREE);
  ut_ad(mach_read_from_8(PAGE_HEADER + PAGE_INDEX_ID + cursor->block->frame) ==
        index->id || mtr->is_inside_ibuf());
  ut_ad(!page_get_instant(cursor->block->frame));
  ut_ad(!page_cur_is_after_last(cursor));
#ifdef UNIV_ZIP_DEBUG
  ut_a(page_zip_validate(page_zip, cursor->block->frame, index));
#endif /* UNIV_ZIP_DEBUG */

<<<<<<< HEAD
  /* 1. Get the size of the physical record in the page */
  const ulint rec_size= rec_offs_size(offsets);

#ifdef HAVE_MEM_CHECK
  {
    const void *rec_start= rec - rec_offs_extra_size(offsets);
    ulint extra_size= rec_offs_extra_size(offsets) - REC_N_NEW_EXTRA_BYTES;
    /* All data bytes of the record must be valid. */
    MEM_CHECK_DEFINED(rec, rec_offs_data_size(offsets));
    /* The variable-length header must be valid. */
    MEM_CHECK_DEFINED(rec_start, extra_size);
  }
#endif /* HAVE_MEM_CHECK */
  const bool reorg_before_insert= page_has_garbage(cursor->block->frame) &&
    rec_size > page_get_max_insert_size(cursor->block->frame, 1) &&
    rec_size <= page_get_max_insert_size_after_reorganize(cursor->block->frame,
                                                          1);
  constexpr uint16_t page_free_f= PAGE_FREE + PAGE_HEADER;
  byte* const page_free = my_assume_aligned<4>(page_free_f +
                                               cursor->block->frame);
  uint16_t free_rec= 0;

  /* 2. Try to find suitable space from page memory management */
  ulint heap_no;
  byte *insert_buf;

  if (reorg_before_insert ||
      !page_zip_available(page_zip, index->is_clust(), rec_size, 1))
  {
    /* SET GLOBAL might be executed concurrently. Sample the value once. */
    ulint level= page_zip_level;
=======
	/* 1. Get the size of the physical record in the page */
	rec_size = rec_offs_size(offsets);

#ifdef HAVE_valgrind
	{
                const void*     rec_start __attribute__((unused))
                        = rec - rec_offs_extra_size(offsets);
                ulint           extra_size __attribute__((unused))
                        = rec_offs_extra_size(offsets)
                        - (rec_offs_comp(offsets)
                           ? REC_N_NEW_EXTRA_BYTES
                           : REC_N_OLD_EXTRA_BYTES);

		/* All data bytes of the record must be valid. */
		MEM_CHECK_DEFINED(rec, rec_offs_data_size(offsets));
		/* The variable-length header must be valid. */
		MEM_CHECK_DEFINED(rec_start, extra_size);
	}
#endif /* HAVE_valgrind */

	const bool reorg_before_insert = page_has_garbage(page)
		&& rec_size > page_get_max_insert_size(page, 1)
		&& rec_size <= page_get_max_insert_size_after_reorganize(
			page, 1);

	/* 2. Try to find suitable space from page memory management */
	if (!page_zip_available(page_zip, dict_index_is_clust(index),
				rec_size, 1)
	    || reorg_before_insert) {
		/* The values can change dynamically. */
		bool	log_compressed	= page_zip_log_pages;
		ulint	level		= page_zip_level;
>>>>>>> bab4348c
#ifdef UNIV_DEBUG
    const rec_t * const cursor_rec= page_cur_get_rec(cursor);
#endif /* UNIV_DEBUG */

    if (page_is_empty(cursor->block->frame))
    {
      ut_ad(page_cur_is_before_first(cursor));

      /* This is an empty page. Recreate to remove the modification log. */
      page_create_zip(cursor->block, index,
                      page_header_get_field(cursor->block->frame, PAGE_LEVEL),
                      0, mtr);
      ut_ad(!page_header_get_ptr(cursor->block->frame, PAGE_FREE));

      if (page_zip_available(page_zip, index->is_clust(), rec_size, 1))
        goto use_heap;

      /* The cursor should remain on the page infimum. */
      return nullptr;
    }

    if (page_zip->m_nonempty || page_has_garbage(cursor->block->frame))
    {
      ulint pos= page_rec_get_n_recs_before(cursor->rec);

      if (!page_zip_reorganize(cursor->block, index, level, mtr, true))
      {
        ut_ad(cursor->rec == cursor_rec);
        return nullptr;
      }

      if (pos)
        cursor->rec= page_rec_get_nth(cursor->block->frame, pos);
      else
        ut_ad(cursor->rec == page_get_infimum_rec(cursor->block->frame));

      ut_ad(!page_header_get_ptr(cursor->block->frame, PAGE_FREE));

      if (page_zip_available(page_zip, index->is_clust(), rec_size, 1))
        goto use_heap;
    }

    /* Try compressing the whole page afterwards. */
    const mtr_log_t log_mode= mtr->set_log_mode(MTR_LOG_NONE);
    rec_t *insert_rec= page_cur_insert_rec_low(cursor, index, rec, offsets,
                                               mtr);
    mtr->set_log_mode(log_mode);

    if (insert_rec)
    {
      ulint pos= page_rec_get_n_recs_before(insert_rec);
      ut_ad(pos > 0);

      /* We are writing entire page images to the log.  Reduce the redo
      log volume by reorganizing the page at the same time. */
      if (page_zip_reorganize(cursor->block, index, level, mtr))
      {
        /* The page was reorganized: Seek to pos. */
        cursor->rec= pos > 1
          ? page_rec_get_nth(cursor->block->frame, pos - 1)
          : cursor->block->frame + PAGE_NEW_INFIMUM;
        insert_rec= cursor->block->frame + rec_get_next_offs(cursor->rec, 1);
        rec_offs_make_valid(insert_rec, index,
                            page_is_leaf(cursor->block->frame), offsets);
        return insert_rec;
      }

      /* Theoretically, we could try one last resort of
      page_zip_reorganize() followed by page_zip_available(), but that
      would be very unlikely to succeed. (If the full reorganized page
      failed to compress, why would it succeed to compress the page,
      plus log the insert of this record?) */

      /* Out of space: restore the page */
      if (!page_zip_decompress(page_zip, cursor->block->frame, false))
        ut_error; /* Memory corrupted? */
      ut_ad(page_validate(cursor->block->frame, index));
      insert_rec= nullptr;
    }
    return insert_rec;
  }

  free_rec= mach_read_from_2(page_free);
  if (free_rec)
  {
    /* Try to allocate from the head of the free list. */
    rec_offs foffsets_[REC_OFFS_NORMAL_SIZE];
    mem_heap_t *heap= nullptr;

    rec_offs_init(foffsets_);

    rec_offs *foffsets= rec_get_offsets(cursor->block->frame + free_rec, index,
                                        foffsets_,
                                        page_is_leaf(cursor->block->frame)
                                        ? index->n_core_fields : 0,
                                        ULINT_UNDEFINED, &heap);
    insert_buf= cursor->block->frame + free_rec -
      rec_offs_extra_size(foffsets);

    if (rec_offs_size(foffsets) < rec_size)
    {
too_small:
      if (UNIV_LIKELY_NULL(heap))
        mem_heap_free(heap);
      free_rec= 0;
      goto use_heap;
    }

    /* On compressed pages, do not relocate records from
    the free list. If extra_size would grow, use the heap. */
    const ssize_t extra_size_diff= lint(rec_offs_extra_size(offsets) -
                                        rec_offs_extra_size(foffsets));

    if (UNIV_UNLIKELY(extra_size_diff < 0))
    {
      /* Add an offset to the extra_size. */
      if (rec_offs_size(foffsets) < rec_size - ssize_t(extra_size_diff))
        goto too_small;

      insert_buf-= extra_size_diff;
    }
    else if (UNIV_UNLIKELY(extra_size_diff))
      /* Do not allow extra_size to grow */
      goto too_small;

    byte *const free_rec_ptr= cursor->block->frame + free_rec;
    heap_no= rec_get_heap_no_new(free_rec_ptr);
    int16_t next_rec= mach_read_from_2(free_rec_ptr - REC_NEXT);
    /* With innodb_page_size=64k, int16_t would be unsafe to use here,
    but that cannot be used with ROW_FORMAT=COMPRESSED. */
    static_assert(UNIV_ZIP_SIZE_SHIFT_MAX == 14, "compatibility");
    if (next_rec)
    {
      next_rec= static_cast<int16_t>(next_rec + free_rec);
      ut_ad(int{PAGE_NEW_SUPREMUM_END + REC_N_NEW_EXTRA_BYTES} <= next_rec);
      ut_ad(static_cast<uint16_t>(next_rec) < srv_page_size);
    }

    byte *hdr= my_assume_aligned<4>(&page_zip->data[page_free_f]);
    mach_write_to_2(hdr, static_cast<uint16_t>(next_rec));
    const byte *const garbage= my_assume_aligned<2>(page_free + 2);
    ut_ad(mach_read_from_2(garbage) >= rec_size);
    mach_write_to_2(my_assume_aligned<2>(hdr + 2),
                    mach_read_from_2(garbage) - rec_size);
    static_assert(PAGE_GARBAGE == PAGE_FREE + 2, "compatibility");
    mtr->memcpy(*cursor->block, page_free, hdr, 4);

    if (!page_is_leaf(cursor->block->frame))
    {
      /* Zero out the node pointer of free_rec, in case it will not be
      overwritten by insert_rec. */
      ut_ad(rec_size > REC_NODE_PTR_SIZE);

      if (rec_offs_size(foffsets) > rec_size)
        memset(rec_get_end(free_rec_ptr, foffsets) -
               REC_NODE_PTR_SIZE, 0, REC_NODE_PTR_SIZE);
    }
    else if (index->is_clust())
    {
      /* Zero out DB_TRX_ID,DB_ROLL_PTR in free_rec, in case they will
      not be overwritten by insert_rec. */

      ulint len;
      ulint trx_id_offs= rec_get_nth_field_offs(foffsets, index->db_trx_id(),
                                                &len);
      ut_ad(len == DATA_TRX_ID_LEN);

      if (DATA_TRX_ID_LEN + DATA_ROLL_PTR_LEN + trx_id_offs +
          rec_offs_extra_size(foffsets) > rec_size)
        memset(free_rec_ptr + trx_id_offs, 0,
               DATA_TRX_ID_LEN + DATA_ROLL_PTR_LEN);

      ut_ad(free_rec_ptr + trx_id_offs + DATA_TRX_ID_LEN ==
            rec_get_nth_field(free_rec_ptr, foffsets, index->db_roll_ptr(),
                              &len));
      ut_ad(len == DATA_ROLL_PTR_LEN);
    }

    if (UNIV_LIKELY_NULL(heap))
      mem_heap_free(heap);
  }
  else
  {
use_heap:
    ut_ad(!free_rec);
    insert_buf= page_mem_alloc_heap<true>(cursor->block, rec_size, &heap_no);

    if (UNIV_UNLIKELY(!insert_buf))
      return insert_buf;

    static_assert(PAGE_N_HEAP == PAGE_HEAP_TOP + 2, "compatibility");
    mtr->memcpy(*cursor->block, PAGE_HEAP_TOP + PAGE_HEADER, 4);
    page_zip_dir_add_slot(cursor->block, index, mtr);
  }

  /* 3. Create the record */
  byte *insert_rec= rec_copy(insert_buf, rec, offsets);
  rec_offs_make_valid(insert_rec, index, page_is_leaf(cursor->block->frame),
                      offsets);

  /* 4. Insert the record in the linked list of records */
  ut_ad(cursor->rec != insert_rec);

  /* next record after current before the insertion */
  const rec_t* next_rec = page_rec_get_next_low(cursor->rec, TRUE);
  ut_ad(rec_get_status(cursor->rec) <= REC_STATUS_INFIMUM);
  ut_ad(rec_get_status(insert_rec) < REC_STATUS_INFIMUM);
  ut_ad(rec_get_status(next_rec) != REC_STATUS_INFIMUM);

  mach_write_to_2(insert_rec - REC_NEXT, static_cast<uint16_t>
                  (next_rec - insert_rec));
  mach_write_to_2(cursor->rec - REC_NEXT, static_cast<uint16_t>
                  (insert_rec - cursor->rec));
  byte *n_recs= my_assume_aligned<2>(PAGE_N_RECS + PAGE_HEADER +
                                     cursor->block->frame);
  mtr->write<2>(*cursor->block, n_recs, 1U + mach_read_from_2(n_recs));
  memcpy_aligned<2>(&page_zip->data[PAGE_N_RECS + PAGE_HEADER], n_recs, 2);

  /* 5. Set the n_owned field in the inserted record to zero,
  and set the heap_no field */
  rec_set_bit_field_1(insert_rec, 0, REC_NEW_N_OWNED,
                      REC_N_OWNED_MASK, REC_N_OWNED_SHIFT);
  rec_set_bit_field_2(insert_rec, heap_no, REC_NEW_HEAP_NO,
                      REC_HEAP_NO_MASK, REC_HEAP_NO_SHIFT);

  MEM_CHECK_DEFINED(rec_get_start(insert_rec, offsets),
                    rec_offs_size(offsets));

  /* 6. Update the last insertion info in page header */
  byte *last_insert= my_assume_aligned<4>(PAGE_LAST_INSERT + PAGE_HEADER +
                                          page_zip->data);
  const uint16_t last_insert_rec= mach_read_from_2(last_insert);
  ut_ad(!last_insert_rec ||
        rec_get_node_ptr_flag(cursor->block->frame + last_insert_rec) ==
        rec_get_node_ptr_flag(insert_rec));
  mach_write_to_2(last_insert, page_offset(insert_rec));

  if (!index->is_spatial())
  {
    byte *dir= &page_zip->data[PAGE_HEADER + PAGE_DIRECTION_B];
    ut_ad(!(*dir & ~((1U << 3) - 1)));
    byte *n= my_assume_aligned<2>
      (&page_zip->data[PAGE_HEADER + PAGE_N_DIRECTION]);
    if (UNIV_UNLIKELY(!last_insert_rec))
    {
no_direction:
      *dir= PAGE_NO_DIRECTION;
      memset(n, 0, 2);
    }
    else if (*dir != PAGE_LEFT &&
             cursor->block->frame + last_insert_rec == cursor->rec)
    {
      *dir= PAGE_RIGHT;
inc_dir:
      mach_write_to_2(n, mach_read_from_2(n) + 1);
    }
    else if (*dir != PAGE_RIGHT && page_rec_get_next(insert_rec) ==
             cursor->block->frame + last_insert_rec)
    {
      *dir= PAGE_LEFT;
      goto inc_dir;
    }
    else
      goto no_direction;
  }

  /* Write the header fields in one record. */
  mtr->memcpy(*cursor->block,
              my_assume_aligned<8>(PAGE_LAST_INSERT + PAGE_HEADER +
                                   cursor->block->frame),
              my_assume_aligned<8>(PAGE_LAST_INSERT + PAGE_HEADER +
                                   page_zip->data),
              PAGE_N_RECS - PAGE_LAST_INSERT + 2);

  /* 7. It remains to update the owner record. */
  ulint n_owned;

  while (!(n_owned = rec_get_n_owned_new(next_rec)))
    next_rec= page_rec_get_next_low(next_rec, true);

  rec_set_bit_field_1(const_cast<rec_t*>(next_rec), n_owned + 1,
                      REC_NEW_N_OWNED, REC_N_OWNED_MASK, REC_N_OWNED_SHIFT);

  page_zip_dir_insert(cursor, free_rec, insert_rec, mtr);

  /* 8. Now we have incremented the n_owned field of the owner
  record. If the number exceeds PAGE_DIR_SLOT_MAX_N_OWNED,
  we have to split the corresponding directory slot in two. */
  if (UNIV_UNLIKELY(n_owned == PAGE_DIR_SLOT_MAX_N_OWNED))
    page_zip_dir_split_slot(cursor->block,
                            page_dir_find_owner_slot(next_rec), mtr);

  page_zip_write_rec(cursor->block, insert_rec, index, offsets, 1, mtr);
  return insert_rec;
}

/** Prepend a record to the PAGE_FREE list, or shrink PAGE_HEAP_TOP.
@param[in,out]  block        index page
@param[in,out]  rec          record being deleted
@param[in]      data_size    record payload size, in bytes
@param[in]      extra_size   record header size, in bytes */
static void page_mem_free(const buf_block_t &block, rec_t *rec,
                          size_t data_size, size_t extra_size)
{
  ut_ad(page_align(rec) == block.frame);
  ut_ad(!block.page.zip.data);
  const rec_t *free= page_header_get_ptr(block.frame, PAGE_FREE);

  const uint16_t n_heap= uint16_t(page_header_get_field(block.frame,
                                                        PAGE_N_HEAP) - 1);
  ut_ad(page_get_n_recs(block.frame) < (n_heap & 0x7fff));
  const bool deleting_top= n_heap == ((n_heap & 0x8000)
                                      ? (rec_get_heap_no_new(rec) | 0x8000)
                                      : rec_get_heap_no_old(rec));

  if (deleting_top)
  {
    byte *page_heap_top= my_assume_aligned<2>(PAGE_HEAP_TOP + PAGE_HEADER +
                                              block.frame);
    const uint16_t heap_top= mach_read_from_2(page_heap_top);
    const size_t extra_savings= heap_top - page_offset(rec + data_size);
    ut_ad(extra_savings < heap_top);

    /* When deleting the last record, do not add it to the PAGE_FREE list.
    Instead, decrement PAGE_HEAP_TOP and PAGE_N_HEAP. */
    mach_write_to_2(page_heap_top, page_offset(rec - extra_size));
    mach_write_to_2(my_assume_aligned<2>(page_heap_top + 2), n_heap);
    static_assert(PAGE_N_HEAP == PAGE_HEAP_TOP + 2, "compatibility");
    if (extra_savings)
    {
      byte *page_garbage= my_assume_aligned<2>(PAGE_GARBAGE + PAGE_HEADER +
                                               block.frame);
      uint16_t garbage= mach_read_from_2(page_garbage);
      ut_ad(garbage >= extra_savings);
      mach_write_to_2(page_garbage, garbage - extra_savings);
    }
  }
  else
  {
    byte *page_free= my_assume_aligned<2>(PAGE_FREE + PAGE_HEADER +
                                          block.frame);
    byte *page_garbage= my_assume_aligned<2>(PAGE_GARBAGE + PAGE_HEADER +
                                             block.frame);
    mach_write_to_2(page_free, page_offset(rec));
    mach_write_to_2(page_garbage, mach_read_from_2(page_garbage) +
                    extra_size + data_size);
  }

  memset_aligned<2>(PAGE_LAST_INSERT + PAGE_HEADER + block.frame, 0, 2);
  byte *page_n_recs= my_assume_aligned<2>(PAGE_N_RECS + PAGE_HEADER +
                                          block.frame);
  mach_write_to_2(page_n_recs, mach_read_from_2(page_n_recs) - 1);

  const byte* const end= rec + data_size;

  if (!deleting_top)
  {
    uint16_t next= free
      ? ((n_heap & 0x8000)
         ? static_cast<uint16_t>(free - rec)
         : static_cast<uint16_t>(free - block.frame))
      : uint16_t{0};
    mach_write_to_2(rec - REC_NEXT, next);
  }
  else
    rec-= extra_size;

  memset(rec, 0, end - rec);
}

/***********************************************************//**
Deletes a record at the page cursor. The cursor is moved to the next
record after the deleted one. */
void
page_cur_delete_rec(
/*================*/
	page_cur_t*		cursor,	/*!< in/out: a page cursor */
	const dict_index_t*	index,	/*!< in: record descriptor */
	const rec_offs*		offsets,/*!< in: rec_get_offsets(
					cursor->rec, index) */
	mtr_t*			mtr)	/*!< in/out: mini-transaction */
{
	page_dir_slot_t* cur_dir_slot;
	rec_t*		current_rec;
	rec_t*		prev_rec	= NULL;
	rec_t*		next_rec;
	ulint		cur_slot_no;
	ulint		cur_n_owned;
	rec_t*		rec;

	/* page_zip_validate() will fail here when
	btr_cur_pessimistic_delete() invokes btr_set_min_rec_mark().
	Then, both "page_zip" and "block->frame" would have the min-rec-mark
	set on the smallest user record, but "block->frame" would additionally
	have it set on the smallest-but-one record.  Because sloppy
	page_zip_validate_low() only ignores min-rec-flag differences
	in the smallest user record, it cannot be used here either. */

	current_rec = cursor->rec;
	buf_block_t* const block = cursor->block;
	ut_ad(rec_offs_validate(current_rec, index, offsets));
	ut_ad(!!page_is_comp(block->frame) == index->table->not_redundant());
	ut_ad(fil_page_index_page_check(block->frame));
	ut_ad(mach_read_from_8(PAGE_HEADER + PAGE_INDEX_ID + block->frame)
	      == index->id
	      || mtr->is_inside_ibuf());
	ut_ad(mtr->is_named_space(index->table->space));

	/* The record must not be the supremum or infimum record. */
	ut_ad(page_rec_is_user_rec(current_rec));

	if (page_get_n_recs(block->frame) == 1
	    && !rec_is_alter_metadata(current_rec, *index)) {
		/* Empty the page. */
		ut_ad(page_is_leaf(block->frame));
		/* Usually, this should be the root page,
		and the whole index tree should become empty.
		However, this could also be a call in
		btr_cur_pessimistic_update() to delete the only
		record in the page and to insert another one. */
		page_cur_move_to_next(cursor);
		ut_ad(page_cur_is_after_last(cursor));
		page_create_empty(page_cur_get_block(cursor),
				  const_cast<dict_index_t*>(index), mtr);
		return;
	}

	/* Save to local variables some data associated with current_rec */
	cur_slot_no = page_dir_find_owner_slot(current_rec);
	ut_ad(cur_slot_no > 0);
	cur_dir_slot = page_dir_get_nth_slot(block->frame, cur_slot_no);
	cur_n_owned = page_dir_slot_get_n_owned(cur_dir_slot);

	/* The page gets invalid for btr_pcur_restore_pos().
	We avoid invoking buf_block_modify_clock_inc(block) because its
	consistency checks would fail for the dummy block that is being
	used during IMPORT TABLESPACE. */
	block->modify_clock++;

	/* Find the next and the previous record. Note that the cursor is
	left at the next record. */

	rec = const_cast<rec_t*>
		(page_dir_slot_get_rec(cur_dir_slot + PAGE_DIR_SLOT_SIZE));

	/* rec now points to the record of the previous directory slot. Look
	for the immediate predecessor of current_rec in a loop. */

	while (current_rec != rec) {
		prev_rec = rec;
		rec = page_rec_get_next(rec);
	}

	page_cur_move_to_next(cursor);
	next_rec = cursor->rec;

	/* Remove the record from the linked list of records */
	/* If the deleted record is pointed to by a dir slot, update the
	record pointer in slot. In the following if-clause we assume that
	prev_rec is owned by the same slot, i.e., PAGE_DIR_SLOT_MIN_N_OWNED
	>= 2. */
	/* Update the number of owned records of the slot */

	compile_time_assert(PAGE_DIR_SLOT_MIN_N_OWNED >= 2);
	ut_ad(cur_n_owned > 1);

	rec_t* slot_rec = const_cast<rec_t*>
		(page_dir_slot_get_rec(cur_dir_slot));

	if (UNIV_LIKELY_NULL(block->page.zip.data)) {
		ut_ad(page_is_comp(block->frame));
		if (current_rec == slot_rec) {
			page_zip_rec_set_owned(block, prev_rec, 1, mtr);
			page_zip_rec_set_owned(block, slot_rec, 0, mtr);
			slot_rec = prev_rec;
			mach_write_to_2(cur_dir_slot, page_offset(slot_rec));
		} else if (cur_n_owned == 1
			   && !page_rec_is_supremum(slot_rec)) {
			page_zip_rec_set_owned(block, slot_rec, 0, mtr);
		}

		mach_write_to_2(prev_rec - REC_NEXT, static_cast<uint16_t>
				(next_rec - prev_rec));
		slot_rec[-REC_NEW_N_OWNED] = static_cast<byte>(
			(slot_rec[-REC_NEW_N_OWNED] & ~REC_N_OWNED_MASK)
			| (cur_n_owned - 1) << REC_N_OWNED_SHIFT);

		page_header_reset_last_insert(block, mtr);
		page_zip_dir_delete(block, rec, index, offsets,
				    page_header_get_ptr(block->frame,
							PAGE_FREE),
				    mtr);
		if (cur_n_owned <= PAGE_DIR_SLOT_MIN_N_OWNED) {
			page_zip_dir_balance_slot(block, cur_slot_no, mtr);
		}
		return;
	}

	if (current_rec == slot_rec) {
		slot_rec = prev_rec;
		mach_write_to_2(cur_dir_slot, page_offset(slot_rec));
	}

	const size_t data_size = rec_offs_data_size(offsets);
	const size_t extra_size = rec_offs_extra_size(offsets);

	if (page_is_comp(block->frame)) {
		mtr->page_delete(*block, page_offset(prev_rec)
				 - PAGE_NEW_INFIMUM,
				 extra_size - REC_N_NEW_EXTRA_BYTES,
				 data_size);
		mach_write_to_2(prev_rec - REC_NEXT, static_cast<uint16_t>
				(next_rec - prev_rec));
		slot_rec[-REC_NEW_N_OWNED] = static_cast<byte>(
			(slot_rec[-REC_NEW_N_OWNED] & ~REC_N_OWNED_MASK)
			| (cur_n_owned - 1) << REC_N_OWNED_SHIFT);
	} else {
		mtr->page_delete(*block, page_offset(prev_rec)
				 - PAGE_OLD_INFIMUM);
		memcpy(prev_rec - REC_NEXT, current_rec - REC_NEXT, 2);
		slot_rec[-REC_OLD_N_OWNED] = static_cast<byte>(
			(slot_rec[-REC_OLD_N_OWNED] & ~REC_N_OWNED_MASK)
			| (cur_n_owned - 1) << REC_N_OWNED_SHIFT);
	}

	page_mem_free(*block, current_rec, data_size, extra_size);

	/* Now we have decremented the number of owned records of the slot.
	If the number drops below PAGE_DIR_SLOT_MIN_N_OWNED, we balance the
	slots. */

	if (cur_n_owned <= PAGE_DIR_SLOT_MIN_N_OWNED) {
		page_dir_balance_slot(*block, cur_slot_no);
	}

	ut_ad(page_is_comp(block->frame)
	      ? page_simple_validate_new(block->frame)
	      : page_simple_validate_old(block->frame));
}

/** Apply a INSERT_HEAP_REDUNDANT or INSERT_REUSE_REDUNDANT record that was
written by page_cur_insert_rec_low() for a ROW_FORMAT=REDUNDANT page.
@param block      B-tree or R-tree page in ROW_FORMAT=COMPACT or DYNAMIC
@param reuse      false=allocate from PAGE_HEAP_TOP; true=reuse PAGE_FREE
@param prev       byte offset of the predecessor, relative to PAGE_OLD_INFIMUM
@param enc_hdr    encoded fixed-size header bits
@param hdr_c      number of common record header bytes with prev
@param data_c     number of common data bytes with prev
@param data       literal header and data bytes
@param data_len   length of the literal data, in bytes
@return whether the operation failed (inconcistency was noticed) */
bool page_apply_insert_redundant(const buf_block_t &block, bool reuse,
                                 ulint prev, ulint enc_hdr,
                                 size_t hdr_c, size_t data_c,
                                 const void *data, size_t data_len)
{
  const uint16_t n_slots= page_dir_get_n_slots(block.frame);
  byte *page_n_heap= my_assume_aligned<2>(PAGE_N_HEAP + PAGE_HEADER +
                                          block.frame);
  const uint16_t h= mach_read_from_2(page_n_heap);
  const page_id_t id(block.page.id());
  if (UNIV_UNLIKELY(n_slots < 2 || h < n_slots || h < PAGE_HEAP_NO_USER_LOW ||
                    h >= srv_page_size / REC_N_OLD_EXTRA_BYTES ||
                    !fil_page_index_page_check(block.frame) ||
                    page_get_page_no(block.frame) != id.page_no() ||
                    mach_read_from_2(my_assume_aligned<2>
                                     (PAGE_OLD_SUPREMUM - REC_NEXT +
                                      block.frame))))
  {
corrupted:
    ib::error() << (reuse
                    ? "Not applying INSERT_REUSE_REDUNDANT"
                    " due to corruption on "
                    : "Not applying INSERT_HEAP_REDUNDANT"
                    " due to corruption on ")
                << id;
    return true;
  }

  byte * const last_slot= page_dir_get_nth_slot(block.frame, n_slots - 1);
  byte * const page_heap_top= my_assume_aligned<2>
    (PAGE_HEAP_TOP + PAGE_HEADER + block.frame);
  const byte *const heap_bot= &block.frame[PAGE_OLD_SUPREMUM_END];
  byte *heap_top= block.frame + mach_read_from_2(page_heap_top);
  if (UNIV_UNLIKELY(heap_bot > heap_top || heap_top > last_slot))
    goto corrupted;
  if (UNIV_UNLIKELY(mach_read_from_2(last_slot) != PAGE_OLD_SUPREMUM))
    goto corrupted;
  if (UNIV_UNLIKELY(mach_read_from_2(page_dir_get_nth_slot(block.frame, 0)) !=
                                     PAGE_OLD_INFIMUM))
    goto corrupted;
  rec_t * const prev_rec= block.frame + PAGE_OLD_INFIMUM + prev;
  if (!prev);
  else if (UNIV_UNLIKELY(heap_bot + (REC_N_OLD_EXTRA_BYTES + 1) > prev_rec ||
                         prev_rec > heap_top))
    goto corrupted;
  const ulint pn_fields= rec_get_bit_field_2(prev_rec, REC_OLD_N_FIELDS,
                                             REC_OLD_N_FIELDS_MASK,
                                             REC_OLD_N_FIELDS_SHIFT);
  if (UNIV_UNLIKELY(pn_fields == 0 || pn_fields > REC_MAX_N_FIELDS))
    goto corrupted;
  const ulint pextra_size= REC_N_OLD_EXTRA_BYTES +
    (rec_get_1byte_offs_flag(prev_rec) ? pn_fields : pn_fields * 2);
  if (prev_rec == &block.frame[PAGE_OLD_INFIMUM]);
  else if (UNIV_UNLIKELY(prev_rec - pextra_size < heap_bot))
    goto corrupted;
  if (UNIV_UNLIKELY(hdr_c && prev_rec - hdr_c < heap_bot))
    goto corrupted;
  const ulint pdata_size= rec_get_data_size_old(prev_rec);
  if (UNIV_UNLIKELY(prev_rec + pdata_size > heap_top))
    goto corrupted;
  rec_t * const next_rec= block.frame + mach_read_from_2(prev_rec - REC_NEXT);
  if (next_rec == block.frame + PAGE_OLD_SUPREMUM);
  else if (UNIV_UNLIKELY(heap_bot + REC_N_OLD_EXTRA_BYTES > next_rec ||
                         next_rec > heap_top))
    goto corrupted;
  const bool is_short= (enc_hdr >> 2) & 1;
  const ulint n_fields= (enc_hdr >> 3) + 1;
  if (UNIV_UNLIKELY(n_fields > REC_MAX_N_FIELDS))
    goto corrupted;
  const ulint extra_size= REC_N_OLD_EXTRA_BYTES +
    (is_short ? n_fields : n_fields * 2);
  hdr_c+= REC_N_OLD_EXTRA_BYTES;
  if (UNIV_UNLIKELY(hdr_c > extra_size))
    goto corrupted;
  if (UNIV_UNLIKELY(extra_size - hdr_c > data_len))
    goto corrupted;
  /* We buffer all changes to the record header locally, so that
  we will avoid modifying the page before all consistency checks
  have been fulfilled. */
  alignas(2) byte insert_buf[REC_N_OLD_EXTRA_BYTES + REC_MAX_N_FIELDS * 2];

  ulint n_owned;
  rec_t *owner_rec= next_rec;
  for (ulint ns= PAGE_DIR_SLOT_MAX_N_OWNED;
       !(n_owned= rec_get_n_owned_old(owner_rec)); )
  {
    owner_rec= block.frame + mach_read_from_2(owner_rec - REC_NEXT);
    if (owner_rec == &block.frame[PAGE_OLD_SUPREMUM]);
    else if (UNIV_UNLIKELY(heap_bot + REC_N_OLD_EXTRA_BYTES > owner_rec ||
                           owner_rec > heap_top))
      goto corrupted;
    if (!ns--)
      goto corrupted; /* Corrupted (cyclic?) next-record list */
  }

  page_dir_slot_t *owner_slot= last_slot;

  if (n_owned > PAGE_DIR_SLOT_MAX_N_OWNED)
    goto corrupted;
  else
  {
    mach_write_to_2(insert_buf, owner_rec - block.frame);
    static_assert(PAGE_DIR_SLOT_SIZE == 2, "compatibility");
    const page_dir_slot_t * const first_slot=
      page_dir_get_nth_slot(block.frame, 0);

    while (memcmp_aligned<2>(owner_slot, insert_buf, 2))
      if ((owner_slot+= 2) == first_slot)
        goto corrupted;
  }

  memcpy(insert_buf, data, extra_size - hdr_c);
  byte *insert_rec= &insert_buf[extra_size];
  memcpy(insert_rec - hdr_c, prev_rec - hdr_c, hdr_c);
  rec_set_bit_field_1(insert_rec, (enc_hdr & 3) << 4,
                      REC_OLD_INFO_BITS, REC_INFO_BITS_MASK,
                      REC_INFO_BITS_SHIFT);
  rec_set_1byte_offs_flag(insert_rec, is_short);
  rec_set_n_fields_old(insert_rec, n_fields);
  rec_set_bit_field_1(insert_rec, 0, REC_OLD_N_OWNED,
                      REC_N_OWNED_MASK, REC_N_OWNED_SHIFT);

  const ulint data_size= rec_get_data_size_old(insert_rec);
  if (UNIV_UNLIKELY(data_c > data_size))
    goto corrupted;
  if (UNIV_UNLIKELY(extra_size - hdr_c + data_size - data_c != data_len))
    goto corrupted;

  /* Perform final consistency checks and then apply the change to the page. */
  byte *buf;
  if (reuse)
  {
    byte *page_free= my_assume_aligned<2>(PAGE_FREE + PAGE_HEADER +
                                          block.frame);
    rec_t *free_rec= block.frame + mach_read_from_2(page_free);
    if (UNIV_UNLIKELY(heap_bot + REC_N_OLD_EXTRA_BYTES > free_rec ||
                      free_rec > heap_top))
      goto corrupted;
    const ulint fn_fields= rec_get_n_fields_old(free_rec);
    const ulint fextra_size= REC_N_OLD_EXTRA_BYTES +
      (rec_get_1byte_offs_flag(free_rec) ? fn_fields : fn_fields * 2);
    if (UNIV_UNLIKELY(free_rec - fextra_size < heap_bot))
      goto corrupted;
    const ulint fdata_size= rec_get_data_size_old(free_rec);
    if (UNIV_UNLIKELY(free_rec + fdata_size > heap_top))
      goto corrupted;
    if (UNIV_UNLIKELY(extra_size + data_size > fextra_size + fdata_size))
      goto corrupted;
    byte *page_garbage= my_assume_aligned<2>(page_free + 2);
    if (UNIV_UNLIKELY(mach_read_from_2(page_garbage) <
                      fextra_size + fdata_size))
      goto corrupted;
    buf= free_rec - fextra_size;
    const rec_t *const next_free= block.frame +
      mach_read_from_2(free_rec - REC_NEXT);
    if (next_free == block.frame);
    else if (UNIV_UNLIKELY(next_free < &heap_bot[REC_N_OLD_EXTRA_BYTES + 1] ||
                           heap_top < next_free))
      goto corrupted;
    mach_write_to_2(page_garbage, mach_read_from_2(page_garbage) -
                    extra_size - data_size);
    rec_set_bit_field_2(insert_rec, rec_get_heap_no_old(free_rec),
                        REC_OLD_HEAP_NO, REC_HEAP_NO_MASK, REC_HEAP_NO_SHIFT);
    memcpy(page_free, free_rec - REC_NEXT, 2);
  }
  else
  {
    if (UNIV_UNLIKELY(heap_top + extra_size + data_size > last_slot))
      goto corrupted;
    rec_set_bit_field_2(insert_rec, h,
                        REC_OLD_HEAP_NO, REC_HEAP_NO_MASK, REC_HEAP_NO_SHIFT);
    mach_write_to_2(page_n_heap, h + 1);
    mach_write_to_2(page_heap_top,
                    mach_read_from_2(page_heap_top) + extra_size + data_size);
    buf= heap_top;
  }

  ut_ad(data_size - data_c == data_len - (extra_size - hdr_c));
  byte *page_last_insert= my_assume_aligned<2>(PAGE_LAST_INSERT + PAGE_HEADER +
                                               block.frame);
  const uint16_t last_insert= mach_read_from_2(page_last_insert);
  memcpy(buf, insert_buf, extra_size);
  buf+= extra_size;
  mach_write_to_2(page_last_insert, buf - block.frame);
  memcpy(prev_rec - REC_NEXT, page_last_insert, 2);
  memcpy(buf, prev_rec, data_c);
  memcpy(buf + data_c, static_cast<const byte*>(data) + (extra_size - hdr_c),
         data_len - (extra_size - hdr_c));
  rec_set_bit_field_1(owner_rec, n_owned + 1, REC_OLD_N_OWNED,
                      REC_N_OWNED_MASK, REC_N_OWNED_SHIFT);

  /* Update PAGE_DIRECTION_B, PAGE_N_DIRECTION if needed */
  if (block.frame[FIL_PAGE_TYPE + 1] != byte(FIL_PAGE_RTREE))
  {
    byte *dir= &block.frame[PAGE_DIRECTION_B + PAGE_HEADER];
    byte *n_dir= my_assume_aligned<2>
      (&block.frame[PAGE_N_DIRECTION + PAGE_HEADER]);
    if (UNIV_UNLIKELY(!last_insert))
    {
no_direction:
      *dir= static_cast<byte>((*dir & ~((1U << 3) - 1)) | PAGE_NO_DIRECTION);
      memset(n_dir, 0, 2);
    }
    else if (block.frame + last_insert == prev_rec &&
             (*dir & ((1U << 3) - 1)) != PAGE_LEFT)
    {
      *dir= static_cast<byte>((*dir & ~((1U << 3) - 1)) | PAGE_RIGHT);
inc_dir:
      mach_write_to_2(n_dir, mach_read_from_2(n_dir) + 1);
    }
    else if (next_rec == block.frame + last_insert &&
             (*dir & ((1U << 3) - 1)) != PAGE_RIGHT)
    {
      *dir= static_cast<byte>((*dir & ~((1U << 3) - 1)) | PAGE_LEFT);
      goto inc_dir;
    }
    else
      goto no_direction;
  }

  /* Update PAGE_N_RECS. */
  byte *page_n_recs= my_assume_aligned<2>(PAGE_N_RECS + PAGE_HEADER +
                                          block.frame);

  mach_write_to_2(page_n_recs, mach_read_from_2(page_n_recs) + 1);

  if (UNIV_UNLIKELY(n_owned == PAGE_DIR_SLOT_MAX_N_OWNED))
    page_dir_split_slot(block, owner_slot);
  ut_ad(page_simple_validate_old(block.frame));
  return false;
}

/** Apply a INSERT_HEAP_DYNAMIC or INSERT_REUSE_DYNAMIC record that was
written by page_cur_insert_rec_low() for a ROW_FORMAT=COMPACT or DYNAMIC page.
@param block      B-tree or R-tree page in ROW_FORMAT=COMPACT or DYNAMIC
@param reuse      false=allocate from PAGE_HEAP_TOP; true=reuse PAGE_FREE
@param prev       byte offset of the predecessor, relative to PAGE_NEW_INFIMUM
@param shift      unless !reuse: number of bytes the PAGE_FREE is moving
@param enc_hdr_l  number of copied record header bytes, plus record type bits
@param hdr_c      number of common record header bytes with prev
@param data_c     number of common data bytes with prev
@param data       literal header and data bytes
@param data_len   length of the literal data, in bytes
@return whether the operation failed (inconcistency was noticed) */
bool page_apply_insert_dynamic(const buf_block_t &block, bool reuse,
                               ulint prev, ulint shift, ulint enc_hdr_l,
                               size_t hdr_c, size_t data_c,
                               const void *data, size_t data_len)
{
  const uint16_t n_slots= page_dir_get_n_slots(block.frame);
  byte *page_n_heap= my_assume_aligned<2>(PAGE_N_HEAP + PAGE_HEADER +
                                          block.frame);
  ulint h= mach_read_from_2(page_n_heap);
  const page_id_t id(block.page.id());
  if (UNIV_UNLIKELY(n_slots < 2 || h < (PAGE_HEAP_NO_USER_LOW | 0x8000) ||
                    (h & 0x7fff) >= srv_page_size / REC_N_NEW_EXTRA_BYTES ||
                    (h & 0x7fff) < n_slots ||
                    !fil_page_index_page_check(block.frame) ||
                    page_get_page_no(block.frame) != id.page_no() ||
                    mach_read_from_2(my_assume_aligned<2>
                                     (PAGE_NEW_SUPREMUM - REC_NEXT +
                                      block.frame)) ||
                    ((enc_hdr_l & REC_STATUS_INSTANT) &&
                     !page_is_leaf(block.frame)) ||
                    (enc_hdr_l >> 3) > data_len))
  {
corrupted:
    ib::error() << (reuse
                    ? "Not applying INSERT_REUSE_DYNAMIC"
                    " due to corruption on "
                    : "Not applying INSERT_HEAP_DYNAMIC"
                    " due to corruption on ")
                << id;
    return true;
  }

  byte * const last_slot= page_dir_get_nth_slot(block.frame, n_slots - 1);
  byte * const page_heap_top= my_assume_aligned<2>
    (PAGE_HEAP_TOP + PAGE_HEADER + block.frame);
  const byte *const heap_bot= &block.frame[PAGE_NEW_SUPREMUM_END];
  byte *heap_top= block.frame + mach_read_from_2(page_heap_top);
  if (UNIV_UNLIKELY(heap_bot > heap_top || heap_top > last_slot))
    goto corrupted;
  if (UNIV_UNLIKELY(mach_read_from_2(last_slot) != PAGE_NEW_SUPREMUM))
    goto corrupted;
  if (UNIV_UNLIKELY(mach_read_from_2(page_dir_get_nth_slot(block.frame, 0)) !=
                                     PAGE_NEW_INFIMUM))
    goto corrupted;

  uint16_t n= static_cast<uint16_t>(PAGE_NEW_INFIMUM + prev);
  rec_t *prev_rec= block.frame + n;
  n= static_cast<uint16_t>(n + mach_read_from_2(prev_rec - REC_NEXT));
  if (!prev);
  else if (UNIV_UNLIKELY(heap_bot + REC_N_NEW_EXTRA_BYTES > prev_rec ||
                         prev_rec > heap_top))
    goto corrupted;

  rec_t * const next_rec= block.frame + n;
  if (next_rec == block.frame + PAGE_NEW_SUPREMUM);
  else if (UNIV_UNLIKELY(heap_bot + REC_N_NEW_EXTRA_BYTES > next_rec ||
                         next_rec > heap_top))
    goto corrupted;

  ulint n_owned;
  rec_t *owner_rec= next_rec;
  n= static_cast<uint16_t>(next_rec - block.frame);

  for (ulint ns= PAGE_DIR_SLOT_MAX_N_OWNED;
       !(n_owned= rec_get_n_owned_new(owner_rec)); )
  {
    n= static_cast<uint16_t>(n + mach_read_from_2(owner_rec - REC_NEXT));
    owner_rec= block.frame + n;
    if (n == PAGE_NEW_SUPREMUM);
    else if (UNIV_UNLIKELY(heap_bot + REC_N_NEW_EXTRA_BYTES > owner_rec ||
                           owner_rec > heap_top))
      goto corrupted;
    if (!ns--)
      goto corrupted; /* Corrupted (cyclic?) next-record list */
  }

  page_dir_slot_t* owner_slot= last_slot;

  if (n_owned > PAGE_DIR_SLOT_MAX_N_OWNED)
    goto corrupted;
  else
  {
    static_assert(PAGE_DIR_SLOT_SIZE == 2, "compatibility");
    alignas(2) byte slot_buf[2];
    mach_write_to_2(slot_buf, owner_rec - block.frame);
    const page_dir_slot_t * const first_slot=
      page_dir_get_nth_slot(block.frame, 0);

    while (memcmp_aligned<2>(owner_slot, slot_buf, 2))
      if ((owner_slot+= 2) == first_slot)
        goto corrupted;
  }

  const ulint extra_size= REC_N_NEW_EXTRA_BYTES + hdr_c + (enc_hdr_l >> 3);
  const ulint data_size= data_c + data_len - (enc_hdr_l >> 3);

  /* Perform final consistency checks and then apply the change to the page. */
  byte *buf;
  if (reuse)
  {
    byte *page_free= my_assume_aligned<2>(PAGE_FREE + PAGE_HEADER +
                                          block.frame);
    rec_t *free_rec= block.frame + mach_read_from_2(page_free);
    if (UNIV_UNLIKELY(heap_bot + REC_N_NEW_EXTRA_BYTES > free_rec ||
                      free_rec > heap_top))
      goto corrupted;
    buf= free_rec - extra_size;
    if (shift & 1)
      buf-= shift >> 1;
    else
      buf+= shift >> 1;

    if (UNIV_UNLIKELY(heap_bot > buf ||
                      &buf[extra_size + data_size] > heap_top))
      goto corrupted;
    byte *page_garbage= my_assume_aligned<2>(page_free + 2);
    if (UNIV_UNLIKELY(mach_read_from_2(page_garbage) < extra_size + data_size))
      goto corrupted;
    if ((n= mach_read_from_2(free_rec - REC_NEXT)) != 0)
    {
      n= static_cast<uint16_t>(n + free_rec - block.frame);
      if (UNIV_UNLIKELY(n < PAGE_NEW_SUPREMUM_END + REC_N_NEW_EXTRA_BYTES ||
                        heap_top < block.frame + n))
        goto corrupted;
    }
    mach_write_to_2(page_free, n);
    mach_write_to_2(page_garbage, mach_read_from_2(page_garbage) -
                    (extra_size + data_size));
    h= rec_get_heap_no_new(free_rec);
  }
  else
  {
    if (UNIV_UNLIKELY(heap_top + extra_size + data_size > last_slot))
      goto corrupted;
    mach_write_to_2(page_n_heap, h + 1);
    h&= 0x7fff;
    mach_write_to_2(page_heap_top,
                    mach_read_from_2(page_heap_top) + extra_size + data_size);
    buf= heap_top;
  }

  memcpy(buf, data, (enc_hdr_l >> 3));
  buf+= enc_hdr_l >> 3;
  data_len-= enc_hdr_l >> 3;
  data= &static_cast<const byte*>(data)[enc_hdr_l >> 3];

  memcpy(buf, prev_rec - REC_N_NEW_EXTRA_BYTES - hdr_c, hdr_c);
  buf+= hdr_c;
  *buf++= static_cast<byte>((enc_hdr_l & 3) << 4); /* info_bits; n_owned=0 */
  *buf++= static_cast<byte>(h >> 5); /* MSB of heap number */
  h= (h & ((1U << 5) - 1)) << 3;
  static_assert(REC_STATUS_ORDINARY == 0, "compatibility");
  static_assert(REC_STATUS_INSTANT == 4, "compatibility");
  if (page_is_leaf(block.frame))
    h|= enc_hdr_l & REC_STATUS_INSTANT;
  else
  {
    ut_ad(!(enc_hdr_l & REC_STATUS_INSTANT)); /* Checked at the start */
    h|= REC_STATUS_NODE_PTR;
  }
  *buf++= static_cast<byte>(h); /* LSB of heap number, and status */
  static_assert(REC_NEXT == 2, "compatibility");
  buf+= REC_NEXT;
  mach_write_to_2(buf - REC_NEXT, static_cast<uint16_t>(next_rec - buf));
  byte *page_last_insert= my_assume_aligned<2>(PAGE_LAST_INSERT + PAGE_HEADER +
                                               block.frame);
  const uint16_t last_insert= mach_read_from_2(page_last_insert);
  mach_write_to_2(page_last_insert, buf - block.frame);
  mach_write_to_2(prev_rec - REC_NEXT, static_cast<uint16_t>(buf - prev_rec));
  memcpy(buf, prev_rec, data_c);
  buf+= data_c;
  memcpy(buf, data, data_len);

  rec_set_bit_field_1(owner_rec, n_owned + 1, REC_NEW_N_OWNED,
                      REC_N_OWNED_MASK, REC_N_OWNED_SHIFT);

  /* Update PAGE_DIRECTION_B, PAGE_N_DIRECTION if needed */
  if (block.frame[FIL_PAGE_TYPE + 1] != byte(FIL_PAGE_RTREE))
  {
    byte *dir= &block.frame[PAGE_DIRECTION_B + PAGE_HEADER];
    byte *n_dir= my_assume_aligned<2>
      (&block.frame[PAGE_N_DIRECTION + PAGE_HEADER]);
    if (UNIV_UNLIKELY(!last_insert))
    {
no_direction:
      *dir= static_cast<byte>((*dir & ~((1U << 3) - 1)) | PAGE_NO_DIRECTION);
      memset(n_dir, 0, 2);
    }
    else if (block.frame + last_insert == prev_rec &&
             (*dir & ((1U << 3) - 1)) != PAGE_LEFT)
    {
      *dir= static_cast<byte>((*dir & ~((1U << 3) - 1)) | PAGE_RIGHT);
inc_dir:
      mach_write_to_2(n_dir, mach_read_from_2(n_dir) + 1);
    }
    else if (next_rec == block.frame + last_insert &&
             (*dir & ((1U << 3) - 1)) != PAGE_RIGHT)
    {
      *dir= static_cast<byte>((*dir & ~((1U << 3) - 1)) | PAGE_LEFT);
      goto inc_dir;
    }
    else
      goto no_direction;
  }

  /* Update PAGE_N_RECS. */
  byte *page_n_recs= my_assume_aligned<2>(PAGE_N_RECS + PAGE_HEADER +
                                          block.frame);

  mach_write_to_2(page_n_recs, mach_read_from_2(page_n_recs) + 1);

  if (UNIV_UNLIKELY(n_owned == PAGE_DIR_SLOT_MAX_N_OWNED))
    page_dir_split_slot(block, owner_slot);
  ut_ad(page_simple_validate_new(block.frame));
  return false;
}

/** Apply a DELETE_ROW_FORMAT_REDUNDANT record that was written by
page_cur_delete_rec() for a ROW_FORMAT=REDUNDANT page.
@param block    B-tree or R-tree page in ROW_FORMAT=REDUNDANT
@param prev     byte offset of the predecessor, relative to PAGE_OLD_INFIMUM
@return whether the operation failed (inconcistency was noticed) */
bool page_apply_delete_redundant(const buf_block_t &block, ulint prev)
{
  const uint16_t n_slots= page_dir_get_n_slots(block.frame);
  ulint n_recs= page_get_n_recs(block.frame);
  const page_id_t id(block.page.id());

  if (UNIV_UNLIKELY(!n_recs || n_slots < 2 ||
                    !fil_page_index_page_check(block.frame) ||
                    page_get_page_no(block.frame) != id.page_no() ||
                    mach_read_from_2(my_assume_aligned<2>
                                     (PAGE_OLD_SUPREMUM - REC_NEXT +
                                      block.frame)) ||
                    page_is_comp(block.frame)))
  {
corrupted:
    ib::error() << "Not applying DELETE_ROW_FORMAT_REDUNDANT"
                   " due to corruption on " << id;
    return true;
  }

  byte *slot= page_dir_get_nth_slot(block.frame, n_slots - 1);
  rec_t *prev_rec= block.frame + PAGE_OLD_INFIMUM + prev;
  if (UNIV_UNLIKELY(prev_rec > slot))
    goto corrupted;
  uint16_t n= mach_read_from_2(prev_rec - REC_NEXT);
  rec_t *rec= block.frame + n;
  if (UNIV_UNLIKELY(n < PAGE_OLD_SUPREMUM_END + REC_N_OLD_EXTRA_BYTES ||
                    slot < rec))
    goto corrupted;
  const ulint extra_size= REC_N_OLD_EXTRA_BYTES + rec_get_n_fields_old(rec) *
    (rec_get_1byte_offs_flag(rec) ? 1 : 2);
  const ulint data_size= rec_get_data_size_old(rec);
  if (UNIV_UNLIKELY(n < PAGE_OLD_SUPREMUM_END + extra_size ||
                    slot < rec + data_size))
    goto corrupted;

  n= mach_read_from_2(rec - REC_NEXT);
  rec_t *next= block.frame + n;
  if (n == PAGE_OLD_SUPREMUM);
  else if (UNIV_UNLIKELY(n < PAGE_OLD_SUPREMUM_END + REC_N_OLD_EXTRA_BYTES ||
                         slot < next))
    goto corrupted;

  rec_t *s= rec;
  ulint slot_owned;
  for (ulint i= n_recs; !(slot_owned= rec_get_n_owned_old(s)); )
  {
    n= mach_read_from_2(s - REC_NEXT);
    s= block.frame + n;
    if (n == PAGE_OLD_SUPREMUM);
    else if (UNIV_UNLIKELY(n < PAGE_OLD_SUPREMUM_END + REC_N_OLD_EXTRA_BYTES ||
                           slot < s))
      goto corrupted;
    if (UNIV_UNLIKELY(!i--)) /* Corrupted (cyclic?) next-record list */
      goto corrupted;
  }
  slot_owned--;

  /* The first slot is always pointing to the infimum record.
  Find the directory slot pointing to s. */
  const byte * const first_slot= block.frame + srv_page_size - (PAGE_DIR + 2);
  alignas(2) byte slot_offs[2];
  mach_write_to_2(slot_offs, s - block.frame);
  static_assert(PAGE_DIR_SLOT_SIZE == 2, "compatibility");

  while (memcmp_aligned<2>(slot, slot_offs, 2))
    if ((slot+= 2) == first_slot)
      goto corrupted;

  if (rec == s)
  {
    s= prev_rec;
    mach_write_to_2(slot, s - block.frame);
  }

  memcpy(prev_rec - REC_NEXT, rec - REC_NEXT, 2);
  s-= REC_OLD_N_OWNED;
  *s= static_cast<byte>((*s & ~REC_N_OWNED_MASK) |
                        slot_owned << REC_N_OWNED_SHIFT);
  page_mem_free(block, rec, data_size, extra_size);

  if (slot_owned < PAGE_DIR_SLOT_MIN_N_OWNED)
    page_dir_balance_slot(block, (first_slot - slot) / 2);

  ut_ad(page_simple_validate_old(block.frame));
  return false;
}

/** Apply a DELETE_ROW_FORMAT_DYNAMIC record that was written by
page_cur_delete_rec() for a ROW_FORMAT=COMPACT or DYNAMIC page.
@param block      B-tree or R-tree page in ROW_FORMAT=COMPACT or DYNAMIC
@param prev       byte offset of the predecessor, relative to PAGE_NEW_INFIMUM
@param hdr_size   record header size, excluding REC_N_NEW_EXTRA_BYTES
@param data_size  data payload size, in bytes
@return whether the operation failed (inconcistency was noticed) */
bool page_apply_delete_dynamic(const buf_block_t &block, ulint prev,
                               size_t hdr_size, size_t data_size)
{
  const uint16_t n_slots= page_dir_get_n_slots(block.frame);
  ulint n_recs= page_get_n_recs(block.frame);
  const page_id_t id(block.page.id());

  if (UNIV_UNLIKELY(!n_recs || n_slots < 2 ||
                    !fil_page_index_page_check(block.frame) ||
                    page_get_page_no(block.frame) != id.page_no() ||
                    mach_read_from_2(my_assume_aligned<2>
                                     (PAGE_NEW_SUPREMUM - REC_NEXT +
                                      block.frame)) ||
                    !page_is_comp(block.frame)))
  {
corrupted:
    ib::error() << "Not applying DELETE_ROW_FORMAT_DYNAMIC"
                   " due to corruption on " << id;
    return true;
  }

  byte *slot= page_dir_get_nth_slot(block.frame, n_slots - 1);
  uint16_t n= static_cast<uint16_t>(PAGE_NEW_INFIMUM + prev);
  rec_t *prev_rec= block.frame + n;
  if (UNIV_UNLIKELY(prev_rec > slot))
    goto corrupted;
  n= static_cast<uint16_t>(n + mach_read_from_2(prev_rec - REC_NEXT));
  rec_t *rec= block.frame + n;
  if (UNIV_UNLIKELY(n < PAGE_NEW_SUPREMUM_END + REC_N_NEW_EXTRA_BYTES ||
                    slot < rec))
    goto corrupted;
  const ulint extra_size= REC_N_NEW_EXTRA_BYTES + hdr_size;
  if (UNIV_UNLIKELY(n < PAGE_NEW_SUPREMUM_END + extra_size ||
                    slot < rec + data_size))
    goto corrupted;
  n= static_cast<uint16_t>(n + mach_read_from_2(rec - REC_NEXT));
  rec_t *next= block.frame + n;
  if (n == PAGE_NEW_SUPREMUM);
  else if (UNIV_UNLIKELY(n < PAGE_NEW_SUPREMUM_END + REC_N_NEW_EXTRA_BYTES ||
                         slot < next))
    goto corrupted;

  rec_t *s= rec;
  n= static_cast<uint16_t>(rec - block.frame);
  ulint slot_owned;
  for (ulint i= n_recs; !(slot_owned= rec_get_n_owned_new(s)); )
  {
    const uint16_t next= mach_read_from_2(s - REC_NEXT);
    if (UNIV_UNLIKELY(next < REC_N_NEW_EXTRA_BYTES ||
                      next > static_cast<uint16_t>(-REC_N_NEW_EXTRA_BYTES)))
      goto corrupted;
    n= static_cast<uint16_t>(n + next);
    s= block.frame + n;
    if (n == PAGE_NEW_SUPREMUM);
    else if (UNIV_UNLIKELY(n < PAGE_NEW_SUPREMUM_END + REC_N_NEW_EXTRA_BYTES ||
                           slot < s))
      goto corrupted;
    if (UNIV_UNLIKELY(!i--)) /* Corrupted (cyclic?) next-record list */
      goto corrupted;
  }
  slot_owned--;

  /* The first slot is always pointing to the infimum record.
  Find the directory slot pointing to s. */
  const byte * const first_slot= block.frame + srv_page_size - (PAGE_DIR + 2);
  alignas(2) byte slot_offs[2];
  mach_write_to_2(slot_offs, s - block.frame);
  static_assert(PAGE_DIR_SLOT_SIZE == 2, "compatibility");

  while (memcmp_aligned<2>(slot, slot_offs, 2))
    if ((slot+= 2) == first_slot)
      goto corrupted;

  if (rec == s)
  {
    s= prev_rec;
    mach_write_to_2(slot, s - block.frame);
  }

  mach_write_to_2(prev_rec - REC_NEXT, static_cast<uint16_t>(next - prev_rec));
  s-= REC_NEW_N_OWNED;
  *s= static_cast<byte>((*s & ~REC_N_OWNED_MASK) |
                        slot_owned << REC_N_OWNED_SHIFT);
  page_mem_free(block, rec, data_size, extra_size);

  if (slot_owned < PAGE_DIR_SLOT_MIN_N_OWNED)
    page_dir_balance_slot(block, (first_slot - slot) / 2);

  ut_ad(page_simple_validate_new(block.frame));
  return false;
}

#ifdef UNIV_COMPILE_TEST_FUNCS

/*******************************************************************//**
Print the first n numbers, generated by ut_rnd_gen() to make sure
(visually) that it works properly. */
void
test_ut_rnd_gen(
	int	n)	/*!< in: print first n numbers */
{
	int			i;
	unsigned long long	rnd;

	for (i = 0; i < n; i++) {
		rnd = ut_rnd_gen();
		printf("%llu\t%%2=%llu %%3=%llu %%5=%llu %%7=%llu %%11=%llu\n",
		       rnd,
		       rnd % 2,
		       rnd % 3,
		       rnd % 5,
		       rnd % 7,
		       rnd % 11);
	}
}

#endif /* UNIV_COMPILE_TEST_FUNCS */<|MERGE_RESOLUTION|>--- conflicted
+++ resolved
@@ -1292,7 +1292,6 @@
 	rec_offs*	offsets,/*!< in/out: rec_get_offsets(rec, index) */
 	mtr_t*		mtr)	/*!< in/out: mini-transaction */
 {
-<<<<<<< HEAD
   buf_block_t* block= cur->block;
 
   ut_ad(rec_offs_validate(rec, index, offsets));
@@ -1316,8 +1315,10 @@
 
 #ifdef HAVE_MEM_CHECK
   {
-    const void *rec_start= rec - rec_offs_extra_size(offsets);
-    ulint extra_size= rec_offs_extra_size(offsets) -
+    const void *rec_start __attribute__((unused))=
+      rec - rec_offs_extra_size(offsets);
+    ulint extra_size __attribute__((unused))=
+      rec_offs_extra_size(offsets) -
       (page_is_comp(block->frame)
        ? REC_N_NEW_EXTRA_BYTES
        : REC_N_OLD_EXTRA_BYTES);
@@ -1385,92 +1386,6 @@
   }
   else
   {
-=======
-	byte*		insert_buf;
-	ulint		rec_size;
-	page_t*		page;		/*!< the relevant page */
-	rec_t*		last_insert;	/*!< cursor position at previous
-					insert */
-	rec_t*		free_rec;	/*!< a free record that was reused,
-					or NULL */
-	rec_t*		insert_rec;	/*!< inserted record */
-	ulint		heap_no;	/*!< heap number of the inserted
-					record */
-
-	ut_ad(rec_offs_validate(rec, index, offsets));
-
-	page = page_align(current_rec);
-	ut_ad(dict_table_is_comp(index->table)
-	      == (ibool) !!page_is_comp(page));
-	ut_ad(fil_page_index_page_check(page));
-	ut_ad(mach_read_from_8(page + PAGE_HEADER + PAGE_INDEX_ID) == index->id
-	      || index->is_dummy
-	      || (mtr ? mtr->is_inside_ibuf() : dict_index_is_ibuf(index)));
-
-	ut_ad(!page_rec_is_supremum(current_rec));
-
-	/* 1. Get the size of the physical record in the page */
-	rec_size = rec_offs_size(offsets);
-
-#ifdef HAVE_valgrind
-	{
-          const void*   rec_start __attribute__((unused))
-                        = rec - rec_offs_extra_size(offsets);
-                ulint   extra_size __attribute__((unused))
-                        = rec_offs_extra_size(offsets)
-                        - (rec_offs_comp(offsets)
-                           ? REC_N_NEW_EXTRA_BYTES
-			   : REC_N_OLD_EXTRA_BYTES);
-
-		/* All data bytes of the record must be valid. */
-		MEM_CHECK_DEFINED(rec, rec_offs_data_size(offsets));
-		/* The variable-length header must be valid. */
-		MEM_CHECK_DEFINED(rec_start, extra_size);
-	}
-#endif /* HAVE_valgrind */
-
-	/* 2. Try to find suitable space from page memory management */
-
-	free_rec = page_header_get_ptr(page, PAGE_FREE);
-	if (UNIV_LIKELY_NULL(free_rec)) {
-		/* Try to allocate from the head of the free list. */
-		rec_offs	foffsets_[REC_OFFS_NORMAL_SIZE];
-		rec_offs*	foffsets	= foffsets_;
-		mem_heap_t*	heap		= NULL;
-
-		rec_offs_init(foffsets_);
-
-		foffsets = rec_get_offsets(
-			free_rec, index, foffsets,
-			page_is_leaf(page) ? index->n_core_fields : 0,
-			ULINT_UNDEFINED, &heap);
-		if (rec_offs_size(foffsets) < rec_size) {
-			if (UNIV_LIKELY_NULL(heap)) {
-				mem_heap_free(heap);
-			}
-
-			goto use_heap;
-		}
-
-		insert_buf = free_rec - rec_offs_extra_size(foffsets);
-
-		if (page_is_comp(page)) {
-			heap_no = rec_get_heap_no_new(free_rec);
-			page_mem_alloc_free(page, NULL,
-					rec_get_next_ptr(free_rec, TRUE),
-					rec_size);
-		} else {
-			heap_no = rec_get_heap_no_old(free_rec);
-			page_mem_alloc_free(page, NULL,
-					rec_get_next_ptr(free_rec, FALSE),
-					rec_size);
-		}
-
-		if (UNIV_LIKELY_NULL(heap)) {
-			mem_heap_free(heap);
-		}
-	} else {
->>>>>>> bab4348c
 use_heap:
     insert_buf= page_mem_alloc_heap(block, rec_size, &heap_no);
 
@@ -1804,14 +1719,15 @@
   ut_a(page_zip_validate(page_zip, cursor->block->frame, index));
 #endif /* UNIV_ZIP_DEBUG */
 
-<<<<<<< HEAD
   /* 1. Get the size of the physical record in the page */
   const ulint rec_size= rec_offs_size(offsets);
 
 #ifdef HAVE_MEM_CHECK
   {
-    const void *rec_start= rec - rec_offs_extra_size(offsets);
-    ulint extra_size= rec_offs_extra_size(offsets) - REC_N_NEW_EXTRA_BYTES;
+    const void *rec_start __attribute__((unused))=
+      rec - rec_offs_extra_size(offsets);
+    ulint extra_size __attribute__((unused))=
+      rec_offs_extra_size(offsets) - REC_N_NEW_EXTRA_BYTES;
     /* All data bytes of the record must be valid. */
     MEM_CHECK_DEFINED(rec, rec_offs_data_size(offsets));
     /* The variable-length header must be valid. */
@@ -1836,40 +1752,6 @@
   {
     /* SET GLOBAL might be executed concurrently. Sample the value once. */
     ulint level= page_zip_level;
-=======
-	/* 1. Get the size of the physical record in the page */
-	rec_size = rec_offs_size(offsets);
-
-#ifdef HAVE_valgrind
-	{
-                const void*     rec_start __attribute__((unused))
-                        = rec - rec_offs_extra_size(offsets);
-                ulint           extra_size __attribute__((unused))
-                        = rec_offs_extra_size(offsets)
-                        - (rec_offs_comp(offsets)
-                           ? REC_N_NEW_EXTRA_BYTES
-                           : REC_N_OLD_EXTRA_BYTES);
-
-		/* All data bytes of the record must be valid. */
-		MEM_CHECK_DEFINED(rec, rec_offs_data_size(offsets));
-		/* The variable-length header must be valid. */
-		MEM_CHECK_DEFINED(rec_start, extra_size);
-	}
-#endif /* HAVE_valgrind */
-
-	const bool reorg_before_insert = page_has_garbage(page)
-		&& rec_size > page_get_max_insert_size(page, 1)
-		&& rec_size <= page_get_max_insert_size_after_reorganize(
-			page, 1);
-
-	/* 2. Try to find suitable space from page memory management */
-	if (!page_zip_available(page_zip, dict_index_is_clust(index),
-				rec_size, 1)
-	    || reorg_before_insert) {
-		/* The values can change dynamically. */
-		bool	log_compressed	= page_zip_log_pages;
-		ulint	level		= page_zip_level;
->>>>>>> bab4348c
 #ifdef UNIV_DEBUG
     const rec_t * const cursor_rec= page_cur_get_rec(cursor);
 #endif /* UNIV_DEBUG */
