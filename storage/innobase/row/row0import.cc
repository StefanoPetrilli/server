/*****************************************************************************

Copyright (c) 2012, 2016, Oracle and/or its affiliates. All Rights Reserved.
Copyright (c) 2015, 2023, MariaDB Corporation.

This program is free software; you can redistribute it and/or modify it under
the terms of the GNU General Public License as published by the Free Software
Foundation; version 2 of the License.

This program is distributed in the hope that it will be useful, but WITHOUT
ANY WARRANTY; without even the implied warranty of MERCHANTABILITY or FITNESS
FOR A PARTICULAR PURPOSE. See the GNU General Public License for more details.

You should have received a copy of the GNU General Public License along with
this program; if not, write to the Free Software Foundation, Inc.,
51 Franklin Street, Fifth Floor, Boston, MA 02110-1335 USA

*****************************************************************************/

/**************************************************//**
@file row/row0import.cc
Import a tablespace to a running instance.

Created 2012-02-08 by Sunny Bains.
*******************************************************/

#include "row0import.h"
#include "btr0pcur.h"
#ifdef BTR_CUR_HASH_ADAPT
# include "btr0sea.h"
#endif
#include "buf0flu.h"
#include "que0que.h"
#include "dict0boot.h"
#include "dict0load.h"
#include "pars0pars.h"
#include "row0row.h"
#include "row0sel.h"
#include "row0mysql.h"
#include "srv0start.h"
#include "row0quiesce.h"
#include "fil0pagecompress.h"
#include "trx0undo.h"
#include "lock0lock.h"
#include "lzo/lzo1x.h"
#include "snappy-c.h"
#include "log.h"
#include "table.h"
#include "ha_innodb.h"

#include "scope.h"
#include "dict0crea.h"
#include <vector>

#ifdef HAVE_MY_AES_H
#include <my_aes.h>
#endif

using st_::span;

/** The size of the buffer to use for IO.
@param n physical page size
@return number of pages */
#define IO_BUFFER_SIZE(n)	((1024 * 1024) / (n))

/** For gathering stats on records during phase I */
struct row_stats_t {
	ulint		m_n_deleted;		/*!< Number of deleted records
						found in the index */

	ulint		m_n_purged;		/*!< Number of records purged
						optimisatically */

	ulint		m_n_rows;		/*!< Number of rows */

	ulint		m_n_purge_failed;	/*!< Number of deleted rows
						that could not be purged */
};

/** Index information required by IMPORT. */
struct row_index_t {
	index_id_t	m_id;			/*!< Index id of the table
						in the exporting server */
	byte*		m_name;			/*!< Index name */

	uint32_t	m_space;		/*!< Space where it is placed */

	uint32_t	m_page_no;		/*!< Root page number */

	ulint		m_type;			/*!< Index type */

	ulint		m_trx_id_offset;	/*!< Relevant only for clustered
						indexes, offset of transaction
						id system column */

	ulint		m_n_user_defined_cols;	/*!< User defined columns */

	ulint		m_n_uniq;		/*!< Number of columns that can
						uniquely identify the row */

	ulint		m_n_nullable;		/*!< Number of nullable
						columns */

	ulint		m_n_fields;		/*!< Total number of fields */

	dict_field_t*	m_fields;		/*!< Index fields */

	const dict_index_t*
			m_srv_index;		/*!< Index instance in the
						importing server */

	row_stats_t	m_stats;		/*!< Statistics gathered during
						the import phase */

};

/** Meta data required by IMPORT. */
struct row_import {
	row_import() UNIV_NOTHROW
		:
		m_table(NULL),
		m_hostname(NULL),
		m_table_name(NULL),
		m_autoinc(0),
		m_zip_size(0),
		m_flags(0),
		m_n_cols(0),
		m_cols(NULL),
		m_col_names(NULL),
		m_n_indexes(0),
		m_indexes(NULL),
		m_missing(true) { }

	~row_import() UNIV_NOTHROW;

	/** Find the index entry in in the indexes array.
	@param name index name
	@return instance if found else 0. */
	row_index_t* get_index(const char* name) const UNIV_NOTHROW;

	/** Get the number of rows in the index.
	@param name index name
	@return number of rows (doesn't include delete marked rows). */
	ulint	get_n_rows(const char* name) const UNIV_NOTHROW;

	/** Find the ordinal value of the column name in the cfg table columns.
	@param name of column to look for.
	@return ULINT_UNDEFINED if not found. */
	ulint find_col(const char* name) const UNIV_NOTHROW;

	/** Get the number of rows for which purge failed during the
	convert phase.
	@param name index name
	@return number of rows for which purge failed. */
	ulint get_n_purge_failed(const char* name) const UNIV_NOTHROW;

	/** Check if the index is clean. ie. no delete-marked records
	@param name index name
	@return true if index needs to be purged. */
	bool requires_purge(const char* name) const UNIV_NOTHROW
	{
		return(get_n_purge_failed(name) > 0);
	}

	/** Set the index root <space, pageno> using the index name */
	void set_root_by_name() UNIV_NOTHROW;

	/** Set the index root <space, pageno> using a heuristic
	@return DB_SUCCESS or error code */
	dberr_t set_root_by_heuristic() UNIV_NOTHROW;

	/** Check if the index schema that was read from the .cfg file
	matches the in memory index definition.
	Note: It will update row_import_t::m_srv_index to map the meta-data
	read from the .cfg file to the server index instance.
	@return DB_SUCCESS or error code. */
	dberr_t match_index_columns(
		THD*			thd,
		const dict_index_t*	index) UNIV_NOTHROW;

	/** Check if the table schema that was read from the .cfg file
	matches the in memory table definition.
	@param thd MySQL session variable
	@return DB_SUCCESS or error code. */
	dberr_t match_table_columns(
		THD*			thd) UNIV_NOTHROW;

	/** Check if the table (and index) schema that was read from the
	.cfg file matches the in memory table definition.
	@param thd MySQL session variable
	@return DB_SUCCESS or error code. */
	dberr_t match_schema(
		THD*			thd) UNIV_NOTHROW;

	dberr_t match_flags(THD *thd) const ;

	ulint find_fts_idx_offset() const
	{
	  for (ulint i= 0; i < m_n_indexes; i++)
	  {
            const char* index_name=
              reinterpret_cast<const char*>(m_indexes[i].m_name);
	    if (!strcmp(index_name, FTS_DOC_ID_INDEX_NAME))
              return i;
	  }
	  return ULINT_UNDEFINED;
	}

        const row_index_t *find_index_by_name(const char *name) const
	{
	  for (ulint i= 0; i < m_n_indexes; i++)
	  {
            const char* index_name=
              reinterpret_cast<const char*>(m_indexes[i].m_name);
	    if (!strcmp(index_name, name))
              return &m_indexes[i];
	  }
	  return nullptr;
	}

	/** @return whether cfg file has FTS_DOC_ID
	& FTS_DOC_ID_INDEX*/
	bool has_hidden_fts() const
	{
          if (m_missing) return false;
          ulint col_offset= find_col(FTS_DOC_ID_COL_NAME);
	  if (col_offset == ULINT_UNDEFINED) return false;

          const dict_col_t *col= &m_cols[col_offset];
	  if (col->mtype != DATA_INT
              || (col->prtype & ~(DATA_NOT_NULL
		                  | DATA_UNSIGNED | DATA_BINARY_TYPE
				  | DATA_FTS_DOC_ID))
	      || col->len != sizeof(doc_id_t))
            return false;

	  return find_index_by_name(FTS_DOC_ID_INDEX_NAME) != nullptr;
	}

        /** Need to check whether the table need to add system
        generated fts column and system generated fts document index
        @param table table to be imported
        @return whether the table has to add system generated
        fts column and fts index */
        bool need_hidden_fts(dict_table_t *table) const
        {
          return has_hidden_fts() && !table->fts_doc_id_index &&
		 m_n_cols == static_cast<ulint>(table->n_cols + 1) &&
                 m_n_indexes == UT_LIST_GET_LEN(table->indexes) + 1;
        }

	dict_table_t*	m_table;		/*!< Table instance */

	byte*		m_hostname;		/*!< Hostname where the
						tablespace was exported */
	byte*		m_table_name;		/*!< Exporting instance table
						name */

	ib_uint64_t	m_autoinc;		/*!< Next autoinc value */

	ulint		m_zip_size;		/*!< ROW_FORMAT=COMPRESSED
						page size, or 0 */

	ulint		m_flags;		/*!< Table flags */

	ulint		m_n_cols;		/*!< Number of columns in the
						meta-data file */

	dict_col_t*	m_cols;			/*!< Column data */

	byte**		m_col_names;		/*!< Column names, we store the
						column naems separately becuase
						there is no field to store the
						value in dict_col_t */

	ulint		m_n_indexes;		/*!< Number of indexes,
						including clustered index */

	row_index_t*	m_indexes;		/*!< Index meta data */

	bool		m_missing;		/*!< true if a .cfg file was
						found and was readable */
};

struct fil_iterator_t {
	pfs_os_file_t	file;			/*!< File handle */
	const char*	filepath;		/*!< File path name */
	os_offset_t	start;			/*!< From where to start */
	os_offset_t	end;			/*!< Where to stop */
	os_offset_t	file_size;		/*!< File size in bytes */
	ulint		n_io_buffers;		/*!< Number of pages to use
						for IO */
	byte*		io_buffer;		/*!< Buffer to use for IO */
	fil_space_crypt_t *crypt_data;		/*!< Crypt data (if encrypted) */
	byte*           crypt_io_buffer;        /*!< IO buffer when encrypted */
	byte*           crypt_tmp_buffer;       /*!< Temporary buffer for crypt use */
};

/** Use the page cursor to iterate over records in a block. */
class RecIterator {
public:
	/** Default constructor */
	RecIterator() UNIV_NOTHROW
	{
		memset(&m_cur, 0x0, sizeof(m_cur));
		/* Make page_cur_delete_rec() happy. */
		m_mtr.start();
		m_mtr.set_log_mode(MTR_LOG_NO_REDO);
	}

	/** Position the cursor on the first user record. */
	rec_t* open(buf_block_t* block, const dict_index_t* index) noexcept
		MY_ATTRIBUTE((warn_unused_result))
	{
		m_cur.index = const_cast<dict_index_t*>(index);
		page_cur_set_before_first(block, &m_cur);
		return next();
	}

	/** Move to the next record. */
	rec_t* next() noexcept MY_ATTRIBUTE((warn_unused_result))
	{
		return page_cur_move_to_next(&m_cur);
	}

	/**
	@return the current record */
	rec_t*	current() UNIV_NOTHROW
	{
		ut_ad(!end());
		return(page_cur_get_rec(&m_cur));
	}

	buf_block_t* current_block() const { return m_cur.block; }

	/**
	@return true if cursor is at the end */
	bool	end() UNIV_NOTHROW
	{
		return(page_cur_is_after_last(&m_cur) == TRUE);
	}

	/** Remove the current record
	@return true on success */
	bool remove(rec_offs* offsets) UNIV_NOTHROW
	{
		const dict_index_t* const index = m_cur.index;
		ut_ad(page_is_leaf(m_cur.block->page.frame));
		/* We can't end up with an empty page unless it is root. */
		if (page_get_n_recs(m_cur.block->page.frame) <= 1) {
			return(false);
		}

		if (!rec_offs_any_extern(offsets)
		    && m_cur.block->page.id().page_no() != index->page
		    && ((page_get_data_size(m_cur.block->page.frame)
			 - rec_offs_size(offsets)
			 < BTR_CUR_PAGE_COMPRESS_LIMIT(index))
			|| !page_has_siblings(m_cur.block->page.frame)
			|| (page_get_n_recs(m_cur.block->page.frame) < 2))) {
			return false;
		}

#ifdef UNIV_ZIP_DEBUG
		page_zip_des_t* page_zip = buf_block_get_page_zip(m_cur.block);
		ut_a(!page_zip || page_zip_validate(
			     page_zip, m_cur.block->page.frame, index));
#endif /* UNIV_ZIP_DEBUG */

		page_cur_delete_rec(&m_cur, offsets, &m_mtr);

#ifdef UNIV_ZIP_DEBUG
		ut_a(!page_zip || page_zip_validate(
			     page_zip, m_cur.block->page.frame, index));
#endif /* UNIV_ZIP_DEBUG */

		return true;
	}

private:
	page_cur_t	m_cur;
public:
	mtr_t		m_mtr;
};

/** Class that purges delete marked records from indexes, both secondary
and cluster. It does a pessimistic delete. This should only be done if we
couldn't purge the delete marked reocrds during Phase I. */
class IndexPurge {
public:
	/** Constructor
	@param trx the user transaction covering the import tablespace
	@param index to be imported
	@param space_id space id of the tablespace */
	IndexPurge(
		trx_t*		trx,
		dict_index_t*	index) UNIV_NOTHROW
		:
		m_trx(trx),
		m_index(index),
		m_n_rows(0)
	{
		ib::info() << "Phase II - Purge records from index "
			<< index->name;
	}

	/** Destructor */
	~IndexPurge() UNIV_NOTHROW = default;

	/** Purge delete marked records.
	@return DB_SUCCESS or error code. */
	dberr_t	garbage_collect() UNIV_NOTHROW;

	/** The number of records that are not delete marked.
	@return total records in the index after purge */
	ulint	get_n_rows() const UNIV_NOTHROW
	{
		return(m_n_rows);
	}

private:
  /** Begin import, position the cursor on the first record. */
  inline bool open() noexcept;

  /** Close the persistent cursor and commit the mini-transaction. */
  void close() noexcept { m_mtr.commit(); btr_pcur_close(&m_pcur); }

  /** Position the cursor on the next record.
  @return DB_SUCCESS or error code */
  dberr_t next() noexcept;

  /** Store the persistent cursor position and reopen the
  B-tree cursor in BTR_MODIFY_TREE mode, because the
  tree structure may be changed during a pessimistic delete. */
  inline dberr_t purge_pessimistic_delete() noexcept;

  /** Purge a delete-marked record. */
  dberr_t purge() noexcept;

protected:
	// Disable copying
	IndexPurge();
	IndexPurge(const IndexPurge&);
	IndexPurge &operator=(const IndexPurge&);

private:
	trx_t*			m_trx;		/*!< User transaction */
	mtr_t			m_mtr;		/*!< Mini-transaction */
	btr_pcur_t		m_pcur;		/*!< Persistent cursor */
	dict_index_t*		m_index;	/*!< Index to be processed */
	ulint			m_n_rows;	/*!< Records in index */
};

/** Functor that is called for each physical page that is read from the
tablespace file.  */
class AbstractCallback
{
public:
	/** Constructor
	@param trx covering transaction */
	AbstractCallback(trx_t* trx, uint32_t space_id)
		:
		m_zip_size(0),
		m_trx(trx),
		m_space(space_id),
		m_xdes(),
		m_xdes_page_no(UINT32_MAX),
		m_space_flags(UINT32_MAX) UNIV_NOTHROW { }

	/** Free any extent descriptor instance */
	virtual ~AbstractCallback()
	{
		UT_DELETE_ARRAY(m_xdes);
	}

	/** Determine the page size to use for traversing the tablespace
	@param file_size size of the tablespace file in bytes
	@param block contents of the first page in the tablespace file.
	@retval DB_SUCCESS or error code. */
	virtual dberr_t init(
		os_offset_t		file_size,
		const buf_block_t*	block) UNIV_NOTHROW;

	/** @return true if compressed table. */
	bool is_compressed_table() const UNIV_NOTHROW
	{
		return get_zip_size();
	}

	/** @return the tablespace flags */
	uint32_t get_space_flags() const { return m_space_flags; }

	/**
	Set the name of the physical file and the file handle that is used
	to open it for the file that is being iterated over.
	@param filename the physical name of the tablespace file
	@param file OS file handle */
	void set_file(const char* filename, pfs_os_file_t file) UNIV_NOTHROW
	{
		m_file = file;
		m_filepath = filename;
	}

	ulint get_zip_size() const { return m_zip_size; }
	ulint physical_size() const
	{
		return m_zip_size ? m_zip_size : srv_page_size;
	}

	const char* filename() const { return m_filepath; }

	/**
	Called for every page in the tablespace. If the page was not
	updated then its state must be set to BUF_PAGE_NOT_USED. For
	compressed tables the page descriptor memory will be at offset:
		block->page.frame + srv_page_size;
	@param block block read from file, note it is not from the buffer pool
	@retval DB_SUCCESS or error code. */
	virtual dberr_t operator()(buf_block_t* block) UNIV_NOTHROW = 0;

	/** @return the tablespace identifier */
	uint32_t get_space_id() const { return m_space; }

	bool is_interrupted() const { return trx_is_interrupted(m_trx); }

	/**
	Get the data page depending on the table type, compressed or not.
	@param block - block read from disk
	@retval the buffer frame */
	static byte* get_frame(const buf_block_t* block)
	{
		return block->page.zip.data
			? block->page.zip.data : block->page.frame;
	}

	/** Invoke the functionality for the callback */
	virtual dberr_t run(const fil_iterator_t& iter,
			    buf_block_t* block) UNIV_NOTHROW = 0;

protected:
	/** Get the physical offset of the extent descriptor within the page.
	@param page_no page number of the extent descriptor
	@param page contents of the page containing the extent descriptor.
	@return the start of the xdes array in a page */
	const xdes_t* xdes(
		ulint		page_no,
		const page_t*	page) const UNIV_NOTHROW
	{
		ulint	offset;

		offset = xdes_calc_descriptor_index(get_zip_size(), page_no);

		return(page + XDES_ARR_OFFSET + XDES_SIZE * offset);
	}

	/** Set the current page directory (xdes). If the extent descriptor is
	marked as free then free the current extent descriptor and set it to
	0. This implies that all pages that are covered by this extent
	descriptor are also freed.

	@param page_no offset of page within the file
	@param page page contents
	@return DB_SUCCESS or error code. */
	dberr_t	set_current_xdes(
		uint32_t	page_no,
		const page_t*	page) UNIV_NOTHROW
	{
		m_xdes_page_no = page_no;

		UT_DELETE_ARRAY(m_xdes);
		m_xdes = NULL;

		if (mach_read_from_4(XDES_ARR_OFFSET + XDES_STATE + page)
		    != XDES_FREE) {
			const ulint physical_size = m_zip_size
				? m_zip_size : srv_page_size;

			m_xdes = UT_NEW_ARRAY_NOKEY(xdes_t, physical_size);

			/* Trigger OOM */
			DBUG_EXECUTE_IF(
				"ib_import_OOM_13",
				UT_DELETE_ARRAY(m_xdes);
				m_xdes = NULL;
			);

			if (m_xdes == NULL) {
				return(DB_OUT_OF_MEMORY);
			}

			memcpy(m_xdes, page, physical_size);
		}

		return(DB_SUCCESS);
	}

	/** Check if the page is marked as free in the extent descriptor.
	@param page_no page number to check in the extent descriptor.
	@return true if the page is marked as free */
	bool is_free(uint32_t page_no) const UNIV_NOTHROW
	{
		ut_a(xdes_calc_descriptor_page(get_zip_size(), page_no)
		     == m_xdes_page_no);

		if (m_xdes != 0) {
			const xdes_t*	xdesc = xdes(page_no, m_xdes);
			uint32_t	pos = page_no % FSP_EXTENT_SIZE;

			return xdes_is_free(xdesc, pos);
		}

		/* If the current xdes was free, the page must be free. */
		return(true);
	}

protected:
	/** The ROW_FORMAT=COMPRESSED page size, or 0. */
	ulint			m_zip_size;

	/** File handle to the tablespace */
	pfs_os_file_t		m_file;

	/** Physical file path. */
	const char*		m_filepath;

	/** Covering transaction. */
	trx_t*			m_trx;

	/** Space id of the file being iterated over. */
	uint32_t		m_space;

	/** Current extent descriptor page */
	xdes_t*			m_xdes;

	/** Physical page offset in the file of the extent descriptor */
	uint32_t		m_xdes_page_no;

	/** Flags value read from the header page */
	uint32_t		m_space_flags;
};

ATTRIBUTE_COLD static dberr_t invalid_space_flags(uint32_t flags)
{
  if (fsp_flags_is_incompatible_mysql(flags))
  {
    sql_print_error("InnoDB: unsupported MySQL tablespace");
    return DB_UNSUPPORTED;
  }

  sql_print_error("InnoDB: Invalid FSP_SPACE_FLAGS=0x%" PRIx32, flags);
  return DB_CORRUPTION;
}

/** Determine the page size to use for traversing the tablespace
@param file_size size of the tablespace file in bytes
@param block contents of the first page in the tablespace file.
@retval DB_SUCCESS or error code. */
dberr_t
AbstractCallback::init(
	os_offset_t		file_size,
	const buf_block_t*	block) UNIV_NOTHROW
{
	const page_t*		page = block->page.frame;

	m_space_flags = fsp_header_get_flags(page);
	if (!fil_space_t::is_valid_flags(m_space_flags, true)) {
		uint32_t cflags = fsp_flags_convert_from_101(m_space_flags);
		if (cflags == UINT32_MAX) {
			return DB_CORRUPTION;
		}
		m_space_flags = cflags;
	}

	/* Clear the DATA_DIR flag, which is basically garbage. */
	m_space_flags &= ~(1U << FSP_FLAGS_POS_RESERVED);
	m_zip_size = fil_space_t::zip_size(m_space_flags);
	const ulint logical_size = fil_space_t::logical_size(m_space_flags);
	const ulint physical_size = fil_space_t::physical_size(m_space_flags);

	if (logical_size != srv_page_size) {

		ib::error() << "Page size " << logical_size
			<< " of ibd file is not the same as the server page"
			" size " << srv_page_size;

		return(DB_CORRUPTION);

	} else if (file_size & (physical_size - 1)) {

		ib::error() << "File size " << file_size << " is not a"
			" multiple of the page size "
			<< physical_size;

		return(DB_CORRUPTION);
	}

	if (m_space == UINT32_MAX) {
		m_space = mach_read_from_4(FSP_HEADER_OFFSET + FSP_SPACE_ID
					   + page);
	}

	return set_current_xdes(0, page);
}

/**
TODO: This can be made parallel trivially by chunking up the file
and creating a callback per thread.. Main benefit will be to use
multiple CPUs for checksums and compressed tables. We have to do
compressed tables block by block right now. Secondly we need to
decompress/compress and copy too much of data. These are
CPU intensive.

Iterate over all the pages in the tablespace.
@param iter - Tablespace iterator
@param block - block to use for IO
@param callback - Callback to inspect and update page contents
@retval DB_SUCCESS or error code */
static dberr_t fil_iterate(
	const fil_iterator_t&	iter,
	buf_block_t*		block,
	AbstractCallback&	callback);

/**
Try and determine the index root pages by checking if the next/prev
pointers are both FIL_NULL. We need to ensure that skip deleted pages. */
struct FetchIndexRootPages : public AbstractCallback {

	/** Index information gathered from the .ibd file. */
	struct Index {

		Index(index_id_t id, uint32_t page_no)
			:
			m_id(id),
			m_page_no(page_no) { }

		index_id_t	m_id;		/*!< Index id */
		uint32_t	m_page_no;	/*!< Root page number */
	};

	/** Constructor
	@param trx covering (user) transaction
	@param table table definition in server .*/
	FetchIndexRootPages(const dict_table_t* table = nullptr,
			    trx_t* trx = nullptr)
		:
		AbstractCallback(trx, UINT32_MAX),
		m_table(table), m_index(0, 0) UNIV_NOTHROW { }

	/** Destructor */
	~FetchIndexRootPages() UNIV_NOTHROW override = default;

	/** Fetch the clustered index root page in the tablespace
	@param iter	Tablespace iterator
	@param block	Block to use for IO
	@retval DB_SUCCESS or error code */
	dberr_t run(const fil_iterator_t& iter,
		    buf_block_t* block) UNIV_NOTHROW override;

	/** Check that fsp flags and row formats match.
	@param block block to convert, it is not from the buffer pool.
	@retval DB_SUCCESS or error code. */
	dberr_t operator()(buf_block_t* block) UNIV_NOTHROW override;

	/** Get row format from the header and the root index page. */
	enum row_type get_row_format(const buf_block_t &block)
	{
		if (!page_is_comp(block.page.frame))
			return ROW_TYPE_REDUNDANT;
		/* With full_crc32 we cannot tell between dynamic or
		compact, and return not_used. We cannot simply return
		dynamic or compact, as the client of this function
		will not be able to tell whether it is dynamic because
		of this or the other branch below. Returning default
		would also work if it is immediately handled, but is
		still more ambiguous than not_used, which is not a
		row_format at all. */
		if (fil_space_t::full_crc32(m_space_flags))
			return ROW_TYPE_NOT_USED;
		if (!(m_space_flags & FSP_FLAGS_MASK_ATOMIC_BLOBS))
			return ROW_TYPE_COMPACT;
		if (FSP_FLAGS_GET_ZIP_SSIZE(m_space_flags))
			return ROW_TYPE_COMPRESSED;
		return ROW_TYPE_DYNAMIC;
	}

	/** Update the import configuration that will be used to import
	the tablespace. */
	dberr_t build_row_import(row_import* cfg) const UNIV_NOTHROW;

	/** Table definition in server. When the table is being
	created, there's no table yet so m_table is nullptr */
	const dict_table_t*	m_table;

	/** Table row format. Only used when a (stub) table is being
	created in which case m_table is null, for obtaining row
	format from the .ibd for the stub table. */
	enum row_type m_row_format;

	/** Index information */
	Index			m_index;
};

/** Called for each block as it is read from the file. Check index pages to
determine the exact row format. We can't get that from the tablespace
header flags alone.

@param block block to convert, it is not from the buffer pool.
@retval DB_SUCCESS or error code. */
dberr_t FetchIndexRootPages::operator()(buf_block_t* block) UNIV_NOTHROW
{
	if (is_interrupted()) return DB_INTERRUPTED;

	const page_t*	page = get_frame(block);

	m_index.m_id = btr_page_get_index_id(page);
	m_index.m_page_no = block->page.id().page_no();

	/* Check that the tablespace flags match the table flags. */
	const uint32_t expected = dict_tf_to_fsp_flags(m_table->flags);
	if (!fsp_flags_match(expected, m_space_flags)) {
		ib_errf(m_trx->mysql_thd, IB_LOG_LEVEL_ERROR,
			ER_TABLE_SCHEMA_MISMATCH,
			"Expected FSP_SPACE_FLAGS=0x%x, .ibd "
			"file contains 0x%x.",
			unsigned(expected),
			unsigned(m_space_flags));
		return(DB_CORRUPTION);
	}

	if (!page_is_comp(block->page.frame) !=
	    !dict_table_is_comp(m_table)) {
		ib_errf(m_trx->mysql_thd, IB_LOG_LEVEL_ERROR,
			ER_TABLE_SCHEMA_MISMATCH,
			"ROW_FORMAT mismatch");
		return DB_CORRUPTION;
	}

	return DB_SUCCESS;
}

/**
Update the import configuration that will be used to import the tablespace.
@return error code or DB_SUCCESS */
dberr_t
FetchIndexRootPages::build_row_import(row_import* cfg) const UNIV_NOTHROW
{
	ut_a(cfg->m_table == m_table);
	cfg->m_zip_size = m_zip_size;
	cfg->m_n_indexes = 1;

	if (cfg->m_n_indexes == 0) {

		ib::error() << "No B+Tree found in tablespace";

		return(DB_CORRUPTION);
	}

	cfg->m_indexes = UT_NEW_ARRAY_NOKEY(row_index_t, cfg->m_n_indexes);

	/* Trigger OOM */
	DBUG_EXECUTE_IF(
		"ib_import_OOM_11",
		UT_DELETE_ARRAY(cfg->m_indexes);
		cfg->m_indexes = NULL;
	);

	if (cfg->m_indexes == NULL) {
		return(DB_OUT_OF_MEMORY);
	}

	memset(cfg->m_indexes, 0x0, sizeof(*cfg->m_indexes) * cfg->m_n_indexes);

	row_index_t*	cfg_index = cfg->m_indexes;

	char	name[BUFSIZ];

	snprintf(name, sizeof(name), "index" IB_ID_FMT, m_index.m_id);

	ulint	len = strlen(name) + 1;

	cfg_index->m_name = UT_NEW_ARRAY_NOKEY(byte, len);

	/* Trigger OOM */
	DBUG_EXECUTE_IF(
		"ib_import_OOM_12",
		UT_DELETE_ARRAY(cfg_index->m_name);
		cfg_index->m_name = NULL;
	);

	if (cfg_index->m_name == NULL) {
		return(DB_OUT_OF_MEMORY);
	}

	memcpy(cfg_index->m_name, name, len);

	cfg_index->m_id = m_index.m_id;

	cfg_index->m_space = m_space;

	cfg_index->m_page_no = m_index.m_page_no;

	return(DB_SUCCESS);
}

/* Functor that is called for each physical page that is read from the
tablespace file.

  1. Check each page for corruption.

  2. Update the space id and LSN on every page
     * For the header page
       - Validate the flags
       - Update the LSN

  3. On Btree pages
     * Set the index id
     * Update the max trx id
     * In a cluster index, update the system columns
     * In a cluster index, update the BLOB ptr, set the space id
     * Purge delete marked records, but only if they can be easily
       removed from the page
     * Keep a counter of number of rows, ie. non-delete-marked rows
     * Keep a counter of number of delete marked rows
     * Keep a counter of number of purge failure
     * If a page is stamped with an index id that isn't in the .cfg file
       we assume it is deleted and the page can be ignored.

   4. Set the page state to dirty so that it will be written to disk.
*/
class PageConverter : public AbstractCallback {
public:
	/** Constructor
	@param cfg config of table being imported.
	@param space_id tablespace identifier
	@param trx transaction covering the import */
	PageConverter(row_import* cfg, uint32_t space_id, trx_t* trx)
		:
		AbstractCallback(trx, space_id),
		m_cfg(cfg),
		m_index(cfg->m_indexes),
		m_rec_iter(),
		m_offsets_(), m_offsets(m_offsets_),
		m_heap(0),
		m_cluster_index(dict_table_get_first_index(cfg->m_table))
	{
		rec_offs_init(m_offsets_);
	}

	~PageConverter() UNIV_NOTHROW override
	{
		if (m_heap != 0) {
			mem_heap_free(m_heap);
		}
	}

	dberr_t run(const fil_iterator_t& iter,
		    buf_block_t* block) UNIV_NOTHROW override
	{
		return fil_iterate(iter, block, *this);
	}

	/** Called for each block as it is read from the file.
	@param block block to convert, it is not from the buffer pool.
	@retval DB_SUCCESS or error code. */
	dberr_t operator()(buf_block_t* block) UNIV_NOTHROW override;

private:
	/** Update the page, set the space id, max trx id and index id.
	@param block block read from file
	@param page_type type of the page
	@retval DB_SUCCESS or error code */
	dberr_t update_page(buf_block_t* block, uint16_t& page_type)
		UNIV_NOTHROW;

	/** Update the space, index id, trx id.
	@param block block to convert
	@return DB_SUCCESS or error code */
	dberr_t	update_index_page(buf_block_t*	block) UNIV_NOTHROW;

	/** Update the BLOB refrences and write UNDO log entries for
	rows that can't be purged optimistically.
	@param block block to update
	@retval DB_SUCCESS or error code */
	dberr_t	update_records(buf_block_t* block) UNIV_NOTHROW;

	/** Validate the space flags and update tablespace header page.
	@param block block read from file, not from the buffer pool.
	@retval DB_SUCCESS or error code */
	dberr_t	update_header(buf_block_t* block) UNIV_NOTHROW;

	/** Adjust the BLOB reference for a single column that is externally stored
	@param rec record to update
	@param offsets column offsets for the record
	@param i column ordinal value
	@return DB_SUCCESS or error code */
	dberr_t	adjust_cluster_index_blob_column(
		rec_t*		rec,
		const rec_offs*	offsets,
		ulint		i) UNIV_NOTHROW;

	/** Adjusts the BLOB reference in the clustered index row for all
	externally stored columns.
	@param rec record to update
	@param offsets column offsets for the record
	@return DB_SUCCESS or error code */
	dberr_t	adjust_cluster_index_blob_columns(
		rec_t*		rec,
		const rec_offs*	offsets) UNIV_NOTHROW;

	/** In the clustered index, adjist the BLOB pointers as needed.
	Also update the BLOB reference, write the new space id.
	@param rec record to update
	@param offsets column offsets for the record
	@return DB_SUCCESS or error code */
	dberr_t	adjust_cluster_index_blob_ref(
		rec_t*		rec,
		const rec_offs*	offsets) UNIV_NOTHROW;

	/** Purge delete-marked records, only if it is possible to do
	so without re-organising the B+tree.
	@retval true if purged */
	bool purge() UNIV_NOTHROW;

	/** Adjust the BLOB references and sys fields for the current record.
	@param rec record to update
	@param offsets column offsets for the record
	@return DB_SUCCESS or error code. */
	dberr_t	adjust_cluster_record(
		rec_t*			rec,
		const rec_offs*		offsets) UNIV_NOTHROW;

	/** Find an index with the matching id.
	@return row_index_t* instance or 0 */
	row_index_t* find_index(index_id_t id) UNIV_NOTHROW
	{
		row_index_t*	index = &m_cfg->m_indexes[0];

		for (ulint i = 0; i < m_cfg->m_n_indexes; ++i, ++index) {
			if (id == index->m_id) {
				return(index);
			}
		}

		return(0);

	}
private:
	/** Config for table that is being imported. */
	row_import*		m_cfg;

	/** Current index whose pages are being imported */
	row_index_t*		m_index;

	/** Iterator over records in a block */
	RecIterator		m_rec_iter;

	/** Record offset */
	rec_offs		m_offsets_[REC_OFFS_NORMAL_SIZE];

	/** Pointer to m_offsets_ */
	rec_offs*		m_offsets;

	/** Memory heap for the record offsets */
	mem_heap_t*		m_heap;

	/** Cluster index instance */
	dict_index_t*		m_cluster_index;
};

/**
row_import destructor. */
row_import::~row_import() UNIV_NOTHROW
{
	for (ulint i = 0; m_indexes != 0 && i < m_n_indexes; ++i) {
		UT_DELETE_ARRAY(m_indexes[i].m_name);

		if (m_indexes[i].m_fields == NULL) {
			continue;
		}

		dict_field_t*	fields = m_indexes[i].m_fields;
		ulint		n_fields = m_indexes[i].m_n_fields;

		for (ulint j = 0; j < n_fields; ++j) {
			UT_DELETE_ARRAY(const_cast<char*>(fields[j].name()));
		}

		UT_DELETE_ARRAY(fields);
	}

	for (ulint i = 0; m_col_names != 0 && i < m_n_cols; ++i) {
		UT_DELETE_ARRAY(m_col_names[i]);
	}

	UT_DELETE_ARRAY(m_cols);
	UT_DELETE_ARRAY(m_indexes);
	UT_DELETE_ARRAY(m_col_names);
	UT_DELETE_ARRAY(m_table_name);
	UT_DELETE_ARRAY(m_hostname);
}

/** Find the index entry in in the indexes array.
@param name index name
@return instance if found else 0. */
row_index_t*
row_import::get_index(
	const char*	name) const UNIV_NOTHROW
{
	for (ulint i = 0; i < m_n_indexes; ++i) {
		const char*	index_name;
		row_index_t*	index = &m_indexes[i];

		index_name = reinterpret_cast<const char*>(index->m_name);

		if (strcmp(index_name, name) == 0) {

			return(index);
		}
	}

	return(0);
}

/** Get the number of rows in the index.
@param name index name
@return number of rows (doesn't include delete marked rows). */
ulint
row_import::get_n_rows(
	const char*	name) const UNIV_NOTHROW
{
	const row_index_t*	index = get_index(name);

	ut_a(name != 0);

	return(index->m_stats.m_n_rows);
}

/** Get the number of rows for which purge failed uding the convert phase.
@param name index name
@return number of rows for which purge failed. */
ulint
row_import::get_n_purge_failed(
	const char*	name) const UNIV_NOTHROW
{
	const row_index_t*	index = get_index(name);

	ut_a(name != 0);

	return(index->m_stats.m_n_purge_failed);
}

/** Find the ordinal value of the column name in the cfg table columns.
@param name of column to look for.
@return ULINT_UNDEFINED if not found. */
ulint
row_import::find_col(
	const char*	name) const UNIV_NOTHROW
{
	for (ulint i = 0; i < m_n_cols; ++i) {
		const char*	col_name;

		col_name = reinterpret_cast<const char*>(m_col_names[i]);

		if (strcmp(col_name, name) == 0) {
			return(i);
		}
	}
	return(ULINT_UNDEFINED);
}

/**
Check if the index schema that was read from the .cfg file matches the
in memory index definition.
@return DB_SUCCESS or error code. */
dberr_t
row_import::match_index_columns(
	THD*			thd,
	const dict_index_t*	index) UNIV_NOTHROW
{
	row_index_t*		cfg_index;
	dberr_t			err = DB_SUCCESS;

	cfg_index = get_index(index->name);

	if (cfg_index == 0) {
		ib_errf(thd, IB_LOG_LEVEL_ERROR,
			ER_TABLE_SCHEMA_MISMATCH,
			"Index %s not found in tablespace meta-data file.",
			index->name());

		return(DB_ERROR);
	}

	if (cfg_index->m_n_fields != index->n_fields) {

		ib_errf(thd, IB_LOG_LEVEL_ERROR,
			ER_TABLE_SCHEMA_MISMATCH,
			"Index field count %u doesn't match"
			" tablespace metadata file value " ULINTPF,
			index->n_fields, cfg_index->m_n_fields);

		return(DB_ERROR);
	}

	cfg_index->m_srv_index = index;

	const dict_field_t*	field = index->fields;
	const dict_field_t*	cfg_field = cfg_index->m_fields;

	for (ulint i = 0; i < index->n_fields; ++i, ++field, ++cfg_field) {

		if (field->name() && cfg_field->name()
		     && strcmp(field->name(), cfg_field->name()) != 0) {
			ib_errf(thd, IB_LOG_LEVEL_ERROR,
				ER_TABLE_SCHEMA_MISMATCH,
				"Index field name %s doesn't match"
				" tablespace metadata field name %s"
				" for field position " ULINTPF,
				field->name(), cfg_field->name(), i);

			err = DB_ERROR;
		}

		if (cfg_field->prefix_len != field->prefix_len) {
			ib_errf(thd, IB_LOG_LEVEL_ERROR,
				ER_TABLE_SCHEMA_MISMATCH,
				"Index %s field %s prefix len %u"
				" doesn't match metadata file value %u",
				index->name(), field->name(),
				field->prefix_len, cfg_field->prefix_len);

			err = DB_ERROR;
		}

		if (cfg_field->fixed_len != field->fixed_len) {
			ib_errf(thd, IB_LOG_LEVEL_ERROR,
				ER_TABLE_SCHEMA_MISMATCH,
				"Index %s field %s fixed len %u"
				" doesn't match metadata file value %u",
				index->name(), field->name(),
				field->fixed_len,
				cfg_field->fixed_len);

			err = DB_ERROR;
		}
	}

	return(err);
}

/** Check if the table schema that was read from the .cfg file matches the
in memory table definition.
@param thd MySQL session variable
@return DB_SUCCESS or error code. */
dberr_t
row_import::match_table_columns(
	THD*			thd) UNIV_NOTHROW
{
	dberr_t			err = DB_SUCCESS;
	const dict_col_t*	col = m_table->cols;

	for (ulint i = 0; i < m_table->n_cols; ++i, ++col) {

		const char*	col_name;
		ulint		cfg_col_index;

		col_name = dict_table_get_col_name(
			m_table, dict_col_get_no(col));

		cfg_col_index = find_col(col_name);

		if (cfg_col_index == ULINT_UNDEFINED) {

			ib_errf(thd, IB_LOG_LEVEL_ERROR,
				 ER_TABLE_SCHEMA_MISMATCH,
				 "Column %s not found in tablespace.",
				 col_name);

			err = DB_ERROR;
		} else if (cfg_col_index != col->ind) {

			ib_errf(thd, IB_LOG_LEVEL_ERROR,
				ER_TABLE_SCHEMA_MISMATCH,
				"Column %s ordinal value mismatch, it's at %u"
				" in the table and " ULINTPF
				" in the tablespace meta-data file",
				col_name, col->ind, cfg_col_index);

			err = DB_ERROR;
		} else {
			const dict_col_t*	cfg_col;

			cfg_col = &m_cols[cfg_col_index];
			ut_a(cfg_col->ind == cfg_col_index);

			if (cfg_col->prtype != col->prtype) {
				ib_errf(thd,
					IB_LOG_LEVEL_ERROR,
					ER_TABLE_SCHEMA_MISMATCH,
					"Column %s precise type mismatch,"
					" it's 0X%X in the table and 0X%X"
					" in the tablespace meta file",
					col_name, col->prtype, cfg_col->prtype);
				err = DB_ERROR;
			}

			if (cfg_col->mtype != col->mtype) {
				ib_errf(thd,
					IB_LOG_LEVEL_ERROR,
					ER_TABLE_SCHEMA_MISMATCH,
					"Column %s main type mismatch,"
					" it's 0X%X in the table and 0X%X"
					" in the tablespace meta file",
					col_name, col->mtype, cfg_col->mtype);
				err = DB_ERROR;
			}

			if (cfg_col->len != col->len) {
				ib_errf(thd,
					IB_LOG_LEVEL_ERROR,
					ER_TABLE_SCHEMA_MISMATCH,
					"Column %s length mismatch,"
					" it's %u in the table and %u"
					" in the tablespace meta file",
					col_name, col->len, cfg_col->len);
				err = DB_ERROR;
			}

			if (cfg_col->mbminlen != col->mbminlen
			    || cfg_col->mbmaxlen != col->mbmaxlen) {
				ib_errf(thd,
					IB_LOG_LEVEL_ERROR,
					ER_TABLE_SCHEMA_MISMATCH,
					"Column %s multi-byte len mismatch,"
					" it's %u-%u in the table and %u-%u"
					" in the tablespace meta file",
					col_name, col->mbminlen, col->mbmaxlen,
					cfg_col->mbminlen, cfg_col->mbmaxlen);
				err = DB_ERROR;
			}

			if (cfg_col->ind != col->ind) {
				ib_errf(thd,
					IB_LOG_LEVEL_ERROR,
					ER_TABLE_SCHEMA_MISMATCH,
					"Column %s position mismatch,"
					" it's %u in the table and %u"
					" in the tablespace meta file",
					col_name, col->ind, cfg_col->ind);
				err = DB_ERROR;
			}

			if (cfg_col->ord_part != col->ord_part) {
				ib_errf(thd,
					IB_LOG_LEVEL_ERROR,
					ER_TABLE_SCHEMA_MISMATCH,
					"Column %s ordering mismatch,"
					" it's %u in the table and %u"
					" in the tablespace meta file",
					col_name, col->ord_part,
					cfg_col->ord_part);
				err = DB_ERROR;
			}

			if (cfg_col->max_prefix != col->max_prefix) {
				ib_errf(thd,
					IB_LOG_LEVEL_ERROR,
					ER_TABLE_SCHEMA_MISMATCH,
					"Column %s max prefix mismatch"
					" it's %u in the table and %u"
					" in the tablespace meta file",
					col_name, col->max_prefix,
					cfg_col->max_prefix);
				err = DB_ERROR;
			}
		}
	}

	return(err);
}

dberr_t row_import::match_flags(THD *thd) const
{
  ulint mismatch= (m_table->flags ^ m_flags) & ~DICT_TF_MASK_DATA_DIR;
  if (!mismatch)
    return DB_SUCCESS;

  const char *msg;
  if (mismatch & DICT_TF_MASK_ZIP_SSIZE)
  {
    if ((m_table->flags & DICT_TF_MASK_ZIP_SSIZE) &&
        (m_flags & DICT_TF_MASK_ZIP_SSIZE))
    {
      switch (m_flags & DICT_TF_MASK_ZIP_SSIZE) {
      case 0U << DICT_TF_POS_ZIP_SSIZE:
        goto uncompressed;
      case 1U << DICT_TF_POS_ZIP_SSIZE:
        msg= "ROW_FORMAT=COMPRESSED KEY_BLOCK_SIZE=1";
        break;
      case 2U << DICT_TF_POS_ZIP_SSIZE:
        msg= "ROW_FORMAT=COMPRESSED KEY_BLOCK_SIZE=2";
        break;
      case 3U << DICT_TF_POS_ZIP_SSIZE:
        msg= "ROW_FORMAT=COMPRESSED KEY_BLOCK_SIZE=4";
        break;
      case 4U << DICT_TF_POS_ZIP_SSIZE:
        msg= "ROW_FORMAT=COMPRESSED KEY_BLOCK_SIZE=8";
        break;
      case 5U << DICT_TF_POS_ZIP_SSIZE:
        msg= "ROW_FORMAT=COMPRESSED KEY_BLOCK_SIZE=16";
        break;
      default:
        msg= "strange KEY_BLOCK_SIZE";
      }
    }
    else if (m_flags & DICT_TF_MASK_ZIP_SSIZE)
      msg= "ROW_FORMAT=COMPRESSED";
    else
      goto uncompressed;
  }
  else
  {
  uncompressed:
    msg= (m_flags & DICT_TF_MASK_ATOMIC_BLOBS) ? "ROW_FORMAT=DYNAMIC"
         : (m_flags & DICT_TF_MASK_COMPACT)    ? "ROW_FORMAT=COMPACT"
                                               : "ROW_FORMAT=REDUNDANT";
  }

  ib_errf(thd, IB_LOG_LEVEL_ERROR, ER_TABLE_SCHEMA_MISMATCH,
          "Table flags don't match, server table has 0x%x and the meta-data "
          "file has 0x%zx; .cfg file uses %s",
          m_table->flags, m_flags, msg);

  return DB_ERROR;
}

/** Check if the table (and index) schema that was read from the .cfg file
matches the in memory table definition.
@param thd MySQL session variable
@return DB_SUCCESS or error code. */
dberr_t
row_import::match_schema(
	THD*		thd) UNIV_NOTHROW
{
	/* Do some simple checks. */

	if (UT_LIST_GET_LEN(m_table->indexes) != m_n_indexes) {

		/* If the number of indexes don't match then it is better
		to abort the IMPORT. It is easy for the user to create a
		table matching the IMPORT definition. */

		ib_errf(thd, IB_LOG_LEVEL_ERROR, ER_TABLE_SCHEMA_MISMATCH,
			"Number of indexes don't match, table has " ULINTPF
			" indexes but the tablespace meta-data file has "
			ULINTPF " indexes",
			UT_LIST_GET_LEN(m_table->indexes), m_n_indexes);

		return(DB_ERROR);
	}

	dberr_t	err = match_table_columns(thd);

	if (err != DB_SUCCESS) {
		return(err);
	}

	/* Check if the index definitions match. */

	const dict_index_t* index;

	for (index = UT_LIST_GET_FIRST(m_table->indexes);
	     index != 0;
	     index = UT_LIST_GET_NEXT(indexes, index)) {

		dberr_t	index_err;

		index_err = match_index_columns(thd, index);

		if (index_err != DB_SUCCESS) {
			err = index_err;
		}
	}

	return(err);
}

/**
Set the index root <space, pageno>, using index name. */
void
row_import::set_root_by_name() UNIV_NOTHROW
{
	row_index_t*	cfg_index = m_indexes;

	for (ulint i = 0; i < m_n_indexes; ++i, ++cfg_index) {
		dict_index_t*	index;

		const char*	index_name;

		index_name = reinterpret_cast<const char*>(cfg_index->m_name);

		index = dict_table_get_index_on_name(m_table, index_name);

		/* We've already checked that it exists. */
		ut_a(index != 0);

		index->page = cfg_index->m_page_no;
	}
}

/**
Set the index root <space, pageno>, using a heuristic.
@return DB_SUCCESS or error code */
dberr_t
row_import::set_root_by_heuristic() UNIV_NOTHROW
{
	row_index_t*	cfg_index = m_indexes;

	ut_a(m_n_indexes > 0);

	// TODO: For now use brute force, based on ordinality

	if (UT_LIST_GET_LEN(m_table->indexes) != m_n_indexes) {

		ib::warn() << "Table " << m_table->name << " should have "
			<< UT_LIST_GET_LEN(m_table->indexes) << " indexes but"
			" the tablespace has " << m_n_indexes << " indexes";
	}

	ulint	i = 0;
	dberr_t	err = DB_SUCCESS;

	for (dict_index_t* index = UT_LIST_GET_FIRST(m_table->indexes);
	     index != 0;
	     index = UT_LIST_GET_NEXT(indexes, index)) {

		if (index->type & DICT_FTS) {
			index->type |= DICT_CORRUPT;
			ib::warn() << "Skipping FTS index: " << index->name;
		} else if (i < m_n_indexes) {

			UT_DELETE_ARRAY(cfg_index[i].m_name);

			ulint	len = strlen(index->name) + 1;

			cfg_index[i].m_name = UT_NEW_ARRAY_NOKEY(byte, len);

			/* Trigger OOM */
			DBUG_EXECUTE_IF(
				"ib_import_OOM_14",
				UT_DELETE_ARRAY(cfg_index[i].m_name);
				cfg_index[i].m_name = NULL;
			);

			if (cfg_index[i].m_name == NULL) {
				err = DB_OUT_OF_MEMORY;
				break;
			}

			memcpy(cfg_index[i].m_name, index->name, len);

			cfg_index[i].m_srv_index = index;

			index->page = cfg_index[i++].m_page_no;
		}
	}

	return(err);
}

/**
Purge delete marked records.
@return DB_SUCCESS or error code. */
dberr_t
IndexPurge::garbage_collect() UNIV_NOTHROW
{
	ibool	comp = dict_table_is_comp(m_index->table);

	/* Open the persistent cursor and start the mini-transaction. */

	dberr_t err = open() ? next() : DB_CORRUPTION;

	for (; err == DB_SUCCESS; err = next()) {

		rec_t*	rec = btr_pcur_get_rec(&m_pcur);
		ibool	deleted = rec_get_deleted_flag(rec, comp);

		if (!deleted) {
			++m_n_rows;
		} else {
			err = purge();
			if (err != DB_SUCCESS) {
				break;
			}
		}
	}

	/* Close the persistent cursor and commit the mini-transaction. */

	close();

	return(err == DB_END_OF_INDEX ? DB_SUCCESS : err);
}

/**
Begin import, position the cursor on the first record. */
inline bool IndexPurge::open() noexcept
{
  m_mtr.start();
  m_mtr.set_log_mode(MTR_LOG_NO_REDO);

  btr_pcur_init(&m_pcur);

  if (m_pcur.open_leaf(true, m_index, BTR_MODIFY_LEAF, &m_mtr) != DB_SUCCESS)
    return false;

  rec_t *rec= page_rec_get_next(btr_pcur_get_rec(&m_pcur));
  if (!rec)
    return false;
  if (rec_is_metadata(rec, *m_index))
    /* Skip the metadata pseudo-record. */
    btr_pcur_get_page_cur(&m_pcur)->rec= rec;
  return true;
}

/**
Position the cursor on the next record.
@return DB_SUCCESS or error code */
dberr_t IndexPurge::next() noexcept
{
	if (UNIV_UNLIKELY(!btr_pcur_move_to_next_on_page(&m_pcur))) {
		return DB_CORRUPTION;
	}

	/* When switching pages, commit the mini-transaction
	in order to release the latch on the old page. */

	if (!btr_pcur_is_after_last_on_page(&m_pcur)) {
		return(DB_SUCCESS);
	} else if (trx_is_interrupted(m_trx)) {
		/* Check after every page because the check
		is expensive. */
		return(DB_INTERRUPTED);
	}

	btr_pcur_store_position(&m_pcur, &m_mtr);

	mtr_commit(&m_mtr);

	mtr_start(&m_mtr);

	mtr_set_log_mode(&m_mtr, MTR_LOG_NO_REDO);

	if (m_pcur.restore_position(BTR_MODIFY_LEAF, &m_mtr)
	    == btr_pcur_t::CORRUPTED) {
		return DB_CORRUPTION;
	}
	/* The following is based on btr_pcur_move_to_next_user_rec(). */
	m_pcur.old_rec = nullptr;
	ut_ad(m_pcur.latch_mode == BTR_MODIFY_LEAF);
	do {
		if (btr_pcur_is_after_last_on_page(&m_pcur)) {
			if (btr_pcur_is_after_last_in_tree(&m_pcur)) {
				return DB_END_OF_INDEX;
			}

			if (dberr_t err = btr_pcur_move_to_next_page(&m_pcur,
								     &m_mtr)) {
				return err;
			}
		} else if (!btr_pcur_move_to_next_on_page(&m_pcur)) {
			return DB_CORRUPTION;
		}
	} while (!btr_pcur_is_on_user_rec(&m_pcur));

	return DB_SUCCESS;
}

/**
Store the persistent cursor position and reopen the
B-tree cursor in BTR_MODIFY_TREE mode, because the
tree structure may be changed during a pessimistic delete. */
inline dberr_t IndexPurge::purge_pessimistic_delete() noexcept
{
  dberr_t err;
  if (m_pcur.restore_position(BTR_PURGE_TREE, &m_mtr) != btr_pcur_t::CORRUPTED)
  {
    ut_ad(rec_get_deleted_flag(btr_pcur_get_rec(&m_pcur),
                               m_index->table->not_redundant()));
    btr_cur_pessimistic_delete(&err, FALSE, btr_pcur_get_btr_cur(&m_pcur), 0,
                               false, &m_mtr);
  }
  else
    err= DB_CORRUPTION;

  m_mtr.commit();
  return err;
}

dberr_t IndexPurge::purge() noexcept
{
  btr_pcur_store_position(&m_pcur, &m_mtr);
  m_mtr.commit();
  m_mtr.start();
  m_mtr.set_log_mode(MTR_LOG_NO_REDO);
  dberr_t err= purge_pessimistic_delete();

  m_mtr.start();
  m_mtr.set_log_mode(MTR_LOG_NO_REDO);
  if (err == DB_SUCCESS)
    err= (m_pcur.restore_position(BTR_MODIFY_LEAF, &m_mtr) ==
          btr_pcur_t::CORRUPTED)
      ? DB_CORRUPTION : DB_SUCCESS;
  return err;
}

/** Adjust the BLOB reference for a single column that is externally stored
@param rec record to update
@param offsets column offsets for the record
@param i column ordinal value
@return DB_SUCCESS or error code */
inline
dberr_t
PageConverter::adjust_cluster_index_blob_column(
	rec_t*		rec,
	const rec_offs*	offsets,
	ulint		i) UNIV_NOTHROW
{
	ulint		len;
	byte*		field;

	field = rec_get_nth_field(rec, offsets, i, &len);

	DBUG_EXECUTE_IF("ib_import_trigger_corruption_2",
			len = BTR_EXTERN_FIELD_REF_SIZE - 1;);

	if (len < BTR_EXTERN_FIELD_REF_SIZE) {

		ib_errf(m_trx->mysql_thd, IB_LOG_LEVEL_ERROR,
			ER_INNODB_INDEX_CORRUPT,
			"Externally stored column(" ULINTPF
			") has a reference length of " ULINTPF
			" in the cluster index %s",
			i, len, m_cluster_index->name());

		return(DB_CORRUPTION);
	}

	field += len - (BTR_EXTERN_FIELD_REF_SIZE - BTR_EXTERN_SPACE_ID);

	mach_write_to_4(field, get_space_id());

	if (UNIV_LIKELY_NULL(m_rec_iter.current_block()->page.zip.data)) {
		page_zip_write_blob_ptr(
			m_rec_iter.current_block(), rec, m_cluster_index,
			offsets, i, &m_rec_iter.m_mtr);
	}

	return(DB_SUCCESS);
}

/** Adjusts the BLOB reference in the clustered index row for all externally
stored columns.
@param rec record to update
@param offsets column offsets for the record
@return DB_SUCCESS or error code */
inline
dberr_t
PageConverter::adjust_cluster_index_blob_columns(
	rec_t*		rec,
	const rec_offs*	offsets) UNIV_NOTHROW
{
	ut_ad(rec_offs_any_extern(offsets));

	/* Adjust the space_id in the BLOB pointers. */

	for (ulint i = 0; i < rec_offs_n_fields(offsets); ++i) {

		/* Only if the column is stored "externally". */

		if (rec_offs_nth_extern(offsets, i)) {
			dberr_t	err;

			err = adjust_cluster_index_blob_column(rec, offsets, i);

			if (err != DB_SUCCESS) {
				return(err);
			}
		}
	}

	return(DB_SUCCESS);
}

/** In the clustered index, adjust BLOB pointers as needed. Also update the
BLOB reference, write the new space id.
@param rec record to update
@param offsets column offsets for the record
@return DB_SUCCESS or error code */
inline
dberr_t
PageConverter::adjust_cluster_index_blob_ref(
	rec_t*		rec,
	const rec_offs*	offsets) UNIV_NOTHROW
{
	if (rec_offs_any_extern(offsets)) {
		dberr_t	err;

		err = adjust_cluster_index_blob_columns(rec, offsets);

		if (err != DB_SUCCESS) {
			return(err);
		}
	}

	return(DB_SUCCESS);
}

/** Purge delete-marked records, only if it is possible to do so without
re-organising the B+tree.
@return true if purge succeeded */
inline bool PageConverter::purge() UNIV_NOTHROW
{
	/* We can't have a page that is empty and not root. */
	if (m_rec_iter.remove(m_offsets)) {

		++m_index->m_stats.m_n_purged;

		return(true);
	} else {
		++m_index->m_stats.m_n_purge_failed;
	}

	return(false);
}

/** Adjust the BLOB references and sys fields for the current record.
@param rec record to update
@param offsets column offsets for the record
@return DB_SUCCESS or error code. */
inline
dberr_t
PageConverter::adjust_cluster_record(
	rec_t*			rec,
	const rec_offs*		offsets) UNIV_NOTHROW
{
	dberr_t	err;

	if ((err = adjust_cluster_index_blob_ref(rec, offsets)) == DB_SUCCESS) {

		/* Reset DB_TRX_ID and DB_ROLL_PTR.  Normally, these fields
		are only written in conjunction with other changes to the
		record. */
		ulint	trx_id_pos = m_cluster_index->n_uniq
			? m_cluster_index->n_uniq : 1;
		if (UNIV_LIKELY_NULL(m_rec_iter.current_block()
				     ->page.zip.data)) {
			page_zip_write_trx_id_and_roll_ptr(
				m_rec_iter.current_block(),
				rec, m_offsets, trx_id_pos,
				0, roll_ptr_t(1) << ROLL_PTR_INSERT_FLAG_POS,
				&m_rec_iter.m_mtr);
		} else {
			ulint	len;
			byte*	ptr = rec_get_nth_field(
				rec, m_offsets, trx_id_pos, &len);
			ut_ad(len == DATA_TRX_ID_LEN);
			memcpy(ptr, reset_trx_id, sizeof reset_trx_id);
		}
	}

	return(err);
}

/** Update the BLOB refrences and write UNDO log entries for
rows that can't be purged optimistically.
@param block block to update
@retval DB_SUCCESS or error code */
inline
dberr_t
PageConverter::update_records(
	buf_block_t*	block) UNIV_NOTHROW
{
	ibool	comp = dict_table_is_comp(m_cfg->m_table);
	bool	clust_index = m_index->m_srv_index == m_cluster_index;

	/* This will also position the cursor on the first user record. */

	if (!m_rec_iter.open(block, m_index->m_srv_index)) {
		return DB_CORRUPTION;
	}

	while (!m_rec_iter.end()) {
		rec_t*	rec = m_rec_iter.current();
		ibool	deleted = rec_get_deleted_flag(rec, comp);

		/* For the clustered index we have to adjust the BLOB
		reference and the system fields irrespective of the
		delete marked flag. The adjustment of delete marked
		cluster records is required for purge to work later. */

		if (deleted || clust_index) {
			m_offsets = rec_get_offsets(
				rec, m_index->m_srv_index, m_offsets,
				m_index->m_srv_index->n_core_fields,
				ULINT_UNDEFINED, &m_heap);
		}

		if (clust_index) {

			dberr_t err = adjust_cluster_record(rec, m_offsets);

			if (err != DB_SUCCESS) {
				return(err);
			}
		}

		/* If it is a delete marked record then try an
		optimistic delete. */

		if (deleted) {
			++m_index->m_stats.m_n_deleted;
			/* A successful purge will move the cursor to the
			next record. */

			if (purge()) {
				continue;
			}
		} else {
			++m_index->m_stats.m_n_rows;
		}

		if (!m_rec_iter.next()) {
			return DB_CORRUPTION;
		}
	}

	return(DB_SUCCESS);
}

/** Update the space, index id, trx id.
@return DB_SUCCESS or error code */
inline
dberr_t
PageConverter::update_index_page(
	buf_block_t*	block) UNIV_NOTHROW
{
	const page_id_t page_id(block->page.id());

	if (is_free(page_id.page_no())) {
		return(DB_SUCCESS);
	}

	buf_frame_t* page = block->page.frame;
	const index_id_t id = btr_page_get_index_id(page);

	if (id != m_index->m_id) {
		row_index_t* index = find_index(id);

		if (UNIV_UNLIKELY(!index)) {
			if (!m_cfg->m_missing) {
				ib::warn() << "Unknown index id " << id
					   << " on page " << page_id.page_no();
			}
			return DB_SUCCESS;
		}

		m_index = index;
	}

	/* If the .cfg file is missing and there is an index mismatch
	then ignore the error. */
	if (m_cfg->m_missing && !m_index->m_srv_index) {
		return(DB_SUCCESS);
	}

	if (m_index && page_id.page_no() == m_index->m_page_no) {
		byte *b = FIL_PAGE_DATA + PAGE_BTR_SEG_LEAF + FSEG_HDR_SPACE
			+ page;
		mach_write_to_4(b, page_id.space());

		memcpy(FIL_PAGE_DATA + PAGE_BTR_SEG_TOP + FSEG_HDR_SPACE
		       + page, b, 4);
		if (UNIV_LIKELY_NULL(block->page.zip.data)) {
			memcpy(&block->page.zip.data[FIL_PAGE_DATA
						     + PAGE_BTR_SEG_TOP
						     + FSEG_HDR_SPACE], b, 4);
			memcpy(&block->page.zip.data[FIL_PAGE_DATA
						     + PAGE_BTR_SEG_LEAF
						     + FSEG_HDR_SPACE], b, 4);
		}
	}

#ifdef UNIV_ZIP_DEBUG
	ut_a(!block->page.zip.data || page_zip_validate(&block->page.zip, page,
							m_index->m_srv_index));
#endif /* UNIV_ZIP_DEBUG */

	/* This has to be written to uncompressed index header. Set it to
	the current index id. */
	mach_write_to_8(page + (PAGE_HEADER + PAGE_INDEX_ID),
			m_index->m_srv_index->id);
	if (UNIV_LIKELY_NULL(block->page.zip.data)) {
		memcpy(&block->page.zip.data[PAGE_HEADER + PAGE_INDEX_ID],
		       &block->page.frame[PAGE_HEADER + PAGE_INDEX_ID], 8);
	}

	if (m_index->m_srv_index->is_clust()) {
		if (page_id.page_no() != m_index->m_srv_index->page) {
			goto clear_page_max_trx_id;
		}
	} else if (page_is_leaf(page)) {
		/* Set PAGE_MAX_TRX_ID on secondary index leaf pages. */
		mach_write_to_8(&block->page.frame
				[PAGE_HEADER + PAGE_MAX_TRX_ID], m_trx->id);
		if (UNIV_LIKELY_NULL(block->page.zip.data)) {
			memcpy_aligned<8>(&block->page.zip.data
					  [PAGE_HEADER + PAGE_MAX_TRX_ID],
					  &block->page.frame
					  [PAGE_HEADER + PAGE_MAX_TRX_ID], 8);
		}
	} else {
clear_page_max_trx_id:
		/* Clear PAGE_MAX_TRX_ID so that it can be
		used for other purposes in the future. IMPORT
		in MySQL 5.6, 5.7 and MariaDB 10.0 and 10.1
		would set the field to the transaction ID even
		on clustered index pages. */
		memset_aligned<8>(&block->page.frame
				  [PAGE_HEADER + PAGE_MAX_TRX_ID],
				  0, 8);
		if (UNIV_LIKELY_NULL(block->page.zip.data)) {
			memset_aligned<8>(&block->page.zip.data
					  [PAGE_HEADER + PAGE_MAX_TRX_ID],
					  0, 8);
		}
	}

	if (page_is_empty(page)) {

		/* Only a root page can be empty. */
		if (page_has_siblings(page)) {
			// TODO: We should relax this and skip secondary
			// indexes. Mark them as corrupt because they can
			// always be rebuilt.
			return(DB_CORRUPTION);
		}

		return(DB_SUCCESS);
	}

	return page_is_leaf(block->page.frame)
		? update_records(block)
		: DB_SUCCESS;
}

/** Validate the space flags and update tablespace header page.
@param block block read from file, not from the buffer pool.
@retval DB_SUCCESS or error code */
inline dberr_t PageConverter::update_header(buf_block_t* block) UNIV_NOTHROW
{
  byte *frame= get_frame(block);
  if (memcmp_aligned<2>(FIL_PAGE_SPACE_ID + frame,
                        FSP_HEADER_OFFSET + FSP_SPACE_ID + frame, 4))
    ib::warn() << "Space id check in the header failed: ignored";
  else if (!mach_read_from_4(FIL_PAGE_SPACE_ID + frame))
    return DB_CORRUPTION;

  memset(frame + FIL_PAGE_FILE_FLUSH_LSN_OR_KEY_VERSION, 0, 8);

  /* Write space_id to the tablespace header, page 0. */
  mach_write_to_4(FIL_PAGE_SPACE_ID + frame, get_space_id());
  memcpy_aligned<2>(FSP_HEADER_OFFSET + FSP_SPACE_ID + frame,
                    FIL_PAGE_SPACE_ID + frame, 4);
  /* Write back the adjusted flags. */
  mach_write_to_4(FSP_HEADER_OFFSET + FSP_SPACE_FLAGS + frame, m_space_flags);

  return DB_SUCCESS;
}

/** Update the page, set the space id, max trx id and index id.
@param block block read from file
@retval DB_SUCCESS or error code */
inline
dberr_t
PageConverter::update_page(buf_block_t* block, uint16_t& page_type)
	UNIV_NOTHROW
{
	dberr_t		err = DB_SUCCESS;

	ut_ad(!block->page.zip.data == !is_compressed_table());

	switch (page_type = fil_page_get_type(get_frame(block))) {
	case FIL_PAGE_TYPE_FSP_HDR:
		ut_a(block->page.id().page_no() == 0);
		/* Work directly on the uncompressed page headers. */
		return(update_header(block));

	case FIL_PAGE_INDEX:
	case FIL_PAGE_RTREE:
		/* We need to decompress the contents
		before we can do anything. */

		if (is_compressed_table() && !buf_zip_decompress(block, TRUE)) {
			return(DB_CORRUPTION);
		}

		/* fall through */
	case FIL_PAGE_TYPE_INSTANT:
		/* This is on every page in the tablespace. */
		mach_write_to_4(
			get_frame(block)
			+ FIL_PAGE_ARCH_LOG_NO_OR_SPACE_ID, get_space_id());

		/* Only update the Btree nodes. */
		return(update_index_page(block));

	case FIL_PAGE_TYPE_SYS:
		/* This is page 0 in the system tablespace. */
		return(DB_CORRUPTION);

	case FIL_PAGE_TYPE_XDES:
		err = set_current_xdes(
			block->page.id().page_no(), get_frame(block));
		/* fall through */
	case FIL_PAGE_INODE:
	case FIL_PAGE_TYPE_TRX_SYS:
	case FIL_PAGE_IBUF_FREE_LIST:
	case FIL_PAGE_TYPE_ALLOCATED:
	case FIL_PAGE_IBUF_BITMAP:
	case FIL_PAGE_TYPE_BLOB:
	case FIL_PAGE_TYPE_ZBLOB:
	case FIL_PAGE_TYPE_ZBLOB2:

		/* Work directly on the uncompressed page headers. */
		/* This is on every page in the tablespace. */
		mach_write_to_4(
			get_frame(block)
			+ FIL_PAGE_ARCH_LOG_NO_OR_SPACE_ID, get_space_id());

		return(err);
	}

	ib::warn() << "Unknown page type (" << page_type << ")";

	return(DB_CORRUPTION);
}

/** Called for every page in the tablespace. If the page was not
updated then its state must be set to BUF_PAGE_NOT_USED.
@param block block read from file, note it is not from the buffer pool
@retval DB_SUCCESS or error code. */
dberr_t PageConverter::operator()(buf_block_t* block) UNIV_NOTHROW
{
	/* If we already had an old page with matching number
	in the buffer pool, evict it now, because
	we no longer evict the pages on DISCARD TABLESPACE. */
	buf_page_get_gen(block->page.id(), get_zip_size(), RW_NO_LATCH,
			 nullptr, BUF_PEEK_IF_IN_POOL,
			 nullptr, nullptr);

	uint16_t page_type;

	if (dberr_t err = update_page(block, page_type)) {
		return err;
	}

	const bool full_crc32 = fil_space_t::full_crc32(get_space_flags());
	byte* frame = get_frame(block);
	memset_aligned<8>(frame + FIL_PAGE_LSN, 0, 8);

	if (!block->page.zip.data) {
		buf_flush_init_for_writing(
			NULL, block->page.frame, NULL, full_crc32);
	} else if (fil_page_type_is_index(page_type)) {
		buf_flush_init_for_writing(
			NULL, block->page.zip.data, &block->page.zip,
			full_crc32);
	} else {
		/* Calculate and update the checksum of non-index
		pages for ROW_FORMAT=COMPRESSED tables. */
		buf_flush_update_zip_checksum(
			block->page.zip.data, block->zip_size());
	}

	return DB_SUCCESS;
}

static void reload_fts_table(row_prebuilt_t *prebuilt,
                             dict_table_t* table)
{
  ut_ad(prebuilt->table != table);
  /* Reload the table in case of hidden fts column */
  const table_id_t id= prebuilt->table->id;
  prebuilt->table->release();
  dict_sys.remove(prebuilt->table);
  prebuilt->table=
    dict_table_open_on_id(id, true, DICT_TABLE_OP_NORMAL);
  prebuilt->table->space= table->space;
}

/** Clean up after import tablespace.
@param  prebuilt  prebuilt from handler
@param  err       error code
@param  fts_table constructed table which has system generated
                  fulltext document id
@return error code or DB_SUCCESS */
static
dberr_t
row_import_cleanup(row_prebuilt_t* prebuilt,
                   dberr_t         err,
                   dict_table_t*   fts_table = nullptr)
{
	dict_table_t* table = prebuilt->table;

	if (err != DB_SUCCESS) {
		table->file_unreadable = true;
		if (table->space) {
			fil_close_tablespace(table->space_id);
			table->space = NULL;
		}

		prebuilt->trx->error_info = NULL;

		ib::info() << "Discarding tablespace of table "
			   << table->name << ": " << err;

		for (dict_index_t* index = UT_LIST_GET_FIRST(table->indexes);
		     index;
		     index = UT_LIST_GET_NEXT(indexes, index)) {
			index->page = FIL_NULL;
		}

		prebuilt->trx->rollback();
	}
	else {
		DBUG_EXECUTE_IF("ib_import_before_commit_crash", DBUG_SUICIDE(););
		prebuilt->trx->commit();
	}

	if (fts_table && fts_table != prebuilt->table) {

		if (err == DB_SUCCESS) {
			reload_fts_table(prebuilt, fts_table);
			table= prebuilt->table;
			ib::warn() << "Added system generated FTS_DOC_ID "
				   "and FTS_DOC_ID_INDEX while importing "
				   "the tablespace " << prebuilt->table->name;
		} else if (fts_table->space) {
			fil_close_tablespace(fts_table->space_id);
			fts_table->space = NULL;
		}

		if (!prebuilt->trx->dict_operation_lock_mode) {
			dict_sys.lock(SRW_LOCK_CALL);
		}

		dict_index_t* index = UT_LIST_GET_FIRST(
					fts_table->indexes);
		while (index) {
			dict_index_t* next_index =
				UT_LIST_GET_NEXT(indexes, index);
			dict_index_remove_from_cache(fts_table, index);
			index = next_index;
		}
		dict_mem_table_free(fts_table);

		if (!prebuilt->trx->dict_operation_lock_mode) {
			dict_sys.unlock();
		}
	}

	if (prebuilt->trx->dict_operation_lock_mode) {
		row_mysql_unlock_data_dictionary(prebuilt->trx);
	}

	prebuilt->trx->op_info = "";

	DBUG_EXECUTE_IF("ib_import_before_checkpoint_crash", DBUG_SUICIDE(););

	if (err != DB_SUCCESS
	    || !dict_table_get_first_index(table)->is_gen_clust()) {
		return err;
	}

	btr_cur_t cur;
	mtr_t mtr;
	mtr.start();
	err = cur.open_leaf(false, dict_table_get_first_index(table),
			    BTR_SEARCH_LEAF, &mtr);
	if (err != DB_SUCCESS) {
	} else if (const rec_t *rec =
		   page_rec_get_prev(btr_cur_get_rec(&cur))) {
		if (page_rec_is_user_rec(rec))
			table->row_id= mach_read_from_6(rec);
	}
	mtr.commit();

	return err;
}

/** Report error during tablespace import.
@param  prebuilt  prebuilt from the handler
@param  err       error code
@param  fts_table table definition containing hidden FTS_DOC_ID column
@return error code or DB_SUCCESS */
static
dberr_t
row_import_error(
	row_prebuilt_t*	prebuilt,
	dberr_t		err,
	dict_table_t*	fts_table=nullptr)
{
	if (!trx_is_interrupted(prebuilt->trx)) {
		char	table_name[MAX_FULL_NAME_LEN + 1];

		innobase_format_name(
			table_name, sizeof(table_name),
			prebuilt->table->name.m_name);

		ib_senderrf(
			prebuilt->trx->mysql_thd, IB_LOG_LEVEL_WARN,
			ER_INNODB_IMPORT_ERROR,
			table_name, (ulong) err, ut_strerr(err));
	}

	return row_import_cleanup(prebuilt, err, fts_table);
}

/*****************************************************************//**
Adjust the root page index node and leaf node segment headers, update
with the new space id. For all the table's secondary indexes.
@return error code */
static	MY_ATTRIBUTE((nonnull, warn_unused_result))
dberr_t
row_import_adjust_root_pages_of_secondary_indexes(
/*==============================================*/
	trx_t*			trx,		/*!< in: transaction used for
						the import */
	dict_table_t*		table,		/*!< in: table the indexes
						belong to */
	const row_import&	cfg)		/*!< Import context */
{
	dict_index_t*		index;
	ulint			n_rows_in_table;
	dberr_t			err = DB_SUCCESS;

	/* Skip the clustered index. */
	index = dict_table_get_first_index(table);

	n_rows_in_table = cfg.get_n_rows(index->name);

	DBUG_EXECUTE_IF("ib_import_sec_rec_count_mismatch_failure",
			n_rows_in_table++;);

	/* Adjust the root pages of the secondary indexes only. */
	while ((index = dict_table_get_next_index(index)) != NULL) {
		ut_a(!dict_index_is_clust(index));

		if (!(index->type & DICT_CORRUPT)
		    && index->page != FIL_NULL) {

			/* Update the Btree segment headers for index node and
			leaf nodes in the root page. Set the new space id. */

			err = btr_root_adjust_on_import(index);
		} else {
			ib::warn() << "Skip adjustment of root pages for"
				" index " << index->name << ".";

			err = DB_CORRUPTION;
		}

		if (err != DB_SUCCESS) {

			if (index->type & DICT_CLUSTERED) {
				break;
			}

			ib_errf(trx->mysql_thd,
				IB_LOG_LEVEL_WARN,
				ER_INNODB_INDEX_CORRUPT,
				"Index %s not found or corrupt,"
				" you should recreate this index.",
				index->name());

			/* Do not bail out, so that the data
			can be recovered. */

			err = DB_SUCCESS;
			index->type |= DICT_CORRUPT;
			continue;
		}

		/* If we failed to purge any records in the index then
		do it the hard way.

		TODO: We can do this in the first pass by generating UNDO log
		records for the failed rows. */

		if (!cfg.requires_purge(index->name)) {
			continue;
		}

		IndexPurge   purge(trx, index);

		trx->op_info = "secondary: purge delete marked records";

		err = purge.garbage_collect();

		trx->op_info = "";

		if (err != DB_SUCCESS) {
			break;
		} else if (purge.get_n_rows() != n_rows_in_table) {

			ib_errf(trx->mysql_thd,
				IB_LOG_LEVEL_WARN,
				ER_INNODB_INDEX_CORRUPT,
				"Index '%s' contains " ULINTPF " entries, "
				"should be " ULINTPF ", you should recreate "
				"this index.", index->name(),
				purge.get_n_rows(), n_rows_in_table);

			index->type |= DICT_CORRUPT;

			/* Do not bail out, so that the data
			can be recovered. */

			err = DB_SUCCESS;
                }
	}

	return(err);
}

/*****************************************************************//**
Read the a string from the meta data file.
@return DB_SUCCESS or error code. */
static
dberr_t
row_import_cfg_read_string(
/*=======================*/
	FILE*		file,		/*!< in/out: File to read from */
	byte*		ptr,		/*!< out: string to read */
	ulint		max_len)	/*!< in: maximum length of the output
					buffer in bytes */
{
	DBUG_EXECUTE_IF("ib_import_string_read_error",
			errno = EINVAL; return(DB_IO_ERROR););

	ulint		len = 0;

	while (!feof(file)) {
		int	ch = fgetc(file);

		if (ch == EOF) {
			break;
		} else if (ch != 0) {
			if (len < max_len) {
				ptr[len++] = static_cast<byte>(ch);
			} else {
				break;
			}
		/* max_len includes the NUL byte */
		} else if (len != max_len - 1) {
			break;
		} else {
			ptr[len] = 0;
			return(DB_SUCCESS);
		}
	}

	errno = EINVAL;

	return(DB_IO_ERROR);
}

/*********************************************************************//**
Write the meta data (index user fields) config file.
@return DB_SUCCESS or error code. */
static	MY_ATTRIBUTE((nonnull, warn_unused_result))
dberr_t
row_import_cfg_read_index_fields(
/*=============================*/
	FILE*			file,	/*!< in: file to write to */
	THD*			thd,	/*!< in/out: session */
	row_index_t*		index)	/*!< Index being read in */
{
	byte			row[sizeof(ib_uint32_t) * 3];
	ulint			n_fields = index->m_n_fields;

	index->m_fields = UT_NEW_ARRAY_NOKEY(dict_field_t, n_fields);

	/* Trigger OOM */
	DBUG_EXECUTE_IF(
		"ib_import_OOM_4",
		UT_DELETE_ARRAY(index->m_fields);
		index->m_fields = NULL;
	);

	if (index->m_fields == NULL) {
		return(DB_OUT_OF_MEMORY);
	}

	dict_field_t*	field = index->m_fields;

	for (ulint i = 0; i < n_fields; ++i, ++field) {
		byte*		ptr = row;

		/* Trigger EOF */
		DBUG_EXECUTE_IF("ib_import_io_read_error_1",
				(void) fseek(file, 0L, SEEK_END););

		if (fread(row, 1, sizeof(row), file) != sizeof(row)) {

			ib_senderrf(
				thd, IB_LOG_LEVEL_ERROR, ER_IO_READ_ERROR,
				(ulong) errno, strerror(errno),
				"while reading index fields.");

			return(DB_IO_ERROR);
		}

		new (field) dict_field_t();

		field->prefix_len = mach_read_from_4(ptr) & ((1U << 12) - 1);
		ptr += sizeof(ib_uint32_t);

		field->fixed_len = mach_read_from_4(ptr) & ((1U << 10) - 1);
		ptr += sizeof(ib_uint32_t);

		/* Include the NUL byte in the length. */
		ulint	len = mach_read_from_4(ptr);

		byte*	name = UT_NEW_ARRAY_NOKEY(byte, len);

		/* Trigger OOM */
		DBUG_EXECUTE_IF(
			"ib_import_OOM_5",
			UT_DELETE_ARRAY(name);
			name = NULL;
		);

		if (name == NULL) {
			return(DB_OUT_OF_MEMORY);
		}

		field->name = reinterpret_cast<const char*>(name);

		dberr_t	err = row_import_cfg_read_string(file, name, len);

		if (err != DB_SUCCESS) {

			ib_senderrf(
				thd, IB_LOG_LEVEL_ERROR, ER_IO_READ_ERROR,
				(ulong) errno, strerror(errno),
				"while parsing table name.");

			return(err);
		}
	}

	return(DB_SUCCESS);
}

/*****************************************************************//**
Read the index names and root page numbers of the indexes and set the values.
Row format [root_page_no, len of str, str ... ]
@return DB_SUCCESS or error code. */
static MY_ATTRIBUTE((nonnull, warn_unused_result))
dberr_t
row_import_read_index_data(
/*=======================*/
	FILE*		file,		/*!< in: File to read from */
	THD*		thd,		/*!< in: session */
	row_import*	cfg)		/*!< in/out: meta-data read */
{
	byte*		ptr;
	row_index_t*	cfg_index;
	byte		row[sizeof(index_id_t) + sizeof(ib_uint32_t) * 9];

	/* FIXME: What is the max value? */
	ut_a(cfg->m_n_indexes > 0);
	ut_a(cfg->m_n_indexes < 1024);

	cfg->m_indexes = UT_NEW_ARRAY_NOKEY(row_index_t, cfg->m_n_indexes);

	/* Trigger OOM */
	DBUG_EXECUTE_IF(
		"ib_import_OOM_6",
		UT_DELETE_ARRAY(cfg->m_indexes);
		cfg->m_indexes = NULL;
	);

	if (cfg->m_indexes == NULL) {
		return(DB_OUT_OF_MEMORY);
	}

	memset(cfg->m_indexes, 0x0, sizeof(*cfg->m_indexes) * cfg->m_n_indexes);

	cfg_index = cfg->m_indexes;

	for (ulint i = 0; i < cfg->m_n_indexes; ++i, ++cfg_index) {
		/* Trigger EOF */
		DBUG_EXECUTE_IF("ib_import_io_read_error_2",
				(void) fseek(file, 0L, SEEK_END););

		/* Read the index data. */
		size_t	n_bytes = fread(row, 1, sizeof(row), file);

		/* Trigger EOF */
		DBUG_EXECUTE_IF("ib_import_io_read_error",
				(void) fseek(file, 0L, SEEK_END););

		if (n_bytes != sizeof(row)) {
			char	msg[BUFSIZ];

			snprintf(msg, sizeof(msg),
				 "while reading index meta-data, expected "
				 "to read " ULINTPF
				 " bytes but read only " ULINTPF " bytes",
				 sizeof(row), n_bytes);

			ib_senderrf(
				thd, IB_LOG_LEVEL_ERROR, ER_IO_READ_ERROR,
				(ulong) errno, strerror(errno), msg);

			ib::error() << "IO Error: " << msg;

			return(DB_IO_ERROR);
		}

		ptr = row;

		cfg_index->m_id = mach_read_from_8(ptr);
		ptr += sizeof(index_id_t);

		cfg_index->m_space = mach_read_from_4(ptr);
		ptr += sizeof(ib_uint32_t);

		cfg_index->m_page_no = mach_read_from_4(ptr);
		ptr += sizeof(ib_uint32_t);

		cfg_index->m_type = mach_read_from_4(ptr);
		ptr += sizeof(ib_uint32_t);

		cfg_index->m_trx_id_offset = mach_read_from_4(ptr);
		if (cfg_index->m_trx_id_offset != mach_read_from_4(ptr)) {
			ut_ad(0);
			/* Overflow. Pretend that the clustered index
			has a variable-length PRIMARY KEY. */
			cfg_index->m_trx_id_offset = 0;
		}
		ptr += sizeof(ib_uint32_t);

		cfg_index->m_n_user_defined_cols = mach_read_from_4(ptr);
		ptr += sizeof(ib_uint32_t);

		cfg_index->m_n_uniq = mach_read_from_4(ptr);
		ptr += sizeof(ib_uint32_t);

		cfg_index->m_n_nullable = mach_read_from_4(ptr);
		ptr += sizeof(ib_uint32_t);

		cfg_index->m_n_fields = mach_read_from_4(ptr);
		ptr += sizeof(ib_uint32_t);

		/* The NUL byte is included in the name length. */
		ulint	len = mach_read_from_4(ptr);

		if (len > OS_FILE_MAX_PATH) {
			ib_errf(thd, IB_LOG_LEVEL_ERROR,
				ER_INNODB_INDEX_CORRUPT,
				"Index name length (" ULINTPF ") is too long, "
				"the meta-data is corrupt", len);

			return(DB_CORRUPTION);
		}

		cfg_index->m_name = UT_NEW_ARRAY_NOKEY(byte, len);

		/* Trigger OOM */
		DBUG_EXECUTE_IF(
			"ib_import_OOM_7",
			UT_DELETE_ARRAY(cfg_index->m_name);
			cfg_index->m_name = NULL;
		);

		if (cfg_index->m_name == NULL) {
			return(DB_OUT_OF_MEMORY);
		}

		dberr_t	err;

		err = row_import_cfg_read_string(file, cfg_index->m_name, len);

		if (err != DB_SUCCESS) {

			ib_senderrf(
				thd, IB_LOG_LEVEL_ERROR, ER_IO_READ_ERROR,
				(ulong) errno, strerror(errno),
				"while parsing index name.");

			return(err);
		}

		err = row_import_cfg_read_index_fields(file, thd, cfg_index);

		if (err != DB_SUCCESS) {
			return(err);
		}

	}

	return(DB_SUCCESS);
}

/*****************************************************************//**
Set the index root page number for v1 format.
@return DB_SUCCESS or error code. */
static
dberr_t
row_import_read_indexes(
/*====================*/
	FILE*		file,		/*!< in: File to read from */
	THD*		thd,		/*!< in: session */
	row_import*	cfg)		/*!< in/out: meta-data read */
{
	byte		row[sizeof(ib_uint32_t)];

	/* Trigger EOF */
	DBUG_EXECUTE_IF("ib_import_io_read_error_3",
			(void) fseek(file, 0L, SEEK_END););

	/* Read the number of indexes. */
	if (fread(row, 1, sizeof(row), file) != sizeof(row)) {
		ib_senderrf(
			thd, IB_LOG_LEVEL_ERROR, ER_IO_READ_ERROR,
			(ulong) errno, strerror(errno),
			"while reading number of indexes.");

		return(DB_IO_ERROR);
	}

	cfg->m_n_indexes = mach_read_from_4(row);

	if (cfg->m_n_indexes == 0) {
		ib_errf(thd, IB_LOG_LEVEL_ERROR, ER_IO_READ_ERROR,
			"Number of indexes in meta-data file is 0");

		return(DB_CORRUPTION);

	} else if (cfg->m_n_indexes > 1024) {
		// FIXME: What is the upper limit? */
		ib_errf(thd, IB_LOG_LEVEL_ERROR, ER_IO_READ_ERROR,
			"Number of indexes in meta-data file is too high: "
			ULINTPF, cfg->m_n_indexes);
		cfg->m_n_indexes = 0;

		return(DB_CORRUPTION);
	}

	return(row_import_read_index_data(file, thd, cfg));
}

/*********************************************************************//**
Read the meta data (table columns) config file. Deserialise the contents of
dict_col_t structure, along with the column name. */
static	MY_ATTRIBUTE((nonnull, warn_unused_result))
dberr_t
row_import_read_columns(
/*====================*/
	FILE*			file,	/*!< in: file to write to */
	THD*			thd,	/*!< in/out: session */
	row_import*		cfg)	/*!< in/out: meta-data read */
{
	dict_col_t*		col;
	byte			row[sizeof(ib_uint32_t) * 8];

	/* FIXME: What should the upper limit be? */
	ut_a(cfg->m_n_cols > 0);
	ut_a(cfg->m_n_cols < 1024);

	cfg->m_cols = UT_NEW_ARRAY_NOKEY(dict_col_t, cfg->m_n_cols);

	/* Trigger OOM */
	DBUG_EXECUTE_IF(
		"ib_import_OOM_8",
		UT_DELETE_ARRAY(cfg->m_cols);
		cfg->m_cols = NULL;
	);

	if (cfg->m_cols == NULL) {
		return(DB_OUT_OF_MEMORY);
	}

	cfg->m_col_names = UT_NEW_ARRAY_NOKEY(byte*, cfg->m_n_cols);

	/* Trigger OOM */
	DBUG_EXECUTE_IF(
		"ib_import_OOM_9",
		UT_DELETE_ARRAY(cfg->m_col_names);
		cfg->m_col_names = NULL;
	);

	if (cfg->m_col_names == NULL) {
		return(DB_OUT_OF_MEMORY);
	}

	memset(cfg->m_cols, 0x0, sizeof(cfg->m_cols) * cfg->m_n_cols);
	memset(cfg->m_col_names, 0x0, sizeof(cfg->m_col_names) * cfg->m_n_cols);

	col = cfg->m_cols;

	for (ulint i = 0; i < cfg->m_n_cols; ++i, ++col) {
		byte*		ptr = row;

		/* Trigger EOF */
		DBUG_EXECUTE_IF("ib_import_io_read_error_4",
				(void) fseek(file, 0L, SEEK_END););

		if (fread(row, 1,  sizeof(row), file) != sizeof(row)) {
			ib_senderrf(
				thd, IB_LOG_LEVEL_ERROR, ER_IO_READ_ERROR,
				(ulong) errno, strerror(errno),
				"while reading table column meta-data.");

			return(DB_IO_ERROR);
		}

		col->prtype = mach_read_from_4(ptr);
		ptr += sizeof(ib_uint32_t);

		col->mtype = static_cast<byte>(mach_read_from_4(ptr));
		ptr += sizeof(ib_uint32_t);

		col->len = static_cast<uint16_t>(mach_read_from_4(ptr));
		ptr += sizeof(ib_uint32_t);

		uint32_t mbminmaxlen = mach_read_from_4(ptr);
		col->mbmaxlen = (mbminmaxlen / 5) & 7;
		col->mbminlen = (mbminmaxlen % 5) & 7;
		ptr += sizeof(ib_uint32_t);

		col->ind = mach_read_from_4(ptr) & dict_index_t::MAX_N_FIELDS;
		ptr += sizeof(ib_uint32_t);

		col->ord_part = mach_read_from_4(ptr) & 1;
		ptr += sizeof(ib_uint32_t);

		col->max_prefix = mach_read_from_4(ptr) & ((1U << 12) - 1);
		ptr += sizeof(ib_uint32_t);

		/* Read in the column name as [len, byte array]. The len
		includes the NUL byte. */

		ulint		len = mach_read_from_4(ptr);

		/* FIXME: What is the maximum column name length? */
		if (len == 0 || len > 128) {
			ib_errf(thd, IB_LOG_LEVEL_ERROR,
				ER_IO_READ_ERROR,
				"Column name length " ULINTPF ", is invalid",
				len);

			return(DB_CORRUPTION);
		}

		cfg->m_col_names[i] = UT_NEW_ARRAY_NOKEY(byte, len);

		/* Trigger OOM */
		DBUG_EXECUTE_IF(
			"ib_import_OOM_10",
			UT_DELETE_ARRAY(cfg->m_col_names[i]);
			cfg->m_col_names[i] = NULL;
		);

		if (cfg->m_col_names[i] == NULL) {
			return(DB_OUT_OF_MEMORY);
		}

		dberr_t	err;

		err = row_import_cfg_read_string(
			file, cfg->m_col_names[i], len);

		if (err != DB_SUCCESS) {

			ib_senderrf(
				thd, IB_LOG_LEVEL_ERROR, ER_IO_READ_ERROR,
				(ulong) errno, strerror(errno),
				"while parsing table column name.");

			return(err);
		}
	}

	return(DB_SUCCESS);
}

/*****************************************************************//**
Read the contents of the <tablespace>.cfg file.
@return DB_SUCCESS or error code. */
static	MY_ATTRIBUTE((nonnull, warn_unused_result))
dberr_t
row_import_read_v1(
/*===============*/
	FILE*		file,		/*!< in: File to read from */
	THD*		thd,		/*!< in: session */
	row_import*	cfg)		/*!< out: meta data */
{
	byte		value[sizeof(ib_uint32_t)];

	/* Trigger EOF */
	DBUG_EXECUTE_IF("ib_import_io_read_error_5",
			(void) fseek(file, 0L, SEEK_END););

	/* Read the hostname where the tablespace was exported. */
	if (fread(value, 1, sizeof(value), file) != sizeof(value)) {
		ib_senderrf(
			thd, IB_LOG_LEVEL_ERROR, ER_IO_READ_ERROR,
			(ulong) errno, strerror(errno),
			"while reading meta-data export hostname length.");

		return(DB_IO_ERROR);
	}

	ulint	len = mach_read_from_4(value);

	/* NUL byte is part of name length. */
	cfg->m_hostname = UT_NEW_ARRAY_NOKEY(byte, len);

	/* Trigger OOM */
	DBUG_EXECUTE_IF(
		"ib_import_OOM_1",
		UT_DELETE_ARRAY(cfg->m_hostname);
		cfg->m_hostname = NULL;
	);

	if (cfg->m_hostname == NULL) {
		return(DB_OUT_OF_MEMORY);
	}

	dberr_t	err = row_import_cfg_read_string(file, cfg->m_hostname, len);

	if (err != DB_SUCCESS) {

		ib_senderrf(
			thd, IB_LOG_LEVEL_ERROR, ER_IO_READ_ERROR,
			(ulong) errno, strerror(errno),
			"while parsing export hostname.");

		return(err);
	}

	/* Trigger EOF */
	DBUG_EXECUTE_IF("ib_import_io_read_error_6",
			(void) fseek(file, 0L, SEEK_END););

	/* Read the table name of tablespace that was exported. */
	if (fread(value, 1, sizeof(value), file) != sizeof(value)) {
		ib_senderrf(
			thd, IB_LOG_LEVEL_ERROR, ER_IO_READ_ERROR,
			(ulong) errno, strerror(errno),
			"while reading meta-data table name length.");

		return(DB_IO_ERROR);
	}

	len = mach_read_from_4(value);

	/* NUL byte is part of name length. */
	cfg->m_table_name = UT_NEW_ARRAY_NOKEY(byte, len);

	/* Trigger OOM */
	DBUG_EXECUTE_IF(
		"ib_import_OOM_2",
		UT_DELETE_ARRAY(cfg->m_table_name);
		cfg->m_table_name = NULL;
	);

	if (cfg->m_table_name == NULL) {
		return(DB_OUT_OF_MEMORY);
	}

	err = row_import_cfg_read_string(file, cfg->m_table_name, len);

	if (err != DB_SUCCESS) {
		ib_senderrf(
			thd, IB_LOG_LEVEL_ERROR, ER_IO_READ_ERROR,
			(ulong) errno, strerror(errno),
			"while parsing table name.");

		return(err);
	}

	ib::info() << "Importing tablespace for table '" << cfg->m_table_name
		<< "' that was exported from host '" << cfg->m_hostname << "'";

	byte		row[sizeof(ib_uint32_t) * 3];

	/* Trigger EOF */
	DBUG_EXECUTE_IF("ib_import_io_read_error_7",
			(void) fseek(file, 0L, SEEK_END););

	/* Read the autoinc value. */
	if (fread(row, 1, sizeof(ib_uint64_t), file) != sizeof(ib_uint64_t)) {
		ib_senderrf(
			thd, IB_LOG_LEVEL_ERROR, ER_IO_READ_ERROR,
			(ulong) errno, strerror(errno),
			"while reading autoinc value.");

		return(DB_IO_ERROR);
	}

	cfg->m_autoinc = mach_read_from_8(row);

	/* Trigger EOF */
	DBUG_EXECUTE_IF("ib_import_io_read_error_8",
			(void) fseek(file, 0L, SEEK_END););

	/* Read the tablespace page size. */
	if (fread(row, 1, sizeof(row), file) != sizeof(row)) {
		ib_senderrf(
			thd, IB_LOG_LEVEL_ERROR, ER_IO_READ_ERROR,
			(ulong) errno, strerror(errno),
			"while reading meta-data header.");

		return(DB_IO_ERROR);
	}

	byte*		ptr = row;

	const ulint	logical_page_size = mach_read_from_4(ptr);
	ptr += sizeof(ib_uint32_t);

	if (logical_page_size != srv_page_size) {

		ib_errf(thd, IB_LOG_LEVEL_ERROR, ER_TABLE_SCHEMA_MISMATCH,
			"Tablespace to be imported has a different"
			" page size than this server. Server page size"
			" is %lu, whereas tablespace page size"
			" is " ULINTPF,
			srv_page_size,
			logical_page_size);

		return(DB_ERROR);
	}

	cfg->m_flags = mach_read_from_4(ptr);
	ptr += sizeof(ib_uint32_t);

	cfg->m_zip_size = dict_tf_get_zip_size(cfg->m_flags);
	cfg->m_n_cols = mach_read_from_4(ptr);

	if (!dict_tf_is_valid(cfg->m_flags)) {
		ib_errf(thd, IB_LOG_LEVEL_ERROR,
			ER_TABLE_SCHEMA_MISMATCH,
			"Invalid table flags: " ULINTPF, cfg->m_flags);

		return(DB_CORRUPTION);
	}

	err = row_import_read_columns(file, thd, cfg);

	if (err == DB_SUCCESS) {
		err = row_import_read_indexes(file, thd, cfg);
	}

	return(err);
}

/**
Read the contents of the <tablespace>.cfg file.
@return DB_SUCCESS or error code. */
static	MY_ATTRIBUTE((nonnull, warn_unused_result))
dberr_t
row_import_read_meta_data(
/*======================*/
	FILE*		file,		/*!< in: File to read from */
	THD*		thd,		/*!< in: session */
	row_import&	cfg)		/*!< out: contents of the .cfg file */
{
	byte		row[sizeof(ib_uint32_t)];

	/* Trigger EOF */
	DBUG_EXECUTE_IF("ib_import_io_read_error_9",
			(void) fseek(file, 0L, SEEK_END););

	if (fread(&row, 1, sizeof(row), file) != sizeof(row)) {
		ib_senderrf(
			thd, IB_LOG_LEVEL_ERROR, ER_IO_READ_ERROR,
			(ulong) errno, strerror(errno),
			"while reading meta-data version.");

		return(DB_IO_ERROR);
	}

	/* Check the version number. */
	switch (mach_read_from_4(row)) {
	case IB_EXPORT_CFG_VERSION_V1:
		return(row_import_read_v1(file, thd, &cfg));
	default:
		ib_senderrf(thd, IB_LOG_LEVEL_ERROR, ER_NOT_SUPPORTED_YET,
			    "meta-data version");
	}

	return(DB_ERROR);
}

#define BTR_BLOB_HDR_PART_LEN 0 /*!< BLOB part len on this page */
#define BTR_BLOB_HDR_NEXT_PAGE_NO 4 /*!< next BLOB part page no,
                                    FIL_NULL if none */
#define BTR_BLOB_HDR_SIZE 8 /*!< Size of a BLOB part header, in bytes */

/* decrypt and decompress page if needed */
static dberr_t decrypt_decompress(fil_space_crypt_t *space_crypt,
                                  uint32_t space_flags, span<byte> page,
                                  uint32_t space_id, byte *page_compress_buf,
                                  byte *tmp_frame)
{
  auto *data= page.data();

  if (space_crypt && space_crypt->should_encrypt())
  {
    uint page_size= static_cast<uint>(page.size());

    if (!buf_page_verify_crypt_checksum(data, space_flags))
      return DB_CORRUPTION;

    dberr_t err=
      fil_space_decrypt(space_id, space_flags, space_crypt,
                        tmp_frame, page_size, data);

    memcpy(data, tmp_frame, page_size);

    if (err)
      return err;
  }

  bool page_compressed= false;

  if (fil_space_t::full_crc32(space_flags) &&
      fil_space_t::is_compressed(space_flags))
    page_compressed= buf_page_is_compressed(data, space_flags);
  else
  {
    switch (fil_page_get_type(data)) {
    case FIL_PAGE_PAGE_COMPRESSED:
    case FIL_PAGE_PAGE_COMPRESSED_ENCRYPTED:
      page_compressed= true;
    }
  }

  if (page_compressed)
  {
    auto compress_length=
      fil_page_decompress(page_compress_buf, data, space_flags);
    ut_ad(compress_length != srv_page_size);

    if (compress_length == 0)
      return DB_CORRUPTION;
  }

  return DB_SUCCESS;
}

static size_t get_buf_size()
{
  return srv_page_size + (
           provider_service_lzo->is_loaded ? LZO1X_1_15_MEM_COMPRESS :
           provider_service_snappy->is_loaded ? snappy_max_compressed_length(srv_page_size) :
           0
         );
}

/** Add fts index to the table
@param table fts index to be added on the table */
static void add_fts_index(dict_table_t *table)
{
  dict_index_t *fts_index= dict_mem_index_create(
    table, FTS_DOC_ID_INDEX_NAME, DICT_UNIQUE, 2);
  fts_index->page= FIL_NULL;
  fts_index->cached= 1;
  fts_index->n_uniq= 1;
  /* Add fields for FTS_DOC_ID_INDEX */
  dict_index_add_col(
    fts_index, table,
    &table->cols[table->n_cols - (DATA_N_SYS_COLS + 1)], 0);
  dict_index_t *clust_index= UT_LIST_GET_FIRST(table->indexes);
  for (ulint i= 0; i < clust_index->n_uniq; i++)
    dict_index_add_col(fts_index, table, clust_index->fields[i].col,
                       clust_index->fields[i].prefix_len);
#ifdef BTR_CUR_HASH_ADAPT
  fts_index->search_info= btr_search_info_create(fts_index->heap);
  fts_index->search_info->ref_count= 0;
#endif /* BTR_CUR_HASH_ADAPT */
  UT_LIST_ADD_LAST(fts_index->table->indexes, fts_index);
}

/** Append the hidden fts column and fts doc index to the
existing table
@param  table  table to be imported
@param  thd    thread
@param  cfg    metadata required by import
@return table which has fts doc id and fts doc id index */
static dict_table_t *build_fts_hidden_table(
  dict_table_t *table, const row_import &cfg)
{
  dict_table_t *new_table= dict_table_t::create(
    {table->name.m_name, strlen(table->name.m_name)},
    table->space, table->n_t_cols - (DATA_N_SYS_COLS - 1),
    table->n_v_cols, table->flags,
    table->flags2);

  new_table->id= table->id;
  new_table->space_id= table->space_id;
  const char* col_name= &table->col_names[0];
  /* Copy columns from old table to new fts table */
  for (ulint new_i= 0;
       new_i < ulint(new_table->n_cols - (DATA_N_SYS_COLS + 1));
       new_i++)
  {
    dict_mem_table_add_col(new_table, new_table->heap, col_name,
			   table->cols[new_i].mtype,
			   table->cols[new_i].prtype,
			   table->cols[new_i].len);
    col_name+= strlen(col_name) + 1;
  }

  unsigned fts_col_ind= unsigned(table->n_cols - DATA_N_SYS_COLS);
  fts_add_doc_id_column(new_table, new_table->heap);
  new_table->cols[fts_col_ind].ind=
    fts_col_ind & dict_index_t::MAX_N_FIELDS;
  new_table->cols[fts_col_ind].ord_part= 1;
  dict_table_add_system_columns(new_table, new_table->heap);

  col_name= &table->v_col_names[0];
  for (ulint new_i= 0; new_i < new_table->n_v_cols; new_i++)
  {
    dict_col_t old_vcol= table->v_cols[new_i].m_col;
    dict_mem_table_add_v_col(new_table, new_table->heap, col_name,
                             old_vcol.mtype, old_vcol.prtype,
                             old_vcol.len, old_vcol.ind + 1,
                             table->v_cols[new_i].num_base);
    for (ulint i= 0; i < table->v_cols[new_i].num_base; i++)
    {
      dict_col_t *base_col= dict_table_get_nth_col(
        new_table, table->v_cols[new_i].base_col[i]->ind);
      new_table->v_cols[new_i].base_col[i]= base_col;
    }
    col_name+= strlen(col_name) + 1;
  }

  bool is_clustered= true;
  /* Copy indexes from old table to new table */
  for (dict_index_t *old_index= UT_LIST_GET_FIRST(table->indexes);
       old_index; is_clustered= false)
  {
    dict_index_t *new_index= dict_mem_index_create(
      new_table, old_index->name, old_index->type,
      old_index->n_fields + is_clustered);

    new_index->id= old_index->id;
    new_index->n_uniq= old_index->n_uniq;
    new_index->type= old_index->type;
    new_index->cached= 1;
    new_index->n_user_defined_cols= old_index->n_user_defined_cols;
    new_index->n_core_null_bytes= old_index->n_core_null_bytes;
    /* Copy all fields from old index to new index */
    for (ulint i= 0; i < old_index->n_fields; i++)
    {
      dict_field_t *field= dict_index_get_nth_field(old_index, i);
      dict_col_t *col= field->col;
      if (col->is_virtual())
      {
        dict_v_col_t *v_col= reinterpret_cast<dict_v_col_t*>(col);
        col= &new_table->v_cols[v_col->v_pos].m_col;
      }
      else
      {
        unsigned ind= field->col->ind;
        if (ind >= fts_col_ind) ind++;
        col= &new_table->cols[ind];
      }
      dict_index_add_col(new_index, new_table, col,
                         field->prefix_len);
      if (i < old_index->n_uniq) col->ord_part= 1;
    }

    if (is_clustered)
    {
      /* Add fts doc id in clustered index */
      dict_index_add_col(
        new_index, new_table, &table->cols[fts_col_ind], 0);
      new_index->fields[old_index->n_fields].fixed_len= sizeof(doc_id_t);
    }

    new_index->search_info= old_index->search_info;
    UT_LIST_ADD_LAST(new_index->table->indexes, new_index);
    old_index= UT_LIST_GET_NEXT(indexes, old_index);
    if (UT_LIST_GET_LEN(new_table->indexes)
        == cfg.find_fts_idx_offset())
      add_fts_index(new_table);
  }
  return new_table;
}

/* find, parse instant metadata, performing variaous checks,
and apply it to dict_table_t
@return DB_SUCCESS or some error */
static dberr_t handle_instant_metadata(dict_table_t *table,
                                       const row_import &cfg)
{
  dict_get_and_save_data_dir_path(table);

  char *filepath;
  if (DICT_TF_HAS_DATA_DIR(table->flags))
  {
    ut_a(table->data_dir_path);
    filepath= fil_make_filepath(table->data_dir_path, table->name, IBD, true);
  }
  else
    filepath= fil_make_filepath(nullptr, table->name, IBD, false);

  if (!filepath)
    return DB_OUT_OF_MEMORY;

  SCOPE_EXIT([filepath]() { ut_free(filepath); });

  bool success;
  auto file= os_file_create_simple_no_error_handling(
      innodb_data_file_key, filepath, OS_FILE_OPEN, OS_FILE_READ_WRITE, false,
      &success);
  if (!success)
    return DB_IO_ERROR;

  if (os_file_get_size(file) < srv_page_size)
    return DB_CORRUPTION;

  SCOPE_EXIT([&file]() { os_file_close(file); });

  std::unique_ptr<byte[], decltype(&aligned_free)> first_page(
      static_cast<byte *>(aligned_malloc(srv_page_size, srv_page_size)),
      &aligned_free);

  if (dberr_t err= os_file_read(IORequestReadPartial, file, first_page.get(),
                                0, srv_page_size, nullptr))
    return err;

  auto space_flags= fsp_header_get_flags(first_page.get());

  if (!fil_space_t::is_valid_flags(space_flags, true))
  {
    auto cflags= fsp_flags_convert_from_101(space_flags);
    if (cflags == UINT32_MAX)
      return invalid_space_flags(space_flags);
    space_flags= static_cast<decltype(space_flags)>(cflags);
  }

  if (!cfg.m_missing)
  {
    if (dberr_t err= cfg.match_flags(current_thd))
      return err;
  }

  const unsigned zip_size= fil_space_t::zip_size(space_flags);
  const unsigned physical_size= zip_size ? zip_size : unsigned(srv_page_size);
  ut_ad(physical_size <= UNIV_PAGE_SIZE_MAX);
  const uint32_t space_id= page_get_space_id(first_page.get());

  auto *space_crypt= fil_space_read_crypt_data(zip_size, first_page.get());
  SCOPE_EXIT([&space_crypt]() {
    if (space_crypt)
      fil_space_destroy_crypt_data(&space_crypt);
  });

  std::unique_ptr<byte[], decltype(&aligned_free)> page(
      static_cast<byte *>(
          aligned_malloc(UNIV_PAGE_SIZE_MAX, UNIV_PAGE_SIZE_MAX)),
      &aligned_free);

  if (dberr_t err= os_file_read(
          IORequestReadPartial, file, page.get(), 3 * physical_size,
          physical_size, nullptr))
    return err;

  std::unique_ptr<byte[]> page_compress_buf(new byte[get_buf_size()]);
  std::unique_ptr<byte[], decltype(&aligned_free)> crypt_tmp_frame(
      static_cast<byte *>(
          aligned_malloc(physical_size, CPU_LEVEL1_DCACHE_LINESIZE)),
      &aligned_free);

  if (dberr_t err= decrypt_decompress(space_crypt, space_flags,
                                      {page.get(), static_cast<size_t>
                                       (physical_size)},
                                      space_id, page_compress_buf.get(),
                                      crypt_tmp_frame.get()))
    return err;

  if (table->supports_instant())
  {
    dict_index_t *index= dict_table_get_first_index(table);

    if (!page_is_comp(page.get()) != !dict_table_is_comp(table))
    {
      ib_errf(current_thd, IB_LOG_LEVEL_ERROR, ER_TABLE_SCHEMA_MISMATCH,
              "ROW_FORMAT mismatch");
      return DB_CORRUPTION;
    }

    if (btr_cur_instant_root_init(index, page.get()))
      return DB_CORRUPTION;

    ut_ad(index->n_core_null_bytes != dict_index_t::NO_CORE_NULL_BYTES);

    if (fil_page_get_type(page.get()) == FIL_PAGE_INDEX)
    {
      ut_ad(!index->is_instant());
      return DB_SUCCESS;
    }

    mem_heap_t *heap= NULL;
    SCOPE_EXIT([&heap]() {
      if (heap)
        mem_heap_free(heap);
    });

    while (btr_page_get_level(page.get()) != 0)
    {
      const rec_t *rec= page_rec_get_next(page_get_infimum_rec(page.get()));
      if (!rec)
        return DB_CORRUPTION;

      /* Relax the assertion in rec_init_offsets(). */
      ut_ad(!index->in_instant_init);
      ut_d(index->in_instant_init= true);
      rec_offs *offsets=
          rec_get_offsets(rec, index, nullptr, 0, ULINT_UNDEFINED, &heap);
      ut_d(index->in_instant_init= false);

      uint64_t child_page_no= btr_node_ptr_get_child_page_no(rec, offsets);

      if (dberr_t err=
          os_file_read(IORequestReadPartial, file, page.get(),
                       child_page_no * physical_size, physical_size, nullptr))
        return err;

      if (dberr_t err= decrypt_decompress(space_crypt, space_flags,
                                          {page.get(), static_cast<size_t>
                                           (physical_size)}, space_id,
                                          page_compress_buf.get(),
                                          crypt_tmp_frame.get()))
        return err;
    }

    const auto *rec= page_rec_get_next_const(page_get_infimum_rec(page.get()));
    const auto comp= dict_table_is_comp(index->table);

    if (!rec || page_rec_is_supremum(rec))
    {
    corrupted_metadata:
      ib::error() << "Table " << index->table->name
                  << " is missing instant ALTER metadata";
      index->table->corrupted= true;
      return DB_CORRUPTION;
    }

    const auto info_bits= rec_get_info_bits(rec, comp);
    if (!(info_bits & REC_INFO_MIN_REC_FLAG))
      goto corrupted_metadata;

    if ((info_bits & ~REC_INFO_DELETED_FLAG) != REC_INFO_MIN_REC_FLAG ||
        (comp && rec_get_status(rec) != REC_STATUS_INSTANT))
    {
    incompatible:
      ib::error() << "Table " << index->table->name
                  << " contains unrecognizable instant ALTER metadata";
      index->table->corrupted= true;
      return DB_CORRUPTION;
    }

    if (info_bits & REC_INFO_DELETED_FLAG)
    {
      ulint trx_id_offset= index->trx_id_offset;
      ut_ad(index->n_uniq);

      if (trx_id_offset)
      {
      }
      else if (index->table->not_redundant())
      {

        for (uint i= index->n_uniq; i--;)
          trx_id_offset+= index->fields[i].fixed_len;
      }
      else if (rec_get_1byte_offs_flag(rec))
      {
        trx_id_offset= rec_1_get_field_end_info(rec, index->n_uniq - 1);
        ut_ad(!(trx_id_offset & REC_1BYTE_SQL_NULL_MASK));
        trx_id_offset&= ~REC_1BYTE_SQL_NULL_MASK;
      }
      else
      {
        trx_id_offset= rec_2_get_field_end_info(rec, index->n_uniq - 1);
        ut_ad(!(trx_id_offset & REC_2BYTE_SQL_NULL_MASK));
        trx_id_offset&= ~REC_2BYTE_SQL_NULL_MASK;
      }

      const byte *ptr=
          rec + trx_id_offset + (DATA_TRX_ID_LEN + DATA_ROLL_PTR_LEN);

      if (mach_read_from_4(ptr + BTR_EXTERN_LEN))
        goto incompatible;

      uint len= mach_read_from_4(ptr + BTR_EXTERN_LEN + 4);
      if (!len || mach_read_from_4(ptr + BTR_EXTERN_OFFSET) != FIL_PAGE_DATA)
        goto incompatible;

      std::unique_ptr<byte[], decltype(&aligned_free)>
        second_page(static_cast<byte*>(aligned_malloc(physical_size,
                                                      physical_size)),
                    &aligned_free);

      if (dberr_t err=
          os_file_read(IORequestReadPartial, file, second_page.get(),
                       physical_size *
                       mach_read_from_4(ptr + BTR_EXTERN_PAGE_NO),
                       physical_size, nullptr))
        return err;

      if (dberr_t err= decrypt_decompress(space_crypt, space_flags,
                                          {second_page.get(),
                                           static_cast<size_t>(physical_size)},
                                          space_id, page_compress_buf.get(),
                                          crypt_tmp_frame.get()))
        return err;

      if (fil_page_get_type(second_page.get()) != FIL_PAGE_TYPE_BLOB ||
          mach_read_from_4(
              &second_page[FIL_PAGE_DATA + BTR_BLOB_HDR_NEXT_PAGE_NO]) !=
              FIL_NULL ||
          mach_read_from_4(
              &second_page[FIL_PAGE_DATA + BTR_BLOB_HDR_PART_LEN]) != len)
        goto incompatible;

      /* The unused part of the BLOB page should be zero-filled. */
      for (const byte *
               b= second_page.get() + (FIL_PAGE_DATA + BTR_BLOB_HDR_SIZE) +
                  len,
              *const end= second_page.get() + srv_page_size - BTR_EXTERN_LEN;
           b < end;)
      {
        if (*b++)
          goto incompatible;
      }

      if (index->table->deserialise_columns(
              &second_page[FIL_PAGE_DATA + BTR_BLOB_HDR_SIZE], len))
        goto incompatible;
    }

    rec_offs *offsets= rec_get_offsets(
        rec, index, nullptr, index->n_core_fields, ULINT_UNDEFINED, &heap);
    if (rec_offs_any_default(offsets))
    {
    inconsistent:
      goto incompatible;
    }

    /* In fact, because we only ever append fields to the metadata
    record, it is also OK to perform READ UNCOMMITTED and
    then ignore any extra fields, provided that
    trx_sys.is_registered(DB_TRX_ID). */
    if (rec_offs_n_fields(offsets) >
            ulint(index->n_fields) + !!index->table->instant &&
        !trx_sys.is_registered(current_trx(),
                               row_get_rec_trx_id(rec, index, offsets)))
      goto inconsistent;

    for (unsigned i= index->n_core_fields; i < index->n_fields; i++)
    {
      dict_col_t *col= index->fields[i].col;
      const unsigned o= i + !!index->table->instant;
      ulint len;
      const byte *data= rec_get_nth_field(rec, offsets, o, &len);
      ut_ad(!col->is_added());
      ut_ad(!col->def_val.data);
      col->def_val.len= len;
      switch (len) {
      case UNIV_SQL_NULL:
        continue;
      case 0:
        col->def_val.data= field_ref_zero;
        continue;
      }
      ut_ad(len != UNIV_SQL_DEFAULT);
      if (!rec_offs_nth_extern(offsets, o))
        col->def_val.data= mem_heap_dup(index->table->heap, data, len);
      else if (len < BTR_EXTERN_FIELD_REF_SIZE ||
               !memcmp(data + len - BTR_EXTERN_FIELD_REF_SIZE, field_ref_zero,
                       BTR_EXTERN_FIELD_REF_SIZE))
      {
        col->def_val.len= UNIV_SQL_DEFAULT;
        goto inconsistent;
      }
      else
      {
        col->def_val.data= btr_copy_externally_stored_field(
            &col->def_val.len, data, srv_page_size, len, index->table->heap);
      }
    }
  }

  return DB_SUCCESS;
}

/**
Read the contents of a .cfg file.
@param[in]  filename  Path to the cfg file
@param[in]  thd       Connection
@param[out] cfg   Contents of the .cfg file.
@return DB_SUCCESS or error code. */
static dberr_t row_import_read_cfg_internal(const char *filename, THD *thd,
                                            row_import &cfg)
{
  FILE *file= fopen(filename, "rb");

  cfg.m_missing= !file;

  if (!file)
  {
    char msg[BUFSIZ];
    snprintf(msg, sizeof(msg),
             "Error opening '%s', will attempt to import"
             " without schema verification", filename);
    ib_senderrf(thd, IB_LOG_LEVEL_WARN, ER_IO_READ_ERROR,
                (ulong) errno, strerror(errno), msg);
    return DB_FAIL;
  }

  dberr_t err= row_import_read_meta_data(file, thd, cfg);
  fclose(file);
  return err;
}

/**
Read the contents of the <tablename>.cfg file.
@return DB_SUCCESS or error code. */
static	MY_ATTRIBUTE((nonnull, warn_unused_result))
dberr_t
row_import_read_cfg(
/*================*/
	dict_table_t*	table,	/*!< in: table */
	THD*		thd,	/*!< in: session */
	row_import&	cfg)	/*!< out: contents of the .cfg file */
{
	char		name[OS_FILE_MAX_PATH];

	cfg.m_table = table;

	srv_get_meta_data_filename(table, name, sizeof(name));

	return row_import_read_cfg_internal(name, thd, cfg);
}


/** Convert the InnoDB ROW_FORMAT from rec_format_enum to row_type.
@param[in]  from  ROW_FORMAT as a rec_format_enum
@return the row_type representation of ROW_FORMAT. */
static enum row_type from_rec_format(const rec_format_enum from)
{
  switch (from) {
  case REC_FORMAT_COMPACT:
    return ROW_TYPE_COMPACT;
  case REC_FORMAT_DYNAMIC:
    return ROW_TYPE_DYNAMIC;
  case REC_FORMAT_REDUNDANT:
    return ROW_TYPE_REDUNDANT;
  case REC_FORMAT_COMPRESSED:
    return ROW_TYPE_COMPRESSED;
  }

  ut_ad("invalid format" == 0);
  return ROW_TYPE_NOT_USED;
}

/**
Read the row type from a .cfg file.
@param  dir_path  Path to the data directory containing the .cfg file
@param  name      Name of the table
@param  thd       Connection
@retval ROW_TYPE_COMPACT    for ROW_FORMAT=COMPACT
@retval ROW_TYPE_DYNAMIC    for ROW_FORMAT=DYNAMIC
@retval ROW_TYPE_REDUNDANT  for ROW_FORMAT=REDUNDANT
@retval ROW_TYPE_COMPRESSED for ROW_FORMAT=COMPRESSED
@retval ROW_TYPE_NOT_USED to signal error */
static enum row_type get_row_type_from_cfg(const char* dir_path,
                                           const char* name, THD* thd)
{
  char* filename= fil_make_filepath(dir_path,
                                    table_name_t(const_cast<char*>(name)),
                                    CFG, dir_path != nullptr);
  if (!filename)
    return ROW_TYPE_NOT_USED;
  row_import cfg;
  dberr_t err= row_import_read_cfg_internal(filename, thd, cfg);
  ut_free(filename);
  if (err == DB_SUCCESS)
    return from_rec_format(dict_tf_get_rec_format(cfg.m_flags));
  return ROW_TYPE_NOT_USED;
}

/** Update the root page numbers and tablespace ID of a table.
@param[in,out]	trx	dictionary transaction
@param[in,out]	table	persistent table
@param[in]	reset	whether to reset the fields to FIL_NULL
@return DB_SUCCESS or error code */
dberr_t
row_import_update_index_root(trx_t* trx, dict_table_t* table, bool reset)
{
	const dict_index_t*	index;
	que_t*			graph = 0;
	dberr_t			err = DB_SUCCESS;

	ut_ad(reset || table->space->id == table->space_id);

	static const char	sql[] = {
		"PROCEDURE UPDATE_INDEX_ROOT() IS\n"
		"BEGIN\n"
		"UPDATE SYS_INDEXES\n"
		"SET SPACE = :space,\n"
		"    PAGE_NO = :page,\n"
		"    TYPE = :type\n"
		"WHERE TABLE_ID = :table_id AND ID = :index_id;\n"
		"END;\n"};

	table->def_trx_id = trx->id;

	for (index = dict_table_get_first_index(table);
	     index != 0;
	     index = dict_table_get_next_index(index)) {

		pars_info_t*	info;
		ib_uint32_t	page;
		ib_uint32_t	space;
		ib_uint32_t	type;
		index_id_t	index_id;
		table_id_t	table_id;

		info = (graph != 0) ? graph->info : pars_info_create();

		mach_write_to_4(
			reinterpret_cast<byte*>(&type),
			index->type);

		mach_write_to_4(
			reinterpret_cast<byte*>(&page),
			reset ? FIL_NULL : index->page);

		mach_write_to_4(
			reinterpret_cast<byte*>(&space),
			reset ? FIL_NULL : index->table->space_id);

		mach_write_to_8(
			reinterpret_cast<byte*>(&index_id),
			index->id);

		mach_write_to_8(
			reinterpret_cast<byte*>(&table_id),
			table->id);

		/* If we set the corrupt bit during the IMPORT phase then
		we need to update the system tables. */
		pars_info_bind_int4_literal(info, "type", &type);
		pars_info_bind_int4_literal(info, "space", &space);
		pars_info_bind_int4_literal(info, "page", &page);
		pars_info_bind_ull_literal(info, "index_id", &index_id);
		pars_info_bind_ull_literal(info, "table_id", &table_id);

		if (graph == 0) {
			graph = pars_sql(info, sql);
			ut_a(graph);
			graph->trx = trx;
		}

		que_thr_t*	thr;

		ut_a(thr = que_fork_start_command(graph));

		que_run_threads(thr);

		DBUG_EXECUTE_IF("ib_import_internal_error",
				trx->error_state = DB_ERROR;);

		err = trx->error_state;

		if (err != DB_SUCCESS) {
			ib_errf(trx->mysql_thd, IB_LOG_LEVEL_ERROR,
				ER_INTERNAL_ERROR,
				"While updating the <space, root page"
				" number> of index %s - %s",
				index->name(), ut_strerr(err));

			break;
		}
	}

	que_graph_free(graph);

	return(err);
}

/** Callback arg for row_import_set_discarded. */
struct discard_t {
	ib_uint32_t	flags2;			/*!< Value read from column */
	bool		state;			/*!< New state of the flag */
	ulint		n_recs;			/*!< Number of recs processed */
};

/******************************************************************//**
Fetch callback that sets or unsets the DISCARDED tablespace flag in
SYS_TABLES. The flags is stored in MIX_LEN column.
@return FALSE if all OK */
static
ibool
row_import_set_discarded(
/*=====================*/
	void*		row,			/*!< in: sel_node_t* */
	void*		user_arg)		/*!< in: bool set/unset flag */
{
	sel_node_t*	node = static_cast<sel_node_t*>(row);
	discard_t*	discard = static_cast<discard_t*>(user_arg);
	dfield_t*	dfield = que_node_get_val(node->select_list);
	dtype_t*	type = dfield_get_type(dfield);
	ulint		len = dfield_get_len(dfield);

	ut_a(dtype_get_mtype(type) == DATA_INT);
	ut_a(len == sizeof(ib_uint32_t));

	ulint	flags2 = mach_read_from_4(
		static_cast<byte*>(dfield_get_data(dfield)));

#if defined __GNUC__ && !defined __clang__
# pragma GCC diagnostic push
# if __GNUC__ < 12 || defined WITH_UBSAN
#  pragma GCC diagnostic ignored "-Wconversion"
# endif
#endif
	if (discard->state) {
		flags2 |= DICT_TF2_DISCARDED;
	} else {
		flags2 &= ~DICT_TF2_DISCARDED;
	}
#if defined __GNUC__ && !defined __clang__
# pragma GCC diagnostic pop
#endif

	mach_write_to_4(reinterpret_cast<byte*>(&discard->flags2), flags2);

	++discard->n_recs;

	/* There should be at most one matching record. */
	ut_a(discard->n_recs == 1);

	return(FALSE);
}

/** Update the DICT_TF2_DISCARDED flag in SYS_TABLES.MIX_LEN.
@param[in,out]	trx		dictionary transaction
@param[in]	table_id	table identifier
@param[in]	discarded	whether to set or clear the flag
@return DB_SUCCESS or error code */
dberr_t row_import_update_discarded_flag(trx_t* trx, table_id_t table_id,
					 bool discarded)
{
	pars_info_t*		info;
	discard_t		discard;

	static const char	sql[] =
		"PROCEDURE UPDATE_DISCARDED_FLAG() IS\n"
		"DECLARE FUNCTION my_func;\n"
		"DECLARE CURSOR c IS\n"
		" SELECT MIX_LEN"
		" FROM SYS_TABLES"
		" WHERE ID = :table_id FOR UPDATE;"
		"\n"
		"BEGIN\n"
		"OPEN c;\n"
		"WHILE 1 = 1 LOOP\n"
		"  FETCH c INTO my_func();\n"
		"  IF c % NOTFOUND THEN\n"
		"    EXIT;\n"
		"  END IF;\n"
		"END LOOP;\n"
		"UPDATE SYS_TABLES"
		" SET MIX_LEN = :flags2"
		" WHERE ID = :table_id;\n"
		"CLOSE c;\n"
		"END;\n";

	discard.n_recs = 0;
	discard.state = discarded;
	discard.flags2 = ULINT32_UNDEFINED;

	info = pars_info_create();

	pars_info_add_ull_literal(info, "table_id", table_id);
	pars_info_bind_int4_literal(info, "flags2", &discard.flags2);

	pars_info_bind_function(
		info, "my_func", row_import_set_discarded, &discard);

	dberr_t	err = que_eval_sql(info, sql, trx);

	ut_a(discard.n_recs == 1);
	ut_a(discard.flags2 != ULINT32_UNDEFINED);

	return(err);
}

/** InnoDB writes page by page when there is page compressed
tablespace involved. It does help to save the disk space when
punch hole is enabled
@param iter     Tablespace iterator
@param full_crc32    whether the file is in the full_crc32 format
@param offset   offset of the file to be written
@param writeptr buffer to be written
@param n_bytes  number of bytes to be written
@param try_punch_only   Try the range punch only because the
                        current range is full of empty pages
@return DB_SUCCESS */
static
dberr_t fil_import_compress_fwrite(const fil_iterator_t &iter,
                                   bool full_crc32,
                                   os_offset_t offset,
                                   const byte *writeptr,
                                   ulint n_bytes,
                                   bool try_punch_only= false)
{
  if (dberr_t err= os_file_punch_hole(iter.file, offset, n_bytes))
    return err;

  if (try_punch_only)
    return DB_SUCCESS;

  for (ulint j= 0; j < n_bytes; j+= srv_page_size)
  {
    /* Read the original data length from block and
    safer to read FIL_PAGE_COMPRESSED_SIZE because it
    is not encrypted*/
    ulint n_write_bytes= srv_page_size;
    if (j || offset)
    {
      n_write_bytes= mach_read_from_2(writeptr + j + FIL_PAGE_DATA);
      const unsigned ptype= mach_read_from_2(writeptr + j + FIL_PAGE_TYPE);
      /* Ignore the empty page */
      if (ptype == 0 && n_write_bytes == 0)
        continue;
      if (full_crc32)
        n_write_bytes= buf_page_full_crc32_size(writeptr + j,
                                                nullptr, nullptr);
      else
      {
        n_write_bytes+= ptype == FIL_PAGE_PAGE_COMPRESSED_ENCRYPTED
          ? FIL_PAGE_DATA + FIL_PAGE_ENCRYPT_COMP_METADATA_LEN
          : FIL_PAGE_DATA + FIL_PAGE_COMP_METADATA_LEN;
      }
    }

    if (dberr_t err= os_file_write(IORequestWrite, iter.filepath, iter.file,
                                   writeptr + j, offset + j, n_write_bytes))
      return err;
  }

  return DB_SUCCESS;
}

dberr_t FetchIndexRootPages::run(const fil_iterator_t& iter,
                                 buf_block_t* block) UNIV_NOTHROW
{
  const unsigned zip_size= fil_space_t::zip_size(m_space_flags);
  const unsigned size= zip_size ? zip_size : unsigned(srv_page_size);
  byte* page_compress_buf= static_cast<byte*>(malloc(get_buf_size()));
  const bool full_crc32 = fil_space_t::full_crc32(m_space_flags);
  bool skip_checksum_check = false;
  ut_ad(!srv_read_only_mode);

  if (!page_compress_buf)
    return DB_OUT_OF_MEMORY;

  const bool encrypted= iter.crypt_data != NULL &&
    iter.crypt_data->should_encrypt();
  byte* const readptr= iter.io_buffer;
  block->page.frame= readptr;

  if (block->page.zip.data)
    block->page.zip.data= readptr;

  bool page_compressed= false;

  dberr_t err= os_file_read(IORequestReadPartial, iter.file, readptr,
                            3 * size, size, nullptr);
  if (err != DB_SUCCESS)
  {
    ib::error() << iter.filepath << ": os_file_read() failed";
    goto func_exit;
  }

  if (page_get_page_no(readptr) != 3)
  {
page_corrupted:
    ib::warn() << filename() << ": Page 3 at offset "
               << 3 * size << " looks corrupted.";
    err= DB_CORRUPTION;
    goto func_exit;
  }

  block->page.id_.set_page_no(3);
  if (full_crc32 && fil_space_t::is_compressed(m_space_flags))
    page_compressed= buf_page_is_compressed(readptr, m_space_flags);
  else
  {
    switch (fil_page_get_type(readptr)) {
    case FIL_PAGE_PAGE_COMPRESSED:
    case FIL_PAGE_PAGE_COMPRESSED_ENCRYPTED:
      if (block->page.zip.data)
        goto page_corrupted;
      page_compressed= true;
    }
  }

  if (encrypted)
  {
    if (!buf_page_verify_crypt_checksum(readptr, m_space_flags))
      goto page_corrupted;

    dberr_t err= fil_space_decrypt(get_space_id(), m_space_flags,
                                   iter.crypt_data, iter.crypt_tmp_buffer,
                                   size, readptr);

    memcpy_aligned<CPU_LEVEL1_DCACHE_LINESIZE>(readptr, iter.crypt_tmp_buffer,
                                               size);

    if (err)
      goto func_exit;
  }

  /* For full_crc32 format, skip checksum check
  after decryption. */
  skip_checksum_check= full_crc32 && encrypted;

  if (page_compressed)
  {
    ulint compress_length= fil_page_decompress(page_compress_buf,
                                               readptr,
                                               m_space_flags);
    ut_ad(compress_length != srv_page_size);
    if (compress_length == 0)
      goto page_corrupted;
  }
  else if (!skip_checksum_check
           && buf_page_is_corrupted(false, readptr, m_space_flags))
    goto page_corrupted;

  /* m_table is null iff we are trying to create a (stub) table, in
  which case we want to get row format for the table creation. */
  if (m_table)
    err= this->operator()(block);
  else
    m_row_format= get_row_format(*block);
func_exit:
  free(page_compress_buf);
  return err;
}

static dberr_t fil_iterate(
	const fil_iterator_t&	iter,
	buf_block_t*		block,
	AbstractCallback&	callback)
{
	os_offset_t		offset;
	const ulint		size = callback.physical_size();
	ulint			n_bytes = iter.n_io_buffers * size;

	byte* page_compress_buf= static_cast<byte*>(malloc(get_buf_size()));
	ut_ad(!srv_read_only_mode);

	if (!page_compress_buf) {
		return DB_OUT_OF_MEMORY;
	}

	uint32_t actual_space_id = 0;
	const bool full_crc32 = fil_space_t::full_crc32(
		callback.get_space_flags());

	/* TODO: For ROW_FORMAT=COMPRESSED tables we do a lot of useless
	copying for non-index pages. Unfortunately, it is
	required by buf_zip_decompress() */
	dberr_t		err = DB_SUCCESS;
	bool		page_compressed = false;
	bool		punch_hole = !my_test_if_thinly_provisioned(iter.file);

	for (offset = iter.start; offset < iter.end; offset += n_bytes) {
		if (callback.is_interrupted()) {
			err = DB_INTERRUPTED;
			goto func_exit;
		}

		byte*		io_buffer = iter.io_buffer;
		block->page.frame = io_buffer;

		if (block->page.zip.data) {
			/* Zip IO is done in the compressed page buffer. */
			io_buffer = block->page.zip.data;
		}

		/* We have to read the exact number of bytes. Otherwise the
		InnoDB IO functions croak on failed reads. */

		n_bytes = ulint(ut_min(os_offset_t(n_bytes),
				       iter.end - offset));

		ut_ad(n_bytes > 0);
		ut_ad(!(n_bytes % size));

		const bool encrypted = iter.crypt_data != NULL
			&& iter.crypt_data->should_encrypt();
		/* Use additional crypt io buffer if tablespace is encrypted */
		byte* const readptr = encrypted
			? iter.crypt_io_buffer : io_buffer;
		byte* const writeptr = readptr;

		err = os_file_read(IORequestReadPartial, iter.file, readptr,
				   offset, n_bytes, nullptr);
		if (err != DB_SUCCESS) {
			ib::error() << iter.filepath
				    << ": os_file_read() failed";
			goto func_exit;
		}

		bool		updated = false;
		os_offset_t	page_off = offset;
		ulint		n_pages_read = n_bytes / size;
		/* This block is not attached to buf_pool */
		block->page.id_.set_page_no(uint32_t(page_off / size));

		for (ulint i = 0; i < n_pages_read;
		     ++block->page.id_,
		     ++i, page_off += size, block->page.frame += size) {
			byte*	src = readptr + i * size;
			const ulint page_no = page_get_page_no(src);
			if (!page_no && block->page.id().page_no()) {
				if (!buf_is_zeroes(span<const byte>(src,
								    size))) {
					goto page_corrupted;
				}
				/* Proceed to the next page,
				because this one is all zero. */
				continue;
			}

			if (page_no != block->page.id().page_no()) {
page_corrupted:
				ib::warn() << callback.filename()
					   << ": Page " << (offset / size)
					   << " at offset " << offset
					   << " looks corrupted.";
				err = DB_CORRUPTION;
				goto func_exit;
			}

			if (block->page.id().page_no() == 0) {
				actual_space_id = mach_read_from_4(
					src + FIL_PAGE_SPACE_ID);
			}

			const uint16_t type = fil_page_get_type(src);
			page_compressed =
				(full_crc32
				 && fil_space_t::is_compressed(
					callback.get_space_flags())
				 && buf_page_is_compressed(
					src, callback.get_space_flags()))
				|| type == FIL_PAGE_PAGE_COMPRESSED_ENCRYPTED
				|| type == FIL_PAGE_PAGE_COMPRESSED;

			if (page_compressed && block->page.zip.data) {
				goto page_corrupted;
			}

			bool decrypted = false;
			byte* dst = io_buffer + i * size;
			bool frame_changed = false;
			uint key_version = buf_page_get_key_version(
				src, callback.get_space_flags());

			if (!encrypted) {
			} else if (!key_version) {
				if (block->page.id().page_no() == 0
				    && block->page.zip.data) {
					block->page.zip.data = src;
					frame_changed = true;
				} else if (!page_compressed
					   && type != FIL_PAGE_TYPE_XDES
					   && !block->page.zip.data) {
					block->page.frame = src;
					frame_changed = true;
				} else {
					ut_ad(dst != src);
					memcpy(dst, src, size);
				}
			} else {
				if (!buf_page_verify_crypt_checksum(
					src, callback.get_space_flags())) {
					goto page_corrupted;
				}

				if ((err = fil_space_decrypt(
					actual_space_id,
					callback.get_space_flags(),
					iter.crypt_data, dst,
					callback.physical_size(),
					src))) {
					goto func_exit;
				}

				decrypted = true;
				updated = true;
			}

			/* For full_crc32 format, skip checksum check
			after decryption. */
			bool skip_checksum_check = full_crc32 && encrypted;

			/* If the original page is page_compressed, we need
			to decompress it before adjusting further. */
			if (page_compressed) {
				ulint compress_length = fil_page_decompress(
					page_compress_buf, dst,
					callback.get_space_flags());
				ut_ad(compress_length != srv_page_size);
				if (compress_length == 0) {
					goto page_corrupted;
				}
				updated = true;
			} else if (!skip_checksum_check
				   && buf_page_is_corrupted(
					   false,
					   encrypted && !frame_changed
					   ? dst : src,
					   callback.get_space_flags())) {
				goto page_corrupted;
			}

			if ((err = callback(block)) != DB_SUCCESS) {
				goto func_exit;
			} else if (!updated) {
				updated = !!block->page.frame;
			}

			/* If tablespace is encrypted we use additional
			temporary scratch area where pages are read
			for decrypting readptr == crypt_io_buffer != io_buffer.

			Destination for decryption is a buffer pool block
			block->page.frame == dst == io_buffer that is updated.
			Pages that did not require decryption even when
			tablespace is marked as encrypted are not copied
			instead block->page.frame is set to src == readptr.

			For encryption we again use temporary scratch area
			writeptr != io_buffer == dst
			that is then written to the tablespace

			(1) For normal tables io_buffer == dst == writeptr
			(2) For only page compressed tables
			io_buffer == dst == writeptr
			(3) For encrypted (and page compressed)
			readptr != io_buffer == dst != writeptr
			*/

			ut_ad(!encrypted && !page_compressed ?
			      src == dst && dst == writeptr + (i * size):1);
			ut_ad(page_compressed && !encrypted ?
			      src == dst && dst == writeptr + (i * size):1);
			ut_ad(encrypted ?
			      src != dst && dst != writeptr + (i * size):1);

			/* When tablespace is encrypted or compressed its
			first page (i.e. page 0) is not encrypted or
			compressed and there is no need to copy frame. */
			if (encrypted && block->page.id().page_no() != 0) {
				byte *local_frame = callback.get_frame(block);
				ut_ad((writeptr + (i * size)) != local_frame);
				memcpy((writeptr + (i * size)), local_frame, size);
			}

			if (frame_changed) {
				if (block->page.zip.data) {
					block->page.zip.data = dst;
				} else {
					block->page.frame = dst;
				}
			}

			src =  io_buffer + (i * size);

			if (page_compressed) {
				updated = true;
				if (ulint len = fil_page_compress(
					    src,
					    page_compress_buf,
					    callback.get_space_flags(),
					    512,/* FIXME: proper block size */
					    encrypted)) {
					/* FIXME: remove memcpy() */
					memcpy(src, page_compress_buf, len);
					memset(src + len, 0,
					       srv_page_size - len);
				}
			}

			/* Encrypt the page if encryption was used. */
			if (encrypted && decrypted) {
				byte *dest = writeptr + i * size;

				byte* tmp = fil_encrypt_buf(
					iter.crypt_data,
					block->page.id().space(),
					block->page.id().page_no(),
					src, block->zip_size(), dest,
					full_crc32);

				if (tmp == src) {
					/* TODO: remove unnecessary memcpy's */
					ut_ad(dest != src);
					memcpy(dest, src, size);
				}

				updated = true;
			}

			/* Write checksum for the compressed full crc32 page.*/
			if (full_crc32 && page_compressed) {
				ut_ad(updated);
				byte* dest = writeptr + i * size;
				ut_d(bool comp = false);
				ut_d(bool corrupt = false);
				ulint size = buf_page_full_crc32_size(
					dest,
#ifdef UNIV_DEBUG
					&comp, &corrupt
#else
					NULL, NULL
#endif
				);
				ut_ad(!comp == (size == srv_page_size));
				ut_ad(!corrupt);
				mach_write_to_4(dest + (size - 4),
						my_crc32c(0, dest, size - 4));
			}
		}

		if (page_compressed && punch_hole) {
			err = fil_import_compress_fwrite(
				iter, full_crc32, offset, writeptr, n_bytes,
				!updated);

			if (err != DB_SUCCESS) {
				punch_hole = false;
				if (updated) {
					goto normal_write;
				}
			}
		} else if (updated) {
normal_write:
			/* A page was updated in the set, write it back. */
			err = os_file_write(IORequestWrite,
					    iter.filepath, iter.file,
					    writeptr, offset, n_bytes);

			if (err != DB_SUCCESS) {
				goto func_exit;
			}
		}
	}

func_exit:
	free(page_compress_buf);
	return err;
}

/**
Iterate over all or some pages in the tablespace.
@param dir_path      the path to data dir storing the tablespace
@param name          the table name
@param n_io_buffers  number of blocks to read and write together
@param callback      functor that will do the page queries or updates
@return	DB_SUCCESS or error code */
static
dberr_t
fil_tablespace_iterate(
/*===================*/
	const char *name,
	ulint n_io_buffers,
	AbstractCallback &callback,
	const char *dir_path)
{
	dberr_t		err;
	pfs_os_file_t	file;
	char*		filepath;

	ut_a(n_io_buffers > 0);
	ut_ad(!srv_read_only_mode);

	DBUG_EXECUTE_IF("ib_import_trigger_corruption_1",
			return(DB_CORRUPTION););

	table_name_t table_name(const_cast<char*>(name));
	filepath= fil_make_filepath(dir_path, table_name, IBD,
				    dir_path != nullptr);
	if (!filepath) {
		return(DB_OUT_OF_MEMORY);
	} else {
		bool	success;

		file = os_file_create_simple_no_error_handling(
			innodb_data_file_key, filepath,
			OS_FILE_OPEN, OS_FILE_READ_WRITE, false, &success);

		if (!success) {
			/* The following call prints an error message */
			os_file_get_last_error(true);
			sql_print_error("InnoDB: could not open the "
					"tablespace file %s.\n",
					filepath);
			ut_free(filepath);
			return DB_TABLESPACE_NOT_FOUND;
		} else {
			err = DB_SUCCESS;
		}
	}

	callback.set_file(filepath, file);

	os_offset_t	file_size = os_file_get_size(file);
	ut_a(file_size != (os_offset_t) -1);

	/* Allocate a page to read in the tablespace header, so that we
	can determine the page size and zip_size (if it is compressed).
	We allocate an extra page in case it is a compressed table. */

	byte*	page = static_cast<byte*>(aligned_malloc(2 * srv_page_size,
							 srv_page_size));

	buf_block_t* block = reinterpret_cast<buf_block_t*>
		(ut_zalloc_nokey(sizeof *block));
	block->page.frame = page;
	block->page.init(buf_page_t::UNFIXED + 1, page_id_t{~0ULL});

	/* Read the first page and determine the page size. */

	err = os_file_read(IORequestReadPartial, file, page, 0, srv_page_size,
			   nullptr);

	if (err == DB_SUCCESS) {
		err = callback.init(file_size, block);
	}

	if (err == DB_SUCCESS) {
		block->page.id_ = page_id_t(callback.get_space_id(), 0);
		if (ulint zip_size = callback.get_zip_size()) {
			page_zip_set_size(&block->page.zip, zip_size);
			/* ROW_FORMAT=COMPRESSED is not optimised for block IO
			for now. We do the IMPORT page by page. */
			n_io_buffers = 1;
		}

		fil_iterator_t	iter;

		/* read (optional) crypt data */
		iter.crypt_data = fil_space_read_crypt_data(
			callback.get_zip_size(), page);

		/* If tablespace is encrypted, it needs extra buffers */
		if (iter.crypt_data && n_io_buffers > 1) {
			/* decrease io buffers so that memory
			consumption will not double */
			n_io_buffers /= 2;
		}

		iter.file = file;
		iter.start = 0;
		iter.end = file_size;
		iter.filepath = filepath;
		iter.file_size = file_size;
		iter.n_io_buffers = n_io_buffers;

		size_t buf_size = (1 + iter.n_io_buffers) * srv_page_size;

		/* Add an extra page for compressed page scratch area. */
		iter.io_buffer = static_cast<byte*>(
			aligned_malloc(buf_size, srv_page_size));

		if (iter.crypt_data) {
			iter.crypt_io_buffer = static_cast<byte *>(
				aligned_malloc(buf_size, srv_page_size));
			iter.crypt_tmp_buffer = static_cast<byte *>(
				aligned_malloc(buf_size, CPU_LEVEL1_DCACHE_LINESIZE));
		} else {
			iter.crypt_io_buffer = NULL;
			iter.crypt_tmp_buffer = NULL;
		}

		if (block->page.zip.ssize) {
			ut_ad(iter.n_io_buffers == 1);
			block->page.frame = iter.io_buffer;
			block->page.zip.data = block->page.frame
				+ srv_page_size;
		}

		err = callback.run(iter, block);

		if (iter.crypt_data) {
			fil_space_destroy_crypt_data(&iter.crypt_data);
		}

		aligned_free(iter.crypt_tmp_buffer);
		aligned_free(iter.crypt_io_buffer);
		aligned_free(iter.io_buffer);
	}

	if (err == DB_SUCCESS) {
		ib::info() << "Sync to disk";

		if (!os_file_flush(file)) {
			ib::info() << "os_file_flush() failed!";
			err = DB_IO_ERROR;
		} else {
			ib::info() << "Sync to disk - done!";
		}
	}

	os_file_close(file);

	aligned_free(page);
	ut_free(filepath);
	ut_free(block);

	return(err);
}

<<<<<<< HEAD
/**
Iterate over all or some pages in the tablespace.
@param table         the table definiton in the server
@param n_io_buffers  number of blocks to read and write together
@param callback      functor that will do the page queries or updates
@return DB_SUCCESS or error code */
static dberr_t fil_tablespace_iterate(dict_table_t *table, ulint n_io_buffers,
                                      AbstractCallback &callback)
{
  /* Make sure the data_dir_path is set. */
  dict_get_and_save_data_dir_path(table);
  ut_ad(!DICT_TF_HAS_DATA_DIR(table->flags) || table->data_dir_path);
  const char *data_dir_path= DICT_TF_HAS_DATA_DIR(table->flags)
    ? table->data_dir_path : nullptr;
  return fil_tablespace_iterate(table->name.m_name, n_io_buffers, callback,
                                data_dir_path);
=======
static void row_import_autoinc(dict_table_t *table, row_prebuilt_t *prebuilt,
                               uint64_t autoinc)
{
  if (!table->persistent_autoinc)
  {
    ut_ad(!autoinc);
    return;
  }

  if (autoinc)
  {
    btr_write_autoinc(dict_table_get_first_index(table), autoinc - 1);
  autoinc_set:
    table->autoinc= autoinc;
    sql_print_information("InnoDB: %`.*s.%`s autoinc value set to " UINT64PF,
                          int(table->name.dblen()), table->name.m_name,
                          table->name.basename(), autoinc);
  }
  else if (TABLE *t= prebuilt->m_mysql_table)
  {
    if (const Field *ai= t->found_next_number_field)
    {
      autoinc= 1 +
        btr_read_autoinc_with_fallback(table, innodb_col_no(ai),
                                       t->s->mysql_version,
                                       innobase_get_int_col_max_value(ai));
      goto autoinc_set;
    }
  }
}

/** Update the virtual column position in SYS_COLUMNS and SYS_VIRTUAL
@param  table_id   table identifier
@param  new_pos    position value
@param  trx        transaction
@return DB_SUCCESS or error code */
dberr_t update_vcol_pos(table_id_t table_id, ulint new_pos, trx_t *trx)
{
  pars_info_t *info= pars_info_create();
  pars_info_add_ull_literal(info, "id", table_id);
  pars_info_add_int4_literal(info, "old_pos", new_pos - 1);
  DBUG_EXECUTE_IF("ib_import_vcol_update_fail",
                  return DB_DUPLICATE_KEY;);
  return que_eval_sql(info,
                      "PROCEDURE UPDATE_VCOL () IS\n"
                      "BEGIN\n"
		      "UPDATE SYS_COLUMNS SET POS = POS + 1 "
		      "WHERE TABLE_ID= :id AND POS = :old_pos;\n"
		      "UPDATE SYS_VIRTUAL SET POS = POS + 1 "
		      "WHERE TABLE_ID= :id AND POS = :old_pos;\n"
		      "END\n;", trx);
}

/**
1) Update the position of the columns and
2) Insert the hidden fts doc id in the sys columns table
3) Insert the hidden fts doc id in the sys indexes and
sys_fields table
@param  table   table to be imported
@param  fts_pos position of fts doc id column
@param  trx     transaction
@return DB_SUCCESS or error code */
static
dberr_t innodb_insert_hidden_fts_col(dict_table_t* table,
                                     ulint  fts_pos,
                                     trx_t* trx)
{
  dict_index_t* fts_idx=
    dict_table_get_index_on_name(table, FTS_DOC_ID_INDEX_NAME);
  if (!fts_idx) return DB_ERROR;
  for (ulint new_i= 0; new_i < table->n_v_cols; new_i++)
  {
    ulint pos= dict_create_v_col_pos(
                 table->v_cols[new_i].v_pos,
		 table->v_cols[new_i].m_col.ind);
    if (dberr_t err= update_vcol_pos(table->id, pos, trx))
      return err;
  }
  pars_info_t *info= pars_info_create();
  pars_info_add_ull_literal(info, "id", table->id);
  dict_hdr_get_new_id(NULL, &fts_idx->id, NULL);
  pars_info_add_ull_literal(info, "idx_id", fts_idx->id);
  pars_info_add_int4_literal(info, "pos", fts_pos);
  pars_info_add_int4_literal(info, "space", fts_idx->table->space_id);
  pars_info_add_int4_literal(info, "page_no", fts_idx->page);

  return que_eval_sql(info,
                      "PROCEDURE ADD_FTS_COL () IS\n"
		      "BEGIN\n"
		      "INSERT INTO SYS_COLUMNS VALUES"
                      "(:id,:pos,'FTS_DOC_ID',6, 1795, 8, 0);\n"
                      "UPDATE SYS_TABLES SET N_COLS = N_COLS + 1"
		      " WHERE ID = :id;\n"
		      "INSERT INTO SYS_INDEXES VALUES"
		      "(:id, :idx_id, 'FTS_DOC_ID_INDEX', 1,"
		      " 2, :space, :page_no, 50);\n"
                      "INSERT INTO SYS_FIELDS VALUES"
		      "(:idx_id, 1, 'FTS_DOC_ID');\n"
		      "END;\n", trx);
>>>>>>> 683fbced
}

/*****************************************************************//**
Imports a tablespace. The space id in the .ibd file must match the space id
of the table in the data dictionary.
@return error code or DB_SUCCESS */
dberr_t
row_import_for_mysql(
/*=================*/
	dict_table_t*	table,		/*!< in/out: table */
	row_prebuilt_t*	prebuilt)	/*!< in: prebuilt struct in MySQL */
{
	dberr_t		err;
	ib_uint64_t	autoinc = 0;
	char*		filepath = NULL;
	trx_t*		trx = prebuilt->trx;

	/* The caller assured that this is not read_only_mode and that no
	temorary tablespace is being imported. */
	ut_ad(!srv_read_only_mode);
	ut_ad(!table->is_temporary());

	ut_ad(table->space_id);
	ut_ad(table->space_id < SRV_SPACE_ID_UPPER_BOUND);
	ut_ad(trx);
	ut_ad(trx->state == TRX_STATE_ACTIVE);
	ut_ad(!table->is_readable());
	ut_ad(prebuilt->table == table);

#ifdef BTR_CUR_HASH_ADAPT
	/* On DISCARD TABLESPACE, we did not drop any adaptive hash
	index entries. If we replaced the discarded tablespace with a
	smaller one here, there could still be some adaptive hash
	index entries that point to cached garbage pages in the buffer
	pool, because PageConverter::operator() only evicted those
	pages that were replaced by the imported pages. We must
	detach any remaining adaptive hash index entries, because the
	adaptive hash index must be a subset of the table contents;
	false positives are not tolerated. */
	for (dict_index_t* index = UT_LIST_GET_FIRST(table->indexes); index;
	     index = UT_LIST_GET_NEXT(indexes, index)) {
		index = index->clone_if_needed();
	}
#endif /* BTR_CUR_HASH_ADAPT */
	UT_LIST_GET_FIRST(table->indexes)->clear_instant_alter();

	/* Assign an undo segment for the transaction, so that the
	transaction will be recovered after a crash. */

	/* TODO: Do not write any undo log for the IMPORT cleanup. */
	{
		mtr_t mtr;
		mtr.start();
		trx_undo_assign(trx, &err, &mtr);
		mtr.commit();
	}

	DBUG_EXECUTE_IF("ib_import_undo_assign_failure",
			err = DB_TOO_MANY_CONCURRENT_TRXS;);

	if (err == DB_SUCCESS && !trx->has_logged_persistent()) {
		err = DB_TOO_MANY_CONCURRENT_TRXS;
	}
	if (err != DB_SUCCESS) {
		return row_import_cleanup(prebuilt, err);
	}

	trx->op_info = "read meta-data file";

	row_import	cfg;
	THD* thd = trx->mysql_thd;
	err = row_import_read_cfg(table, thd, cfg);

	/* Check if the table column definitions match the contents
	of the config file. */

	if (err == DB_SUCCESS) {

		if (cfg.need_hidden_fts(table)) {
			cfg.m_table = table = build_fts_hidden_table(
						table, cfg);
		}

		err = handle_instant_metadata(table, cfg);
		if (err != DB_SUCCESS) {
import_error:
			return row_import_error(
					prebuilt, err, table);
		}

		/* We have a schema file, try and match it with our
		data dictionary. */

		err = cfg.match_schema(thd);

		/* Update index->page and SYS_INDEXES.PAGE_NO to match the
		B-tree root page numbers in the tablespace. Use the index
		name from the .cfg file to find match. */

		if (err == DB_SUCCESS) {
			cfg.set_root_by_name();
			autoinc = cfg.m_autoinc;
		}

		DBUG_EXECUTE_IF("ib_import_set_index_root_failure",
				err = DB_TOO_MANY_CONCURRENT_TRXS;);

	} else if (cfg.m_missing) {
		/* We don't have a schema file, we will have to discover
		the index root pages from the .ibd file and skip the schema
		matching step. */

		ut_a(err == DB_FAIL);

		cfg.m_zip_size = 0;

		if (UT_LIST_GET_LEN(table->indexes) > 1) {
			ib_errf(thd, IB_LOG_LEVEL_ERROR,
				ER_INTERNAL_ERROR,
				"Drop all secondary indexes before importing "
				"table %s when .cfg file is missing.",
				table->name.m_name);
			err = DB_ERROR;
			goto import_error;
		}

		FetchIndexRootPages	fetchIndexRootPages(table, trx);

		err = fil_tablespace_iterate(
			table, IO_BUFFER_SIZE(srv_page_size),
			fetchIndexRootPages);

		if (err == DB_SUCCESS) {

			err = fetchIndexRootPages.build_row_import(&cfg);

			/* Update index->page and SYS_INDEXES.PAGE_NO
			to match the B-tree root page numbers in the
			tablespace. */

			if (err == DB_SUCCESS) {
				err = cfg.set_root_by_heuristic();

				if (err == DB_SUCCESS) {
					err = handle_instant_metadata(table,
								      cfg);
				}
			}
		}
	}

	if (err != DB_SUCCESS) {
		goto import_error;
	}

	trx->op_info = "importing tablespace";

	ib::info() << "Phase I - Update all pages";

	/* Iterate over all the pages and do the sanity checking and
	the conversion required to import the tablespace. */

	PageConverter	converter(&cfg, table->space_id, trx);

	/* Set the IO buffer size in pages. */

	err = fil_tablespace_iterate(
		table, IO_BUFFER_SIZE(cfg.m_zip_size ? cfg.m_zip_size
				      : srv_page_size), converter);

	DBUG_EXECUTE_IF("ib_import_reset_space_and_lsn_failure",
			err = DB_TOO_MANY_CONCURRENT_TRXS;);

	if (err != DB_SUCCESS) {
		char	table_name[MAX_FULL_NAME_LEN + 1];

		innobase_format_name(
			table_name, sizeof(table_name),
			table->name.m_name);

		if (err != DB_DECRYPTION_FAILED) {

			ib_errf(thd, IB_LOG_LEVEL_ERROR,
				ER_INTERNAL_ERROR,
			"Error importing tablespace for table %s : %s",
				table_name, ut_strerr(err));
		}

		goto import_error;
	}

	/* If the table is stored in a remote tablespace, we need to
	determine that filepath from the link file and system tables.
	Find the space ID in SYS_TABLES since this is an ALTER TABLE. */
	dict_get_and_save_data_dir_path(table);

	ut_ad(!DICT_TF_HAS_DATA_DIR(table->flags) || table->data_dir_path);
	const char *data_dir_path = DICT_TF_HAS_DATA_DIR(table->flags)
		? table->data_dir_path : nullptr;
	fil_space_t::name_type name{
		table->name.m_name, strlen(table->name.m_name)};

	filepath = fil_make_filepath(data_dir_path, name, IBD,
				     data_dir_path != nullptr);

	DBUG_EXECUTE_IF(
		"ib_import_OOM_15",
		ut_free(filepath);
		filepath = NULL;
	);

	if (filepath == NULL) {
		return row_import_cleanup(prebuilt, DB_OUT_OF_MEMORY);
	}

	/* Open the tablespace so that we can access via the buffer pool.
	The tablespace is initially opened as a temporary one, because
	we will not be writing any redo log for it before we have invoked
	fil_space_t::set_imported() to declare it a persistent tablespace. */

	table->space = fil_ibd_open(
		2, FIL_TYPE_IMPORT, table->space_id,
		dict_tf_to_fsp_flags(table->flags), name, filepath, &err);

	ut_ad((table->space == NULL) == (err != DB_SUCCESS));
	DBUG_EXECUTE_IF("ib_import_open_tablespace_failure",
			err = DB_TABLESPACE_NOT_FOUND; table->space = NULL;);

	if (!table->space) {
		ib_senderrf(thd, IB_LOG_LEVEL_ERROR,
			ER_GET_ERRMSG,
			err, ut_strerr(err), filepath);
	}

	ut_free(filepath);

	if (err != DB_SUCCESS) {
		return row_import_cleanup(prebuilt, err);
	}

	/* The first index must always be the clustered index. */

	dict_index_t*	index = dict_table_get_first_index(table);

	if (!dict_index_is_clust(index)) {
		err = DB_CORRUPTION;
		goto import_error;
	}

	/* Update the Btree segment headers for index node and
	leaf nodes in the root page. Set the new space id. */

	err = btr_root_adjust_on_import(index);

	DBUG_EXECUTE_IF("ib_import_cluster_root_adjust_failure",
			err = DB_CORRUPTION;);

	if (err != DB_SUCCESS) {
		goto import_error;
	} else if (cfg.requires_purge(index->name)) {

		/* Purge any delete-marked records that couldn't be
		purged during the page conversion phase from the
		cluster index. */

		IndexPurge	purge(trx, index);

		trx->op_info = "cluster: purging delete marked records";

		err = purge.garbage_collect();

		trx->op_info = "";
	}

	DBUG_EXECUTE_IF("ib_import_cluster_failure", err = DB_CORRUPTION;);

	if (err != DB_SUCCESS) {
		goto import_error;
	}

	/* For secondary indexes, purge any records that couldn't be purged
	during the page conversion phase. */

	err = row_import_adjust_root_pages_of_secondary_indexes(
		trx, table, cfg);

	DBUG_EXECUTE_IF("ib_import_sec_root_adjust_failure",
			err = DB_CORRUPTION;);

	if (err != DB_SUCCESS) {
		goto import_error;
	}

	ib::info() << "Phase III - Flush changes to disk";

	/* Ensure that all pages dirtied during the IMPORT make it to disk.
	The only dirty pages generated should be from the pessimistic purge
	of delete marked records that couldn't be purged in Phase I. */
	while (buf_flush_list_space(table->space));

	for (ulint count = 0; table->space->referenced(); count++) {
		/* Issue a warning every 10.24 seconds, starting after
		2.56 seconds */
		if ((count & 511) == 128) {
			ib::warn() << "Waiting for flush to complete on "
				   << prebuilt->table->name;
		}
		std::this_thread::sleep_for(std::chrono::milliseconds(20));
	}

	ib::info() << "Phase IV - Flush complete";
	/* Set tablespace purpose as FIL_TYPE_TABLESPACE,
	so that rollback can go ahead smoothly */
	table->space->set_imported();

	err = lock_sys_tables(trx);
	if (err != DB_SUCCESS) {
		goto import_error;
	}
	/* The dictionary latches will be released in in row_import_cleanup()
	after the transaction commit, for both success and error. */

	row_mysql_lock_data_dictionary(trx);

	if (prebuilt->table != table) {
		/* Add fts_doc_id and fts_doc_idx in data dictionary */
		err = innodb_insert_hidden_fts_col(
			table, cfg.find_col(FTS_DOC_ID_COL_NAME), trx);
                DBUG_EXECUTE_IF("ib_import_fts_error",
				err= DB_DUPLICATE_KEY;);
		if (err != DB_SUCCESS) {
			goto import_error;
		}
	}
	/* Update the root pages of the table's indexes. */
	err = row_import_update_index_root(trx, table, false);

	if (err != DB_SUCCESS) {
		goto import_error;
	}

	err = row_import_update_discarded_flag(trx, table->id, false);

	if (err != DB_SUCCESS) {
		goto import_error;
	}

	table->file_unreadable = false;
	table->flags2 &= ~DICT_TF2_DISCARDED & ((1U << DICT_TF2_BITS) - 1);

	/* Set autoinc value read from .cfg file, if one was specified.
	Otherwise, read the PAGE_ROOT_AUTO_INC and set it to table autoinc. */
	row_import_autoinc(table, prebuilt, autoinc);

<<<<<<< HEAD
	return row_import_cleanup(prebuilt, err);
}

/** Prepare the create info to create a new stub table for import.
@param thd          Connection
@param name         Table name, format: "db/table_name".
@param create_info  The create info for creating a stub.
@return ER_ error code
@retval 0 on success */
int prepare_create_stub_for_import(THD *thd, const char *name,
                                   HA_CREATE_INFO& create_info)
{
  DBUG_ENTER("prepare_create_stub_for_import");
  FetchIndexRootPages fetchIndexRootPages;
  if (fil_tablespace_iterate(name, IO_BUFFER_SIZE(srv_page_size),
                             fetchIndexRootPages, fil_path_to_mysql_datadir)
      != DB_SUCCESS)
  {
    const char *ibd_path= fil_make_filepath(
      fil_path_to_mysql_datadir, table_name_t(const_cast<char*>(name)), IBD,
      true);
    if (!ibd_path)
      return(ER_ENGINE_OUT_OF_MEMORY);
    sql_print_error("InnoDB: failed to get row format from %s.\n",
                    ibd_path);
    DBUG_RETURN(ER_INNODB_IMPORT_ERROR);
  }
  create_info.init();
  /* get the row format from ibd. */
  create_info.row_type= fetchIndexRootPages.m_row_format;
  /* if .cfg exists, get the row format from cfg, and compare with
  ibd, report error if different, except when cfg reports
  compact/dynamic and ibd reports not_used (indicating either compact
  or dynamic but not sure) */
  const enum row_type row_type_from_cfg=
    get_row_type_from_cfg(fil_path_to_mysql_datadir, name, thd);
  if (row_type_from_cfg != ROW_TYPE_NOT_USED)
  {
    /* if ibd reports not_used but cfg reports compact or dynamic, go
    with cfg. */
    if (create_info.row_type != row_type_from_cfg &&
        !((row_type_from_cfg == ROW_TYPE_COMPACT ||
           row_type_from_cfg == ROW_TYPE_DYNAMIC) &&
          create_info.row_type == ROW_TYPE_NOT_USED))
    {
      sql_print_error(
        "InnoDB: cfg and ibd disagree on row format for table %s.\n",
        name);
      DBUG_RETURN(ER_INNODB_IMPORT_ERROR);
    }
    else
      create_info.row_type= row_type_from_cfg;
  }
  else if (create_info.row_type == ROW_TYPE_NOT_USED)
    create_info.row_type= ROW_TYPE_DYNAMIC;
  DBUG_RETURN(0);
=======
	return row_import_cleanup(prebuilt, err, table);
>>>>>>> 683fbced
}<|MERGE_RESOLUTION|>--- conflicted
+++ resolved
@@ -4552,7 +4552,6 @@
 	return(err);
 }
 
-<<<<<<< HEAD
 /**
 Iterate over all or some pages in the tablespace.
 @param table         the table definiton in the server
@@ -4569,7 +4568,8 @@
     ? table->data_dir_path : nullptr;
   return fil_tablespace_iterate(table->name.m_name, n_io_buffers, callback,
                                 data_dir_path);
-=======
+}
+
 static void row_import_autoinc(dict_table_t *table, row_prebuilt_t *prebuilt,
                                uint64_t autoinc)
 {
@@ -4669,7 +4669,6 @@
                       "INSERT INTO SYS_FIELDS VALUES"
 		      "(:idx_id, 1, 'FTS_DOC_ID');\n"
 		      "END;\n", trx);
->>>>>>> 683fbced
 }
 
 /*****************************************************************//**
@@ -5024,8 +5023,7 @@
 	Otherwise, read the PAGE_ROOT_AUTO_INC and set it to table autoinc. */
 	row_import_autoinc(table, prebuilt, autoinc);
 
-<<<<<<< HEAD
-	return row_import_cleanup(prebuilt, err);
+	return row_import_cleanup(prebuilt, err, table);
 }
 
 /** Prepare the create info to create a new stub table for import.
@@ -5081,7 +5079,4 @@
   else if (create_info.row_type == ROW_TYPE_NOT_USED)
     create_info.row_type= ROW_TYPE_DYNAMIC;
   DBUG_RETURN(0);
-=======
-	return row_import_cleanup(prebuilt, err, table);
->>>>>>> 683fbced
 }