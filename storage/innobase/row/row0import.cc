/*****************************************************************************

<<<<<<< HEAD
Copyright (c) 2012, 2016, Oracle and/or its affiliates. All Rights Reserved.
Copyright (c) 2015, 2018, MariaDB Corporation.
=======
Copyright (c) 2012, 2018, Oracle and/or its affiliates. All Rights Reserved.
>>>>>>> 5883c690

This program is free software; you can redistribute it and/or modify it under
the terms of the GNU General Public License as published by the Free Software
Foundation; version 2 of the License.

This program is distributed in the hope that it will be useful, but WITHOUT
ANY WARRANTY; without even the implied warranty of MERCHANTABILITY or FITNESS
FOR A PARTICULAR PURPOSE. See the GNU General Public License for more details.

You should have received a copy of the GNU General Public License along with
this program; if not, write to the Free Software Foundation, Inc.,
51 Franklin Street, Suite 500, Boston, MA 02110-1335 USA

*****************************************************************************/

/**************************************************//**
@file row/row0import.cc
Import a tablespace to a running instance.

Created 2012-02-08 by Sunny Bains.
*******************************************************/

#include "row0import.h"

#ifdef UNIV_NONINL
#include "row0import.ic"
#endif

#include "btr0pcur.h"
#include "que0que.h"
#include "dict0boot.h"
#include "ibuf0ibuf.h"
#include "pars0pars.h"
#include "row0upd.h"
#include "row0sel.h"
#include "row0mysql.h"
#include "srv0start.h"
#include "row0quiesce.h"

#include <vector>

/** The size of the buffer to use for IO. Note: os_file_read() doesn't expect
reads to fail. If you set the buffer size to be greater than a multiple of the
file size then it will assert. TODO: Fix this limitation of the IO functions.
@param n - page size of the tablespace.
@retval number of pages */
#define IO_BUFFER_SIZE(n)	((1024 * 1024) / n)

/** For gathering stats on records during phase I */
struct row_stats_t {
	ulint		m_n_deleted;		/*!< Number of deleted records
						found in the index */

	ulint		m_n_purged;		/*!< Number of records purged
						optimisatically */

	ulint		m_n_rows;		/*!< Number of rows */

	ulint		m_n_purge_failed;	/*!< Number of deleted rows
						that could not be purged */
};

/** Index information required by IMPORT. */
struct row_index_t {
	index_id_t	m_id;			/*!< Index id of the table
						in the exporting server */
	byte*		m_name;			/*!< Index name */

	ulint		m_space;		/*!< Space where it is placed */

	ulint		m_page_no;		/*!< Root page number */

	ulint		m_type;			/*!< Index type */

	ulint		m_trx_id_offset;	/*!< Relevant only for clustered
						indexes, offset of transaction
						id system column */

	ulint		m_n_user_defined_cols;	/*!< User defined columns */

	ulint		m_n_uniq;		/*!< Number of columns that can
						uniquely identify the row */

	ulint		m_n_nullable;		/*!< Number of nullable
						columns */

	ulint		m_n_fields;		/*!< Total number of fields */

	dict_field_t*	m_fields;		/*!< Index fields */

	const dict_index_t*
			m_srv_index;		/*!< Index instance in the
						importing server */

	row_stats_t	m_stats;		/*!< Statistics gathered during
						the import phase */

};

/** Meta data required by IMPORT. */
struct row_import {
	row_import() UNIV_NOTHROW
		:
		m_table(),
		m_version(),
		m_hostname(),
		m_table_name(),
		m_autoinc(),
		m_page_size(),
		m_flags(),
		m_n_cols(),
		m_cols(),
		m_col_names(),
		m_n_indexes(),
		m_indexes(),
		m_missing(true) { }

	~row_import() UNIV_NOTHROW;

	/**
	Find the index entry in in the indexes array.
	@param name - index name
	@return instance if found else 0. */
	row_index_t* get_index(const char* name) const UNIV_NOTHROW;

	/**
	Get the number of rows in the index.
	@param name - index name
	@return number of rows (doesn't include delete marked rows). */
	ulint	get_n_rows(const char* name) const UNIV_NOTHROW;

	/**
	Find the ordinal value of the column name in the cfg table columns.
	@param name - of column to look for.
	@return ULINT_UNDEFINED if not found. */
	ulint find_col(const char* name) const UNIV_NOTHROW;

	/**
	Get the number of rows for which purge failed during the convert phase.
	@param name - index name
	@return number of rows for which purge failed. */
	ulint	get_n_purge_failed(const char* name) const UNIV_NOTHROW;

	/**
	Check if the index is clean. ie. no delete-marked records
	@param name - index name
	@return true if index needs to be purged. */
	bool requires_purge(const char* name) const UNIV_NOTHROW
	{
		return(get_n_purge_failed(name) > 0);
	}

	/**
	Set the index root <space, pageno> using the index name */
	void set_root_by_name() UNIV_NOTHROW;

	/**
	Set the index root <space, pageno> using a heuristic
	@return DB_SUCCESS or error code */
	dberr_t set_root_by_heuristic() UNIV_NOTHROW;

	/** Check if the index schema that was read from the .cfg file
	matches the in memory index definition.
	Note: It will update row_import_t::m_srv_index to map the meta-data
	read from the .cfg file to the server index instance.
	@return DB_SUCCESS or error code. */
	dberr_t match_index_columns(
		THD*			thd,
		const dict_index_t*	index) UNIV_NOTHROW;

	/**
	Check if the table schema that was read from the .cfg file matches the
	in memory table definition.
	@param thd - MySQL session variable
	@return DB_SUCCESS or error code. */
	dberr_t match_table_columns(
		THD*			thd) UNIV_NOTHROW;

	/**
	Check if the table (and index) schema that was read from the .cfg file
	matches the in memory table definition.
	@param thd - MySQL session variable
	@return DB_SUCCESS or error code. */
	dberr_t match_schema(
		THD*			thd) UNIV_NOTHROW;

	dict_table_t*	m_table;		/*!< Table instance */

	ulint		m_version;		/*!< Version of config file */

	byte*		m_hostname;		/*!< Hostname where the
						tablespace was exported */
	byte*		m_table_name;		/*!< Exporting instance table
						name */

	ib_uint64_t	m_autoinc;		/*!< Next autoinc value */

	ulint		m_page_size;		/*!< Tablespace page size */

	ulint		m_flags;		/*!< Table flags */

	ulint		m_n_cols;		/*!< Number of columns in the
						meta-data file */

	dict_col_t*	m_cols;			/*!< Column data */

	byte**		m_col_names;		/*!< Column names, we store the
						column naems separately becuase
						there is no field to store the
						value in dict_col_t */

	ulint		m_n_indexes;		/*!< Number of indexes,
						including clustered index */

	row_index_t*	m_indexes;		/*!< Index meta data */

	bool		m_missing;		/*!< true if a .cfg file was
						found and was readable */
};

/** Use the page cursor to iterate over records in a block. */
class RecIterator {
public:
	/**
	Default constructor */
	RecIterator() UNIV_NOTHROW
	{
		memset(&m_cur, 0x0, sizeof(m_cur));
	}

	/**
	Position the cursor on the first user record. */
	void	open(buf_block_t* block) UNIV_NOTHROW
	{
		page_cur_set_before_first(block, &m_cur);

		if (!end()) {
			next();
		}
	}

	/**
	Move to the next record. */
	void	next() UNIV_NOTHROW
	{
		page_cur_move_to_next(&m_cur);
	}

	/**
	@return the current record */
	rec_t*	current() UNIV_NOTHROW
	{
		ut_ad(!end());
		return(page_cur_get_rec(&m_cur));
	}

	/**
	@return true if cursor is at the end */
	bool	end() UNIV_NOTHROW
	{
		return(page_cur_is_after_last(&m_cur) == TRUE);
	}

	/** Remove the current record
	@return true on success */
	bool remove(
		const dict_index_t*	index,
		page_zip_des_t*		page_zip,
		ulint*			offsets) UNIV_NOTHROW
	{
		/* We can't end up with an empty page unless it is root. */
		if (page_get_n_recs(m_cur.block->frame) <= 1) {
			return(false);
		}

		return(page_delete_rec(index, &m_cur, page_zip, offsets));
	}

private:
	page_cur_t	m_cur;
};

/** Class that purges delete marked reocords from indexes, both secondary
and cluster. It does a pessimistic delete. This should only be done if we
couldn't purge the delete marked reocrds during Phase I. */
class IndexPurge {
public:
	/** Constructor
	@param trx - the user transaction covering the import tablespace
	@param index - to be imported
	@param space_id - space id of the tablespace */
	IndexPurge(
		trx_t*		trx,
		dict_index_t*	index) UNIV_NOTHROW
		:
		m_trx(trx),
		m_index(index),
		m_n_rows(0)
	{
		ib_logf(IB_LOG_LEVEL_INFO,
			"Phase II - Purge records from index %s",
			index->name);
	}

	/** Descructor */
	~IndexPurge() UNIV_NOTHROW { }

	/** Purge delete marked records.
	@return DB_SUCCESS or error code. */
	dberr_t	garbage_collect() UNIV_NOTHROW;

	/** The number of records that are not delete marked.
	@return total records in the index after purge */
	ulint	get_n_rows() const UNIV_NOTHROW
	{
		return(m_n_rows);
	}

private:
	/**
	Begin import, position the cursor on the first record. */
	void	open() UNIV_NOTHROW;

	/**
	Close the persistent curosr and commit the mini-transaction. */
	void	close() UNIV_NOTHROW;

	/**
	Position the cursor on the next record.
	@return DB_SUCCESS or error code */
	dberr_t	next() UNIV_NOTHROW;

	/**
	Store the persistent cursor position and reopen the
	B-tree cursor in BTR_MODIFY_TREE mode, because the
	tree structure may be changed during a pessimistic delete. */
	void	purge_pessimistic_delete() UNIV_NOTHROW;

	/**
	Purge delete-marked records.
	@param offsets - current row offsets. */
	void	purge() UNIV_NOTHROW;

protected:
	// Disable copying
	IndexPurge();
	IndexPurge(const IndexPurge&);
	IndexPurge &operator=(const IndexPurge&);

private:
	trx_t*			m_trx;		/*!< User transaction */
	mtr_t			m_mtr;		/*!< Mini-transaction */
	btr_pcur_t		m_pcur;		/*!< Persistent cursor */
	dict_index_t*		m_index;	/*!< Index to be processed */
	ulint			m_n_rows;	/*!< Records in index */
};

/** Functor that is called for each physical page that is read from the
tablespace file.  */
class AbstractCallback : public PageCallback {
public:
	/** Constructor
	@param trx - covering transaction */
	AbstractCallback(trx_t* trx)
		:
		m_trx(trx),
		m_space(ULINT_UNDEFINED),
		m_xdes(),
		m_xdes_page_no(ULINT_UNDEFINED),
		m_space_flags(ULINT_UNDEFINED),
		m_table_flags(ULINT_UNDEFINED) UNIV_NOTHROW { }

	/**
	Free any extent descriptor instance */
	virtual ~AbstractCallback()
	{
		delete [] m_xdes;
	}

	/** Determine the page size to use for traversing the tablespace
	@param file_size - size of the tablespace file in bytes
	@param block - contents of the first page in the tablespace file.
	@retval DB_SUCCESS or error code. */
	virtual dberr_t init(
		os_offset_t		file_size,
		const buf_block_t*	block) UNIV_NOTHROW;

	/** @return true if compressed table. */
	bool is_compressed_table() const UNIV_NOTHROW
	{
		return(get_zip_size() > 0);
	}

protected:
	/**
	Get the data page depending on the table type, compressed or not.
	@param block - block read from disk
	@retval the buffer frame */
	buf_frame_t* get_frame(buf_block_t* block) const UNIV_NOTHROW
	{
		if (is_compressed_table()) {
			return(block->page.zip.data);
		}

		return(buf_block_get_frame(block));
	}

	/** Check for session interrupt. If required we could
	even flush to disk here every N pages.
	@retval DB_SUCCESS or error code */
	dberr_t periodic_check() UNIV_NOTHROW
	{
		if (trx_is_interrupted(m_trx)) {
			return(DB_INTERRUPTED);
		}

		return(DB_SUCCESS);
	}

	/**
	Get the physical offset of the extent descriptor within the page.
	@param page_no - page number of the extent descriptor
	@param page - contents of the page containing the extent descriptor.
	@return the start of the xdes array in a page */
	const xdes_t* xdes(
		ulint		page_no,
		const page_t*	page) const UNIV_NOTHROW
	{
		ulint	offset;

		offset = xdes_calc_descriptor_index(get_zip_size(), page_no);

		return(page + XDES_ARR_OFFSET + XDES_SIZE * offset);
	}

	/**
	Set the current page directory (xdes). If the extent descriptor is
	marked as free then free the current extent descriptor and set it to
	0. This implies that all pages that are covered by this extent
	descriptor are also freed.

	@param page_no - offset of page within the file
	@param page - page contents
	@return DB_SUCCESS or error code. */
	dberr_t	set_current_xdes(
		ulint		page_no,
		const page_t*	page) UNIV_NOTHROW
	{
		m_xdes_page_no = page_no;

		delete[] m_xdes;

		m_xdes = 0;

		ulint		state;
		const xdes_t*	xdesc = page + XDES_ARR_OFFSET;

		state = mach_read_ulint(xdesc + XDES_STATE, MLOG_4BYTES);

		if (state != XDES_FREE) {

			m_xdes = new(std::nothrow) xdes_t[m_page_size];

			/* Trigger OOM */
			DBUG_EXECUTE_IF("ib_import_OOM_13",
					delete [] m_xdes; m_xdes = 0;);

			if (m_xdes == 0) {
				return(DB_OUT_OF_MEMORY);
			}

			memcpy(m_xdes, page, m_page_size);
		}

		return(DB_SUCCESS);
	}

	/**
	@return true if it is a root page */
	bool is_root_page(const page_t* page) const UNIV_NOTHROW
	{
		ut_ad(fil_page_get_type(page) == FIL_PAGE_INDEX);

		return(mach_read_from_4(page + FIL_PAGE_NEXT) == FIL_NULL
		       && mach_read_from_4(page + FIL_PAGE_PREV) == FIL_NULL);
	}

	/**
	Check if the page is marked as free in the extent descriptor.
	@param page_no - page number to check in the extent descriptor.
	@return true if the page is marked as free */
	bool is_free(ulint page_no) const UNIV_NOTHROW
	{
		ut_a(xdes_calc_descriptor_page(get_zip_size(), page_no)
		     == m_xdes_page_no);

		if (m_xdes != 0) {
			const xdes_t*	xdesc = xdes(page_no, m_xdes);
			ulint		pos = page_no % FSP_EXTENT_SIZE;

			return(xdes_get_bit(xdesc, XDES_FREE_BIT, pos));
		}

		/* If the current xdes was free, the page must be free. */
		return(true);
	}

protected:
	/** Covering transaction. */
	trx_t*			m_trx;

	/** Space id of the file being iterated over. */
	ulint			m_space;

	/** Minimum page number for which the free list has not been
	initialized: the pages >= this limit are, by definition, free;
	note that in a single-table tablespace where size < 64 pages,
	this number is 64, i.e., we have initialized the space about
	the first extent, but have not physically allocted those pages
	to the file. @see FSP_LIMIT. */
	ulint			m_free_limit;

	/** Current size of the space in pages */
	ulint			m_size;

	/** Current extent descriptor page */
	xdes_t*			m_xdes;

	/** Physical page offset in the file of the extent descriptor */
	ulint			m_xdes_page_no;

	/** Flags value read from the header page */
	ulint			m_space_flags;

	/** Derived from m_space_flags and row format type, the row format
	type is determined from the page header. */
	ulint			m_table_flags;
};

/** Determine the page size to use for traversing the tablespace
@param file_size - size of the tablespace file in bytes
@param block - contents of the first page in the tablespace file.
@retval DB_SUCCESS or error code. */
dberr_t
AbstractCallback::init(
	os_offset_t		file_size,
	const buf_block_t*	block) UNIV_NOTHROW
{
	const page_t*		page = block->frame;

	m_space_flags = fsp_header_get_flags(page);

	/* Since we don't know whether it is a compressed table
	or not, the data is always read into the block->frame. */

	dberr_t	err = set_zip_size(block->frame);

	if (err != DB_SUCCESS) {
		return(DB_CORRUPTION);
	}

	/* Set the page size used to traverse the tablespace. */

	m_page_size = (is_compressed_table())
		? get_zip_size() : fsp_flags_get_page_size(m_space_flags);

	if (m_page_size == 0) {
		ib_logf(IB_LOG_LEVEL_ERROR, "Page size is 0");
		return(DB_CORRUPTION);
	} else if (!is_compressed_table() && m_page_size != UNIV_PAGE_SIZE) {

		ib_logf(IB_LOG_LEVEL_ERROR,
			"Page size " ULINTPF " of ibd file is not the same "
			"as the server page size " ULINTPF,
			m_page_size, UNIV_PAGE_SIZE);

		return(DB_CORRUPTION);

	} else if ((file_size % m_page_size)) {

		ib_logf(IB_LOG_LEVEL_ERROR,
			"File size " UINT64PF " is not a multiple "
			"of the page size " ULINTPF,
			(ib_uint64_t) file_size, m_page_size);

		return(DB_CORRUPTION);
	}

	ut_a(m_space == ULINT_UNDEFINED);

	m_size  = mach_read_from_4(page + FSP_SIZE);
	m_free_limit = mach_read_from_4(page + FSP_FREE_LIMIT);
	m_space = mach_read_from_4(page + FSP_HEADER_OFFSET + FSP_SPACE_ID);

	if ((err = set_current_xdes(0, page)) != DB_SUCCESS) {
		return(err);
	}

	return(DB_SUCCESS);
}

/**
Try and determine the index root pages by checking if the next/prev
pointers are both FIL_NULL. We need to ensure that skip deleted pages. */
struct FetchIndexRootPages : public AbstractCallback {

	/** Index information gathered from the .ibd file. */
	struct Index {

		Index(index_id_t id, ulint page_no)
			:
			m_id(id),
			m_page_no(page_no) { }

		index_id_t	m_id;		/*!< Index id */
		ulint		m_page_no;	/*!< Root page number */
	};

	typedef std::vector<Index> Indexes;

	/** Constructor
	@param trx - covering (user) transaction
	@param table - table definition in server .*/
	FetchIndexRootPages(const dict_table_t* table, trx_t* trx)
		:
		AbstractCallback(trx),
		m_table(table) UNIV_NOTHROW { }

	/** Destructor */
	virtual ~FetchIndexRootPages() UNIV_NOTHROW { }

	/**
	@retval the space id of the tablespace being iterated over */
	virtual ulint get_space_id() const UNIV_NOTHROW
	{
		return(m_space);
	}

	/**
	Check if the .ibd file row format is the same as the table's.
	@param ibd_table_flags - determined from space and page.
	@return DB_SUCCESS or error code. */
	dberr_t check_row_format(ulint ibd_table_flags) UNIV_NOTHROW
	{
		dberr_t		err;
		rec_format_t	ibd_rec_format;
		rec_format_t	table_rec_format;

		if (!dict_tf_is_valid(ibd_table_flags)) {

			ib_errf(m_trx->mysql_thd, IB_LOG_LEVEL_ERROR,
				ER_TABLE_SCHEMA_MISMATCH,
				".ibd file has invlad table flags: %lx",
				ibd_table_flags);

			return(DB_CORRUPTION);
		}

		ibd_rec_format = dict_tf_get_rec_format(ibd_table_flags);
		table_rec_format = dict_tf_get_rec_format(m_table->flags);

		if (table_rec_format != ibd_rec_format) {

			ib_errf(m_trx->mysql_thd, IB_LOG_LEVEL_ERROR,
				ER_TABLE_SCHEMA_MISMATCH,
				"Table has %s row format, .ibd "
				"file has %s row format.",
				dict_tf_to_row_format_string(m_table->flags),
				dict_tf_to_row_format_string(ibd_table_flags));

			err = DB_CORRUPTION;
		} else {
			err = DB_SUCCESS;
		}

		return(err);
	}

	/**
	Called for each block as it is read from the file.
	@param offset - physical offset in the file
	@param block - block to convert, it is not from the buffer pool.
	@retval DB_SUCCESS or error code. */
	virtual dberr_t operator() (
		os_offset_t	offset,
		buf_block_t*	block) UNIV_NOTHROW;

	/** Update the import configuration that will be used to import
	the tablespace. */
	dberr_t build_row_import(row_import* cfg) const UNIV_NOTHROW;

	/** Table definition in server. */
	const dict_table_t*	m_table;

	/** Index information */
	Indexes			m_indexes;
};

/**
Called for each block as it is read from the file. Check index pages to
determine the exact row format. We can't get that from the tablespace
header flags alone.

@param offset - physical offset in the file
@param block - block to convert, it is not from the buffer pool.
@retval DB_SUCCESS or error code. */
dberr_t
FetchIndexRootPages::operator() (
	os_offset_t	offset,
	buf_block_t*	block) UNIV_NOTHROW
{
	dberr_t		err;

	if ((err = periodic_check()) != DB_SUCCESS) {
		return(err);
	}

	const page_t*	page = get_frame(block);

	ulint	page_type = fil_page_get_type(page);

	if (block->page.offset * m_page_size != offset) {
		ib_logf(IB_LOG_LEVEL_ERROR,
			"Page offset doesn't match file offset: "
			"page offset: %u, file offset: " ULINTPF,
			block->page.offset,
			(ulint) (offset / m_page_size));

		err = DB_CORRUPTION;
	} else if (page_type == FIL_PAGE_TYPE_XDES) {
		err = set_current_xdes(block->page.offset, page);
	} else if (page_type == FIL_PAGE_INDEX
		   && !is_free(block->page.offset)
		   && is_root_page(page)) {

		index_id_t	id = btr_page_get_index_id(page);
		ulint		page_no = buf_block_get_page_no(block);

		m_indexes.push_back(Index(id, page_no));

		if (m_indexes.size() == 1) {

			m_table_flags = dict_sys_tables_type_to_tf(
				m_space_flags,
				page_is_comp(page) ? DICT_N_COLS_COMPACT : 0);

			err = check_row_format(m_table_flags);
		}
	}

	return(err);
}

/**
Update the import configuration that will be used to import the tablespace.
@return error code or DB_SUCCESS */
dberr_t
FetchIndexRootPages::build_row_import(row_import* cfg) const UNIV_NOTHROW
{
	Indexes::const_iterator end = m_indexes.end();

	ut_a(cfg->m_table == m_table);
	cfg->m_page_size = m_page_size;
	cfg->m_n_indexes = m_indexes.size();

	if (cfg->m_n_indexes == 0) {

		ib_logf(IB_LOG_LEVEL_ERROR, "No B+Tree found in tablespace");

		return(DB_CORRUPTION);
	}

	cfg->m_indexes = new(std::nothrow) row_index_t[cfg->m_n_indexes];

	/* Trigger OOM */
	DBUG_EXECUTE_IF("ib_import_OOM_11",
			delete [] cfg->m_indexes; cfg->m_indexes = 0;);

	if (cfg->m_indexes == 0) {
		return(DB_OUT_OF_MEMORY);
	}

	memset(cfg->m_indexes, 0x0, sizeof(*cfg->m_indexes) * cfg->m_n_indexes);

	row_index_t*	cfg_index = cfg->m_indexes;

	for (Indexes::const_iterator it = m_indexes.begin();
	     it != end;
	     ++it, ++cfg_index) {

		char	name[BUFSIZ];

		ut_snprintf(name, sizeof(name), "index" IB_ID_FMT, it->m_id);

		ulint	len = strlen(name) + 1;

		cfg_index->m_name = new(std::nothrow) byte[len];

		/* Trigger OOM */
		DBUG_EXECUTE_IF("ib_import_OOM_12",
				delete [] cfg_index->m_name;
				cfg_index->m_name = 0;);

		if (cfg_index->m_name == 0) {
			return(DB_OUT_OF_MEMORY);
		}

		memcpy(cfg_index->m_name, name, len);

		cfg_index->m_id = it->m_id;

		cfg_index->m_space = m_space;

		cfg_index->m_page_no = it->m_page_no;
	}

	return(DB_SUCCESS);
}

/* Functor that is called for each physical page that is read from the
tablespace file.

  1. Check each page for corruption.

  2. Update the space id and LSN on every page
     * For the header page
       - Validate the flags
       - Update the LSN

  3. On Btree pages
     * Set the index id
     * Update the max trx id
     * In a cluster index, update the system columns
     * In a cluster index, update the BLOB ptr, set the space id
     * Purge delete marked records, but only if they can be easily
       removed from the page
     * Keep a counter of number of rows, ie. non-delete-marked rows
     * Keep a counter of number of delete marked rows
     * Keep a counter of number of purge failure
     * If a page is stamped with an index id that isn't in the .cfg file
       we assume it is deleted and the page can be ignored.

   4. Set the page state to dirty so that it will be written to disk.
*/
class PageConverter : public AbstractCallback {
public:
	/** Constructor
	* @param cfg - config of table being imported.
	* @param trx - transaction covering the import */
	PageConverter(row_import* cfg, trx_t* trx) UNIV_NOTHROW;

	virtual ~PageConverter() UNIV_NOTHROW
	{
		if (m_heap != 0) {
			mem_heap_free(m_heap);
		}
	}

	/**
	@retval the server space id of the tablespace being iterated over */
	virtual ulint get_space_id() const UNIV_NOTHROW
	{
		return(m_cfg->m_table->space);
	}

	/**
	Called for each block as it is read from the file.
	@param offset - physical offset in the file
	@param block - block to convert, it is not from the buffer pool.
	@retval DB_SUCCESS or error code. */
	virtual dberr_t operator() (
		os_offset_t	offset,
		buf_block_t*	block) UNIV_NOTHROW;
private:

	/** Status returned by PageConverter::validate() */
	enum import_page_status_t {
		IMPORT_PAGE_STATUS_OK,		/*!< Page is OK */
		IMPORT_PAGE_STATUS_ALL_ZERO,	/*!< Page is all zeros */
		IMPORT_PAGE_STATUS_CORRUPTED	/*!< Page is corrupted */
	};

	/**
	Update the page, set the space id, max trx id and index id.
	@param block - block read from file
	@param page_type - type of the page
	@retval DB_SUCCESS or error code */
	dberr_t update_page(
		buf_block_t*	block,
		ulint&		page_type) UNIV_NOTHROW;

#if defined UNIV_DEBUG
	/**
	@return true error condition is enabled. */
	bool trigger_corruption() UNIV_NOTHROW
	{
		return(false);
	}
	#else
#define trigger_corruption()	(false)
#endif /* UNIV_DEBUG */

	/**
	Update the space, index id, trx id.
	@param block - block to convert
	@return DB_SUCCESS or error code */
	dberr_t	update_index_page(buf_block_t*	block) UNIV_NOTHROW;

	/** Update the BLOB refrences and write UNDO log entries for
	rows that can't be purged optimistically.
	@param block - block to update
	@retval DB_SUCCESS or error code */
	dberr_t	update_records(buf_block_t* block) UNIV_NOTHROW;

	/**
	Validate the page, check for corruption.
	@param offset - physical offset within file.
	@param page - page read from file.
	@return 0 on success, 1 if all zero, 2 if corrupted */
	import_page_status_t validate(
		os_offset_t	offset,
		buf_block_t*	page) UNIV_NOTHROW;

	/**
	Validate the space flags and update tablespace header page.
	@param block - block read from file, not from the buffer pool.
	@retval DB_SUCCESS or error code */
	dberr_t	update_header(buf_block_t* block) UNIV_NOTHROW;

	/**
	Adjust the BLOB reference for a single column that is externally stored
	@param rec - record to update
	@param offsets - column offsets for the record
	@param i - column ordinal value
	@return DB_SUCCESS or error code */
	dberr_t	adjust_cluster_index_blob_column(
		rec_t*		rec,
		const ulint*	offsets,
		ulint		i) UNIV_NOTHROW;

	/**
	Adjusts the BLOB reference in the clustered index row for all
	externally stored columns.
	@param rec - record to update
	@param offsets - column offsets for the record
	@return DB_SUCCESS or error code */
	dberr_t	adjust_cluster_index_blob_columns(
		rec_t*		rec,
		const ulint*	offsets) UNIV_NOTHROW;

	/**
	In the clustered index, adjist the BLOB pointers as needed.
	Also update the BLOB reference, write the new space id.
	@param rec - record to update
	@param offsets - column offsets for the record
	@return DB_SUCCESS or error code */
	dberr_t	adjust_cluster_index_blob_ref(
		rec_t*		rec,
		const ulint*	offsets) UNIV_NOTHROW;

	/**
	Purge delete-marked records, only if it is possible to do
	so without re-organising the B+tree.
	@param offsets - current row offsets.
	@retval true if purged */
	bool	purge(const ulint* offsets) UNIV_NOTHROW;

	/**
	Adjust the BLOB references and sys fields for the current record.
	@param index - the index being converted
	@param rec - record to update
	@param offsets - column offsets for the record
	@param deleted - true if row is delete marked
	@return DB_SUCCESS or error code. */
	dberr_t	adjust_cluster_record(
		const dict_index_t*	index,
		rec_t*			rec,
		const ulint*		offsets,
		bool			deleted) UNIV_NOTHROW;

	/**
	Find an index with the matching id.
	@return row_index_t* instance or 0 */
	row_index_t* find_index(index_id_t id) UNIV_NOTHROW
	{
		row_index_t*	index = &m_cfg->m_indexes[0];

		for (ulint i = 0; i < m_cfg->m_n_indexes; ++i, ++index) {
			if (id == index->m_id) {
				return(index);
			}
		}

		return(0);

	}
private:
	/** Config for table that is being imported. */
	row_import*		m_cfg;

	/** Current index whose pages are being imported */
	row_index_t*		m_index;

	/** Current system LSN */
	lsn_t			m_current_lsn;

	/** Alias for m_page_zip, only set for compressed pages. */
	page_zip_des_t*		m_page_zip_ptr;

	/** Iterator over records in a block */
	RecIterator		m_rec_iter;

	/** Record offset */
	ulint			m_offsets_[REC_OFFS_NORMAL_SIZE];

	/** Pointer to m_offsets_ */
	ulint*			m_offsets;

	/** Memory heap for the record offsets */
	mem_heap_t*		m_heap;

	/** Cluster index instance */
	dict_index_t*		m_cluster_index;
};

/**
row_import destructor. */
row_import::~row_import() UNIV_NOTHROW
{
	for (ulint i = 0; m_indexes != 0 && i < m_n_indexes; ++i) {
		delete [] m_indexes[i].m_name;

		if (m_indexes[i].m_fields == 0) {
			continue;
		}

		dict_field_t*	fields = m_indexes[i].m_fields;
		ulint		n_fields = m_indexes[i].m_n_fields;

		for (ulint j = 0; j < n_fields; ++j) {
			delete [] fields[j].name;
		}

		delete [] fields;
	}

	for (ulint i = 0; m_col_names != 0 && i < m_n_cols; ++i) {
		delete [] m_col_names[i];
	}

	delete [] m_cols;
	delete [] m_indexes;
	delete [] m_col_names;
	delete [] m_table_name;
	delete [] m_hostname;
}

/**
Find the index entry in in the indexes array.
@param name - index name
@return instance if found else 0. */
row_index_t*
row_import::get_index(
	const char*	name) const UNIV_NOTHROW
{
	for (ulint i = 0; i < m_n_indexes; ++i) {
		const char*	index_name;
		row_index_t*	index = &m_indexes[i];

		index_name = reinterpret_cast<const char*>(index->m_name);

		if (strcmp(index_name, name) == 0) {

			return(index);
		}
	}

	return(0);
}

/**
Get the number of rows in the index.
@param name - index name
@return number of rows (doesn't include delete marked rows). */
ulint
row_import::get_n_rows(
	const char*	name) const UNIV_NOTHROW
{
	const row_index_t*	index = get_index(name);

	ut_a(name != 0);

	return(index->m_stats.m_n_rows);
}

/**
Get the number of rows for which purge failed uding the convert phase.
@param name - index name
@return number of rows for which purge failed. */
ulint
row_import::get_n_purge_failed(
	const char*	name) const UNIV_NOTHROW
{
	const row_index_t*	index = get_index(name);

	ut_a(name != 0);

	return(index->m_stats.m_n_purge_failed);
}

/**
Find the ordinal value of the column name in the cfg table columns.
@param name - of column to look for.
@return ULINT_UNDEFINED if not found. */
ulint
row_import::find_col(
	const char*	name) const UNIV_NOTHROW
{
	for (ulint i = 0; i < m_n_cols; ++i) {
		const char*	col_name;

		col_name = reinterpret_cast<const char*>(m_col_names[i]);

		if (strcmp(col_name, name) == 0) {
			return(i);
		}
	}

	return(ULINT_UNDEFINED);
}

/**
Check if the index schema that was read from the .cfg file matches the
in memory index definition.
@return DB_SUCCESS or error code. */
dberr_t
row_import::match_index_columns(
	THD*			thd,
	const dict_index_t*	index) UNIV_NOTHROW
{
	row_index_t*		cfg_index;
	dberr_t			err = DB_SUCCESS;

	cfg_index = get_index(index->name);

	if (cfg_index == 0) {
		ib_errf(thd, IB_LOG_LEVEL_ERROR,
			 ER_TABLE_SCHEMA_MISMATCH,
			 "Index %s not found in tablespace meta-data file.",
			 index->name);

		return(DB_ERROR);
	}

	if (cfg_index->m_n_fields != index->n_fields) {

		ib_errf(thd, IB_LOG_LEVEL_ERROR,
			 ER_TABLE_SCHEMA_MISMATCH,
			 "Index field count %u doesn't match"
			 " tablespace metadata file value " ULINTPF,
			 index->n_fields, cfg_index->m_n_fields);

		return(DB_ERROR);
	}

	cfg_index->m_srv_index = index;

	const dict_field_t*	field = index->fields;
	const dict_field_t*	cfg_field = cfg_index->m_fields;

	for (ulint i = 0; i < index->n_fields; ++i, ++field, ++cfg_field) {

		if (strcmp(field->name, cfg_field->name) != 0) {
			ib_errf(thd, IB_LOG_LEVEL_ERROR,
				 ER_TABLE_SCHEMA_MISMATCH,
				 "Index field name %s doesn't match"
				 " tablespace metadata field name %s"
				 " for field position " ULINTPF,
				 field->name, cfg_field->name, i);

			err = DB_ERROR;
		}

		if (cfg_field->prefix_len != field->prefix_len) {
			ib_errf(thd, IB_LOG_LEVEL_ERROR,
				ER_TABLE_SCHEMA_MISMATCH,
				"Index %s field %s prefix len %u"
				" doesn't match metadata file value %u",
				index->name, field->name,
				field->prefix_len, cfg_field->prefix_len);

			err = DB_ERROR;
		}

		if (cfg_field->fixed_len != field->fixed_len) {
			ib_errf(thd, IB_LOG_LEVEL_ERROR,
				ER_TABLE_SCHEMA_MISMATCH,
				"Index %s field %s fixed len %u"
				" doesn't match metadata file value %u",
				index->name, field->name,
				field->fixed_len,
				cfg_field->fixed_len);

			err = DB_ERROR;
		}
	}

	return(err);
}

/**
Check if the table schema that was read from the .cfg file matches the
in memory table definition.
@param thd - MySQL session variable
@return DB_SUCCESS or error code. */
dberr_t
row_import::match_table_columns(
	THD*			thd) UNIV_NOTHROW
{
	dberr_t			err = DB_SUCCESS;
	const dict_col_t*	col = m_table->cols;

	for (ulint i = 0; i < m_table->n_cols; ++i, ++col) {

		const char*	col_name;
		ulint		cfg_col_index;

		col_name = dict_table_get_col_name(
			m_table, dict_col_get_no(col));

		cfg_col_index = find_col(col_name);

		if (cfg_col_index == ULINT_UNDEFINED) {

			ib_errf(thd, IB_LOG_LEVEL_ERROR,
				 ER_TABLE_SCHEMA_MISMATCH,
				 "Column %s not found in tablespace.",
				 col_name);

			err = DB_ERROR;
		} else if (cfg_col_index != col->ind) {

			ib_errf(thd, IB_LOG_LEVEL_ERROR,
				ER_TABLE_SCHEMA_MISMATCH,
				"Column %s ordinal value mismatch, it's at %u"
				" in the table and " ULINTPF
				" in the tablespace meta-data file",
				col_name, col->ind, cfg_col_index);

			err = DB_ERROR;
		} else {
			const dict_col_t*	cfg_col;

			cfg_col = &m_cols[cfg_col_index];
			ut_a(cfg_col->ind == cfg_col_index);

			if (cfg_col->prtype != col->prtype) {
				ib_errf(thd,
					 IB_LOG_LEVEL_ERROR,
					 ER_TABLE_SCHEMA_MISMATCH,
					 "Column %s precise type mismatch.",
					 col_name);
				err = DB_ERROR;
			}

			if (cfg_col->mtype != col->mtype) {
				ib_errf(thd,
					 IB_LOG_LEVEL_ERROR,
					 ER_TABLE_SCHEMA_MISMATCH,
					 "Column %s main type mismatch.",
					 col_name);
				err = DB_ERROR;
			}

			if (cfg_col->len != col->len) {
				ib_errf(thd,
					 IB_LOG_LEVEL_ERROR,
					 ER_TABLE_SCHEMA_MISMATCH,
					 "Column %s length mismatch.",
					 col_name);
				err = DB_ERROR;
			}

			if (cfg_col->mbminlen != col->mbminlen
			    || cfg_col->mbmaxlen != col->mbmaxlen) {
				ib_errf(thd,
					 IB_LOG_LEVEL_ERROR,
					 ER_TABLE_SCHEMA_MISMATCH,
					 "Column %s multi-byte len mismatch.",
					 col_name);
				err = DB_ERROR;
			}

			if (cfg_col->ind != col->ind) {
				err = DB_ERROR;
			}

			if (cfg_col->ord_part != col->ord_part) {
				ib_errf(thd,
					 IB_LOG_LEVEL_ERROR,
					 ER_TABLE_SCHEMA_MISMATCH,
					 "Column %s ordering mismatch.",
					 col_name);
				err = DB_ERROR;
			}

			if (cfg_col->max_prefix != col->max_prefix) {
				ib_errf(thd,
					 IB_LOG_LEVEL_ERROR,
					 ER_TABLE_SCHEMA_MISMATCH,
					 "Column %s max prefix mismatch.",
					 col_name);
				err = DB_ERROR;
			}
		}
	}

	return(err);
}

/**
Check if the table (and index) schema that was read from the .cfg file
matches the in memory table definition.
@param thd - MySQL session variable
@return DB_SUCCESS or error code. */
dberr_t
row_import::match_schema(
	THD*		thd) UNIV_NOTHROW
{
	/* Do some simple checks. */

	if ((m_table->flags ^ m_flags) & ~DICT_TF_MASK_DATA_DIR) {
		ib_errf(thd, IB_LOG_LEVEL_ERROR, ER_TABLE_SCHEMA_MISMATCH,
			"Table flags don't match, server table has 0x%x"
			" and the meta-data file has 0x%lx",
			m_table->flags, ulong(m_flags));

		return(DB_ERROR);
	} else if (m_table->n_cols != m_n_cols) {
		ib_errf(thd, IB_LOG_LEVEL_ERROR, ER_TABLE_SCHEMA_MISMATCH,
			"Number of columns don't match, table has %u"
			" columns but the tablespace meta-data file has "
			ULINTPF " columns",
			m_table->n_cols, m_n_cols);

		return(DB_ERROR);
	} else if (UT_LIST_GET_LEN(m_table->indexes) != m_n_indexes) {

		/* If the number of indexes don't match then it is better
		to abort the IMPORT. It is easy for the user to create a
		table matching the IMPORT definition. */

		ib_errf(thd, IB_LOG_LEVEL_ERROR, ER_TABLE_SCHEMA_MISMATCH,
			"Number of indexes don't match, table has " ULINTPF
			" indexes but the tablespace meta-data file has "
			ULINTPF " indexes",
			UT_LIST_GET_LEN(m_table->indexes), m_n_indexes);

		return(DB_ERROR);
	}

	dberr_t	err = match_table_columns(thd);

	if (err != DB_SUCCESS) {
		return(err);
	}

	/* Check if the index definitions match. */

	const dict_index_t* index;

	for (index = UT_LIST_GET_FIRST(m_table->indexes);
	     index != 0;
	     index = UT_LIST_GET_NEXT(indexes, index)) {

		dberr_t	index_err;

		index_err = match_index_columns(thd, index);

		if (index_err != DB_SUCCESS) {
			err = index_err;
		}
	}

	return(err);
}

/**
Set the index root <space, pageno>, using index name. */
void
row_import::set_root_by_name() UNIV_NOTHROW
{
	row_index_t*	cfg_index = m_indexes;

	for (ulint i = 0; i < m_n_indexes; ++i, ++cfg_index) {
		dict_index_t*	index;

		const char*	index_name;

		index_name = reinterpret_cast<const char*>(cfg_index->m_name);

		index = dict_table_get_index_on_name(m_table, index_name);

		/* We've already checked that it exists. */
		ut_a(index != 0);

		/* Set the root page number and space id. */
		index->space = m_table->space;
		index->page = cfg_index->m_page_no;
	}
}

/**
Set the index root <space, pageno>, using a heuristic.
@return DB_SUCCESS or error code */
dberr_t
row_import::set_root_by_heuristic() UNIV_NOTHROW
{
	row_index_t*	cfg_index = m_indexes;

	ut_a(m_n_indexes > 0);

	// TODO: For now use brute force, based on ordinality

	if (UT_LIST_GET_LEN(m_table->indexes) != m_n_indexes) {

		char	table_name[MAX_FULL_NAME_LEN + 1];

		innobase_format_name(
			table_name, sizeof(table_name), m_table->name, FALSE);

		ib_logf(IB_LOG_LEVEL_WARN,
			"Table %s should have " ULINTPF
			" indexes but the tablespace has " ULINTPF " indexes",
			table_name,
			UT_LIST_GET_LEN(m_table->indexes),
			m_n_indexes);
	}

	dict_mutex_enter_for_mysql();

	ulint	i = 0;
	dberr_t	err = DB_SUCCESS;

	for (dict_index_t* index = UT_LIST_GET_FIRST(m_table->indexes);
	     index != 0;
	     index = UT_LIST_GET_NEXT(indexes, index)) {

		if (index->type & DICT_FTS) {
			index->type |= DICT_CORRUPT;
			ib_logf(IB_LOG_LEVEL_WARN,
				"Skipping FTS index: %s", index->name);
		} else if (i < m_n_indexes) {

			delete [] cfg_index[i].m_name;

			ulint	len = strlen(index->name) + 1;

			cfg_index[i].m_name = new(std::nothrow) byte[len];

			/* Trigger OOM */
			DBUG_EXECUTE_IF("ib_import_OOM_14",
					delete[] cfg_index[i].m_name;
					cfg_index[i].m_name = 0;);

			if (cfg_index[i].m_name == 0) {
				err = DB_OUT_OF_MEMORY;
				break;
			}

			memcpy(cfg_index[i].m_name, index->name, len);

			cfg_index[i].m_srv_index = index;

			index->space = m_table->space;
			index->page = cfg_index[i].m_page_no;

			++i;
		}
	}

	dict_mutex_exit_for_mysql();

	return(err);
}

/**
Purge delete marked records.
@return DB_SUCCESS or error code. */
dberr_t
IndexPurge::garbage_collect() UNIV_NOTHROW
{
	dberr_t	err;
	ibool	comp = dict_table_is_comp(m_index->table);

	/* Open the persistent cursor and start the mini-transaction. */

	open();

	while ((err = next()) == DB_SUCCESS) {

		rec_t*	rec = btr_pcur_get_rec(&m_pcur);
		ibool	deleted = rec_get_deleted_flag(rec, comp);

		if (!deleted) {
			++m_n_rows;
		} else {
			purge();
		}
	}

	/* Close the persistent cursor and commit the mini-transaction. */

	close();

	return(err == DB_END_OF_INDEX ? DB_SUCCESS : err);
}

/**
Begin import, position the cursor on the first record. */
void
IndexPurge::open() UNIV_NOTHROW
{
	mtr_start(&m_mtr);

	mtr_set_log_mode(&m_mtr, MTR_LOG_NO_REDO);

	btr_pcur_open_at_index_side(
		true, m_index, BTR_MODIFY_LEAF, &m_pcur, true, 0, &m_mtr);
}

/**
Close the persistent curosr and commit the mini-transaction. */
void
IndexPurge::close() UNIV_NOTHROW
{
	btr_pcur_close(&m_pcur);
	mtr_commit(&m_mtr);
}

/**
Position the cursor on the next record.
@return DB_SUCCESS or error code */
dberr_t
IndexPurge::next() UNIV_NOTHROW
{
	btr_pcur_move_to_next_on_page(&m_pcur);

	/* When switching pages, commit the mini-transaction
	in order to release the latch on the old page. */

	if (!btr_pcur_is_after_last_on_page(&m_pcur)) {
		return(DB_SUCCESS);
	} else if (trx_is_interrupted(m_trx)) {
		/* Check after every page because the check
		is expensive. */
		return(DB_INTERRUPTED);
	}

	btr_pcur_store_position(&m_pcur, &m_mtr);

	mtr_commit(&m_mtr);

	mtr_start(&m_mtr);

	mtr_set_log_mode(&m_mtr, MTR_LOG_NO_REDO);

	btr_pcur_restore_position(BTR_MODIFY_LEAF, &m_pcur, &m_mtr);

	if (!btr_pcur_move_to_next_user_rec(&m_pcur, &m_mtr)) {

		return(DB_END_OF_INDEX);
	}

	return(DB_SUCCESS);
}

/**
Store the persistent cursor position and reopen the
B-tree cursor in BTR_MODIFY_TREE mode, because the
tree structure may be changed during a pessimistic delete. */
void
IndexPurge::purge_pessimistic_delete() UNIV_NOTHROW
{
	dberr_t	err;

	btr_pcur_restore_position(BTR_MODIFY_TREE, &m_pcur, &m_mtr);

	ut_ad(rec_get_deleted_flag(
			btr_pcur_get_rec(&m_pcur),
			dict_table_is_comp(m_index->table)));

	btr_cur_pessimistic_delete(
		&err, FALSE, btr_pcur_get_btr_cur(&m_pcur), 0, RB_NONE, &m_mtr);

	ut_a(err == DB_SUCCESS);

	/* Reopen the B-tree cursor in BTR_MODIFY_LEAF mode */
	mtr_commit(&m_mtr);
}

/**
Purge delete-marked records. */
void
IndexPurge::purge() UNIV_NOTHROW
{
	btr_pcur_store_position(&m_pcur, &m_mtr);

	purge_pessimistic_delete();

	mtr_start(&m_mtr);

	mtr_set_log_mode(&m_mtr, MTR_LOG_NO_REDO);

	btr_pcur_restore_position(BTR_MODIFY_LEAF, &m_pcur, &m_mtr);
}

/**
Constructor
* @param cfg - config of table being imported.
* @param trx - transaction covering the import */
PageConverter::PageConverter(
	row_import*	cfg,
	trx_t*		trx)
	:
	AbstractCallback(trx),
	m_cfg(cfg),
	m_page_zip_ptr(0),
	m_heap(0) UNIV_NOTHROW
{
	m_index = m_cfg->m_indexes;

	m_current_lsn = log_get_lsn();
	ut_a(m_current_lsn > 0);

	m_offsets = m_offsets_;
	rec_offs_init(m_offsets_);

	m_cluster_index = dict_table_get_first_index(m_cfg->m_table);
}

/**
Adjust the BLOB reference for a single column that is externally stored
@param rec - record to update
@param offsets - column offsets for the record
@param i - column ordinal value
@return DB_SUCCESS or error code */
dberr_t
PageConverter::adjust_cluster_index_blob_column(
	rec_t*		rec,
	const ulint*	offsets,
	ulint		i) UNIV_NOTHROW
{
	ulint		len;
	byte*		field;

	field = rec_get_nth_field(rec, offsets, i, &len);

	DBUG_EXECUTE_IF("ib_import_trigger_corruption_2",
			len = BTR_EXTERN_FIELD_REF_SIZE - 1;);

	if (len < BTR_EXTERN_FIELD_REF_SIZE) {

		char index_name[MAX_FULL_NAME_LEN + 1];

		innobase_format_name(
			index_name, sizeof(index_name),
			m_cluster_index->name, TRUE);

		ib_errf(m_trx->mysql_thd, IB_LOG_LEVEL_ERROR,
			ER_INNODB_INDEX_CORRUPT,
			"Externally stored column(" ULINTPF
			") has a reference length of " ULINTPF
			" in the cluster index %s",
			i, len, index_name);

		return(DB_CORRUPTION);
	}

	field += BTR_EXTERN_SPACE_ID - BTR_EXTERN_FIELD_REF_SIZE + len;

	if (is_compressed_table()) {
		mach_write_to_4(field, get_space_id());

		page_zip_write_blob_ptr(
			m_page_zip_ptr, rec, m_cluster_index, offsets, i, 0);
	} else {
		mlog_write_ulint(field, get_space_id(), MLOG_4BYTES, 0);
	}

	return(DB_SUCCESS);
}

/**
Adjusts the BLOB reference in the clustered index row for all externally
stored columns.
@param rec - record to update
@param offsets - column offsets for the record
@return DB_SUCCESS or error code */
dberr_t
PageConverter::adjust_cluster_index_blob_columns(
	rec_t*		rec,
	const ulint*	offsets) UNIV_NOTHROW
{
	ut_ad(rec_offs_any_extern(offsets));

	/* Adjust the space_id in the BLOB pointers. */

	for (ulint i = 0; i < rec_offs_n_fields(offsets); ++i) {

		/* Only if the column is stored "externally". */

		if (rec_offs_nth_extern(offsets, i)) {
			dberr_t	err;

			err = adjust_cluster_index_blob_column(rec, offsets, i);

			if (err != DB_SUCCESS) {
				return(err);
			}
		}
	}

	return(DB_SUCCESS);
}

/**
In the clustered index, adjust BLOB pointers as needed. Also update the
BLOB reference, write the new space id.
@param rec - record to update
@param offsets - column offsets for the record
@return DB_SUCCESS or error code */
dberr_t
PageConverter::adjust_cluster_index_blob_ref(
	rec_t*		rec,
	const ulint*	offsets) UNIV_NOTHROW
{
	if (rec_offs_any_extern(offsets)) {
		dberr_t	err;

		err = adjust_cluster_index_blob_columns(rec, offsets);

		if (err != DB_SUCCESS) {
			return(err);
		}
	}

	return(DB_SUCCESS);
}

/**
Purge delete-marked records, only if it is possible to do so without
re-organising the B+tree.
@param offsets - current row offsets.
@return true if purge succeeded */
bool
PageConverter::purge(const ulint* offsets) UNIV_NOTHROW
{
	const dict_index_t*	index = m_index->m_srv_index;

	/* We can't have a page that is empty and not root. */
	if (m_rec_iter.remove(index, m_page_zip_ptr, m_offsets)) {

		++m_index->m_stats.m_n_purged;

		return(true);
	} else {
		++m_index->m_stats.m_n_purge_failed;
	}

	return(false);
}

/**
Adjust the BLOB references and sys fields for the current record.
@param rec - record to update
@param offsets - column offsets for the record
@param deleted - true if row is delete marked
@return DB_SUCCESS or error code. */
dberr_t
PageConverter::adjust_cluster_record(
	const dict_index_t*	index,
	rec_t*			rec,
	const ulint*		offsets,
	bool			deleted) UNIV_NOTHROW
{
	dberr_t	err;

	if ((err = adjust_cluster_index_blob_ref(rec, offsets)) == DB_SUCCESS) {

		/* Reset DB_TRX_ID and DB_ROLL_PTR.  Normally, these fields
		are only written in conjunction with other changes to the
		record. */

		row_upd_rec_sys_fields(
			rec, m_page_zip_ptr, m_cluster_index, m_offsets,
			m_trx, roll_ptr_t(1) << 55);
	}

	return(err);
}

/**
Update the BLOB refrences and write UNDO log entries for
rows that can't be purged optimistically.
@param block - block to update
@retval DB_SUCCESS or error code */
dberr_t
PageConverter::update_records(
	buf_block_t*	block) UNIV_NOTHROW
{
	ibool	comp = dict_table_is_comp(m_cfg->m_table);
	bool	clust_index = m_index->m_srv_index == m_cluster_index;

	/* This will also position the cursor on the first user record. */

	m_rec_iter.open(block);

	if (!page_is_leaf(block->frame)) {
		return DB_SUCCESS;
	}

	while (!m_rec_iter.end()) {
		rec_t*	rec = m_rec_iter.current();
<<<<<<< HEAD
=======

>>>>>>> 5883c690
		ibool	deleted = rec_get_deleted_flag(rec, comp);

		/* For the clustered index we have to adjust the BLOB
		reference and the system fields irrespective of the
		delete marked flag. The adjustment of delete marked
		cluster records is required for purge to work later. */

		if (deleted || clust_index) {
			m_offsets = rec_get_offsets(
				rec, m_index->m_srv_index, m_offsets,
				ULINT_UNDEFINED, &m_heap);
		}

		if (clust_index) {

			dberr_t err = adjust_cluster_record(
				m_index->m_srv_index, rec, m_offsets,
				deleted);

			if (err != DB_SUCCESS) {
				return(err);
			}
		}

		/* If it is a delete marked record then try an
		optimistic delete. */

		if (deleted) {
			/* A successful purge will move the cursor to the
			next record. */

			if (!purge(m_offsets)) {
				m_rec_iter.next();
			}

			++m_index->m_stats.m_n_deleted;
		} else {
			++m_index->m_stats.m_n_rows;
			m_rec_iter.next();
		}
	}

	return(DB_SUCCESS);
}

/**
Update the space, index id, trx id.
@return DB_SUCCESS or error code */
dberr_t
PageConverter::update_index_page(
	buf_block_t*	block) UNIV_NOTHROW
{
	index_id_t	id;
	buf_frame_t*	page = block->frame;

	if (is_free(buf_block_get_page_no(block))) {
		return(DB_SUCCESS);
	} else if ((id = btr_page_get_index_id(page)) != m_index->m_id) {

		row_index_t*	index = find_index(id);

		if (index == 0) {
			m_index = 0;
			return(DB_CORRUPTION);
		}

		/* Update current index */
		m_index = index;
	}

	/* If the .cfg file is missing and there is an index mismatch
	then ignore the error. */
	if (m_cfg->m_missing && (m_index == 0 || m_index->m_srv_index == 0)) {
		return(DB_SUCCESS);
	}

#ifdef UNIV_ZIP_DEBUG
	ut_a(!is_compressed_table()
	     || page_zip_validate(m_page_zip_ptr, page, m_index->m_srv_index));
#endif /* UNIV_ZIP_DEBUG */

	/* This has to be written to uncompressed index header. Set it to
	the current index id. */
	btr_page_set_index_id(
		page, m_page_zip_ptr, m_index->m_srv_index->id, 0);

	page_set_max_trx_id(block, m_page_zip_ptr, m_trx->id, 0);

	if (page_is_empty(block->frame)) {

		/* Only a root page can be empty. */
		if (!is_root_page(block->frame)) {
			// TODO: We should relax this and skip secondary
			// indexes. Mark them as corrupt because they can
			// always be rebuilt.
			return(DB_CORRUPTION);
		}

		return(DB_SUCCESS);
	}

	if (!page_is_leaf(block->frame)) {
		return (DB_SUCCESS);
	}

	return(update_records(block));
}

/**
Validate the space flags and update tablespace header page.
@param block - block read from file, not from the buffer pool.
@retval DB_SUCCESS or error code */
dberr_t
PageConverter::update_header(
	buf_block_t*	block) UNIV_NOTHROW
{
	/* Check for valid header */
	switch(fsp_header_get_space_id(get_frame(block))) {
	case 0:
		return(DB_CORRUPTION);
	case ULINT_UNDEFINED:
		ib_logf(IB_LOG_LEVEL_WARN,
			"Space id check in the header failed "
			"- ignored");
	}

	ulint		space_flags = fsp_header_get_flags(get_frame(block));

	if (!fsp_flags_is_valid(space_flags)) {

		ib_logf(IB_LOG_LEVEL_ERROR,
			"Unsupported tablespace format %lu",
			(ulong) space_flags);

		return(DB_UNSUPPORTED);
	}

	mach_write_to_8(
		get_frame(block) + FIL_PAGE_FILE_FLUSH_LSN, m_current_lsn);

	/* Write space_id to the tablespace header, page 0. */
	mach_write_to_4(
		get_frame(block) + FSP_HEADER_OFFSET + FSP_SPACE_ID,
		get_space_id());

	/* This is on every page in the tablespace. */
	mach_write_to_4(
		get_frame(block) + FIL_PAGE_ARCH_LOG_NO_OR_SPACE_ID,
		get_space_id());

	return(DB_SUCCESS);
}

/**
Update the page, set the space id, max trx id and index id.
@param block - block read from file
@retval DB_SUCCESS or error code */
dberr_t
PageConverter::update_page(
	buf_block_t*	block,
	ulint&		page_type) UNIV_NOTHROW
{
	dberr_t		err = DB_SUCCESS;

	switch (page_type = fil_page_get_type(get_frame(block))) {
	case FIL_PAGE_TYPE_FSP_HDR:
		/* Work directly on the uncompressed page headers. */
		ut_a(buf_block_get_page_no(block) == 0);
		return(update_header(block));

	case FIL_PAGE_INDEX:
		/* We need to decompress the contents into block->frame
		before we can do any thing with Btree pages. */

		if (is_compressed_table() && !buf_zip_decompress(block, TRUE)) {
			return(DB_CORRUPTION);
		}

		/* This is on every page in the tablespace. */
		mach_write_to_4(
			get_frame(block)
			+ FIL_PAGE_ARCH_LOG_NO_OR_SPACE_ID, get_space_id());

		/* Only update the Btree nodes. */
		return(update_index_page(block));

	case FIL_PAGE_TYPE_SYS:
		/* This is page 0 in the system tablespace. */
		return(DB_CORRUPTION);

	case FIL_PAGE_TYPE_XDES:
		err = set_current_xdes(
			buf_block_get_page_no(block), get_frame(block));
		/* fall through */
	case FIL_PAGE_INODE:
	case FIL_PAGE_TYPE_TRX_SYS:
	case FIL_PAGE_IBUF_FREE_LIST:
	case FIL_PAGE_TYPE_ALLOCATED:
	case FIL_PAGE_IBUF_BITMAP:
	case FIL_PAGE_TYPE_BLOB:
	case FIL_PAGE_TYPE_ZBLOB:
	case FIL_PAGE_TYPE_ZBLOB2:

		/* Work directly on the uncompressed page headers. */
		/* This is on every page in the tablespace. */
		mach_write_to_4(
			get_frame(block)
			+ FIL_PAGE_ARCH_LOG_NO_OR_SPACE_ID, get_space_id());

		return(err);
	}

	ib_logf(IB_LOG_LEVEL_WARN, "Unknown page type (" ULINTPF ")",
		page_type);

	return(DB_CORRUPTION);
}

/**
Validate the page
@param offset - physical offset within file.
@param page - page read from file.
@return status */
PageConverter::import_page_status_t
PageConverter::validate(
	os_offset_t	offset,
	buf_block_t*	block) UNIV_NOTHROW
{
	buf_frame_t*	page = get_frame(block);

	/* Check that the page number corresponds to the offset in
	the file. Flag as corrupt if it doesn't. Disable the check
	for LSN in buf_page_is_corrupted() */

	if (buf_page_is_corrupted(false, page, get_zip_size())
	    || (page_get_page_no(page) != offset / m_page_size
		&& page_get_page_no(page) != 0)) {

		return(IMPORT_PAGE_STATUS_CORRUPTED);

	} else if (offset > 0 && page_get_page_no(page) == 0) {
		ulint		checksum;

		checksum = mach_read_from_4(page + FIL_PAGE_SPACE_OR_CHKSUM);
		if (checksum != 0) {
			/* Checksum check passed in buf_page_is_corrupted(). */
			ib_logf(IB_LOG_LEVEL_WARN,
				"%s: Page %lu checksum " ULINTPF
				" should be zero.",
				m_filepath, (ulong) (offset / m_page_size),
				checksum);
		}

		const byte*	b = page + FIL_PAGE_OFFSET;
		const byte*	e = page + m_page_size
				    - FIL_PAGE_END_LSN_OLD_CHKSUM;

		/* If the page number is zero and offset > 0 then
		the entire page MUST consist of zeroes. If not then
		we flag it as corrupt. */

		while (b != e) {

			if (*b++ && !trigger_corruption()) {
				return(IMPORT_PAGE_STATUS_CORRUPTED);
			}
		}

		/* The page is all zero: do nothing. */
		return(IMPORT_PAGE_STATUS_ALL_ZERO);
	}

	return(IMPORT_PAGE_STATUS_OK);
}

/**
Called for every page in the tablespace. If the page was not
updated then its state must be set to BUF_PAGE_NOT_USED.
@param offset - physical offset within the file
@param block - block read from file, note it is not from the buffer pool
@retval DB_SUCCESS or error code. */
dberr_t
PageConverter::operator() (
	os_offset_t	offset,
	buf_block_t*	block) UNIV_NOTHROW
{
	ulint		page_type;
	dberr_t		err = DB_SUCCESS;

	if ((err = periodic_check()) != DB_SUCCESS) {
		return(err);
	}

	if (is_compressed_table()) {
		m_page_zip_ptr = &block->page.zip;
	} else {
		ut_ad(m_page_zip_ptr == 0);
	}

	switch(validate(offset, block)) {
	case IMPORT_PAGE_STATUS_OK:

		/* We have to decompress the compressed pages before
		we can work on them */

		if ((err = update_page(block, page_type)) != DB_SUCCESS) {
			return(err);
		}

		/* Note: For compressed pages this function will write to the
		zip descriptor and for uncompressed pages it will write to
		page (ie. the block->frame). Therefore the caller should write
		out the descriptor contents and not block->frame for compressed
		pages. */

		if (!is_compressed_table() || page_type == FIL_PAGE_INDEX) {

			buf_flush_init_for_writing(
				!is_compressed_table()
				? block->frame : block->page.zip.data,
				!is_compressed_table() ? 0 : m_page_zip_ptr,
				m_current_lsn);
		} else {
			/* Calculate and update the checksum of non-btree
			pages for compressed tables explicitly here. */

			buf_flush_update_zip_checksum(
				get_frame(block), get_zip_size(),
				m_current_lsn);
		}

		break;

	case IMPORT_PAGE_STATUS_ALL_ZERO:
		/* The page is all zero: leave it as is. */
		break;

	case IMPORT_PAGE_STATUS_CORRUPTED:

		ib_logf(IB_LOG_LEVEL_WARN,
			"%s: Page %lu at offset " UINT64PF " looks corrupted.",
			m_filepath, (ulong) (offset / m_page_size), offset);

		return(DB_CORRUPTION);
	}

	return(err);
}

/*****************************************************************//**
Clean up after import tablespace failure, this function will acquire
the dictionary latches on behalf of the transaction if the transaction
hasn't already acquired them. */
static	MY_ATTRIBUTE((nonnull))
void
row_import_discard_changes(
/*=======================*/
	row_prebuilt_t*	prebuilt,	/*!< in/out: prebuilt from handler */
	trx_t*		trx,		/*!< in/out: transaction for import */
	dberr_t		err)		/*!< in: error code */
{
	dict_table_t*	table = prebuilt->table;

	ut_a(err != DB_SUCCESS);

	prebuilt->trx->error_info = NULL;

	char	table_name[MAX_FULL_NAME_LEN + 1];

	innobase_format_name(
		table_name, sizeof(table_name),
		prebuilt->table->name, FALSE);

	ib_logf(IB_LOG_LEVEL_INFO,
		"Discarding tablespace of table %s: %s",
		table_name, ut_strerr(err));

	if (trx->dict_operation_lock_mode != RW_X_LATCH) {
		ut_a(trx->dict_operation_lock_mode == 0);
		row_mysql_lock_data_dictionary(trx);
	}

	ut_a(trx->dict_operation_lock_mode == RW_X_LATCH);

	/* Since we update the index root page numbers on disk after
	we've done a successful import. The table will not be loadable.
	However, we need to ensure that the in memory root page numbers
	are reset to "NULL". */

	for (dict_index_t* index = UT_LIST_GET_FIRST(table->indexes);
		index != 0;
		index = UT_LIST_GET_NEXT(indexes, index)) {

		index->page = FIL_NULL;
		index->space = FIL_NULL;
	}

	table->ibd_file_missing = TRUE;

	fil_close_tablespace(trx, table->space);
}

/*****************************************************************//**
Clean up after import tablespace. */
static	MY_ATTRIBUTE((nonnull, warn_unused_result))
dberr_t
row_import_cleanup(
/*===============*/
	row_prebuilt_t*	prebuilt,	/*!< in/out: prebuilt from handler */
	trx_t*		trx,		/*!< in/out: transaction for import */
	dberr_t		err)		/*!< in: error code */
{
	ut_a(prebuilt->trx != trx);

	if (err != DB_SUCCESS) {
		row_import_discard_changes(prebuilt, trx, err);
	}

	ut_a(trx->dict_operation_lock_mode == RW_X_LATCH);

	DBUG_EXECUTE_IF("ib_import_before_commit_crash", DBUG_SUICIDE(););

	trx_commit_for_mysql(trx);

	row_mysql_unlock_data_dictionary(trx);

	trx_free_for_mysql(trx);

	prebuilt->trx->op_info = "";

	DBUG_EXECUTE_IF("ib_import_before_checkpoint_crash", DBUG_SUICIDE(););

	log_make_checkpoint_at(LSN_MAX, TRUE);

	return(err);
}

/*****************************************************************//**
Report error during tablespace import. */
static	MY_ATTRIBUTE((nonnull, warn_unused_result))
dberr_t
row_import_error(
/*=============*/
	row_prebuilt_t*	prebuilt,	/*!< in/out: prebuilt from handler */
	trx_t*		trx,		/*!< in/out: transaction for import */
	dberr_t		err)		/*!< in: error code */
{
	if (!trx_is_interrupted(trx)) {
		char	table_name[MAX_FULL_NAME_LEN + 1];

		innobase_format_name(
			table_name, sizeof(table_name),
			prebuilt->table->name, FALSE);

		ib_senderrf(
			trx->mysql_thd, IB_LOG_LEVEL_WARN,
			ER_INNODB_IMPORT_ERROR,
			table_name, (ulong) err, ut_strerr(err));
	}

	return(row_import_cleanup(prebuilt, trx, err));
}

/*****************************************************************//**
Adjust the root page index node and leaf node segment headers, update
with the new space id. For all the table's secondary indexes.
@return error code */
static	MY_ATTRIBUTE((nonnull, warn_unused_result))
dberr_t
row_import_adjust_root_pages_of_secondary_indexes(
/*==============================================*/
	row_prebuilt_t*		prebuilt,	/*!< in/out: prebuilt from
						handler */
	trx_t*			trx,		/*!< in: transaction used for
						the import */
	dict_table_t*		table,		/*!< in: table the indexes
						belong to */
	const row_import&	cfg)		/*!< Import context */
{
	dict_index_t*		index;
	ulint			n_rows_in_table;
	dberr_t			err = DB_SUCCESS;

	/* Skip the clustered index. */
	index = dict_table_get_first_index(table);

	n_rows_in_table = cfg.get_n_rows(index->name);

	DBUG_EXECUTE_IF("ib_import_sec_rec_count_mismatch_failure",
			n_rows_in_table++;);

	/* Adjust the root pages of the secondary indexes only. */
	while ((index = dict_table_get_next_index(index)) != NULL) {
		char		index_name[MAX_FULL_NAME_LEN + 1];

		innobase_format_name(
			index_name, sizeof(index_name), index->name, TRUE);

		ut_a(!dict_index_is_clust(index));

		if (!(index->type & DICT_CORRUPT)
		    && index->space != FIL_NULL
		    && index->page != FIL_NULL) {

			/* Update the Btree segment headers for index node and
			leaf nodes in the root page. Set the new space id. */

			err = btr_root_adjust_on_import(index);
		} else {
			ib_logf(IB_LOG_LEVEL_WARN,
				"Skip adjustment of root pages for "
				"index %s.", index->name);

			err = DB_CORRUPTION;
		}

		if (err != DB_SUCCESS) {

			if (index->type & DICT_CLUSTERED) {
				break;
			}

			ib_errf(trx->mysql_thd,
				IB_LOG_LEVEL_WARN,
				ER_INNODB_INDEX_CORRUPT,
				"Index '%s' not found or corrupt, "
				"you should recreate this index.",
				index_name);

			/* Do not bail out, so that the data
			can be recovered. */

			err = DB_SUCCESS;
			index->type |= DICT_CORRUPT;
			continue;
		}

		/* If we failed to purge any records in the index then
		do it the hard way.

		TODO: We can do this in the first pass by generating UNDO log
		records for the failed rows. */

		if (!cfg.requires_purge(index->name)) {
			continue;
		}

		IndexPurge   purge(trx, index);

		trx->op_info = "secondary: purge delete marked records";

		err = purge.garbage_collect();

		trx->op_info = "";

		if (err != DB_SUCCESS) {
			break;
		} else if (purge.get_n_rows() != n_rows_in_table) {

			ib_errf(trx->mysql_thd,
				IB_LOG_LEVEL_WARN,
				ER_INNODB_INDEX_CORRUPT,
				"Index '%s' contains " ULINTPF " entries, "
				"should be " ULINTPF ", you should recreate "
				"this index.", index_name,
				purge.get_n_rows(), n_rows_in_table);

			index->type |= DICT_CORRUPT;

			/* Do not bail out, so that the data
			can be recovered. */

			err = DB_SUCCESS;
                }
	}

	return(err);
}

/*****************************************************************//**
Ensure that dict_sys->row_id exceeds SELECT MAX(DB_ROW_ID).
@return error code */
static	MY_ATTRIBUTE((nonnull, warn_unused_result))
dberr_t
row_import_set_sys_max_row_id(
/*==========================*/
	row_prebuilt_t*		prebuilt,	/*!< in/out: prebuilt from
						handler */
	const dict_table_t*	table)		/*!< in: table to import */
{
	dberr_t			err;
	const rec_t*		rec;
	mtr_t			mtr;
	btr_pcur_t		pcur;
	row_id_t		row_id	= 0;
	dict_index_t*		index;

	index = dict_table_get_first_index(table);
	ut_a(dict_index_is_clust(index));

	mtr_start(&mtr);

	mtr_set_log_mode(&mtr, MTR_LOG_NO_REDO);

	btr_pcur_open_at_index_side(
		false,		// High end
		index,
		BTR_SEARCH_LEAF,
		&pcur,
		true,		// Init cursor
		0,		// Leaf level
		&mtr);

	btr_pcur_move_to_prev_on_page(&pcur);
	rec = btr_pcur_get_rec(&pcur);

	/* Check for empty table. */
	if (!page_rec_is_infimum(rec)) {
		ulint		len;
		const byte*	field;
		mem_heap_t*	heap = NULL;
		ulint		offsets_[1 + REC_OFFS_HEADER_SIZE];
		ulint*		offsets;

		rec_offs_init(offsets_);

		offsets = rec_get_offsets(
			rec, index, offsets_, ULINT_UNDEFINED, &heap);

		field = rec_get_nth_field(
			rec, offsets,
			dict_index_get_sys_col_pos(index, DATA_ROW_ID),
			&len);

		if (len == DATA_ROW_ID_LEN) {
			row_id = mach_read_from_6(field);
			err = DB_SUCCESS;
		} else {
			err = DB_CORRUPTION;
		}

		if (heap != NULL) {
			mem_heap_free(heap);
		}
	} else {
		/* The table is empty. */
		err = DB_SUCCESS;
	}

	btr_pcur_close(&pcur);
	mtr_commit(&mtr);

	DBUG_EXECUTE_IF("ib_import_set_max_rowid_failure",
			err = DB_CORRUPTION;);

	if (err != DB_SUCCESS) {
		char		index_name[MAX_FULL_NAME_LEN + 1];

		innobase_format_name(
			index_name, sizeof(index_name), index->name, TRUE);

		ib_errf(prebuilt->trx->mysql_thd,
			IB_LOG_LEVEL_WARN,
			ER_INNODB_INDEX_CORRUPT,
			"Index '%s' corruption detected, invalid DB_ROW_ID "
			"in index.", index_name);

		return(err);

	} else if (row_id > 0) {

		/* Update the system row id if the imported index row id is
		greater than the max system row id. */

		mutex_enter(&dict_sys->mutex);

		if (row_id >= dict_sys->row_id) {
			dict_sys->row_id = row_id + 1;
			dict_hdr_flush_row_id();
		}

		mutex_exit(&dict_sys->mutex);
	}

	return(DB_SUCCESS);
}

/*****************************************************************//**
Read the a string from the meta data file.
@return DB_SUCCESS or error code. */
static
dberr_t
row_import_cfg_read_string(
/*=======================*/
	FILE*		file,		/*!< in/out: File to read from */
	byte*		ptr,		/*!< out: string to read */
	ulint		max_len)	/*!< in: maximum length of the output
					buffer in bytes */
{
	DBUG_EXECUTE_IF("ib_import_string_read_error",
			errno = EINVAL; return(DB_IO_ERROR););

	ulint		len = 0;

	while (!feof(file)) {
		int	ch = fgetc(file);

		if (ch == EOF) {
			break;
		} else if (ch != 0) {
			if (len < max_len) {
				ptr[len++] = ch;
			} else {
				break;
			}
		/* max_len includes the NUL byte */
		} else if (len != max_len - 1) {
			break;
		} else {
			ptr[len] = 0;
			return(DB_SUCCESS);
		}
	}

	errno = EINVAL;

	return(DB_IO_ERROR);
}

/*********************************************************************//**
Write the meta data (index user fields) config file.
@return DB_SUCCESS or error code. */
static	MY_ATTRIBUTE((nonnull, warn_unused_result))
dberr_t
row_import_cfg_read_index_fields(
/*=============================*/
	FILE*			file,	/*!< in: file to write to */
	THD*			thd,	/*!< in/out: session */
	row_index_t*		index,	/*!< Index being read in */
	row_import*		cfg)	/*!< in/out: meta-data read */
{
	byte			row[sizeof(ib_uint32_t) * 3];
	ulint			n_fields = index->m_n_fields;

	index->m_fields = new(std::nothrow) dict_field_t[n_fields];

	/* Trigger OOM */
	DBUG_EXECUTE_IF("ib_import_OOM_4",
			delete [] index->m_fields; index->m_fields = 0;);

	if (index->m_fields == 0) {
		return(DB_OUT_OF_MEMORY);
	}

	dict_field_t*	field = index->m_fields;

	memset(field, 0x0, sizeof(*field) * n_fields);

	for (ulint i = 0; i < n_fields; ++i, ++field) {
		byte*		ptr = row;

		/* Trigger EOF */
		DBUG_EXECUTE_IF("ib_import_io_read_error_1",
				(void) fseek(file, 0L, SEEK_END););

		if (fread(row, 1, sizeof(row), file) != sizeof(row)) {

			ib_senderrf(
				thd, IB_LOG_LEVEL_ERROR, ER_IO_READ_ERROR,
				errno, strerror(errno),
				"while reading index fields.");

			return(DB_IO_ERROR);
		}

		field->prefix_len = mach_read_from_4(ptr);
		ptr += sizeof(ib_uint32_t);

		field->fixed_len = mach_read_from_4(ptr);
		ptr += sizeof(ib_uint32_t);

		/* Include the NUL byte in the length. */
		ulint	len = mach_read_from_4(ptr);

		byte*	name = new(std::nothrow) byte[len];

		/* Trigger OOM */
		DBUG_EXECUTE_IF("ib_import_OOM_5", delete [] name; name = 0;);

		if (name == 0) {
			return(DB_OUT_OF_MEMORY);
		}

		field->name = reinterpret_cast<const char*>(name);

		dberr_t	err = row_import_cfg_read_string(file, name, len);

		if (err != DB_SUCCESS) {

			ib_senderrf(
				thd, IB_LOG_LEVEL_ERROR, ER_IO_READ_ERROR,
				errno, strerror(errno),
				"while parsing table name.");

			return(err);
		}
	}

	return(DB_SUCCESS);
}

/*****************************************************************//**
Read the index names and root page numbers of the indexes and set the values.
Row format [root_page_no, len of str, str ... ]
@return DB_SUCCESS or error code. */
static MY_ATTRIBUTE((nonnull, warn_unused_result))
dberr_t
row_import_read_index_data(
/*=======================*/
	FILE*		file,		/*!< in: File to read from */
	THD*		thd,		/*!< in: session */
	row_import*	cfg)		/*!< in/out: meta-data read */
{
	byte*		ptr;
	row_index_t*	cfg_index;
	byte		row[sizeof(index_id_t) + sizeof(ib_uint32_t) * 9];

	/* FIXME: What is the max value? */
	ut_a(cfg->m_n_indexes > 0);
	ut_a(cfg->m_n_indexes < 1024);

	cfg->m_indexes = new(std::nothrow) row_index_t[cfg->m_n_indexes];

	/* Trigger OOM */
	DBUG_EXECUTE_IF("ib_import_OOM_6",
			delete [] cfg->m_indexes; cfg->m_indexes = 0;);

	if (cfg->m_indexes == 0) {
		return(DB_OUT_OF_MEMORY);
	}

	memset(cfg->m_indexes, 0x0, sizeof(*cfg->m_indexes) * cfg->m_n_indexes);

	cfg_index = cfg->m_indexes;

	for (ulint i = 0; i < cfg->m_n_indexes; ++i, ++cfg_index) {
		/* Trigger EOF */
		DBUG_EXECUTE_IF("ib_import_io_read_error_2",
				(void) fseek(file, 0L, SEEK_END););

		/* Read the index data. */
		size_t	n_bytes = fread(row, 1, sizeof(row), file);

		/* Trigger EOF */
		DBUG_EXECUTE_IF("ib_import_io_read_error",
				(void) fseek(file, 0L, SEEK_END););

		if (n_bytes != sizeof(row)) {
			char	msg[BUFSIZ];

			ut_snprintf(msg, sizeof(msg),
				    "while reading index meta-data, expected "
				    "to read %lu bytes but read only %lu "
				    "bytes",
				    (ulong) sizeof(row), (ulong) n_bytes);

			ib_senderrf(
				thd, IB_LOG_LEVEL_ERROR, ER_IO_READ_ERROR,
				errno, strerror(errno), msg);

			ib_logf(IB_LOG_LEVEL_ERROR, "IO Error: %s", msg);

			return(DB_IO_ERROR);
		}

		ptr = row;

		cfg_index->m_id = mach_read_from_8(ptr);
		ptr += sizeof(index_id_t);

		cfg_index->m_space = mach_read_from_4(ptr);
		ptr += sizeof(ib_uint32_t);

		cfg_index->m_page_no = mach_read_from_4(ptr);
		ptr += sizeof(ib_uint32_t);

		cfg_index->m_type = mach_read_from_4(ptr);
		ptr += sizeof(ib_uint32_t);

		cfg_index->m_trx_id_offset = mach_read_from_4(ptr);
		if (cfg_index->m_trx_id_offset != mach_read_from_4(ptr)) {
			ut_ad(0);
			/* Overflow. Pretend that the clustered index
			has a variable-length PRIMARY KEY. */
			cfg_index->m_trx_id_offset = 0;
		}
		ptr += sizeof(ib_uint32_t);

		cfg_index->m_n_user_defined_cols = mach_read_from_4(ptr);
		ptr += sizeof(ib_uint32_t);

		cfg_index->m_n_uniq = mach_read_from_4(ptr);
		ptr += sizeof(ib_uint32_t);

		cfg_index->m_n_nullable = mach_read_from_4(ptr);
		ptr += sizeof(ib_uint32_t);

		cfg_index->m_n_fields = mach_read_from_4(ptr);
		ptr += sizeof(ib_uint32_t);

		/* The NUL byte is included in the name length. */
		ulint	len = mach_read_from_4(ptr);

		if (len > OS_FILE_MAX_PATH) {
			ib_errf(thd, IB_LOG_LEVEL_ERROR,
				ER_INNODB_INDEX_CORRUPT,
				"Index name length (" ULINTPF ") is too long, "
				"the meta-data is corrupt", len);

			return(DB_CORRUPTION);
		}

		cfg_index->m_name = new(std::nothrow) byte[len];

		/* Trigger OOM */
		DBUG_EXECUTE_IF("ib_import_OOM_7",
				delete [] cfg_index->m_name;
				cfg_index->m_name = 0;);

		if (cfg_index->m_name == 0) {
			return(DB_OUT_OF_MEMORY);
		}

		dberr_t	err;

		err = row_import_cfg_read_string(file, cfg_index->m_name, len);

		if (err != DB_SUCCESS) {

			ib_senderrf(
				thd, IB_LOG_LEVEL_ERROR, ER_IO_READ_ERROR,
				errno, strerror(errno),
				"while parsing index name.");

			return(err);
		}

		err = row_import_cfg_read_index_fields(
			file, thd, cfg_index, cfg);

		if (err != DB_SUCCESS) {
			return(err);
		}

	}

	return(DB_SUCCESS);
}

/*****************************************************************//**
Set the index root page number for v1 format.
@return DB_SUCCESS or error code. */
static
dberr_t
row_import_read_indexes(
/*====================*/
	FILE*		file,		/*!< in: File to read from */
	THD*		thd,		/*!< in: session */
	row_import*	cfg)		/*!< in/out: meta-data read */
{
	byte		row[sizeof(ib_uint32_t)];

	/* Trigger EOF */
	DBUG_EXECUTE_IF("ib_import_io_read_error_3",
			(void) fseek(file, 0L, SEEK_END););

	/* Read the number of indexes. */
	if (fread(row, 1, sizeof(row), file) != sizeof(row)) {
		ib_senderrf(
			thd, IB_LOG_LEVEL_ERROR, ER_IO_READ_ERROR,
			errno, strerror(errno),
			"while reading number of indexes.");

		return(DB_IO_ERROR);
	}

	cfg->m_n_indexes = mach_read_from_4(row);

	if (cfg->m_n_indexes == 0) {
		ib_errf(thd, IB_LOG_LEVEL_ERROR, ER_IO_READ_ERROR,
			"Number of indexes in meta-data file is 0");

		return(DB_CORRUPTION);

	} else if (cfg->m_n_indexes > 1024) {
		// FIXME: What is the upper limit? */
		ib_errf(thd, IB_LOG_LEVEL_ERROR, ER_IO_READ_ERROR,
			"Number of indexes in meta-data file is too high: "
			ULINTPF, cfg->m_n_indexes);
		cfg->m_n_indexes = 0;

		return(DB_CORRUPTION);
	}

	return(row_import_read_index_data(file, thd, cfg));
}

/*********************************************************************//**
Read the meta data (table columns) config file. Deserialise the contents of
dict_col_t structure, along with the column name. */
static	MY_ATTRIBUTE((nonnull, warn_unused_result))
dberr_t
row_import_read_columns(
/*====================*/
	FILE*			file,	/*!< in: file to write to */
	THD*			thd,	/*!< in/out: session */
	row_import*		cfg)	/*!< in/out: meta-data read */
{
	dict_col_t*		col;
	byte			row[sizeof(ib_uint32_t) * 8];

	/* FIXME: What should the upper limit be? */
	ut_a(cfg->m_n_cols > 0);
	ut_a(cfg->m_n_cols < 1024);

	cfg->m_cols = new(std::nothrow) dict_col_t[cfg->m_n_cols];

	/* Trigger OOM */
	DBUG_EXECUTE_IF("ib_import_OOM_8",
			delete [] cfg->m_cols; cfg->m_cols = 0;);

	if (cfg->m_cols == 0) {
		return(DB_OUT_OF_MEMORY);
	}

	cfg->m_col_names = new(std::nothrow) byte* [cfg->m_n_cols];

	/* Trigger OOM */
	DBUG_EXECUTE_IF("ib_import_OOM_9",
			delete [] cfg->m_col_names; cfg->m_col_names = 0;);

	if (cfg->m_col_names == 0) {
		return(DB_OUT_OF_MEMORY);
	}

	memset(cfg->m_cols, 0x0, sizeof(cfg->m_cols) * cfg->m_n_cols);
	memset(cfg->m_col_names, 0x0, sizeof(cfg->m_col_names) * cfg->m_n_cols);

	col = cfg->m_cols;

	for (ulint i = 0; i < cfg->m_n_cols; ++i, ++col) {
		byte*		ptr = row;

		/* Trigger EOF */
		DBUG_EXECUTE_IF("ib_import_io_read_error_4",
				(void) fseek(file, 0L, SEEK_END););

		if (fread(row, 1,  sizeof(row), file) != sizeof(row)) {
			ib_senderrf(
				thd, IB_LOG_LEVEL_ERROR, ER_IO_READ_ERROR,
				errno, strerror(errno),
				"while reading table column meta-data.");

			return(DB_IO_ERROR);
		}

		col->prtype = mach_read_from_4(ptr);
		ptr += sizeof(ib_uint32_t);

		col->mtype = mach_read_from_4(ptr);
		ptr += sizeof(ib_uint32_t);

		col->len = mach_read_from_4(ptr);
		ptr += sizeof(ib_uint32_t);

		ulint mbminmaxlen = mach_read_from_4(ptr);
		col->mbmaxlen = mbminmaxlen / 5;
		col->mbminlen = mbminmaxlen % 5;
		ptr += sizeof(ib_uint32_t);

		col->ind = mach_read_from_4(ptr);
		ptr += sizeof(ib_uint32_t);

		col->ord_part = mach_read_from_4(ptr);
		ptr += sizeof(ib_uint32_t);

		col->max_prefix = mach_read_from_4(ptr);
		ptr += sizeof(ib_uint32_t);

		/* Read in the column name as [len, byte array]. The len
		includes the NUL byte. */

		ulint		len = mach_read_from_4(ptr);

		/* FIXME: What is the maximum column name length? */
		if (len == 0 || len > 128) {
			ib_errf(thd, IB_LOG_LEVEL_ERROR,
				ER_IO_READ_ERROR,
				"Column name length " ULINTPF ", is invalid",
				len);

			return(DB_CORRUPTION);
		}

		cfg->m_col_names[i] = new(std::nothrow) byte[len];

		/* Trigger OOM */
		DBUG_EXECUTE_IF("ib_import_OOM_10",
				delete [] cfg->m_col_names[i];
				cfg->m_col_names[i] = 0;);

		if (cfg->m_col_names[i] == 0) {
			return(DB_OUT_OF_MEMORY);
		}

		dberr_t	err;

		err = row_import_cfg_read_string(
			file, cfg->m_col_names[i], len);

		if (err != DB_SUCCESS) {

			ib_senderrf(
				thd, IB_LOG_LEVEL_ERROR, ER_IO_READ_ERROR,
				errno, strerror(errno),
				"while parsing table column name.");

			return(err);
		}
	}

	return(DB_SUCCESS);
}

/*****************************************************************//**
Read the contents of the <tablespace>.cfg file.
@return DB_SUCCESS or error code. */
static	MY_ATTRIBUTE((nonnull, warn_unused_result))
dberr_t
row_import_read_v1(
/*===============*/
	FILE*		file,		/*!< in: File to read from */
	THD*		thd,		/*!< in: session */
	row_import*	cfg)		/*!< out: meta data */
{
	byte		value[sizeof(ib_uint32_t)];

	/* Trigger EOF */
	DBUG_EXECUTE_IF("ib_import_io_read_error_5",
			(void) fseek(file, 0L, SEEK_END););

	/* Read the hostname where the tablespace was exported. */
	if (fread(value, 1, sizeof(value), file) != sizeof(value)) {
		ib_senderrf(
			thd, IB_LOG_LEVEL_ERROR, ER_IO_READ_ERROR,
			errno, strerror(errno),
			"while reading meta-data export hostname length.");

		return(DB_IO_ERROR);
	}

	ulint	len = mach_read_from_4(value);

	/* NUL byte is part of name length. */
	cfg->m_hostname = new(std::nothrow) byte[len];

	/* Trigger OOM */
	DBUG_EXECUTE_IF("ib_import_OOM_1",
			delete [] cfg->m_hostname; cfg->m_hostname = 0;);

	if (cfg->m_hostname == 0) {
		return(DB_OUT_OF_MEMORY);
	}

	dberr_t	err = row_import_cfg_read_string(file, cfg->m_hostname, len);

	if (err != DB_SUCCESS) {

		ib_senderrf(
			thd, IB_LOG_LEVEL_ERROR, ER_IO_READ_ERROR,
			errno, strerror(errno),
			"while parsing export hostname.");

		return(err);
	}

	/* Trigger EOF */
	DBUG_EXECUTE_IF("ib_import_io_read_error_6",
			(void) fseek(file, 0L, SEEK_END););

	/* Read the table name of tablespace that was exported. */
	if (fread(value, 1, sizeof(value), file) != sizeof(value)) {
		ib_senderrf(
			thd, IB_LOG_LEVEL_ERROR, ER_IO_READ_ERROR,
			errno, strerror(errno),
			"while reading meta-data table name length.");

		return(DB_IO_ERROR);
	}

	len = mach_read_from_4(value);

	/* NUL byte is part of name length. */
	cfg->m_table_name = new(std::nothrow) byte[len];

	/* Trigger OOM */
	DBUG_EXECUTE_IF("ib_import_OOM_2",
			delete [] cfg->m_table_name; cfg->m_table_name = 0;);

	if (cfg->m_table_name == 0) {
		return(DB_OUT_OF_MEMORY);
	}

	err = row_import_cfg_read_string(file, cfg->m_table_name, len);

	if (err != DB_SUCCESS) {
		ib_senderrf(
			thd, IB_LOG_LEVEL_ERROR, ER_IO_READ_ERROR,
			errno, strerror(errno),
			"while parsing table name.");

		return(err);
	}

	ib_logf(IB_LOG_LEVEL_INFO,
		"Importing tablespace for table '%s' that was exported "
		"from host '%s'", cfg->m_table_name, cfg->m_hostname);

	byte		row[sizeof(ib_uint32_t) * 3];

	/* Trigger EOF */
	DBUG_EXECUTE_IF("ib_import_io_read_error_7",
			(void) fseek(file, 0L, SEEK_END););

	/* Read the autoinc value. */
	if (fread(row, 1, sizeof(ib_uint64_t), file) != sizeof(ib_uint64_t)) {
		ib_senderrf(
			thd, IB_LOG_LEVEL_ERROR, ER_IO_READ_ERROR,
			errno, strerror(errno),
			"while reading autoinc value.");

		return(DB_IO_ERROR);
	}

	cfg->m_autoinc = mach_read_from_8(row);

	/* Trigger EOF */
	DBUG_EXECUTE_IF("ib_import_io_read_error_8",
			(void) fseek(file, 0L, SEEK_END););

	/* Read the tablespace page size. */
	if (fread(row, 1, sizeof(row), file) != sizeof(row)) {
		ib_senderrf(
			thd, IB_LOG_LEVEL_ERROR, ER_IO_READ_ERROR,
			errno, strerror(errno),
			"while reading meta-data header.");

		return(DB_IO_ERROR);
	}

	byte*		ptr = row;

	cfg->m_page_size = mach_read_from_4(ptr);
	ptr += sizeof(ib_uint32_t);

	if (cfg->m_page_size != UNIV_PAGE_SIZE) {

		ib_errf(thd, IB_LOG_LEVEL_ERROR, ER_TABLE_SCHEMA_MISMATCH,
			"Tablespace to be imported has a different "
			"page size than this server. Server page size "
			"is " ULINTPF ", whereas tablespace page size is "
			ULINTPF,
			UNIV_PAGE_SIZE, cfg->m_page_size);

		return(DB_ERROR);
	}

	cfg->m_flags = mach_read_from_4(ptr);
	ptr += sizeof(ib_uint32_t);

	cfg->m_n_cols = mach_read_from_4(ptr);

	if (!dict_tf_is_valid(cfg->m_flags)) {

		return(DB_CORRUPTION);

	} else if ((err = row_import_read_columns(file, thd, cfg))
		   != DB_SUCCESS) {

		return(err);

	} else  if ((err = row_import_read_indexes(file, thd, cfg))
		   != DB_SUCCESS) {

		return(err);
	}

	ut_a(err == DB_SUCCESS);
	return(err);
}

/**
Read the contents of the <tablespace>.cfg file.
@return DB_SUCCESS or error code. */
static	MY_ATTRIBUTE((nonnull, warn_unused_result))
dberr_t
row_import_read_meta_data(
/*======================*/
	dict_table_t*	table,		/*!< in: table */
	FILE*		file,		/*!< in: File to read from */
	THD*		thd,		/*!< in: session */
	row_import&	cfg)		/*!< out: contents of the .cfg file */
{
	byte		row[sizeof(ib_uint32_t)];

	/* Trigger EOF */
	DBUG_EXECUTE_IF("ib_import_io_read_error_9",
			(void) fseek(file, 0L, SEEK_END););

	if (fread(&row, 1, sizeof(row), file) != sizeof(row)) {
		ib_senderrf(
			thd, IB_LOG_LEVEL_ERROR, ER_IO_READ_ERROR,
			errno, strerror(errno),
			"while reading meta-data version.");

		return(DB_IO_ERROR);
	}

	cfg.m_version = mach_read_from_4(row);

	/* Check the version number. */
	switch (cfg.m_version) {
	case IB_EXPORT_CFG_VERSION_V1:

		return(row_import_read_v1(file, thd, &cfg));
	default:
		ib_errf(thd, IB_LOG_LEVEL_ERROR, ER_IO_READ_ERROR,
			"Unsupported meta-data version number (" ULINTPF "), "
			"file ignored", cfg.m_version);
	}

	return(DB_ERROR);
}

/**
Read the contents of the <tablename>.cfg file.
@return DB_SUCCESS or error code. */
static	MY_ATTRIBUTE((nonnull, warn_unused_result))
dberr_t
row_import_read_cfg(
/*================*/
	dict_table_t*	table,	/*!< in: table */
	THD*		thd,	/*!< in: session */
	row_import&	cfg)	/*!< out: contents of the .cfg file */
{
	dberr_t		err;
	char		name[OS_FILE_MAX_PATH];

	cfg.m_table = table;

	srv_get_meta_data_filename(table, name, sizeof(name));

	FILE*	file = fopen(name, "rb");

	if (file == NULL) {
		char	msg[BUFSIZ];

		ut_snprintf(msg, sizeof(msg),
			    "Error opening '%s', will attempt to import "
			    "without schema verification", name);

		ib_senderrf(
			thd, IB_LOG_LEVEL_WARN, ER_IO_READ_ERROR,
			errno, strerror(errno), msg);

		cfg.m_missing = true;

		err = DB_FAIL;
	} else {

		cfg.m_missing = false;

		err = row_import_read_meta_data(table, file, thd, cfg);
		fclose(file);
	}

	return(err);
}

/*****************************************************************//**
Update the <space, root page> of a table's indexes from the values
in the data dictionary.
@return DB_SUCCESS or error code */
UNIV_INTERN
dberr_t
row_import_update_index_root(
/*=========================*/
	trx_t*			trx,		/*!< in/out: transaction that
						covers the update */
	const dict_table_t*	table,		/*!< in: Table for which we want
						to set the root page_no */
	bool			reset,		/*!< in: if true then set to
						FIL_NUL */
	bool			dict_locked)	/*!< in: Set to true if the
						caller already owns the
						dict_sys_t:: mutex. */

{
	const dict_index_t*	index;
	que_t*			graph = 0;
	dberr_t			err = DB_SUCCESS;

	static const char	sql[] = {
		"PROCEDURE UPDATE_INDEX_ROOT() IS\n"
		"BEGIN\n"
		"UPDATE SYS_INDEXES\n"
		"SET SPACE = :space,\n"
		"    PAGE_NO = :page,\n"
		"    TYPE = :type\n"
		"WHERE TABLE_ID = :table_id AND ID = :index_id;\n"
		"END;\n"};

	if (!dict_locked) {
		mutex_enter(&dict_sys->mutex);
	}

	for (index = dict_table_get_first_index(table);
	     index != 0;
	     index = dict_table_get_next_index(index)) {

		pars_info_t*	info;
		ib_uint32_t	page;
		ib_uint32_t	space;
		ib_uint32_t	type;
		index_id_t	index_id;
		table_id_t	table_id;

		info = (graph != 0) ? graph->info : pars_info_create();

		mach_write_to_4(
			reinterpret_cast<byte*>(&type),
			index->type);

		mach_write_to_4(
			reinterpret_cast<byte*>(&page),
			reset ? FIL_NULL : index->page);

		mach_write_to_4(
			reinterpret_cast<byte*>(&space),
			reset ? FIL_NULL : index->space);

		mach_write_to_8(
			reinterpret_cast<byte*>(&index_id),
			index->id);

		mach_write_to_8(
			reinterpret_cast<byte*>(&table_id),
			table->id);

		/* If we set the corrupt bit during the IMPORT phase then
		we need to update the system tables. */
		pars_info_bind_int4_literal(info, "type", &type);
		pars_info_bind_int4_literal(info, "space", &space);
		pars_info_bind_int4_literal(info, "page", &page);
		pars_info_bind_ull_literal(info, "index_id", &index_id);
		pars_info_bind_ull_literal(info, "table_id", &table_id);

		if (graph == 0) {
			graph = pars_sql(info, sql);
			ut_a(graph);
			graph->trx = trx;
		}

		que_thr_t*	thr;

		graph->fork_type = QUE_FORK_MYSQL_INTERFACE;

		ut_a(thr = que_fork_start_command(graph));

		que_run_threads(thr);

		DBUG_EXECUTE_IF("ib_import_internal_error",
				trx->error_state = DB_ERROR;);

		err = trx->error_state;

		if (err != DB_SUCCESS) {
			char		index_name[MAX_FULL_NAME_LEN + 1];

			innobase_format_name(
				index_name, sizeof(index_name),
				index->name, TRUE);

			ib_errf(trx->mysql_thd, IB_LOG_LEVEL_ERROR,
				ER_INTERNAL_ERROR,
				"While updating the <space, root page "
				"number> of index %s - %s",
				index_name, ut_strerr(err));

			break;
		}
	}

	que_graph_free(graph);

	if (!dict_locked) {
		mutex_exit(&dict_sys->mutex);
	}

	return(err);
}

/** Callback arg for row_import_set_discarded. */
struct discard_t {
	ib_uint32_t	flags2;			/*!< Value read from column */
	bool		state;			/*!< New state of the flag */
	ulint		n_recs;			/*!< Number of recs processed */
};

/******************************************************************//**
Fetch callback that sets or unsets the DISCARDED tablespace flag in
SYS_TABLES. The flags is stored in MIX_LEN column.
@return FALSE if all OK */
static
ibool
row_import_set_discarded(
/*=====================*/
	void*		row,			/*!< in: sel_node_t* */
	void*		user_arg)		/*!< in: bool set/unset flag */
{
	sel_node_t*	node = static_cast<sel_node_t*>(row);
	discard_t*	discard = static_cast<discard_t*>(user_arg);
	dfield_t*	dfield = que_node_get_val(node->select_list);
	dtype_t*	type = dfield_get_type(dfield);
	ulint		len = dfield_get_len(dfield);

	ut_a(dtype_get_mtype(type) == DATA_INT);
	ut_a(len == sizeof(ib_uint32_t));

	ulint	flags2 = mach_read_from_4(
		static_cast<byte*>(dfield_get_data(dfield)));

	if (discard->state) {
		flags2 |= DICT_TF2_DISCARDED;
	} else {
		flags2 &= ~DICT_TF2_DISCARDED;
	}

	mach_write_to_4(reinterpret_cast<byte*>(&discard->flags2), flags2);

	++discard->n_recs;

	/* There should be at most one matching record. */
	ut_a(discard->n_recs == 1);

	return(FALSE);
}

/*****************************************************************//**
Update the DICT_TF2_DISCARDED flag in SYS_TABLES.
@return DB_SUCCESS or error code. */
UNIV_INTERN
dberr_t
row_import_update_discarded_flag(
/*=============================*/
	trx_t*		trx,		/*!< in/out: transaction that
					covers the update */
	table_id_t	table_id,	/*!< in: Table for which we want
					to set the root table->flags2 */
	bool		discarded,	/*!< in: set MIX_LEN column bit
					to discarded, if true */
	bool		dict_locked)	/*!< in: set to true if the
					caller already owns the
					dict_sys_t:: mutex. */

{
	pars_info_t*		info;
	discard_t		discard;

	static const char	sql[] =
		"PROCEDURE UPDATE_DISCARDED_FLAG() IS\n"
		"DECLARE FUNCTION my_func;\n"
		"DECLARE CURSOR c IS\n"
		" SELECT MIX_LEN "
		" FROM SYS_TABLES "
		" WHERE ID = :table_id FOR UPDATE;"
		"\n"
		"BEGIN\n"
		"OPEN c;\n"
		"WHILE 1 = 1 LOOP\n"
		"  FETCH c INTO my_func();\n"
		"  IF c % NOTFOUND THEN\n"
		"    EXIT;\n"
		"  END IF;\n"
		"END LOOP;\n"
		"UPDATE SYS_TABLES"
		" SET MIX_LEN = :flags2"
		" WHERE ID = :table_id;\n"
		"CLOSE c;\n"
		"END;\n";

	discard.n_recs = 0;
	discard.state = discarded;
	discard.flags2 = ULINT32_UNDEFINED;

	info = pars_info_create();

	pars_info_add_ull_literal(info, "table_id", table_id);
	pars_info_bind_int4_literal(info, "flags2", &discard.flags2);

	pars_info_bind_function(
		info, "my_func", row_import_set_discarded, &discard);

	dberr_t	err = que_eval_sql(info, sql, !dict_locked, trx);

	ut_a(discard.n_recs == 1);
	ut_a(discard.flags2 != ULINT32_UNDEFINED);

	return(err);
}

/*****************************************************************//**
Imports a tablespace. The space id in the .ibd file must match the space id
of the table in the data dictionary.
@return	error code or DB_SUCCESS */
UNIV_INTERN
dberr_t
row_import_for_mysql(
/*=================*/
	dict_table_t*	table,		/*!< in/out: table */
	row_prebuilt_t*	prebuilt)	/*!< in: prebuilt struct in MySQL */
{
	dberr_t		err;
	trx_t*		trx;
	ib_uint64_t	autoinc = 0;
	char		table_name[MAX_FULL_NAME_LEN + 1];
	char*		filepath = NULL;

	ut_ad(!srv_read_only_mode);

	innobase_format_name(
		table_name, sizeof(table_name), table->name, FALSE);

	ut_a(table->space);
	ut_ad(prebuilt->trx);
	ut_a(table->ibd_file_missing);

	trx_start_if_not_started(prebuilt->trx);

	trx = trx_allocate_for_mysql();

	/* So that the table is not DROPped during recovery. */
	trx_set_dict_operation(trx, TRX_DICT_OP_INDEX);

	trx_start_if_not_started(trx);

	/* So that we can send error messages to the user. */
	trx->mysql_thd = prebuilt->trx->mysql_thd;

	/* Ensure that the table will be dropped by trx_rollback_active()
	in case of a crash. */

	trx->table_id = table->id;

	/* Assign an undo segment for the transaction, so that the
	transaction will be recovered after a crash. */

	mutex_enter(&trx->undo_mutex);

	err = trx_undo_assign_undo(trx, TRX_UNDO_UPDATE);

	mutex_exit(&trx->undo_mutex);

	DBUG_EXECUTE_IF("ib_import_undo_assign_failure",
			err = DB_TOO_MANY_CONCURRENT_TRXS;);

	if (err != DB_SUCCESS) {

		return(row_import_cleanup(prebuilt, trx, err));

	} else if (trx->update_undo == 0) {

		err = DB_TOO_MANY_CONCURRENT_TRXS;
		return(row_import_cleanup(prebuilt, trx, err));
	}

	prebuilt->trx->op_info = "read meta-data file";

	/* Prevent DDL operations while we are checking. */

	rw_lock_s_lock_func(&dict_operation_lock, 0, __FILE__, __LINE__);

	row_import	cfg;

	memset(&cfg, 0x0, sizeof(cfg));

	err = row_import_read_cfg(table, trx->mysql_thd, cfg);

	/* Check if the table column definitions match the contents
	of the config file. */

	if (err == DB_SUCCESS) {

		/* We have a schema file, try and match it with the our
		data dictionary. */

		err = cfg.match_schema(trx->mysql_thd);

		/* Update index->page and SYS_INDEXES.PAGE_NO to match the
		B-tree root page numbers in the tablespace. Use the index
		name from the .cfg file to find match. */

		if (err == DB_SUCCESS) {
			cfg.set_root_by_name();
			autoinc = cfg.m_autoinc;
		}

		rw_lock_s_unlock_gen(&dict_operation_lock, 0);

		DBUG_EXECUTE_IF("ib_import_set_index_root_failure",
				err = DB_TOO_MANY_CONCURRENT_TRXS;);

	} else if (cfg.m_missing) {

		rw_lock_s_unlock_gen(&dict_operation_lock, 0);

		/* We don't have a schema file, we will have to discover
		the index root pages from the .ibd file and skip the schema
		matching step. */

		ut_a(err == DB_FAIL);

		cfg.m_page_size = UNIV_PAGE_SIZE;

		FetchIndexRootPages	fetchIndexRootPages(table, trx);

		err = fil_tablespace_iterate(
			table, IO_BUFFER_SIZE(cfg.m_page_size),
			fetchIndexRootPages);

		if (err == DB_SUCCESS) {

			err = fetchIndexRootPages.build_row_import(&cfg);

			/* Update index->page and SYS_INDEXES.PAGE_NO
			to match the B-tree root page numbers in the
			tablespace. */

			if (err == DB_SUCCESS) {
				err = cfg.set_root_by_heuristic();
			}
		}

	} else {
		rw_lock_s_unlock_gen(&dict_operation_lock, 0);
	}

	if (err != DB_SUCCESS) {
		return(row_import_error(prebuilt, trx, err));
	}

	prebuilt->trx->op_info = "importing tablespace";

	ib_logf(IB_LOG_LEVEL_INFO, "Phase I - Update all pages");

	/* Iterate over all the pages and do the sanity checking and
	the conversion required to import the tablespace. */

	PageConverter	converter(&cfg, trx);

	/* Set the IO buffer size in pages. */

	err = fil_tablespace_iterate(
		table, IO_BUFFER_SIZE(cfg.m_page_size), converter);

	DBUG_EXECUTE_IF("ib_import_reset_space_and_lsn_failure",
			err = DB_TOO_MANY_CONCURRENT_TRXS;);

	if (err != DB_SUCCESS) {
		char	table_name[MAX_FULL_NAME_LEN + 1];

		innobase_format_name(
			table_name, sizeof(table_name), table->name, FALSE);

		ib_errf(trx->mysql_thd, IB_LOG_LEVEL_ERROR,
			ER_INTERNAL_ERROR,
			"Cannot reset LSNs in table '%s' : %s",
			table_name, ut_strerr(err));

		return(row_import_cleanup(prebuilt, trx, err));
	}

	row_mysql_lock_data_dictionary(trx);

	/* If the table is stored in a remote tablespace, we need to
	determine that filepath from the link file and system tables.
	Find the space ID in SYS_TABLES since this is an ALTER TABLE. */
	if (DICT_TF_HAS_DATA_DIR(table->flags)) {
		dict_get_and_save_data_dir_path(table, true);
		ut_a(table->data_dir_path);

		filepath = os_file_make_remote_pathname(
			table->data_dir_path, table->name, "ibd");
	} else {
		filepath = fil_make_ibd_name(table->name, false);
	}
	ut_a(filepath);

	/* Open the tablespace so that we can access via the buffer pool.
	We set the 2nd param (fix_dict = true) here because we already
	have an x-lock on dict_operation_lock and dict_sys->mutex. */

	err = fil_open_single_table_tablespace(
		true, true, table->space,
		dict_tf_to_fsp_flags(table->flags),
		table->name, filepath);

	DBUG_EXECUTE_IF("ib_import_open_tablespace_failure",
			err = DB_TABLESPACE_NOT_FOUND;);

	if (err != DB_SUCCESS) {
		row_mysql_unlock_data_dictionary(trx);

		ib_senderrf(trx->mysql_thd, IB_LOG_LEVEL_ERROR,
			ER_GET_ERRMSG,
			err, ut_strerr(err), filepath);

		mem_free(filepath);

		return(row_import_cleanup(prebuilt, trx, err));
	}

	row_mysql_unlock_data_dictionary(trx);

	mem_free(filepath);

	err = ibuf_check_bitmap_on_import(trx, table->space);

	DBUG_EXECUTE_IF("ib_import_check_bitmap_failure", err = DB_CORRUPTION;);

	if (err != DB_SUCCESS) {
		return(row_import_cleanup(prebuilt, trx, err));
	}

	/* The first index must always be the clustered index. */

	dict_index_t*	index = dict_table_get_first_index(table);

	if (!dict_index_is_clust(index)) {
		return(row_import_error(prebuilt, trx, DB_CORRUPTION));
	}

	/* Update the Btree segment headers for index node and
	leaf nodes in the root page. Set the new space id. */

	err = btr_root_adjust_on_import(index);

	DBUG_EXECUTE_IF("ib_import_cluster_root_adjust_failure",
			err = DB_CORRUPTION;);

	if (err != DB_SUCCESS) {
		return(row_import_error(prebuilt, trx, err));
	}

	if (err != DB_SUCCESS) {
		return(row_import_error(prebuilt, trx, err));
	} else if (cfg.requires_purge(index->name)) {

		/* Purge any delete-marked records that couldn't be
		purged during the page conversion phase from the
		cluster index. */

		IndexPurge	purge(trx, index);

		trx->op_info = "cluster: purging delete marked records";

		err = purge.garbage_collect();

		trx->op_info = "";
	}

	DBUG_EXECUTE_IF("ib_import_cluster_failure", err = DB_CORRUPTION;);

	if (err != DB_SUCCESS) {
		return(row_import_error(prebuilt, trx, err));
	}

	/* For secondary indexes, purge any records that couldn't be purged
	during the page conversion phase. */

	err = row_import_adjust_root_pages_of_secondary_indexes(
		prebuilt, trx, table, cfg);

	DBUG_EXECUTE_IF("ib_import_sec_root_adjust_failure",
			err = DB_CORRUPTION;);

	if (err != DB_SUCCESS) {
		return(row_import_error(prebuilt, trx, err));
	}

	/* Ensure that the next available DB_ROW_ID is not smaller than
	any DB_ROW_ID stored in the table. */

	if (prebuilt->clust_index_was_generated) {

		err = row_import_set_sys_max_row_id(prebuilt, table);

		if (err != DB_SUCCESS) {
			return(row_import_error(prebuilt, trx, err));
		}
	}

	ib_logf(IB_LOG_LEVEL_INFO, "Phase III - Flush changes to disk");

	/* Ensure that all pages dirtied during the IMPORT make it to disk.
	The only dirty pages generated should be from the pessimistic purge
	of delete marked records that couldn't be purged in Phase I. */

	buf_LRU_flush_or_remove_pages(
		prebuilt->table->space, BUF_REMOVE_FLUSH_WRITE, trx);

	if (trx_is_interrupted(trx)) {
		ib_logf(IB_LOG_LEVEL_INFO, "Phase III - Flush interrupted");
		return(row_import_error(prebuilt, trx, DB_INTERRUPTED));
	} else {
		ib_logf(IB_LOG_LEVEL_INFO, "Phase IV - Flush complete");
	}

	/* The dictionary latches will be released in in row_import_cleanup()
	after the transaction commit, for both success and error. */

	row_mysql_lock_data_dictionary(trx);

	/* Update the root pages of the table's indexes. */
	err = row_import_update_index_root(trx, table, false, true);

	if (err != DB_SUCCESS) {
		return(row_import_error(prebuilt, trx, err));
	}

	/* Update the table's discarded flag, unset it. */
	err = row_import_update_discarded_flag(trx, table->id, false, true);

	if (err != DB_SUCCESS) {
		return(row_import_error(prebuilt, trx, err));
	}

	table->ibd_file_missing = false;
	table->flags2 &= ~DICT_TF2_DISCARDED;

	if (autoinc != 0) {
		char	table_name[MAX_FULL_NAME_LEN + 1];

		innobase_format_name(
			table_name, sizeof(table_name), table->name, FALSE);

		ib_logf(IB_LOG_LEVEL_INFO, "%s autoinc value set to " IB_ID_FMT,
			table_name, autoinc);

		dict_table_autoinc_lock(table);
		dict_table_autoinc_initialize(table, autoinc);
		dict_table_autoinc_unlock(table);
	}

	ut_a(err == DB_SUCCESS);

	return(row_import_cleanup(prebuilt, trx, err));
}
<|MERGE_RESOLUTION|>--- conflicted
+++ resolved
@@ -1,11 +1,7 @@
 /*****************************************************************************
 
-<<<<<<< HEAD
-Copyright (c) 2012, 2016, Oracle and/or its affiliates. All Rights Reserved.
+Copyright (c) 2012, 2018, Oracle and/or its affiliates. All Rights Reserved.
 Copyright (c) 2015, 2018, MariaDB Corporation.
-=======
-Copyright (c) 2012, 2018, Oracle and/or its affiliates. All Rights Reserved.
->>>>>>> 5883c690
 
 This program is free software; you can redistribute it and/or modify it under
 the terms of the GNU General Public License as published by the Free Software
@@ -1830,10 +1826,7 @@
 
 	while (!m_rec_iter.end()) {
 		rec_t*	rec = m_rec_iter.current();
-<<<<<<< HEAD
-=======
-
->>>>>>> 5883c690
+
 		ibool	deleted = rec_get_deleted_flag(rec, comp);
 
 		/* For the clustered index we have to adjust the BLOB
