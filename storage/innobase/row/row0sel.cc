--- conflicted
+++ resolved
@@ -4191,22 +4191,10 @@
 
 		DBUG_RETURN(DB_TABLESPACE_DELETED);
 
-<<<<<<< HEAD
-	} else if (prebuilt->table->ibd_file_missing) {
-
-		DBUG_RETURN(DB_TABLESPACE_NOT_FOUND);
-
-	} else if (prebuilt->table->is_encrypted) {
-
-		return(DB_DECRYPTION_FAILED);
-=======
 	} else if (!prebuilt->table->is_readable()) {
-		if (fil_space_get(prebuilt->table->space) == NULL) {
-			return(DB_TABLESPACE_NOT_FOUND);
-		} else {
-			return(DB_DECRYPTION_FAILED);
-		}
->>>>>>> 765a4360
+		DBUG_RETURN(fil_space_get(prebuilt->table->space)
+			    ? DB_DECRYPTION_FAILED
+			    : DB_TABLESPACE_NOT_FOUND);
 	} else if (!prebuilt->index_usable) {
 		DBUG_RETURN(DB_MISSING_HISTORY);
 
@@ -4780,7 +4768,6 @@
 
 wrong_offs:
 		if (srv_force_recovery == 0 || moves_up == FALSE) {
-<<<<<<< HEAD
 			ib::error() << "Rec address "
 				<< static_cast<const void*>(rec)
 				<< ", buf block fix count "
@@ -4797,31 +4784,6 @@
 				<< ". Run CHECK TABLE. You may need to"
 				" restore from a backup, or dump + drop +"
 				" reimport the table.";
-=======
-			ut_print_timestamp(stderr);
-			buf_page_print(page_align(rec), 0,
-				       BUF_PAGE_PRINT_NO_CRASH);
-			fprintf(stderr,
-				"\nInnoDB: rec address %p,"
-				" buf block fix count %lu\n",
-				(void*) rec, (ulong)
-				btr_cur_get_block(btr_pcur_get_btr_cur(pcur))
-				->page.buf_fix_count);
-			ib_logf(IB_LOG_LEVEL_ERROR,
-				"Index corruption: rec offs " ULINTPF
-				" next offs " ULINTPF
-				", page no " ULINTPF " ,"
-				"InnoDB: ",
-				page_offset(rec),
-				next_offs,
-				page_get_page_no(page_align(rec)));
-
-			dict_index_name_print(stderr, trx, index);
-			fputs(". Run CHECK TABLE. You may need to\n"
-			      "InnoDB: restore from a backup, or"
-			      " dump + drop + reimport the table.\n",
-			      stderr);
->>>>>>> 765a4360
 			ut_ad(0);
 			err = DB_CORRUPTION;
 
@@ -4855,29 +4817,14 @@
 	if (UNIV_UNLIKELY(srv_force_recovery > 0)) {
 		if (!rec_validate(rec, offsets)
 		    || !btr_index_rec_validate(rec, index, FALSE)) {
-<<<<<<< HEAD
-
-			ib::info() << "Index corruption: rec offs "
+
+			ib::error() << "Index corruption: rec offs "
 				<< page_offset(rec) << " next offs "
 				<< next_offs << ", page no "
 				<< page_get_page_no(page_align(rec))
 				<< ", index " << index->name
 				<< " of table " << index->table->name
 				<< ". We try to skip the record.";
-=======
-			char		buf[MAX_FULL_NAME_LEN];
-			ut_format_name(index->table->name, FALSE, buf, sizeof(buf));
-
-			ib_logf(IB_LOG_LEVEL_ERROR,
-				"Index %s corrupted: rec offs " ULINTPF
-				" next offs " ULINTPF
-				", page no " ULINTPF " ."
-				" We try to skip the record.",
-				buf,
-				page_offset(rec),
-				next_offs,
-				page_get_page_no(page_align(rec)));
->>>>>>> 765a4360
 
 			goto next_rec;
 		}
