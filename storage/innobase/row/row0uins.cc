/*****************************************************************************

Copyright (c) 1997, 2017, Oracle and/or its affiliates. All Rights Reserved.
Copyright (c) 2017, MariaDB Corporation.

This program is free software; you can redistribute it and/or modify it under
the terms of the GNU General Public License as published by the Free Software
Foundation; version 2 of the License.

This program is distributed in the hope that it will be useful, but WITHOUT
ANY WARRANTY; without even the implied warranty of MERCHANTABILITY or FITNESS
FOR A PARTICULAR PURPOSE. See the GNU General Public License for more details.

You should have received a copy of the GNU General Public License along with
this program; if not, write to the Free Software Foundation, Inc.,
51 Franklin Street, Suite 500, Boston, MA 02110-1335 USA

*****************************************************************************/

/**************************************************//**
@file row/row0uins.cc
Fresh insert undo

Created 2/25/1997 Heikki Tuuri
*******************************************************/

#include "row0uins.h"
#include "dict0dict.h"
#include "dict0stats.h"
#include "dict0boot.h"
#include "dict0crea.h"
#include "trx0undo.h"
#include "trx0roll.h"
#include "btr0btr.h"
#include "mach0data.h"
#include "row0undo.h"
#include "row0vers.h"
#include "row0log.h"
#include "trx0trx.h"
#include "trx0rec.h"
#include "row0row.h"
#include "row0upd.h"
#include "que0que.h"
#include "ibuf0ibuf.h"
#include "log0log.h"
#include "fil0fil.h"

/*************************************************************************
IMPORTANT NOTE: Any operation that generates redo MUST check that there
is enough space in the redo log before for that operation. This is
done by calling log_free_check(). The reason for checking the
availability of the redo log space before the start of the operation is
that we MUST not hold any synchonization objects when performing the
check.
If you make a change in this module make sure that no codepath is
introduced where a call to log_free_check() is bypassed. */

/***************************************************************//**
Removes a clustered index record. The pcur in node was positioned on the
record, now it is detached.
@return DB_SUCCESS or DB_OUT_OF_FILE_SPACE */
static  MY_ATTRIBUTE((nonnull, warn_unused_result))
dberr_t
row_undo_ins_remove_clust_rec(
/*==========================*/
	undo_node_t*	node)	/*!< in: undo node */
{
	btr_cur_t*	btr_cur;
	ibool		success;
	dberr_t		err;
	ulint		n_tries	= 0;
	mtr_t		mtr;
	dict_index_t*	index	= node->pcur.btr_cur.index;
	bool		online;

	ut_ad(dict_index_is_clust(index));
	ut_ad(node->trx->in_rollback);

	mtr.start();
	if (index->table->is_temporary()) {
		ut_ad(node->rec_type == TRX_UNDO_INSERT_REC);
		mtr.set_log_mode(MTR_LOG_NO_REDO);
	} else {
		mtr.set_named_space(index->space);
	}

	/* This is similar to row_undo_mod_clust(). The DDL thread may
	already have copied this row from the log to the new table.
	We must log the removal, so that the row will be correctly
	purged. However, we can log the removal out of sync with the
	B-tree modification. */

	online = dict_index_is_online_ddl(index);
	if (online) {
		ut_ad(node->trx->dict_operation_lock_mode
		      != RW_X_LATCH);
		ut_ad(node->table->id != DICT_INDEXES_ID);
		mtr_s_lock(dict_index_get_lock(index), &mtr);
	}

	success = btr_pcur_restore_position(
		online
		? BTR_MODIFY_LEAF | BTR_ALREADY_S_LATCHED
		: BTR_MODIFY_LEAF, &node->pcur, &mtr);
	ut_a(success);

	btr_cur = btr_pcur_get_btr_cur(&node->pcur);

	ut_ad(rec_get_trx_id(btr_cur_get_rec(btr_cur), btr_cur->index)
	      == node->trx->id);
	ut_ad(!rec_get_deleted_flag(
		      btr_cur_get_rec(btr_cur),
		      dict_table_is_comp(btr_cur->index->table)));

	if (online && dict_index_is_online_ddl(index)) {
		const rec_t*	rec	= btr_cur_get_rec(btr_cur);
		mem_heap_t*	heap	= NULL;
		const ulint*	offsets	= rec_get_offsets(
			rec, index, NULL, true, ULINT_UNDEFINED, &heap);
		row_log_table_delete(rec, index, offsets, NULL);
		mem_heap_free(heap);
	}

	switch (node->table->id) {
	case DICT_INDEXES_ID:
		ut_ad(!online);
		ut_ad(node->trx->dict_operation_lock_mode == RW_X_LATCH);
		ut_ad(node->rec_type == TRX_UNDO_INSERT_REC);

		dict_drop_index_tree(
			btr_pcur_get_rec(&node->pcur), &(node->pcur), &mtr);

		mtr.commit();

		mtr.start();

		success = btr_pcur_restore_position(
			BTR_MODIFY_LEAF, &node->pcur, &mtr);
		ut_a(success);
		break;
	case DICT_COLUMNS_ID:
		/* This is rolling back an INSERT into SYS_COLUMNS.
		If it was part of an instant ADD COLUMN operation, we
		must modify the table definition. At this point, any
		corresponding operation to the 'default row' will have
		been rolled back. */
		ut_ad(!online);
		ut_ad(node->trx->dict_operation_lock_mode == RW_X_LATCH);
		ut_ad(node->rec_type == TRX_UNDO_INSERT_REC);
		const rec_t* rec = btr_pcur_get_rec(&node->pcur);
		if (rec_get_n_fields_old(rec)
		    != DICT_NUM_FIELDS__SYS_COLUMNS) {
			break;
		}
		ulint len;
		const byte* data = rec_get_nth_field_old(
			rec, DICT_FLD__SYS_COLUMNS__TABLE_ID, &len);
		if (len != 8) {
			break;
		}
		const table_id_t table_id = mach_read_from_8(data);
		data = rec_get_nth_field_old(rec, DICT_FLD__SYS_COLUMNS__POS,
					     &len);
		if (len != 4) {
			break;
		}
		const unsigned pos = mach_read_from_4(data);
		if (pos == 0 || pos >= (1U << 16)) {
			break;
		}
		dict_table_t* table = dict_table_open_on_id(
			table_id, true, DICT_TABLE_OP_OPEN_ONLY_IF_CACHED);
		if (!table) {
			break;
		}

		dict_index_t* index = dict_table_get_first_index(table);

		if (index && index->is_instant()
		    && DATA_N_SYS_COLS + 1 + pos == table->n_cols) {
			/* This is the rollback of an instant ADD COLUMN.
			Remove the column from the dictionary cache,
			but keep the system columns. */
			table->rollback_instant(pos);
		}

		dict_table_close(table, true, false);
	}

	if (btr_cur_optimistic_delete(btr_cur, 0, &mtr)) {
		err = DB_SUCCESS;
		goto func_exit;
	}

	btr_pcur_commit_specify_mtr(&node->pcur, &mtr);
retry:
	/* If did not succeed, try pessimistic descent to tree */
	mtr.start();
	if (index->table->is_temporary()) {
		mtr.set_log_mode(MTR_LOG_NO_REDO);
	} else {
		mtr.set_named_space(index->space);
	}

	success = btr_pcur_restore_position(
			BTR_MODIFY_TREE | BTR_LATCH_FOR_DELETE,
			&node->pcur, &mtr);
	ut_a(success);

	btr_cur_pessimistic_delete(&err, FALSE, btr_cur, 0, true, &mtr);

	/* The delete operation may fail if we have little
	file space left: TODO: easiest to crash the database
	and restart with more file space */

	if (err == DB_OUT_OF_FILE_SPACE
	    && n_tries < BTR_CUR_RETRY_DELETE_N_TIMES) {

		btr_pcur_commit_specify_mtr(&(node->pcur), &mtr);

		n_tries++;

		os_thread_sleep(BTR_CUR_RETRY_SLEEP_TIME);

		goto retry;
	}

func_exit:
	btr_pcur_commit_specify_mtr(&node->pcur, &mtr);
	if (err == DB_SUCCESS && node->rec_type == TRX_UNDO_INSERT_DEFAULT) {
		/* When rolling back the very first instant ADD COLUMN
		operation, reset the root page to the basic state. */
		ut_ad(!index->table->is_temporary());
		mtr.start();
		if (page_t* root = btr_root_get(index, &mtr)) {
			byte* page_type = root + FIL_PAGE_TYPE;
			ut_ad(mach_read_from_2(page_type)
			      == FIL_PAGE_TYPE_INSTANT
			      || mach_read_from_2(page_type)
			      == FIL_PAGE_INDEX);
			mtr.set_named_space(index->space);
			mlog_write_ulint(page_type, FIL_PAGE_INDEX,
					 MLOG_2BYTES, &mtr);
			byte* instant = PAGE_INSTANT + PAGE_HEADER + root;
			mlog_write_ulint(instant,
					 page_ptr_get_direction(instant + 1),
					 MLOG_2BYTES, &mtr);
		}
		mtr.commit();
	}

	return(err);
}

/***************************************************************//**
Removes a secondary index entry if found.
@return DB_SUCCESS, DB_FAIL, or DB_OUT_OF_FILE_SPACE */
static MY_ATTRIBUTE((nonnull, warn_unused_result))
dberr_t
row_undo_ins_remove_sec_low(
/*========================*/
	ulint		mode,	/*!< in: BTR_MODIFY_LEAF or BTR_MODIFY_TREE,
				depending on whether we wish optimistic or
				pessimistic descent down the index tree */
	dict_index_t*	index,	/*!< in: index */
	dtuple_t*	entry,	/*!< in: index entry to remove */
	que_thr_t*	thr)	/*!< in: query thread */
{
	btr_pcur_t		pcur;
	btr_cur_t*		btr_cur;
	dberr_t			err	= DB_SUCCESS;
	mtr_t			mtr;
	enum row_search_result	search_result;
	const bool		modify_leaf = mode == BTR_MODIFY_LEAF;

	memset(&pcur, 0, sizeof(pcur));

	row_mtr_start(&mtr, index, !modify_leaf);

	if (modify_leaf) {
		mode = BTR_MODIFY_LEAF | BTR_ALREADY_S_LATCHED;
		mtr_s_lock(dict_index_get_lock(index), &mtr);
	} else {
		ut_ad(mode == (BTR_MODIFY_TREE | BTR_LATCH_FOR_DELETE));
		mtr_sx_lock(dict_index_get_lock(index), &mtr);
	}

	if (row_log_online_op_try(index, entry, 0)) {
		goto func_exit_no_pcur;
	}

	if (dict_index_is_spatial(index)) {
		if (modify_leaf) {
			mode |= BTR_RTREE_DELETE_MARK;
		}
		btr_pcur_get_btr_cur(&pcur)->thr = thr;
		mode |= BTR_RTREE_UNDO_INS;
	}

	search_result = row_search_index_entry(index, entry, mode,
					       &pcur, &mtr);

	switch (search_result) {
	case ROW_NOT_FOUND:
		goto func_exit;
	case ROW_FOUND:
		if (dict_index_is_spatial(index)
		    && rec_get_deleted_flag(
			    btr_pcur_get_rec(&pcur),
			    dict_table_is_comp(index->table))) {
			ib::error() << "Record found in index " << index->name
				<< " is deleted marked on insert rollback.";
			ut_ad(0);
		}
		break;

	case ROW_BUFFERED:
	case ROW_NOT_DELETED_REF:
		/* These are invalid outcomes, because the mode passed
		to row_search_index_entry() did not include any of the
		flags BTR_INSERT, BTR_DELETE, or BTR_DELETE_MARK. */
		ut_error;
	}

	btr_cur = btr_pcur_get_btr_cur(&pcur);

	if (modify_leaf) {
		err = btr_cur_optimistic_delete(btr_cur, 0, &mtr)
			? DB_SUCCESS : DB_FAIL;
	} else {
		/* Passing rollback=false here, because we are
		deleting a secondary index record: the distinction
		only matters when deleting a record that contains
		externally stored columns. */
		ut_ad(!dict_index_is_clust(index));
		btr_cur_pessimistic_delete(&err, FALSE, btr_cur, 0,
					   false, &mtr);
	}
func_exit:
	btr_pcur_close(&pcur);
func_exit_no_pcur:
	mtr_commit(&mtr);

	return(err);
}

/***************************************************************//**
Removes a secondary index entry from the index if found. Tries first
optimistic, then pessimistic descent down the tree.
@return DB_SUCCESS or DB_OUT_OF_FILE_SPACE */
static MY_ATTRIBUTE((nonnull, warn_unused_result))
dberr_t
row_undo_ins_remove_sec(
/*====================*/
	dict_index_t*	index,	/*!< in: index */
	dtuple_t*	entry,	/*!< in: index entry to insert */
	que_thr_t*	thr)	/*!< in: query thread */
{
	dberr_t	err;
	ulint	n_tries	= 0;

	/* Try first optimistic descent to the B-tree */

	err = row_undo_ins_remove_sec_low(BTR_MODIFY_LEAF, index, entry, thr);

	if (err == DB_SUCCESS) {

		return(err);
	}

	/* Try then pessimistic descent to the B-tree */
retry:
	err = row_undo_ins_remove_sec_low(
		BTR_MODIFY_TREE | BTR_LATCH_FOR_DELETE,
		index, entry, thr);

	/* The delete operation may fail if we have little
	file space left: TODO: easiest to crash the database
	and restart with more file space */

	if (err != DB_SUCCESS && n_tries < BTR_CUR_RETRY_DELETE_N_TIMES) {

		n_tries++;

		os_thread_sleep(BTR_CUR_RETRY_SLEEP_TIME);

		goto retry;
	}

	return(err);
}

/***********************************************************//**
Parses the row reference and other info in a fresh insert undo record. */
static
void
row_undo_ins_parse_undo_rec(
/*========================*/
	undo_node_t*	node,		/*!< in/out: row undo node */
	ibool		dict_locked)	/*!< in: TRUE if own dict_sys->mutex */
{
	dict_index_t*	clust_index;
	byte*		ptr;
	undo_no_t	undo_no;
	table_id_t	table_id;
	ulint		dummy;
	bool		dummy_extern;

	ut_ad(node);

	ptr = trx_undo_rec_get_pars(node->undo_rec, &node->rec_type, &dummy,
				    &dummy_extern, &undo_no, &table_id);
<<<<<<< HEAD
	ut_ad(type == TRX_UNDO_INSERT_REC || type == TRX_UNDO_INSERT_DEFAULT);
	node->rec_type = type;
=======
>>>>>>> 0bc36758

	node->update = NULL;
	node->table = dict_table_open_on_id(
		table_id, dict_locked, DICT_TABLE_OP_NORMAL);

	/* Skip the UNDO if we can't find the table or the .ibd file. */
	if (UNIV_UNLIKELY(node->table == NULL)) {
		return;
	}

	switch (node->rec_type) {
	default:
		ut_ad(!"wrong undo record type");
		goto close_table;
	case TRX_UNDO_INSERT_REC:
		break;
	case TRX_UNDO_RENAME_TABLE:
		dict_table_t* table = node->table;
		ut_ad(!table->is_temporary());
		ut_ad(dict_table_is_file_per_table(table)
		      == (table->space != TRX_SYS_SPACE));
		size_t len = mach_read_from_2(node->undo_rec)
			+ node->undo_rec - ptr - 2;
		ptr[len] = 0;
		const char* name = reinterpret_cast<char*>(ptr);
		if (strcmp(table->name.m_name, name)) {
			dict_table_rename_in_cache(table, name, false);
		}
		goto close_table;
	}

	if (UNIV_UNLIKELY(!fil_table_accessible(node->table))) {
close_table:
		/* Normally, tables should not disappear or become
		unaccessible during ROLLBACK, because they should be
		protected by InnoDB table locks. TRUNCATE TABLE
		or table corruption could be valid exceptions.

		FIXME: When running out of temporary tablespace, it
		would probably be better to just drop all temporary
		tables (and temporary undo log records) of the current
		connection, instead of doing this rollback. */
		dict_table_close(node->table, dict_locked, FALSE);
		node->table = NULL;
	} else {
		clust_index = dict_table_get_first_index(node->table);

		if (clust_index != NULL) {
			if (type == TRX_UNDO_INSERT_REC) {
				ptr = trx_undo_rec_get_row_ref(
					ptr, clust_index, &node->ref,
					node->heap);
			} else {
				ut_ad(type == TRX_UNDO_INSERT_DEFAULT);
				node->ref = &trx_undo_default_rec;
			}

			if (!row_undo_search_clust_to_pcur(node)) {
				/* An error probably occurred during
				an insert into the clustered index,
				after we wrote the undo log record. */
				goto close_table;
			}
			if (node->table->n_v_cols) {
				trx_undo_read_v_cols(node->table, ptr,
						     node->row, false);
			}

		} else {
			ib::warn() << "Table " << node->table->name
				 << " has no indexes,"
				" ignoring the table";
			goto close_table;
		}
	}
}

/***************************************************************//**
Removes secondary index records.
@return DB_SUCCESS or DB_OUT_OF_FILE_SPACE */
static MY_ATTRIBUTE((nonnull, warn_unused_result))
dberr_t
row_undo_ins_remove_sec_rec(
/*========================*/
	undo_node_t*	node,	/*!< in/out: row undo node */
	que_thr_t*	thr)	/*!< in: query thread */
{
	dberr_t		err	= DB_SUCCESS;
	dict_index_t*	index	= node->index;
	mem_heap_t*	heap;

	heap = mem_heap_create(1024);

	while (index != NULL) {
		dtuple_t*	entry;

		if (index->type & DICT_FTS) {
			dict_table_next_uncorrupted_index(index);
			continue;
		}

		/* An insert undo record TRX_UNDO_INSERT_REC will
		always contain all fields of the index. It does not
		matter if any indexes were created afterwards; all
		index entries can be reconstructed from the row. */
		entry = row_build_index_entry(
			node->row, node->ext, index, heap);
		if (UNIV_UNLIKELY(!entry)) {
			/* The database must have crashed after
			inserting a clustered index record but before
			writing all the externally stored columns of
			that record, or a statement is being rolled
			back because an error occurred while storing
			off-page columns.

			Because secondary index entries are inserted
			after the clustered index record, we may
			assume that the secondary index record does
			not exist. */
		} else {
			err = row_undo_ins_remove_sec(index, entry, thr);

			if (UNIV_UNLIKELY(err != DB_SUCCESS)) {
				goto func_exit;
			}
		}

		mem_heap_empty(heap);
		dict_table_next_uncorrupted_index(index);
	}

func_exit:
	node->index = index;
	mem_heap_free(heap);
	return(err);
}

/***********************************************************//**
Undoes a fresh insert of a row to a table. A fresh insert means that
the same clustered index unique key did not have any record, even delete
marked, at the time of the insert.  InnoDB is eager in a rollback:
if it figures out that an index record will be removed in the purge
anyway, it will remove it in the rollback.
@return DB_SUCCESS or DB_OUT_OF_FILE_SPACE */
dberr_t
row_undo_ins(
/*=========*/
	undo_node_t*	node,	/*!< in: row undo node */
	que_thr_t*	thr)	/*!< in: query thread */
{
	dberr_t	err;
	ibool	dict_locked;

	ut_ad(node->state == UNDO_NODE_INSERT);
	ut_ad(node->trx->in_rollback);
	ut_ad(trx_undo_roll_ptr_is_insert(node->roll_ptr));

	dict_locked = node->trx->dict_operation_lock_mode == RW_X_LATCH;

	row_undo_ins_parse_undo_rec(node, dict_locked);

	if (node->table == NULL) {
		return(DB_SUCCESS);
	}

	/* Iterate over all the indexes and undo the insert.*/

	node->index = dict_table_get_first_index(node->table);
	ut_ad(dict_index_is_clust(node->index));

	switch (node->rec_type) {
	default:
		ut_ad(!"wrong undo record type");
	case TRX_UNDO_INSERT_REC:
		/* Skip the clustered index (the first index) */
		node->index = dict_table_get_next_index(node->index);

		dict_table_skip_corrupt_index(node->index);

		err = row_undo_ins_remove_sec_rec(node, thr);

		if (err != DB_SUCCESS) {
			break;
		}

		/* fall through */
	case TRX_UNDO_INSERT_DEFAULT:
		log_free_check();

		if (node->table->id == DICT_INDEXES_ID) {
			ut_ad(node->rec_type == TRX_UNDO_INSERT_REC);

			if (!dict_locked) {
				mutex_enter(&dict_sys->mutex);
			}
		}

		// FIXME: We need to update the dict_index_t::space and
		// page number fields too.
		err = row_undo_ins_remove_clust_rec(node);

		if (node->table->id == DICT_INDEXES_ID
		    && !dict_locked) {

			mutex_exit(&dict_sys->mutex);
		}

		if (err == DB_SUCCESS && node->table->stat_initialized) {
			/* Not protected by dict_table_stats_lock() for
			performance reasons, we would rather get garbage
			in stat_n_rows (which is just an estimate anyway)
			than protecting the following code with a latch. */
			dict_table_n_rows_dec(node->table);

			/* Do not attempt to update statistics when
			executing ROLLBACK in the InnoDB SQL
			interpreter, because in that case we would
			already be holding dict_sys->mutex, which
			would be acquired when updating statistics. */
			if (!dict_locked) {
				dict_stats_update_if_needed(node->table);
			}
		}
	}

	dict_table_close(node->table, dict_locked, FALSE);

	node->table = NULL;

	return(err);
}<|MERGE_RESOLUTION|>--- conflicted
+++ resolved
@@ -410,11 +410,6 @@
 
 	ptr = trx_undo_rec_get_pars(node->undo_rec, &node->rec_type, &dummy,
 				    &dummy_extern, &undo_no, &table_id);
-<<<<<<< HEAD
-	ut_ad(type == TRX_UNDO_INSERT_REC || type == TRX_UNDO_INSERT_DEFAULT);
-	node->rec_type = type;
-=======
->>>>>>> 0bc36758
 
 	node->update = NULL;
 	node->table = dict_table_open_on_id(
@@ -429,6 +424,7 @@
 	default:
 		ut_ad(!"wrong undo record type");
 		goto close_table;
+	case TRX_UNDO_INSERT_DEFAULT:
 	case TRX_UNDO_INSERT_REC:
 		break;
 	case TRX_UNDO_RENAME_TABLE:
@@ -463,12 +459,11 @@
 		clust_index = dict_table_get_first_index(node->table);
 
 		if (clust_index != NULL) {
-			if (type == TRX_UNDO_INSERT_REC) {
+			if (node->rec_type == TRX_UNDO_INSERT_REC) {
 				ptr = trx_undo_rec_get_row_ref(
 					ptr, clust_index, &node->ref,
 					node->heap);
 			} else {
-				ut_ad(type == TRX_UNDO_INSERT_DEFAULT);
 				node->ref = &trx_undo_default_rec;
 			}
 
