/*****************************************************************************

Copyright (c) 1996, 2017, Oracle and/or its affiliates. All Rights Reserved.
Copyright (c) 2015, 2019, MariaDB Corporation.

This program is free software; you can redistribute it and/or modify it under
the terms of the GNU General Public License as published by the Free Software
Foundation; version 2 of the License.

This program is distributed in the hope that it will be useful, but WITHOUT
ANY WARRANTY; without even the implied warranty of MERCHANTABILITY or FITNESS
FOR A PARTICULAR PURPOSE. See the GNU General Public License for more details.

You should have received a copy of the GNU General Public License along with
this program; if not, write to the Free Software Foundation, Inc.,
51 Franklin Street, Fifth Floor, Boston, MA 02110-1335 USA

*****************************************************************************/

/**************************************************//**
@file row/row0upd.cc
Update of a row

Created 12/27/1996 Heikki Tuuri
*******************************************************/

#include "row0upd.h"
#include "dict0dict.h"
#include "dict0mem.h"
#include "trx0undo.h"
#include "rem0rec.h"
#include "dict0boot.h"
#include "dict0crea.h"
#include "mach0data.h"
#include "btr0btr.h"
#include "btr0cur.h"
#include "que0que.h"
#include "row0ext.h"
#include "row0ins.h"
#include "row0log.h"
#include "row0row.h"
#include "row0sel.h"
#include "rem0cmp.h"
#include "lock0lock.h"
#include "log0log.h"
#include "pars0sym.h"
#include "eval0eval.h"
#include "buf0lru.h"
#include "trx0rec.h"
#include "fts0fts.h"
#include "fts0types.h"
#include <algorithm>
#include <mysql/plugin.h>
#include <mysql/service_wsrep.h>

/* What kind of latch and lock can we assume when the control comes to
   -------------------------------------------------------------------
an update node?
--------------
Efficiency of massive updates would require keeping an x-latch on a
clustered index page through many updates, and not setting an explicit
x-lock on clustered index records, as they anyway will get an implicit
x-lock when they are updated. A problem is that the read nodes in the
graph should know that they must keep the latch when passing the control
up to the update node, and not set any record lock on the record which
will be updated. Another problem occurs if the execution is stopped,
as the kernel switches to another query thread, or the transaction must
wait for a lock. Then we should be able to release the latch and, maybe,
acquire an explicit x-lock on the record.
	Because this seems too complicated, we conclude that the less
efficient solution of releasing all the latches when the control is
transferred to another node, and acquiring explicit x-locks, is better. */

/* How is a delete performed? If there is a delete without an
explicit cursor, i.e., a searched delete, there are at least
two different situations:
the implicit select cursor may run on (1) the clustered index or
on (2) a secondary index. The delete is performed by setting
the delete bit in the record and substituting the id of the
deleting transaction for the original trx id, and substituting a
new roll ptr for previous roll ptr. The old trx id and roll ptr
are saved in the undo log record. Thus, no physical changes occur
in the index tree structure at the time of the delete. Only
when the undo log is purged, the index records will be physically
deleted from the index trees.

The query graph executing a searched delete would consist of
a delete node which has as a subtree a select subgraph.
The select subgraph should return a (persistent) cursor
in the clustered index, placed on page which is x-latched.
The delete node should look for all secondary index records for
this clustered index entry and mark them as deleted. When is
the x-latch freed? The most efficient way for performing a
searched delete is obviously to keep the x-latch for several
steps of query graph execution. */

/*************************************************************************
IMPORTANT NOTE: Any operation that generates redo MUST check that there
is enough space in the redo log before for that operation. This is
done by calling log_free_check(). The reason for checking the
availability of the redo log space before the start of the operation is
that we MUST not hold any synchonization objects when performing the
check.
If you make a change in this module make sure that no codepath is
introduced where a call to log_free_check() is bypassed. */

/***********************************************************//**
Checks if an update vector changes some of the first ordering fields of an
index record. This is only used in foreign key checks and we can assume
that index does not contain column prefixes.
@return TRUE if changes */
static
ibool
row_upd_changes_first_fields_binary(
/*================================*/
	dtuple_t*	entry,	/*!< in: old value of index entry */
	dict_index_t*	index,	/*!< in: index of entry */
	const upd_t*	update,	/*!< in: update vector for the row */
	ulint		n);	/*!< in: how many first fields to check */

/*********************************************************************//**
Checks if index currently is mentioned as a referenced index in a foreign
key constraint.

NOTE that since we do not hold dict_operation_lock when leaving the
function, it may be that the referencing table has been dropped when
we leave this function: this function is only for heuristic use!

@return TRUE if referenced */
static
ibool
row_upd_index_is_referenced(
/*========================*/
	dict_index_t*	index,	/*!< in: index */
	trx_t*		trx)	/*!< in: transaction */
{
	dict_table_t*	table		= index->table;
	ibool		froze_data_dict	= FALSE;
	ibool		is_referenced	= FALSE;

	if (table->referenced_set.empty()) {
		return(FALSE);
	}

	if (trx->dict_operation_lock_mode == 0) {
		row_mysql_freeze_data_dictionary(trx);
		froze_data_dict = TRUE;
	}

	dict_foreign_set::iterator	it
		= std::find_if(table->referenced_set.begin(),
			       table->referenced_set.end(),
			       dict_foreign_with_index(index));

	is_referenced = (it != table->referenced_set.end());

	if (froze_data_dict) {
		row_mysql_unfreeze_data_dictionary(trx);
	}

	return(is_referenced);
}

#ifdef WITH_WSREP
static
ibool
wsrep_row_upd_index_is_foreign(
/*========================*/
	dict_index_t*	index,	/*!< in: index */
	trx_t*		trx)	/*!< in: transaction */
{
	dict_table_t*	table		= index->table;
	ibool		froze_data_dict	= FALSE;
	ibool		is_referenced	= FALSE;

	if (table->foreign_set.empty()) {
		return(FALSE);
	}

	if (trx->dict_operation_lock_mode == 0) {
		row_mysql_freeze_data_dictionary(trx);
		froze_data_dict = TRUE;
	}

	dict_foreign_set::iterator	it
		= std::find_if(table->foreign_set.begin(),
			       table->foreign_set.end(),
			       dict_foreign_with_foreign_index(index));

	is_referenced = (it != table->foreign_set.end());

	if (froze_data_dict) {
		row_mysql_unfreeze_data_dictionary(trx);
	}

	return(is_referenced);
}
#endif /* WITH_WSREP */

/*********************************************************************//**
Checks if possible foreign key constraints hold after a delete of the record
under pcur.

NOTE that this function will temporarily commit mtr and lose the
pcur position!

@return DB_SUCCESS or an error code */
static MY_ATTRIBUTE((nonnull, warn_unused_result))
dberr_t
row_upd_check_references_constraints(
/*=================================*/
	upd_node_t*	node,	/*!< in: row update node */
	btr_pcur_t*	pcur,	/*!< in: cursor positioned on a record; NOTE: the
				cursor position is lost in this function! */
	dict_table_t*	table,	/*!< in: table in question */
	dict_index_t*	index,	/*!< in: index of the cursor */
	offset_t*	offsets,/*!< in/out: rec_get_offsets(pcur.rec, index) */
	que_thr_t*	thr,	/*!< in: query thread */
	mtr_t*		mtr)	/*!< in: mtr */
{
	dict_foreign_t*	foreign;
	mem_heap_t*	heap;
	dtuple_t*	entry;
	trx_t*		trx;
	const rec_t*	rec;
	ulint		n_ext;
	dberr_t		err;
	ibool		got_s_lock	= FALSE;

	DBUG_ENTER("row_upd_check_references_constraints");

	if (table->referenced_set.empty()) {
		DBUG_RETURN(DB_SUCCESS);
	}

	trx = thr_get_trx(thr);

	rec = btr_pcur_get_rec(pcur);
	ut_ad(rec_offs_validate(rec, index, offsets));

	heap = mem_heap_create(500);

	entry = row_rec_to_index_entry(rec, index, offsets, &n_ext, heap);

	mtr_commit(mtr);

	DEBUG_SYNC_C("foreign_constraint_check_for_update");

	mtr->start();

	if (trx->dict_operation_lock_mode == 0) {
		got_s_lock = TRUE;

		row_mysql_freeze_data_dictionary(trx);
	}

	DEBUG_SYNC_C_IF_THD(thr_get_trx(thr)->mysql_thd,
			    "foreign_constraint_check_for_insert");

	for (dict_foreign_set::iterator it = table->referenced_set.begin();
	     it != table->referenced_set.end();
	     ++it) {

		foreign = *it;

		/* Note that we may have an update which updates the index
		record, but does NOT update the first fields which are
		referenced in a foreign key constraint. Then the update does
		NOT break the constraint. */

		if (foreign->referenced_index == index
		    && (node->is_delete
			|| row_upd_changes_first_fields_binary(
				entry, index, node->update,
				foreign->n_fields))) {
			dict_table_t*	foreign_table = foreign->foreign_table;

			dict_table_t*	ref_table = NULL;

			if (foreign_table == NULL) {

				ref_table = dict_table_open_on_name(
					foreign->foreign_table_name_lookup,
					FALSE, FALSE, DICT_ERR_IGNORE_NONE);
			}

			if (foreign_table) {
				foreign_table->inc_fk_checks();
			}

			/* NOTE that if the thread ends up waiting for a lock
			we will release dict_operation_lock temporarily!
			But the inc_fk_checks() protects foreign_table from
			being dropped while the check is running. */

			err = row_ins_check_foreign_constraint(
				FALSE, foreign, table, entry, thr);

			if (foreign_table) {
				foreign_table->dec_fk_checks();
			}
			if (ref_table != NULL) {
				dict_table_close(ref_table, FALSE, FALSE);
			}

			if (err != DB_SUCCESS) {
				goto func_exit;
			}
		}
	}

	err = DB_SUCCESS;

func_exit:
	if (got_s_lock) {
		row_mysql_unfreeze_data_dictionary(trx);
	}

	mem_heap_free(heap);

	DEBUG_SYNC_C("foreign_constraint_check_for_update_done");
	DBUG_RETURN(err);
}

#ifdef WITH_WSREP
static
dberr_t
wsrep_row_upd_check_foreign_constraints(
/*=================================*/
	upd_node_t*	node,	/*!< in: row update node */
	btr_pcur_t*	pcur,	/*!< in: cursor positioned on a record; NOTE: the
				cursor position is lost in this function! */
	dict_table_t*	table,	/*!< in: table in question */
	dict_index_t*	index,	/*!< in: index of the cursor */
	offset_t*	offsets,/*!< in/out: rec_get_offsets(pcur.rec, index) */
	que_thr_t*	thr,	/*!< in: query thread */
	mtr_t*		mtr)	/*!< in: mtr */
{
	dict_foreign_t*	foreign;
	mem_heap_t*	heap;
	dtuple_t*	entry;
	trx_t*		trx;
	const rec_t*	rec;
	ulint		n_ext;
	dberr_t		err;
	ibool		got_s_lock	= FALSE;
	ibool		opened     	= FALSE;

	if (table->foreign_set.empty()) {
		return(DB_SUCCESS);
	}

	trx = thr_get_trx(thr);

	/* TODO: make native slave thread bail out here */

	rec = btr_pcur_get_rec(pcur);
	ut_ad(rec_offs_validate(rec, index, offsets));

	heap = mem_heap_create(500);

	entry = row_rec_to_index_entry(rec, index, offsets,
				       &n_ext, heap);

	mtr_commit(mtr);

	mtr_start(mtr);

	if (trx->dict_operation_lock_mode == 0) {
		got_s_lock = TRUE;

		row_mysql_freeze_data_dictionary(trx);
	}

	for (dict_foreign_set::iterator it = table->foreign_set.begin();
	     it != table->foreign_set.end();
	     ++it) {

		foreign = *it;
		/* Note that we may have an update which updates the index
		record, but does NOT update the first fields which are
		referenced in a foreign key constraint. Then the update does
		NOT break the constraint. */

		if (foreign->foreign_index == index
		    && (node->is_delete
			|| row_upd_changes_first_fields_binary(
				entry, index, node->update,
				foreign->n_fields))) {

			if (foreign->referenced_table == NULL) {
				foreign->referenced_table =
					dict_table_open_on_name(
					  foreign->referenced_table_name_lookup,
					  FALSE, FALSE, DICT_ERR_IGNORE_NONE);
				opened = (foreign->referenced_table) ? TRUE : FALSE;
			}

			/* NOTE that if the thread ends up waiting for a lock
			we will release dict_operation_lock temporarily!
			But the counter on the table protects 'foreign' from
			being dropped while the check is running. */

			err = row_ins_check_foreign_constraint(
				TRUE, foreign, table, entry, thr);

			if (foreign->referenced_table) {
				if (opened == TRUE) {
					dict_table_close(foreign->referenced_table, FALSE, FALSE);
					opened = FALSE;
				}
			}

			if (err != DB_SUCCESS) {
				goto func_exit;
			}
		}
	}

	err = DB_SUCCESS;
func_exit:
	if (got_s_lock) {
		row_mysql_unfreeze_data_dictionary(trx);
	}

	mem_heap_free(heap);

	return(err);
}

/** Determine if a FOREIGN KEY constraint needs to be processed.
@param[in]	node	query node
@param[in]	trx	transaction
@return	whether the node cannot be ignored */

inline bool wsrep_must_process_fk(const upd_node_t* node, const trx_t* trx)
{
	if (!wsrep_on_trx(trx)) {
		return false;
	}
	return que_node_get_type(node->common.parent) != QUE_NODE_UPDATE
		|| static_cast<upd_node_t*>(node->common.parent)->cascade_node
		!= node;
}
#endif /* WITH_WSREP */

/*********************************************************************//**
Creates an update node for a query graph.
@return own: update node */
upd_node_t*
upd_node_create(
/*============*/
	mem_heap_t*	heap)	/*!< in: mem heap where created */
{
	upd_node_t*	node;

	node = static_cast<upd_node_t*>(
		mem_heap_zalloc(heap, sizeof(upd_node_t)));

	node->common.type = QUE_NODE_UPDATE;
	node->state = UPD_NODE_UPDATE_CLUSTERED;
	node->heap = mem_heap_create(128);
	node->magic_n = UPD_NODE_MAGIC_N;

	return(node);
}

/*********************************************************************//**
Updates the trx id and roll ptr field in a clustered index record in database
recovery. */
void
row_upd_rec_sys_fields_in_recovery(
/*===============================*/
	rec_t*		rec,	/*!< in/out: record */
	page_zip_des_t*	page_zip,/*!< in/out: compressed page, or NULL */
	const offset_t*	offsets,/*!< in: array returned by rec_get_offsets() */
	ulint		pos,	/*!< in: TRX_ID position in rec */
	trx_id_t	trx_id,	/*!< in: transaction id */
	roll_ptr_t	roll_ptr)/*!< in: roll ptr of the undo log record */
{
	ut_ad(rec_offs_validate(rec, NULL, offsets));

	if (page_zip) {
		page_zip_write_trx_id_and_roll_ptr(
			page_zip, rec, offsets, pos, trx_id, roll_ptr);
	} else {
		byte*	field;
		ulint	len;

		field = rec_get_nth_field(rec, offsets, pos, &len);
		ut_ad(len == DATA_TRX_ID_LEN);
		compile_time_assert(DATA_TRX_ID + 1 == DATA_ROLL_PTR);
		trx_write_trx_id(field, trx_id);
		trx_write_roll_ptr(field + DATA_TRX_ID_LEN, roll_ptr);
	}
}

/*********************************************************************//**
Sets the trx id or roll ptr field of a clustered index entry. */
void
row_upd_index_entry_sys_field(
/*==========================*/
	dtuple_t*	entry,	/*!< in/out: index entry, where the memory
				buffers for sys fields are already allocated:
				the function just copies the new values to
				them */
	dict_index_t*	index,	/*!< in: clustered index */
	ulint		type,	/*!< in: DATA_TRX_ID or DATA_ROLL_PTR */
	ib_uint64_t	val)	/*!< in: value to write */
{
	dfield_t*	dfield;
	byte*		field;
	ulint		pos;

	ut_ad(dict_index_is_clust(index));

	pos = dict_index_get_sys_col_pos(index, type);

	dfield = dtuple_get_nth_field(entry, pos);
	field = static_cast<byte*>(dfield_get_data(dfield));

	if (type == DATA_TRX_ID) {
		ut_ad(val > 0);
		trx_write_trx_id(field, val);
	} else {
		ut_ad(type == DATA_ROLL_PTR);
		trx_write_roll_ptr(field, val);
	}
}

/***********************************************************//**
Returns TRUE if row update changes size of some field in index or if some
field to be updated is stored externally in rec or update.
@return TRUE if the update changes the size of some field in index or
the field is external in rec or update */
ibool
row_upd_changes_field_size_or_external(
/*===================================*/
	dict_index_t*	index,	/*!< in: index */
	const offset_t*	offsets,/*!< in: rec_get_offsets(rec, index) */
	const upd_t*	update)	/*!< in: update vector */
{
	const upd_field_t*	upd_field;
	const dfield_t*		new_val;
	ulint			old_len;
	ulint			new_len;
	ulint			n_fields;
	ulint			i;

	ut_ad(rec_offs_validate(NULL, index, offsets));
	ut_ad(!index->table->skip_alter_undo);
	n_fields = upd_get_n_fields(update);

	for (i = 0; i < n_fields; i++) {
		upd_field = upd_get_nth_field(update, i);

		/* We should ignore virtual field if the index is not
		a virtual index */
		if (upd_fld_is_virtual_col(upd_field)
		    && !index->has_virtual()) {
			continue;
		}

		new_val = &(upd_field->new_val);
		if (dfield_is_ext(new_val)) {
			return(TRUE);
		}
		new_len = dfield_get_len(new_val);
		ut_ad(new_len != UNIV_SQL_DEFAULT);

		if (dfield_is_null(new_val) && !rec_offs_comp(offsets)) {
			/* A bug fixed on Dec 31st, 2004: we looked at the
			SQL NULL size from the wrong field! We may backport
			this fix also to 4.0. The merge to 5.0 will be made
			manually immediately after we commit this to 4.1. */

			new_len = dict_col_get_sql_null_size(
				dict_index_get_nth_col(index,
						       upd_field->field_no),
				0);
		}

		if (rec_offs_nth_default(offsets, upd_field->field_no)) {
			/* This is an instantly added column that is
			at the initial default value. */
			return(TRUE);
		}

		if (rec_offs_comp(offsets)
		    && rec_offs_nth_sql_null(offsets, upd_field->field_no)) {
			/* Note that in the compact table format, for a
			variable length field, an SQL NULL will use zero
			bytes in the offset array at the start of the physical
			record, but a zero-length value (empty string) will
			use one byte! Thus, we cannot use update-in-place
			if we update an SQL NULL varchar to an empty string! */

			old_len = UNIV_SQL_NULL;
		} else {
			old_len = rec_offs_nth_size(offsets,
						    upd_field->field_no);
		}

		if (old_len != new_len
		    || rec_offs_nth_extern(offsets, upd_field->field_no)) {

			return(TRUE);
		}
	}

	return(FALSE);
}

/***********************************************************//**
Returns true if row update contains disowned external fields.
@return true if the update contains disowned external fields. */
bool
row_upd_changes_disowned_external(
/*==============================*/
	const upd_t*	update)	/*!< in: update vector */
{
	const upd_field_t*	upd_field;
	const dfield_t*		new_val;
	ulint			new_len;
	ulint                   n_fields;
	ulint			i;

	n_fields = upd_get_n_fields(update);

	for (i = 0; i < n_fields; i++) {
		const byte*	field_ref;

		upd_field = upd_get_nth_field(update, i);
		new_val = &(upd_field->new_val);
		new_len = dfield_get_len(new_val);

		if (!dfield_is_ext(new_val)) {
			continue;
		}

		ut_ad(new_len >= BTR_EXTERN_FIELD_REF_SIZE);

		field_ref = static_cast<const byte*>(dfield_get_data(new_val))
			    + new_len - BTR_EXTERN_FIELD_REF_SIZE;

		if (field_ref[BTR_EXTERN_LEN] & BTR_EXTERN_OWNER_FLAG) {
			return(true);
		}
	}

	return(false);
}

/***********************************************************//**
Replaces the new column values stored in the update vector to the
record given. No field size changes are allowed. This function is
usually invoked on a clustered index. The only use case for a
secondary index is row_ins_sec_index_entry_by_modify() or its
counterpart in ibuf_insert_to_index_page(). */
void
row_upd_rec_in_place(
/*=================*/
	rec_t*		rec,	/*!< in/out: record where replaced */
	dict_index_t*	index,	/*!< in: the index the record belongs to */
	const offset_t*	offsets,/*!< in: array returned by rec_get_offsets() */
	const upd_t*	update,	/*!< in: update vector */
	page_zip_des_t*	page_zip)/*!< in: compressed page with enough space
				available, or NULL */
{
	const upd_field_t*	upd_field;
	const dfield_t*		new_val;
	ulint			n_fields;
	ulint			i;

	ut_ad(rec_offs_validate(rec, index, offsets));
	ut_ad(!index->table->skip_alter_undo);

	if (rec_offs_comp(offsets)) {
#ifdef UNIV_DEBUG
		switch (rec_get_status(rec)) {
		case REC_STATUS_ORDINARY:
			break;
		case REC_STATUS_COLUMNS_ADDED:
			ut_ad(index->is_instant());
			break;
		case REC_STATUS_NODE_PTR:
			if (index->is_dummy
			    && fil_page_get_type(page_align(rec))
			    == FIL_PAGE_RTREE) {
				/* The function rtr_update_mbr_field_in_place()
				is generating MLOG_COMP_REC_UPDATE_IN_PLACE
				and MLOG_REC_UPDATE_IN_PLACE records for
				node pointer pages. */
				break;
			}
			/* fall through */
		case REC_STATUS_INFIMUM:
		case REC_STATUS_SUPREMUM:
			ut_ad(!"wrong record status in update");
		}
#endif /* UNIV_DEBUG */

		rec_set_info_bits_new(rec, update->info_bits);
	} else {
		rec_set_info_bits_old(rec, update->info_bits);
	}

	n_fields = upd_get_n_fields(update);

	for (i = 0; i < n_fields; i++) {
		upd_field = upd_get_nth_field(update, i);

		/* No need to update virtual columns for non-virtual index */
		if (upd_fld_is_virtual_col(upd_field)
		    && !dict_index_has_virtual(index)) {
			continue;
		}

		new_val = &(upd_field->new_val);
		ut_ad(!dfield_is_ext(new_val) ==
		      !rec_offs_nth_extern(offsets, upd_field->field_no));

		rec_set_nth_field(rec, offsets, upd_field->field_no,
				  dfield_get_data(new_val),
				  dfield_get_len(new_val));
	}

	if (page_zip) {
		page_zip_write_rec(page_zip, rec, index, offsets, 0);
	}
}

/*********************************************************************//**
Writes into the redo log the values of trx id and roll ptr and enough info
to determine their positions within a clustered index record.
@return new pointer to mlog */
byte*
row_upd_write_sys_vals_to_log(
/*==========================*/
	dict_index_t*	index,	/*!< in: clustered index */
	trx_id_t	trx_id,	/*!< in: transaction id */
	roll_ptr_t	roll_ptr,/*!< in: roll ptr of the undo log record */
	byte*		log_ptr,/*!< pointer to a buffer of size > 20 opened
				in mlog */
	mtr_t*		mtr MY_ATTRIBUTE((unused))) /*!< in: mtr */
{
	ut_ad(dict_index_is_clust(index));
	ut_ad(mtr);

	log_ptr += mach_write_compressed(log_ptr,
					 dict_index_get_sys_col_pos(
						 index, DATA_TRX_ID));

	trx_write_roll_ptr(log_ptr, roll_ptr);
	log_ptr += DATA_ROLL_PTR_LEN;

	log_ptr += mach_u64_write_compressed(log_ptr, trx_id);

	return(log_ptr);
}

/*********************************************************************//**
Parses the log data of system field values.
@return log data end or NULL */
byte*
row_upd_parse_sys_vals(
/*===================*/
	const byte*	ptr,	/*!< in: buffer */
	const byte*	end_ptr,/*!< in: buffer end */
	ulint*		pos,	/*!< out: TRX_ID position in record */
	trx_id_t*	trx_id,	/*!< out: trx id */
	roll_ptr_t*	roll_ptr)/*!< out: roll ptr */
{
	*pos = mach_parse_compressed(&ptr, end_ptr);

	if (ptr == NULL) {

		return(NULL);
	}

	if (end_ptr < ptr + DATA_ROLL_PTR_LEN) {

		return(NULL);
	}

	*roll_ptr = trx_read_roll_ptr(ptr);
	ptr += DATA_ROLL_PTR_LEN;

	*trx_id = mach_u64_parse_compressed(&ptr, end_ptr);

	return(const_cast<byte*>(ptr));
}

/***********************************************************//**
Writes to the redo log the new values of the fields occurring in the index. */
void
row_upd_index_write_log(
/*====================*/
	const upd_t*	update,	/*!< in: update vector */
	byte*		log_ptr,/*!< in: pointer to mlog buffer: must
				contain at least MLOG_BUF_MARGIN bytes
				of free space; the buffer is closed
				within this function */
	mtr_t*		mtr)	/*!< in: mtr into whose log to write */
{
	const upd_field_t*	upd_field;
	const dfield_t*		new_val;
	ulint			len;
	ulint			n_fields;
	byte*			buf_end;
	ulint			i;

	n_fields = upd_get_n_fields(update);

	buf_end = log_ptr + MLOG_BUF_MARGIN;

	mach_write_to_1(log_ptr, update->info_bits);
	log_ptr++;
	log_ptr += mach_write_compressed(log_ptr, n_fields);

	for (i = 0; i < n_fields; i++) {
		compile_time_assert(MLOG_BUF_MARGIN > 30);

		if (log_ptr + 30 > buf_end) {
			mlog_close(mtr, log_ptr);

			log_ptr = mlog_open(mtr, MLOG_BUF_MARGIN);
			buf_end = log_ptr + MLOG_BUF_MARGIN;
		}

		upd_field = upd_get_nth_field(update, i);

		new_val = &(upd_field->new_val);

		len = dfield_get_len(new_val);

		/* If this is a virtual column, mark it using special
		field_no */
		ulint	field_no = upd_fld_is_virtual_col(upd_field)
			? REC_MAX_N_FIELDS + unsigned(upd_field->field_no)
			: unsigned(upd_field->field_no);

		log_ptr += mach_write_compressed(log_ptr, field_no);
		log_ptr += mach_write_compressed(log_ptr, len);

		if (len != UNIV_SQL_NULL) {
			if (log_ptr + len < buf_end) {
				memcpy(log_ptr, dfield_get_data(new_val), len);

				log_ptr += len;
			} else {
				mlog_close(mtr, log_ptr);

				mlog_catenate_string(
					mtr,
					static_cast<const byte*>(
						dfield_get_data(new_val)),
					len);

				log_ptr = mlog_open(mtr, MLOG_BUF_MARGIN);
				buf_end = log_ptr + MLOG_BUF_MARGIN;
			}
		}
	}

	mlog_close(mtr, log_ptr);
}

/*********************************************************************//**
Parses the log data written by row_upd_index_write_log.
@return log data end or NULL */
byte*
row_upd_index_parse(
/*================*/
	const byte*	ptr,	/*!< in: buffer */
	const byte*	end_ptr,/*!< in: buffer end */
	mem_heap_t*	heap,	/*!< in: memory heap where update vector is
				built */
	upd_t**		update_out)/*!< out: update vector */
{
	upd_t*		update;
	upd_field_t*	upd_field;
	dfield_t*	new_val;
	ulint		len;
	ulint		n_fields;
	ulint		info_bits;
	ulint		i;

	if (end_ptr < ptr + 1) {

		return(NULL);
	}

	info_bits = mach_read_from_1(ptr);
	ptr++;
	n_fields = mach_parse_compressed(&ptr, end_ptr);

	if (ptr == NULL) {

		return(NULL);
	}

	update = upd_create(n_fields, heap);
	update->info_bits = info_bits;

	for (i = 0; i < n_fields; i++) {
		ulint	field_no;
		upd_field = upd_get_nth_field(update, i);
		new_val = &(upd_field->new_val);

		field_no = mach_parse_compressed(&ptr, end_ptr);

		if (ptr == NULL) {

			return(NULL);
		}

		/* Check if this is a virtual column, mark the prtype
		if that is the case */
		if (field_no >= REC_MAX_N_FIELDS) {
			new_val->type.prtype |= DATA_VIRTUAL;
			field_no -= REC_MAX_N_FIELDS;
		}

		upd_field->field_no = field_no;

		len = mach_parse_compressed(&ptr, end_ptr);

		if (ptr == NULL) {

			return(NULL);
		}

		if (len != UNIV_SQL_NULL) {

			if (end_ptr < ptr + len) {

				return(NULL);
			}

			dfield_set_data(new_val,
					mem_heap_dup(heap, ptr, len), len);
			ptr += len;
		} else {
			dfield_set_null(new_val);
		}
	}

	*update_out = update;

	return(const_cast<byte*>(ptr));
}

/***************************************************************//**
Builds an update vector from those fields which in a secondary index entry
differ from a record that has the equal ordering fields. NOTE: we compare
the fields as binary strings!
@return own: update vector of differing fields */
upd_t*
row_upd_build_sec_rec_difference_binary(
/*====================================*/
	const rec_t*	rec,	/*!< in: secondary index record */
	dict_index_t*	index,	/*!< in: index */
	const offset_t*	offsets,/*!< in: rec_get_offsets(rec, index) */
	const dtuple_t*	entry,	/*!< in: entry to insert */
	mem_heap_t*	heap)	/*!< in: memory heap from which allocated */
{
	upd_field_t*	upd_field;
	const dfield_t*	dfield;
	const byte*	data;
	ulint		len;
	upd_t*		update;
	ulint		n_diff;
	ulint		i;

	/* This function is used only for a secondary index */
	ut_a(!dict_index_is_clust(index));
	ut_ad(rec_offs_validate(rec, index, offsets));
	ut_ad(rec_offs_n_fields(offsets) == dtuple_get_n_fields(entry));
	ut_ad(!rec_offs_any_extern(offsets));
	ut_ad(!rec_offs_any_default(offsets));
	ut_ad(!index->table->skip_alter_undo);

	update = upd_create(dtuple_get_n_fields(entry), heap);

	n_diff = 0;

	for (i = 0; i < dtuple_get_n_fields(entry); i++) {

		data = rec_get_nth_field(rec, offsets, i, &len);

		dfield = dtuple_get_nth_field(entry, i);

		/* NOTE that it may be that len != dfield_get_len(dfield) if we
		are updating in a character set and collation where strings of
		different length can be equal in an alphabetical comparison,
		and also in the case where we have a column prefix index
		and the last characters in the index field are spaces; the
		latter case probably caused the assertion failures reported at
		row0upd.cc line 713 in versions 4.0.14 - 4.0.16. */

		/* NOTE: we compare the fields as binary strings!
		(No collation) */

		if (!dfield_data_is_binary_equal(dfield, len, data)) {

			upd_field = upd_get_nth_field(update, n_diff);

			dfield_copy(&(upd_field->new_val), dfield);

			upd_field_set_field_no(upd_field, i, index);

			n_diff++;
		}
	}

	update->n_fields = n_diff;

	return(update);
}


/** Builds an update vector from those fields, excluding the roll ptr and
trx id fields, which in an index entry differ from a record that has
the equal ordering fields. NOTE: we compare the fields as binary strings!
@param[in]	index		clustered index
@param[in]	entry		clustered index entry to insert
@param[in]	rec		clustered index record
@param[in]	offsets		rec_get_offsets(rec,index), or NULL
@param[in]	no_sys		skip the system columns
				DB_TRX_ID and DB_ROLL_PTR
@param[in]	trx		transaction (for diagnostics),
				or NULL
@param[in]	heap		memory heap from which allocated
@param[in]	mysql_table	NULL, or mysql table object when
				user thread invokes dml
@param[out]	error		error number in case of failure
@return own: update vector of differing fields, excluding roll ptr and
trx id,if error is not equal to DB_SUCCESS, return NULL */
upd_t*
row_upd_build_difference_binary(
	dict_index_t*	index,
	const dtuple_t*	entry,
	const rec_t*	rec,
	const offset_t*	offsets,
	bool		no_sys,
	trx_t*		trx,
	mem_heap_t*	heap,
	TABLE*		mysql_table,
	dberr_t*	error)
{
	ulint		len;
	upd_t*		update;
	ulint		n_diff;
	ulint		trx_id_pos;
<<<<<<< HEAD
	ulint		offsets_[REC_OFFS_NORMAL_SIZE];
	const ulint	n_v_fld = dtuple_get_n_v_fields(entry);
=======
	ulint		i;
	offset_t	offsets_[REC_OFFS_NORMAL_SIZE];
	ulint		n_fld = dtuple_get_n_fields(entry);
	ulint		n_v_fld = dtuple_get_n_v_fields(entry);
>>>>>>> f0aa073f
	rec_offs_init(offsets_);

	/* This function is used only for a clustered index */
	ut_a(dict_index_is_clust(index));
	ut_ad(!index->table->skip_alter_undo);
	ut_ad(entry->n_fields <= index->n_fields);
	ut_ad(entry->n_fields >= index->n_core_fields);

	update = upd_create(index->n_fields + n_v_fld, heap);

	n_diff = 0;

	trx_id_pos = dict_index_get_sys_col_pos(index, DATA_TRX_ID);
	ut_ad(dict_index_get_sys_col_pos(index, DATA_ROLL_PTR)
	      == trx_id_pos + 1);

	if (!offsets) {
		offsets = rec_get_offsets(rec, index, offsets_, true,
					  ULINT_UNDEFINED, &heap);
	} else {
		ut_ad(rec_offs_validate(rec, index, offsets));
	}

	for (ulint i = 0; i < entry->n_fields; i++) {
		const byte* data = rec_get_nth_cfield(rec, index, offsets, i,
						      &len);
		const dfield_t* dfield = dtuple_get_nth_field(entry, i);

		/* NOTE: we compare the fields as binary strings!
		(No collation) */
		if (no_sys) {
			/* TRX_ID */
			if (i == trx_id_pos) {
				continue;
			}

			/* DB_ROLL_PTR */
			if (i == trx_id_pos + 1) {
				continue;
			}
		}

		if (!dfield_is_ext(dfield)
		    != !rec_offs_nth_extern(offsets, i)
		    || !dfield_data_is_binary_equal(dfield, len, data)) {
			upd_field_t* uf = upd_get_nth_field(update, n_diff++);
			dfield_copy(&uf->new_val, dfield);
			upd_field_set_field_no(uf, i, index);
		}
	}

	for (ulint i = entry->n_fields; i < index->n_fields; i++) {
		upd_field_t* uf = upd_get_nth_field(update, n_diff++);
		const dict_col_t* col = dict_index_get_nth_col(index, i);
		/* upd_create() zero-initialized uf */
		uf->new_val.data = const_cast<byte*>(col->instant_value(&len));
		uf->new_val.len = static_cast<unsigned>(len);
		dict_col_copy_type(col, &uf->new_val.type);
		upd_field_set_field_no(uf, i, index);
	}

	/* Check the virtual columns updates. Even if there is no non-virtual
	column (base columns) change, we will still need to build the
	indexed virtual column value so that undo log would log them (
	for purge/mvcc purpose) */
	if (n_v_fld > 0) {
		row_ext_t*	ext;
		mem_heap_t*	v_heap = NULL;
		byte*		record;
		VCOL_STORAGE*	vcol_storage;

		THD*		thd;

		if (trx == NULL) {
			thd = current_thd;
		} else {
			thd = trx->mysql_thd;
		}

		ut_ad(!update->old_vrow);

		innobase_allocate_row_for_vcol(thd, index, &v_heap,
					       &mysql_table,
					       &record, &vcol_storage);

		for (ulint i = 0; i < n_v_fld; i++) {
			const dict_v_col_t*     col
                                = dict_table_get_nth_v_col(index->table, i);

			if (!col->m_col.ord_part) {
				continue;
			}

			if (update->old_vrow == NULL) {
				update->old_vrow = row_build(
					ROW_COPY_POINTERS, index, rec, offsets,
					index->table, NULL, NULL, &ext, heap);
			}

			dfield_t*	vfield = innobase_get_computed_value(
				update->old_vrow, col, index,
				&v_heap, heap, NULL, thd, mysql_table, record,
				NULL, NULL, NULL);
			if (vfield == NULL) {
				if (v_heap) mem_heap_free(v_heap);
				*error = DB_COMPUTE_VALUE_FAILED;
				return(NULL);
			}

			const dfield_t* dfield = dtuple_get_nth_v_field(
				entry, i);

			if (!dfield_data_is_binary_equal(
				    dfield, vfield->len,
				    static_cast<byte*>(vfield->data))) {
				upd_field_t* uf = upd_get_nth_field(update,
								    n_diff++);
				uf->old_v_val = static_cast<dfield_t*>(
					mem_heap_alloc(heap,
						       sizeof *uf->old_v_val));
				dfield_copy(uf->old_v_val, vfield);
				dfield_copy(&uf->new_val, dfield);
				upd_field_set_v_field_no(uf, i, index);
			}
		}

		if (v_heap) {
			if (vcol_storage)
				innobase_free_row_for_vcol(vcol_storage);
			mem_heap_free(v_heap);
		}
	}

	update->n_fields = n_diff;
	ut_ad(update->validate());

	return(update);
}

/** Fetch a prefix of an externally stored column.
This is similar to row_ext_lookup(), but the row_ext_t holds the old values
of the column and must not be poisoned with the new values.
@param[in]	data		'internally' stored part of the field
containing also the reference to the external part
@param[in]	local_len	length of data, in bytes
@param[in]	page_size	BLOB page size
@param[in,out]	len		input - length of prefix to
fetch; output: fetched length of the prefix
@param[in,out]	heap		heap where to allocate
@return BLOB prefix */
static
byte*
row_upd_ext_fetch(
	const byte*		data,
	ulint			local_len,
	const page_size_t&	page_size,
	ulint*			len,
	mem_heap_t*		heap)
{
	byte*	buf = static_cast<byte*>(mem_heap_alloc(heap, *len));

	*len = btr_copy_externally_stored_field_prefix(
		buf, *len, page_size, data, local_len);

	/* We should never update records containing a half-deleted BLOB. */
	ut_a(*len);

	return(buf);
}

/** Replaces the new column value stored in the update vector in
the given index entry field.
@param[in,out]	dfield		data field of the index entry
@param[in]	field		index field
@param[in]	col		field->col
@param[in]	uf		update field
@param[in,out]	heap		memory heap for allocating and copying
the new value
@param[in]	page_size	page size */
static
void
row_upd_index_replace_new_col_val(
	dfield_t*		dfield,
	const dict_field_t*	field,
	const dict_col_t*	col,
	const upd_field_t*	uf,
	mem_heap_t*		heap,
	const page_size_t&	page_size)
{
	ulint		len;
	const byte*	data;

	dfield_copy_data(dfield, &uf->new_val);

	if (dfield_is_null(dfield)) {
		return;
	}

	len = dfield_get_len(dfield);
	data = static_cast<const byte*>(dfield_get_data(dfield));

	if (field->prefix_len > 0) {
		ibool		fetch_ext = dfield_is_ext(dfield)
			&& len < (ulint) field->prefix_len
			+ BTR_EXTERN_FIELD_REF_SIZE;

		if (fetch_ext) {
			ulint	l = len;

			len = field->prefix_len;

			data = row_upd_ext_fetch(data, l, page_size,
						 &len, heap);
		}

		len = dtype_get_at_most_n_mbchars(col->prtype,
						  col->mbminlen, col->mbmaxlen,
						  field->prefix_len, len,
						  (const char*) data);

		dfield_set_data(dfield, data, len);

		if (!fetch_ext) {
			dfield_dup(dfield, heap);
		}

		return;
	}

	switch (uf->orig_len) {
		byte*	buf;
	case BTR_EXTERN_FIELD_REF_SIZE:
		/* Restore the original locally stored
		part of the column.  In the undo log,
		InnoDB writes a longer prefix of externally
		stored columns, so that column prefixes
		in secondary indexes can be reconstructed. */
		dfield_set_data(dfield,
				data + len - BTR_EXTERN_FIELD_REF_SIZE,
				BTR_EXTERN_FIELD_REF_SIZE);
		dfield_set_ext(dfield);
		/* fall through */
	case 0:
		dfield_dup(dfield, heap);
		break;
	default:
		/* Reconstruct the original locally
		stored part of the column.  The data
		will have to be copied. */
		ut_a(uf->orig_len > BTR_EXTERN_FIELD_REF_SIZE);
		buf = static_cast<byte*>(mem_heap_alloc(heap, uf->orig_len));

		/* Copy the locally stored prefix. */
		memcpy(buf, data,
		       unsigned(uf->orig_len) - BTR_EXTERN_FIELD_REF_SIZE);

		/* Copy the BLOB pointer. */
		memcpy(buf + uf->orig_len - BTR_EXTERN_FIELD_REF_SIZE,
		       data + len - BTR_EXTERN_FIELD_REF_SIZE,
		       BTR_EXTERN_FIELD_REF_SIZE);

		dfield_set_data(dfield, buf, uf->orig_len);
		dfield_set_ext(dfield);
		break;
	}
}

/** Apply an update vector to an index entry.
@param[in,out]	entry	index entry to be updated; the clustered index record
			must be covered by a lock or a page latch to prevent
			deletion (rollback or purge)
@param[in]	index	index of the entry
@param[in]	update	update vector built for the entry
@param[in,out]	heap	memory heap for copying off-page columns */
void
row_upd_index_replace_new_col_vals_index_pos(
	dtuple_t*		entry,
	const dict_index_t*	index,
	const upd_t*		update,
	mem_heap_t*		heap)
{
	ut_ad(!index->table->skip_alter_undo);

	const page_size_t&	page_size = dict_table_page_size(index->table);

	dtuple_set_info_bits(entry, update->info_bits);

	for (unsigned i = index->n_fields; i--; ) {
		const dict_field_t*	field;
		const dict_col_t*	col;
		const upd_field_t*	uf;

		field = dict_index_get_nth_field(index, i);
		col = dict_field_get_col(field);
		if (col->is_virtual()) {
			const dict_v_col_t*	vcol = reinterpret_cast<
							const dict_v_col_t*>(
								col);

			uf = upd_get_field_by_field_no(
				update, vcol->v_pos, true);
		} else {
			uf = upd_get_field_by_field_no(
				update, i, false);
		}

		if (uf) {
			row_upd_index_replace_new_col_val(
				dtuple_get_nth_field(entry, i),
				field, col, uf, heap, page_size);
		}
	}
}

/***********************************************************//**
Replaces the new column values stored in the update vector to the index entry
given. */
void
row_upd_index_replace_new_col_vals(
/*===============================*/
	dtuple_t*	entry,	/*!< in/out: index entry where replaced;
				the clustered index record must be
				covered by a lock or a page latch to
				prevent deletion (rollback or purge) */
	dict_index_t*	index,	/*!< in: index; NOTE that this may also be a
				non-clustered index */
	const upd_t*	update,	/*!< in: an update vector built for the
				CLUSTERED index so that the field number in
				an upd_field is the clustered index position */
	mem_heap_t*	heap)	/*!< in: memory heap for allocating and
				copying the new values */
{
	ulint			i;
	const dict_index_t*	clust_index
		= dict_table_get_first_index(index->table);
	const page_size_t&	page_size = dict_table_page_size(index->table);

	ut_ad(!index->table->skip_alter_undo);

	dtuple_set_info_bits(entry, update->info_bits);

	for (i = 0; i < dict_index_get_n_fields(index); i++) {
		const dict_field_t*	field;
		const dict_col_t*	col;
		const upd_field_t*	uf;

		field = dict_index_get_nth_field(index, i);
		col = dict_field_get_col(field);
		if (col->is_virtual()) {
			const dict_v_col_t*	vcol = reinterpret_cast<
							const dict_v_col_t*>(
								col);

			uf = upd_get_field_by_field_no(
				update, vcol->v_pos, true);
		} else {
			uf = upd_get_field_by_field_no(
				update,
				dict_col_get_clust_pos(col, clust_index),
				false);
		}

		if (uf) {
			row_upd_index_replace_new_col_val(
				dtuple_get_nth_field(entry, i),
				field, col, uf, heap, page_size);
		}
	}
}

/** Replaces the virtual column values stored in the update vector.
@param[in,out]	row	row whose column to be set
@param[in]	field	data to set
@param[in]	len	data length
@param[in]	vcol	virtual column info */
static
void
row_upd_set_vcol_data(
	dtuple_t*		row,
	const byte*             field,
	ulint                   len,
	dict_v_col_t*		vcol)
{
	dfield_t*	dfield = dtuple_get_nth_v_field(row, vcol->v_pos);

	if (dfield_get_type(dfield)->mtype == DATA_MISSING) {
		dict_col_copy_type(&vcol->m_col, dfield_get_type(dfield));

		dfield_set_data(dfield, field, len);
	}
}

/** Replaces the virtual column values stored in a dtuple with that of
a update vector.
@param[in,out]	row	row whose column to be updated
@param[in]	table	table
@param[in]	update	an update vector built for the clustered index
@param[in]	upd_new	update to new or old value
@param[in,out]	undo_row undo row (if needs to be updated)
@param[in]	ptr	remaining part in update undo log */
void
row_upd_replace_vcol(
	dtuple_t*		row,
	const dict_table_t*	table,
	const upd_t*		update,
	bool			upd_new,
	dtuple_t*		undo_row,
	const byte*		ptr)
{
	ulint			col_no;
	ulint			i;
	ulint			n_cols;

	ut_ad(!table->skip_alter_undo);

	n_cols = dtuple_get_n_v_fields(row);
	for (col_no = 0; col_no < n_cols; col_no++) {
		dfield_t*		dfield;

		const dict_v_col_t*	col
			= dict_table_get_nth_v_col(table, col_no);

		/* If there is no index on the column, do not bother for
		value update */
		if (!col->m_col.ord_part) {
			dict_index_t*	clust_index
				= dict_table_get_first_index(table);

			/* Skip the column if there is no online alter
			table in progress or it is not being indexed
			in new table */
			if (!dict_index_is_online_ddl(clust_index)
			    || !row_log_col_is_indexed(clust_index, col_no)) {
				continue;
			}
		}

		dfield = dtuple_get_nth_v_field(row, col_no);

		for (i = 0; i < upd_get_n_fields(update); i++) {
			const upd_field_t*	upd_field
				= upd_get_nth_field(update, i);
			if (!upd_fld_is_virtual_col(upd_field)
			    || upd_field->field_no != col->v_pos) {
				continue;
			}

			if (upd_new) {
				dfield_copy_data(dfield, &upd_field->new_val);
			} else {
				dfield_copy_data(dfield, upd_field->old_v_val);
			}

			dfield->type = upd_field->new_val.type;
			break;
		}
	}

	bool	first_v_col = true;
	bool	is_undo_log = true;

	/* We will read those unchanged (but indexed) virtual columns in */
	if (ptr != NULL) {
		const byte*	end_ptr;

		end_ptr = ptr + mach_read_from_2(ptr);
		ptr += 2;

		while (ptr != end_ptr) {
			const byte*             field;
			ulint                   field_no;
			ulint                   len;
			ulint                   orig_len;
			bool			is_v;

			field_no = mach_read_next_compressed(&ptr);

			is_v = (field_no >= REC_MAX_N_FIELDS);

			if (is_v) {
				ptr = trx_undo_read_v_idx(
					table, ptr, first_v_col, &is_undo_log,
					&field_no);
				first_v_col = false;
			}

			ptr = trx_undo_rec_get_col_val(
				ptr, &field, &len, &orig_len);

			if (field_no == ULINT_UNDEFINED) {
				ut_ad(is_v);
				continue;
			}

			if (is_v) {
				dict_v_col_t* vcol = dict_table_get_nth_v_col(
							table, field_no);

				row_upd_set_vcol_data(row, field, len, vcol);

				if (undo_row) {
					row_upd_set_vcol_data(
						undo_row, field, len, vcol);
				}
			}
			ut_ad(ptr<= end_ptr);
		}
	}
}

/***********************************************************//**
Replaces the new column values stored in the update vector. */
void
row_upd_replace(
/*============*/
	dtuple_t*		row,	/*!< in/out: row where replaced,
					indexed by col_no;
					the clustered index record must be
					covered by a lock or a page latch to
					prevent deletion (rollback or purge) */
	row_ext_t**		ext,	/*!< out, own: NULL, or externally
					stored column prefixes */
	const dict_index_t*	index,	/*!< in: clustered index */
	const upd_t*		update,	/*!< in: an update vector built for the
					clustered index */
	mem_heap_t*		heap)	/*!< in: memory heap */
{
	ulint			col_no;
	ulint			i;
	ulint			n_cols;
	ulint			n_ext_cols;
	ulint*			ext_cols;
	const dict_table_t*	table;

	ut_ad(row);
	ut_ad(ext);
	ut_ad(index);
	ut_ad(dict_index_is_clust(index));
	ut_ad(update);
	ut_ad(heap);
	ut_ad(update->validate());

	n_cols = dtuple_get_n_fields(row);
	table = index->table;
	ut_ad(n_cols == dict_table_get_n_cols(table));

	ext_cols = static_cast<ulint*>(
		mem_heap_alloc(heap, n_cols * sizeof *ext_cols));

	n_ext_cols = 0;

	dtuple_set_info_bits(row, update->info_bits);

	for (col_no = 0; col_no < n_cols; col_no++) {

		const dict_col_t*	col
			= dict_table_get_nth_col(table, col_no);
		const ulint		clust_pos
			= dict_col_get_clust_pos(col, index);
		dfield_t*		dfield;

		if (UNIV_UNLIKELY(clust_pos == ULINT_UNDEFINED)) {

			continue;
		}

		dfield = dtuple_get_nth_field(row, col_no);

		for (i = 0; i < upd_get_n_fields(update); i++) {

			const upd_field_t*	upd_field
				= upd_get_nth_field(update, i);

			if (upd_field->field_no != clust_pos
			    || upd_fld_is_virtual_col(upd_field)) {

				continue;
			}

			dfield_copy_data(dfield, &upd_field->new_val);
			break;
		}

		if (dfield_is_ext(dfield) && col->ord_part) {
			ext_cols[n_ext_cols++] = col_no;
		}
	}

	if (n_ext_cols) {
		*ext = row_ext_create(n_ext_cols, ext_cols, table->flags, row,
				      heap);
	} else {
		*ext = NULL;
	}

	row_upd_replace_vcol(row, table, update, true, NULL, NULL);
}

/***********************************************************//**
Checks if an update vector changes an ordering field of an index record.

This function is fast if the update vector is short or the number of ordering
fields in the index is small. Otherwise, this can be quadratic.
NOTE: we compare the fields as binary strings!
@return TRUE if update vector changes an ordering field in the index record */
ibool
row_upd_changes_ord_field_binary_func(
/*==================================*/
	dict_index_t*	index,	/*!< in: index of the record */
	const upd_t*	update,	/*!< in: update vector for the row; NOTE: the
				field numbers in this MUST be clustered index
				positions! */
#ifdef UNIV_DEBUG
	const que_thr_t*thr,	/*!< in: query thread */
#endif /* UNIV_DEBUG */
	const dtuple_t*	row,	/*!< in: old value of row, or NULL if the
				row and the data values in update are not
				known when this function is called, e.g., at
				compile time */
	const row_ext_t*ext,	/*!< NULL, or prefixes of the externally
				stored columns in the old row */
	ulint		flag)	/*!< in: ROW_BUILD_NORMAL,
				ROW_BUILD_FOR_PURGE or ROW_BUILD_FOR_UNDO */
{
	ulint			n_unique;
	ulint			i;
	const dict_index_t*	clust_index;

	ut_ad(thr);
	ut_ad(thr->graph);
	ut_ad(thr->graph->trx);
	ut_ad(!index->table->skip_alter_undo);

	n_unique = dict_index_get_n_unique(index);

	clust_index = dict_table_get_first_index(index->table);

	for (i = 0; i < n_unique; i++) {

		const dict_field_t*	ind_field;
		const dict_col_t*	col;
		ulint			col_no;
		const upd_field_t*	upd_field;
		const dfield_t*		dfield;
		dfield_t		dfield_ext;
		ulint			dfield_len= 0;
		const byte*		buf;
		bool			is_virtual;
		const dict_v_col_t*	vcol = NULL;

		ind_field = dict_index_get_nth_field(index, i);
		col = dict_field_get_col(ind_field);
		col_no = dict_col_get_no(col);
		is_virtual = col->is_virtual();

		if (is_virtual) {
			vcol = reinterpret_cast<const dict_v_col_t*>(col);

			upd_field = upd_get_field_by_field_no(
				update, vcol->v_pos, true);
		} else {
			upd_field = upd_get_field_by_field_no(
				update,
				dict_col_get_clust_pos(col, clust_index),
				false);
		}

		if (upd_field == NULL) {
			continue;
		}

		if (row == NULL) {
			ut_ad(ext == NULL);
			return(TRUE);
		}

		if (is_virtual) {
			dfield = dtuple_get_nth_v_field(
				row,  vcol->v_pos);
		} else {
			dfield = dtuple_get_nth_field(row, col_no);
		}

		/* For spatial index update, since the different geometry
		data could generate same MBR, so, if the new index entry is
		same as old entry, which means the MBR is not changed, we
		don't need to do anything. */
		if (dict_index_is_spatial(index) && i == 0) {
			double		mbr1[SPDIMS * 2];
			double		mbr2[SPDIMS * 2];
			rtr_mbr_t*	old_mbr;
			rtr_mbr_t*	new_mbr;
			const uchar*	dptr = NULL;
			ulint		flen = 0;
			ulint		dlen = 0;
			mem_heap_t*	temp_heap = NULL;
			const dfield_t*	new_field = &upd_field->new_val;

			const page_size_t	page_size
				= (ext != NULL)
				? ext->page_size
				: dict_table_page_size(
					index->table);

			ut_ad(dfield->data != NULL
			      && dfield->len > GEO_DATA_HEADER_SIZE);
			ut_ad(dict_col_get_spatial_status(col) != SPATIAL_NONE);

			/* Get the old mbr. */
			if (dfield_is_ext(dfield)) {
				/* For off-page stored data, we
				need to read the whole field data. */
				flen = dfield_get_len(dfield);
				dptr = static_cast<const byte*>(
					dfield_get_data(dfield));
				temp_heap = mem_heap_create(1000);

				dptr = btr_copy_externally_stored_field(
					&dlen, dptr,
					page_size,
					flen,
					temp_heap);
			} else {
				dptr = static_cast<const uchar*>(dfield->data);
				dlen = dfield->len;
			}

			rtree_mbr_from_wkb(dptr + GEO_DATA_HEADER_SIZE,
					   static_cast<uint>(dlen
					   - GEO_DATA_HEADER_SIZE),
					   SPDIMS, mbr1);
			old_mbr = reinterpret_cast<rtr_mbr_t*>(mbr1);

			/* Get the new mbr. */
			if (dfield_is_ext(new_field)) {
				if (flag == ROW_BUILD_FOR_UNDO
				    && dict_table_has_atomic_blobs(
					    index->table)) {
					/* For ROW_FORMAT=DYNAMIC
					or COMPRESSED, a prefix of
					off-page records is stored
					in the undo log record
					(for any column prefix indexes).
					For SPATIAL INDEX, we must
					ignore this prefix. The
					full column value is stored in
					the BLOB.
					For non-spatial index, we
					would have already fetched a
					necessary prefix of the BLOB,
					available in the "ext" parameter.

					Here, for SPATIAL INDEX, we are
					fetching the full column, which is
					potentially wasting a lot of I/O,
					memory, and possibly involving a
					concurrency problem, similar to ones
					that existed before the introduction
					of row_ext_t.

					MDEV-11657 FIXME: write the MBR
					directly to the undo log record,
					and avoid recomputing it here! */
					flen = BTR_EXTERN_FIELD_REF_SIZE;
					ut_ad(dfield_get_len(new_field) >=
					      BTR_EXTERN_FIELD_REF_SIZE);
					dptr = static_cast<const byte*>(
						dfield_get_data(new_field))
						+ dfield_get_len(new_field)
						- BTR_EXTERN_FIELD_REF_SIZE;
				} else {
					flen = dfield_get_len(new_field);
					dptr = static_cast<const byte*>(
						dfield_get_data(new_field));
				}

				if (temp_heap == NULL) {
					temp_heap = mem_heap_create(1000);
				}

				dptr = btr_copy_externally_stored_field(
					&dlen, dptr,
					page_size,
					flen,
					temp_heap);
			} else {
				dptr = static_cast<const byte*>(
					upd_field->new_val.data);
				dlen = upd_field->new_val.len;
			}
			rtree_mbr_from_wkb(dptr + GEO_DATA_HEADER_SIZE,
					   static_cast<uint>(dlen
					   - GEO_DATA_HEADER_SIZE),
					   SPDIMS, mbr2);
			new_mbr = reinterpret_cast<rtr_mbr_t*>(mbr2);

			if (temp_heap) {
				mem_heap_free(temp_heap);
			}

			if (!MBR_EQUAL_CMP(old_mbr, new_mbr)) {
				return(TRUE);
			} else {
				continue;
			}
		}

		/* This treatment of column prefix indexes is loosely
		based on row_build_index_entry(). */

		if (UNIV_LIKELY(ind_field->prefix_len == 0)
		    || dfield_is_null(dfield)) {
			/* do nothing special */
		} else if (ext) {
			/* Silence a compiler warning without
			silencing a Valgrind error. */
			dfield_len = 0;
			UNIV_MEM_INVALID(&dfield_len, sizeof dfield_len);
			/* See if the column is stored externally. */
			buf = row_ext_lookup(ext, col_no, &dfield_len);

			ut_ad(col->ord_part);

			if (UNIV_LIKELY_NULL(buf)) {
				if (UNIV_UNLIKELY(buf == field_ref_zero)) {
					/* The externally stored field
					was not written yet. This
					record should only be seen by
					recv_recovery_rollback_active(),
					when the server had crashed before
					storing the field. */
					ut_ad(thr->graph->trx->is_recovered);
					ut_ad(trx_is_recv(thr->graph->trx));
					return(TRUE);
				}

				goto copy_dfield;
			}
		} else if (dfield_is_ext(dfield)) {
			dfield_len = dfield_get_len(dfield);
			ut_a(dfield_len > BTR_EXTERN_FIELD_REF_SIZE);
			dfield_len -= BTR_EXTERN_FIELD_REF_SIZE;
			ut_a(dict_index_is_clust(index)
			     || ind_field->prefix_len <= dfield_len);

			buf= static_cast<const byte*>(dfield_get_data(dfield));
copy_dfield:
			ut_a(dfield_len > 0);
			dfield_copy(&dfield_ext, dfield);
			dfield_set_data(&dfield_ext, buf, dfield_len);
			dfield = &dfield_ext;
		}

		if (!dfield_datas_are_binary_equal(
			    dfield, &upd_field->new_val,
			    ind_field->prefix_len)) {

			return(TRUE);
		}
	}

	return(FALSE);
}

/***********************************************************//**
Checks if an update vector changes an ordering field of an index record.
NOTE: we compare the fields as binary strings!
@return TRUE if update vector may change an ordering field in an index
record */
ibool
row_upd_changes_some_index_ord_field_binary(
/*========================================*/
	const dict_table_t*	table,	/*!< in: table */
	const upd_t*		update)	/*!< in: update vector for the row */
{
	upd_field_t*	upd_field;
	dict_index_t*	index;
	ulint		i;

	index = dict_table_get_first_index(table);

	for (i = 0; i < upd_get_n_fields(update); i++) {

		upd_field = upd_get_nth_field(update, i);

		if (upd_fld_is_virtual_col(upd_field)) {
			if (dict_table_get_nth_v_col(index->table,
						     upd_field->field_no)
			    ->m_col.ord_part) {
				return(TRUE);
			}
		} else {
			if (dict_field_get_col(dict_index_get_nth_field(
				index, upd_field->field_no))->ord_part) {
				return(TRUE);
			}
		}
	}

	return(FALSE);
}

/***********************************************************//**
Checks if an FTS Doc ID column is affected by an UPDATE.
@return whether the Doc ID column is changed */
bool
row_upd_changes_doc_id(
/*===================*/
	dict_table_t*	table,		/*!< in: table */
	upd_field_t*	upd_field)	/*!< in: field to check */
{
	ulint		col_no;
	dict_index_t*	clust_index;
	fts_t*		fts = table->fts;

	ut_ad(!table->skip_alter_undo);

	clust_index = dict_table_get_first_index(table);

	/* Convert from index-specific column number to table-global
	column number. */
	col_no = dict_index_get_nth_col_no(clust_index, upd_field->field_no);

	return(col_no == fts->doc_col);
}
/***********************************************************//**
Checks if an FTS indexed column is affected by an UPDATE.
@return offset within fts_t::indexes if FTS indexed column updated else
ULINT_UNDEFINED */
ulint
row_upd_changes_fts_column(
/*=======================*/
	dict_table_t*	table,		/*!< in: table */
	upd_field_t*	upd_field)	/*!< in: field to check */
{
	ulint		col_no;
	dict_index_t*	clust_index;
	fts_t*		fts = table->fts;

	ut_ad(!table->skip_alter_undo);

	if (upd_fld_is_virtual_col(upd_field)) {
		col_no = upd_field->field_no;
		return(dict_table_is_fts_column(fts->indexes, col_no, true));
	} else {
		clust_index = dict_table_get_first_index(table);

		/* Convert from index-specific column number to table-global
		column number. */
		col_no = dict_index_get_nth_col_no(clust_index,
						   upd_field->field_no);
		return(dict_table_is_fts_column(fts->indexes, col_no, false));
	}

}

/***********************************************************//**
Checks if an update vector changes some of the first ordering fields of an
index record. This is only used in foreign key checks and we can assume
that index does not contain column prefixes.
@return TRUE if changes */
static
ibool
row_upd_changes_first_fields_binary(
/*================================*/
	dtuple_t*	entry,	/*!< in: index entry */
	dict_index_t*	index,	/*!< in: index of entry */
	const upd_t*	update,	/*!< in: update vector for the row */
	ulint		n)	/*!< in: how many first fields to check */
{
	ulint		n_upd_fields;
	ulint		i, j;
	dict_index_t*	clust_index;

	ut_ad(update && index);
	ut_ad(n <= dict_index_get_n_fields(index));

	n_upd_fields = upd_get_n_fields(update);
	clust_index = dict_table_get_first_index(index->table);

	for (i = 0; i < n; i++) {

		const dict_field_t*	ind_field;
		const dict_col_t*	col;
		ulint			col_pos;

		ind_field = dict_index_get_nth_field(index, i);
		col = dict_field_get_col(ind_field);
		col_pos = dict_col_get_clust_pos(col, clust_index);

		ut_a(ind_field->prefix_len == 0);

		for (j = 0; j < n_upd_fields; j++) {

			upd_field_t*	upd_field
				= upd_get_nth_field(update, j);

			if (col_pos == upd_field->field_no
			    && !dfield_datas_are_binary_equal(
				    dtuple_get_nth_field(entry, i),
				    &upd_field->new_val, 0)) {

				return(TRUE);
			}
		}
	}

	return(FALSE);
}

/*********************************************************************//**
Copies the column values from a record. */
UNIV_INLINE
void
row_upd_copy_columns(
/*=================*/
	rec_t*		rec,	/*!< in: record in a clustered index */
<<<<<<< HEAD
	const ulint*	offsets,/*!< in: array returned by rec_get_offsets() */
	const dict_index_t*	index, /*!< in: index of rec */
=======
	const offset_t*	offsets,/*!< in: array returned by rec_get_offsets() */
>>>>>>> f0aa073f
	sym_node_t*	column)	/*!< in: first column in a column list, or
				NULL */
{
	ut_ad(dict_index_is_clust(index));

	const byte*	data;
	ulint	len;

	while (column) {
		data = rec_get_nth_cfield(
			rec, index, offsets,
			column->field_nos[SYM_CLUST_FIELD_NO], &len);
		eval_node_copy_and_alloc_val(column, data, len);

		column = UT_LIST_GET_NEXT(col_var_list, column);
	}
}

/*********************************************************************//**
Calculates the new values for fields to update. Note that row_upd_copy_columns
must have been called first. */
UNIV_INLINE
void
row_upd_eval_new_vals(
/*==================*/
	upd_t*	update)	/*!< in/out: update vector */
{
	que_node_t*	exp;
	upd_field_t*	upd_field;
	ulint		n_fields;
	ulint		i;

	n_fields = upd_get_n_fields(update);

	for (i = 0; i < n_fields; i++) {
		upd_field = upd_get_nth_field(update, i);

		exp = upd_field->exp;

		eval_exp(exp);

		dfield_copy_data(&(upd_field->new_val), que_node_get_val(exp));
	}
}

/** Stores to the heap the virtual columns that need for any indexes
@param[in,out]	node		row update node
@param[in]	update		an update vector if it is update
@param[in]	thd		mysql thread handle
@param[in,out]	mysql_table	mysql table object */
static
void
row_upd_store_v_row(
	upd_node_t*	node,
	const upd_t*	update,
	THD*		thd,
	TABLE*		mysql_table)
{
	mem_heap_t*	heap = NULL;
	dict_index_t*	index = dict_table_get_first_index(node->table);
        byte*           record= 0;
	VCOL_STORAGE	*vcol_storage= 0;

	if (!update)
	  innobase_allocate_row_for_vcol(thd, index, &heap, &mysql_table,
					 &record, &vcol_storage);

	for (ulint col_no = 0; col_no < dict_table_get_n_v_cols(node->table);
	     col_no++) {

		const dict_v_col_t*     col
			= dict_table_get_nth_v_col(node->table, col_no);

		if (col->m_col.ord_part) {
			dfield_t*	dfield
				= dtuple_get_nth_v_field(node->row, col_no);
			ulint		n_upd
				= update ? upd_get_n_fields(update) : 0;
			ulint		i = 0;

			/* Check if the value is already in update vector */
			for (i = 0; i < n_upd; i++) {
				const upd_field_t*      upd_field
					= upd_get_nth_field(update, i);
				if (!(upd_field->new_val.type.prtype
				      & DATA_VIRTUAL)
				    || upd_field->field_no != col->v_pos) {
					continue;
				}

				dfield_copy_data(dfield, upd_field->old_v_val);
				dfield_dup(dfield, node->heap);
				break;
			}

			/* Not updated */
			if (i >= n_upd) {
				/* If this is an update, then the value
				should be in update->old_vrow */
				if (update) {
					if (update->old_vrow == NULL) {
						/* This only happens in
						cascade update. And virtual
						column can't be affected,
						so it is Ok to set it to NULL */
						dfield_set_null(dfield);
					} else {
						dfield_t*       vfield
							= dtuple_get_nth_v_field(
								update->old_vrow,
								col_no);
						dfield_copy_data(dfield, vfield);
						dfield_dup(dfield, node->heap);
					}
				} else {
					/* Need to compute, this happens when
					deleting row */
					innobase_get_computed_value(
						node->row, col, index,
						&heap, node->heap, NULL,
						thd, mysql_table, record, NULL,
						NULL, NULL);
				}
			}
		}
	}

	if (heap) {
		if (vcol_storage)
			innobase_free_row_for_vcol(vcol_storage);
		mem_heap_free(heap);
	}

}

/** Stores to the heap the row on which the node->pcur is positioned.
@param[in]	node		row update node
@param[in]	thd		mysql thread handle
@param[in,out]	mysql_table	NULL, or mysql table object when
				user thread invokes dml */
void
row_upd_store_row(
	upd_node_t*	node,
	THD*		thd,
	TABLE*		mysql_table)
{
	dict_index_t*	clust_index;
	rec_t*		rec;
	mem_heap_t*	heap		= NULL;
	row_ext_t**	ext;
	offset_t	offsets_[REC_OFFS_NORMAL_SIZE];
	const offset_t*	offsets;
	rec_offs_init(offsets_);

	ut_ad(node->pcur->latch_mode != BTR_NO_LATCHES);

	if (node->row != NULL) {
		mem_heap_empty(node->heap);
	}

	clust_index = dict_table_get_first_index(node->table);

	rec = btr_pcur_get_rec(node->pcur);

	offsets = rec_get_offsets(rec, clust_index, offsets_, true,
				  ULINT_UNDEFINED, &heap);

	if (dict_table_has_atomic_blobs(node->table)) {
		/* There is no prefix of externally stored columns in
		the clustered index record. Build a cache of column
		prefixes. */
		ext = &node->ext;
	} else {
		/* REDUNDANT and COMPACT formats store a local
		768-byte prefix of each externally stored column.
		No cache is needed. */
		ext = NULL;
		node->ext = NULL;
	}

	node->row = row_build(ROW_COPY_DATA, clust_index, rec, offsets,
			      NULL, NULL, NULL, ext, node->heap);

	if (node->table->n_v_cols) {
		row_upd_store_v_row(node, node->is_delete ? NULL : node->update,
				    thd, mysql_table);
	}

	if (node->is_delete == PLAIN_DELETE) {
		node->upd_row = NULL;
		node->upd_ext = NULL;
	} else {
		node->upd_row = dtuple_copy(node->row, node->heap);
		row_upd_replace(node->upd_row, &node->upd_ext,
				clust_index, node->update, node->heap);
	}

	if (UNIV_LIKELY_NULL(heap)) {
		mem_heap_free(heap);
	}
}

/***********************************************************//**
Updates a secondary index entry of a row.
@return DB_SUCCESS if operation successfully completed, else error
code or DB_LOCK_WAIT */
static MY_ATTRIBUTE((nonnull, warn_unused_result))
dberr_t
row_upd_sec_index_entry(
/*====================*/
	upd_node_t*	node,	/*!< in: row update node */
	que_thr_t*	thr)	/*!< in: query thread */
{
	mtr_t			mtr;
	const rec_t*		rec;
	btr_pcur_t		pcur;
	mem_heap_t*		heap;
	dtuple_t*		entry;
	dict_index_t*		index;
	btr_cur_t*		btr_cur;
	ibool			referenced;
	dberr_t			err	= DB_SUCCESS;
	trx_t*			trx	= thr_get_trx(thr);
	ulint			mode;
	ulint			flags;
	enum row_search_result	search_result;

	ut_ad(trx->id != 0);

	index = node->index;

	referenced = row_upd_index_is_referenced(index, trx);
#ifdef WITH_WSREP
	bool foreign = wsrep_row_upd_index_is_foreign(index, trx);
#endif /* WITH_WSREP */

	heap = mem_heap_create(1024);

	/* Build old index entry */
	entry = row_build_index_entry(node->row, node->ext, index, heap);
	ut_a(entry);

	log_free_check();

	DEBUG_SYNC_C_IF_THD(trx->mysql_thd,
			    "before_row_upd_sec_index_entry");

	mtr.start();

	switch (index->table->space_id) {
	case SRV_TMP_SPACE_ID:
		mtr.set_log_mode(MTR_LOG_NO_REDO);
		flags = BTR_NO_LOCKING_FLAG;
		break;
	default:
		index->set_modified(mtr);
		/* fall through */
	case IBUF_SPACE_ID:
		flags = index->table->no_rollback() ? BTR_NO_ROLLBACK : 0;
		break;
	}

	if (!index->is_committed()) {
		/* The index->online_status may change if the index is
		or was being created online, but not committed yet. It
		is protected by index->lock. */

		mtr_s_lock_index(index, &mtr);

		switch (dict_index_get_online_status(index)) {
		case ONLINE_INDEX_COMPLETE:
			/* This is a normal index. Do not log anything.
			Perform the update on the index tree directly. */
			break;
		case ONLINE_INDEX_CREATION:
			/* Log a DELETE and optionally INSERT. */
			row_log_online_op(index, entry, 0);

			if (!node->is_delete) {
				mem_heap_empty(heap);
				entry = row_build_index_entry(
					node->upd_row, node->upd_ext,
					index, heap);
				ut_a(entry);
				row_log_online_op(index, entry, trx->id);
			}
			/* fall through */
		case ONLINE_INDEX_ABORTED:
		case ONLINE_INDEX_ABORTED_DROPPED:
			mtr_commit(&mtr);
			goto func_exit;
		}

		/* We can only buffer delete-mark operations if there
		are no foreign key constraints referring to the index.
		Change buffering is disabled for temporary tables and
		spatial index. */
		mode = (referenced || index->table->is_temporary()
			|| dict_index_is_spatial(index))
			? BTR_MODIFY_LEAF_ALREADY_S_LATCHED
			: BTR_DELETE_MARK_LEAF_ALREADY_S_LATCHED;
	} else {
		/* For secondary indexes,
		index->online_status==ONLINE_INDEX_COMPLETE if
		index->is_committed(). */
		ut_ad(!dict_index_is_online_ddl(index));

		/* We can only buffer delete-mark operations if there
		are no foreign key constraints referring to the index.
		Change buffering is disabled for temporary tables and
		spatial index. */
		mode = (referenced || index->table->is_temporary()
			|| dict_index_is_spatial(index))
			? BTR_MODIFY_LEAF
			: BTR_DELETE_MARK_LEAF;
	}

	if (dict_index_is_spatial(index)) {
		ut_ad(mode & BTR_MODIFY_LEAF);
		mode |= BTR_RTREE_DELETE_MARK;
	}

	/* Set the query thread, so that ibuf_insert_low() will be
	able to invoke thd_get_trx(). */
	btr_pcur_get_btr_cur(&pcur)->thr = thr;

	search_result = row_search_index_entry(index, entry, mode,
					       &pcur, &mtr);

	btr_cur = btr_pcur_get_btr_cur(&pcur);

	rec = btr_cur_get_rec(btr_cur);

	switch (search_result) {
	case ROW_NOT_DELETED_REF:	/* should only occur for BTR_DELETE */
		ut_error;
		break;
	case ROW_BUFFERED:
		/* Entry was delete marked already. */
		break;

	case ROW_NOT_FOUND:
		if (!index->is_committed()) {
			/* When online CREATE INDEX copied the update
			that we already made to the clustered index,
			and completed the secondary index creation
			before we got here, the old secondary index
			record would not exist. The CREATE INDEX
			should be waiting for a MySQL meta-data lock
			upgrade at least until this UPDATE returns.
			After that point, set_committed(true) would be
			invoked by commit_inplace_alter_table(). */
			break;
		}

		if (dict_index_is_spatial(index) && btr_cur->rtr_info->fd_del) {
			/* We found the record, but a delete marked */
			break;
		}

		ib::error()
			<< "Record in index " << index->name
			<< " of table " << index->table->name
			<< " was not found on update: " << *entry
			<< " at: " << rec_index_print(rec, index);
#ifdef UNIV_DEBUG
		mtr_commit(&mtr);
		mtr_start(&mtr);
		ut_ad(btr_validate_index(index, 0, false));
		ut_ad(0);
#endif /* UNIV_DEBUG */
		break;
	case ROW_FOUND:
		ut_ad(err == DB_SUCCESS);

		/* Delete mark the old index record; it can already be
		delete marked if we return after a lock wait in
		row_ins_sec_index_entry() below */
		if (!rec_get_deleted_flag(
			    rec, dict_table_is_comp(index->table))) {
			err = btr_cur_del_mark_set_sec_rec(
				flags, btr_cur, TRUE, thr, &mtr);
			if (err != DB_SUCCESS) {
				break;
			}
#ifdef WITH_WSREP
			if (!referenced && foreign
			    && wsrep_must_process_fk(node, trx)
			    && !wsrep_thd_is_BF(trx->mysql_thd, FALSE)) {

				offset_t* offsets = rec_get_offsets(
					rec, index, NULL, true,
					ULINT_UNDEFINED, &heap);

				err = wsrep_row_upd_check_foreign_constraints(
					node, &pcur, index->table,
					index, offsets, thr, &mtr);

				switch (err) {
				case DB_SUCCESS:
				case DB_NO_REFERENCED_ROW:
					err = DB_SUCCESS;
					break;
				case DB_LOCK_WAIT:
					if (wsrep_debug) {
						ib::warn() << "WSREP: sec index FK lock wait"
							   << " index " << index->name
							   << " table " << index->table->name
							   << " query " << wsrep_thd_query(trx->mysql_thd);
					}
					break;
				case DB_DEADLOCK:
					if (wsrep_debug) {
						ib::warn() << "WSREP: sec index FK check fail for deadlock"
							   << " index " << index->name
							   << " table " << index->table->name
							   << " query " << wsrep_thd_query(trx->mysql_thd);
					}
					break;
				default:
					ib::error() << "WSREP: referenced FK check fail: " << ut_strerr(err)
						    << " index " << index->name
						    << " table " << index->table->name
						    << " query " << wsrep_thd_query(trx->mysql_thd);

					break;
				}
			}
#endif /* WITH_WSREP */
		}

		ut_ad(err == DB_SUCCESS);

		if (referenced) {

			offset_t* offsets;

			offsets = rec_get_offsets(
				rec, index, NULL, true, ULINT_UNDEFINED,
				&heap);

			/* NOTE that the following call loses
			the position of pcur ! */
			err = row_upd_check_references_constraints(
				node, &pcur, index->table,
				index, offsets, thr, &mtr);
		}
	}

	btr_pcur_close(&pcur);
	mtr_commit(&mtr);

	if (node->is_delete == PLAIN_DELETE || err != DB_SUCCESS) {

		goto func_exit;
	}

	mem_heap_empty(heap);

	/* Build a new index entry */
	entry = row_build_index_entry(node->upd_row, node->upd_ext,
				      index, heap);
	ut_a(entry);

	/* Insert new index entry */
	err = row_ins_sec_index_entry(index, entry, thr, !node->is_delete);

func_exit:
	mem_heap_free(heap);

	return(err);
}

/***********************************************************//**
Updates the secondary index record if it is changed in the row update or
deletes it if this is a delete.
@return DB_SUCCESS if operation successfully completed, else error
code or DB_LOCK_WAIT */
static MY_ATTRIBUTE((nonnull, warn_unused_result))
dberr_t
row_upd_sec_step(
/*=============*/
	upd_node_t*	node,	/*!< in: row update node */
	que_thr_t*	thr)	/*!< in: query thread */
{
	ut_ad((node->state == UPD_NODE_UPDATE_ALL_SEC)
	      || (node->state == UPD_NODE_UPDATE_SOME_SEC));
	ut_ad(!dict_index_is_clust(node->index));

	if (node->state == UPD_NODE_UPDATE_ALL_SEC
	    || row_upd_changes_ord_field_binary(node->index, node->update,
						thr, node->row, node->ext)) {
		return(row_upd_sec_index_entry(node, thr));
	}

	return(DB_SUCCESS);
}

#ifdef UNIV_DEBUG
# define row_upd_clust_rec_by_insert_inherit(rec,offsets,entry,update)	\
	row_upd_clust_rec_by_insert_inherit_func(rec,offsets,entry,update)
#else /* UNIV_DEBUG */
# define row_upd_clust_rec_by_insert_inherit(rec,offsets,entry,update)	\
	row_upd_clust_rec_by_insert_inherit_func(rec,entry,update)
#endif /* UNIV_DEBUG */
/*******************************************************************//**
Mark non-updated off-page columns inherited when the primary key is
updated. We must mark them as inherited in entry, so that they are not
freed in a rollback. A limited version of this function used to be
called btr_cur_mark_dtuple_inherited_extern().
@return whether any columns were inherited */
static
bool
row_upd_clust_rec_by_insert_inherit_func(
/*=====================================*/
	const rec_t*	rec,	/*!< in: old record, or NULL */
#ifdef UNIV_DEBUG
	const offset_t*	offsets,/*!< in: rec_get_offsets(rec), or NULL */
#endif /* UNIV_DEBUG */
	dtuple_t*	entry,	/*!< in/out: updated entry to be
				inserted into the clustered index */
	const upd_t*	update)	/*!< in: update vector */
{
	bool	inherit	= false;
	ulint	i;

	ut_ad(!rec == !offsets);
	ut_ad(!rec || rec_offs_any_extern(offsets));

	for (i = 0; i < dtuple_get_n_fields(entry); i++) {
		dfield_t*	dfield	= dtuple_get_nth_field(entry, i);
		byte*		data;
		ulint		len;

		ut_ad(!offsets
		      || !rec_offs_nth_extern(offsets, i)
		      == !dfield_is_ext(dfield)
		      || upd_get_field_by_field_no(update, i, false));
		if (!dfield_is_ext(dfield)
		    || upd_get_field_by_field_no(update, i, false)) {
			continue;
		}

#ifdef UNIV_DEBUG
		if (UNIV_LIKELY(rec != NULL)) {
			ut_ad(!rec_offs_nth_default(offsets, i));
			const byte* rec_data
				= rec_get_nth_field(rec, offsets, i, &len);
			ut_ad(len == dfield_get_len(dfield));
			ut_ad(len != UNIV_SQL_NULL);
			ut_ad(len >= BTR_EXTERN_FIELD_REF_SIZE);

			rec_data += len - BTR_EXTERN_FIELD_REF_SIZE;

			/* The pointer must not be zero. */
			ut_ad(memcmp(rec_data, field_ref_zero,
				     BTR_EXTERN_FIELD_REF_SIZE));
			/* The BLOB must be owned. */
			ut_ad(!(rec_data[BTR_EXTERN_LEN]
				& BTR_EXTERN_OWNER_FLAG));
		}
#endif /* UNIV_DEBUG */

		len = dfield_get_len(dfield);
		ut_a(len != UNIV_SQL_NULL);
		ut_a(len >= BTR_EXTERN_FIELD_REF_SIZE);

		data = static_cast<byte*>(dfield_get_data(dfield));

		data += len - BTR_EXTERN_FIELD_REF_SIZE;
		/* The pointer must not be zero. */
		ut_a(memcmp(data, field_ref_zero, BTR_EXTERN_FIELD_REF_SIZE));

		/* The BLOB must be owned, unless we are resuming from
		a lock wait and we already had disowned the BLOB. */
		ut_a(rec == NULL
		     || !(data[BTR_EXTERN_LEN] & BTR_EXTERN_OWNER_FLAG));
		data[BTR_EXTERN_LEN] &= ~BTR_EXTERN_OWNER_FLAG;
		data[BTR_EXTERN_LEN] |= BTR_EXTERN_INHERITED_FLAG;
		/* The BTR_EXTERN_INHERITED_FLAG only matters in
		rollback of a fresh insert. Purge will always free
		the extern fields of a delete-marked row. */

		inherit = true;
	}

	return(inherit);
}

/***********************************************************//**
Marks the clustered index record deleted and inserts the updated version
of the record to the index. This function should be used when the ordering
fields of the clustered index record change. This should be quite rare in
database applications.
@return DB_SUCCESS if operation successfully completed, else error
code or DB_LOCK_WAIT */
static MY_ATTRIBUTE((nonnull, warn_unused_result))
dberr_t
row_upd_clust_rec_by_insert(
/*========================*/
	upd_node_t*	node,	/*!< in/out: row update node */
	dict_index_t*	index,	/*!< in: clustered index of the record */
	que_thr_t*	thr,	/*!< in: query thread */
	ibool		referenced,/*!< in: TRUE if index may be referenced in
				a foreign key constraint */
#ifdef WITH_WSREP
	bool		foreign,/*!< in: whether this is a foreign key */
#endif
	mtr_t*		mtr)	/*!< in/out: mtr; gets committed here */
{
	mem_heap_t*	heap;
	btr_pcur_t*	pcur;
	btr_cur_t*	btr_cur;
	trx_t*		trx;
	dict_table_t*	table;
	dtuple_t*	entry;
	dberr_t		err;
	rec_t*		rec;
	offset_t	offsets_[REC_OFFS_NORMAL_SIZE];
	offset_t*	offsets			= offsets_;

	ut_ad(dict_index_is_clust(index));

	rec_offs_init(offsets_);

	trx = thr_get_trx(thr);
	table = node->table;
	pcur = node->pcur;
	btr_cur	= btr_pcur_get_btr_cur(pcur);

	heap = mem_heap_create(1000);

	entry = row_build_index_entry_low(node->upd_row, node->upd_ext,
					  index, heap, ROW_BUILD_FOR_INSERT);
	if (index->is_instant()) entry->trim(*index);
	ut_ad(dtuple_get_info_bits(entry) == 0);

	row_upd_index_entry_sys_field(entry, index, DATA_TRX_ID, trx->id);

	switch (node->state) {
	default:
		ut_error;
	case UPD_NODE_INSERT_CLUSTERED:
		/* A lock wait occurred in row_ins_clust_index_entry() in
		the previous invocation of this function. */
		row_upd_clust_rec_by_insert_inherit(
			NULL, NULL, entry, node->update);
		break;
	case UPD_NODE_UPDATE_CLUSTERED:
		/* This is the first invocation of the function where
		we update the primary key.  Delete-mark the old record
		in the clustered index and prepare to insert a new entry. */
		rec = btr_cur_get_rec(btr_cur);
		offsets = rec_get_offsets(rec, index, offsets, true,
					  ULINT_UNDEFINED, &heap);
		ut_ad(page_rec_is_user_rec(rec));

		if (rec_get_deleted_flag(rec, rec_offs_comp(offsets))) {
			/* If the clustered index record is already delete
			marked, then we are here after a DB_LOCK_WAIT.
			Skip delete marking clustered index and disowning
			its blobs. */
			ut_ad(row_get_rec_trx_id(rec, index, offsets)
			      == trx->id);
			ut_ad(!trx_undo_roll_ptr_is_insert(
			              row_get_rec_roll_ptr(rec, index,
							   offsets)));
			goto check_fk;
		}

		err = btr_cur_del_mark_set_clust_rec(
			btr_cur_get_block(btr_cur), rec, index, offsets,
			thr, node->row, mtr);
		if (err != DB_SUCCESS) {
err_exit:
			mtr_commit(mtr);
			mem_heap_free(heap);
			return(err);
		}

		/* If the the new row inherits externally stored
		fields (off-page columns a.k.a. BLOBs) from the
		delete-marked old record, mark them disowned by the
		old record and owned by the new entry. */

		if (rec_offs_any_extern(offsets)) {
			if (row_upd_clust_rec_by_insert_inherit(
				    rec, offsets, entry, node->update)) {
				/* The blobs are disowned here, expecting the
				insert down below to inherit them.  But if the
				insert fails, then this disown will be undone
				when the operation is rolled back. */
				btr_cur_disown_inherited_fields(
					btr_cur_get_page_zip(btr_cur),
					rec, index, offsets, node->update,
					mtr);
			}
		}
check_fk:
		if (referenced) {
			/* NOTE that the following call loses
			the position of pcur ! */

			err = row_upd_check_references_constraints(
				node, pcur, table, index, offsets, thr, mtr);

			if (err != DB_SUCCESS) {
				goto err_exit;
			}
#ifdef WITH_WSREP
		} else if (foreign && wsrep_must_process_fk(node, trx)) {
			err = wsrep_row_upd_check_foreign_constraints(
				node, pcur, table, index, offsets, thr, mtr);

			switch (err) {
			case DB_SUCCESS:
			case DB_NO_REFERENCED_ROW:
				err = DB_SUCCESS;
				break;
			case DB_DEADLOCK:
				if (wsrep_debug) {
					ib::warn() << "WSREP: sec index FK check fail for deadlock"
						   << " index " << index->name
						   << " table " << index->table->name;
				}
				goto err_exit;
			default:
				ib::error() << "WSREP: referenced FK check fail: " << ut_strerr(err)
					    << " index " << index->name
					    << " table " << index->table->name;
				goto err_exit;
			}
#endif /* WITH_WSREP */
		}
	}

	mtr_commit(mtr);

	err = row_ins_clust_index_entry(
		index, entry, thr,
		node->upd_ext ? node->upd_ext->n_ext : 0);
	node->state = UPD_NODE_INSERT_CLUSTERED;

	mem_heap_free(heap);

	return(err);
}

/***********************************************************//**
Updates a clustered index record of a row when the ordering fields do
not change.
@return DB_SUCCESS if operation successfully completed, else error
code or DB_LOCK_WAIT */
static MY_ATTRIBUTE((nonnull, warn_unused_result))
dberr_t
row_upd_clust_rec(
/*==============*/
	ulint		flags,  /*!< in: undo logging and locking flags */
	upd_node_t*	node,	/*!< in: row update node */
	dict_index_t*	index,	/*!< in: clustered index */
	offset_t*	offsets,/*!< in: rec_get_offsets() on node->pcur */
	mem_heap_t**	offsets_heap,
				/*!< in/out: memory heap, can be emptied */
	que_thr_t*	thr,	/*!< in: query thread */
	mtr_t*		mtr)	/*!< in: mtr; gets committed here */
{
	mem_heap_t*	heap		= NULL;
	big_rec_t*	big_rec		= NULL;
	btr_pcur_t*	pcur;
	btr_cur_t*	btr_cur;
	dberr_t		err;
	const dtuple_t*	rebuilt_old_pk	= NULL;

	ut_ad(dict_index_is_clust(index));
	ut_ad(!thr_get_trx(thr)->in_rollback);
	ut_ad(!node->table->skip_alter_undo);

	pcur = node->pcur;
	btr_cur = btr_pcur_get_btr_cur(pcur);

	ut_ad(btr_cur_get_index(btr_cur) == index);
	ut_ad(!rec_get_deleted_flag(btr_cur_get_rec(btr_cur),
				    dict_table_is_comp(index->table)));
	ut_ad(rec_offs_validate(btr_cur_get_rec(btr_cur), index, offsets));

	if (dict_index_is_online_ddl(index)) {
		rebuilt_old_pk = row_log_table_get_pk(
			btr_cur_get_rec(btr_cur), index, offsets, NULL, &heap);
	}

	/* Try optimistic updating of the record, keeping changes within
	the page; we do not check locks because we assume the x-lock on the
	record to update */

	if (node->cmpl_info & UPD_NODE_NO_SIZE_CHANGE) {
		err = btr_cur_update_in_place(
			flags | BTR_NO_LOCKING_FLAG, btr_cur,
			offsets, node->update,
			node->cmpl_info, thr, thr_get_trx(thr)->id, mtr);
	} else {
		err = btr_cur_optimistic_update(
			flags | BTR_NO_LOCKING_FLAG, btr_cur,
			&offsets, offsets_heap, node->update,
			node->cmpl_info, thr, thr_get_trx(thr)->id, mtr);
	}

	if (err == DB_SUCCESS) {
		goto success;
	}

	mtr_commit(mtr);

	if (buf_LRU_buf_pool_running_out()) {

		err = DB_LOCK_TABLE_FULL;
		goto func_exit;
	}
	/* We may have to modify the tree structure: do a pessimistic descent
	down the index tree */

	mtr->start();

	if (index->table->is_temporary()) {
		/* Disable locking, because temporary tables are never
		shared between transactions or connections. */
		flags |= BTR_NO_LOCKING_FLAG;
		mtr->set_log_mode(MTR_LOG_NO_REDO);
	} else {
		index->set_modified(*mtr);
	}

	/* NOTE: this transaction has an s-lock or x-lock on the record and
	therefore other transactions cannot modify the record when we have no
	latch on the page. In addition, we assume that other query threads of
	the same transaction do not modify the record in the meantime.
	Therefore we can assert that the restoration of the cursor succeeds. */

	ut_a(btr_pcur_restore_position(BTR_MODIFY_TREE, pcur, mtr));

	ut_ad(!rec_get_deleted_flag(btr_pcur_get_rec(pcur),
				    dict_table_is_comp(index->table)));

	if (!heap) {
		heap = mem_heap_create(1024);
	}

	err = btr_cur_pessimistic_update(
		flags | BTR_NO_LOCKING_FLAG | BTR_KEEP_POS_FLAG, btr_cur,
		&offsets, offsets_heap, heap, &big_rec,
		node->update, node->cmpl_info,
		thr, thr_get_trx(thr)->id, mtr);
	if (big_rec) {
		ut_a(err == DB_SUCCESS);

		DEBUG_SYNC_C("before_row_upd_extern");
		err = btr_store_big_rec_extern_fields(
			pcur, offsets, big_rec, mtr, BTR_STORE_UPDATE);
		DEBUG_SYNC_C("after_row_upd_extern");
	}

	if (err == DB_SUCCESS) {
success:
		if (dict_index_is_online_ddl(index)) {
			row_log_table_update(
				btr_cur_get_rec(btr_cur),
				index, offsets, rebuilt_old_pk);
		}
	}

	mtr_commit(mtr);
func_exit:
	if (heap) {
		mem_heap_free(heap);
	}

	if (big_rec) {
		dtuple_big_rec_free(big_rec);
	}

	return(err);
}

/***********************************************************//**
Delete marks a clustered index record.
@return DB_SUCCESS if operation successfully completed, else error code */
static MY_ATTRIBUTE((nonnull, warn_unused_result))
dberr_t
row_upd_del_mark_clust_rec(
/*=======================*/
	upd_node_t*	node,	/*!< in: row update node */
	dict_index_t*	index,	/*!< in: clustered index */
	offset_t*	offsets,/*!< in/out: rec_get_offsets() for the
				record under the cursor */
	que_thr_t*	thr,	/*!< in: query thread */
	ibool		referenced,
				/*!< in: TRUE if index may be referenced in
				a foreign key constraint */
#ifdef WITH_WSREP
	bool		foreign,/*!< in: whether this is a foreign key */
#endif
	mtr_t*		mtr)	/*!< in: mtr; gets committed here */
{
	btr_pcur_t*	pcur;
	btr_cur_t*	btr_cur;
	dberr_t		err;
	rec_t*		rec;
	trx_t*		trx = thr_get_trx(thr);

	ut_ad(dict_index_is_clust(index));
	ut_ad(node->is_delete == PLAIN_DELETE);

	pcur = node->pcur;
	btr_cur = btr_pcur_get_btr_cur(pcur);

	/* Store row because we have to build also the secondary index
	entries */

	row_upd_store_row(node, trx->mysql_thd,
			  thr->prebuilt  && thr->prebuilt->table == node->table
			  ? thr->prebuilt->m_mysql_table : NULL);

	/* Mark the clustered index record deleted; we do not have to check
	locks, because we assume that we have an x-lock on the record */

	rec = btr_cur_get_rec(btr_cur);

	err = btr_cur_del_mark_set_clust_rec(
		btr_cur_get_block(btr_cur), rec,
		index, offsets, thr, node->row, mtr);

	if (err != DB_SUCCESS) {
	} else if (referenced) {
		/* NOTE that the following call loses the position of pcur ! */

		err = row_upd_check_references_constraints(
			node, pcur, index->table, index, offsets, thr, mtr);
#ifdef WITH_WSREP
	} else if (foreign && wsrep_must_process_fk(node, trx)) {
		err = wsrep_row_upd_check_foreign_constraints(
			node, pcur, index->table, index, offsets, thr, mtr);

		switch (err) {
		case DB_SUCCESS:
		case DB_NO_REFERENCED_ROW:
			err = DB_SUCCESS;
			break;
		case DB_DEADLOCK:
			if (wsrep_debug) {
				ib::warn() << "WSREP: sec index FK check fail for deadlock"
					   << " index " << index->name
					   << " table " << index->table->name;
			}
			break;
		default:
			ib::error() << "WSREP: referenced FK check fail: " << ut_strerr(err)
				    << " index " << index->name
				    << " table " << index->table->name;

			break;
		}
#endif /* WITH_WSREP */
	}

	mtr_commit(mtr);

	return(err);
}

/***********************************************************//**
Updates the clustered index record.
@return DB_SUCCESS if operation successfully completed, DB_LOCK_WAIT
in case of a lock wait, else error code */
static MY_ATTRIBUTE((nonnull, warn_unused_result))
dberr_t
row_upd_clust_step(
/*===============*/
	upd_node_t*	node,	/*!< in: row update node */
	que_thr_t*	thr)	/*!< in: query thread */
{
	dict_index_t*	index;
	btr_pcur_t*	pcur;
	ibool		success;
	dberr_t		err;
	mtr_t		mtr;
	rec_t*		rec;
	mem_heap_t*	heap	= NULL;
	offset_t	offsets_[REC_OFFS_NORMAL_SIZE];
	offset_t*	offsets;
	ibool		referenced;
	ulint		flags;
	trx_t*		trx = thr_get_trx(thr);

	rec_offs_init(offsets_);

	index = dict_table_get_first_index(node->table);

	referenced = row_upd_index_is_referenced(index, trx);

#ifdef WITH_WSREP
	const bool foreign = wsrep_row_upd_index_is_foreign(index, trx);
#endif

	pcur = node->pcur;

	/* We have to restore the cursor to its position */

	mtr.start();

	if (node->table->is_temporary()) {
		/* Disable locking, because temporary tables are
		private to the connection (no concurrent access). */
		flags = node->table->no_rollback()
			? BTR_NO_ROLLBACK
			: BTR_NO_LOCKING_FLAG;
		/* Redo logging only matters for persistent tables. */
		mtr.set_log_mode(MTR_LOG_NO_REDO);
	} else {
		flags = node->table->no_rollback() ? BTR_NO_ROLLBACK : 0;
		index->set_modified(mtr);
	}

	/* If the restoration does not succeed, then the same
	transaction has deleted the record on which the cursor was,
	and that is an SQL error. If the restoration succeeds, it may
	still be that the same transaction has successively deleted
	and inserted a record with the same ordering fields, but in
	that case we know that the transaction has at least an
	implicit x-lock on the record. */

	ut_a(pcur->rel_pos == BTR_PCUR_ON);

	ulint	mode;

	DEBUG_SYNC_C_IF_THD(trx->mysql_thd, "innodb_row_upd_clust_step_enter");

	if (dict_index_is_online_ddl(index)) {
		ut_ad(node->table->id != DICT_INDEXES_ID);
		mode = BTR_MODIFY_LEAF | BTR_ALREADY_S_LATCHED;
		mtr_s_lock_index(index, &mtr);
	} else {
		mode = BTR_MODIFY_LEAF;
	}

	success = btr_pcur_restore_position(mode, pcur, &mtr);

	if (!success) {
		err = DB_RECORD_NOT_FOUND;

		mtr_commit(&mtr);

		return(err);
	}

	/* If this is a row in SYS_INDEXES table of the data dictionary,
	then we have to free the file segments of the index tree associated
	with the index */

	if (node->is_delete == PLAIN_DELETE
	    && node->table->id == DICT_INDEXES_ID) {

		ut_ad(!dict_index_is_online_ddl(index));

		dict_drop_index_tree(
			btr_pcur_get_rec(pcur), pcur, trx, &mtr);

		mtr.commit();

		mtr.start();
		index->set_modified(mtr);

		success = btr_pcur_restore_position(BTR_MODIFY_LEAF, pcur,
						    &mtr);
		if (!success) {
			err = DB_ERROR;

			mtr.commit();

			return(err);
		}
	}

	rec = btr_pcur_get_rec(pcur);
	offsets = rec_get_offsets(rec, index, offsets_, true,
				  ULINT_UNDEFINED, &heap);

	if (!flags && !node->has_clust_rec_x_lock) {
		err = lock_clust_rec_modify_check_and_lock(
			0, btr_pcur_get_block(pcur),
			rec, index, offsets, thr);
		if (err != DB_SUCCESS) {
			mtr.commit();
			goto exit_func;
		}
	}

	ut_ad(index->table->no_rollback() || index->table->is_temporary()
	      || row_get_rec_trx_id(rec, index, offsets) == trx->id
	      || lock_trx_has_expl_x_lock(trx, index->table,
					  btr_pcur_get_block(pcur),
					  page_rec_get_heap_no(rec)));

	/* NOTE: the following function calls will also commit mtr */

	if (node->is_delete == PLAIN_DELETE) {
		err = row_upd_del_mark_clust_rec(
			node, index, offsets, thr, referenced,
#ifdef WITH_WSREP
			foreign,
#endif
			&mtr);

		if (err == DB_SUCCESS) {
			node->state = UPD_NODE_UPDATE_ALL_SEC;
			node->index = dict_table_get_next_index(index);
		}

		goto exit_func;
	}

	/* If the update is made for MySQL, we already have the update vector
	ready, else we have to do some evaluation: */

	if (UNIV_UNLIKELY(!node->in_mysql_interface)) {
		/* Copy the necessary columns from clust_rec and calculate the
		new values to set */
		row_upd_copy_columns(rec, offsets, index,
				     UT_LIST_GET_FIRST(node->columns));
		row_upd_eval_new_vals(node->update);
	}

	if (!node->is_delete && node->cmpl_info & UPD_NODE_NO_ORD_CHANGE) {

		err = row_upd_clust_rec(
			flags, node, index, offsets, &heap, thr, &mtr);
		goto exit_func;
	}

	row_upd_store_row(node, trx->mysql_thd,
			  thr->prebuilt ? thr->prebuilt->m_mysql_table : NULL);

	if (row_upd_changes_ord_field_binary(index, node->update, thr,
					     node->row, node->ext)) {

		/* Update causes an ordering field (ordering fields within
		the B-tree) of the clustered index record to change: perform
		the update by delete marking and inserting.

		TODO! What to do to the 'Halloween problem', where an update
		moves the record forward in index so that it is again
		updated when the cursor arrives there? Solution: the
		read operation must check the undo record undo number when
		choosing records to update. MySQL solves now the problem
		externally! */

		err = row_upd_clust_rec_by_insert(
			node, index, thr, referenced,
#ifdef WITH_WSREP
			foreign,
#endif
			&mtr);
		if (err != DB_SUCCESS) {

			goto exit_func;
		}

		node->state = UPD_NODE_UPDATE_ALL_SEC;
	} else {
		err = row_upd_clust_rec(
			flags, node, index, offsets, &heap, thr, &mtr);

		if (err != DB_SUCCESS) {

			goto exit_func;
		}

		ut_ad(node->is_delete != PLAIN_DELETE);
		node->state = node->is_delete ?
			UPD_NODE_UPDATE_ALL_SEC :
			UPD_NODE_UPDATE_SOME_SEC;
	}

	node->index = dict_table_get_next_index(index);

exit_func:
	if (heap) {
		mem_heap_free(heap);
	}
	return(err);
}

/***********************************************************//**
Updates the affected index records of a row. When the control is transferred
to this node, we assume that we have a persistent cursor which was on a
record, and the position of the cursor is stored in the cursor.
@return DB_SUCCESS if operation successfully completed, else error
code or DB_LOCK_WAIT */
static
dberr_t
row_upd(
/*====*/
	upd_node_t*	node,	/*!< in: row update node */
	que_thr_t*	thr)	/*!< in: query thread */
{
	dberr_t		err	= DB_SUCCESS;
	DBUG_ENTER("row_upd");

	ut_ad(!thr_get_trx(thr)->in_rollback);

	DBUG_PRINT("row_upd", ("table: %s", node->table->name.m_name));
	DBUG_PRINT("row_upd", ("info bits in update vector: 0x" ULINTPFx,
			       node->update ? node->update->info_bits: 0));
	DBUG_PRINT("row_upd", ("foreign_id: %s",
			       node->foreign ? node->foreign->id: "NULL"));

	if (UNIV_LIKELY(node->in_mysql_interface)) {

		/* We do not get the cmpl_info value from the MySQL
		interpreter: we must calculate it on the fly: */

		if (node->is_delete == PLAIN_DELETE
		    || row_upd_changes_some_index_ord_field_binary(
			    node->table, node->update)) {
			node->cmpl_info = 0;
		} else {
			node->cmpl_info = UPD_NODE_NO_ORD_CHANGE;
		}
	}

	switch (node->state) {
	case UPD_NODE_UPDATE_CLUSTERED:
	case UPD_NODE_INSERT_CLUSTERED:
		log_free_check();

		err = row_upd_clust_step(node, thr);

		if (err != DB_SUCCESS) {

			DBUG_RETURN(err);
		}
	}

	DEBUG_SYNC_C_IF_THD(thr_get_trx(thr)->mysql_thd,
			    "after_row_upd_clust");

	if (node->index == NULL
	    || (!node->is_delete
		&& (node->cmpl_info & UPD_NODE_NO_ORD_CHANGE))) {

		DBUG_RETURN(DB_SUCCESS);
	}

	DBUG_EXECUTE_IF("row_upd_skip_sec", node->index = NULL;);

	do {
		/* Skip corrupted index */
		dict_table_skip_corrupt_index(node->index);

		if (!node->index) {
			break;
		}

		if (node->index->type != DICT_FTS) {
			err = row_upd_sec_step(node, thr);

			if (err != DB_SUCCESS) {

				DBUG_RETURN(err);
			}
		}

		node->index = dict_table_get_next_index(node->index);
	} while (node->index != NULL);

	ut_ad(err == DB_SUCCESS);

	/* Do some cleanup */

	if (node->row != NULL) {
		node->row = NULL;
		node->ext = NULL;
		node->upd_row = NULL;
		node->upd_ext = NULL;
		mem_heap_empty(node->heap);
	}

	node->state = UPD_NODE_UPDATE_CLUSTERED;

	DBUG_RETURN(err);
}

/***********************************************************//**
Updates a row in a table. This is a high-level function used in SQL execution
graphs.
@return query thread to run next or NULL */
que_thr_t*
row_upd_step(
/*=========*/
	que_thr_t*	thr)	/*!< in: query thread */
{
	upd_node_t*	node;
	sel_node_t*	sel_node;
	que_node_t*	parent;
	dberr_t		err		= DB_SUCCESS;
	trx_t*		trx;
	DBUG_ENTER("row_upd_step");

	ut_ad(thr);

	trx = thr_get_trx(thr);

	node = static_cast<upd_node_t*>(thr->run_node);

	sel_node = node->select;

	parent = que_node_get_parent(node);

	ut_ad(que_node_get_type(node) == QUE_NODE_UPDATE);

	if (thr->prev_node == parent) {
		node->state = UPD_NODE_SET_IX_LOCK;
	}

	if (node->state == UPD_NODE_SET_IX_LOCK) {

		if (!node->has_clust_rec_x_lock) {
			/* It may be that the current session has not yet
			started its transaction, or it has been committed: */

			err = lock_table(0, node->table, LOCK_IX, thr);

			if (err != DB_SUCCESS) {

				goto error_handling;
			}
		}

		node->state = UPD_NODE_UPDATE_CLUSTERED;

		if (node->searched_update) {
			/* Reset the cursor */
			sel_node->state = SEL_NODE_OPEN;

			/* Fetch a row to update */

			thr->run_node = sel_node;

			DBUG_RETURN(thr);
		}
	}

	/* sel_node is NULL if we are in the MySQL interface */

	if (sel_node && (sel_node->state != SEL_NODE_FETCH)) {

		if (!node->searched_update) {
			/* An explicit cursor should be positioned on a row
			to update */

			ut_error;

			err = DB_ERROR;

			goto error_handling;
		}

		ut_ad(sel_node->state == SEL_NODE_NO_MORE_ROWS);

		/* No more rows to update, or the select node performed the
		updates directly in-place */

		thr->run_node = parent;

		DBUG_RETURN(thr);
	}

	/* DO THE CHECKS OF THE CONSISTENCY CONSTRAINTS HERE */

	err = row_upd(node, thr);

error_handling:
	trx->error_state = err;

	if (err != DB_SUCCESS) {
		DBUG_RETURN(NULL);
	}

	/* DO THE TRIGGER ACTIONS HERE */

	if (node->searched_update) {
		/* Fetch next row to update */

		thr->run_node = sel_node;
	} else {
		/* It was an explicit cursor update */

		thr->run_node = parent;
	}

	node->state = UPD_NODE_UPDATE_CLUSTERED;

	DBUG_RETURN(thr);
}

/** Write query start time as SQL field data to a buffer. Needed by InnoDB.
@param	thd	Thread object
@param	buf	Buffer to hold start time data */
void thd_get_query_start_data(THD *thd, char *buf);

/** Appends row_start or row_end field to update vector and sets a
CURRENT_TIMESTAMP/trx->id value to it.
Supposed to be called only by make_versioned_update() and
make_versioned_delete().
@param[in]	trx	transaction
@param[in]	vers_sys_idx	table->row_start or table->row_end */
void upd_node_t::make_versioned_helper(const trx_t* trx, ulint idx)
{
	ut_ad(in_mysql_interface); // otherwise needs to recalculate
				   // node->cmpl_info
	ut_ad(idx == table->vers_start || idx == table->vers_end);

	dict_index_t* clust_index = dict_table_get_first_index(table);

	/* row_create_update_node_for_mysql() pre-allocated this much.
	   At least one PK column always remains unchanged. */
	ut_ad(update->n_fields < ulint(table->n_cols + table->n_v_cols));

	update->n_fields++;
	upd_field_t* ufield = upd_get_nth_field(update, update->n_fields - 1);
	const dict_col_t* col = dict_table_get_nth_col(table, idx);

	upd_field_set_field_no(ufield, dict_col_get_clust_pos(col, clust_index),
			       clust_index);

	char* where = reinterpret_cast<char*>(update->vers_sys_value);
	if (col->vers_native()) {
		mach_write_to_8(where, trx->id);
	} else {
		thd_get_query_start_data(trx->mysql_thd, where);
	}

	dfield_set_data(&ufield->new_val, update->vers_sys_value, col->len);
}
<|MERGE_RESOLUTION|>--- conflicted
+++ resolved
@@ -1053,15 +1053,8 @@
 	upd_t*		update;
 	ulint		n_diff;
 	ulint		trx_id_pos;
-<<<<<<< HEAD
-	ulint		offsets_[REC_OFFS_NORMAL_SIZE];
+	offset_t	offsets_[REC_OFFS_NORMAL_SIZE];
 	const ulint	n_v_fld = dtuple_get_n_v_fields(entry);
-=======
-	ulint		i;
-	offset_t	offsets_[REC_OFFS_NORMAL_SIZE];
-	ulint		n_fld = dtuple_get_n_fields(entry);
-	ulint		n_v_fld = dtuple_get_n_v_fields(entry);
->>>>>>> f0aa073f
 	rec_offs_init(offsets_);
 
 	/* This function is used only for a clustered index */
@@ -2079,12 +2072,8 @@
 row_upd_copy_columns(
 /*=================*/
 	rec_t*		rec,	/*!< in: record in a clustered index */
-<<<<<<< HEAD
-	const ulint*	offsets,/*!< in: array returned by rec_get_offsets() */
+	const offset_t*	offsets,/*!< in: array returned by rec_get_offsets() */
 	const dict_index_t*	index, /*!< in: index of rec */
-=======
-	const offset_t*	offsets,/*!< in: array returned by rec_get_offsets() */
->>>>>>> f0aa073f
 	sym_node_t*	column)	/*!< in: first column in a column list, or
 				NULL */
 {
