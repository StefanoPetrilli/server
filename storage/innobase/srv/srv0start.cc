--- conflicted
+++ resolved
@@ -1461,13 +1461,9 @@
 			if (err != DB_SUCCESS) {
 				return srv_init_abort(err);
 			}
-<<<<<<< HEAD
-			if (srv_operation == SRV_OPERATION_RESTORE) {
-				break;
+			if (srv_operation != SRV_OPERATION_RESTORE) {
+				dict_sys.load_sys_tables();
 			}
-			dict_sys.load_sys_tables();
-=======
->>>>>>> 6a3545dd
 			err = trx_lists_init_at_db_start();
 			if (err != DB_SUCCESS) {
 				return srv_init_abort(err);
