--- conflicted
+++ resolved
@@ -701,30 +701,6 @@
   trx_roll_count_callback_arg(): n_trx(0), n_rows(0) {}
 };
 
-<<<<<<< HEAD
-=======
-		if (*all || trx_get_dict_operation(trx) != TRX_DICT_OP_NONE) {
-			trx_sys_mutex_exit();
-			trx_rollback_active(trx);
-			if (trx->error_state != DB_SUCCESS) {
-				ut_ad(trx->error_state == DB_INTERRUPTED);
-				trx->error_state = DB_SUCCESS;
-				ut_ad(!srv_undo_sources);
-				ut_ad(srv_fast_shutdown);
-				mutex_enter(&trx_sys->mutex);
-				trx_mutex_enter(trx);
-				goto fake_prepared;
-			}
-			trx_free_for_background(trx);
-			return(TRUE);
-		}
-		return(FALSE);
-	case TRX_STATE_PREPARED:
-		goto func_exit;
-	case TRX_STATE_NOT_STARTED:
-		break;
-	}
->>>>>>> aafb9d44
 
 static my_bool trx_roll_count_callback(rw_trx_hash_element_t *element,
                                        trx_roll_count_callback_arg *arg)
