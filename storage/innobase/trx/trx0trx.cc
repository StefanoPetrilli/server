--- conflicted
+++ resolved
@@ -213,9 +213,12 @@
 #ifdef __SANITIZE_ADDRESS__
 		/* Unpoison the memory for AddressSanitizer */
 		MEM_MAKE_ADDRESSABLE(trx, sizeof *trx);
-#else
-		/* Declare the contents as initialized for Valgrind;
-		we checked this in trx_t::free(). */
+#elif !__has_feature(memory_sanitizer)
+		/* In Valgrind, we cannot cancel MEM_NOACCESS() without
+		changing the state of the V bits (which indicate
+		which bits are initialized).
+		We will declare the contents as initialized.
+		We did invoke MEM_CHECK_DEFINED() in trx_t::free(). */
 		MEM_MAKE_DEFINED(trx, sizeof *trx);
 #endif
 
@@ -332,11 +335,12 @@
 	/* Unpoison the memory for AddressSanitizer.
 	It may have been poisoned in trx_t::free().*/
 	MEM_MAKE_ADDRESSABLE(trx, sizeof *trx);
-#else
-	/* Declare the memory initialized for Valgrind.
-	The trx_t that are released to the pool are
-	actually initialized; we checked that by
-	MEM_CHECK_DEFINED() in trx_t::free(). */
+#elif !__has_feature(memory_sanitizer)
+	/* In Valgrind, we cannot cancel MEM_NOACCESS() without
+	changing the state of the V bits (which indicate
+	which bits are initialized).
+	We will declare the contents as initialized.
+	We did invoke MEM_CHECK_DEFINED() in trx_t::free(). */
 	MEM_MAKE_DEFINED(trx, sizeof *trx);
 #endif
 
@@ -371,52 +375,12 @@
 /** Free the memory to trx_pools */
 void trx_t::free()
 {
-<<<<<<< HEAD
-	ut_ad(!trx->n_mysql_tables_in_use);
-	ut_ad(!trx->mysql_n_tables_locked);
-	ut_ad(!trx->internal);
-	ut_ad(!trx->mysql_log_file_name);
-
-	if (trx->n_mysql_tables_in_use != 0
-	    || trx->mysql_n_tables_locked != 0) {
-
-		ib::error() << "MySQL is freeing a thd though"
-			" trx->n_mysql_tables_in_use is "
-			<< trx->n_mysql_tables_in_use
-			<< " and trx->mysql_n_tables_locked is "
-			<< trx->mysql_n_tables_locked << ".";
-
-		trx_print(stderr, trx, 600);
-		ut_print_buf(stderr, trx, sizeof(trx_t));
-		putc('\n', stderr);
-	}
-
-	trx->dict_operation = TRX_DICT_OP_NONE;
-	ut_ad(!trx->dict_operation_lock_mode);
-
-	trx_sys.deregister_trx(trx);
-
-	trx->assert_freed();
-
-	trx_sys.rw_trx_hash.put_pins(trx);
-	trx->mysql_thd = 0;
-
-	// FIXME: We need to avoid this heap free/alloc for each commit.
-	if (trx->autoinc_locks != NULL) {
-		ut_ad(ib_vector_is_empty(trx->autoinc_locks));
-		/* We allocated a dedicated heap for the vector. */
-		ib_vector_free(trx->autoinc_locks);
-		trx->autoinc_locks = NULL;
-	}
-
-	trx->mod_tables.clear();
-=======
   MEM_CHECK_DEFINED(this, sizeof *this);
 
   ut_ad(!n_mysql_tables_in_use);
+  ut_ad(!mysql_log_file_name);
   ut_ad(!mysql_n_tables_locked);
   ut_ad(!internal);
-  ut_ad(!declared_to_be_inside_innodb);
   ut_ad(!will_lock);
   ut_ad(error_state == DB_SUCCESS);
   ut_ad(magic_n == TRX_MAGIC_N);
@@ -427,39 +391,9 @@
   trx_sys.deregister_trx(this);
   assert_freed();
   trx_sys.rw_trx_hash.put_pins(this);
->>>>>>> aa6cb7ed
-
-  mysql_thd= NULL;
-  mysql_log_file_name= NULL;
-
-<<<<<<< HEAD
-	trx_pools->mem_free(trx);
-	trx->read_view.mem_valid();
-#ifdef __SANITIZE_ADDRESS__
-	/* Unpoison the memory for innodb_monitor_set_option;
-	it is operating also on the freed transaction objects. */
-	MEM_MAKE_ADDRESSABLE(&trx->mutex, sizeof trx->mutex);
-# ifdef WITH_WSREP
-	MEM_MAKE_ADDRESSABLE(&trx->wsrep, sizeof trx->wsrep);
-# endif
-	/* For innobase_kill_connection() */
-	MEM_MAKE_ADDRESSABLE(&trx->state, sizeof trx->state);
-	MEM_MAKE_ADDRESSABLE(&trx->mysql_thd, sizeof trx->mysql_thd);
-#endif
-#if defined HAVE_valgrind && !__has_feature(memory_sanitizer)
-	/* In Valgrind, we cannot cancel the effect of MEM_NOACCESS()
-	without changing the state of the V bits (indicating which
-	bits are initialized). We did invoke MEM_CHECK_DEFINED() in
-	trx_pools->mem_free(). */
-	MEM_MAKE_DEFINED(&trx->mutex, sizeof trx->mutex);
-	/* For innobase_kill_connection() */
-# ifdef WITH_WSREP
-	MEM_MAKE_DEFINED(&trx->wsrep, sizeof trx->wsrep);
-# endif
-	MEM_MAKE_DEFINED(&trx->state, sizeof trx->state);
-	MEM_MAKE_DEFINED(&trx->mysql_thd, sizeof trx->mysql_thd);
-#endif
-=======
+
+  mysql_thd= nullptr;
+
   // FIXME: We need to avoid this heap free/alloc for each commit.
   if (autoinc_locks)
   {
@@ -468,19 +402,16 @@
     ib_vector_free(autoinc_locks);
     autoinc_locks= NULL;
   }
->>>>>>> aa6cb7ed
 
   mod_tables.clear();
 
   MEM_NOACCESS(&n_ref, sizeof n_ref);
   /* do not poison mutex */
   MEM_NOACCESS(&id, sizeof id);
-  MEM_NOACCESS(&no, sizeof no);
   /* state is accessed by innobase_kill_connection() */
   MEM_NOACCESS(&is_recovered, sizeof is_recovered);
   /* wsrep is accessed by innobase_kill_connection() */
-  MEM_NOACCESS(&read_view, sizeof read_view);
-  MEM_NOACCESS(&trx_list, sizeof trx_list);
+  read_view.mem_noaccess();
   MEM_NOACCESS(&lock, sizeof lock);
   MEM_NOACCESS(&op_info, sizeof op_info);
   MEM_NOACCESS(&isolation_level, sizeof isolation_level);
@@ -492,8 +423,6 @@
   MEM_NOACCESS(&must_flush_log_later, sizeof must_flush_log_later);
   MEM_NOACCESS(&duplicates, sizeof duplicates);
   MEM_NOACCESS(&dict_operation, sizeof dict_operation);
-  MEM_NOACCESS(&declared_to_be_inside_innodb, sizeof declared_to_be_inside_innodb);
-  MEM_NOACCESS(&n_tickets_to_enter_innodb, sizeof n_tickets_to_enter_innodb);
   MEM_NOACCESS(&dict_operation_lock_mode, sizeof dict_operation_lock_mode);
   MEM_NOACCESS(&start_time, sizeof start_time);
   MEM_NOACCESS(&start_time_micro, sizeof start_time_micro);
@@ -532,14 +461,10 @@
   MEM_NOACCESS(&xid, sizeof xid);
   MEM_NOACCESS(&mod_tables, sizeof mod_tables);
   MEM_NOACCESS(&detailed_error, sizeof detailed_error);
-  MEM_NOACCESS(&flush_observer, sizeof flush_observer);
   MEM_NOACCESS(&n_rec_lock_waits, sizeof n_rec_lock_waits);
   MEM_NOACCESS(&n_table_lock_waits, sizeof n_table_lock_waits);
   MEM_NOACCESS(&total_rec_lock_wait_time, sizeof total_rec_lock_wait_time);
   MEM_NOACCESS(&total_table_lock_wait_time, sizeof total_table_lock_wait_time);
-#ifdef WITH_WSREP
-  MEM_NOACCESS(&wsrep_event, sizeof wsrep_event);
-#endif /* WITH_WSREP */
   MEM_NOACCESS(&magic_n, sizeof magic_n);
   trx_pools->mem_free(this);
 }
