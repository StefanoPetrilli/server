DROP TABLE IF EXISTS items;
CREATE TABLE items (
id INT PRIMARY KEY AUTO_INCREMENT NOT NULL,
score1 INT,
score2 INT,
created_at DATETIME,
INDEX (created_at, score1, score2)
) DEFAULT CHARSET=UTF8;
SHOW CREATE TABLE items;
Table	Create Table
items	CREATE TABLE `items` (
  `id` int(11) NOT NULL AUTO_INCREMENT,
  `score1` int(11) DEFAULT NULL,
  `score2` int(11) DEFAULT NULL,
  `created_at` datetime DEFAULT NULL,
  PRIMARY KEY (`id`),
  KEY `created_at` (`created_at`,`score1`,`score2`)
<<<<<<< HEAD
) ENGINE=Mroonga DEFAULT CHARSET=utf8mb3
=======
) ENGINE=Mroonga DEFAULT CHARSET=utf8 COLLATE=utf8_general_ci
>>>>>>> 0792aff1
INSERT INTO items (score1, score2, created_at) VALUES(1, 0, "2015-07-01 00:00:00");
INSERT INTO items (score1, score2, created_at) VALUES(2, 0, "2015-07-01 00:00:00");
INSERT INTO items (score1, score2, created_at) VALUES(2, 0, "2015-07-01 12:00:00");
INSERT INTO items (score1, score2, created_at) VALUES(2, 0, "2015-07-02 00:00:00");
SELECT *
FROM items
WHERE created_at < "2015-07-01 12:00:00"
       ORDER BY created_at DESC;
id	score1	score2	created_at
2	2	0	2015-07-01 00:00:00
1	1	0	2015-07-01 00:00:00
DROP TABLE items;<|MERGE_RESOLUTION|>--- conflicted
+++ resolved
@@ -15,11 +15,7 @@
   `created_at` datetime DEFAULT NULL,
   PRIMARY KEY (`id`),
   KEY `created_at` (`created_at`,`score1`,`score2`)
-<<<<<<< HEAD
-) ENGINE=Mroonga DEFAULT CHARSET=utf8mb3
-=======
-) ENGINE=Mroonga DEFAULT CHARSET=utf8 COLLATE=utf8_general_ci
->>>>>>> 0792aff1
+) ENGINE=Mroonga DEFAULT CHARSET=utf8mb3 COLLATE=utf8mb3_general_ci
 INSERT INTO items (score1, score2, created_at) VALUES(1, 0, "2015-07-01 00:00:00");
 INSERT INTO items (score1, score2, created_at) VALUES(2, 0, "2015-07-01 00:00:00");
 INSERT INTO items (score1, score2, created_at) VALUES(2, 0, "2015-07-01 12:00:00");
