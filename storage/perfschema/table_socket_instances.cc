/* Copyright (c) 2008, 2015, Oracle and/or its affiliates. All rights reserved.

  This program is free software; you can redistribute it and/or modify
  it under the terms of the GNU General Public License, version 2.0,
  as published by the Free Software Foundation.

  This program is also distributed with certain software (including
  but not limited to OpenSSL) that is licensed under separate terms,
  as designated in a particular file or component or in included license
  documentation.  The authors of MySQL hereby grant you an additional
  permission to link the program and your derivative works with the
  separately licensed software that they have included with MySQL.

  This program is distributed in the hope that it will be useful,
  but WITHOUT ANY WARRANTY; without even the implied warranty of
  MERCHANTABILITY or FITNESS FOR A PARTICULAR PURPOSE.  See the
  GNU General Public License, version 2.0, for more details.

  You should have received a copy of the GNU General Public License
  along with this program; if not, write to the Free Software Foundation,
  51 Franklin Street, Fifth Floor, Boston, MA 02110-1335 USA */

/**
  @file storage/perfschema/table_socket_instances.cc
  Table SOCKET_INSTANCES (implementation).
*/

#include "my_global.h"
#include "my_thread.h"
#include "pfs_instr.h"
#include "pfs_column_types.h"
#include "pfs_column_values.h"
#include "table_socket_instances.h"
#include "pfs_global.h"
#include "pfs_buffer_container.h"
#include "field.h"

THR_LOCK table_socket_instances::m_table_lock;

PFS_engine_table_share
table_socket_instances::m_share=
{
  { C_STRING_WITH_LEN("socket_instances") },
  &pfs_readonly_acl,
  table_socket_instances::create,
  NULL, /* write_row */
  NULL, /* delete_all_rows */
  table_socket_instances::get_row_count,
  sizeof(PFS_simple_index),
  &m_table_lock,
  { C_STRING_WITH_LEN("CREATE TABLE socket_instances("
<<<<<<< HEAD
                      "EVENT_NAME VARCHAR(128) not null,"
                      "OBJECT_INSTANCE_BEGIN BIGINT unsigned not null,"
                      "THREAD_ID BIGINT unsigned,"
                      "SOCKET_ID INTEGER not null,"
                      "IP VARCHAR(64) not null,"
                      "PORT INTEGER not null,"
                      "STATE ENUM('IDLE','ACTIVE') not null)") },
  false  /* perpetual */
=======
                      "EVENT_NAME VARCHAR(128) not null comment 'NAME from the setup_instruments table, and the name of the wait/io/socket/* instrument that produced the event.',"
                      "OBJECT_INSTANCE_BEGIN BIGINT unsigned not null comment 'Memory address of the object.',"
                      "THREAD_ID BIGINT unsigned comment 'Thread identifier that the server assigns to each socket.',"
                      "SOCKET_ID INTEGER not null comment 'The socket''s internal file handle.',"
                      "IP VARCHAR(64) not null comment 'Client IP address. Blank for Unix socket file, otherwise an IPv4 or IPv6 address. Together with the PORT identifies the connection.',"
                      "PORT INTEGER not null comment 'TCP/IP port number, from 0 to 65535. Together with the IP identifies the connection.',"
                      "STATE ENUM('IDLE','ACTIVE') not null comment 'Socket status, either IDLE if waiting to receive a request from a client, or ACTIVE')") }
>>>>>>> 4f85eadf
};

PFS_engine_table* table_socket_instances::create(void)
{
  return new table_socket_instances();
}

ha_rows
table_socket_instances::get_row_count(void)
{
  return global_socket_container.get_row_count();
}

table_socket_instances::table_socket_instances()
  : PFS_engine_table(&m_share, &m_pos),
  m_row_exists(false), m_pos(0), m_next_pos(0)
{}

void table_socket_instances::reset_position(void)
{
  m_pos.m_index= 0;
  m_next_pos.m_index= 0;
}

int table_socket_instances::rnd_next(void)
{
  PFS_socket *pfs;

  m_pos.set_at(&m_next_pos);
  PFS_socket_iterator it= global_socket_container.iterate(m_pos.m_index);
  pfs= it.scan_next(& m_pos.m_index);
  if (pfs != NULL)
  {
    make_row(pfs);
    m_next_pos.set_after(&m_pos);
    return 0;
  }

  return HA_ERR_END_OF_FILE;
}

int table_socket_instances::rnd_pos(const void *pos)
{
  PFS_socket *pfs;

  set_position(pos);

  pfs= global_socket_container.get(m_pos.m_index);
  if (pfs != NULL)
  {
    make_row(pfs);
    return 0;
  }

  return HA_ERR_RECORD_DELETED;
}

void table_socket_instances::make_row(PFS_socket *pfs)
{
  pfs_optimistic_state lock;
  PFS_socket_class *safe_class;

  m_row_exists= false;

  /* Protect this reader against a socket delete */
  pfs->m_lock.begin_optimistic_lock(&lock);

  safe_class= sanitize_socket_class(pfs->m_class);
  if (unlikely(safe_class == NULL))
    return;

  /** Extract ip address and port from raw address */
  m_row.m_ip_length= pfs_get_socket_address(m_row.m_ip, sizeof(m_row.m_ip),
                                            &m_row.m_port,
                                            &pfs->m_sock_addr, pfs->m_addr_len);
  m_row.m_event_name=        safe_class->m_name;
  m_row.m_event_name_length= safe_class->m_name_length;
  m_row.m_identity=          pfs->m_identity;
  m_row.m_fd=                pfs->m_fd;
  m_row.m_state=             (pfs->m_idle ? PSI_SOCKET_STATE_IDLE
                                          : PSI_SOCKET_STATE_ACTIVE);
  PFS_thread *safe_thread= sanitize_thread(pfs->m_thread_owner);

  if (safe_thread != NULL)
  {
    m_row.m_thread_id= safe_thread->m_thread_internal_id;
    m_row.m_thread_id_set= true;
  }
  else
    m_row.m_thread_id_set= false;


  if (pfs->m_lock.end_optimistic_lock(&lock))
    m_row_exists= true;
}

int table_socket_instances::read_row_values(TABLE *table,
                                          unsigned char *buf,
                                          Field **fields,
                                          bool read_all)
{
  Field *f;

  if (unlikely(!m_row_exists))
    return HA_ERR_RECORD_DELETED;

  /* Set the null bits */
  DBUG_ASSERT(table->s->null_bytes == 1);
  buf[0]= 0;

  for (; (f= *fields) ; fields++)
  {
    if (read_all || bitmap_is_set(table->read_set, f->field_index))
    {
      switch(f->field_index)
      {
      case 0: /* EVENT_NAME */
        set_field_varchar_utf8(f, m_row.m_event_name, m_row.m_event_name_length);
        break;
      case 1: /* OBJECT_INSTANCE_BEGIN */
        set_field_ulonglong(f, (intptr)m_row.m_identity);
        break;
      case 2: /* THREAD_ID */
        if (m_row.m_thread_id_set)
          set_field_ulonglong(f, m_row.m_thread_id);
        else
          f->set_null();
        break;
      case 3: /* SOCKET_ID */
        set_field_ulong(f, m_row.m_fd);
        break;
      case 4: /* IP */
        set_field_varchar_utf8(f, m_row.m_ip, m_row.m_ip_length);
        break;
      case 5: /* PORT */
        set_field_ulong(f, m_row.m_port);
        break;
      case 6: /* STATE */
        set_field_enum(f, m_row.m_state);
        break;
      default:
        DBUG_ASSERT(false);
      }
    }
  }

  return 0;
}
<|MERGE_RESOLUTION|>--- conflicted
+++ resolved
@@ -49,24 +49,14 @@
   sizeof(PFS_simple_index),
   &m_table_lock,
   { C_STRING_WITH_LEN("CREATE TABLE socket_instances("
-<<<<<<< HEAD
-                      "EVENT_NAME VARCHAR(128) not null,"
-                      "OBJECT_INSTANCE_BEGIN BIGINT unsigned not null,"
-                      "THREAD_ID BIGINT unsigned,"
-                      "SOCKET_ID INTEGER not null,"
-                      "IP VARCHAR(64) not null,"
-                      "PORT INTEGER not null,"
-                      "STATE ENUM('IDLE','ACTIVE') not null)") },
-  false  /* perpetual */
-=======
                       "EVENT_NAME VARCHAR(128) not null comment 'NAME from the setup_instruments table, and the name of the wait/io/socket/* instrument that produced the event.',"
                       "OBJECT_INSTANCE_BEGIN BIGINT unsigned not null comment 'Memory address of the object.',"
                       "THREAD_ID BIGINT unsigned comment 'Thread identifier that the server assigns to each socket.',"
                       "SOCKET_ID INTEGER not null comment 'The socket''s internal file handle.',"
                       "IP VARCHAR(64) not null comment 'Client IP address. Blank for Unix socket file, otherwise an IPv4 or IPv6 address. Together with the PORT identifies the connection.',"
                       "PORT INTEGER not null comment 'TCP/IP port number, from 0 to 65535. Together with the IP identifies the connection.',"
-                      "STATE ENUM('IDLE','ACTIVE') not null comment 'Socket status, either IDLE if waiting to receive a request from a client, or ACTIVE')") }
->>>>>>> 4f85eadf
+                      "STATE ENUM('IDLE','ACTIVE') not null comment 'Socket status, either IDLE if waiting to receive a request from a client, or ACTIVE')") },
+  false  /* perpetual */
 };
 
 PFS_engine_table* table_socket_instances::create(void)
