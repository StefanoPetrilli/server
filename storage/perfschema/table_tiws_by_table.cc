/* Copyright (c) 2010, 2015, Oracle and/or its affiliates. All rights reserved.

  This program is free software; you can redistribute it and/or modify
  it under the terms of the GNU General Public License, version 2.0,
  as published by the Free Software Foundation.

  This program is also distributed with certain software (including
  but not limited to OpenSSL) that is licensed under separate terms,
  as designated in a particular file or component or in included license
  documentation.  The authors of MySQL hereby grant you an additional
  permission to link the program and your derivative works with the
  separately licensed software that they have included with MySQL.

  This program is distributed in the hope that it will be useful,
  but WITHOUT ANY WARRANTY; without even the implied warranty of
  MERCHANTABILITY or FITNESS FOR A PARTICULAR PURPOSE.  See the
  GNU General Public License, version 2.0, for more details.

  You should have received a copy of the GNU General Public License
  along with this program; if not, write to the Free Software
  Foundation, Inc., 51 Franklin Street, Fifth Floor, Boston, MA 02110-1335  USA */

/**
  @file storage/perfschema/table_tiws_by_table.cc
  Table TABLE_IO_WAITS_SUMMARY_BY_TABLE (implementation).
*/

#include "my_global.h"
#include "my_thread.h"
#include "pfs_instr_class.h"
#include "pfs_column_types.h"
#include "pfs_column_values.h"
#include "table_tiws_by_table.h"
#include "pfs_global.h"
#include "pfs_visitor.h"
#include "pfs_buffer_container.h"
#include "field.h"

THR_LOCK table_tiws_by_table::m_table_lock;

PFS_engine_table_share
table_tiws_by_table::m_share=
{
  { C_STRING_WITH_LEN("table_io_waits_summary_by_table") },
  &pfs_truncatable_acl,
  table_tiws_by_table::create,
  NULL, /* write_row */
  table_tiws_by_table::delete_all_rows,
  table_tiws_by_table::get_row_count,
  sizeof(PFS_simple_index),
  &m_table_lock,
  { C_STRING_WITH_LEN("CREATE TABLE table_io_waits_summary_by_table("
<<<<<<< HEAD
                      "OBJECT_TYPE VARCHAR(64),"
                      "OBJECT_SCHEMA VARCHAR(64),"
                      "OBJECT_NAME VARCHAR(64),"
                      "COUNT_STAR BIGINT unsigned not null,"
                      "SUM_TIMER_WAIT BIGINT unsigned not null,"
                      "MIN_TIMER_WAIT BIGINT unsigned not null,"
                      "AVG_TIMER_WAIT BIGINT unsigned not null,"
                      "MAX_TIMER_WAIT BIGINT unsigned not null,"
                      "COUNT_READ BIGINT unsigned not null,"
                      "SUM_TIMER_READ BIGINT unsigned not null,"
                      "MIN_TIMER_READ BIGINT unsigned not null,"
                      "AVG_TIMER_READ BIGINT unsigned not null,"
                      "MAX_TIMER_READ BIGINT unsigned not null,"
                      "COUNT_WRITE BIGINT unsigned not null,"
                      "SUM_TIMER_WRITE BIGINT unsigned not null,"
                      "MIN_TIMER_WRITE BIGINT unsigned not null,"
                      "AVG_TIMER_WRITE BIGINT unsigned not null,"
                      "MAX_TIMER_WRITE BIGINT unsigned not null,"
                      "COUNT_FETCH BIGINT unsigned not null,"
                      "SUM_TIMER_FETCH BIGINT unsigned not null,"
                      "MIN_TIMER_FETCH BIGINT unsigned not null,"
                      "AVG_TIMER_FETCH BIGINT unsigned not null,"
                      "MAX_TIMER_FETCH BIGINT unsigned not null,"
                      "COUNT_INSERT BIGINT unsigned not null,"
                      "SUM_TIMER_INSERT BIGINT unsigned not null,"
                      "MIN_TIMER_INSERT BIGINT unsigned not null,"
                      "AVG_TIMER_INSERT BIGINT unsigned not null,"
                      "MAX_TIMER_INSERT BIGINT unsigned not null,"
                      "COUNT_UPDATE BIGINT unsigned not null,"
                      "SUM_TIMER_UPDATE BIGINT unsigned not null,"
                      "MIN_TIMER_UPDATE BIGINT unsigned not null,"
                      "AVG_TIMER_UPDATE BIGINT unsigned not null,"
                      "MAX_TIMER_UPDATE BIGINT unsigned not null,"
                      "COUNT_DELETE BIGINT unsigned not null,"
                      "SUM_TIMER_DELETE BIGINT unsigned not null,"
                      "MIN_TIMER_DELETE BIGINT unsigned not null,"
                      "AVG_TIMER_DELETE BIGINT unsigned not null,"
                      "MAX_TIMER_DELETE BIGINT unsigned not null)") },
  false  /* perpetual */
=======
                      "OBJECT_TYPE VARCHAR(64) comment 'Since this table records waits by table, always set to TABLE.',"
                      "OBJECT_SCHEMA VARCHAR(64) comment 'Schema name.',"
                      "OBJECT_NAME VARCHAR(64) comment 'Table name.',"
                      "COUNT_STAR BIGINT unsigned not null comment 'Number of summarized events and the sum of the x_READ and x_WRITE columns.',"
                      "SUM_TIMER_WAIT BIGINT unsigned not null comment 'Total wait time of the summarized events that are timed.',"
                      "MIN_TIMER_WAIT BIGINT unsigned not null comment 'Minimum wait time of the summarized events that are timed.',"
                      "AVG_TIMER_WAIT BIGINT unsigned not null comment 'Average wait time of the summarized events that are timed.',"
                      "MAX_TIMER_WAIT BIGINT unsigned not null comment 'Maximum wait time of the summarized events that are timed.',"
                      "COUNT_READ BIGINT unsigned not null comment 'Number of all read operations, and the sum of the equivalent x_FETCH columns.',"
                      "SUM_TIMER_READ BIGINT unsigned not null comment 'Total wait time of all read operations that are timed.',"
                      "MIN_TIMER_READ BIGINT unsigned not null comment 'Minimum wait time of all read operations that are timed.',"
                      "AVG_TIMER_READ BIGINT unsigned not null comment 'Average wait time of all read operations that are timed.',"
                      "MAX_TIMER_READ BIGINT unsigned not null comment 'Maximum wait time of all read operations that are timed.',"
                      "COUNT_WRITE BIGINT unsigned not null comment 'Number of all write operations, and the sum of the equivalent x_INSERT, x_UPDATE and x_DELETE columns.',"
                      "SUM_TIMER_WRITE BIGINT unsigned not null comment 'Total wait time of all write operations that are timed.',"
                      "MIN_TIMER_WRITE BIGINT unsigned not null comment 'Minimum wait time of all write operations that are timed.',"
                      "AVG_TIMER_WRITE BIGINT unsigned not null comment 'Average wait time of all write operations that are timed.',"
                      "MAX_TIMER_WRITE BIGINT unsigned not null comment 'Maximum wait time of all write operations that are timed.',"
                      "COUNT_FETCH BIGINT unsigned not null comment 'Number of all fetch operations.',"
                      "SUM_TIMER_FETCH BIGINT unsigned not null comment 'Total wait time of all fetch operations that are timed.',"
                      "MIN_TIMER_FETCH BIGINT unsigned not null comment 'Minimum wait time of all fetch operations that are timed.',"
                      "AVG_TIMER_FETCH BIGINT unsigned not null comment 'Average wait time of all fetch operations that are timed.',"
                      "MAX_TIMER_FETCH BIGINT unsigned not null comment 'Maximum wait time of all fetch operations that are timed.',"
                      "COUNT_INSERT BIGINT unsigned not null comment 'Number of all insert operations.',"
                      "SUM_TIMER_INSERT BIGINT unsigned not null comment 'Total wait time of all insert operations that are timed.',"
                      "MIN_TIMER_INSERT BIGINT unsigned not null comment 'Minimum wait time of all insert operations that are timed.',"
                      "AVG_TIMER_INSERT BIGINT unsigned not null comment 'Average wait time of all insert operations that are timed.',"
                      "MAX_TIMER_INSERT BIGINT unsigned not null comment 'Maximum wait time of all insert operations that are timed.',"
                      "COUNT_UPDATE BIGINT unsigned not null comment 'Number of all update operations.',"
                      "SUM_TIMER_UPDATE BIGINT unsigned not null comment 'Total wait time of all update operations that are timed.',"
                      "MIN_TIMER_UPDATE BIGINT unsigned not null comment 'Minimum wait time of all update operations that are timed.',"
                      "AVG_TIMER_UPDATE BIGINT unsigned not null comment 'Average wait time of all update operations that are timed.',"
                      "MAX_TIMER_UPDATE BIGINT unsigned not null comment 'Maximum wait time of all update operations that are timed.',"
                      "COUNT_DELETE BIGINT unsigned not null comment 'Number of all delete operations.',"
                      "SUM_TIMER_DELETE BIGINT unsigned not null comment 'Total wait time of all delete operations that are timed.',"
                      "MIN_TIMER_DELETE BIGINT unsigned not null comment 'Minimum wait time of all delete operations that are timed.',"
                      "AVG_TIMER_DELETE BIGINT unsigned not null comment 'Average wait time of all delete operations that are timed.',"
                      "MAX_TIMER_DELETE BIGINT unsigned not null comment 'Maximum wait time of all delete operations that are timed.')") }
>>>>>>> 4f85eadf
};

PFS_engine_table*
table_tiws_by_table::create(void)
{
  return new table_tiws_by_table();
}

int
table_tiws_by_table::delete_all_rows(void)
{
  reset_table_io_waits_by_table_handle();
  reset_table_io_waits_by_table();
  return 0;
}

ha_rows
table_tiws_by_table::get_row_count(void)
{
  return global_table_share_container.get_row_count();
}

table_tiws_by_table::table_tiws_by_table()
  : PFS_engine_table(&m_share, &m_pos),
    m_row_exists(false), m_pos(0), m_next_pos(0)
{}

void table_tiws_by_table::reset_position(void)
{
  m_pos.m_index= 0;
  m_next_pos.m_index= 0;
}

int table_tiws_by_table::rnd_init(bool scan)
{
  m_normalizer= time_normalizer::get(wait_timer);
  return 0;
}

int table_tiws_by_table::rnd_next(void)
{
  PFS_table_share *pfs;

  m_pos.set_at(&m_next_pos);
  PFS_table_share_iterator it= global_table_share_container.iterate(m_pos.m_index);
  do
  {
    pfs= it.scan_next(& m_pos.m_index);
    if (pfs != NULL)
    {
      if (pfs->m_enabled)
      {
        make_row(pfs);
        m_next_pos.set_after(&m_pos);
        return 0;
      }
    }
  } while (pfs != NULL);

  return HA_ERR_END_OF_FILE;
}

int
table_tiws_by_table::rnd_pos(const void *pos)
{
  PFS_table_share *pfs;

  set_position(pos);

  pfs= global_table_share_container.get(m_pos.m_index);
  if (pfs != NULL)
  {
    if (pfs->m_enabled)
    {
      make_row(pfs);
      return 0;
    }
  }

  return HA_ERR_RECORD_DELETED;
}

void table_tiws_by_table::make_row(PFS_table_share *share)
{
  pfs_optimistic_state lock;

  m_row_exists= false;

  share->m_lock.begin_optimistic_lock(&lock);

  if (m_row.m_object.make_row(share))
    return;

  PFS_table_io_stat_visitor visitor;
  PFS_object_iterator::visit_tables(share, & visitor);

  if (! share->m_lock.end_optimistic_lock(&lock))
    return;

  m_row_exists= true;
  m_row.m_stat.set(m_normalizer, &visitor.m_stat);
}

int table_tiws_by_table::read_row_values(TABLE *table,
                                        unsigned char *buf,
                                        Field **fields,
                                        bool read_all)
{
  Field *f;

  if (unlikely(! m_row_exists))
    return HA_ERR_RECORD_DELETED;

  /* Set the null bits */
  DBUG_ASSERT(table->s->null_bytes == 1);
  buf[0]= 0;

  for (; (f= *fields) ; fields++)
  {
    if (read_all || bitmap_is_set(table->read_set, f->field_index))
    {
      switch(f->field_index)
      {
      case 0: /* OBJECT_TYPE */
      case 1: /* SCHEMA_NAME */
      case 2: /* OBJECT_NAME */
        m_row.m_object.set_field(f->field_index, f);
        break;
      case 3: /* COUNT_STAR */
        set_field_ulonglong(f, m_row.m_stat.m_all.m_count);
        break;
      case 4: /* SUM */
        set_field_ulonglong(f, m_row.m_stat.m_all.m_sum);
        break;
      case 5: /* MIN */
        set_field_ulonglong(f, m_row.m_stat.m_all.m_min);
        break;
      case 6: /* AVG */
        set_field_ulonglong(f, m_row.m_stat.m_all.m_avg);
        break;
      case 7: /* MAX */
        set_field_ulonglong(f, m_row.m_stat.m_all.m_max);
        break;
      case 8: /* COUNT_READ */
        set_field_ulonglong(f, m_row.m_stat.m_all_read.m_count);
        break;
      case 9: /* SUM_READ */
        set_field_ulonglong(f, m_row.m_stat.m_all_read.m_sum);
        break;
      case 10: /* MIN_READ */
        set_field_ulonglong(f, m_row.m_stat.m_all_read.m_min);
        break;
      case 11: /* AVG_READ */
        set_field_ulonglong(f, m_row.m_stat.m_all_read.m_avg);
        break;
      case 12: /* MAX_READ */
        set_field_ulonglong(f, m_row.m_stat.m_all_read.m_max);
        break;
      case 13: /* COUNT_WRITE */
        set_field_ulonglong(f, m_row.m_stat.m_all_write.m_count);
        break;
      case 14: /* SUM_WRITE */
        set_field_ulonglong(f, m_row.m_stat.m_all_write.m_sum);
        break;
      case 15: /* MIN_WRITE */
        set_field_ulonglong(f, m_row.m_stat.m_all_write.m_min);
        break;
      case 16: /* AVG_WRITE */
        set_field_ulonglong(f, m_row.m_stat.m_all_write.m_avg);
        break;
      case 17: /* MAX_WRITE */
        set_field_ulonglong(f, m_row.m_stat.m_all_write.m_max);
        break;
      case 18: /* COUNT_FETCH */
        set_field_ulonglong(f, m_row.m_stat.m_fetch.m_count);
        break;
      case 19: /* SUM_FETCH */
        set_field_ulonglong(f, m_row.m_stat.m_fetch.m_sum);
        break;
      case 20: /* MIN_FETCH */
        set_field_ulonglong(f, m_row.m_stat.m_fetch.m_min);
        break;
      case 21: /* AVG_FETCH */
        set_field_ulonglong(f, m_row.m_stat.m_fetch.m_avg);
        break;
      case 22: /* MAX_FETCH */
        set_field_ulonglong(f, m_row.m_stat.m_fetch.m_max);
        break;
      case 23: /* COUNT_INSERT */
        set_field_ulonglong(f, m_row.m_stat.m_insert.m_count);
        break;
      case 24: /* SUM_INSERT */
        set_field_ulonglong(f, m_row.m_stat.m_insert.m_sum);
        break;
      case 25: /* MIN_INSERT */
        set_field_ulonglong(f, m_row.m_stat.m_insert.m_min);
        break;
      case 26: /* AVG_INSERT */
        set_field_ulonglong(f, m_row.m_stat.m_insert.m_avg);
        break;
      case 27: /* MAX_INSERT */
        set_field_ulonglong(f, m_row.m_stat.m_insert.m_max);
        break;
      case 28: /* COUNT_UPDATE */
        set_field_ulonglong(f, m_row.m_stat.m_update.m_count);
        break;
      case 29: /* SUM_UPDATE */
        set_field_ulonglong(f, m_row.m_stat.m_update.m_sum);
        break;
      case 30: /* MIN_UPDATE */
        set_field_ulonglong(f, m_row.m_stat.m_update.m_min);
        break;
      case 31: /* AVG_UPDATE */
        set_field_ulonglong(f, m_row.m_stat.m_update.m_avg);
        break;
      case 32: /* MAX_UPDATE */
        set_field_ulonglong(f, m_row.m_stat.m_update.m_max);
        break;
      case 33: /* COUNT_DELETE */
        set_field_ulonglong(f, m_row.m_stat.m_delete.m_count);
        break;
      case 34: /* SUM_DELETE */
        set_field_ulonglong(f, m_row.m_stat.m_delete.m_sum);
        break;
      case 35: /* MIN_DELETE */
        set_field_ulonglong(f, m_row.m_stat.m_delete.m_min);
        break;
      case 36: /* AVG_DELETE */
        set_field_ulonglong(f, m_row.m_stat.m_delete.m_avg);
        break;
      case 37: /* MAX_DELETE */
        set_field_ulonglong(f, m_row.m_stat.m_delete.m_max);
        break;
      default:
        DBUG_ASSERT(false);
      }
    }
  }

  return 0;
}
<|MERGE_RESOLUTION|>--- conflicted
+++ resolved
@@ -50,47 +50,6 @@
   sizeof(PFS_simple_index),
   &m_table_lock,
   { C_STRING_WITH_LEN("CREATE TABLE table_io_waits_summary_by_table("
-<<<<<<< HEAD
-                      "OBJECT_TYPE VARCHAR(64),"
-                      "OBJECT_SCHEMA VARCHAR(64),"
-                      "OBJECT_NAME VARCHAR(64),"
-                      "COUNT_STAR BIGINT unsigned not null,"
-                      "SUM_TIMER_WAIT BIGINT unsigned not null,"
-                      "MIN_TIMER_WAIT BIGINT unsigned not null,"
-                      "AVG_TIMER_WAIT BIGINT unsigned not null,"
-                      "MAX_TIMER_WAIT BIGINT unsigned not null,"
-                      "COUNT_READ BIGINT unsigned not null,"
-                      "SUM_TIMER_READ BIGINT unsigned not null,"
-                      "MIN_TIMER_READ BIGINT unsigned not null,"
-                      "AVG_TIMER_READ BIGINT unsigned not null,"
-                      "MAX_TIMER_READ BIGINT unsigned not null,"
-                      "COUNT_WRITE BIGINT unsigned not null,"
-                      "SUM_TIMER_WRITE BIGINT unsigned not null,"
-                      "MIN_TIMER_WRITE BIGINT unsigned not null,"
-                      "AVG_TIMER_WRITE BIGINT unsigned not null,"
-                      "MAX_TIMER_WRITE BIGINT unsigned not null,"
-                      "COUNT_FETCH BIGINT unsigned not null,"
-                      "SUM_TIMER_FETCH BIGINT unsigned not null,"
-                      "MIN_TIMER_FETCH BIGINT unsigned not null,"
-                      "AVG_TIMER_FETCH BIGINT unsigned not null,"
-                      "MAX_TIMER_FETCH BIGINT unsigned not null,"
-                      "COUNT_INSERT BIGINT unsigned not null,"
-                      "SUM_TIMER_INSERT BIGINT unsigned not null,"
-                      "MIN_TIMER_INSERT BIGINT unsigned not null,"
-                      "AVG_TIMER_INSERT BIGINT unsigned not null,"
-                      "MAX_TIMER_INSERT BIGINT unsigned not null,"
-                      "COUNT_UPDATE BIGINT unsigned not null,"
-                      "SUM_TIMER_UPDATE BIGINT unsigned not null,"
-                      "MIN_TIMER_UPDATE BIGINT unsigned not null,"
-                      "AVG_TIMER_UPDATE BIGINT unsigned not null,"
-                      "MAX_TIMER_UPDATE BIGINT unsigned not null,"
-                      "COUNT_DELETE BIGINT unsigned not null,"
-                      "SUM_TIMER_DELETE BIGINT unsigned not null,"
-                      "MIN_TIMER_DELETE BIGINT unsigned not null,"
-                      "AVG_TIMER_DELETE BIGINT unsigned not null,"
-                      "MAX_TIMER_DELETE BIGINT unsigned not null)") },
-  false  /* perpetual */
-=======
                       "OBJECT_TYPE VARCHAR(64) comment 'Since this table records waits by table, always set to TABLE.',"
                       "OBJECT_SCHEMA VARCHAR(64) comment 'Schema name.',"
                       "OBJECT_NAME VARCHAR(64) comment 'Table name.',"
@@ -128,8 +87,8 @@
                       "SUM_TIMER_DELETE BIGINT unsigned not null comment 'Total wait time of all delete operations that are timed.',"
                       "MIN_TIMER_DELETE BIGINT unsigned not null comment 'Minimum wait time of all delete operations that are timed.',"
                       "AVG_TIMER_DELETE BIGINT unsigned not null comment 'Average wait time of all delete operations that are timed.',"
-                      "MAX_TIMER_DELETE BIGINT unsigned not null comment 'Maximum wait time of all delete operations that are timed.')") }
->>>>>>> 4f85eadf
+                      "MAX_TIMER_DELETE BIGINT unsigned not null comment 'Maximum wait time of all delete operations that are timed.')") },
+  false  /* perpetual */
 };
 
 PFS_engine_table*
