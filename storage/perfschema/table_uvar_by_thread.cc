--- conflicted
+++ resolved
@@ -129,37 +129,11 @@
 
 THR_LOCK table_uvar_by_thread::m_table_lock;
 
-<<<<<<< HEAD
-=======
-static const TABLE_FIELD_TYPE field_types[]=
-{
-  {
-    { C_STRING_WITH_LEN("THREAD_ID") },
-    { C_STRING_WITH_LEN("bigint(20)") },
-    { NULL, 0}
-  },
-  {
-    { C_STRING_WITH_LEN("VARIABLE_NAME") },
-    { C_STRING_WITH_LEN("varchar(64)") },
-    { NULL, 0}
-  },
-  {
-    { C_STRING_WITH_LEN("VARIABLE_VALUE") },
-    { C_STRING_WITH_LEN("longblob") },
-    { NULL, 0}
-  }
-};
-
-TABLE_FIELD_DEF
-table_uvar_by_thread::m_field_def=
-{ 3, field_types };
-
 PFS_engine_table_share_state
 table_uvar_by_thread::m_share_state = {
   false /* m_checked */
 };
 
->>>>>>> 61d08f74
 PFS_engine_table_share
 table_uvar_by_thread::m_share=
 {
@@ -171,18 +145,13 @@
   table_uvar_by_thread::get_row_count,
   sizeof(pos_t),
   &m_table_lock,
-<<<<<<< HEAD
   { C_STRING_WITH_LEN("CREATE TABLE user_variables_by_thread("
   "THREAD_ID BIGINT unsigned not null comment 'The thread identifier of the session in which the variable is defined.',"
   "VARIABLE_NAME VARCHAR(64) not null comment 'The variable name, without the leading @ character.',"
   "VARIABLE_VALUE LONGBLOB comment 'The variable value')") },
-  false  /* perpetual */
-=======
-  &m_field_def,
   false, /* m_perpetual */
   false, /* m_optional */
   &m_share_state
->>>>>>> 61d08f74
 };
 
 PFS_engine_table*
