DROP TABLE IF EXISTS t1;
CREATE TABLE t1 (a INT PRIMARY KEY, b CHAR(8)) ENGINE=rocksdb DATA DIRECTORY = '/foo/bar/data';
ERROR HY000: Can't create table `test`.`t1` (errno: 140 "Wrong create options")
show warnings;
Level	Code	Message
<<<<<<< HEAD
Warning	1296	Got error 198 'Specifying DATA DIRECTORY for an individual table is not supported.' from ROCKSDB
=======
Warning	1296	Got error 196 'Specifying DATA DIRECTORY for an individual table is not supported.' from ROCKSDB
>>>>>>> 7d49aab3
Error	1005	Can't create table `test`.`t1` (errno: 140 "Wrong create options")
Warning	1030	Got error 140 "Wrong create options" from storage engine ROCKSDB
CREATE TABLE t1 (a INT PRIMARY KEY, b CHAR(8)) ENGINE=rocksdb INDEX DIRECTORY = '/foo/bar/index';
ERROR HY000: Can't create table `test`.`t1` (errno: 140 "Wrong create options")
show warnings;
Level	Code	Message
<<<<<<< HEAD
Warning	1296	Got error 199 'Specifying INDEX DIRECTORY for an individual table is not supported.' from ROCKSDB
=======
Warning	1296	Got error 197 'Specifying INDEX DIRECTORY for an individual table is not supported.' from ROCKSDB
>>>>>>> 7d49aab3
Error	1005	Can't create table `test`.`t1` (errno: 140 "Wrong create options")
Warning	1030	Got error 140 "Wrong create options" from storage engine ROCKSDB
CREATE TABLE t1 (id INT NOT NULL PRIMARY KEY) ENGINE=rocksdb PARTITION BY RANGE (id)
(
PARTITION P0 VALUES LESS THAN (1000)
DATA DIRECTORY =  '/foo/bar/data/',
PARTITION P1 VALUES LESS THAN (2000)
DATA DIRECTORY =  '/foo/bar/data/',
PARTITION P2 VALUES LESS THAN (MAXVALUE)
);
ERROR HY000: Can't create table `test`.`t1` (errno: 140 "Wrong create options")
CREATE TABLE t1 (id int not null primary key) ENGINE=rocksdb PARTITION BY RANGE (id)
(
PARTITION P0 VALUES LESS THAN (1000)
INDEX DIRECTORY =  '/foo/bar/data/',
PARTITION P1 VALUES LESS THAN (2000)
INDEX DIRECTORY =  '/foo/bar/data/',
PARTITION P2 VALUES LESS THAN (MAXVALUE)
);
ERROR HY000: Can't create table `test`.`t1` (errno: 140 "Wrong create options")<|MERGE_RESOLUTION|>--- conflicted
+++ resolved
@@ -3,22 +3,14 @@
 ERROR HY000: Can't create table `test`.`t1` (errno: 140 "Wrong create options")
 show warnings;
 Level	Code	Message
-<<<<<<< HEAD
-Warning	1296	Got error 198 'Specifying DATA DIRECTORY for an individual table is not supported.' from ROCKSDB
-=======
 Warning	1296	Got error 196 'Specifying DATA DIRECTORY for an individual table is not supported.' from ROCKSDB
->>>>>>> 7d49aab3
 Error	1005	Can't create table `test`.`t1` (errno: 140 "Wrong create options")
 Warning	1030	Got error 140 "Wrong create options" from storage engine ROCKSDB
 CREATE TABLE t1 (a INT PRIMARY KEY, b CHAR(8)) ENGINE=rocksdb INDEX DIRECTORY = '/foo/bar/index';
 ERROR HY000: Can't create table `test`.`t1` (errno: 140 "Wrong create options")
 show warnings;
 Level	Code	Message
-<<<<<<< HEAD
-Warning	1296	Got error 199 'Specifying INDEX DIRECTORY for an individual table is not supported.' from ROCKSDB
-=======
 Warning	1296	Got error 197 'Specifying INDEX DIRECTORY for an individual table is not supported.' from ROCKSDB
->>>>>>> 7d49aab3
 Error	1005	Can't create table `test`.`t1` (errno: 140 "Wrong create options")
 Warning	1030	Got error 140 "Wrong create options" from storage engine ROCKSDB
 CREATE TABLE t1 (id INT NOT NULL PRIMARY KEY) ENGINE=rocksdb PARTITION BY RANGE (id)
@@ -29,7 +21,6 @@
 DATA DIRECTORY =  '/foo/bar/data/',
 PARTITION P2 VALUES LESS THAN (MAXVALUE)
 );
-ERROR HY000: Can't create table `test`.`t1` (errno: 140 "Wrong create options")
 CREATE TABLE t1 (id int not null primary key) ENGINE=rocksdb PARTITION BY RANGE (id)
 (
 PARTITION P0 VALUES LESS THAN (1000)
@@ -37,5 +28,4 @@
 PARTITION P1 VALUES LESS THAN (2000)
 INDEX DIRECTORY =  '/foo/bar/data/',
 PARTITION P2 VALUES LESS THAN (MAXVALUE)
-);
-ERROR HY000: Can't create table `test`.`t1` (errno: 140 "Wrong create options")+);