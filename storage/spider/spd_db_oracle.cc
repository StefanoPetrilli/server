/* Copyright (C) 2012-2017 Kentoku Shiba

  This program is free software; you can redistribute it and/or modify
  it under the terms of the GNU General Public License as published by
  the Free Software Foundation; version 2 of the License.

  This program is distributed in the hope that it will be useful,
  but WITHOUT ANY WARRANTY; without even the implied warranty of
  MERCHANTABILITY or FITNESS FOR A PARTICULAR PURPOSE.  See the
  GNU General Public License for more details.

  You should have received a copy of the GNU General Public License
  along with this program; if not, write to the Free Software
  Foundation, Inc., 59 Temple Place, Suite 330, Boston, MA  02111-1307  USA */

#define MYSQL_SERVER 1
#include <my_global.h>
#include "mysql_version.h"
#include "spd_environ.h"
#if MYSQL_VERSION_ID < 50500
#include "mysql_priv.h"
#include <mysql/plugin.h>
#else
#include "sql_priv.h"
#include "probes_mysql.h"
#include "sql_partition.h"
#include "sql_analyse.h"
#ifdef HANDLER_HAS_DIRECT_AGGREGATE
#include "sql_select.h"
#endif
#endif

#ifdef HAVE_ORACLE_OCI
#if (defined(WIN32) || defined(_WIN32) || defined(WINDOWS) || defined(_WINDOWS))
#include <Shlwapi.h>
#define strcasestr StrStr
#endif
#include <oci.h>
#include "spd_err.h"
#include "spd_param.h"
#include "spd_db_include.h"
#include "spd_include.h"
#include "spd_db_oracle.h"
#include "ha_spider.h"
#include "spd_conn.h"
#include "spd_db_conn.h"
#include "spd_malloc.h"
#include "spd_sys_table.h"
#include "spd_table.h"

extern struct charset_info_st *spd_charset_utf8_bin;

extern handlerton *spider_hton_ptr;
extern pthread_mutex_t spider_open_conn_mutex;
extern HASH spider_open_connections;
extern HASH spider_ipport_conns;
extern SPIDER_DBTON spider_dbton[SPIDER_DBTON_SIZE];
extern const char spider_dig_upper[];

#define SPIDER_DB_WRAPPER_ORACLE "oracle"

#define SPIDER_SQL_NAME_QUOTE_STR "\""
#define SPIDER_SQL_NAME_QUOTE_LEN (sizeof(SPIDER_SQL_NAME_QUOTE_STR) - 1)
static const char *name_quote_str = SPIDER_SQL_NAME_QUOTE_STR;

#define SPIDER_SQL_ISO_READ_COMMITTED_STR "set transaction isolation level read committed"
#define SPIDER_SQL_ISO_READ_COMMITTED_LEN sizeof(SPIDER_SQL_ISO_READ_COMMITTED_STR) - 1
#define SPIDER_SQL_ISO_SERIALIZABLE_STR "set transaction isolation level serializable"
#define SPIDER_SQL_ISO_SERIALIZABLE_LEN sizeof(SPIDER_SQL_ISO_SERIALIZABLE_STR) - 1

#define SPIDER_SQL_START_TRANSACTION_STR "set transaction read write"
#define SPIDER_SQL_START_TRANSACTION_LEN sizeof(SPIDER_SQL_START_TRANSACTION_STR) - 1

#define SPIDER_SQL_AUTOCOMMIT_OFF_STR "set autocommit off"
#define SPIDER_SQL_AUTOCOMMIT_OFF_LEN sizeof(SPIDER_SQL_AUTOCOMMIT_OFF_STR) - 1
#define SPIDER_SQL_AUTOCOMMIT_ON_STR "set autocommit on"
#define SPIDER_SQL_AUTOCOMMIT_ON_LEN sizeof(SPIDER_SQL_AUTOCOMMIT_ON_STR) - 1

#define SPIDER_SQL_LOCK_TABLE_STR "lock table "
#define SPIDER_SQL_LOCK_TABLE_LEN (sizeof(SPIDER_SQL_LOCK_TABLE_STR) - 1)
#define SPIDER_SQL_UNLOCK_TABLE_STR "unlock tables"
#define SPIDER_SQL_UNLOCK_TABLE_LEN (sizeof(SPIDER_SQL_UNLOCK_TABLE_STR) - 1)
#define SPIDER_SQL_LOCK_TABLE_SHARE_MODE_STR " in share mode"
#define SPIDER_SQL_LOCK_TABLE_SHARE_MODE_LEN (sizeof(SPIDER_SQL_LOCK_TABLE_SHARE_MODE_STR) - 1)
#define SPIDER_SQL_LOCK_TABLE_EXCLUSIVE_MODE_STR " in exclusive mode"
#define SPIDER_SQL_LOCK_TABLE_EXCLUSIVE_MODE_LEN (sizeof(SPIDER_SQL_LOCK_TABLE_EXCLUSIVE_MODE_STR) - 1)

#define SPIDER_SQL_COMMIT_STR "commit"
#define SPIDER_SQL_COMMIT_LEN sizeof(SPIDER_SQL_COMMIT_STR) - 1

#define SPIDER_SQL_SET_NLS_DATE_FORMAT_STR "alter session set nls_date_format='YYYY-MM-DD HH24:MI:SS'"
#define SPIDER_SQL_SET_NLS_DATE_FORMAT_LEN sizeof(SPIDER_SQL_SET_NLS_DATE_FORMAT_STR) - 1
#define SPIDER_SQL_SET_NLS_TIME_FORMAT_STR "alter session set nls_time_format='HH24:MI:SSXFF'"
#define SPIDER_SQL_SET_NLS_TIME_FORMAT_LEN sizeof(SPIDER_SQL_SET_NLS_TIME_FORMAT_STR) - 1
#define SPIDER_SQL_SET_NLS_TIMESTAMP_FORMAT_STR "alter session set nls_timestamp_format='YYYY-MM-DD HH24:MI:SSXFF'"
#define SPIDER_SQL_SET_NLS_TIMESTAMP_FORMAT_LEN sizeof(SPIDER_SQL_SET_NLS_TIMESTAMP_FORMAT_STR) - 1

#define SPIDER_SQL_SELECT_WRAPPER_HEAD_STR "select * from ("
#define SPIDER_SQL_SELECT_WRAPPER_HEAD_LEN sizeof(SPIDER_SQL_SELECT_WRAPPER_HEAD_STR) - 1
#define SPIDER_SQL_UPDATE_WRAPPER_HEAD_STR " where rowid in (select rowid from (select rowid, row_number() over (order by "
#define SPIDER_SQL_UPDATE_WRAPPER_HEAD_LEN sizeof(SPIDER_SQL_UPDATE_WRAPPER_HEAD_STR) - 1
#define SPIDER_SQL_ROW_NUMBER_HEAD_STR ", row_number() over (order by "
#define SPIDER_SQL_ROW_NUMBER_HEAD_LEN sizeof(SPIDER_SQL_ROW_NUMBER_HEAD_STR) - 1
#define SPIDER_SQL_ROW_NUMBER_TAIL_STR "rowid) row_num"
#define SPIDER_SQL_ROW_NUMBER_TAIL_LEN sizeof(SPIDER_SQL_ROW_NUMBER_TAIL_STR) - 1
#define SPIDER_SQL_ROW_NUMBER_DESC_TAIL_STR "rowid desc) row_num"
#define SPIDER_SQL_ROW_NUMBER_DESC_TAIL_LEN sizeof(SPIDER_SQL_ROW_NUMBER_DESC_TAIL_STR) - 1
#define SPIDER_SQL_SELECT_WRAPPER_TAIL_STR ") where row_num "
#define SPIDER_SQL_SELECT_WRAPPER_TAIL_LEN sizeof(SPIDER_SQL_SELECT_WRAPPER_TAIL_STR) - 1
#define SPIDER_SQL_ROW_NUM_STR "row_num"
#define SPIDER_SQL_ROW_NUM_LEN sizeof(SPIDER_SQL_ROW_NUM_STR) - 1
#define SPIDER_SQL_ROWNUM_STR "rownum"
#define SPIDER_SQL_ROWNUM_LEN sizeof(SPIDER_SQL_ROWNUM_STR) - 1
#define SPIDER_SQL_NEXTVAL_STR ".nextval"
#define SPIDER_SQL_NEXTVAL_LEN sizeof(SPIDER_SQL_NEXTVAL_STR) - 1
#define SPIDER_SQL_CURRVAL_STR ".currval"
#define SPIDER_SQL_CURRVAL_LEN sizeof(SPIDER_SQL_CURRVAL_STR) - 1
#define SPIDER_SQL_FROM_DUAL_STR " from dual"
#define SPIDER_SQL_FROM_DUAL_LEN sizeof(SPIDER_SQL_FROM_DUAL_STR) - 1

#define SPIDER_SQL_SHOW_TABLE_STATUS_STR "show table status from "
#define SPIDER_SQL_SHOW_TABLE_STATUS_LEN sizeof(SPIDER_SQL_SHOW_TABLE_STATUS_STR) - 1
#define SPIDER_SQL_SELECT_TABLES_STATUS_STR "select `table_rows`,`avg_row_length`,`data_length`,`max_data_length`,`index_length`,`auto_increment`,`create_time`,`update_time`,`check_time` from `information_schema`.`tables` where `table_schema` = "
#define SPIDER_SQL_SELECT_TABLES_STATUS_LEN sizeof(SPIDER_SQL_SELECT_TABLES_STATUS_STR) - 1

#define SPIDER_SQL_LIKE_STR " like "
#define SPIDER_SQL_LIKE_LEN (sizeof(SPIDER_SQL_LIKE_STR) - 1)
#define SPIDER_SQL_LIMIT1_STR "rownum = 1"
#define SPIDER_SQL_LIMIT1_LEN (sizeof(SPIDER_SQL_LIMIT1_STR) - 1)

#define SPIDER_SQL_ADD_MONTHS_STR "add_months"
#define SPIDER_SQL_ADD_MONTHS_LEN (sizeof(SPIDER_SQL_ADD_MONTHS_STR) - 1)

#define SPIDER_ORACLE_ERR_BUF_LEN 512

static uchar SPIDER_SQL_LINESTRING_HEAD_STR[] =
  {0x00,0x00,0x00,0x00,0x01,0x02,0x00,0x00,0x00,0x02,0x00,0x00,0x00};
#define SPIDER_SQL_LINESTRING_HEAD_LEN sizeof(SPIDER_SQL_LINESTRING_HEAD_STR)

static const char *spider_db_table_lock_str[] =
{
  " in share mode",
  " in share mode",
  " in exclusive mode",
  " in exclusive mode"
};
static const int spider_db_table_lock_len[] =
{
  sizeof(" in share mode") - 1,
  sizeof(" in share mode") - 1,
  sizeof(" in exclusive mode") - 1,
  sizeof(" in exclusive mode") - 1
};

int spider_db_oracle_get_error(
  sword res,
  dvoid *hndlp,
  int error_num,
  const char *error1,
  const char *error2,
  CHARSET_INFO *access_charset,
  char *stored_error_msg
) {
  sb4 error_code;
  char buf[SPIDER_ORACLE_ERR_BUF_LEN];
  char buf2[SPIDER_ORACLE_ERR_BUF_LEN];
  spider_string tmp_str(buf2, SPIDER_ORACLE_ERR_BUF_LEN, system_charset_info);
  DBUG_ENTER("spider_db_oracle_get_error");
  tmp_str.init_calc_mem(176);
  tmp_str.length(0);

  switch (res)
  {
    case OCI_SUCCESS:
      DBUG_PRINT("info",("spider res=OCI_SUCCESS"));
      break;
    case OCI_SUCCESS_WITH_INFO:
      DBUG_PRINT("info",("spider res=OCI_SUCCESS_WITH_INFO"));
      OCIErrorGet(hndlp, 1, NULL, &error_code, (OraText *) buf, sizeof(buf),
        OCI_HTYPE_ERROR);
      DBUG_PRINT("info",("spider error_code=%d error='%s'",error_code ,buf));
      if (access_charset && access_charset->cset != system_charset_info->cset)
      {
        tmp_str.append(buf, strlen(buf), access_charset);
      } else {
        tmp_str.set(buf, strlen(buf), system_charset_info);
      }
      push_warning_printf(current_thd, SPIDER_WARN_LEVEL_WARN,
        ER_SPIDER_ORACLE_NUM, ER_SPIDER_ORACLE_STR, res, error_code,
        tmp_str.c_ptr_safe());
      break;
    case OCI_NO_DATA:
      DBUG_PRINT("info",("spider res=OCI_NO_DATA"));
      DBUG_RETURN(HA_ERR_END_OF_FILE);
    case OCI_ERROR:
      DBUG_PRINT("info",("spider res=OCI_ERROR"));
      OCIErrorGet(hndlp, 1, NULL, &error_code, (OraText *) buf, sizeof(buf),
        OCI_HTYPE_ERROR);
      DBUG_PRINT("info",("spider error_code=%d error='%s'",error_code ,buf));
      if (error_code == 1)
      {
        DBUG_PRINT("info",("spider found dupp key"));
        if (stored_error_msg)
          strmov(stored_error_msg, buf);
        DBUG_RETURN(HA_ERR_FOUND_DUPP_KEY);
      }
      if (error_num)
      {
        if (error1)
        {
          if (error2)
          {
            my_printf_error(error_num, error1, MYF(0), error2);
          } else {
            my_printf_error(error_num, error1, MYF(0));
          }
        } else if (error2) {
          my_error(error_num, MYF(0), error2);
        } else {
          my_error(error_num, MYF(0));
        }
      }
      if (access_charset && access_charset->cset != system_charset_info->cset)
      {
        tmp_str.append(buf, strlen(buf), access_charset);
      } else {
        tmp_str.set(buf, strlen(buf), system_charset_info);
      }
      my_printf_error(ER_SPIDER_ORACLE_NUM, ER_SPIDER_ORACLE_STR, MYF(0),
        res, error_code, tmp_str.c_ptr_safe());
      if (error_num)
      {
        DBUG_RETURN(error_num);
      } else {
        DBUG_RETURN(ER_SPIDER_ORACLE_NUM);
      }
    case OCI_INVALID_HANDLE:
    case OCI_NEED_DATA:
      if (res == OCI_INVALID_HANDLE)
        DBUG_PRINT("info",("spider res=OCI_INVALID_HANDLE"));
      else
        DBUG_PRINT("info",("spider res=OCI_NEED_DATA"));
    default:
      DBUG_PRINT("info",("spider res=%d", res));
      if (error_num)
      {
        if (error1)
        {
          if (error2)
          {
            my_printf_error(error_num, error1, MYF(0), error2);
          } else {
            my_printf_error(error_num, error1, MYF(0));
          }
        } else if (error2) {
          my_error(error_num, MYF(0), error2);
        } else {
          my_error(error_num, MYF(0));
        }
      }
      my_printf_error(ER_SPIDER_ORACLE_NUM, ER_SPIDER_ORACLE_STR, MYF(0),
        res, 0, "");
      if (error_num)
      {
        DBUG_RETURN(error_num);
      } else {
        DBUG_RETURN(ER_SPIDER_ORACLE_NUM);
      }
  }
  DBUG_RETURN(0);
}

int spider_oracle_init()
{
  DBUG_ENTER("spider_oracle_init");
  DBUG_RETURN(0);
}

int spider_oracle_deinit()
{
  DBUG_ENTER("spider_oracle_deinit");
  DBUG_RETURN(0);
}

spider_db_share *spider_oracle_create_share(
  SPIDER_SHARE *share
) {
  DBUG_ENTER("spider_oracle_create_share");
  DBUG_RETURN(new spider_oracle_share(share));
}

spider_db_handler *spider_oracle_create_handler(
  ha_spider *spider,
  spider_db_share *db_share
) {
  DBUG_ENTER("spider_oracle_create_handler");
  DBUG_RETURN(new spider_oracle_handler(spider,
    (spider_oracle_share *) db_share));
}

spider_db_copy_table *spider_oracle_create_copy_table(
  spider_db_share *db_share
) {
  DBUG_ENTER("spider_oracle_create_copy_table");
  DBUG_RETURN(new spider_oracle_copy_table(
    (spider_oracle_share *) db_share));
}

SPIDER_DB_CONN *spider_oracle_create_conn(
  SPIDER_CONN *conn
) {
  DBUG_ENTER("spider_oracle_create_conn");
  DBUG_RETURN(new spider_db_oracle(conn));
}

bool spider_oracle_support_direct_join(
) {
  DBUG_ENTER("spider_oracle_support_direct_join");
  DBUG_RETURN(FALSE);
}

spider_db_oracle_util spider_db_oracle_utility;

SPIDER_DBTON spider_dbton_oracle = {
  0,
  SPIDER_DB_WRAPPER_ORACLE,
  SPIDER_DB_ACCESS_TYPE_SQL,
  spider_oracle_init,
  spider_oracle_deinit,
  spider_oracle_create_share,
  spider_oracle_create_handler,
  spider_oracle_create_copy_table,
  spider_oracle_create_conn,
  spider_oracle_support_direct_join,
  &spider_db_oracle_utility
};

spider_db_oracle_row::spider_db_oracle_row() :
  spider_db_row(spider_dbton_oracle.dbton_id),
  db_conn(NULL), result(NULL),
  ind(NULL), val(NULL), rlen(NULL), ind_first(NULL), val_first(NULL),
  rlen_first(NULL), val_str(NULL), val_str_first(NULL), defnp(NULL),
  lobhp(NULL), colhp(NULL), coltp(NULL), colsz(NULL), field_count(0),
  row_size(NULL), row_size_first(NULL), access_charset(NULL), cloned(FALSE)
{
  DBUG_ENTER("spider_db_oracle_row::spider_db_oracle_row");
  DBUG_PRINT("info",("spider this=%p", this));
  DBUG_VOID_RETURN;
}

spider_db_oracle_row::~spider_db_oracle_row()
{
  DBUG_ENTER("spider_db_oracle_row::~spider_db_oracle_row");
  DBUG_PRINT("info",("spider this=%p", this));
  deinit();
  DBUG_VOID_RETURN;
}

int spider_db_oracle_row::store_to_field(
  Field *field,
  CHARSET_INFO *access_charset
) {
  DBUG_ENTER("spider_db_oracle_row::store_to_field");
  DBUG_PRINT("info",("spider this=%p", this));
  DBUG_PRINT("info",("spider ind=%d", *ind));
  if (*ind == -1)
  {
    DBUG_PRINT("info", ("spider field is null"));
    field->set_null();
    field->reset();
  } else {
    DBUG_PRINT("info", ("spider field->type()=%u", field->type()));
    field->set_notnull();
    if (field->type() == MYSQL_TYPE_YEAR)
    {
      field->store(val_str->ptr(), 4,
        field->table->s->table_charset);
    } else if (field->type() == MYSQL_TYPE_DATE)
    {
      field->store(val_str->ptr(), 10,
        field->table->s->table_charset);
    } else if (field->type() == MYSQL_TYPE_TIME)
    {
      field->store(val_str->ptr() + 11, 8,
        field->table->s->table_charset);
    } else {
      DBUG_PRINT("info", ("spider val_str->length()=%u", val_str->length()));
      if (field->flags & BLOB_FLAG)
      {
        DBUG_PRINT("info", ("spider blob field"));
        ((Field_blob *)field)->set_ptr(
          val_str->length(), (uchar *) val_str->ptr());
      } else {
        field->store(val_str->ptr(), val_str->length(),
          field->table->s->table_charset);
      }
    }
  }
  DBUG_RETURN(0);
}

int spider_db_oracle_row::append_to_str(
  spider_string *str
) {
  DBUG_ENTER("spider_db_oracle_row::append_to_str");
  DBUG_PRINT("info",("spider this=%p", this));
  if (str->reserve(val_str->length()))
    DBUG_RETURN(HA_ERR_OUT_OF_MEM);
  str->q_append(val_str->ptr(), val_str->length());
  DBUG_RETURN(0);
}

int spider_db_oracle_row::append_escaped_to_str(
  spider_string *str,
  uint dbton_id
) {
  DBUG_ENTER("spider_db_oracle_row::append_escaped_to_str");
  DBUG_PRINT("info",("spider this=%p", this));
/*
  spider_string tmp_str(*val, *rlen, str->charset());
  tmp_str.init_calc_mem(174);
  tmp_str.length(*rlen);
#ifndef DBUG_OFF
  tmp_str.c_ptr_safe();
#endif
  if (str->reserve(*rlen * 2))
    DBUG_RETURN(HA_ERR_OUT_OF_MEM);
  util.append_escaped(str, tmp_str.get_str());
*/
  if (str->reserve(val_str->length() * 2))
    DBUG_RETURN(HA_ERR_OUT_OF_MEM);
  spider_dbton[dbton_id].db_util->append_escaped_util(str, val_str->get_str());
  DBUG_RETURN(0);
}

void spider_db_oracle_row::first()
{
  DBUG_ENTER("spider_db_oracle_row::first");
  DBUG_PRINT("info",("spider this=%p", this));
  DBUG_PRINT("info",("spider ind_first=%p", ind_first));
  ind = ind_first;
  DBUG_PRINT("info",("spider val_first=%p", val_first));
  val = val_first;
  DBUG_PRINT("info",("spider rlen_first=%p", rlen_first));
  rlen = rlen_first;
  DBUG_PRINT("info",("spider row_size_first=%p", row_size_first));
  row_size = row_size_first;
  DBUG_PRINT("info",("spider val_str_first=%p", val_str_first));
  val_str = val_str_first;
  DBUG_VOID_RETURN;
}

void spider_db_oracle_row::next()
{
  DBUG_ENTER("spider_db_oracle_row::next");
  DBUG_PRINT("info",("spider this=%p", this));
  ind++;
  val++;
  rlen++;
  row_size++;
  val_str++;
  DBUG_VOID_RETURN;
}

bool spider_db_oracle_row::is_null()
{
  DBUG_ENTER("spider_db_oracle_row::is_null");
  DBUG_PRINT("info",("spider this=%p", this));
  DBUG_RETURN((*ind == -1));
}

int spider_db_oracle_row::val_int()
{
  DBUG_ENTER("spider_db_oracle_row::val_int");
  DBUG_PRINT("info",("spider this=%p", this));
  DBUG_RETURN((*ind != -1) ? atoi(*val) : 0);
}

double spider_db_oracle_row::val_real()
{
  DBUG_ENTER("spider_db_oracle_row::val_real");
  DBUG_PRINT("info",("spider this=%p", this));
  DBUG_RETURN((*ind != -1) ? my_atof(*val) : 0.0);
}

my_decimal *spider_db_oracle_row::val_decimal(
  my_decimal *decimal_value,
  CHARSET_INFO *access_charset
) {
  DBUG_ENTER("spider_db_oracle_row::val_decimal");
  DBUG_PRINT("info",("spider this=%p", this));
  if (*ind == -1)
    DBUG_RETURN(NULL);

#ifdef SPIDER_HAS_DECIMAL_OPERATION_RESULTS_VALUE_TYPE
  decimal_operation_results(str2my_decimal(0, *val, *rlen, access_charset,
    decimal_value), "", "");
#else
  decimal_operation_results(str2my_decimal(0, *val, *rlen, access_charset,
    decimal_value));
#endif

  DBUG_RETURN(decimal_value);
}

SPIDER_DB_ROW *spider_db_oracle_row::clone()
{
  uint i;
  spider_db_oracle_row *clone_row;
  DBUG_ENTER("spider_db_oracle_row::clone");
  DBUG_PRINT("info",("spider this=%p", this));
  if (!(clone_row = new spider_db_oracle_row()))
  {
    DBUG_RETURN(NULL);
  }
  clone_row->db_conn = db_conn;
  clone_row->result = result;
  clone_row->field_count = field_count;
  clone_row->access_charset = access_charset;
  clone_row->cloned = TRUE;
  if (clone_row->init())
  {
    delete clone_row;
    DBUG_RETURN(NULL);
  }
  memcpy(clone_row->ind, ind_first, sizeof(ub2) * field_count * 4 +
    sizeof(ulong) * field_count);
  for (i = 0; i < field_count; i++)
  {
    if (clone_row->val_str[i].copy(val_str_first[i]))
    {
      delete clone_row;
      DBUG_RETURN(NULL);
    }
  }
  DBUG_RETURN((SPIDER_DB_ROW *) clone_row);
}

int spider_db_oracle_row::store_to_tmp_table(
  TABLE *tmp_table,
  spider_string *str
) {
  uint i;
  DBUG_ENTER("spider_db_oracle_row::store_to_tmp_table");
  DBUG_PRINT("info",("spider this=%p", this));
  str->length(0);
  for (i = 0; i < field_count; i++)
  {
    if (row_size_first[i])
    {
      if (str->reserve(val_str_first[i].length()))
      {
        DBUG_RETURN(HA_ERR_OUT_OF_MEM);
      }
      str->q_append(val_str_first[i].ptr(), val_str_first[i].length());
    }
  }
  tmp_table->field[0]->set_notnull();
  tmp_table->field[0]->store(
    (const char *) row_size_first,
    sizeof(ulong) * field_count, &my_charset_bin);
  tmp_table->field[1]->set_notnull();
  tmp_table->field[1]->store(
    str->ptr(), str->length(), &my_charset_bin);
  tmp_table->field[2]->set_notnull();
  tmp_table->field[2]->store(
    (char *) ind_first, (uint) (sizeof(sb2) * field_count), &my_charset_bin);
  DBUG_RETURN(tmp_table->file->ha_write_row(tmp_table->record[0]));
}

int spider_db_oracle_row::init()
{
  char *tmp_val;
  uint i;
  DBUG_ENTER("spider_db_oracle_row::init");
  DBUG_PRINT("info",("spider this=%p", this));
  if (
    !(ind = (sb2 *)
      spider_bulk_malloc(spider_current_trx, 161, MYF(MY_WME | MY_ZEROFILL),
        &ind, sizeof(sb2) * field_count,
        &rlen, sizeof(ub2) * field_count,
        &coltp, sizeof(ub2) * field_count,
        &colsz, sizeof(ub2) * field_count,
        &row_size, sizeof(ulong) * field_count,
        &val, sizeof(char *) * field_count,
        &tmp_val, MAX_FIELD_WIDTH * field_count,
        &defnp, sizeof(OCIDefine *) * field_count,
        &lobhp, sizeof(OCILobLocator *) * field_count,
        &colhp, sizeof(OCIParam *) * field_count,
        NullS)
    ) ||
    !(val_str = new spider_string[field_count])
  ) {
    DBUG_RETURN(HA_ERR_OUT_OF_MEM);
  }
  ind_first = ind;
  val_first = val;
  rlen_first = rlen;
  row_size_first = row_size;
  val_str_first = val_str;
  for (i = 0; i < field_count; i++)
  {
    val[i] = tmp_val;
    val_str[i].init_calc_mem(177);
    val_str[i].set(tmp_val, MAX_FIELD_WIDTH, access_charset);
    tmp_val += MAX_FIELD_WIDTH;
  }
  DBUG_RETURN(0);
}

void spider_db_oracle_row::deinit()
{
  uint i;
  DBUG_ENTER("spider_db_oracle_row::deinit");
  DBUG_PRINT("info",("spider this=%p", this));
  if (!cloned)
  {
    for (i = 0; i < field_count; i++)
    {
      if (defnp && defnp[i])
      {
        OCIHandleFree(defnp[i], OCI_HTYPE_DEFINE);
        defnp[i] = NULL;
      }
      if (lobhp && lobhp[i])
      {
        OCIDescriptorFree(lobhp[i], OCI_DTYPE_LOB);
        lobhp[i] = NULL;
      }
    }
  }
  if (val_str_first)
  {
    delete [] val_str_first;
    val_str_first = NULL;
  }
  if (ind_first)
  {
    spider_free(spider_current_trx, ind_first, MYF(0));
    ind_first = NULL;
  }
  DBUG_VOID_RETURN;
}

int spider_db_oracle_row::define()
{
  sword res;
  uint i;
  DBUG_ENTER("spider_db_oracle_row::define");
  DBUG_PRINT("info",("spider this=%p", this));
  for (i = 0; i < field_count; i++)
  {
    if (coltp[i] == SQLT_BLOB)
    {
      res = OCIDescriptorAlloc(db_conn->envhp, (dvoid **) &lobhp[i],
        OCI_DTYPE_LOB, 0, 0);
      if (res != OCI_SUCCESS)
      {
        DBUG_RETURN(
          spider_db_oracle_get_error(res, db_conn->errhp, 0, NULL, NULL,
            access_charset, NULL));
      }
      res = OCIDefineByPos(result->stmtp, &defnp[i], db_conn->errhp, i + 1,
        &lobhp[i], 0, SQLT_BLOB, &ind[i], &rlen[i], NULL,
        OCI_DEFAULT);
    } else if (coltp[i] == SQLT_DAT)
    {
      res = OCIDefineByPos(result->stmtp, &defnp[i], db_conn->errhp, i + 1,
        (char *) val_str[i].ptr() + 20, sizeof(ub1) * 7, SQLT_DAT, &ind[i],
        &rlen[i], NULL, OCI_DEFAULT);
    } else {
      if (val_str[i].alloc(colsz[i]))
      {
        DBUG_RETURN(HA_ERR_OUT_OF_MEM);
      }
      res = OCIDefineByPos(result->stmtp, &defnp[i], db_conn->errhp, i + 1,
        (char *) val_str[i].ptr(), colsz[i], SQLT_CHR, &ind[i], &rlen[i], NULL,
        OCI_DEFAULT);
    }
    if (res != OCI_SUCCESS)
    {
      DBUG_RETURN(
        spider_db_oracle_get_error(res, db_conn->errhp, 0, NULL, NULL,
          access_charset, NULL));
    }
  }
  DBUG_RETURN(0);
}

int spider_db_oracle_row::fetch()
{
  sword res;
  uint i;
  DBUG_ENTER("spider_db_oracle_row::fetch");
  DBUG_PRINT("info",("spider this=%p", this));
  for (i = 0; i < field_count; i++)
  {
    if (ind[i] == -1)
    {
      DBUG_PRINT("info",("spider NULL"));
      val_str[i].length(0);
    } else {
      if (coltp[i] == SQLT_BLOB)
      {
        DBUG_PRINT("info",("spider SQLT_BLOB"));
        oraub8 len;
        res = OCILobGetLength2(db_conn->svchp, db_conn->errhp, lobhp[i], &len);
        if (res != OCI_SUCCESS)
        {
          DBUG_RETURN(
            spider_db_oracle_get_error(res, db_conn->errhp, 0, NULL, NULL,
              access_charset, NULL));
        }
#ifndef DBUG_OFF
        {
          ulonglong print_len = len;
          DBUG_PRINT("info",("spider len=%llu", print_len));
        }
#endif
        if (val_str[i].alloc(len))
        {
          DBUG_RETURN(HA_ERR_OUT_OF_MEM);
        }
        res = OCILobRead2(db_conn->svchp, db_conn->errhp, lobhp[i], &len,
          NULL, 1, (char *) val_str[i].ptr(), len, OCI_ONE_PIECE, NULL, NULL,
          0, 0);
        if (res != OCI_SUCCESS)
        {
          DBUG_RETURN(
            spider_db_oracle_get_error(res, db_conn->errhp, 0, NULL, NULL,
              access_charset, NULL));
        }
#ifndef DBUG_OFF
        {
          ulonglong print_len = len;
          DBUG_PRINT("info",("spider lenb=%llu", print_len));
        }
#endif
        val_str[i].length(len);
      } else if (coltp[i] == SQLT_DAT)
      {
        DBUG_PRINT("info",("spider SQLT_DAT"));
        char *val = (char *) val_str[i].ptr();
        ub1 *src = (ub1 *) val + 20;
        val_str[i].length(19);
        if (src[0] < 100)
          my_sprintf(val, (val, "0000-00-00 00:00:00"));
        else
          my_sprintf(val, (val, "%02u%02u-%02u-%02u %02u:%02u:%02u",
            src[0] - 100, src[1] - 100, src[2], src[3],
            src[4] - 1, src[5] - 1, src[6] - 1));
      } else {
        val_str[i].length(rlen[i]);
      }
    }
    row_size[i] = val_str[i].length();
  }
  DBUG_RETURN(0);
}

spider_db_oracle_result::spider_db_oracle_result(SPIDER_DB_CONN *in_db_conn) :
  spider_db_result(in_db_conn, spider_dbton_oracle.dbton_id),
  db_conn(NULL), stmtp(NULL), field_count(0), access_charset(NULL),
  fetched(FALSE)
{
  DBUG_ENTER("spider_db_oracle_result::spider_db_oracle_result");
  DBUG_PRINT("info",("spider this=%p", this));
  DBUG_VOID_RETURN;
}

spider_db_oracle_result::~spider_db_oracle_result()
{
  DBUG_ENTER("spider_db_oracle_result::~spider_db_oracle_result");
  DBUG_PRINT("info",("spider this=%p", this));
  free_result();
  DBUG_VOID_RETURN;
}

bool spider_db_oracle_result::has_result()
{
  DBUG_ENTER("spider_db_oracle_result::has_result");
  DBUG_PRINT("info",("spider this=%p", this));
  DBUG_RETURN(stmtp);
}

void spider_db_oracle_result::free_result()
{
  DBUG_ENTER("spider_db_oracle_result::free_result");
  DBUG_PRINT("info",("spider this=%p", this));
  if (stmtp)
  {
    OCIHandleFree(stmtp, OCI_HTYPE_STMT);
    stmtp = NULL;
  }
  DBUG_VOID_RETURN;
}

SPIDER_DB_ROW *spider_db_oracle_result::current_row()
{
  DBUG_ENTER("spider_db_oracle_result::current_row");
  DBUG_PRINT("info",("spider this=%p", this));
  DBUG_RETURN((SPIDER_DB_ROW *) row.clone());
}

SPIDER_DB_ROW *spider_db_oracle_result::fetch_row()
{
  sword res;
  DBUG_ENTER("spider_db_oracle_result::fetch_row");
  DBUG_PRINT("info",("spider this=%p", this));
  row.ind = row.ind_first;
  row.val = row.val_first;
  row.rlen = row.rlen_first;
  row.row_size = row.row_size_first;
  row.val_str = row.val_str_first;
  if (fetched)
  {
    /* already fetched */
    fetched = FALSE;
  } else {
    res = OCIStmtFetch2(stmtp, db_conn->errhp, 1, OCI_FETCH_NEXT, 0,
      OCI_DEFAULT);
    if (res != OCI_SUCCESS)
    {
      store_error_num = spider_db_oracle_get_error(res, db_conn->errhp, 0,
        NULL, NULL, access_charset, NULL);
      DBUG_RETURN(NULL);
    }
  }
  if ((store_error_num = row.fetch()))
  {
    DBUG_RETURN(NULL);
  }
  DBUG_RETURN((SPIDER_DB_ROW *) &row);
}

SPIDER_DB_ROW *spider_db_oracle_result::fetch_row_from_result_buffer(
  spider_db_result_buffer *spider_res_buf
) {
  sword res;
  DBUG_ENTER("spider_db_oracle_result::fetch_row_from_result_buffer");
  DBUG_PRINT("info",("spider this=%p", this));
  row.ind = row.ind_first;
  row.val = row.val_first;
  row.rlen = row.rlen_first;
  row.row_size = row.row_size_first;
  row.val_str = row.val_str_first;
  if (fetched)
  {
    /* already fetched */
    fetched = FALSE;
  } else {
    res = OCIStmtFetch2(stmtp, db_conn->errhp, 1, OCI_FETCH_NEXT, 0,
      OCI_DEFAULT);
    if (res != OCI_SUCCESS)
    {
      store_error_num = spider_db_oracle_get_error(res, db_conn->errhp, 0,
        NULL, NULL, access_charset, NULL);
      DBUG_RETURN(NULL);
    }
  }
  if ((store_error_num = row.fetch()))
  {
    DBUG_RETURN(NULL);
  }
  DBUG_RETURN((SPIDER_DB_ROW *) &row);
}

SPIDER_DB_ROW *spider_db_oracle_result::fetch_row_from_tmp_table(
  TABLE *tmp_table
) {
  uint i;
  const char *str;
  spider_string tmp_str1, tmp_str2, tmp_str3;
  DBUG_ENTER("spider_db_oracle_result::fetch_row_from_tmp_table");
  DBUG_PRINT("info",("spider this=%p", this));
  tmp_str1.init_calc_mem(175);
  tmp_str2.init_calc_mem(178);
  tmp_str3.init_calc_mem(179);
  tmp_table->field[0]->val_str(tmp_str1.get_str());
  tmp_table->field[1]->val_str(tmp_str2.get_str());
  tmp_table->field[2]->val_str(tmp_str3.get_str());
  tmp_str1.mem_calc();
  tmp_str2.mem_calc();
  tmp_str3.mem_calc();
  row.ind = row.ind_first;
  row.val = row.val_first;
  row.rlen = row.rlen_first;
  row.row_size = row.row_size_first;
  row.val_str = row.val_str_first;
  DBUG_PRINT("info",("spider tmp_str1.length()=%u", tmp_str1.length()));
  DBUG_PRINT("info",("spider tmp_str2.length()=%u", tmp_str2.length()));
  DBUG_PRINT("info",("spider tmp_str3.length()=%u", tmp_str3.length()));
  memcpy(row.ind, tmp_str3.ptr(), tmp_str3.length());
  memcpy(row.row_size, tmp_str1.ptr(), tmp_str1.length());
  row.field_count = tmp_str1.length() / sizeof(ulong);
  str = tmp_str2.ptr();
  for (i = 0; i < row.field_count; i++)
  {
    row.val_str[i].length(0);
    if (row.row_size[i])
    {
      if (row.val_str[i].reserve(row.row_size[i]))
      {
        store_error_num = HA_ERR_OUT_OF_MEM;
        DBUG_RETURN(NULL);
      }
      row.val_str[i].q_append(str, row.row_size[i]);
      str += row.row_size[i];
    }
  }
  DBUG_RETURN((SPIDER_DB_ROW *) &row);
}

int spider_db_oracle_result::fetch_table_status(
  int mode,
  ha_rows &records,
  ulong &mean_rec_length,
  ulonglong &data_file_length,
  ulonglong &max_data_file_length,
  ulonglong &index_file_length,
  ulonglong &auto_increment_value,
  time_t &create_time,
  time_t &update_time,
  time_t &check_time
) {
  DBUG_ENTER("spider_db_oracle_result::fetch_table_status");
  DBUG_PRINT("info",("spider this=%p", this));
  /* TODO: develop later */
  records = 2;
  mean_rec_length = 65535;
  data_file_length = 65535;
  max_data_file_length = 65535;
  index_file_length = 65535;
/*
  auto_increment_value = 0;
*/
  create_time = (time_t) 0;
  update_time = (time_t) 0;
  check_time = (time_t) 0;
  DBUG_RETURN(0);
}

int spider_db_oracle_result::fetch_table_records(
  int mode,
  ha_rows &records
) {
  DBUG_ENTER("spider_db_oracle_result::fetch_table_records");
  DBUG_PRINT("info",("spider this=%p", this));
  if (!fetch_row())
  {
    records = 0;
  } else {
    records = row.val_int();
  }
  DBUG_RETURN(0);
}

int spider_db_oracle_result::fetch_table_cardinality(
  int mode,
  TABLE *table,
  longlong *cardinality,
  uchar *cardinality_upd,
  int bitmap_size
) {
  DBUG_ENTER("spider_db_oracle_result::fetch_table_cardinality");
  DBUG_PRINT("info",("spider this=%p", this));
  /* TODO: develop later */
  DBUG_RETURN(0);
}

int spider_db_oracle_result::fetch_table_mon_status(
  int &status
) {
  DBUG_ENTER("spider_db_oracle_result::fetch_table_mon_status");
  DBUG_PRINT("info",("spider this=%p", this));
  /* TODO: develop later */
  status = SPIDER_LINK_MON_OK;
  DBUG_RETURN(0);
}

longlong spider_db_oracle_result::num_rows()
{
  sword res;
  ub4 rowcnt;
  DBUG_ENTER("spider_db_oracle_result::num_rows");
  DBUG_PRINT("info",("spider this=%p", this));
  res = OCIAttrGet(stmtp, OCI_HTYPE_STMT, &rowcnt, 0,
    OCI_ATTR_ROW_COUNT, db_conn->errhp);
  if (res != OCI_SUCCESS)
  {
    spider_db_oracle_get_error(res, db_conn->errhp, 0, NULL, NULL,
      access_charset, NULL);
    DBUG_RETURN(0);
  }
  DBUG_PRINT("info",("spider rowcnt=%u", rowcnt));
  DBUG_RETURN((longlong) rowcnt);
}

uint spider_db_oracle_result::num_fields()
{
  sword res;
  ub4 parmcnt;
  DBUG_ENTER("spider_db_oracle_result::num_fields");
  DBUG_PRINT("info",("spider this=%p", this));
  res = OCIAttrGet(stmtp, OCI_HTYPE_STMT, &parmcnt, 0,
    OCI_ATTR_PARAM_COUNT, db_conn->errhp);
  if (res != OCI_SUCCESS)
  {
    spider_db_oracle_get_error(res, db_conn->errhp, 0, NULL, NULL,
      access_charset, NULL);
    DBUG_RETURN(0);
  }
  DBUG_RETURN((uint) parmcnt);
}

void spider_db_oracle_result::move_to_pos(
  longlong pos
) {
  sword res;
  DBUG_ENTER("spider_db_oracle_result::move_to_pos");
  DBUG_PRINT("info",("spider this=%p", this));
  DBUG_PRINT("info",("spider pos=%lld", pos));
  res = OCIStmtFetch2(stmtp, db_conn->errhp, 1, OCI_FETCH_ABSOLUTE, pos,
    OCI_DEFAULT);
  if (res != OCI_SUCCESS)
  {
    spider_db_oracle_get_error(res, db_conn->errhp, 0, NULL, NULL,
      access_charset, NULL);
  }
  DBUG_VOID_RETURN;
}

int spider_db_oracle_result::set_column_info()
{
  sword res;
  uint i;
  DBUG_ENTER("spider_db_oracle_result::set_column_info");
  DBUG_PRINT("info",("spider this=%p", this));
  for (i = 0; i < field_count; i++)
  {
    res = OCIParamGet(stmtp, OCI_HTYPE_STMT, db_conn->errhp,
      (dvoid **) &row.colhp[i], i + 1);
    if (res != OCI_SUCCESS)
    {
      DBUG_RETURN(spider_db_oracle_get_error(res, db_conn->errhp, 0, NULL,
        NULL, access_charset, NULL));
    }
    res = OCIAttrGet(row.colhp[i], OCI_DTYPE_PARAM, &row.coltp[i], NULL,
      OCI_ATTR_DATA_TYPE, db_conn->errhp);
    if (res != OCI_SUCCESS)
    {
      DBUG_RETURN(spider_db_oracle_get_error(res, db_conn->errhp, 0, NULL,
        NULL, access_charset, NULL));
    }
    res = OCIAttrGet(row.colhp[i], OCI_DTYPE_PARAM, &row.colsz[i], NULL,
      OCI_ATTR_DATA_SIZE, db_conn->errhp);
    if (res != OCI_SUCCESS)
    {
      DBUG_RETURN(spider_db_oracle_get_error(res, db_conn->errhp, 0, NULL,
        NULL, access_charset, NULL));
    }
  }
  DBUG_RETURN(0);
}

int spider_db_oracle_result::get_errno()
{
  DBUG_ENTER("spider_db_oracle_result::get_errno");
  DBUG_PRINT("info",("spider this=%p", this));
  DBUG_PRINT("info",("spider store_error_num=%d", store_error_num));
  DBUG_RETURN(store_error_num);
}

#ifdef SPIDER_HAS_DISCOVER_TABLE_STRUCTURE
int spider_db_oracle_result::fetch_columns_for_discover_table_structure(
  spider_string *str,
  CHARSET_INFO *access_charset
) {
  DBUG_ENTER("spider_db_oracle_result::fetch_columns_for_discover_table_structure");
  DBUG_PRINT("info",("spider this=%p", this));
  DBUG_RETURN(HA_ERR_WRONG_COMMAND);
}

int spider_db_oracle_result::fetch_index_for_discover_table_structure(
  spider_string *str,
  CHARSET_INFO *access_charset
) {
  DBUG_ENTER("spider_db_oracle_result::fetch_index_for_discover_table_structure");
  DBUG_PRINT("info",("spider this=%p", this));
  DBUG_RETURN(HA_ERR_WRONG_COMMAND);
}

int spider_db_oracle_result::fetch_table_for_discover_table_structure(
  spider_string *str,
  SPIDER_SHARE *spider_share,
  CHARSET_INFO *access_charset
) {
  DBUG_ENTER("spider_db_oracle_result::fetch_table_for_discover_table_structure");
  DBUG_PRINT("info",("spider this=%p", this));
  DBUG_RETURN(HA_ERR_WRONG_COMMAND);
}
#endif

spider_db_oracle::spider_db_oracle(
  SPIDER_CONN *conn
) : spider_db_conn(conn), envhp(NULL), errhp(NULL), srvhp(NULL), svchp(NULL),
  usrhp(NULL), stmtp(NULL), txnhp(NULL), result(NULL), table_lock_mode(0),
  lock_table_hash_inited(FALSE), handler_open_array_inited(FALSE)
{
  DBUG_ENTER("spider_db_oracle::spider_db_oracle");
  DBUG_PRINT("info",("spider this=%p", this));
  DBUG_VOID_RETURN;
}

spider_db_oracle::~spider_db_oracle()
{
  DBUG_ENTER("spider_db_oracle::~spider_db_oracle");
  DBUG_PRINT("info",("spider this=%p", this));
  if (handler_open_array_inited)
  {
    reset_opened_handler();
    spider_free_mem_calc(spider_current_trx,
      handler_open_array_id,
      handler_open_array.max_element *
      handler_open_array.size_of_element);
    delete_dynamic(&handler_open_array);
  }
  if (lock_table_hash_inited)
  {
    spider_free_mem_calc(spider_current_trx,
      lock_table_hash_id,
      lock_table_hash.array.max_element *
      lock_table_hash.array.size_of_element);
    my_hash_free(&lock_table_hash);
  }
  disconnect();
  DBUG_VOID_RETURN;
}

int spider_db_oracle::init()
{
  DBUG_ENTER("spider_db_oracle::init");
  DBUG_PRINT("info",("spider this=%p", this));
  if (
    my_hash_init(&lock_table_hash, spd_charset_utf8_bin, 32, 0, 0,
      (my_hash_get_key) spider_link_get_key, 0, 0)
  ) {
    DBUG_RETURN(HA_ERR_OUT_OF_MEM);
  }
  spider_alloc_calc_mem_init(lock_table_hash, 199);
  spider_alloc_calc_mem(spider_current_trx,
    lock_table_hash,
    lock_table_hash.array.max_element *
    lock_table_hash.array.size_of_element);
  lock_table_hash_inited = TRUE;

  if (
    SPD_INIT_DYNAMIC_ARRAY2(&handler_open_array,
      sizeof(SPIDER_LINK_FOR_HASH *), NULL, 16, 16, MYF(MY_WME))
  ) {
    DBUG_RETURN(HA_ERR_OUT_OF_MEM);
  }
  spider_alloc_calc_mem_init(handler_open_array, 164);
  spider_alloc_calc_mem(spider_current_trx,
    handler_open_array,
    handler_open_array.max_element *
    handler_open_array.size_of_element);
  handler_open_array_inited = TRUE;
  DBUG_RETURN(0);
}

bool spider_db_oracle::is_connected()
{
  DBUG_ENTER("spider_db_oracle::is_connected");
  DBUG_PRINT("info",("spider this=%p", this));
  DBUG_RETURN(svchp);
}

void spider_db_oracle::bg_connect()
{
  sword res;
  DBUG_ENTER("spider_db_oracle::bg_connect");
  DBUG_PRINT("info",("spider this=%p", this));
  res = OCIEnvNlsCreate(&envhp, OCI_DEFAULT, 0, 0, 0, 0, 0, 0, 0, 0);
/*
  res = OCIEnvCreate(&envhp, OCI_THREADED, 0, 0, 0, 0, 0, 0);
*/
  if (res != OCI_SUCCESS)
  {
    DBUG_PRINT("info",("spider create environment error"));
    stored_error_num = set_error(res, errhp, 0, NULL, NULL);
    goto error;
  }
  DBUG_PRINT("info",("spider OCI init envhp=%p", envhp));

  res = OCIHandleAlloc(envhp, (dvoid **) &errhp, OCI_HTYPE_ERROR, 0, 0);
  if (res != OCI_SUCCESS)
  {
    DBUG_PRINT("info",("spider create error handler error"));
    stored_error_num = set_error(res, errhp, 0, NULL, NULL);
    bg_disconnect();
    goto error;
  }
  DBUG_PRINT("info",("spider OCI init errhp=%p", errhp));

  res = OCIHandleAlloc(envhp, (dvoid **) &srvhp, OCI_HTYPE_SERVER, 0, 0);
  if (res != OCI_SUCCESS)
  {
    DBUG_PRINT("info",("spider create server handler error"));
    stored_error_num = set_error(res, errhp, 0, NULL, NULL);
    bg_disconnect();
    goto error;
  }
  DBUG_PRINT("info",("spider OCI init srvhp=%p", srvhp));

  res = OCIServerAttach(srvhp, errhp, (OraText *) tgt_host, strlen(tgt_host),
    OCI_DEFAULT);
  if (res != OCI_SUCCESS)
  {
    DBUG_PRINT("info",("spider attach server error"));
    stored_error_num = set_error(res, errhp, 0, NULL, NULL);
    bg_disconnect();
    goto error;
  }

  res = OCIHandleAlloc(envhp, (dvoid **) &svchp, OCI_HTYPE_SVCCTX, 0, 0);
  if (res != OCI_SUCCESS)
  {
    DBUG_PRINT("info",("spider create service context error"));
    stored_error_num = set_error(res, errhp, 0, NULL, NULL);
    bg_disconnect();
    goto error;
  }
  DBUG_PRINT("info",("spider OCI init svchp=%p", svchp));

  res = OCIAttrSet(svchp, OCI_HTYPE_SVCCTX, srvhp, 0, OCI_ATTR_SERVER, errhp);
  if (res != OCI_SUCCESS)
  {
    DBUG_PRINT("info",("spider set server attr error"));
    stored_error_num = set_error(res, errhp, 0, NULL, NULL);
    bg_disconnect();
    goto error;
  }

  res = OCIHandleAlloc(envhp, (dvoid **) &usrhp, OCI_HTYPE_SESSION, 0, 0);
  if (res != OCI_SUCCESS)
  {
    DBUG_PRINT("info",("spider create session handler error"));
    stored_error_num = set_error(res, errhp, 0, NULL, NULL);
    bg_disconnect();
    goto error;
  }
  DBUG_PRINT("info",("spider OCI init usrhp=%p", usrhp));

  res = OCIAttrSet(usrhp, OCI_HTYPE_SESSION,
    tgt_username, strlen(tgt_username), OCI_ATTR_USERNAME, errhp);
  if (res != OCI_SUCCESS)
  {
    DBUG_PRINT("info",("spider set username attr error"));
    stored_error_num = set_error(res, errhp, 0, NULL, NULL);
    bg_disconnect();
    goto error;
  }

  res = OCIAttrSet(usrhp, OCI_HTYPE_SESSION,
    tgt_password, strlen(tgt_password), OCI_ATTR_PASSWORD, errhp);
  if (res != OCI_SUCCESS)
  {
    DBUG_PRINT("info",("spider set password attr error"));
    stored_error_num = set_error(res, errhp, 0, NULL, NULL);
    bg_disconnect();
    goto error;
  }

  res = OCISessionBegin(svchp, errhp, usrhp, OCI_CRED_RDBMS, OCI_DEFAULT);
  if (res != OCI_SUCCESS)
  {
    DBUG_PRINT("info",("spider session begin error"));
    stored_error_num = set_error(res, errhp, 0, NULL, NULL);
    bg_disconnect();
    goto error;
  }
  DBUG_PRINT("info",("spider OCISessionBegin"));

  // set the session in the context handle
  res = OCIAttrSet(svchp, OCI_HTYPE_SVCCTX, usrhp, 0, OCI_ATTR_SESSION, errhp);
  if (res != OCI_SUCCESS)
  {
    DBUG_PRINT("info",("spider set session attr error"));
    stored_error_num = set_error(res, errhp, 0, NULL, NULL);
    bg_disconnect();
    goto error;
  }

  if (
    (stored_error_num = exec_query(SPIDER_SQL_SET_NLS_DATE_FORMAT_STR,
      SPIDER_SQL_SET_NLS_DATE_FORMAT_LEN, -1)) ||
    (stored_error_num = exec_query(SPIDER_SQL_SET_NLS_TIME_FORMAT_STR,
      SPIDER_SQL_SET_NLS_TIME_FORMAT_LEN, -1)) ||
    (stored_error_num = exec_query(SPIDER_SQL_SET_NLS_TIMESTAMP_FORMAT_STR,
      SPIDER_SQL_SET_NLS_TIMESTAMP_FORMAT_LEN, -1))
  ) {
    DBUG_PRINT("info",("spider init connection error"));
    bg_disconnect();
    goto error;
  }
  DBUG_VOID_RETURN;

error:
  strmov(stored_error_msg, spider_stmt_da_message(current_thd));
  current_thd->clear_error();
  DBUG_VOID_RETURN;
}

int spider_db_oracle::connect(
  char *tgt_host,
  char *tgt_username,
  char *tgt_password,
  long tgt_port,
  char *tgt_socket,
  char *server_name,
  int connect_retry_count,
  longlong connect_retry_interval
) {
  int error_num;
  DBUG_ENTER("spider_db_oracle::connect");
  DBUG_PRINT("info",("spider this=%p", this));
  this->tgt_host = tgt_host;
  this->tgt_username = tgt_username;
  this->tgt_password = tgt_password;
  this->tgt_port = tgt_port;
  this->tgt_socket = tgt_socket;
  this->server_name = server_name;
  this->connect_retry_count = connect_retry_count;
  this->connect_retry_interval = connect_retry_interval;
  if ((error_num = spider_create_conn_thread(conn)))
    DBUG_RETURN(error_num);
  spider_bg_conn_simple_action(conn, SPIDER_BG_SIMPLE_CONNECT, TRUE, NULL,
    0, NULL);

  if (stored_error_num)
  {
    my_message(stored_error_num, stored_error_msg, MYF(0));
    DBUG_RETURN(stored_error_num);
  }
  DBUG_RETURN(0);
}

int spider_db_oracle::ping(
) {
  sword res;
  DBUG_ENTER("spider_db_oracle::ping");
  DBUG_PRINT("info",("spider this=%p", this));
  res = OCIPing(svchp, errhp, OCI_DEFAULT);
  if (res != OCI_SUCCESS)
  {
    DBUG_PRINT("info",("spider ping error %d", res));
    DBUG_RETURN(ER_SPIDER_REMOTE_SERVER_GONE_AWAY_NUM);
  }
  DBUG_RETURN(0);
}

void spider_db_oracle::bg_disconnect()
{
  DBUG_ENTER("spider_db_oracle::bg_disconnect");
  DBUG_PRINT("info",("spider this=%p", this));
  if (result)
  {
    delete result;
    result = NULL;
  }
  if (txnhp)
  {
    DBUG_PRINT("info",("spider OCI free txnhp=%p", txnhp));
    OCIHandleFree(txnhp, OCI_HTYPE_TRANS);
    txnhp = NULL;
  }
  if (stmtp)
  {
    DBUG_PRINT("info",("spider OCI free stmtp=%p", stmtp));
    OCIHandleFree(stmtp, OCI_HTYPE_STMT);
    stmtp = NULL;
  }
  if (svchp && errhp && usrhp)
  {
    DBUG_PRINT("info",("spider OCISessionEnd"));
    OCISessionEnd(svchp, errhp, usrhp, OCI_DEFAULT);
  }
  if (usrhp)
  {
    DBUG_PRINT("info",("spider OCI free usrhp=%p", usrhp));
    OCIHandleFree(usrhp, OCI_HTYPE_SESSION);
    usrhp = NULL;
  }
  if (svchp)
  {
    DBUG_PRINT("info",("spider OCI free svchp=%p", svchp));
    OCIHandleFree(svchp, OCI_HTYPE_SVCCTX);
    svchp = NULL;
  }
  if (srvhp)
  {
    DBUG_PRINT("info",("spider OCI free srvhp=%p", srvhp));
    OCIServerDetach(srvhp, errhp, OCI_DEFAULT);
    OCIHandleFree(srvhp, OCI_HTYPE_SERVER);
    srvhp = NULL;
  }
  if (errhp)
  {
    DBUG_PRINT("info",("spider OCI free errhp=%p", errhp));
    OCIHandleFree(errhp, OCI_HTYPE_ERROR);
    errhp = NULL;
  }
  if (envhp)
  {
    DBUG_PRINT("info",("spider OCI free envhp=%p", envhp));
    OCIHandleFree(envhp, OCI_HTYPE_ENV);
    envhp = NULL;
  }
  DBUG_VOID_RETURN;
}

void spider_db_oracle::disconnect()
{
  DBUG_ENTER("spider_db_oracle::disconnect");
  DBUG_PRINT("info",("spider this=%p", this));
  if (!conn->bg_init)
    DBUG_VOID_RETURN;
  spider_bg_conn_simple_action(conn, SPIDER_BG_SIMPLE_DISCONNECT, TRUE, NULL,
    0, NULL);
  DBUG_VOID_RETURN;
}

int spider_db_oracle::set_net_timeout()
{
  DBUG_ENTER("spider_db_oracle::set_net_timeout");
  DBUG_PRINT("info",("spider this=%p", this));
  /* TODO: develop later */
  DBUG_RETURN(0);
}

int spider_db_oracle::exec_query(
  const char *query,
  uint length,
  int quick_mode
) {
  sword res;
  int error_num;
  DBUG_ENTER("spider_db_oracle::exec_query");
  DBUG_PRINT("info",("spider this=%p", this));
  if (spider_param_general_log())
  {
    const char *tgt_str = conn->tgt_host;
    uint32 tgt_len = conn->tgt_host_length;
    spider_string tmp_query_str(length + conn->tgt_wrapper_length +
      tgt_len + (SPIDER_SQL_SPACE_LEN * 2));
    tmp_query_str.init_calc_mem(232);
    tmp_query_str.length(0);
    tmp_query_str.q_append(conn->tgt_wrapper, conn->tgt_wrapper_length);
    tmp_query_str.q_append(SPIDER_SQL_SPACE_STR, SPIDER_SQL_SPACE_LEN);
    tmp_query_str.q_append(tgt_str, tgt_len);
    tmp_query_str.q_append(SPIDER_SQL_SPACE_STR, SPIDER_SQL_SPACE_LEN);
    tmp_query_str.q_append(query, length);
    general_log_write(current_thd, COM_QUERY, tmp_query_str.ptr(),
      tmp_query_str.length());
  }
  stored_error_num = 0;
  if (table_lock_mode && !conn->in_before_query)
  {
    DBUG_PRINT("info",("spider table_lock_mode=%d", table_lock_mode));
    table_lock_mode = 0;
    if ((error_num = exec_query(exec_lock_sql->ptr(), exec_lock_sql->length(),
      -1))) {
      DBUG_RETURN(error_num);
    }
  }

  if (length)
  {
    if (result)
    {
      delete result;
      result = NULL;
    }

    if (!stmtp)
    {
      DBUG_PRINT("info",("spider create stmt"));
      res = OCIHandleAlloc(envhp, (dvoid **) &stmtp, OCI_HTYPE_STMT, 0, 0);
      if (res != OCI_SUCCESS)
      {
        DBUG_PRINT("info",("spider create stmt handler error"));
        DBUG_RETURN(set_error(res, errhp, 0, NULL, NULL));
      }
    }

    res = OCIStmtPrepare(stmtp, errhp, (OraText *) query, length,
      OCI_NTV_SYNTAX, OCI_DEFAULT);
    if (res != OCI_SUCCESS)
    {
      DBUG_PRINT("info",("spider stmt prepare error"));
      DBUG_RETURN(set_error(res, errhp, 0, NULL, NULL));
    }

/*
    if ((result = new spider_db_oracle_result()))
    {
      result->db_conn = this;
      result->stmtp = stmtp;
      stmtp = NULL;
      result->field_count = result->num_fields();
      result->row.field_count = result->field_count;
      result->row.db_conn = this;
      result->row.result = result;
      if ((error_num = result->row.init()))
      {
        delete result;
        result = NULL;
        DBUG_RETURN(error_num);
      }
    } else {
      DBUG_RETURN(HA_ERR_OUT_OF_MEM);
    }
*/

    /* select statement check */
    ub4 iters;
    if (
      !strncasecmp(query, "select ", sizeof("select ") - 1) ||
      !strncasecmp(query, "(select ", sizeof("(select ") - 1)
    ) {
      iters = 0;
    } else {
      iters = 1;
    }

    if (quick_mode)
    {
      DBUG_PRINT("info",("spider use OCI_DEFAULT"));
      res = OCIStmtExecute(svchp, stmtp, errhp, iters, 0, NULL, NULL,
        OCI_DEFAULT);
    } else {
      DBUG_PRINT("info",("spider use OCI_STMT_SCROLLABLE_READONLY"));
      res = OCIStmtExecute(svchp, stmtp, errhp, iters, 0, NULL, NULL,
        OCI_STMT_SCROLLABLE_READONLY);
/*
      if (res == OCI_SUCCESS)
      {
        DBUG_PRINT("info",("spider fetch last for row count"));
        res = OCIStmtFetch2(result->stmtp, errhp, 1, OCI_FETCH_LAST, 0,
          OCI_DEFAULT);
      }
      if (res == OCI_SUCCESS)
      {
        DBUG_PRINT("info",("spider fetch first for row count"));
        res = OCIStmtFetch2(result->stmtp, errhp, 1, OCI_FETCH_FIRST, 0,
          OCI_DEFAULT);
      }
*/
    }
    if (res == OCI_SUCCESS && iters)
    {
      DBUG_PRINT("info",("spider get row count"));
      ub4 row_count;
      res = OCIAttrGet(stmtp, OCI_HTYPE_STMT, &row_count, 0,
        OCI_ATTR_ROW_COUNT, errhp);
      update_rows = (uint) row_count;
      DBUG_PRINT("info",("spider row_count=%u", update_rows));
    }
    if (res != OCI_SUCCESS)
    {
      DBUG_PRINT("info",("spider stmt execute error"));
      error_num = set_error(res, errhp, 0, NULL, NULL);
      if (error_num == HA_ERR_END_OF_FILE)
        DBUG_RETURN(0);
      DBUG_RETURN(error_num);
    }

    if ((result = new spider_db_oracle_result(this)))
    {
      result->db_conn = this;
      result->stmtp = stmtp;
      stmtp = NULL;
      result->field_count = result->num_fields();
      result->row.field_count = result->field_count;
      result->row.db_conn = this;
      result->row.result = result;
      result->row.access_charset = conn->access_charset;
      result->access_charset = conn->access_charset;
      if (
        (error_num = result->row.init()) ||
        (error_num = result->set_column_info())
      ) {
        delete result;
        result = NULL;
        DBUG_RETURN(error_num);
      }
      result->row.define();
    } else {
      DBUG_RETURN(HA_ERR_OUT_OF_MEM);
    }

    if (!quick_mode && !iters)
    {
      if (res == OCI_SUCCESS)
      {
        DBUG_PRINT("info",("spider fetch last for row count"));
        res = OCIStmtFetch2(result->stmtp, errhp, 1, OCI_FETCH_LAST, 0,
          OCI_DEFAULT);
      }
      if (res == OCI_SUCCESS)
      {
        DBUG_PRINT("info",("spider fetch first for row count"));
        res = OCIStmtFetch2(result->stmtp, errhp, 1, OCI_FETCH_FIRST, 0,
          OCI_DEFAULT);
      }
      if (res != OCI_SUCCESS)
      {
        DBUG_PRINT("info",("spider stmt execute error"));
        error_num = set_error(res, errhp, 0, NULL, NULL);
        if (error_num == HA_ERR_END_OF_FILE)
          DBUG_RETURN(0);
        DBUG_RETURN(error_num);
      }
      result->fetched = TRUE;
    }
  }
  DBUG_RETURN(0);
}

int spider_db_oracle::get_errno()
{
  DBUG_ENTER("spider_db_oracle::get_errno");
  DBUG_PRINT("info",("spider this=%p", this));
  DBUG_PRINT("info",("spider stored_error=%d", stored_error_num));
  DBUG_RETURN(stored_error_num);
}

const char *spider_db_oracle::get_error()
{
  DBUG_ENTER("spider_db_oracle::get_error");
  DBUG_PRINT("info",("spider this=%p", this));
  DBUG_PRINT("info",("spider error=%s", stored_error));
  DBUG_RETURN(stored_error);
}

bool spider_db_oracle::is_server_gone_error(
  int error_num
) {
  DBUG_ENTER("spider_db_oracle::is_server_gone_error");
  DBUG_PRINT("info",("spider this=%p", this));
  /* TODO: develop later */
  DBUG_RETURN(FALSE);
}

bool spider_db_oracle::is_dup_entry_error(
  int error_num
) {
  DBUG_ENTER("spider_db_oracle::is_dup_entry_error");
  DBUG_PRINT("info",("spider this=%p", this));
  if (error_num == HA_ERR_FOUND_DUPP_KEY)
    DBUG_RETURN(TRUE);
  DBUG_RETURN(FALSE);
}

bool spider_db_oracle::is_xa_nota_error(
  int error_num
) {
  DBUG_ENTER("spider_db_oracle::is_xa_nota_error");
  DBUG_PRINT("info",("spider this=%p", this));
  /* TODO: develop later */
  DBUG_RETURN(FALSE);
}

spider_db_result *spider_db_oracle::store_result(
  spider_db_result_buffer **spider_res_buf,
  st_spider_db_request_key *request_key,
  int *error_num
) {
  spider_db_oracle_result *tmp_result = result;
  DBUG_ENTER("spider_db_oracle::store_result");
  DBUG_PRINT("info",("spider this=%p", this));
  DBUG_ASSERT(!spider_res_buf);
  if (stored_error_num == HA_ERR_END_OF_FILE)
  {
    *error_num = HA_ERR_END_OF_FILE;
    DBUG_RETURN(NULL);
  }

  *error_num = 0;
  result = NULL;
  DBUG_RETURN(tmp_result);
}

spider_db_result *spider_db_oracle::use_result(
  st_spider_db_request_key *request_key,
  int *error_num
) {
  spider_db_oracle_result *tmp_result = result;
  DBUG_ENTER("spider_db_oracle::use_result");
  DBUG_PRINT("info",("spider this=%p", this));
  if (stored_error_num == HA_ERR_END_OF_FILE)
  {
    *error_num = HA_ERR_END_OF_FILE;
    DBUG_RETURN(NULL);
  }

  *error_num = 0;
  result = NULL;
  DBUG_RETURN(tmp_result);
}

int spider_db_oracle::next_result()
{
  DBUG_ENTER("spider_db_oracle::next_result");
  DBUG_PRINT("info",("spider this=%p", this));
  /* TODO: develop later */
  DBUG_RETURN(-1);
}

uint spider_db_oracle::affected_rows()
{
  DBUG_ENTER("spider_db_oracle::affected_rows");
  DBUG_PRINT("info",("spider this=%p", this));
  DBUG_RETURN(update_rows);
}

ulonglong spider_db_oracle::last_insert_id()
{
  DBUG_ENTER("spider_db_oracle::last_insert_id");
  DBUG_PRINT("info",("spider this=%p", this));
  DBUG_RETURN(stored_last_insert_id);
}

int spider_db_oracle::set_character_set(
  const char *csname
) {
  DBUG_ENTER("spider_db_oracle::set_character_set");
  DBUG_PRINT("info",("spider this=%p", this));
  /* TODO: develop later */
  DBUG_RETURN(0);
}

int spider_db_oracle::select_db(
  const char *dbname
) {
  DBUG_ENTER("spider_db_oracle::select_db");
  DBUG_PRINT("info",("spider this=%p", this));
  /* nothing to do for oracle */
  DBUG_RETURN(0);
}

int spider_db_oracle::consistent_snapshot(
  int *need_mon
) {
  DBUG_ENTER("spider_db_oracle::consistent_snapshot");
  DBUG_PRINT("info",("spider this=%p", this));
  /* nothing to do for oracle */
  DBUG_RETURN(0);
}

bool spider_db_oracle::trx_start_in_bulk_sql()
{
  DBUG_ENTER("spider_db_oracle::trx_start_in_bulk_sql");
  DBUG_PRINT("info",("spider this=%p", this));
  DBUG_RETURN(FALSE);
}

int spider_db_oracle::start_transaction(
  int *need_mon
) {
  DBUG_ENTER("spider_db_oracle::start_transaction");
  DBUG_PRINT("info",("spider this=%p", this));
  if (conn->in_before_query)
  {
    if (conn->queued_semi_trx_isolation)
    {
      if (conn->queued_semi_trx_isolation_val != conn->trx_isolation)
      {
        /* nothing to do */
        DBUG_RETURN(0);
      }
    } else if (conn->queued_trx_isolation)
    {
      if (conn->queued_trx_isolation_val != conn->trx_isolation)
      {
        /* nothing to do */
        DBUG_RETURN(0);
      }
    }
    DBUG_RETURN(set_trx_isolation(conn->trx_isolation, need_mon));
  }
  if (spider_db_query(
    conn,
    SPIDER_SQL_START_TRANSACTION_STR,
    SPIDER_SQL_START_TRANSACTION_LEN,
    -1,
    need_mon)
  )
    DBUG_RETURN(spider_db_errorno(conn));
  SPIDER_CLEAR_FILE_POS(&conn->mta_conn_mutex_file_pos);
  pthread_mutex_unlock(&conn->mta_conn_mutex);
  DBUG_RETURN(0);
}

int spider_db_oracle::commit(
  int *need_mon
) {
  sword res;
  DBUG_ENTER("spider_db_oracle::commit");
  DBUG_PRINT("info",("spider this=%p", this));
  if (conn->table_locked)
  {
    conn->table_locked = FALSE;
    spider_current_trx->locked_connections--;
  }
  res = OCITransCommit(svchp, errhp, OCI_DEFAULT);
  if (res != OCI_SUCCESS)
  {
    *need_mon = set_error(res, errhp, 0, NULL, NULL);
    DBUG_RETURN(*need_mon);
  }
  DBUG_RETURN(0);
}

int spider_db_oracle::rollback(
  int *need_mon
) {
  sword res;
  DBUG_ENTER("spider_db_oracle::rollback");
  DBUG_PRINT("info",("spider this=%p", this));
  if (conn->table_locked)
  {
    conn->table_locked = FALSE;
    spider_current_trx->locked_connections--;
  }
  if (svchp && errhp)
  {
    res = OCITransRollback(svchp, errhp, OCI_DEFAULT);
    if (res != OCI_SUCCESS)
    {
      *need_mon = set_error(res, errhp, 0, NULL, NULL);
      DBUG_RETURN(*need_mon);
    }
  }
  DBUG_RETURN(0);
}

bool spider_db_oracle::xa_start_in_bulk_sql()
{
  DBUG_ENTER("spider_db_oracle::xa_start_in_bulk_sql");
  DBUG_PRINT("info",("spider this=%p", this));
  DBUG_RETURN(FALSE);
}

int spider_db_oracle::xa_start(
  XID *xid,
  int *need_mon
) {
  sword res;
  DBUG_ENTER("spider_db_oracle::xa_start");
  DBUG_PRINT("info",("spider this=%p", this));
  if (txnhp)
  {
    OCIHandleFree(txnhp, OCI_HTYPE_TRANS);
    txnhp = NULL;
  }
  OCIHandleAlloc((dvoid *)envhp, (dvoid **)&txnhp, OCI_HTYPE_TRANS, 0, 0);
  OCIAttrSet((dvoid *)svchp, OCI_HTYPE_SVCCTX, (dvoid *)txnhp, 0,
    OCI_ATTR_TRANS, errhp);
  OCIAttrSet((dvoid *)txnhp, OCI_HTYPE_TRANS, (dvoid *)xid, sizeof(XID),
    OCI_ATTR_XID, errhp);

  res = OCITransStart(svchp, errhp, 31622400, OCI_TRANS_NEW);
  if (res != OCI_SUCCESS)
  {
    *need_mon = set_error(res, errhp, 0, NULL, NULL);
    DBUG_RETURN(*need_mon);
  }
  DBUG_RETURN(0);
}

int spider_db_oracle::xa_end(
  XID *xid,
  int *need_mon
) {
  DBUG_ENTER("spider_db_oracle::xa_end");
  DBUG_PRINT("info",("spider this=%p", this));
  /* nothing to do for oracle */
  DBUG_RETURN(0);
}

int spider_db_oracle::xa_prepare(
  XID *xid,
  int *need_mon
) {
  sword res;
  DBUG_ENTER("spider_db_oracle::xa_prepare");
  DBUG_PRINT("info",("spider this=%p", this));
  res = OCITransPrepare(svchp, errhp, OCI_DEFAULT);
  if (res != OCI_SUCCESS)
  {
    *need_mon = set_error(res, errhp, 0, NULL, NULL);
    DBUG_RETURN(*need_mon);
  }
  DBUG_RETURN(0);
}

int spider_db_oracle::xa_commit(
  XID *xid,
  int *need_mon
) {
  sword res;
  DBUG_ENTER("spider_db_oracle::xa_commit");
  DBUG_PRINT("info",("spider this=%p", this));
  if (conn->table_locked)
  {
    conn->table_locked = FALSE;
    spider_current_trx->locked_connections--;
  }
  res = OCITransCommit(svchp, errhp, OCI_TRANS_TWOPHASE);
  if (res != OCI_SUCCESS)
  {
    *need_mon = set_error(res, errhp, 0, NULL, NULL);
    if (txnhp)
    {
      OCIHandleFree(txnhp, OCI_HTYPE_TRANS);
      txnhp = NULL;
    }
    DBUG_RETURN(*need_mon);
  }
  if (txnhp)
  {
    OCIHandleFree(txnhp, OCI_HTYPE_TRANS);
    txnhp = NULL;
  }
  DBUG_RETURN(0);
}

int spider_db_oracle::xa_rollback(
  XID *xid,
  int *need_mon
) {
  sword res;
  DBUG_ENTER("spider_db_oracle::xa_rollback");
  DBUG_PRINT("info",("spider this=%p", this));
  if (svchp && errhp)
  {
    res = OCITransRollback(svchp, errhp, OCI_DEFAULT);
    if (res != OCI_SUCCESS)
    {
      *need_mon = set_error(res, errhp, 0, NULL, NULL);
      if (txnhp)
      {
        OCIHandleFree(txnhp, OCI_HTYPE_TRANS);
        txnhp = NULL;
      }
      DBUG_RETURN(*need_mon);
    }
  }
  if (txnhp)
  {
    OCIHandleFree(txnhp, OCI_HTYPE_TRANS);
    txnhp = NULL;
  }
  DBUG_RETURN(0);
}

bool spider_db_oracle::set_trx_isolation_in_bulk_sql()
{
  DBUG_ENTER("spider_db_oracle::set_trx_isolation_in_bulk_sql");
  DBUG_PRINT("info",("spider this=%p", this));
  DBUG_RETURN(FALSE);
}

int spider_db_oracle::set_trx_isolation(
  int trx_isolation,
  int *need_mon
) {
  DBUG_ENTER("spider_db_oracle::set_trx_isolation");
  DBUG_PRINT("info",("spider this=%p", this));
  switch (trx_isolation)
  {
    case ISO_READ_UNCOMMITTED:
    case ISO_READ_COMMITTED:
      if (conn->in_before_query)
      {
        DBUG_RETURN(exec_query(SPIDER_SQL_ISO_READ_COMMITTED_STR,
          SPIDER_SQL_ISO_READ_COMMITTED_LEN, -1));
      }
      if (spider_db_query(
        conn,
        SPIDER_SQL_ISO_READ_COMMITTED_STR,
        SPIDER_SQL_ISO_READ_COMMITTED_LEN,
        -1,
        need_mon)
      )
        DBUG_RETURN(spider_db_errorno(conn));
      SPIDER_CLEAR_FILE_POS(&conn->mta_conn_mutex_file_pos);
      pthread_mutex_unlock(&conn->mta_conn_mutex);
      break;
    case ISO_REPEATABLE_READ:
    case ISO_SERIALIZABLE:
      if (conn->in_before_query)
      {
        DBUG_RETURN(exec_query(SPIDER_SQL_ISO_SERIALIZABLE_STR,
          SPIDER_SQL_ISO_SERIALIZABLE_LEN, -1));
      }
      if (spider_db_query(
        conn,
        SPIDER_SQL_ISO_SERIALIZABLE_STR,
        SPIDER_SQL_ISO_SERIALIZABLE_LEN,
        -1,
        need_mon)
      )
        DBUG_RETURN(spider_db_errorno(conn));
      SPIDER_CLEAR_FILE_POS(&conn->mta_conn_mutex_file_pos);
      pthread_mutex_unlock(&conn->mta_conn_mutex);
      break;
    default:
      DBUG_RETURN(HA_ERR_UNSUPPORTED);
  }
  DBUG_RETURN(0);
}

bool spider_db_oracle::set_autocommit_in_bulk_sql()
{
  DBUG_ENTER("spider_db_oracle::set_autocommit_in_bulk_sql");
  DBUG_PRINT("info",("spider this=%p", this));
  DBUG_RETURN(FALSE);
}

int spider_db_oracle::set_autocommit(
  bool autocommit,
  int *need_mon
) {
  DBUG_ENTER("spider_db_oracle::set_autocommit");
  DBUG_PRINT("info",("spider this=%p", this));
  if (autocommit)
  {
    if (conn->in_before_query)
    {
      DBUG_RETURN(exec_query(SPIDER_SQL_AUTOCOMMIT_ON_STR,
        SPIDER_SQL_AUTOCOMMIT_ON_LEN, -1));
    }
    if (spider_db_query(
      conn,
      SPIDER_SQL_AUTOCOMMIT_ON_STR,
      SPIDER_SQL_AUTOCOMMIT_ON_LEN,
      -1,
      need_mon)
    )
      DBUG_RETURN(spider_db_errorno(conn));
    SPIDER_CLEAR_FILE_POS(&conn->mta_conn_mutex_file_pos);
    pthread_mutex_unlock(&conn->mta_conn_mutex);
  } else {
    if (conn->in_before_query)
    {
      DBUG_RETURN(exec_query(SPIDER_SQL_AUTOCOMMIT_OFF_STR,
        SPIDER_SQL_AUTOCOMMIT_OFF_LEN, -1));
    }
    if (spider_db_query(
      conn,
      SPIDER_SQL_AUTOCOMMIT_OFF_STR,
      SPIDER_SQL_AUTOCOMMIT_OFF_LEN,
      -1,
      need_mon)
    )
      DBUG_RETURN(spider_db_errorno(conn));
    SPIDER_CLEAR_FILE_POS(&conn->mta_conn_mutex_file_pos);
    pthread_mutex_unlock(&conn->mta_conn_mutex);
  }
  DBUG_RETURN(0);
}

bool spider_db_oracle::set_sql_log_off_in_bulk_sql()
{
  DBUG_ENTER("spider_db_oracle::set_sql_log_off_in_bulk_sql");
  DBUG_PRINT("info",("spider this=%p", this));
  DBUG_RETURN(FALSE);
}

int spider_db_oracle::set_sql_log_off(
  bool sql_log_off,
  int *need_mon
) {
  DBUG_ENTER("spider_db_oracle::set_sql_log_off");
  DBUG_PRINT("info",("spider this=%p", this));
  /* nothing to do */
  DBUG_RETURN(0);
}

bool spider_db_oracle::set_time_zone_in_bulk_sql()
{
  DBUG_ENTER("spider_db_oracle::set_time_zone_in_bulk_sql");
  DBUG_PRINT("info",("spider this=%p", this));
  DBUG_RETURN(FALSE);
}

int spider_db_oracle::set_time_zone(
  Time_zone *time_zone,
  int *need_mon
) {
  DBUG_ENTER("spider_db_oracle::set_time_zone");
  DBUG_PRINT("info",("spider this=%p", this));
  /* nothing to do */
  DBUG_RETURN(0);
}

int spider_db_oracle::show_master_status(
  SPIDER_TRX *trx,
  SPIDER_SHARE *share,
  int all_link_idx,
  int *need_mon,
  TABLE *table,
  spider_string *str,
  int mode,
  SPIDER_DB_RESULT **res1,
  SPIDER_DB_RESULT **res2
) {
  DBUG_ENTER("spider_db_oracle::show_master_status");
  DBUG_PRINT("info",("spider this=%p", this));
  DBUG_RETURN(0);
}

#if defined(HS_HAS_SQLCOM) && defined(HAVE_HANDLERSOCKET)
int spider_db_oracle::append_sql(
  char *sql,
  ulong sql_length,
  st_spider_db_request_key *request_key
) {
  DBUG_ENTER("spider_db_oracle::append_sql");
  DBUG_PRINT("info",("spider this=%p", this));
  DBUG_ASSERT(0);
  DBUG_RETURN(0);
}

int spider_db_oracle::append_open_handler(
  uint handler_id,
  const char *db_name,
  const char *table_name,
  const char *index_name,
  const char *sql,
  st_spider_db_request_key *request_key
) {
  DBUG_ENTER("spider_db_oracle::append_sql");
  DBUG_PRINT("info",("spider this=%p", this));
  DBUG_ASSERT(0);
  DBUG_RETURN(0);
}

int spider_db_oracle::append_select(
  uint handler_id,
  spider_string *sql,
  SPIDER_DB_HS_STRING_REF_BUFFER *keys,
  int limit,
  int skip,
  st_spider_db_request_key *request_key
) {
  DBUG_ENTER("spider_db_oracle::append_select");
  DBUG_PRINT("info",("spider this=%p", this));
  DBUG_ASSERT(0);
  DBUG_RETURN(0);
}

int spider_db_oracle::append_insert(
  uint handler_id,
  SPIDER_DB_HS_STRING_REF_BUFFER *upds,
  st_spider_db_request_key *request_key
) {
  DBUG_ENTER("spider_db_oracle::append_insert");
  DBUG_PRINT("info",("spider this=%p", this));
  DBUG_ASSERT(0);
  DBUG_RETURN(0);
}

int spider_db_oracle::append_update(
  uint handler_id,
  spider_string *sql,
  SPIDER_DB_HS_STRING_REF_BUFFER *keys,
  SPIDER_DB_HS_STRING_REF_BUFFER *upds,
  int limit,
  int skip,
  bool increment,
  bool decrement,
  st_spider_db_request_key *request_key
) {
  DBUG_ENTER("spider_db_oracle::append_update");
  DBUG_PRINT("info",("spider this=%p", this));
  DBUG_ASSERT(0);
  DBUG_RETURN(0);
}

int spider_db_oracle::append_delete(
  uint handler_id,
  spider_string *sql,
  SPIDER_DB_HS_STRING_REF_BUFFER *keys,
  int limit,
  int skip,
  st_spider_db_request_key *request_key
) {
  DBUG_ENTER("spider_db_oracle::append_delete");
  DBUG_PRINT("info",("spider this=%p", this));
  DBUG_ASSERT(0);
  DBUG_RETURN(0);
}

void spider_db_oracle::reset_request_queue()
{
  DBUG_ENTER("spider_db_oracle::reset_request_queue");
  DBUG_PRINT("info",("spider this=%p", this));
  DBUG_ASSERT(0);
  DBUG_VOID_RETURN;
}
#endif

size_t spider_db_oracle::escape_string(
  char *to,
  const char *from,
  size_t from_length
) {
  DBUG_ENTER("spider_db_oracle::escape_string");
  DBUG_PRINT("info",("spider this=%p", this));
  DBUG_RETURN(util.escape_string(to, from, from_length, conn->access_charset));
}

bool spider_db_oracle::have_lock_table_list()
{
  DBUG_ENTER("spider_db_oracle::have_lock_table_list");
  DBUG_PRINT("info",("spider this=%p", this));
  DBUG_RETURN(lock_table_hash.records);
}

int spider_db_oracle::append_lock_tables(
  spider_string *str
) {
  int error_num;
  ha_spider *tmp_spider;
  int lock_type;
  uint conn_link_idx;
  int tmp_link_idx;
  SPIDER_LINK_FOR_HASH *tmp_link_for_hash;
  const char *db_name;
  uint db_name_length;
  CHARSET_INFO *db_name_charset;
  const char *table_name;
  uint table_name_length;
  CHARSET_INFO *table_name_charset;
  DBUG_ENTER("spider_db_oracle::lock_tables");
  DBUG_PRINT("info",("spider this=%p", this));
  if ((tmp_link_for_hash =
    (SPIDER_LINK_FOR_HASH *) my_hash_element(&lock_table_hash, 0)))
  {
    if ((error_num = spider_db_oracle_utility.append_lock_table_head(str)))
    {
      DBUG_RETURN(error_num);
    }

    tmp_spider = tmp_link_for_hash->spider;
    tmp_link_idx = tmp_link_for_hash->link_idx;
    switch (tmp_spider->lock_type)
    {
      case TL_READ:
        lock_type = SPIDER_DB_TABLE_LOCK_READ_LOCAL;
        break;
      case TL_READ_NO_INSERT:
        lock_type = SPIDER_DB_TABLE_LOCK_READ;
        break;
      case TL_WRITE_LOW_PRIORITY:
        lock_type = SPIDER_DB_TABLE_LOCK_LOW_PRIORITY_WRITE;
        break;
      case TL_WRITE:
        lock_type = SPIDER_DB_TABLE_LOCK_WRITE;
        break;
      default:
        // no lock
        DBUG_PRINT("info",("spider lock_type=%d", tmp_spider->lock_type));
        DBUG_RETURN(0);
    }
    conn_link_idx = tmp_spider->conn_link_idx[tmp_link_idx];
    spider_oracle_share *db_share = (spider_oracle_share *)
      tmp_spider->share->dbton_share[conn->dbton_id];
    if (&db_share->db_names_str[conn_link_idx])
    {
      db_name = db_share->db_names_str[conn_link_idx].ptr();
      db_name_length = db_share->db_names_str[conn_link_idx].length();
      db_name_charset = tmp_spider->share->access_charset;
    } else {
      db_name = tmp_spider->share->tgt_dbs[conn_link_idx];
      db_name_length = tmp_spider->share->tgt_dbs_lengths[conn_link_idx];
      db_name_charset = system_charset_info;
    }
    if (&db_share->table_names_str[conn_link_idx])
    {
      table_name = db_share->table_names_str[conn_link_idx].ptr();
      table_name_length = db_share->table_names_str[conn_link_idx].length();
      table_name_charset = tmp_spider->share->access_charset;
    } else {
      table_name = tmp_spider->share->tgt_table_names[conn_link_idx];
      table_name_length =
        tmp_spider->share->tgt_table_names_lengths[conn_link_idx];
      table_name_charset = system_charset_info;
    }
    if ((error_num = spider_db_oracle_utility.
      append_lock_table_body(
        str,
        db_name,
        db_name_length,
        db_name_charset,
        table_name,
        table_name_length,
        table_name_charset,
        lock_type
      )
    )) {
      my_hash_reset(&lock_table_hash);
      DBUG_RETURN(error_num);
    }
#ifdef HASH_UPDATE_WITH_HASH_VALUE
    my_hash_delete_with_hash_value(&lock_table_hash,
      tmp_link_for_hash->db_table_str_hash_value, (uchar*) tmp_link_for_hash);
#else
    my_hash_delete(&lock_table_hash, (uchar*) tmp_link_for_hash);
#endif

    if ((error_num = spider_db_oracle_utility.append_lock_table_tail(str)))
    {
      DBUG_RETURN(error_num);
    }
  }
  DBUG_RETURN(0);
}

int spider_db_oracle::append_unlock_tables(
  spider_string *str
) {
  int error_num;
  DBUG_ENTER("spider_db_oracle::append_unlock_tables");
  DBUG_PRINT("info",("spider this=%p", this));
  if ((error_num = spider_db_oracle_utility.append_unlock_table(str)))
  {
    DBUG_RETURN(error_num);
  }
  DBUG_RETURN(0);
}

uint spider_db_oracle::get_lock_table_hash_count()
{
  DBUG_ENTER("spider_db_oracle::get_lock_table_hash_count");
  DBUG_PRINT("info",("spider this=%p", this));
  DBUG_RETURN(lock_table_hash.records);
}

void spider_db_oracle::reset_lock_table_hash()
{
  DBUG_ENTER("spider_db_oracle::reset_lock_table_hash");
  DBUG_PRINT("info",("spider this=%p", this));
  my_hash_reset(&lock_table_hash);
  DBUG_VOID_RETURN;
}

uint spider_db_oracle::get_opened_handler_count()
{
  DBUG_ENTER("spider_db_oracle::get_opened_handler_count");
  DBUG_PRINT("info",("spider this=%p", this));
  DBUG_RETURN(handler_open_array.elements);
}

void spider_db_oracle::reset_opened_handler()
{
  ha_spider *tmp_spider;
  int tmp_link_idx;
  SPIDER_LINK_FOR_HASH **tmp_link_for_hash;
  DBUG_ENTER("spider_db_oracle::reset_opened_handler");
  DBUG_PRINT("info",("spider this=%p", this));
  while ((tmp_link_for_hash =
    (SPIDER_LINK_FOR_HASH **) pop_dynamic(&handler_open_array)))
  {
    tmp_spider = (*tmp_link_for_hash)->spider;
    tmp_link_idx = (*tmp_link_for_hash)->link_idx;
    tmp_spider->clear_handler_opened(tmp_link_idx, conn->conn_kind);
  }
  DBUG_VOID_RETURN;
}

void spider_db_oracle::set_dup_key_idx(
  ha_spider *spider,
  int link_idx
) {
  TABLE *table = spider->get_table();
  uint roop_count, pk_idx = table->s->primary_key;
  int key_name_length;
  int max_length = 0;
  char *key_name, *tmp_pos;
  char buf[SPIDER_ORACLE_ERR_BUF_LEN];
  DBUG_ENTER("spider_db_oracle::set_dup_key_idx");
  DBUG_PRINT("info",("spider this=%p", this));
  DBUG_PRINT("info",("spider error_str=%s", stored_error_msg));
  memcpy(buf, spider->share->tgt_dbs[link_idx],
    spider->share->tgt_dbs_lengths[link_idx]);
  tmp_pos = buf + spider->share->tgt_dbs_lengths[link_idx];
  *tmp_pos = '.';
  ++tmp_pos;
  for (roop_count = 0; roop_count < table->s->keys; roop_count++)
  {
    if (roop_count == pk_idx)
    {
      DBUG_PRINT("info",("spider pk_idx=%u", roop_count));
      int all_link_idx = spider->conn_link_idx[link_idx];
      key_name = spider->share->tgt_pk_names[all_link_idx];
      key_name_length = spider->share->tgt_pk_names_lengths[all_link_idx];
    } else {
      key_name = table->s->key_info[roop_count].name;
      key_name_length = strlen(key_name);
    }
    memcpy(tmp_pos, key_name, key_name_length + 1);
    DBUG_PRINT("info",("spider key_name=%s", key_name));
    DBUG_PRINT("info",("spider full key name=%s", buf));
    if (
      max_length < key_name_length &&
      strcasestr(stored_error_msg, buf)
    ) {
      max_length = key_name_length;
      spider->dup_key_idx = roop_count;
    }
  }
  if (max_length == 0)
    spider->dup_key_idx = (uint) -1;
  DBUG_PRINT("info",("spider dup_key_idx=%d", spider->dup_key_idx));
  DBUG_VOID_RETURN;
}

bool spider_db_oracle::cmp_request_key_to_snd(
  st_spider_db_request_key *request_key
) {
  DBUG_ENTER("spider_db_oracle::cmp_request_key_to_snd");
  DBUG_PRINT("info",("spider this=%p", this));
  DBUG_RETURN(TRUE);
}

int spider_db_oracle::set_error(
  sword res,
  dvoid *hndlp,
  int error_num,
  const char *error1,
  const char *error2
) {
  DBUG_ENTER("spider_db_oracle::set_error");
  DBUG_PRINT("info",("spider this=%p", this));
  stored_error_num =
    spider_db_oracle_get_error(res, hndlp, error_num, error1, error2,
      conn->access_charset, stored_error_msg);
  if (stored_error_num)
    stored_error = ER_SPIDER_ORACLE_ERR;
  else
    stored_error = "";
  DBUG_RETURN(stored_error_num);
}

spider_db_oracle_util::spider_db_oracle_util() : spider_db_util()
{
  DBUG_ENTER("spider_db_oracle_util::spider_db_oracle_util");
  DBUG_PRINT("info",("spider this=%p", this));
  DBUG_VOID_RETURN;
}

spider_db_oracle_util::~spider_db_oracle_util()
{
  DBUG_ENTER("spider_db_oracle_util::~spider_db_oracle_util");
  DBUG_PRINT("info",("spider this=%p", this));
  DBUG_VOID_RETURN;
}

int spider_db_oracle_util::append_name(
  spider_string *str,
  const char *name,
  uint name_length
) {
  DBUG_ENTER("spider_db_oracle_util::append_name");
  str->q_append(SPIDER_SQL_NAME_QUOTE_STR, SPIDER_SQL_NAME_QUOTE_LEN);
  str->q_append(name, name_length);
  str->q_append(SPIDER_SQL_NAME_QUOTE_STR, SPIDER_SQL_NAME_QUOTE_LEN);
  DBUG_RETURN(0);
}

int spider_db_oracle_util::append_name_with_charset(
  spider_string *str,
  const char *name,
  uint name_length,
  CHARSET_INFO *name_charset
) {
  DBUG_ENTER("spider_db_oracle_util::append_name_with_charset");
  if (str->reserve(SPIDER_SQL_NAME_QUOTE_LEN * 2 + name_length * 2))
    DBUG_RETURN(HA_ERR_OUT_OF_MEM);
  str->q_append(SPIDER_SQL_NAME_QUOTE_STR, SPIDER_SQL_NAME_QUOTE_LEN);
  str->append(name, name_length, name_charset);
  if (str->reserve(SPIDER_SQL_NAME_QUOTE_LEN))
    DBUG_RETURN(HA_ERR_OUT_OF_MEM);
  str->q_append(SPIDER_SQL_NAME_QUOTE_STR, SPIDER_SQL_NAME_QUOTE_LEN);
  DBUG_RETURN(0);
}

bool spider_db_oracle_util::is_name_quote(
  const char head_code
) {
  DBUG_ENTER("spider_db_oracle_util::is_name_quote");
  DBUG_RETURN(head_code == *name_quote_str);
}

int spider_db_oracle_util::append_escaped_name_quote(
  spider_string *str
) {
  DBUG_ENTER("spider_db_oracle_util::append_escaped_name_quote");
  if (str->reserve(SPIDER_SQL_NAME_QUOTE_LEN * 2))
    DBUG_RETURN(HA_ERR_OUT_OF_MEM);
  str->q_append(SPIDER_SQL_NAME_QUOTE_STR, SPIDER_SQL_NAME_QUOTE_LEN);
  str->q_append(SPIDER_SQL_NAME_QUOTE_STR, SPIDER_SQL_NAME_QUOTE_LEN);
  DBUG_RETURN(0);
}

int spider_db_oracle_util::append_column_value(
  ha_spider *spider,
  spider_string *str,
  Field *field,
  const uchar *new_ptr,
  CHARSET_INFO *access_charset
) {
  char buf[MAX_FIELD_WIDTH];
  spider_string tmp_str(buf, MAX_FIELD_WIDTH, &my_charset_bin);
  String *ptr;
  uint length;
  DBUG_ENTER("spider_db_oracle_util::append_column_value");
  tmp_str.init_calc_mem(181);

  if (new_ptr)
  {
    if (
      field->type() == MYSQL_TYPE_BLOB ||
      field->real_type() == MYSQL_TYPE_VARCHAR
    ) {
      length = uint2korr(new_ptr);
      tmp_str.set_quick((char *) new_ptr + HA_KEY_BLOB_LENGTH, length,
        &my_charset_bin);
      ptr = tmp_str.get_str();
    } else if (field->type() == MYSQL_TYPE_GEOMETRY)
    {
/*
      uint mlength = SIZEOF_STORED_DOUBLE, lcnt;
      uchar *dest = (uchar *) buf;
      const uchar *source;
      for (lcnt = 0; lcnt < 4; lcnt++)
      {
        mlength = SIZEOF_STORED_DOUBLE;
        source = new_ptr + mlength + SIZEOF_STORED_DOUBLE * lcnt;
        while (mlength--)
          *dest++ = *--source;
      }
      tmp_str.length(SIZEOF_STORED_DOUBLE * lcnt);
*/
      double xmin, xmax, ymin, ymax;
/*
      float8store(buf,xmin);
      float8store(buf+8,xmax);
      float8store(buf+16,ymin);
      float8store(buf+24,ymax);
      memcpy(&xmin,new_ptr,sizeof(xmin));
      memcpy(&xmax,new_ptr + 8,sizeof(xmax));
      memcpy(&ymin,new_ptr + 16,sizeof(ymin));
      memcpy(&ymax,new_ptr + 24,sizeof(ymax));
      float8get(xmin, buf);
      float8get(xmax, buf + 8);
      float8get(ymin, buf + 16);
      float8get(ymax, buf + 24);
      DBUG_PRINT("info", ("spider geo is %f %f %f %f",
        xmin, xmax, ymin, ymax));
      DBUG_PRINT("info", ("spider geo is %.14g %.14g %.14g %.14g",
        xmin, xmax, ymin, ymax));
*/
      float8get(xmin, new_ptr);
      float8get(xmax, new_ptr + 8);
      float8get(ymin, new_ptr + 16);
      float8get(ymax, new_ptr + 24);
      DBUG_PRINT("info", ("spider geo is %f %f %f %f",
        xmin, xmax, ymin, ymax));
/*
      float8get(xmin, new_ptr + SIZEOF_STORED_DOUBLE * 4);
      float8get(xmax, new_ptr + SIZEOF_STORED_DOUBLE * 5);
      float8get(ymin, new_ptr + SIZEOF_STORED_DOUBLE * 6);
      float8get(ymax, new_ptr + SIZEOF_STORED_DOUBLE * 7);
      DBUG_PRINT("info", ("spider geo is %f %f %f %f",
        xmin, xmax, ymin, ymax));
      float8get(xmin, new_ptr + SIZEOF_STORED_DOUBLE * 8);
      float8get(xmax, new_ptr + SIZEOF_STORED_DOUBLE * 9);
      float8get(ymin, new_ptr + SIZEOF_STORED_DOUBLE * 10);
      float8get(ymax, new_ptr + SIZEOF_STORED_DOUBLE * 11);
      DBUG_PRINT("info", ("spider geo is %f %f %f %f",
        xmin, xmax, ymin, ymax));
      float8get(xmin, new_ptr + SIZEOF_STORED_DOUBLE * 12);
      float8get(xmax, new_ptr + SIZEOF_STORED_DOUBLE * 13);
      float8get(ymin, new_ptr + SIZEOF_STORED_DOUBLE * 14);
      float8get(ymax, new_ptr + SIZEOF_STORED_DOUBLE * 15);
      DBUG_PRINT("info", ("spider geo is %f %f %f %f",
        xmin, xmax, ymin, ymax));
*/
/*
      tmp_str.set_quick((char *) new_ptr, SIZEOF_STORED_DOUBLE * 4,
        &my_charset_bin);
*/
      tmp_str.length(0);
      tmp_str.q_append((char *) SPIDER_SQL_LINESTRING_HEAD_STR,
        SPIDER_SQL_LINESTRING_HEAD_LEN);
      tmp_str.q_append((char *) new_ptr, SIZEOF_STORED_DOUBLE);
      tmp_str.q_append((char *) new_ptr + SIZEOF_STORED_DOUBLE * 2,
        SIZEOF_STORED_DOUBLE);
      tmp_str.q_append((char *) new_ptr + SIZEOF_STORED_DOUBLE,
        SIZEOF_STORED_DOUBLE);
      tmp_str.q_append((char *) new_ptr + SIZEOF_STORED_DOUBLE * 3,
        SIZEOF_STORED_DOUBLE);
      ptr = tmp_str.get_str();
    } else {
      ptr = field->val_str(tmp_str.get_str(), new_ptr);
      tmp_str.mem_calc();
    }
  } else {
    ptr = field->val_str(tmp_str.get_str());
    tmp_str.mem_calc();
  }
  DBUG_PRINT("info", ("spider field->type() is %d", field->type()));
  DBUG_PRINT("info", ("spider ptr->length() is %d", ptr->length()));
/*
  if (
    field->type() == MYSQL_TYPE_BIT ||
    (field->type() >= MYSQL_TYPE_TINY_BLOB &&
      field->type() <= MYSQL_TYPE_BLOB)
  ) {
    uchar *hex_ptr = (uchar *) ptr->ptr(), *end_ptr;
    char *str_ptr;
    DBUG_PRINT("info", ("spider HEX"));
    if (str->reserve(SPIDER_SQL_HEX_LEN + ptr->length() * 2))
      DBUG_RETURN(HA_ERR_OUT_OF_MEM);
    str->q_append(SPIDER_SQL_HEX_STR, SPIDER_SQL_HEX_LEN);
    str_ptr = (char *) str->ptr() + str->length();
    for (end_ptr = hex_ptr + ptr->length(); hex_ptr < end_ptr; hex_ptr++)
    {
      *str_ptr++ = spider_dig_upper[(*hex_ptr) >> 4];
      *str_ptr++ = spider_dig_upper[(*hex_ptr) & 0x0F];
    }
    str->length(str->length() + ptr->length() * 2);
  } else 
*/
  if (field->result_type() == STRING_RESULT)
  {
    DBUG_PRINT("info", ("spider STRING_RESULT"));
    if (str->reserve(SPIDER_SQL_VALUE_QUOTE_LEN))
      DBUG_RETURN(HA_ERR_OUT_OF_MEM);
    str->q_append(SPIDER_SQL_VALUE_QUOTE_STR, SPIDER_SQL_VALUE_QUOTE_LEN);
    if (
      field->type() == MYSQL_TYPE_VARCHAR ||
      (field->type() >= MYSQL_TYPE_ENUM &&
        field->type() <= MYSQL_TYPE_GEOMETRY)
    ) {
      DBUG_PRINT("info", ("spider append_escaped"));
      char buf2[MAX_FIELD_WIDTH];
      spider_string tmp_str2(buf2, MAX_FIELD_WIDTH, access_charset);
      tmp_str2.init_calc_mem(182);
      tmp_str2.length(0);
      if (
        tmp_str2.append(ptr->ptr(), ptr->length(), field->charset()) ||
        str->reserve(tmp_str2.length() * 2) ||
        append_escaped_util(str, tmp_str2.get_str())
      )
        DBUG_RETURN(HA_ERR_OUT_OF_MEM);
    } else if (str->append(*ptr))
      DBUG_RETURN(HA_ERR_OUT_OF_MEM);
    if (str->reserve(SPIDER_SQL_VALUE_QUOTE_LEN))
      DBUG_RETURN(HA_ERR_OUT_OF_MEM);
    str->q_append(SPIDER_SQL_VALUE_QUOTE_STR, SPIDER_SQL_VALUE_QUOTE_LEN);
  } else if (field->str_needs_quotes())
  {
    if (str->reserve(SPIDER_SQL_VALUE_QUOTE_LEN * 2 + ptr->length() * 2 + 2))
      DBUG_RETURN(HA_ERR_OUT_OF_MEM);
    str->q_append(SPIDER_SQL_VALUE_QUOTE_STR, SPIDER_SQL_VALUE_QUOTE_LEN);
    append_escaped_util(str, ptr);
    str->q_append(SPIDER_SQL_VALUE_QUOTE_STR, SPIDER_SQL_VALUE_QUOTE_LEN);
  } else if (str->append(*ptr))
    DBUG_RETURN(HA_ERR_OUT_OF_MEM);
  DBUG_RETURN(0);
}

int spider_db_oracle_util::append_from_with_alias(
  spider_string *str,
  const char **table_names,
  uint *table_name_lengths,
  const char **table_aliases,
  uint *table_alias_lengths,
  uint table_count,
  int *table_name_pos,
  bool over_write
) {
  uint roop_count, length = 0;
  DBUG_ENTER("spider_db_oracle_util::append_from_with_alias");
  DBUG_PRINT("info",("spider this=%p", this));
  if (!over_write)
  {
    for (roop_count = 0; roop_count < table_count; roop_count++)
      length += table_name_lengths[roop_count] + SPIDER_SQL_SPACE_LEN +
        table_alias_lengths[roop_count] + SPIDER_SQL_COMMA_LEN;
    if (str->reserve(SPIDER_SQL_FROM_LEN + length))
      DBUG_RETURN(HA_ERR_OUT_OF_MEM);
    str->q_append(SPIDER_SQL_FROM_STR, SPIDER_SQL_FROM_LEN);
    *table_name_pos = str->length();
  }
  for (roop_count = 0; roop_count < table_count; roop_count++)
  {
    str->q_append(table_names[roop_count], table_name_lengths[roop_count]);
    str->q_append(SPIDER_SQL_SPACE_STR, SPIDER_SQL_SPACE_LEN);
    str->q_append(table_aliases[roop_count], table_alias_lengths[roop_count]);
    str->q_append(SPIDER_SQL_COMMA_STR, SPIDER_SQL_COMMA_LEN);
  }
  str->length(str->length() - SPIDER_SQL_COMMA_LEN);
  DBUG_RETURN(0);
}

int spider_db_oracle_util::append_trx_isolation(
  spider_string *str,
  int trx_isolation
) {
  DBUG_ENTER("spider_db_oracle_util::append_trx_isolation");
  DBUG_PRINT("info",("spider this=%p", this));
  if (str->reserve(SPIDER_SQL_SEMICOLON_LEN +
    SPIDER_SQL_ISO_READ_COMMITTED_LEN))
    DBUG_RETURN(HA_ERR_OUT_OF_MEM);
  if (str->length())
  {
    str->q_append(SPIDER_SQL_SEMICOLON_STR, SPIDER_SQL_SEMICOLON_LEN);
  }
  switch (trx_isolation)
  {
    case ISO_READ_UNCOMMITTED:
    case ISO_READ_COMMITTED:
      str->q_append(SPIDER_SQL_ISO_READ_COMMITTED_STR,
        SPIDER_SQL_ISO_READ_COMMITTED_LEN);
      break;
    case ISO_REPEATABLE_READ:
    case ISO_SERIALIZABLE:
      str->q_append(SPIDER_SQL_ISO_SERIALIZABLE_STR,
        SPIDER_SQL_ISO_SERIALIZABLE_LEN);
      break;
    default:
      DBUG_RETURN(HA_ERR_UNSUPPORTED);
  }
  DBUG_RETURN(0);
}

int spider_db_oracle_util::append_autocommit(
  spider_string *str,
  bool autocommit
) {
  DBUG_ENTER("spider_db_oracle_util::append_autocommit");
  DBUG_PRINT("info",("spider this=%p", this));
  if (str->reserve(SPIDER_SQL_SEMICOLON_LEN + SPIDER_SQL_AUTOCOMMIT_OFF_LEN))
    DBUG_RETURN(HA_ERR_OUT_OF_MEM);
  if (str->length())
  {
    str->q_append(SPIDER_SQL_SEMICOLON_STR, SPIDER_SQL_SEMICOLON_LEN);
  }
  if (autocommit)
  {
    str->q_append(SPIDER_SQL_AUTOCOMMIT_ON_STR,
      SPIDER_SQL_AUTOCOMMIT_ON_LEN);
  } else {
    str->q_append(SPIDER_SQL_AUTOCOMMIT_OFF_STR,
      SPIDER_SQL_AUTOCOMMIT_OFF_LEN);
  }
  DBUG_RETURN(0);
}

int spider_db_oracle_util::append_sql_log_off(
  spider_string *str,
  bool sql_log_off
) {
  DBUG_ENTER("spider_db_oracle_util::append_sql_log_off");
  DBUG_PRINT("info",("spider this=%p", this));
  /* nothing to do */
  DBUG_RETURN(0);
}

int spider_db_oracle_util::append_time_zone(
  spider_string *str,
  Time_zone *time_zone
) {
  DBUG_ENTER("spider_db_oracle_util::append_time_zone");
  DBUG_PRINT("info",("spider this=%p", this));
  /* nothing to do */
  DBUG_RETURN(0);
}

int spider_db_oracle_util::append_start_transaction(
  spider_string *str
) {
  DBUG_ENTER("spider_db_oracle_util::append_start_transaction");
  DBUG_PRINT("info",("spider this=%p", this));
  if (str->reserve(SPIDER_SQL_SEMICOLON_LEN +
    SPIDER_SQL_START_TRANSACTION_LEN))
    DBUG_RETURN(HA_ERR_OUT_OF_MEM);
  if (str->length())
  {
    str->q_append(SPIDER_SQL_SEMICOLON_STR, SPIDER_SQL_SEMICOLON_LEN);
  }
  str->q_append(SPIDER_SQL_START_TRANSACTION_STR,
    SPIDER_SQL_START_TRANSACTION_LEN);
  DBUG_RETURN(0);
}

int spider_db_oracle_util::append_xa_start(
  spider_string *str,
  XID *xid
) {
  DBUG_ENTER("spider_db_oracle_util::append_xa_start");
  DBUG_PRINT("info",("spider this=%p", this));
  DBUG_ASSERT(0);
  DBUG_RETURN(0);
}

int spider_db_oracle_util::append_lock_table_head(
  spider_string *str
) {
  DBUG_ENTER("spider_db_oracle_util::append_lock_table_head");
  DBUG_PRINT("info",("spider this=%p", this));
  DBUG_RETURN(0);
}

int spider_db_oracle_util::append_lock_table_body(
  spider_string *str,
  const char *db_name,
  uint db_name_length,
  CHARSET_INFO *db_name_charset,
  const char *table_name,
  uint table_name_length,
  CHARSET_INFO *table_name_charset,
  int lock_type
) {
  DBUG_ENTER("spider_db_oracle_util::append_lock_table_body");
  DBUG_PRINT("info",("spider this=%p", this));
  if (str->reserve(SPIDER_SQL_SEMICOLON_LEN + SPIDER_SQL_LOCK_TABLE_LEN))
    DBUG_RETURN(HA_ERR_OUT_OF_MEM);
  if (str->length())
  {
    str->q_append(SPIDER_SQL_SEMICOLON_STR, SPIDER_SQL_SEMICOLON_LEN);
  }
  str->q_append(SPIDER_SQL_LOCK_TABLE_STR, SPIDER_SQL_LOCK_TABLE_LEN);
  if (str->reserve(SPIDER_SQL_NAME_QUOTE_LEN))
  {
    DBUG_RETURN(HA_ERR_OUT_OF_MEM);
  }
  str->q_append(SPIDER_SQL_NAME_QUOTE_STR, SPIDER_SQL_NAME_QUOTE_LEN);
  if (
    str->append(db_name, db_name_length, db_name_charset) ||
    str->reserve((SPIDER_SQL_NAME_QUOTE_LEN) * 2 + SPIDER_SQL_DOT_LEN)
  ) {
    DBUG_RETURN(HA_ERR_OUT_OF_MEM);
  }
  str->q_append(SPIDER_SQL_NAME_QUOTE_STR, SPIDER_SQL_NAME_QUOTE_LEN);
  str->q_append(SPIDER_SQL_DOT_STR, SPIDER_SQL_DOT_LEN);
  str->q_append(SPIDER_SQL_NAME_QUOTE_STR, SPIDER_SQL_NAME_QUOTE_LEN);
  if (
    str->append(table_name, table_name_length, table_name_charset) ||
    str->reserve(SPIDER_SQL_NAME_QUOTE_LEN +
      spider_db_table_lock_len[lock_type])
  ) {
    DBUG_RETURN(HA_ERR_OUT_OF_MEM);
  }
  str->q_append(SPIDER_SQL_NAME_QUOTE_STR, SPIDER_SQL_NAME_QUOTE_LEN);
  str->q_append(spider_db_table_lock_str[lock_type],
    spider_db_table_lock_len[lock_type]);
  DBUG_RETURN(0);
}

int spider_db_oracle_util::append_lock_table_tail(
  spider_string *str
) {
  DBUG_ENTER("spider_db_oracle_util::append_lock_table_tail");
  DBUG_PRINT("info",("spider this=%p", this));
  DBUG_RETURN(0);
}

int spider_db_oracle_util::append_unlock_table(
  spider_string *str
) {
  DBUG_ENTER("spider_db_oracle_util::append_unlock_table");
  DBUG_PRINT("info",("spider this=%p", this));
  if (str->reserve(SPIDER_SQL_COMMIT_LEN))
  {
    DBUG_RETURN(HA_ERR_OUT_OF_MEM);
  }
  str->q_append(SPIDER_SQL_COMMIT_STR, SPIDER_SQL_COMMIT_LEN);
  DBUG_RETURN(0);
}

int spider_db_oracle_util::open_item_func(
  Item_func *item_func,
  ha_spider *spider,
  spider_string *str,
  const char *alias,
  uint alias_length,
  bool use_fields,
  spider_fields *fields
) {
  uint dbton_id = spider_dbton_oracle.dbton_id;
  int error_num;
  Item *item, **item_list = item_func->arguments();
  uint roop_count, item_count = item_func->argument_count(), start_item = 0;
  const char *func_name = SPIDER_SQL_NULL_CHAR_STR,
    *separete_str = SPIDER_SQL_NULL_CHAR_STR,
    *last_str = SPIDER_SQL_NULL_CHAR_STR;
  int func_name_length = SPIDER_SQL_NULL_CHAR_LEN,
    separete_str_length = SPIDER_SQL_NULL_CHAR_LEN,
    last_str_length = SPIDER_SQL_NULL_CHAR_LEN;
  int use_pushdown_udf;
  bool merge_func = FALSE;
  DBUG_ENTER("spider_db_oracle_util::open_item_func");
  if (str)
  {
    if (str->reserve(SPIDER_SQL_OPEN_PAREN_LEN))
      DBUG_RETURN(HA_ERR_OUT_OF_MEM);
    str->q_append(SPIDER_SQL_OPEN_PAREN_STR, SPIDER_SQL_OPEN_PAREN_LEN);
  }
  DBUG_PRINT("info",("spider functype = %d", item_func->functype()));
  switch (item_func->functype())
  {
    case Item_func::ISNULL_FUNC:
      last_str = SPIDER_SQL_IS_NULL_STR;
      last_str_length = SPIDER_SQL_IS_NULL_LEN;
      break;
    case Item_func::ISNOTNULL_FUNC:
      last_str = SPIDER_SQL_IS_NOT_NULL_STR;
      last_str_length = SPIDER_SQL_IS_NOT_NULL_LEN;
      break;
    case Item_func::UNKNOWN_FUNC:
      func_name = (char*) item_func->func_name();
      func_name_length = strlen(func_name);
      DBUG_PRINT("info",("spider func_name = %s", func_name));
      DBUG_PRINT("info",("spider func_name_length = %d", func_name_length));
      if (func_name_length == 1 &&
        (
          !strncasecmp("+", func_name, func_name_length) ||
          !strncasecmp("-", func_name, func_name_length) ||
          !strncasecmp("*", func_name, func_name_length) ||
          !strncasecmp("/", func_name, func_name_length) ||
          !strncasecmp("%", func_name, func_name_length) ||
          !strncasecmp("&", func_name, func_name_length) ||
          !strncasecmp("|", func_name, func_name_length) ||
          !strncasecmp("^", func_name, func_name_length)
        )
      ) {
        /* no action */
        break;
      } else if (func_name_length == 2 &&
        (
          !strncasecmp("<<", func_name, func_name_length) ||
          !strncasecmp(">>", func_name, func_name_length)
        )
      ) {
        /* no action */
        break;
      } else if (func_name_length == 3 &&
        !strncasecmp("div", func_name, func_name_length)
      ) {
        /* no action */
        break;
      } else if (func_name_length == 4)
      {
        if (
          !strncasecmp("rand", func_name, func_name_length) &&
#ifdef SPIDER_Item_args_arg_count_IS_PROTECTED
          !item_func->argument_count()
#else
          !item_func->arg_count
#endif
        ) {
          if (str)
            str->length(str->length() - SPIDER_SQL_OPEN_PAREN_LEN);
          DBUG_RETURN(spider_db_open_item_int(item_func, spider, str,
            alias, alias_length, dbton_id, use_fields, fields));
        } else if (
          !strncasecmp("case", func_name, func_name_length)
        ) {
#ifdef ITEM_FUNC_CASE_PARAMS_ARE_PUBLIC
          Item_func_case *item_func_case = (Item_func_case *) item_func;
          if (str)
          {
            if (str->reserve(SPIDER_SQL_CASE_LEN))
              DBUG_RETURN(HA_ERR_OUT_OF_MEM);
            str->q_append(SPIDER_SQL_CASE_STR, SPIDER_SQL_CASE_LEN);
          }
          if (item_func_case->first_expr_num != -1)
          {
            if ((error_num = spider_db_print_item_type(
              item_list[item_func_case->first_expr_num], spider, str,
              alias, alias_length, dbton_id, use_fields, fields)))
              DBUG_RETURN(error_num);
          }
          for (roop_count = 0; roop_count < item_func_case->ncases;
            roop_count += 2)
          {
            if (str)
            {
              if (str->reserve(SPIDER_SQL_WHEN_LEN))
                DBUG_RETURN(HA_ERR_OUT_OF_MEM);
              str->q_append(SPIDER_SQL_WHEN_STR, SPIDER_SQL_WHEN_LEN);
            }
            if ((error_num = spider_db_print_item_type(
              item_list[roop_count], spider, str,
              alias, alias_length, dbton_id, use_fields, fields)))
              DBUG_RETURN(error_num);
            if (str)
            {
              if (str->reserve(SPIDER_SQL_THEN_LEN))
                DBUG_RETURN(HA_ERR_OUT_OF_MEM);
              str->q_append(SPIDER_SQL_THEN_STR, SPIDER_SQL_THEN_LEN);
            }
            if ((error_num = spider_db_print_item_type(
              item_list[roop_count + 1], spider, str,
              alias, alias_length, dbton_id, use_fields, fields)))
              DBUG_RETURN(error_num);
          }
          if (item_func_case->else_expr_num != -1)
          {
            if (str)
            {
              if (str->reserve(SPIDER_SQL_ELSE_LEN))
                DBUG_RETURN(HA_ERR_OUT_OF_MEM);
              str->q_append(SPIDER_SQL_ELSE_STR, SPIDER_SQL_ELSE_LEN);
            }
            if ((error_num = spider_db_print_item_type(
              item_list[item_func_case->else_expr_num], spider, str,
              alias, alias_length, dbton_id, use_fields, fields)))
              DBUG_RETURN(error_num);
          }
          if (str)
          {
            if (str->reserve(SPIDER_SQL_END_LEN + SPIDER_SQL_CLOSE_PAREN_LEN))
              DBUG_RETURN(HA_ERR_OUT_OF_MEM);
            str->q_append(SPIDER_SQL_END_STR, SPIDER_SQL_END_LEN);
            str->q_append(SPIDER_SQL_CLOSE_PAREN_STR,
              SPIDER_SQL_CLOSE_PAREN_LEN);
          }
          DBUG_RETURN(0);
#else
          DBUG_RETURN(ER_SPIDER_COND_SKIP_NUM);
#endif
        }
      } else if (func_name_length == 6 &&
        !strncasecmp("istrue", func_name, func_name_length)
      ) {
        last_str = SPIDER_SQL_IS_TRUE_STR;
        last_str_length = SPIDER_SQL_IS_TRUE_LEN;
        break;
      } else if (func_name_length == 7)
      {
        if (!strncasecmp("isfalse", func_name, func_name_length))
        {
          last_str = SPIDER_SQL_IS_FALSE_STR;
          last_str_length = SPIDER_SQL_IS_FALSE_LEN;
          break;
        } else if (
          !strncasecmp("sysdate", func_name, func_name_length) ||
          !strncasecmp("curdate", func_name, func_name_length) ||
          !strncasecmp("curtime", func_name, func_name_length)
        ) {
          if (str)
            str->length(str->length() - SPIDER_SQL_OPEN_PAREN_LEN);
          DBUG_RETURN(spider_db_open_item_string(item_func, spider, str,
            alias, alias_length, dbton_id, use_fields, fields));
        } else if (
          !strncasecmp("convert", func_name, func_name_length)
        ) {
          if (str)
          {
            if (str->reserve(func_name_length * 2 + SPIDER_SQL_OPEN_PAREN_LEN))
              DBUG_RETURN(HA_ERR_OUT_OF_MEM);
            str->q_append(func_name, func_name_length);
            str->q_append(SPIDER_SQL_OPEN_PAREN_STR,
              SPIDER_SQL_OPEN_PAREN_LEN);
            last_str = SPIDER_SQL_CLOSE_PAREN_STR;
            last_str_length = SPIDER_SQL_CLOSE_PAREN_LEN;
          }
          break;
        }
      } else if (func_name_length == 8 &&
        (
          !strncasecmp("utc_date", func_name, func_name_length) ||
          !strncasecmp("utc_time", func_name, func_name_length)
        )
      ) {
        if (str)
          str->length(str->length() - SPIDER_SQL_OPEN_PAREN_LEN);
        DBUG_RETURN(spider_db_open_item_string(item_func, spider, str,
          alias, alias_length, dbton_id, use_fields, fields));
      } else if (func_name_length == 9 &&
        !strncasecmp("isnottrue", func_name, func_name_length)
      ) {
        last_str = SPIDER_SQL_IS_NOT_TRUE_STR;
        last_str_length = SPIDER_SQL_IS_NOT_TRUE_LEN;
        break;
      } else if (func_name_length == 10)
      {
        if (!strncasecmp("isnotfalse", func_name, func_name_length))
        {
          last_str = SPIDER_SQL_IS_NOT_FALSE_STR;
          last_str_length = SPIDER_SQL_IS_NOT_FALSE_LEN;
          break;
        } else if (!strncasecmp("column_get", func_name, func_name_length))
        {
          if (str)
          {
            str->length(str->length() - SPIDER_SQL_OPEN_PAREN_LEN);
            if (str->reserve(func_name_length + SPIDER_SQL_OPEN_PAREN_LEN))
              DBUG_RETURN(HA_ERR_OUT_OF_MEM);
            str->q_append(func_name, func_name_length);
            str->q_append(SPIDER_SQL_OPEN_PAREN_STR, SPIDER_SQL_OPEN_PAREN_LEN);
          }
          func_name = SPIDER_SQL_COMMA_STR;
          func_name_length = SPIDER_SQL_COMMA_LEN;
          separete_str = SPIDER_SQL_COMMA_STR;
          separete_str_length = SPIDER_SQL_COMMA_LEN;
          break;
        }
      } else if (func_name_length == 12)
      {
        if (!strncasecmp("cast_as_date", func_name, func_name_length))
        {
          item = item_list[0];
          if (item->type() == Item::FUNC_ITEM)
          {
            DBUG_PRINT("info",("spider child is FUNC_ITEM"));
            Item_func *ifunc = (Item_func *) item;
            if (ifunc->functype() == Item_func::UNKNOWN_FUNC)
            {
              const char *child_func_name;
              int child_func_name_length;
              DBUG_PRINT("info",("spider child is UNKNOWN_FUNC"));
              child_func_name = (char*) ifunc->func_name();
              child_func_name_length = strlen(child_func_name);
              DBUG_PRINT("info",("spider child func_name is %s", child_func_name));
              if (
                child_func_name_length == 10 &&
                !strncasecmp("column_get", child_func_name, child_func_name_length)
              ) {
                DBUG_PRINT("info",("spider this is merge func"));
                merge_func = TRUE;
              }
            }
          }

          if (str)
          {
            str->length(str->length() - SPIDER_SQL_OPEN_PAREN_LEN);
            if (!merge_func)
            {
              if (str->reserve(SPIDER_SQL_CAST_LEN))
                DBUG_RETURN(HA_ERR_OUT_OF_MEM);
              str->q_append(SPIDER_SQL_CAST_STR, SPIDER_SQL_CAST_LEN);
            }
          }
          last_str = SPIDER_SQL_AS_DATE_STR;
          last_str_length = SPIDER_SQL_AS_DATE_LEN;
          break;
        } else if (!strncasecmp("cast_as_time", func_name, func_name_length))
        {
          item = item_list[0];
          if (item->type() == Item::FUNC_ITEM)
          {
            DBUG_PRINT("info",("spider child is FUNC_ITEM"));
            Item_func *ifunc = (Item_func *) item;
            if (ifunc->functype() == Item_func::UNKNOWN_FUNC)
            {
              const char *child_func_name;
              int child_func_name_length;
              DBUG_PRINT("info",("spider child is UNKNOWN_FUNC"));
              child_func_name = (char*) ifunc->func_name();
              child_func_name_length = strlen(child_func_name);
              DBUG_PRINT("info",("spider child func_name is %s", child_func_name));
              if (
                child_func_name_length == 10 &&
                !strncasecmp("column_get", child_func_name, child_func_name_length)
              ) {
                DBUG_PRINT("info",("spider this is merge func"));
                merge_func = TRUE;
              }
            }
          }

          if (str)
          {
            str->length(str->length() - SPIDER_SQL_OPEN_PAREN_LEN);
            if (!merge_func)
            {
              if (str->reserve(SPIDER_SQL_CAST_LEN))
                DBUG_RETURN(HA_ERR_OUT_OF_MEM);
              str->q_append(SPIDER_SQL_CAST_STR, SPIDER_SQL_CAST_LEN);
            }
          }
          last_str = SPIDER_SQL_AS_TIME_STR;
          last_str_length = SPIDER_SQL_AS_TIME_LEN;
          break;
        }
      } else if (func_name_length == 13)
      {
        if (!strncasecmp("utc_timestamp", func_name, func_name_length))
        {
          if (str)
            str->length(str->length() - SPIDER_SQL_OPEN_PAREN_LEN);
          DBUG_RETURN(spider_db_open_item_string(item_func, spider, str,
            alias, alias_length, dbton_id, use_fields, fields));
        } else if (!strncasecmp("timestampdiff", func_name, func_name_length))
        {
#ifdef ITEM_FUNC_TIMESTAMPDIFF_ARE_PUBLIC
          Item_func_timestamp_diff *item_func_timestamp_diff =
            (Item_func_timestamp_diff *) item_func;
          if (str)
          {
            const char *interval_str;
            uint interval_len;
            switch (item_func_timestamp_diff->int_type)
            {
              case INTERVAL_YEAR:
                interval_str = SPIDER_SQL_YEAR_STR;
                interval_len = SPIDER_SQL_YEAR_LEN;
                break;
              case INTERVAL_QUARTER:
                interval_str = SPIDER_SQL_QUARTER_STR;
                interval_len = SPIDER_SQL_QUARTER_LEN;
                break;
              case INTERVAL_MONTH:
                interval_str = SPIDER_SQL_MONTH_STR;
                interval_len = SPIDER_SQL_MONTH_LEN;
                break;
              case INTERVAL_WEEK:
                interval_str = SPIDER_SQL_WEEK_STR;
                interval_len = SPIDER_SQL_WEEK_LEN;
                break;
              case INTERVAL_DAY:
                interval_str = SPIDER_SQL_DAY_STR;
                interval_len = SPIDER_SQL_DAY_LEN;
                break;
              case INTERVAL_HOUR:
                interval_str = SPIDER_SQL_HOUR_STR;
                interval_len = SPIDER_SQL_HOUR_LEN;
                break;
              case INTERVAL_MINUTE:
                interval_str = SPIDER_SQL_MINUTE_STR;
                interval_len = SPIDER_SQL_MINUTE_LEN;
                break;
              case INTERVAL_SECOND:
                interval_str = SPIDER_SQL_SECOND_STR;
                interval_len = SPIDER_SQL_SECOND_LEN;
                break;
              case INTERVAL_MICROSECOND:
                interval_str = SPIDER_SQL_MICROSECOND_STR;
                interval_len = SPIDER_SQL_MICROSECOND_LEN;
                break;
              default:
                interval_str = "";
                interval_len = 0;
                break;
            }
            str->length(str->length() - SPIDER_SQL_OPEN_PAREN_LEN);
            if (str->reserve(func_name_length + SPIDER_SQL_OPEN_PAREN_LEN +
              interval_len + SPIDER_SQL_COMMA_LEN))
              DBUG_RETURN(HA_ERR_OUT_OF_MEM);
            str->q_append(func_name, func_name_length);
            str->q_append(SPIDER_SQL_OPEN_PAREN_STR, SPIDER_SQL_OPEN_PAREN_LEN);
            str->q_append(interval_str, interval_len);
            str->q_append(SPIDER_SQL_COMMA_STR, SPIDER_SQL_COMMA_LEN);
          }
          if ((error_num = spider_db_print_item_type(item_list[0], spider,
            str, alias, alias_length, dbton_id, use_fields, fields)))
            DBUG_RETURN(error_num);
          if (str)
          {
            if (str->reserve(SPIDER_SQL_COMMA_LEN))
              DBUG_RETURN(HA_ERR_OUT_OF_MEM);
            str->q_append(SPIDER_SQL_COMMA_STR, SPIDER_SQL_COMMA_LEN);
          }
          if ((error_num = spider_db_print_item_type(item_list[1], spider,
            str, alias, alias_length, dbton_id, use_fields, fields)))
            DBUG_RETURN(error_num);
          if (str)
          {
            if (str->reserve(SPIDER_SQL_CLOSE_PAREN_LEN))
              DBUG_RETURN(HA_ERR_OUT_OF_MEM);
            str->q_append(SPIDER_SQL_CLOSE_PAREN_STR,
              SPIDER_SQL_CLOSE_PAREN_LEN);
          }
          DBUG_RETURN(0);
#else
          DBUG_RETURN(ER_SPIDER_COND_SKIP_NUM);
#endif
        }
      } else if (func_name_length == 14)
      {
        if (!strncasecmp("cast_as_binary", func_name, func_name_length))
        {
          item = item_list[0];
          if (item->type() == Item::FUNC_ITEM)
          {
            DBUG_PRINT("info",("spider child is FUNC_ITEM"));
            Item_func *ifunc = (Item_func *) item;
            if (ifunc->functype() == Item_func::UNKNOWN_FUNC)
            {
              const char *child_func_name;
              int child_func_name_length;
              DBUG_PRINT("info",("spider child is UNKNOWN_FUNC"));
              child_func_name = (char*) ifunc->func_name();
              child_func_name_length = strlen(child_func_name);
              DBUG_PRINT("info",("spider child func_name is %s", child_func_name));
              if (
                child_func_name_length == 10 &&
                !strncasecmp("column_get", child_func_name, child_func_name_length)
              ) {
                DBUG_PRINT("info",("spider this is merge func"));
                merge_func = TRUE;
              }
            }
          }

          if (str)
          {
            char tmp_buf[MAX_FIELD_WIDTH], *tmp_ptr, *tmp_ptr2;
            spider_string tmp_str(tmp_buf, MAX_FIELD_WIDTH, str->charset());
            tmp_str.init_calc_mem(123);
            tmp_str.length(0);
            str->length(str->length() - SPIDER_SQL_OPEN_PAREN_LEN);
            if (!merge_func)
            {
              if (str->reserve(SPIDER_SQL_CAST_LEN))
                DBUG_RETURN(HA_ERR_OUT_OF_MEM);
              str->q_append(SPIDER_SQL_CAST_STR, SPIDER_SQL_CAST_LEN);
            }
#if MYSQL_VERSION_ID < 50500
            item_func->print(tmp_str.get_str(), QT_IS);
#else
            item_func->print(tmp_str.get_str(), QT_TO_SYSTEM_CHARSET);
#endif
            tmp_str.mem_calc();
            if (tmp_str.reserve(1))
              DBUG_RETURN(HA_ERR_OUT_OF_MEM);
            tmp_ptr = tmp_str.c_ptr_quick();
            DBUG_PRINT("info",("spider tmp_ptr = %s", tmp_ptr));
            while ((tmp_ptr2 = strstr(tmp_ptr, SPIDER_SQL_AS_BINARY_STR)))
              tmp_ptr = tmp_ptr2 + 1;
            last_str = tmp_ptr - 1;
            last_str_length = strlen(last_str) - SPIDER_SQL_CLOSE_PAREN_LEN;
          }
          break;
        } else if (!strncasecmp("cast_as_signed", func_name, func_name_length))
        {
          item = item_list[0];
          if (item->type() == Item::FUNC_ITEM)
          {
            DBUG_PRINT("info",("spider child is FUNC_ITEM"));
            Item_func *ifunc = (Item_func *) item;
            if (ifunc->functype() == Item_func::UNKNOWN_FUNC)
            {
              const char *child_func_name;
              int child_func_name_length;
              DBUG_PRINT("info",("spider child is UNKNOWN_FUNC"));
              child_func_name = (char*) ifunc->func_name();
              child_func_name_length = strlen(child_func_name);
              DBUG_PRINT("info",("spider child func_name is %s", child_func_name));
              if (
                child_func_name_length == 10 &&
                !strncasecmp("column_get", child_func_name, child_func_name_length)
              ) {
                DBUG_PRINT("info",("spider this is merge func"));
                merge_func = TRUE;
              }
            }
          }

          if (str)
          {
            str->length(str->length() - SPIDER_SQL_OPEN_PAREN_LEN);
            if (!merge_func)
            {
              if (str->reserve(SPIDER_SQL_CAST_LEN))
                DBUG_RETURN(HA_ERR_OUT_OF_MEM);
              str->q_append(SPIDER_SQL_CAST_STR, SPIDER_SQL_CAST_LEN);
            }
          }
          last_str = SPIDER_SQL_AS_SIGNED_STR;
          last_str_length = SPIDER_SQL_AS_SIGNED_LEN;
          break;
        }
      } else if (func_name_length == 16)
      {
        if (!strncasecmp("cast_as_unsigned", func_name, func_name_length))
        {
          item = item_list[0];
          if (item->type() == Item::FUNC_ITEM)
          {
            DBUG_PRINT("info",("spider child is FUNC_ITEM"));
            Item_func *ifunc = (Item_func *) item;
            if (ifunc->functype() == Item_func::UNKNOWN_FUNC)
            {
              const char *child_func_name;
              int child_func_name_length;
              DBUG_PRINT("info",("spider child is UNKNOWN_FUNC"));
              child_func_name = (char*) ifunc->func_name();
              child_func_name_length = strlen(child_func_name);
              DBUG_PRINT("info",("spider child func_name is %s", child_func_name));
              if (
                child_func_name_length == 10 &&
                !strncasecmp("column_get", child_func_name, child_func_name_length)
              ) {
                DBUG_PRINT("info",("spider this is merge func"));
                merge_func = TRUE;
              }
            }
          }

          if (str)
          {
            str->length(str->length() - SPIDER_SQL_OPEN_PAREN_LEN);
            if (!merge_func)
            {
              if (str->reserve(SPIDER_SQL_CAST_LEN))
                DBUG_RETURN(HA_ERR_OUT_OF_MEM);
              str->q_append(SPIDER_SQL_CAST_STR, SPIDER_SQL_CAST_LEN);
            }
          }
          last_str = SPIDER_SQL_AS_UNSIGNED_STR;
          last_str_length = SPIDER_SQL_AS_UNSIGNED_LEN;
          break;
        } else if (!strncasecmp("decimal_typecast", func_name,
          func_name_length))
        {
          item = item_list[0];
          if (item->type() == Item::FUNC_ITEM)
          {
            DBUG_PRINT("info",("spider child is FUNC_ITEM"));
            Item_func *ifunc = (Item_func *) item;
            if (ifunc->functype() == Item_func::UNKNOWN_FUNC)
            {
              const char *child_func_name;
              int child_func_name_length;
              DBUG_PRINT("info",("spider child is UNKNOWN_FUNC"));
              child_func_name = (char*) ifunc->func_name();
              child_func_name_length = strlen(child_func_name);
              DBUG_PRINT("info",("spider child func_name is %s", child_func_name));
              if (
                child_func_name_length == 10 &&
                !strncasecmp("column_get", child_func_name, child_func_name_length)
              ) {
                DBUG_PRINT("info",("spider this is merge func"));
                merge_func = TRUE;
              }
            }
          }

          if (str)
          {
            char tmp_buf[MAX_FIELD_WIDTH], *tmp_ptr, *tmp_ptr2;
            spider_string tmp_str(tmp_buf, MAX_FIELD_WIDTH, str->charset());
            tmp_str.init_calc_mem(124);
            tmp_str.length(0);
            str->length(str->length() - SPIDER_SQL_OPEN_PAREN_LEN);
            if (!merge_func)
            {
              if (str->reserve(SPIDER_SQL_CAST_LEN))
                DBUG_RETURN(HA_ERR_OUT_OF_MEM);
              str->q_append(SPIDER_SQL_CAST_STR, SPIDER_SQL_CAST_LEN);
            }
#if MYSQL_VERSION_ID < 50500
            item_func->print(tmp_str.get_str(), QT_IS);
#else
            item_func->print(tmp_str.get_str(), QT_TO_SYSTEM_CHARSET);
#endif
            tmp_str.mem_calc();
            if (tmp_str.reserve(1))
              DBUG_RETURN(HA_ERR_OUT_OF_MEM);
            tmp_ptr = tmp_str.c_ptr_quick();
            DBUG_PRINT("info",("spider tmp_ptr = %s", tmp_ptr));
            while ((tmp_ptr2 = strstr(tmp_ptr, SPIDER_SQL_AS_DECIMAL_STR)))
              tmp_ptr = tmp_ptr2 + 1;
            last_str = tmp_ptr - 1;
            last_str_length = strlen(last_str) - SPIDER_SQL_CLOSE_PAREN_LEN;
          }
          break;
        } else if (!strncasecmp("cast_as_datetime", func_name,
          func_name_length))
        {
          item = item_list[0];
          if (item->type() == Item::FUNC_ITEM)
          {
            DBUG_PRINT("info",("spider child is FUNC_ITEM"));
            Item_func *ifunc = (Item_func *) item;
            if (ifunc->functype() == Item_func::UNKNOWN_FUNC)
            {
              const char *child_func_name;
              int child_func_name_length;
              DBUG_PRINT("info",("spider child is UNKNOWN_FUNC"));
              child_func_name = (char*) ifunc->func_name();
              child_func_name_length = strlen(child_func_name);
              DBUG_PRINT("info",("spider child func_name is %s", child_func_name));
              if (
                child_func_name_length == 10 &&
                !strncasecmp("column_get", child_func_name, child_func_name_length)
              ) {
                DBUG_PRINT("info",("spider this is merge func"));
                merge_func = TRUE;
              }
            }
          }

          if (str)
          {
            str->length(str->length() - SPIDER_SQL_OPEN_PAREN_LEN);
            if (!merge_func)
            {
              if (str->reserve(SPIDER_SQL_CAST_LEN))
                DBUG_RETURN(HA_ERR_OUT_OF_MEM);
              str->q_append(SPIDER_SQL_CAST_STR, SPIDER_SQL_CAST_LEN);
            }
          }
          last_str = SPIDER_SQL_AS_DATETIME_STR;
          last_str_length = SPIDER_SQL_AS_DATETIME_LEN;
          break;
        }
      } else if (func_name_length == 17)
      {
        if (!strncasecmp("date_add_interval", func_name, func_name_length))
        {
          Item_date_add_interval *item_date_add_interval =
            (Item_date_add_interval *) item_func;
          switch (item_date_add_interval->int_type)
          {
            case INTERVAL_YEAR:
            case INTERVAL_QUARTER:
            case INTERVAL_MONTH:
              if (str)
              {
                if (str->reserve(SPIDER_SQL_ADD_MONTHS_LEN +
                  SPIDER_SQL_OPEN_PAREN_LEN))
                  DBUG_RETURN(HA_ERR_OUT_OF_MEM);
                str->q_append(SPIDER_SQL_ADD_MONTHS_STR,
                  SPIDER_SQL_ADD_MONTHS_LEN);
                str->q_append(SPIDER_SQL_OPEN_PAREN_STR,
                  SPIDER_SQL_OPEN_PAREN_LEN);
              }
              if ((error_num = spider_db_print_item_type(item_list[0], spider,
                str, alias, alias_length, dbton_id, use_fields, fields)))
                DBUG_RETURN(error_num);
              if (str)
              {
                if (item_date_add_interval->date_sub_interval)
                {
                  if (str->reserve(SPIDER_SQL_COMMA_LEN +
                    SPIDER_SQL_MINUS_LEN))
                    DBUG_RETURN(HA_ERR_OUT_OF_MEM);
                  str->q_append(SPIDER_SQL_COMMA_STR, SPIDER_SQL_COMMA_LEN);
                  str->q_append(SPIDER_SQL_MINUS_STR, SPIDER_SQL_MINUS_LEN);
                } else {
                  if (str->reserve(SPIDER_SQL_COMMA_LEN))
                    DBUG_RETURN(HA_ERR_OUT_OF_MEM);
                  str->q_append(SPIDER_SQL_COMMA_STR, SPIDER_SQL_COMMA_LEN);
                }
              }
              if ((error_num = spider_db_print_item_type(item_list[1], spider,
                str, alias, alias_length, dbton_id, use_fields, fields)))
                DBUG_RETURN(error_num);
              if (str)
              {
                if (item_date_add_interval->int_type == INTERVAL_YEAR)
                {
                  func_name = " * 12";
                  func_name_length = sizeof(" * 12") - 1;
                  if (str->reserve(func_name_length +
                    (SPIDER_SQL_CLOSE_PAREN_LEN * 2)))
                    DBUG_RETURN(HA_ERR_OUT_OF_MEM);
                  str->q_append(func_name, func_name_length);
                  str->q_append(SPIDER_SQL_CLOSE_PAREN_STR,
                    SPIDER_SQL_CLOSE_PAREN_LEN);
                  str->q_append(SPIDER_SQL_CLOSE_PAREN_STR,
                    SPIDER_SQL_CLOSE_PAREN_LEN);
                } else if (item_date_add_interval->int_type ==
                  INTERVAL_QUARTER)
                {
                  func_name = " * 3";
                  func_name_length = sizeof(" * 3") - 1;
                  if (str->reserve(func_name_length +
                    (SPIDER_SQL_CLOSE_PAREN_LEN * 2)))
                    DBUG_RETURN(HA_ERR_OUT_OF_MEM);
                  str->q_append(func_name, func_name_length);
                  str->q_append(SPIDER_SQL_CLOSE_PAREN_STR,
                    SPIDER_SQL_CLOSE_PAREN_LEN);
                  str->q_append(SPIDER_SQL_CLOSE_PAREN_STR,
                    SPIDER_SQL_CLOSE_PAREN_LEN);
                } else {
                  if (str->reserve(SPIDER_SQL_CLOSE_PAREN_LEN * 2))
                    DBUG_RETURN(HA_ERR_OUT_OF_MEM);
                  str->q_append(SPIDER_SQL_CLOSE_PAREN_STR,
                    SPIDER_SQL_CLOSE_PAREN_LEN);
                  str->q_append(SPIDER_SQL_CLOSE_PAREN_STR,
                    SPIDER_SQL_CLOSE_PAREN_LEN);
                }
              }
              break;
            case INTERVAL_WEEK:
            case INTERVAL_DAY:
            case INTERVAL_HOUR:
            case INTERVAL_MINUTE:
            case INTERVAL_SECOND:
            case INTERVAL_MICROSECOND:
              if ((error_num = spider_db_print_item_type(item_list[0], spider,
                str, alias, alias_length, dbton_id, use_fields, fields)))
                DBUG_RETURN(error_num);
              if (str)
              {
                if (item_date_add_interval->date_sub_interval)
                {
                  if (str->reserve(SPIDER_SQL_MINUS_LEN))
                    DBUG_RETURN(HA_ERR_OUT_OF_MEM);
                  str->q_append(SPIDER_SQL_MINUS_STR, SPIDER_SQL_MINUS_LEN);
                } else {
                  if (str->reserve(SPIDER_SQL_PLUS_LEN))
                    DBUG_RETURN(HA_ERR_OUT_OF_MEM);
                  str->q_append(SPIDER_SQL_PLUS_STR, SPIDER_SQL_PLUS_LEN);
                }
              }
              if ((error_num = spider_db_print_item_type(item_list[1], spider,
                str, alias, alias_length, dbton_id, use_fields, fields)))
                DBUG_RETURN(error_num);
              if (str)
              {
                if (item_date_add_interval->int_type == INTERVAL_WEEK)
                {
                  func_name = " * 7";
                  func_name_length = sizeof(" * 7") - 1;
                  if (str->reserve(func_name_length +
                    (SPIDER_SQL_CLOSE_PAREN_LEN)))
                    DBUG_RETURN(HA_ERR_OUT_OF_MEM);
                  str->q_append(func_name, func_name_length);
                  str->q_append(SPIDER_SQL_CLOSE_PAREN_STR,
                    SPIDER_SQL_CLOSE_PAREN_LEN);
                } else if (item_date_add_interval->int_type == INTERVAL_HOUR)
                {
                  func_name = " / 24";
                  func_name_length = sizeof(" / 24") - 1;
                  if (str->reserve(func_name_length +
                    (SPIDER_SQL_CLOSE_PAREN_LEN)))
                    DBUG_RETURN(HA_ERR_OUT_OF_MEM);
                  str->q_append(func_name, func_name_length);
                  str->q_append(SPIDER_SQL_CLOSE_PAREN_STR,
                    SPIDER_SQL_CLOSE_PAREN_LEN);
                } else if (item_date_add_interval->int_type == INTERVAL_MINUTE)
                {
                  func_name = " / 1440";
                  func_name_length = sizeof(" / 1440") - 1;
                  if (str->reserve(func_name_length +
                    (SPIDER_SQL_CLOSE_PAREN_LEN)))
                    DBUG_RETURN(HA_ERR_OUT_OF_MEM);
                  str->q_append(func_name, func_name_length);
                  str->q_append(SPIDER_SQL_CLOSE_PAREN_STR,
                    SPIDER_SQL_CLOSE_PAREN_LEN);
                } else if (item_date_add_interval->int_type == INTERVAL_SECOND)
                {
                  func_name = " / 86400";
                  func_name_length = sizeof(" / 86400") - 1;
                  if (str->reserve(func_name_length +
                    (SPIDER_SQL_CLOSE_PAREN_LEN)))
                    DBUG_RETURN(HA_ERR_OUT_OF_MEM);
                  str->q_append(func_name, func_name_length);
                  str->q_append(SPIDER_SQL_CLOSE_PAREN_STR,
                    SPIDER_SQL_CLOSE_PAREN_LEN);
                } else if (item_date_add_interval->int_type ==
                  INTERVAL_MICROSECOND)
                {
                  func_name = " / 86400000000";
                  func_name_length = sizeof(" / 86400000000") - 1;
                  if (str->reserve(func_name_length +
                    (SPIDER_SQL_CLOSE_PAREN_LEN)))
                    DBUG_RETURN(HA_ERR_OUT_OF_MEM);
                  str->q_append(func_name, func_name_length);
                  str->q_append(SPIDER_SQL_CLOSE_PAREN_STR,
                    SPIDER_SQL_CLOSE_PAREN_LEN);
                } else {
                  if (str->reserve(SPIDER_SQL_CLOSE_PAREN_LEN))
                    DBUG_RETURN(HA_ERR_OUT_OF_MEM);
                  str->q_append(SPIDER_SQL_CLOSE_PAREN_STR,
                    SPIDER_SQL_CLOSE_PAREN_LEN);
                }
              }
              break;
            default:
              DBUG_RETURN(ER_SPIDER_COND_SKIP_NUM);
          }
          DBUG_RETURN(0);
          break;
        }
      }
      if (str)
      {
        if (str->reserve(func_name_length + SPIDER_SQL_OPEN_PAREN_LEN))
          DBUG_RETURN(HA_ERR_OUT_OF_MEM);
        str->q_append(func_name, func_name_length);
        str->q_append(SPIDER_SQL_OPEN_PAREN_STR, SPIDER_SQL_OPEN_PAREN_LEN);
      }
      func_name = SPIDER_SQL_COMMA_STR;
      func_name_length = SPIDER_SQL_COMMA_LEN;
      separete_str = SPIDER_SQL_COMMA_STR;
      separete_str_length = SPIDER_SQL_COMMA_LEN;
      last_str = SPIDER_SQL_CLOSE_PAREN_STR;
      last_str_length = SPIDER_SQL_CLOSE_PAREN_LEN;
      break;
    case Item_func::NOW_FUNC:
      if (str)
        str->length(str->length() - SPIDER_SQL_OPEN_PAREN_LEN);
      DBUG_RETURN(spider_db_open_item_string(item_func, spider, str,
        alias, alias_length, dbton_id, use_fields, fields));
    case Item_func::CHAR_TYPECAST_FUNC:
      DBUG_PRINT("info",("spider CHAR_TYPECAST_FUNC"));
      {
        item = item_list[0];
        if (item->type() == Item::FUNC_ITEM)
        {
          DBUG_PRINT("info",("spider child is FUNC_ITEM"));
          Item_func *ifunc = (Item_func *) item;
          if (ifunc->functype() == Item_func::UNKNOWN_FUNC)
          {
            const char *child_func_name;
            int child_func_name_length;
            DBUG_PRINT("info",("spider child is UNKNOWN_FUNC"));
            child_func_name = (char*) ifunc->func_name();
            child_func_name_length = strlen(child_func_name);
            DBUG_PRINT("info",("spider child func_name is %s", child_func_name));
            if (
              child_func_name_length == 10 &&
              !strncasecmp("column_get", child_func_name, child_func_name_length)
            ) {
              DBUG_PRINT("info",("spider this is merge func"));
              merge_func = TRUE;
            }
          }
        }

        if (str)
        {
          char tmp_buf[MAX_FIELD_WIDTH], *tmp_ptr, *tmp_ptr2;
          spider_string tmp_str(tmp_buf, MAX_FIELD_WIDTH, str->charset());
          tmp_str.init_calc_mem(125);
          tmp_str.length(0);
          str->length(str->length() - SPIDER_SQL_OPEN_PAREN_LEN);
          if (!merge_func)
          {
            if (str->reserve(SPIDER_SQL_CAST_LEN))
              DBUG_RETURN(HA_ERR_OUT_OF_MEM);
            str->q_append(SPIDER_SQL_CAST_STR, SPIDER_SQL_CAST_LEN);
          }
#if MYSQL_VERSION_ID < 50500
          item_func->print(tmp_str.get_str(), QT_IS);
#else
          item_func->print(tmp_str.get_str(), QT_TO_SYSTEM_CHARSET);
#endif
          tmp_str.mem_calc();
          if (tmp_str.reserve(1))
            DBUG_RETURN(HA_ERR_OUT_OF_MEM);
          tmp_ptr = tmp_str.c_ptr_quick();
          DBUG_PRINT("info",("spider tmp_ptr = %s", tmp_ptr));
          while ((tmp_ptr2 = strstr(tmp_ptr, SPIDER_SQL_AS_CHAR_STR)))
            tmp_ptr = tmp_ptr2 + 1;
          last_str = tmp_ptr - 1;
          last_str_length = strlen(last_str) - SPIDER_SQL_CLOSE_PAREN_LEN;
        }
      }
      break;
    case Item_func::NOT_FUNC:
      DBUG_PRINT("info",("spider NOT_FUNC"));
      if (item_list[0]->type() == Item::COND_ITEM)
      {
        DBUG_PRINT("info",("spider item_list[0] is COND_ITEM"));
        Item_cond *item_cond = (Item_cond *) item_list[0];
        if (item_cond->functype() == Item_func::COND_AND_FUNC)
        {
          DBUG_PRINT("info",("spider item_cond is COND_AND_FUNC"));
          List_iterator_fast<Item> lif(*(item_cond->argument_list()));
          bool has_expr_cache_item = FALSE;
          bool has_isnotnull_func = FALSE;
          bool has_other_item = FALSE;
          while((item = lif++))
          {
#ifdef SPIDER_HAS_EXPR_CACHE_ITEM
            if (
              item->type() == Item::EXPR_CACHE_ITEM
            ) {
              DBUG_PRINT("info",("spider EXPR_CACHE_ITEM"));
              has_expr_cache_item = TRUE;
            } else
#endif
            if (
              item->type() == Item::FUNC_ITEM &&
              ((Item_func *) item)->functype() == Item_func::ISNOTNULL_FUNC
            ) {
              DBUG_PRINT("info",("spider ISNOTNULL_FUNC"));
              has_isnotnull_func = TRUE;
            } else {
              DBUG_PRINT("info",("spider has other item"));
              DBUG_PRINT("info",("spider COND type=%d", item->type()));
              has_other_item = TRUE;
            }
          }
          if (has_expr_cache_item && has_isnotnull_func && !has_other_item)
          {
            DBUG_PRINT("info",("spider NOT EXISTS skip"));
            DBUG_RETURN(ER_SPIDER_COND_SKIP_NUM);
          }
        }
      }
      if (str)
      {
        func_name = (char*) item_func->func_name();
        func_name_length = strlen(func_name);
        if (str->reserve(func_name_length + SPIDER_SQL_SPACE_LEN))
          DBUG_RETURN(HA_ERR_OUT_OF_MEM);
        str->q_append(func_name, func_name_length);
        str->q_append(SPIDER_SQL_SPACE_STR, SPIDER_SQL_SPACE_LEN);
      }
      break;
    case Item_func::NEG_FUNC:
      if (str)
      {
        func_name = (char*) item_func->func_name();
        func_name_length = strlen(func_name);
        if (str->reserve(func_name_length + SPIDER_SQL_SPACE_LEN))
          DBUG_RETURN(HA_ERR_OUT_OF_MEM);
        str->q_append(func_name, func_name_length);
        str->q_append(SPIDER_SQL_SPACE_STR, SPIDER_SQL_SPACE_LEN);
      }
      break;
    case Item_func::IN_FUNC:
      if (((Item_func_opt_neg *) item_func)->negated)
      {
        func_name = SPIDER_SQL_NOT_IN_STR;
        func_name_length = SPIDER_SQL_NOT_IN_LEN;
        separete_str = SPIDER_SQL_COMMA_STR;
        separete_str_length = SPIDER_SQL_COMMA_LEN;
        last_str = SPIDER_SQL_CLOSE_PAREN_STR;
        last_str_length = SPIDER_SQL_CLOSE_PAREN_LEN;
      } else {
        func_name = SPIDER_SQL_IN_STR;
        func_name_length = SPIDER_SQL_IN_LEN;
        separete_str = SPIDER_SQL_COMMA_STR;
        separete_str_length = SPIDER_SQL_COMMA_LEN;
        last_str = SPIDER_SQL_CLOSE_PAREN_STR;
        last_str_length = SPIDER_SQL_CLOSE_PAREN_LEN;
      }
      break;
    case Item_func::BETWEEN:
      if (((Item_func_opt_neg *) item_func)->negated)
      {
        func_name = SPIDER_SQL_NOT_BETWEEN_STR;
        func_name_length = SPIDER_SQL_NOT_BETWEEN_LEN;
        separete_str = SPIDER_SQL_AND_STR;
        separete_str_length = SPIDER_SQL_AND_LEN;
      } else {
        func_name = (char*) item_func->func_name();
        func_name_length = strlen(func_name);
        separete_str = SPIDER_SQL_AND_STR;
        separete_str_length = SPIDER_SQL_AND_LEN;
      }
      break;
    case Item_func::UDF_FUNC:
      use_pushdown_udf = spider_param_use_pushdown_udf(spider->trx->thd,
        spider->share->use_pushdown_udf);
      if (!use_pushdown_udf)
        DBUG_RETURN(ER_SPIDER_COND_SKIP_NUM);
      if (str)
      {
        func_name = (char*) item_func->func_name();
        func_name_length = strlen(func_name);
        DBUG_PRINT("info",("spider func_name = %s", func_name));
        DBUG_PRINT("info",("spider func_name_length = %d", func_name_length));
        if (str->reserve(func_name_length + SPIDER_SQL_OPEN_PAREN_LEN))
          DBUG_RETURN(HA_ERR_OUT_OF_MEM);
        str->q_append(func_name, func_name_length);
        str->q_append(SPIDER_SQL_OPEN_PAREN_STR, SPIDER_SQL_OPEN_PAREN_LEN);
      }
      func_name = SPIDER_SQL_COMMA_STR;
      func_name_length = SPIDER_SQL_COMMA_LEN;
      separete_str = SPIDER_SQL_COMMA_STR;
      separete_str_length = SPIDER_SQL_COMMA_LEN;
      last_str = SPIDER_SQL_CLOSE_PAREN_STR;
      last_str_length = SPIDER_SQL_CLOSE_PAREN_LEN;
      break;
#ifdef MARIADB_BASE_VERSION
    case Item_func::XOR_FUNC:
#else
    case Item_func::COND_XOR_FUNC:
#endif
      if (str)
        str->length(str->length() - SPIDER_SQL_OPEN_PAREN_LEN);
      DBUG_RETURN(
        spider_db_open_item_cond((Item_cond *) item_func, spider, str,
          alias, alias_length, dbton_id, use_fields, fields));
    case Item_func::TRIG_COND_FUNC:
      DBUG_RETURN(ER_SPIDER_COND_SKIP_NUM);
    case Item_func::GUSERVAR_FUNC:
      if (str)
        str->length(str->length() - SPIDER_SQL_OPEN_PAREN_LEN);
      if (item_func->result_type() == STRING_RESULT)
        DBUG_RETURN(spider_db_open_item_string(item_func, spider, str,
          alias, alias_length, dbton_id, use_fields, fields));
      else
        DBUG_RETURN(spider_db_open_item_int(item_func, spider, str,
          alias, alias_length, dbton_id, use_fields, fields));
    case Item_func::FT_FUNC:
      if (spider_db_check_ft_idx(item_func, spider) == MAX_KEY)
        DBUG_RETURN(ER_SPIDER_COND_SKIP_NUM);
      start_item = 1;
      if (str)
      {
        if (str->reserve(SPIDER_SQL_MATCH_LEN))
          DBUG_RETURN(HA_ERR_OUT_OF_MEM);
        str->q_append(SPIDER_SQL_MATCH_STR, SPIDER_SQL_MATCH_LEN);
      }
      separete_str = SPIDER_SQL_COMMA_STR;
      separete_str_length = SPIDER_SQL_COMMA_LEN;
      last_str = SPIDER_SQL_CLOSE_PAREN_STR;
      last_str_length = SPIDER_SQL_CLOSE_PAREN_LEN;
      break;
    case Item_func::SP_EQUALS_FUNC:
      if (str)
      {
        func_name = SPIDER_SQL_MBR_EQUAL_STR;
        func_name_length = SPIDER_SQL_MBR_EQUAL_LEN;
        DBUG_PRINT("info",("spider func_name = %s", func_name));
        DBUG_PRINT("info",("spider func_name_length = %d", func_name_length));
        if (str->reserve(func_name_length))
          DBUG_RETURN(HA_ERR_OUT_OF_MEM);
        str->q_append(func_name, func_name_length);
      }
      func_name = SPIDER_SQL_COMMA_STR;
      func_name_length = SPIDER_SQL_COMMA_LEN;
      separete_str = SPIDER_SQL_COMMA_STR;
      separete_str_length = SPIDER_SQL_COMMA_LEN;
      last_str = SPIDER_SQL_CLOSE_PAREN_STR;
      last_str_length = SPIDER_SQL_CLOSE_PAREN_LEN;
      break;
    case Item_func::SP_DISJOINT_FUNC:
    case Item_func::SP_INTERSECTS_FUNC:
    case Item_func::SP_TOUCHES_FUNC:
    case Item_func::SP_CROSSES_FUNC:
    case Item_func::SP_WITHIN_FUNC:
    case Item_func::SP_CONTAINS_FUNC:
    case Item_func::SP_OVERLAPS_FUNC:
      if (str)
      {
        func_name = (char*) item_func->func_name();
        func_name_length = strlen(func_name);
        DBUG_PRINT("info",("spider func_name = %s", func_name));
        DBUG_PRINT("info",("spider func_name_length = %d", func_name_length));
        if (str->reserve(
#ifndef SPIDER_ITEM_GEOFUNC_NAME_HAS_MBR
          SPIDER_SQL_MBR_LEN +
#endif
          func_name_length + SPIDER_SQL_OPEN_PAREN_LEN))
          DBUG_RETURN(HA_ERR_OUT_OF_MEM);
#ifndef SPIDER_ITEM_GEOFUNC_NAME_HAS_MBR
        str->q_append(SPIDER_SQL_MBR_STR, SPIDER_SQL_MBR_LEN);
#endif
        str->q_append(func_name, func_name_length);
        str->q_append(SPIDER_SQL_OPEN_PAREN_STR, SPIDER_SQL_OPEN_PAREN_LEN);
      }
      func_name = SPIDER_SQL_COMMA_STR;
      func_name_length = SPIDER_SQL_COMMA_LEN;
      separete_str = SPIDER_SQL_COMMA_STR;
      separete_str_length = SPIDER_SQL_COMMA_LEN;
      last_str = SPIDER_SQL_CLOSE_PAREN_STR;
      last_str_length = SPIDER_SQL_CLOSE_PAREN_LEN;
      break;
    case Item_func::EQ_FUNC:
    case Item_func::EQUAL_FUNC:
    case Item_func::NE_FUNC:
    case Item_func::LT_FUNC:
    case Item_func::LE_FUNC:
    case Item_func::GE_FUNC:
    case Item_func::GT_FUNC:
    case Item_func::LIKE_FUNC:
      if (str)
      {
        func_name = (char*) item_func->func_name();
        func_name_length = strlen(func_name);
      }
      break;
    default:
      THD *thd = spider->trx->thd;
      SPIDER_SHARE *share = spider->share;
      if (spider_param_skip_default_condition(thd,
        share->skip_default_condition))
        DBUG_RETURN(ER_SPIDER_COND_SKIP_NUM);
      if (str)
      {
        func_name = (char*) item_func->func_name();
        func_name_length = strlen(func_name);
      }
      break;
  }
  DBUG_PRINT("info",("spider func_name = %s", func_name));
  DBUG_PRINT("info",("spider func_name_length = %d", func_name_length));
  DBUG_PRINT("info",("spider separete_str = %s", separete_str));
  DBUG_PRINT("info",("spider separete_str_length = %d", separete_str_length));
  DBUG_PRINT("info",("spider last_str = %s", last_str));
  DBUG_PRINT("info",("spider last_str_length = %d", last_str_length));
  if (item_count)
  {
    item_count--;
    for (roop_count = start_item; roop_count < item_count; roop_count++)
    {
      item = item_list[roop_count];
      if ((error_num = spider_db_print_item_type(item, spider, str,
        alias, alias_length, dbton_id, use_fields, fields)))
        DBUG_RETURN(error_num);
      if (roop_count == 1)
      {
        func_name = separete_str;
        func_name_length = separete_str_length;
      }
      if (str)
      {
        if (str->reserve(func_name_length + SPIDER_SQL_SPACE_LEN * 2))
          DBUG_RETURN(HA_ERR_OUT_OF_MEM);
        str->q_append(SPIDER_SQL_SPACE_STR, SPIDER_SQL_SPACE_LEN);
        str->q_append(func_name, func_name_length);
        str->q_append(SPIDER_SQL_SPACE_STR, SPIDER_SQL_SPACE_LEN);
      }
    }
    item = item_list[roop_count];
    if ((error_num = spider_db_print_item_type(item, spider, str,
      alias, alias_length, dbton_id, use_fields, fields)))
      DBUG_RETURN(error_num);
  }
  if (item_func->functype() == Item_func::FT_FUNC)
  {
    Item_func_match *item_func_match = (Item_func_match *)item_func;
    if (str)
    {
      if (str->reserve(SPIDER_SQL_AGAINST_LEN))
        DBUG_RETURN(HA_ERR_OUT_OF_MEM);
      str->q_append(SPIDER_SQL_AGAINST_STR, SPIDER_SQL_AGAINST_LEN);
    }
    item = item_list[0];
    if ((error_num = spider_db_print_item_type(item, spider, str,
      alias, alias_length, dbton_id, use_fields, fields)))
      DBUG_RETURN(error_num);
    if (str)
    {
      if (str->reserve(
        ((item_func_match->flags & FT_BOOL) ?
          SPIDER_SQL_IN_BOOLEAN_MODE_LEN : 0) +
        ((item_func_match->flags & FT_EXPAND) ?
          SPIDER_SQL_WITH_QUERY_EXPANSION_LEN : 0)
      ))
        DBUG_RETURN(HA_ERR_OUT_OF_MEM);
      if (item_func_match->flags & FT_BOOL)
        str->q_append(SPIDER_SQL_IN_BOOLEAN_MODE_STR,
          SPIDER_SQL_IN_BOOLEAN_MODE_LEN);
      if (item_func_match->flags & FT_EXPAND)
        str->q_append(SPIDER_SQL_WITH_QUERY_EXPANSION_STR,
          SPIDER_SQL_WITH_QUERY_EXPANSION_LEN);
    }
  } else if (item_func->functype() == Item_func::UNKNOWN_FUNC)
  {
    if (
      func_name_length == 7 &&
      !strncasecmp("convert", func_name, func_name_length)
    ) {
      if (str)
      {
        Item_func_conv_charset *item_func_conv_charset =
          (Item_func_conv_charset *)item_func;
<<<<<<< HEAD
        CHARSET_INFO *conv_charset =
          item_func_conv_charset->SPIDER_Item_func_conv_charset_conv_charset;
=======
        CHARSET_INFO *conv_charset = item_func_conv_charset->collation.collation;
>>>>>>> aafb9d44
        uint cset_length = strlen(conv_charset->csname);
        if (str->reserve(SPIDER_SQL_USING_LEN + cset_length))
          DBUG_RETURN(HA_ERR_OUT_OF_MEM);
        str->q_append(SPIDER_SQL_USING_STR, SPIDER_SQL_USING_LEN);
        str->q_append(conv_charset->csname, cset_length);
      }
    }
  }
  if (str)
  {
    if (merge_func)
      str->length(str->length() - SPIDER_SQL_CLOSE_PAREN_LEN);
    if (str->reserve(last_str_length + SPIDER_SQL_CLOSE_PAREN_LEN))
      DBUG_RETURN(HA_ERR_OUT_OF_MEM);
    str->q_append(last_str, last_str_length);
    str->q_append(SPIDER_SQL_CLOSE_PAREN_STR, SPIDER_SQL_CLOSE_PAREN_LEN);
  }
  DBUG_RETURN(0);
}

#ifdef HANDLER_HAS_DIRECT_AGGREGATE
int spider_db_oracle_util::open_item_sum_func(
  Item_sum *item_sum,
  ha_spider *spider,
  spider_string *str,
  const char *alias,
  uint alias_length,
  bool use_fields,
  spider_fields *fields
) {
  uint dbton_id = spider_dbton_oracle.dbton_id;
  uint roop_count, item_count = item_sum->get_arg_count();
  int error_num;
  DBUG_ENTER("spider_db_oracle_util::open_item_sum_func");
  DBUG_PRINT("info",("spider Sumfunctype = %d", item_sum->sum_func()));
  switch (item_sum->sum_func())
  {
    case Item_sum::COUNT_FUNC:
    case Item_sum::SUM_FUNC:
    case Item_sum::MIN_FUNC:
    case Item_sum::MAX_FUNC:
      {
        const char *func_name = item_sum->func_name();
        uint func_name_length = strlen(func_name);
        Item *item, **args = item_sum->get_args();
        if (str)
        {
          if (str->reserve(func_name_length))
            DBUG_RETURN(HA_ERR_OUT_OF_MEM);
          str->q_append(func_name, func_name_length);
        }
        if (item_count)
        {
          item_count--;
          for (roop_count = 0; roop_count < item_count; roop_count++)
          {
            item = args[roop_count];
            if ((error_num = spider_db_print_item_type(item, spider, str,
              alias, alias_length, dbton_id, use_fields, fields)))
              DBUG_RETURN(error_num);
            if (str)
            {
              if (str->reserve(SPIDER_SQL_COMMA_LEN))
                DBUG_RETURN(HA_ERR_OUT_OF_MEM);
              str->q_append(SPIDER_SQL_COMMA_STR, SPIDER_SQL_COMMA_LEN);
            }
          }
          item = args[roop_count];
          if ((error_num = spider_db_print_item_type(item, spider, str,
            alias, alias_length, dbton_id, use_fields, fields)))
            DBUG_RETURN(error_num);
        }
        if (str)
        {
          if (str->reserve(SPIDER_SQL_CLOSE_PAREN_LEN))
            DBUG_RETURN(HA_ERR_OUT_OF_MEM);
          str->q_append(SPIDER_SQL_CLOSE_PAREN_STR,
            SPIDER_SQL_CLOSE_PAREN_LEN);
        }
      }
      break;
    case Item_sum::COUNT_DISTINCT_FUNC:
    case Item_sum::SUM_DISTINCT_FUNC:
    case Item_sum::AVG_FUNC:
    case Item_sum::AVG_DISTINCT_FUNC:
    case Item_sum::STD_FUNC:
    case Item_sum::VARIANCE_FUNC:
    case Item_sum::SUM_BIT_FUNC:
    case Item_sum::UDF_SUM_FUNC:
    case Item_sum::GROUP_CONCAT_FUNC:
    default:
      DBUG_RETURN(ER_SPIDER_COND_SKIP_NUM);
  }
  DBUG_RETURN(0);
}
#endif

size_t spider_db_oracle_util::escape_string(
  char *to,
  const char *from,
  size_t from_length,
  CHARSET_INFO *access_charset
) {
  DBUG_ENTER("spider_db_oracle::escape_string");
  DBUG_PRINT("info",("spider this=%p", this));
  DBUG_RETURN(escape_quotes_for_mysql(access_charset, to, 0,
    from, from_length));
}

int spider_db_oracle_util::append_escaped_util(
  spider_string *to,
  String *from
) {
  size_t copy_length;
  DBUG_ENTER("spider_db_oracle_util::append_escaped_util");
  DBUG_PRINT("info",("spider this=%p", this));
  DBUG_PRINT("info",("spider to=%s", to->c_ptr_safe()));
  DBUG_PRINT("info",("spider from=%s", from->c_ptr_safe()));
  copy_length = escape_string((char *) to->ptr() + to->length(), from->ptr(),
    from->length(), to->charset());
  DBUG_PRINT("info",("spider copy_length=%zu", copy_length));
  to->length(to->length() + copy_length);
  to->mem_calc();
  DBUG_RETURN(0);
}

#ifdef SPIDER_HAS_GROUP_BY_HANDLER
int spider_db_oracle_util::append_from_and_tables(
  spider_fields *fields,
  spider_string *str
) {
  SPIDER_TABLE_HOLDER *table_holder;
  int error_num;
  uint dbton_id = spider_dbton_oracle.dbton_id, from_length;
  spider_oracle_share *db_share;
  spider_oracle_handler *dbton_hdl;
  ha_spider *spider;
  DBUG_ENTER("spider_db_oracle_util::append_from_and_tables");
  DBUG_PRINT("info",("spider this=%p", this));

  /* calculate from size */
  from_length = SPIDER_SQL_FROM_LEN;
  fields->set_pos_to_first_table_holder();
  while ((table_holder = fields->get_next_table_holder()))
  {
    spider = table_holder->spider;
    db_share = (spider_oracle_share *)
      spider->share->dbton_share[dbton_id];
    from_length +=
      db_share->db_nm_max_length +
      SPIDER_SQL_DOT_LEN + /* SPIDER_SQL_NAME_QUOTE_LEN */ 4 +
      db_share->table_nm_max_length +
      SPIDER_SQL_SPACE_LEN + SPIDER_SQL_COMMA_LEN +
      table_holder->alias->length() - SPIDER_SQL_DOT_LEN;
  }

  if (str->reserve(from_length))
    DBUG_RETURN(HA_ERR_OUT_OF_MEM);
  str->q_append(SPIDER_SQL_FROM_STR, SPIDER_SQL_FROM_LEN);

  fields->set_pos_to_first_table_holder();
  while ((table_holder = fields->get_next_table_holder()))
  {
    spider = table_holder->spider;
    db_share = (spider_oracle_share *)
      spider->share->dbton_share[dbton_id];
    dbton_hdl = (spider_oracle_handler *) spider->dbton_handler[dbton_id];
    dbton_hdl->table_name_pos = str->length();
    if ((error_num = db_share->append_table_name_with_adjusting(str,
      spider->conn_link_idx[dbton_hdl->first_link_idx])))
    {
      DBUG_RETURN(error_num);
    }
    str->q_append(SPIDER_SQL_SPACE_STR, SPIDER_SQL_SPACE_LEN);
    str->q_append(table_holder->alias->ptr(),
      table_holder->alias->length() - SPIDER_SQL_DOT_LEN);
    str->q_append(SPIDER_SQL_COMMA_STR, SPIDER_SQL_COMMA_LEN);
  }
  str->length(str->length() - SPIDER_SQL_COMMA_LEN);
  DBUG_RETURN(0);
}

int spider_db_oracle_util::reappend_tables(
  spider_fields *fields,
  SPIDER_LINK_IDX_CHAIN *link_idx_chain,
  spider_string *str
) {
  int error_num;
  uint dbton_id = spider_dbton_oracle.dbton_id, length;
  ha_spider *spider;
  spider_oracle_share *db_share;
  spider_oracle_handler *dbton_hdl;
  SPIDER_TABLE_HOLDER *table_holder;
  SPIDER_LINK_IDX_HOLDER *link_idx_holder;
  DBUG_ENTER("spider_db_oracle_util::reappend_tables");
  DBUG_PRINT("info",("spider this=%p", this));
  length = str->length();
  fields->set_pos_to_first_table_on_link_idx_chain(link_idx_chain);
  fields->set_pos_to_first_table_holder();
  while ((table_holder = fields->get_next_table_holder()))
  {
    link_idx_holder = fields->get_next_table_on_link_idx_chain(link_idx_chain);
    spider = table_holder->spider;
    db_share = (spider_oracle_share *)
      spider->share->dbton_share[dbton_id];
    if (!db_share->same_db_table_name)
    {
      dbton_hdl = (spider_oracle_handler *) spider->dbton_handler[dbton_id];
      str->length(dbton_hdl->table_name_pos);
      if ((error_num = db_share->append_table_name_with_adjusting(str,
        spider->conn_link_idx[link_idx_holder->link_idx])))
      {
        DBUG_RETURN(error_num);
      }
    }
  }
  str->length(length);
  DBUG_RETURN(0);
}

int spider_db_oracle_util::append_where(
  spider_string *str
) {
  DBUG_ENTER("spider_db_oracle_util::append_where");
  DBUG_PRINT("info",("spider this=%p", this));
  if (str->reserve(SPIDER_SQL_WHERE_LEN))
    DBUG_RETURN(HA_ERR_OUT_OF_MEM);
  str->q_append(SPIDER_SQL_WHERE_STR, SPIDER_SQL_WHERE_LEN);
  DBUG_RETURN(0);
}

int spider_db_oracle_util::append_having(
  spider_string *str
) {
  DBUG_ENTER("spider_db_oracle_util::append_having");
  DBUG_PRINT("info",("spider this=%p", this));
  if (str->reserve(SPIDER_SQL_HAVING_LEN))
    DBUG_RETURN(HA_ERR_OUT_OF_MEM);
  str->q_append(SPIDER_SQL_HAVING_STR, SPIDER_SQL_HAVING_LEN);
  DBUG_RETURN(0);
}
#endif

spider_oracle_share::spider_oracle_share(
  st_spider_share *share
) : spider_db_share(
  share
),
  table_select(NULL),
  table_select_pos(0),
  key_select(NULL),
  key_select_pos(NULL),
  key_hint(NULL),
  show_table_status(NULL),
  show_records(NULL),
  show_autoinc(NULL),
  show_last_insert_id(NULL),
  show_index(NULL),
  table_names_str(NULL),
  db_names_str(NULL),
  db_table_str(NULL),
  nextval_str(NULL),
#ifdef SPIDER_HAS_HASH_VALUE_TYPE
  db_table_str_hash_value(NULL),
#endif
  table_nm_max_length(0),
  db_nm_max_length(0),
  nextval_max_length(0),
  column_name_str(NULL),
  same_db_table_name(TRUE),
  first_all_link_idx(-1)
{
  DBUG_ENTER("spider_oracle_share::spider_oracle_share");
  DBUG_PRINT("info",("spider this=%p", this));
  spider_alloc_calc_mem_init(mem_calc, 220);
  spider_alloc_calc_mem(spider_current_trx, mem_calc, sizeof(*this));
  DBUG_VOID_RETURN;
}

spider_oracle_share::~spider_oracle_share()
{
  DBUG_ENTER("spider_oracle_share::~spider_oracle_share");
  DBUG_PRINT("info",("spider this=%p", this));
  if (table_select)
    delete [] table_select;
  if (key_select)
    delete [] key_select;
  if (key_hint)
    delete [] key_hint;
  free_show_table_status();
  free_show_records();
  free_show_autoinc();
  free_show_last_insert_id();
  free_show_index();
  free_column_name_str();
  free_table_names_str();
  if (key_select_pos)
  {
    spider_free(spider_current_trx, key_select_pos, MYF(0));
  }
  spider_free_mem_calc(spider_current_trx, mem_calc_id, sizeof(*this));
  DBUG_VOID_RETURN;
}

int spider_oracle_share::init()
{
  int error_num;
  uint roop_count;
  TABLE_SHARE *table_share = spider_share->table_share;
  uint keys = table_share ? table_share->keys : 0;
  DBUG_ENTER("spider_oracle_share::init");
  DBUG_PRINT("info",("spider this=%p", this));
  if (!(key_select_pos = (int *)
    spider_bulk_alloc_mem(spider_current_trx, 221,
      __func__, __FILE__, __LINE__, MYF(MY_WME | MY_ZEROFILL),
      &key_select_pos,
        sizeof(int) * keys,
#ifdef SPIDER_HAS_HASH_VALUE_TYPE
      &db_table_str_hash_value,
        sizeof(my_hash_value_type) * spider_share->all_link_count,
#endif
      NullS))
  ) {
    DBUG_RETURN(HA_ERR_OUT_OF_MEM);
  }

  if (keys > 0 &&
    !(key_hint = new spider_string[keys])
  ) {
    DBUG_RETURN(HA_ERR_OUT_OF_MEM);
  }
  for (roop_count = 0; roop_count < keys; roop_count++)
  {
    key_hint[roop_count].init_calc_mem(190);
    key_hint[roop_count].set_charset(spider_share->access_charset);
  }
  DBUG_PRINT("info",("spider key_hint=%p", key_hint));

  if (
    !(table_select = new spider_string[1]) ||
    (keys > 0 &&
      !(key_select = new spider_string[keys])
    ) ||
    (error_num = create_table_names_str()) ||
    (table_share &&
      (
        (error_num = create_column_name_str()) ||
        (error_num = convert_key_hint_str()) ||
        (error_num = append_show_table_status()) ||
        (error_num = append_show_records()) ||
        (error_num = append_show_autoinc()) ||
        (error_num = append_show_last_insert_id()) ||
        (error_num = append_show_index())
      )
    )
  ) {
    DBUG_RETURN(HA_ERR_OUT_OF_MEM);
  }

  table_select->init_calc_mem(191);
  if (table_share && (error_num = append_table_select()))
    DBUG_RETURN(error_num);

  for (roop_count = 0; roop_count < keys; roop_count++)
  {
    key_select[roop_count].init_calc_mem(192);
    if ((error_num = append_key_select(roop_count)))
      DBUG_RETURN(error_num);
  }

  DBUG_RETURN(error_num);
}

uint spider_oracle_share::get_column_name_length(
  uint field_index
) {
  DBUG_ENTER("spider_oracle_share::get_column_name_length");
  DBUG_PRINT("info",("spider this=%p", this));
  DBUG_RETURN(column_name_str[field_index].length());
}

int spider_oracle_share::append_column_name(
  spider_string *str,
  uint field_index
) {
  int error_num;
  DBUG_ENTER("spider_oracle_share::append_column_name");
  DBUG_PRINT("info",("spider this=%p", this));
  error_num = spider_db_oracle_utility.append_name(str,
    column_name_str[field_index].ptr(), column_name_str[field_index].length());
  DBUG_RETURN(error_num);
}

int spider_oracle_share::append_column_name_with_alias(
  spider_string *str,
  uint field_index,
  const char *alias,
  uint alias_length
) {
  DBUG_ENTER("spider_oracle_share::append_column_name_with_alias");
  DBUG_PRINT("info",("spider this=%p", this));
  if (str->reserve(
    alias_length +
    column_name_str[field_index].length() +
    /* SPIDER_SQL_NAME_QUOTE_LEN */ 2))
    DBUG_RETURN(HA_ERR_OUT_OF_MEM);
  str->q_append(alias, alias_length);
  append_column_name(str, field_index);
  DBUG_RETURN(0);
}

int spider_oracle_share::append_table_name(
  spider_string *str,
  int all_link_idx
) {
  const char *db_nm = db_names_str[all_link_idx].ptr();
  uint db_nm_len = db_names_str[all_link_idx].length();
  const char *table_nm = table_names_str[all_link_idx].ptr();
  uint table_nm_len = table_names_str[all_link_idx].length();
  DBUG_ENTER("spider_oracle_share::append_table_name");
  DBUG_PRINT("info",("spider this=%p", this));
  if (str->reserve(db_nm_len + SPIDER_SQL_DOT_LEN + table_nm_len +
    /* SPIDER_SQL_NAME_QUOTE_LEN */ 4))
  {
    DBUG_RETURN(HA_ERR_OUT_OF_MEM);
  }
  spider_db_oracle_utility.append_name(str, db_nm, db_nm_len);
  str->q_append(SPIDER_SQL_DOT_STR, SPIDER_SQL_DOT_LEN);
  spider_db_oracle_utility.append_name(str, table_nm, table_nm_len);
  DBUG_RETURN(0);
}

int spider_oracle_share::append_table_name_with_adjusting(
  spider_string *str,
  int all_link_idx
) {
  const char *db_nm = db_names_str[all_link_idx].ptr();
  uint db_nm_len = db_names_str[all_link_idx].length();
  uint db_nm_max_len = db_nm_max_length;
  const char *table_nm = table_names_str[all_link_idx].ptr();
  uint table_nm_len = table_names_str[all_link_idx].length();
  uint table_nm_max_len = table_nm_max_length;
  DBUG_ENTER("spider_oracle_share::append_table_name_with_adjusting");
  DBUG_PRINT("info",("spider this=%p", this));
  spider_db_oracle_utility.append_name(str, db_nm, db_nm_len);
  str->q_append(SPIDER_SQL_DOT_STR, SPIDER_SQL_DOT_LEN);
  spider_db_oracle_utility.append_name(str, table_nm, table_nm_len);
  uint length =
    db_nm_max_len - db_nm_len +
    table_nm_max_len - table_nm_len;
  memset((char *) str->ptr() + str->length(), ' ', length);
  str->length(str->length() + length);
  DBUG_RETURN(0);
}

int spider_oracle_share::append_from_with_adjusted_table_name(
  spider_string *str,
  int *table_name_pos
) {
  const char *db_nm = db_names_str[0].ptr();
  uint db_nm_len = db_names_str[0].length();
  uint db_nm_max_len = db_nm_max_length;
  const char *table_nm = table_names_str[0].ptr();
  uint table_nm_len = table_names_str[0].length();
  uint table_nm_max_len = table_nm_max_length;
  DBUG_ENTER("spider_oracle_share::append_from_with_adjusted_table_name");
  DBUG_PRINT("info",("spider this=%p", this));
  if (str->reserve(SPIDER_SQL_FROM_LEN + db_nm_max_length +
    SPIDER_SQL_DOT_LEN + table_nm_max_length +
    /* SPIDER_SQL_NAME_QUOTE_LEN */ 4))
  {
    DBUG_RETURN(HA_ERR_OUT_OF_MEM);
  }
  str->q_append(SPIDER_SQL_FROM_STR, SPIDER_SQL_FROM_LEN);
  *table_name_pos = str->length();
  spider_db_oracle_utility.append_name(str, db_nm, db_nm_len);
  str->q_append(SPIDER_SQL_DOT_STR, SPIDER_SQL_DOT_LEN);
  spider_db_oracle_utility.append_name(str, table_nm, table_nm_len);
  uint length =
    db_nm_max_len - db_nm_len +
    table_nm_max_len - table_nm_len;
  memset((char *) str->ptr() + str->length(), ' ', length);
  str->length(str->length() + length);
  DBUG_RETURN(0);
}

int spider_oracle_share::create_table_names_str()
{
  int error_num, roop_count;
  uint table_nm_len, db_nm_len;
  spider_string *str, *first_tbl_nm_str, *first_db_nm_str, *first_db_tbl_str;
  char *first_tbl_nm, *first_db_nm;
  uint dbton_id = spider_dbton_oracle.dbton_id;
  DBUG_ENTER("spider_oracle_share::create_table_names_str");
  table_names_str = NULL;
  db_names_str = NULL;
  db_table_str = NULL;
  if (
    !(table_names_str = new spider_string[spider_share->all_link_count]) ||
    !(db_names_str = new spider_string[spider_share->all_link_count]) ||
    !(db_table_str = new spider_string[spider_share->all_link_count])
  ) {
    error_num = HA_ERR_OUT_OF_MEM;
    goto error;
  }

  same_db_table_name = TRUE;
  first_tbl_nm = spider_share->tgt_table_names[0];
  first_db_nm = spider_share->tgt_dbs[0];
  table_nm_len = spider_share->tgt_table_names_lengths[0];
  db_nm_len = spider_share->tgt_dbs_lengths[0];
  first_tbl_nm_str = &table_names_str[0];
  first_db_nm_str = &db_names_str[0];
  first_db_tbl_str = &db_table_str[0];
  for (roop_count = 0; roop_count < (int) spider_share->all_link_count;
    roop_count++)
  {
    table_names_str[roop_count].init_calc_mem(193);
    db_names_str[roop_count].init_calc_mem(194);
    db_table_str[roop_count].init_calc_mem(195);
    if (spider_share->sql_dbton_ids[roop_count] != dbton_id)
      continue;
    if (first_all_link_idx == -1)
      first_all_link_idx = roop_count;

    str = &table_names_str[roop_count];
    if (
      roop_count != 0 &&
      same_db_table_name &&
      spider_share->tgt_table_names_lengths[roop_count] == table_nm_len &&
      !memcmp(first_tbl_nm, spider_share->tgt_table_names[roop_count],
        table_nm_len)
    ) {
      if (str->copy(*first_tbl_nm_str))
      {
        error_num = HA_ERR_OUT_OF_MEM;
        goto error;
      }
    } else {
      str->set_charset(spider_share->access_charset);
      if ((error_num = spider_db_append_name_with_quote_str(str,
        spider_share->tgt_table_names[roop_count], dbton_id)))
        goto error;
      if (roop_count)
      {
        same_db_table_name = FALSE;
        DBUG_PRINT("info", ("spider found different table name %s",
          spider_share->tgt_table_names[roop_count]));
        if (str->length() > table_nm_max_length)
          table_nm_max_length = str->length();
      } else
        table_nm_max_length = str->length();
    }

    str = &db_names_str[roop_count];
    if (
      roop_count != 0 &&
      same_db_table_name &&
      spider_share->tgt_dbs_lengths[roop_count] == db_nm_len &&
      !memcmp(first_db_nm, spider_share->tgt_dbs[roop_count],
        db_nm_len)
    ) {
      if (str->copy(*first_db_nm_str))
      {
        error_num = HA_ERR_OUT_OF_MEM;
        goto error;
      }
    } else {
      str->set_charset(spider_share->access_charset);
      if ((error_num = spider_db_append_name_with_quote_str(str,
        spider_share->tgt_dbs[roop_count], dbton_id)))
        goto error;
      if (roop_count)
      {
        same_db_table_name = FALSE;
        DBUG_PRINT("info", ("spider found different db name %s",
          spider_share->tgt_dbs[roop_count]));
        if (str->length() > db_nm_max_length)
          db_nm_max_length = str->length();
      } else
        db_nm_max_length = str->length();
    }

    str = &db_table_str[roop_count];
    if (
      roop_count != 0 &&
      same_db_table_name
    ) {
      if (str->copy(*first_db_tbl_str))
      {
        error_num = HA_ERR_OUT_OF_MEM;
        goto error;
      }
    } else {
      str->set_charset(spider_share->access_charset);
      if ((error_num = append_table_name(str, roop_count)))
        goto error;
    }
#ifdef SPIDER_HAS_HASH_VALUE_TYPE
    db_table_str_hash_value[roop_count] = my_calc_hash(
      &spider_open_connections, (uchar*) str->ptr(), str->length());
#endif
  }
  DBUG_RETURN(0);

error:
  if (db_table_str)
  {
    delete [] db_table_str;
    db_table_str = NULL;
  }
  if (db_names_str)
  {
    delete [] db_names_str;
    db_names_str = NULL;
  }
  if (table_names_str)
  {
    delete [] table_names_str;
    table_names_str = NULL;
  }
  DBUG_RETURN(error_num);
}

void spider_oracle_share::free_table_names_str()
{
  DBUG_ENTER("spider_oracle_share::free_table_names_str");
  if (db_table_str)
  {
    delete [] db_table_str;
    db_table_str = NULL;
  }
  if (db_names_str)
  {
    delete [] db_names_str;
    db_names_str = NULL;
  }
  if (table_names_str)
  {
    delete [] table_names_str;
    table_names_str = NULL;
  }
  DBUG_VOID_RETURN;
}

int spider_oracle_share::create_column_name_str()
{
  spider_string *str;
  int error_num;
  Field **field;
  TABLE_SHARE *table_share = spider_share->table_share;
  uint dbton_id = spider_dbton_oracle.dbton_id;
  DBUG_ENTER("spider_oracle_share::create_column_name_str");
  if (
    table_share->fields &&
    !(column_name_str = new spider_string[table_share->fields])
  )
    DBUG_RETURN(HA_ERR_OUT_OF_MEM);
  for (field = table_share->field, str = column_name_str;
   *field; field++, str++)
  {
    str->init_calc_mem(196);
    str->set_charset(spider_share->access_charset);
    if ((error_num = spider_db_append_name_with_quote_str(str,
      (char *) (*field)->field_name.str, dbton_id)))
      goto error;
  }
  DBUG_RETURN(0);

error:
  if (column_name_str)
  {
    delete [] column_name_str;
    column_name_str = NULL;
  }
  DBUG_RETURN(error_num);
}

void spider_oracle_share::free_column_name_str()
{
  DBUG_ENTER("spider_oracle_share::free_column_name_str");
  if (column_name_str)
  {
    delete [] column_name_str;
    column_name_str = NULL;
  }
  DBUG_VOID_RETURN;
}

int spider_oracle_share::convert_key_hint_str()
{
  spider_string *tmp_key_hint;
  int roop_count;
  TABLE_SHARE *table_share = spider_share->table_share;
  DBUG_ENTER("spider_oracle_share::convert_key_hint_str");
  if (spider_share->access_charset->cset != system_charset_info->cset)
  {
    /* need convertion */
    for (roop_count = 0, tmp_key_hint = key_hint;
      roop_count < (int) table_share->keys; roop_count++, tmp_key_hint++)
    {
      tmp_key_hint->length(0);
      if (tmp_key_hint->append(spider_share->key_hint->ptr(),
        spider_share->key_hint->length(), system_charset_info))
        DBUG_RETURN(HA_ERR_OUT_OF_MEM);
    }
  } else {
    for (roop_count = 0, tmp_key_hint = key_hint;
      roop_count < (int) table_share->keys; roop_count++, tmp_key_hint++)
    {
      if (tmp_key_hint->copy(spider_share->key_hint[roop_count]))
        DBUG_RETURN(HA_ERR_OUT_OF_MEM);
    }
  }
  DBUG_RETURN(0);
}

int spider_oracle_share::append_show_table_status()
{
  int roop_count;
  spider_string *str;
  uint dbton_id = spider_dbton_oracle.dbton_id;
  DBUG_ENTER("spider_oracle_append_show_table_status");
  if (!(show_table_status =
    new spider_string[2 * spider_share->all_link_count]))
    goto error;

  for (roop_count = 0; roop_count < (int) spider_share->all_link_count;
    roop_count++)
  {
    show_table_status[0 + (2 * roop_count)].init_calc_mem(197);
    show_table_status[1 + (2 * roop_count)].init_calc_mem(207);
    if (spider_share->sql_dbton_ids[roop_count] != dbton_id)
      continue;

    if (
      show_table_status[0 + (2 * roop_count)].reserve(
        SPIDER_SQL_SHOW_TABLE_STATUS_LEN +
        db_names_str[roop_count].length() +
        SPIDER_SQL_LIKE_LEN + table_names_str[roop_count].length() +
        ((SPIDER_SQL_NAME_QUOTE_LEN) * 2) +
        ((SPIDER_SQL_VALUE_QUOTE_LEN) * 2)) ||
      show_table_status[1 + (2 * roop_count)].reserve(
        SPIDER_SQL_SELECT_TABLES_STATUS_LEN +
        db_names_str[roop_count].length() +
        SPIDER_SQL_AND_LEN + SPIDER_SQL_TABLE_NAME_LEN + SPIDER_SQL_EQUAL_LEN +
        table_names_str[roop_count].length() +
        ((SPIDER_SQL_VALUE_QUOTE_LEN) * 4))
    )
      goto error;
    str = &show_table_status[0 + (2 * roop_count)];
    str->q_append(
      SPIDER_SQL_SHOW_TABLE_STATUS_STR, SPIDER_SQL_SHOW_TABLE_STATUS_LEN);
    str->q_append(SPIDER_SQL_NAME_QUOTE_STR, SPIDER_SQL_NAME_QUOTE_LEN);
    str->q_append(db_names_str[roop_count].ptr(),
      db_names_str[roop_count].length());
    str->q_append(SPIDER_SQL_NAME_QUOTE_STR, SPIDER_SQL_NAME_QUOTE_LEN);
    str->q_append(SPIDER_SQL_LIKE_STR, SPIDER_SQL_LIKE_LEN);
    str->q_append(SPIDER_SQL_VALUE_QUOTE_STR, SPIDER_SQL_VALUE_QUOTE_LEN);
    str->q_append(table_names_str[roop_count].ptr(),
      table_names_str[roop_count].length());
    str->q_append(SPIDER_SQL_VALUE_QUOTE_STR, SPIDER_SQL_VALUE_QUOTE_LEN);
    str = &show_table_status[1 + (2 * roop_count)];
    str->q_append(
      SPIDER_SQL_SELECT_TABLES_STATUS_STR,
      SPIDER_SQL_SELECT_TABLES_STATUS_LEN);
    str->q_append(SPIDER_SQL_VALUE_QUOTE_STR, SPIDER_SQL_VALUE_QUOTE_LEN);
    str->q_append(db_names_str[roop_count].ptr(),
      db_names_str[roop_count].length());
    str->q_append(SPIDER_SQL_VALUE_QUOTE_STR, SPIDER_SQL_VALUE_QUOTE_LEN);
    str->q_append(SPIDER_SQL_AND_STR, SPIDER_SQL_AND_LEN);
    str->q_append(SPIDER_SQL_TABLE_NAME_STR, SPIDER_SQL_TABLE_NAME_LEN);
    str->q_append(SPIDER_SQL_EQUAL_STR, SPIDER_SQL_EQUAL_LEN);
    str->q_append(SPIDER_SQL_VALUE_QUOTE_STR, SPIDER_SQL_VALUE_QUOTE_LEN);
    str->q_append(table_names_str[roop_count].ptr(),
      table_names_str[roop_count].length());
    str->q_append(SPIDER_SQL_VALUE_QUOTE_STR, SPIDER_SQL_VALUE_QUOTE_LEN);
  }
  DBUG_RETURN(0);

error:
  if (show_table_status)
  {
    delete [] show_table_status;
    show_table_status = NULL;
  }
  DBUG_RETURN(HA_ERR_OUT_OF_MEM);
}

void spider_oracle_share::free_show_table_status()
{
  DBUG_ENTER("spider_oracle_free_show_table_status");
  if (show_table_status)
  {
    delete [] show_table_status;
    show_table_status = NULL;
  }
  DBUG_VOID_RETURN;
}

int spider_oracle_share::append_show_records()
{
  int roop_count;
  spider_string *str;
  uint dbton_id = spider_dbton_oracle.dbton_id;
  DBUG_ENTER("spider_oracle_share::append_show_records");
  if (!(show_records = new spider_string[spider_share->all_link_count]))
    goto error;

  for (roop_count = 0; roop_count < (int) spider_share->all_link_count;
    roop_count++)
  {
    show_records[roop_count].init_calc_mem(208);
    if (spider_share->sql_dbton_ids[roop_count] != dbton_id)
      continue;

    if (
      show_records[roop_count].reserve(
        SPIDER_SQL_SHOW_RECORDS_LEN +
        db_names_str[roop_count].length() +
        SPIDER_SQL_DOT_LEN +
        table_names_str[roop_count].length() +
        /* SPIDER_SQL_NAME_QUOTE_LEN */ 4)
    )
      goto error;
    str = &show_records[roop_count];
    str->q_append(SPIDER_SQL_SHOW_RECORDS_STR, SPIDER_SQL_SHOW_RECORDS_LEN);
    append_table_name(str, roop_count);
  }
  DBUG_RETURN(0);

error:
  if (show_records)
  {
    delete [] show_records;
    show_records = NULL;
  }
  DBUG_RETURN(HA_ERR_OUT_OF_MEM);
}

void spider_oracle_share::free_show_records()
{
  DBUG_ENTER("spider_oracle_share::free_show_records");
  if (show_records)
  {
    delete [] show_records;
    show_records = NULL;
  }
  DBUG_VOID_RETURN;
}

int spider_oracle_share::append_show_autoinc()
{
  uint roop_count, field_length;
  spider_string *str;
  uint dbton_id = spider_dbton_oracle.dbton_id;
  Field **found_next_number_field =
    spider_share->table_share->found_next_number_field;
  DBUG_ENTER("spider_oracle_share::append_show_autoinc");
  if (!found_next_number_field)
    DBUG_RETURN(0);

  if (!(show_autoinc = new spider_string[spider_share->all_link_count]))
    goto error;

  field_length =
    column_name_str[(*found_next_number_field)->field_index].length();
  for (roop_count = 0; roop_count < spider_share->all_link_count;
    roop_count++)
  {
    show_autoinc[roop_count].init_calc_mem(224);
    if (spider_share->sql_dbton_ids[roop_count] != dbton_id)
      continue;

    if (
      show_autoinc[roop_count].reserve(
        SPIDER_SQL_SELECT_LEN +
        SPIDER_SQL_MAX_LEN +
        SPIDER_SQL_OPEN_PAREN_LEN +
        field_length +
        SPIDER_SQL_CLOSE_PAREN_LEN +
        SPIDER_SQL_FROM_LEN +
        db_names_str[roop_count].length() +
        SPIDER_SQL_DOT_LEN +
        table_names_str[roop_count].length() +
        /* SPIDER_SQL_NAME_QUOTE_LEN */ 6)
    )
      goto error;
    str = &show_autoinc[roop_count];
    str->q_append(SPIDER_SQL_SELECT_STR, SPIDER_SQL_SELECT_LEN);
    str->q_append(SPIDER_SQL_MAX_STR, SPIDER_SQL_MAX_LEN);
    str->q_append(SPIDER_SQL_OPEN_PAREN_STR, SPIDER_SQL_OPEN_PAREN_LEN);
    append_column_name(str, (*found_next_number_field)->field_index);
    str->q_append(SPIDER_SQL_CLOSE_PAREN_STR, SPIDER_SQL_CLOSE_PAREN_LEN);
    str->q_append(SPIDER_SQL_FROM_STR, SPIDER_SQL_FROM_LEN);
    append_table_name(str, roop_count);
  }
  DBUG_RETURN(0);

error:
  if (show_autoinc)
  {
    delete [] show_autoinc;
    show_autoinc = NULL;
  }
  DBUG_RETURN(HA_ERR_OUT_OF_MEM);
}

void spider_oracle_share::free_show_autoinc()
{
  DBUG_ENTER("spider_oracle_share::free_show_autoinc");
  if (show_autoinc)
  {
    delete [] show_autoinc;
    show_autoinc = NULL;
  }
  DBUG_VOID_RETURN;
}

int spider_oracle_share::append_show_last_insert_id()
{
  uint roop_count;
  spider_string *str;
  uint dbton_id = spider_dbton_oracle.dbton_id;
  Field **found_next_number_field =
    spider_share->table_share->found_next_number_field;
  uint seq_nm_max_length = 0;
  DBUG_ENTER("spider_oracle_share::append_show_last_insert_id");
  if (!found_next_number_field)
    DBUG_RETURN(0);

  if (
    !(show_last_insert_id = new spider_string[spider_share->all_link_count]) ||
    !(nextval_str = new spider_string[spider_share->all_link_count])
  )
    goto error;

  for (roop_count = 0; roop_count < spider_share->all_link_count;
    roop_count++)
  {
    show_last_insert_id[roop_count].init_calc_mem(225);
    nextval_str[roop_count].init_calc_mem(226);
    if (spider_share->sql_dbton_ids[roop_count] != dbton_id)
      continue;

    if (
      show_last_insert_id[roop_count].reserve(
        SPIDER_SQL_SELECT_LEN +
        spider_share->tgt_sequence_names_lengths[roop_count] + 
        SPIDER_SQL_CURRVAL_LEN +
        SPIDER_SQL_FROM_DUAL_LEN +
        /* SPIDER_SQL_NAME_QUOTE_LEN */ 2)
    )
      goto error;
    str = &show_last_insert_id[roop_count];
    str->q_append(SPIDER_SQL_SELECT_STR, SPIDER_SQL_SELECT_LEN);
    spider_db_oracle_utility.append_name(str,
      spider_share->tgt_sequence_names[roop_count],
      spider_share->tgt_sequence_names_lengths[roop_count]);
    str->q_append(SPIDER_SQL_CURRVAL_STR, SPIDER_SQL_CURRVAL_LEN);
    str->q_append(SPIDER_SQL_FROM_DUAL_STR, SPIDER_SQL_FROM_DUAL_LEN);

    if (seq_nm_max_length <
      spider_share->tgt_sequence_names_lengths[roop_count])
    {
      seq_nm_max_length =
        spider_share->tgt_sequence_names_lengths[roop_count];
    }
  }
  for (roop_count = 0; roop_count < spider_share->all_link_count;
    roop_count++)
  {
    if (spider_share->sql_dbton_ids[roop_count] != dbton_id)
      continue;

    if (
      nextval_str[roop_count].reserve(
        seq_nm_max_length +
        SPIDER_SQL_NEXTVAL_LEN +
        /* SPIDER_SQL_NAME_QUOTE_LEN */ 2)
    )
      goto error;
    str = &nextval_str[roop_count];
    spider_db_oracle_utility.append_name(str,
      spider_share->tgt_sequence_names[roop_count],
      spider_share->tgt_sequence_names_lengths[roop_count]);
    str->q_append(SPIDER_SQL_NEXTVAL_STR, SPIDER_SQL_NEXTVAL_LEN);
    uint length =
      seq_nm_max_length - spider_share->tgt_sequence_names_lengths[roop_count];
    memset((char *) str->ptr() + str->length(), ' ', length);
    str->length(str->length() + length);
    nextval_max_length = str->length();
  }
  DBUG_RETURN(0);

error:
  if (show_last_insert_id)
  {
    delete [] show_last_insert_id;
    show_last_insert_id = NULL;
  }
  if (nextval_str)
  {
    delete [] nextval_str;
    nextval_str = NULL;
  }
  DBUG_RETURN(HA_ERR_OUT_OF_MEM);
}

void spider_oracle_share::free_show_last_insert_id()
{
  DBUG_ENTER("spider_oracle_share::free_show_last_insert_id");
  if (show_last_insert_id)
  {
    delete [] show_last_insert_id;
    show_last_insert_id = NULL;
  }
  if (nextval_str)
  {
    delete [] nextval_str;
    nextval_str = NULL;
  }
  DBUG_VOID_RETURN;
}

int spider_oracle_share::append_show_index()
{
  int roop_count;
  spider_string *str;
  uint dbton_id = spider_dbton_oracle.dbton_id;
  DBUG_ENTER("spider_oracle_share::append_show_index");
  if (!(show_index = new spider_string[2 * spider_share->all_link_count]))
    goto error;

  for (roop_count = 0; roop_count < (int) spider_share->all_link_count;
    roop_count++)
  {
    show_index[0 + (2 * roop_count)].init_calc_mem(209);
    show_index[1 + (2 * roop_count)].init_calc_mem(210);
    if (spider_share->sql_dbton_ids[roop_count] != dbton_id)
      continue;

    if (
      show_index[0 + (2 * roop_count)].reserve(
        SPIDER_SQL_SHOW_INDEX_LEN + db_names_str[roop_count].length() +
        SPIDER_SQL_DOT_LEN +
        table_names_str[roop_count].length() +
        /* SPIDER_SQL_NAME_QUOTE_LEN */ 4) ||
      show_index[1 + (2 * roop_count)].reserve(
        SPIDER_SQL_SELECT_STATISTICS_LEN +
        db_names_str[roop_count].length() +
        SPIDER_SQL_AND_LEN + SPIDER_SQL_TABLE_NAME_LEN + SPIDER_SQL_EQUAL_LEN +
        table_names_str[roop_count].length() +
        ((SPIDER_SQL_VALUE_QUOTE_LEN) * 4) +
        SPIDER_SQL_GROUP_LEN + SPIDER_SQL_COLUMN_NAME_LEN)
    )
      goto error;
    str = &show_index[0 + (2 * roop_count)];
    str->q_append(
      SPIDER_SQL_SHOW_INDEX_STR, SPIDER_SQL_SHOW_INDEX_LEN);
    append_table_name(str, roop_count);
    str = &show_index[1 + (2 * roop_count)];
    str->q_append(
      SPIDER_SQL_SELECT_STATISTICS_STR, SPIDER_SQL_SELECT_STATISTICS_LEN);
    str->q_append(SPIDER_SQL_VALUE_QUOTE_STR, SPIDER_SQL_VALUE_QUOTE_LEN);
    str->q_append(db_names_str[roop_count].ptr(),
      db_names_str[roop_count].length());
    str->q_append(SPIDER_SQL_VALUE_QUOTE_STR, SPIDER_SQL_VALUE_QUOTE_LEN);
    str->q_append(SPIDER_SQL_AND_STR, SPIDER_SQL_AND_LEN);
    str->q_append(SPIDER_SQL_TABLE_NAME_STR, SPIDER_SQL_TABLE_NAME_LEN);
    str->q_append(SPIDER_SQL_EQUAL_STR, SPIDER_SQL_EQUAL_LEN);
    str->q_append(SPIDER_SQL_VALUE_QUOTE_STR, SPIDER_SQL_VALUE_QUOTE_LEN);
    str->q_append(table_names_str[roop_count].ptr(),
      table_names_str[roop_count].length());
    str->q_append(SPIDER_SQL_VALUE_QUOTE_STR, SPIDER_SQL_VALUE_QUOTE_LEN);
    str->q_append(SPIDER_SQL_GROUP_STR, SPIDER_SQL_GROUP_LEN);
    str->q_append(SPIDER_SQL_COLUMN_NAME_STR, SPIDER_SQL_COLUMN_NAME_LEN);
  }
  DBUG_RETURN(0);

error:
  if (show_index)
  {
    delete [] show_index;
    show_index = NULL;
  }
  DBUG_RETURN(HA_ERR_OUT_OF_MEM);
}

void spider_oracle_share::free_show_index()
{
  DBUG_ENTER("spider_oracle_share::free_show_index");
  if (show_index)
  {
    delete [] show_index;
    show_index = NULL;
  }
  DBUG_VOID_RETURN;
}

int spider_oracle_share::append_table_select()
{
  Field **field;
  uint field_length;
  spider_string *str = table_select;
  TABLE_SHARE *table_share = spider_share->table_share;
  DBUG_ENTER("spider_oracle_share::append_table_select");
  for (field = table_share->field; *field; field++)
  {
    field_length = column_name_str[(*field)->field_index].length();
    if (str->reserve(field_length +
      /* SPIDER_SQL_NAME_QUOTE_LEN */ 2 + SPIDER_SQL_COMMA_LEN))
      DBUG_RETURN(HA_ERR_OUT_OF_MEM);
    append_column_name(str, (*field)->field_index);
    str->q_append(SPIDER_SQL_COMMA_STR, SPIDER_SQL_COMMA_LEN);
  }
  str->length(str->length() - SPIDER_SQL_COMMA_LEN);
  DBUG_RETURN(append_from_with_adjusted_table_name(str, &table_select_pos));
}

int spider_oracle_share::append_key_select(
  uint idx
) {
  KEY_PART_INFO *key_part;
  Field *field;
  uint part_num;
  uint field_length;
  spider_string *str = &key_select[idx];
  TABLE_SHARE *table_share = spider_share->table_share;
  const KEY *key_info = &table_share->key_info[idx];
  DBUG_ENTER("spider_oracle_share::append_key_select");
  for (key_part = key_info->key_part, part_num = 0;
    part_num < spider_user_defined_key_parts(key_info); key_part++, part_num++)
  {
    field = key_part->field;
    field_length = column_name_str[field->field_index].length();
    if (str->reserve(field_length +
      /* SPIDER_SQL_NAME_QUOTE_LEN */ 2 + SPIDER_SQL_COMMA_LEN))
      DBUG_RETURN(HA_ERR_OUT_OF_MEM);
    append_column_name(str, field->field_index);
    str->q_append(SPIDER_SQL_COMMA_STR, SPIDER_SQL_COMMA_LEN);
  }
  str->length(str->length() - SPIDER_SQL_COMMA_LEN);
  DBUG_RETURN(append_from_with_adjusted_table_name(str, &key_select_pos[idx]));
}

bool spider_oracle_share::need_change_db_table_name()
{
  DBUG_ENTER("spider_oracle_share::need_change_db_table_name");
  DBUG_RETURN(!same_db_table_name);
}

#ifdef SPIDER_HAS_DISCOVER_TABLE_STRUCTURE
int spider_oracle_share::discover_table_structure(
  SPIDER_TRX *trx,
  SPIDER_SHARE *spider_share,
  spider_string *str
) {
  DBUG_ENTER("spider_oracle_share::discover_table_structure");
  DBUG_PRINT("info",("spider this=%p", this));
  DBUG_RETURN(HA_ERR_WRONG_COMMAND);
}
#endif

spider_oracle_handler::spider_oracle_handler(
  ha_spider *spider,
  spider_oracle_share *db_share
) : spider_db_handler(
  spider,
  db_share
),
  where_pos(0),
  order_pos(0),
  limit_pos(0),
  table_name_pos(0),
  update_set_pos(0),
  ha_read_pos(0),
  ha_next_pos(0),
  ha_where_pos(0),
  ha_limit_pos(0),
  ha_table_name_pos(0),
  insert_pos(0),
  insert_table_name_pos(0),
  upd_tmp_tbl(NULL),
  tmp_sql_pos1(0),
  tmp_sql_pos2(0),
  tmp_sql_pos3(0),
  tmp_sql_pos4(0),
  tmp_sql_pos5(0),
  table_lock_mode(0),
  reading_from_bulk_tmp_table(FALSE),
  filled_up(FALSE),
  select_rownum_appended(FALSE),
  update_rownum_appended(FALSE),
  union_table_name_pos_first(NULL),
  union_table_name_pos_current(NULL),
  oracle_share(db_share),
  link_for_hash(NULL)
{
  DBUG_ENTER("spider_oracle_handler::spider_oracle_handler");
  DBUG_PRINT("info",("spider this=%p", this));
  spider_alloc_calc_mem_init(mem_calc, 222);
  spider_alloc_calc_mem(spider_current_trx, mem_calc, sizeof(*this));
  DBUG_VOID_RETURN;
}

spider_oracle_handler::~spider_oracle_handler()
{
  DBUG_ENTER("spider_oracle_handler::~spider_oracle_handler");
  DBUG_PRINT("info",("spider this=%p", this));
  while (union_table_name_pos_first)
  {
    SPIDER_INT_HLD *tmp_pos = union_table_name_pos_first;
    union_table_name_pos_first = tmp_pos->next;
    spider_free(spider_current_trx, tmp_pos, MYF(0));
  }
  if (link_for_hash)
  {
    spider_free(spider_current_trx, link_for_hash, MYF(0));
  }
  spider_free_mem_calc(spider_current_trx, mem_calc_id, sizeof(*this));
  DBUG_VOID_RETURN;
}

int spider_oracle_handler::init()
{
  uint roop_count;
  THD *thd = spider->trx->thd;
  st_spider_share *share = spider->share;
  int init_sql_alloc_size =
    spider_param_init_sql_alloc_size(thd, share->init_sql_alloc_size);
  TABLE *table = spider->get_table();
  DBUG_ENTER("spider_oracle_handler::init");
  DBUG_PRINT("info",("spider this=%p", this));
  sql.init_calc_mem(67);
  sql_part.init_calc_mem(68);
  sql_part2.init_calc_mem(69);
  ha_sql.init_calc_mem(70);
  insert_sql.init_calc_mem(72);
  update_sql.init_calc_mem(73);
  tmp_sql.init_calc_mem(74);
  dup_update_sql.init_calc_mem(167);
  if (
    (sql.real_alloc(init_sql_alloc_size)) ||
    (insert_sql.real_alloc(init_sql_alloc_size)) ||
    (update_sql.real_alloc(init_sql_alloc_size)) ||
    (tmp_sql.real_alloc(init_sql_alloc_size))
  ) {
    DBUG_RETURN(HA_ERR_OUT_OF_MEM);
  }
  sql.set_charset(share->access_charset);
  sql_part.set_charset(share->access_charset);
  ha_sql.set_charset(share->access_charset);
  insert_sql.set_charset(share->access_charset);
  update_sql.set_charset(share->access_charset);
  tmp_sql.set_charset(share->access_charset);
  upd_tmp_tbl_prm.init();
  upd_tmp_tbl_prm.field_count = 1;
  if (!(link_for_hash = (SPIDER_LINK_FOR_HASH *)
    spider_bulk_alloc_mem(spider_current_trx, 223,
      __func__, __FILE__, __LINE__, MYF(MY_WME | MY_ZEROFILL),
      &link_for_hash,
        sizeof(SPIDER_LINK_FOR_HASH) * share->link_count,
      &minimum_select_bitmap,
        table ? sizeof(uchar) * no_bytes_in_map(table->read_set) : 0,
      NullS))
  ) {
    DBUG_RETURN(HA_ERR_OUT_OF_MEM);
  }
  for (roop_count = 0; roop_count < share->link_count; roop_count++)
  {
    link_for_hash[roop_count].spider = spider;
    link_for_hash[roop_count].link_idx = roop_count;
    link_for_hash[roop_count].db_table_str =
      &oracle_share->db_table_str[roop_count];
#ifdef SPIDER_HAS_HASH_VALUE_TYPE
    link_for_hash[roop_count].db_table_str_hash_value =
      oracle_share->db_table_str_hash_value[roop_count];
#endif
  }
#if defined(HS_HAS_SQLCOM) && defined(HAVE_HANDLERSOCKET)
  hs_upds.init();
#endif
  DBUG_RETURN(0);
}

int spider_oracle_handler::append_index_hint(
  spider_string *str,
  int link_idx,
  ulong sql_type
  ) 
{
  DBUG_ENTER("spider_oracle_handler::append_index_hint");
  DBUG_RETURN(0);
}

int spider_oracle_handler::append_table_name_with_adjusting(
  spider_string *str,
  int link_idx,
  ulong sql_type
) {
  int error_num = 0;
  DBUG_ENTER("spider_oracle_handler::append_table_name_with_adjusting");
  DBUG_PRINT("info",("spider this=%p", this));
  if (sql_type == SPIDER_SQL_TYPE_HANDLER)
  {
    str->q_append(spider->m_handler_cid[link_idx], SPIDER_SQL_HANDLER_CID_LEN);
  } else {
    error_num = oracle_share->append_table_name_with_adjusting(str,
      spider->conn_link_idx[link_idx]);
  }
  DBUG_RETURN(error_num);
}

int spider_oracle_handler::append_key_column_types(
  const key_range *start_key,
  spider_string *str
) {
  SPIDER_RESULT_LIST *result_list = &spider->result_list;
  KEY *key_info = result_list->key_info;
  uint key_name_length, key_count;
  key_part_map full_key_part_map =
    make_prev_keypart_map(spider_user_defined_key_parts(key_info));
  key_part_map start_key_part_map;
  KEY_PART_INFO *key_part;
  Field *field;
  char tmp_buf[MAX_FIELD_WIDTH];
  spider_string tmp_str(tmp_buf, sizeof(tmp_buf), system_charset_info);
  DBUG_ENTER("spider_oracle_handler::append_key_column_types");
  DBUG_PRINT("info",("spider this=%p", this));
  tmp_str.init_calc_mem(227);

  start_key_part_map = start_key->keypart_map & full_key_part_map;
  DBUG_PRINT("info", ("spider spider_user_defined_key_parts=%u",
    spider_user_defined_key_parts(key_info)));
  DBUG_PRINT("info", ("spider full_key_part_map=%lu", full_key_part_map));
  DBUG_PRINT("info", ("spider start_key_part_map=%lu", start_key_part_map));

  if (!start_key_part_map)
    DBUG_RETURN(0);

  for (
    key_part = key_info->key_part,
    key_count = 0;
    start_key_part_map;
    start_key_part_map >>= 1,
    key_part++,
    key_count++
  ) {
    field = key_part->field;
    key_name_length = my_sprintf(tmp_buf, (tmp_buf, "c%u", key_count));
    if (str->reserve(key_name_length + SPIDER_SQL_SPACE_LEN))
      DBUG_RETURN(HA_ERR_OUT_OF_MEM);
    str->q_append(tmp_buf, key_name_length);
    str->q_append(SPIDER_SQL_SPACE_STR, SPIDER_SQL_SPACE_LEN);

    if (tmp_str.ptr() != tmp_buf)
      tmp_str.set(tmp_buf, sizeof(tmp_buf), system_charset_info);
    else
      tmp_str.set_charset(system_charset_info);
    field->sql_type(*tmp_str.get_str());
    tmp_str.mem_calc();
    str->append(tmp_str);

    if (str->reserve(SPIDER_SQL_COMMA_LEN))
      DBUG_RETURN(HA_ERR_OUT_OF_MEM);
    str->q_append(SPIDER_SQL_COMMA_STR, SPIDER_SQL_COMMA_LEN);
  }
  str->length(str->length() - SPIDER_SQL_COMMA_LEN);

  DBUG_RETURN(0);
}

int spider_oracle_handler::append_key_join_columns_for_bka(
  const key_range *start_key,
  spider_string *str,
  const char **table_aliases,
  uint *table_alias_lengths
) {
  KEY *key_info = spider->result_list.key_info;
  uint length, key_name_length, key_count;
  key_part_map full_key_part_map =
    make_prev_keypart_map(spider_user_defined_key_parts(key_info));
  key_part_map start_key_part_map;
  KEY_PART_INFO *key_part;
  Field *field;
  char tmp_buf[MAX_FIELD_WIDTH];
  bool start_where = ((int) str->length() == where_pos);
  DBUG_ENTER("spider_oracle_handler::append_key_join_columns_for_bka");
  DBUG_PRINT("info",("spider this=%p", this));
  start_key_part_map = start_key->keypart_map & full_key_part_map;
  DBUG_PRINT("info", ("spider spider_user_defined_key_parts=%u",
    spider_user_defined_key_parts(key_info)));
  DBUG_PRINT("info", ("spider full_key_part_map=%lu", full_key_part_map));
  DBUG_PRINT("info", ("spider start_key_part_map=%lu", start_key_part_map));

  if (!start_key_part_map)
    DBUG_RETURN(0);

  if (start_where)
  {
    if (str->reserve(SPIDER_SQL_WHERE_LEN))
      DBUG_RETURN(HA_ERR_OUT_OF_MEM);
    str->q_append(SPIDER_SQL_WHERE_STR, SPIDER_SQL_WHERE_LEN);
  } else {
    if (str->reserve(SPIDER_SQL_AND_LEN))
      DBUG_RETURN(HA_ERR_OUT_OF_MEM);
    str->q_append(SPIDER_SQL_AND_STR, SPIDER_SQL_AND_LEN);
  }

  for (
    key_part = key_info->key_part,
    key_count = 0;
    start_key_part_map;
    start_key_part_map >>= 1,
    key_part++,
    key_count++
  ) {
    field = key_part->field;
    key_name_length =
      oracle_share->column_name_str[field->field_index].length();
    length = my_sprintf(tmp_buf, (tmp_buf, "c%u", key_count));
    if (str->reserve(length + table_alias_lengths[0] + key_name_length +
      /* SPIDER_SQL_NAME_QUOTE_LEN */ 2 +
      table_alias_lengths[1] + SPIDER_SQL_PF_EQUAL_LEN + SPIDER_SQL_AND_LEN))
      DBUG_RETURN(HA_ERR_OUT_OF_MEM);
    str->q_append(table_aliases[0], table_alias_lengths[0]);
    str->q_append(tmp_buf, length);
    str->q_append(SPIDER_SQL_PF_EQUAL_STR, SPIDER_SQL_PF_EQUAL_LEN);
    str->q_append(table_aliases[1], table_alias_lengths[1]);
    oracle_share->append_column_name(str, field->field_index);
    str->q_append(SPIDER_SQL_AND_STR, SPIDER_SQL_AND_LEN);
  }
  str->length(str->length() - SPIDER_SQL_AND_LEN);
  DBUG_RETURN(0);
}

int spider_oracle_handler::append_tmp_table_and_sql_for_bka(
  const key_range *start_key
) {
  int error_num;
  DBUG_ENTER("spider_oracle_handler::append_tmp_table_and_sql_for_bka");
  DBUG_PRINT("info",("spider this=%p", this));
  char tmp_table_name[MAX_FIELD_WIDTH * 2],
    tgt_table_name[MAX_FIELD_WIDTH * 2];
  int tmp_table_name_length;
  spider_string tgt_table_name_str(tgt_table_name, MAX_FIELD_WIDTH * 2,
    oracle_share->db_names_str[0].charset());
  const char *table_names[2], *table_aliases[2], *table_dot_aliases[2];
  uint table_name_lengths[2], table_alias_lengths[2],
    table_dot_alias_lengths[2];
  tgt_table_name_str.init_calc_mem(200);
  tgt_table_name_str.length(0);
  create_tmp_bka_table_name(tmp_table_name, &tmp_table_name_length,
    first_link_idx);
  if ((error_num = append_table_name_with_adjusting(&tgt_table_name_str,
    first_link_idx, SPIDER_SQL_TYPE_SELECT_SQL)))
  {
    DBUG_RETURN(error_num);
  }
  table_names[0] = tmp_table_name;
  table_names[1] = tgt_table_name_str.c_ptr_safe();
  table_name_lengths[0] = tmp_table_name_length;
  table_name_lengths[1] = tgt_table_name_str.length();
  table_aliases[0] = SPIDER_SQL_A_STR;
  table_aliases[1] = SPIDER_SQL_B_STR;
  table_alias_lengths[0] = SPIDER_SQL_A_LEN;
  table_alias_lengths[1] = SPIDER_SQL_B_LEN;
  table_dot_aliases[0] = SPIDER_SQL_A_DOT_STR;
  table_dot_aliases[1] = SPIDER_SQL_B_DOT_STR;
  table_dot_alias_lengths[0] = SPIDER_SQL_A_DOT_LEN;
  table_dot_alias_lengths[1] = SPIDER_SQL_B_DOT_LEN;
  if (
    (error_num = append_drop_tmp_bka_table(
      &tmp_sql, tmp_table_name, tmp_table_name_length,
      &tmp_sql_pos1, &tmp_sql_pos5, TRUE)) ||
    (error_num = append_create_tmp_bka_table(
      start_key,
      &tmp_sql, tmp_table_name,
      tmp_table_name_length,
      &tmp_sql_pos2, spider->share->table_share->table_charset)) ||
    (error_num = append_insert_tmp_bka_table(
      start_key,
      &tmp_sql, tmp_table_name,
      tmp_table_name_length, &tmp_sql_pos3))
  )
    DBUG_RETURN(error_num);
  tmp_sql_pos4 = tmp_sql.length();
  if ((error_num = spider_db_append_select(spider)))
    DBUG_RETURN(error_num);
  if (sql.reserve(SPIDER_SQL_A_DOT_LEN + SPIDER_SQL_ID_LEN +
    SPIDER_SQL_COMMA_LEN))
    DBUG_RETURN(HA_ERR_OUT_OF_MEM);
  sql.q_append(SPIDER_SQL_A_DOT_STR, SPIDER_SQL_A_DOT_LEN);
  sql.q_append(SPIDER_SQL_ID_STR, SPIDER_SQL_ID_LEN);
  sql.q_append(SPIDER_SQL_COMMA_STR, SPIDER_SQL_COMMA_LEN);
  if (
    (error_num = append_select_columns_with_alias(&sql,
      SPIDER_SQL_B_DOT_STR, SPIDER_SQL_B_DOT_LEN)) ||
    (error_num = spider_db_oracle_utility.append_from_with_alias(&sql,
      table_names, table_name_lengths,
      table_aliases, table_alias_lengths, 2,
      &table_name_pos, FALSE))
  )
    DBUG_RETURN(error_num);
  if (
    oracle_share->key_hint &&
    (error_num = spider_db_append_hint_after_table(spider,
      &sql, &oracle_share->key_hint[spider->active_index]))
  )
    DBUG_RETURN(HA_ERR_OUT_OF_MEM);
  where_pos = sql.length();
  if (
    (error_num = append_key_join_columns_for_bka(
      start_key, &sql,
      table_dot_aliases, table_dot_alias_lengths)) ||
    (error_num = append_condition_part(
      SPIDER_SQL_B_DOT_STR, SPIDER_SQL_B_DOT_LEN,
      SPIDER_SQL_TYPE_SELECT_SQL, FALSE))
  )
    DBUG_RETURN(error_num);
  if (spider->result_list.direct_order_limit)
  {
    if ((error_num = append_key_order_for_direct_order_limit_with_alias(&sql,
      SPIDER_SQL_B_DOT_STR, SPIDER_SQL_B_DOT_LEN)))
      DBUG_RETURN(error_num);
  }
#ifdef HANDLER_HAS_DIRECT_AGGREGATE
  else if (spider->result_list.direct_aggregate)
  {
    if ((error_num =
      append_group_by(&sql, SPIDER_SQL_B_DOT_STR, SPIDER_SQL_B_DOT_LEN)))
      DBUG_RETURN(error_num);
  }
#endif

  DBUG_RETURN(0);
}

int spider_oracle_handler::reuse_tmp_table_and_sql_for_bka()
{
  DBUG_ENTER("spider_oracle_handler::reuse_tmp_table_and_sql_for_bka");
  DBUG_PRINT("info",("spider this=%p", this));
  tmp_sql.length(tmp_sql_pos4);
  sql.length(limit_pos);
  ha_sql.length(ha_limit_pos);
  DBUG_RETURN(0);
}

void spider_oracle_handler::create_tmp_bka_table_name(
  char *tmp_table_name,
  int *tmp_table_name_length,
  int link_idx
) {
  uint adjust_length, length;
  DBUG_ENTER("spider_oracle_handler::create_tmp_bka_table_name");
  if (spider_param_bka_table_name_type(current_thd,
    oracle_share->spider_share->
      bka_table_name_types[spider->conn_link_idx[link_idx]]) == 1)
  {
    adjust_length =
      oracle_share->db_nm_max_length -
      oracle_share->db_names_str[spider->conn_link_idx[link_idx]].length() +
      oracle_share->table_nm_max_length -
      oracle_share->table_names_str[spider->conn_link_idx[link_idx]].length();
    *tmp_table_name_length = oracle_share->db_nm_max_length +
      oracle_share->table_nm_max_length;
    memset(tmp_table_name, ' ', adjust_length);
    tmp_table_name += adjust_length;
    memcpy(tmp_table_name, oracle_share->db_names_str[link_idx].c_ptr(),
      oracle_share->db_names_str[link_idx].length());
    tmp_table_name += oracle_share->db_names_str[link_idx].length();
    length = my_sprintf(tmp_table_name, (tmp_table_name,
      "%s%s%p%s", SPIDER_SQL_DOT_STR, SPIDER_SQL_TMP_BKA_STR, spider,
      SPIDER_SQL_UNDERSCORE_STR));
    *tmp_table_name_length += length;
    tmp_table_name += length;
    memcpy(tmp_table_name,
      oracle_share->table_names_str[spider->conn_link_idx[link_idx]].c_ptr(),
      oracle_share->table_names_str[spider->conn_link_idx[link_idx]].length());
  } else {
    adjust_length =
      oracle_share->db_nm_max_length -
      oracle_share->db_names_str[spider->conn_link_idx[link_idx]].length();
    *tmp_table_name_length = oracle_share->db_nm_max_length;
    memset(tmp_table_name, ' ', adjust_length);
    tmp_table_name += adjust_length;
    memcpy(tmp_table_name, oracle_share->db_names_str[link_idx].c_ptr(),
      oracle_share->db_names_str[link_idx].length());
    tmp_table_name += oracle_share->db_names_str[link_idx].length();
    length = my_sprintf(tmp_table_name, (tmp_table_name,
      "%s%s%p", SPIDER_SQL_DOT_STR, SPIDER_SQL_TMP_BKA_STR, spider));
    *tmp_table_name_length += length;
  }
  DBUG_VOID_RETURN;
}

int spider_oracle_handler::append_create_tmp_bka_table(
  const key_range *start_key,
  spider_string *str,
  char *tmp_table_name,
  int tmp_table_name_length,
  int *db_name_pos,
  CHARSET_INFO *table_charset
) {
  int error_num;
  SPIDER_SHARE *share = spider->share;
  THD *thd = spider->trx->thd;
  char *bka_engine = spider_param_bka_engine(thd, share->bka_engine);
  uint bka_engine_length = strlen(bka_engine),
    cset_length = strlen(table_charset->csname);
  DBUG_ENTER("spider_oracle_handler::append_create_tmp_bka_table");
  if (str->reserve(SPIDER_SQL_CREATE_TMP_LEN + tmp_table_name_length +
    SPIDER_SQL_OPEN_PAREN_LEN + SPIDER_SQL_ID_LEN + SPIDER_SQL_ID_TYPE_LEN +
    SPIDER_SQL_COMMA_LEN))
    DBUG_RETURN(HA_ERR_OUT_OF_MEM);
  str->q_append(SPIDER_SQL_CREATE_TMP_STR, SPIDER_SQL_CREATE_TMP_LEN);
  *db_name_pos = str->length();
  str->q_append(tmp_table_name, tmp_table_name_length);
  str->q_append(SPIDER_SQL_OPEN_PAREN_STR, SPIDER_SQL_OPEN_PAREN_LEN);
  str->q_append(SPIDER_SQL_ID_STR, SPIDER_SQL_ID_LEN);
  str->q_append(SPIDER_SQL_ID_TYPE_STR, SPIDER_SQL_ID_TYPE_LEN);
  str->q_append(SPIDER_SQL_COMMA_STR, SPIDER_SQL_COMMA_LEN);
  if ((error_num = append_key_column_types(start_key, str)))
    DBUG_RETURN(error_num);
  if (str->reserve(SPIDER_SQL_ENGINE_LEN + bka_engine_length +
    SPIDER_SQL_DEF_CHARSET_LEN + cset_length + SPIDER_SQL_SEMICOLON_LEN))
    DBUG_RETURN(HA_ERR_OUT_OF_MEM);
  str->q_append(SPIDER_SQL_ENGINE_STR, SPIDER_SQL_ENGINE_LEN);
  str->q_append(bka_engine, bka_engine_length);
  str->q_append(SPIDER_SQL_DEF_CHARSET_STR, SPIDER_SQL_DEF_CHARSET_LEN);
  str->q_append(table_charset->csname, cset_length);
  str->q_append(SPIDER_SQL_SEMICOLON_STR, SPIDER_SQL_SEMICOLON_LEN);
  DBUG_RETURN(0);
}

int spider_oracle_handler::append_drop_tmp_bka_table(
  spider_string *str,
  char *tmp_table_name,
  int tmp_table_name_length,
  int *db_name_pos,
  int *drop_table_end_pos,
  bool with_semicolon
) {
  DBUG_ENTER("spider_oracle_handler::append_drop_tmp_bka_table");
  if (str->reserve(SPIDER_SQL_DROP_TMP_LEN + tmp_table_name_length +
    (with_semicolon ? SPIDER_SQL_SEMICOLON_LEN : 0)))
    DBUG_RETURN(HA_ERR_OUT_OF_MEM);
  str->q_append(SPIDER_SQL_DROP_TMP_STR, SPIDER_SQL_DROP_TMP_LEN);
  *db_name_pos = str->length();
  str->q_append(tmp_table_name, tmp_table_name_length);
  *drop_table_end_pos = str->length();
  if (with_semicolon)
    str->q_append(SPIDER_SQL_SEMICOLON_STR, SPIDER_SQL_SEMICOLON_LEN);
  DBUG_RETURN(0);
}

int spider_oracle_handler::append_insert_tmp_bka_table(
  const key_range *start_key,
  spider_string *str,
  char *tmp_table_name,
  int tmp_table_name_length,
  int *db_name_pos
) {
  int error_num;
  DBUG_ENTER("spider_oracle_handler::append_insert_tmp_bka_table");
  if (str->reserve(SPIDER_SQL_INSERT_LEN + SPIDER_SQL_INTO_LEN +
    tmp_table_name_length + SPIDER_SQL_OPEN_PAREN_LEN + SPIDER_SQL_ID_LEN +
    SPIDER_SQL_COMMA_LEN))
    DBUG_RETURN(HA_ERR_OUT_OF_MEM);
  str->q_append(SPIDER_SQL_INSERT_STR, SPIDER_SQL_INSERT_LEN);
  str->q_append(SPIDER_SQL_INTO_STR, SPIDER_SQL_INTO_LEN);
  *db_name_pos = str->length();
  str->q_append(tmp_table_name, tmp_table_name_length);
  str->q_append(SPIDER_SQL_OPEN_PAREN_STR, SPIDER_SQL_OPEN_PAREN_LEN);
  str->q_append(SPIDER_SQL_ID_STR, SPIDER_SQL_ID_LEN);
  str->q_append(SPIDER_SQL_COMMA_STR, SPIDER_SQL_COMMA_LEN);
  if ((error_num = spider_db_append_key_columns(start_key, spider, str)))
    DBUG_RETURN(error_num);
  if (str->reserve(SPIDER_SQL_CLOSE_PAREN_LEN + SPIDER_SQL_VALUES_LEN +
    SPIDER_SQL_OPEN_PAREN_LEN))
    DBUG_RETURN(HA_ERR_OUT_OF_MEM);
  str->q_append(SPIDER_SQL_CLOSE_PAREN_STR, SPIDER_SQL_CLOSE_PAREN_LEN);
  str->q_append(SPIDER_SQL_VALUES_STR, SPIDER_SQL_VALUES_LEN);
  str->q_append(SPIDER_SQL_OPEN_PAREN_STR, SPIDER_SQL_OPEN_PAREN_LEN);
  DBUG_RETURN(0);
}

int spider_oracle_handler::append_union_table_and_sql_for_bka(
  const key_range *start_key
) {
  int error_num;
  DBUG_ENTER("spider_oracle_handler::append_union_table_and_sql_for_bka");
  DBUG_PRINT("info",("spider this=%p", this));
  char tgt_table_name[MAX_FIELD_WIDTH * 2];
  spider_string tgt_table_name_str(tgt_table_name, MAX_FIELD_WIDTH * 2,
    oracle_share->db_names_str[0].charset());
  const char *table_names[2], *table_aliases[2], *table_dot_aliases[2];
  uint table_name_lengths[2], table_alias_lengths[2],
    table_dot_alias_lengths[2];
  tgt_table_name_str.init_calc_mem(234);
  tgt_table_name_str.length(0);
  if ((error_num = append_table_name_with_adjusting(&tgt_table_name_str,
    first_link_idx, SPIDER_SQL_TYPE_SELECT_SQL)))
  {
    DBUG_RETURN(error_num);
  }
  table_names[0] = "";
  table_names[1] = tgt_table_name_str.c_ptr_safe();
  table_name_lengths[0] = 0;
  table_name_lengths[1] = tgt_table_name_str.length();
  table_aliases[0] = SPIDER_SQL_A_STR;
  table_aliases[1] = SPIDER_SQL_B_STR;
  table_alias_lengths[0] = SPIDER_SQL_A_LEN;
  table_alias_lengths[1] = SPIDER_SQL_B_LEN;
  table_dot_aliases[0] = SPIDER_SQL_A_DOT_STR;
  table_dot_aliases[1] = SPIDER_SQL_B_DOT_STR;
  table_dot_alias_lengths[0] = SPIDER_SQL_A_DOT_LEN;
  table_dot_alias_lengths[1] = SPIDER_SQL_B_DOT_LEN;

  if ((error_num = spider_db_append_select(spider)))
    DBUG_RETURN(error_num);
  if (sql.reserve(SPIDER_SQL_A_DOT_LEN + SPIDER_SQL_ID_LEN +
    SPIDER_SQL_COMMA_LEN))
    DBUG_RETURN(HA_ERR_OUT_OF_MEM);
  sql.q_append(SPIDER_SQL_A_DOT_STR, SPIDER_SQL_A_DOT_LEN);
  sql.q_append(SPIDER_SQL_ID_STR, SPIDER_SQL_ID_LEN);
  sql.q_append(SPIDER_SQL_COMMA_STR, SPIDER_SQL_COMMA_LEN);
  if ((error_num = append_select_columns_with_alias(&sql,
    SPIDER_SQL_B_DOT_STR, SPIDER_SQL_B_DOT_LEN)))
    DBUG_RETURN(error_num);
  if (sql.reserve(SPIDER_SQL_FROM_LEN + (SPIDER_SQL_OPEN_PAREN_LEN * 2)))
    DBUG_RETURN(HA_ERR_OUT_OF_MEM);
  sql.q_append(SPIDER_SQL_FROM_STR, SPIDER_SQL_FROM_LEN);
  sql.q_append(SPIDER_SQL_OPEN_PAREN_STR, SPIDER_SQL_OPEN_PAREN_LEN);
  sql.q_append(SPIDER_SQL_OPEN_PAREN_STR, SPIDER_SQL_OPEN_PAREN_LEN);
  tmp_sql_pos1 = sql.length();

  if (
    (error_num = spider_db_oracle_utility.append_from_with_alias(&tmp_sql,
      table_names, table_name_lengths,
      table_aliases, table_alias_lengths, 2,
      &table_name_pos, FALSE))
  )
    DBUG_RETURN(error_num);
  if (
    oracle_share->key_hint &&
    (error_num = spider_db_append_hint_after_table(spider,
      &tmp_sql, &oracle_share->key_hint[spider->active_index]))
  )
    DBUG_RETURN(HA_ERR_OUT_OF_MEM);
  where_pos = tmp_sql.length();
  if (
    (error_num = append_key_join_columns_for_bka(
      start_key, &tmp_sql,
      table_dot_aliases, table_dot_alias_lengths)) ||
    (error_num = append_condition_part(
      SPIDER_SQL_B_DOT_STR, SPIDER_SQL_B_DOT_LEN,
      SPIDER_SQL_TYPE_TMP_SQL, FALSE))
  )
    DBUG_RETURN(error_num);
  if (spider->result_list.direct_order_limit)
  {
    if ((error_num = append_key_order_for_direct_order_limit_with_alias(
      &tmp_sql, SPIDER_SQL_B_DOT_STR, SPIDER_SQL_B_DOT_LEN)))
      DBUG_RETURN(error_num);
  }
#ifdef HANDLER_HAS_DIRECT_AGGREGATE
  else if (spider->result_list.direct_aggregate)
  {
    if ((error_num =
      append_group_by(&tmp_sql, SPIDER_SQL_B_DOT_STR, SPIDER_SQL_B_DOT_LEN)))
      DBUG_RETURN(error_num);
  }
#endif

  DBUG_RETURN(0);
}

int spider_oracle_handler::reuse_union_table_and_sql_for_bka()
{
  DBUG_ENTER("spider_oracle_handler::reuse_union_table_and_sql_for_bka");
  DBUG_PRINT("info",("spider this=%p", this));
  sql.length(tmp_sql_pos1);
  DBUG_RETURN(0);
}

int spider_oracle_handler::append_insert_for_recovery(
  ulong sql_type,
  int link_idx
) {
  const TABLE *table = spider->get_table();
  SPIDER_SHARE *share = spider->share;
  Field **field;
  uint field_name_length = 0;
  bool add_value = FALSE;
  spider_string *insert_sql;
  DBUG_ENTER("spider_oracle_handler::append_insert_for_recovery");
  DBUG_PRINT("info",("spider this=%p", this));
  if (sql_type == SPIDER_SQL_TYPE_INSERT_SQL)
  {
    insert_sql = &spider->result_list.insert_sqls[link_idx];
    insert_sql->length(0);
  } else {
    insert_sql = &spider->result_list.update_sqls[link_idx];
  }
  if (insert_sql->reserve(
    SPIDER_SQL_INSERT_LEN + SPIDER_SQL_SQL_IGNORE_LEN +
    SPIDER_SQL_INTO_LEN + oracle_share->db_nm_max_length +
    SPIDER_SQL_DOT_LEN + oracle_share->table_nm_max_length +
    /* SPIDER_SQL_NAME_QUOTE_LEN */ 4 + SPIDER_SQL_OPEN_PAREN_LEN))
    DBUG_RETURN(HA_ERR_OUT_OF_MEM);
  insert_sql->q_append(SPIDER_SQL_INSERT_STR, SPIDER_SQL_INSERT_LEN);
  insert_sql->q_append(SPIDER_SQL_SQL_IGNORE_STR, SPIDER_SQL_SQL_IGNORE_LEN);
  insert_sql->q_append(SPIDER_SQL_INTO_STR, SPIDER_SQL_INTO_LEN);
  oracle_share->append_table_name(insert_sql, spider->conn_link_idx[link_idx]);
  insert_sql->q_append(SPIDER_SQL_OPEN_PAREN_STR, SPIDER_SQL_OPEN_PAREN_LEN);
  for (field = table->field; *field; field++)
  {
    field_name_length =
      oracle_share->column_name_str[(*field)->field_index].length();
    if (insert_sql->reserve(field_name_length +
      /* SPIDER_SQL_NAME_QUOTE_LEN */ 2 + SPIDER_SQL_COMMA_LEN))
      DBUG_RETURN(HA_ERR_OUT_OF_MEM);
    oracle_share->append_column_name(insert_sql, (*field)->field_index);
    insert_sql->q_append(SPIDER_SQL_COMMA_STR, SPIDER_SQL_COMMA_LEN);
  }
  if (field_name_length)
    insert_sql->length(insert_sql->length() - SPIDER_SQL_COMMA_LEN);
  if (insert_sql->reserve(SPIDER_SQL_CLOSE_PAREN_LEN + SPIDER_SQL_VALUES_LEN +
    SPIDER_SQL_OPEN_PAREN_LEN))
    DBUG_RETURN(HA_ERR_OUT_OF_MEM);
  insert_sql->q_append(SPIDER_SQL_CLOSE_PAREN_STR, SPIDER_SQL_CLOSE_PAREN_LEN);
  insert_sql->q_append(SPIDER_SQL_VALUES_STR, SPIDER_SQL_VALUES_LEN);
  insert_sql->q_append(SPIDER_SQL_OPEN_PAREN_STR, SPIDER_SQL_OPEN_PAREN_LEN);
  for (field = table->field; *field; field++)
  {
    add_value = TRUE;
    if ((*field)->is_null())
    {
      if (insert_sql->reserve(SPIDER_SQL_NULL_LEN + SPIDER_SQL_COMMA_LEN))
        DBUG_RETURN(HA_ERR_OUT_OF_MEM);
      insert_sql->q_append(SPIDER_SQL_NULL_STR, SPIDER_SQL_NULL_LEN);
    } else {
      if (
        spider_db_oracle_utility.
          append_column_value(spider, insert_sql, *field, NULL,
            share->access_charset) ||
        insert_sql->reserve(SPIDER_SQL_COMMA_LEN)
      )
        DBUG_RETURN(HA_ERR_OUT_OF_MEM);
    }
    insert_sql->q_append(SPIDER_SQL_COMMA_STR, SPIDER_SQL_COMMA_LEN);
  }
  if (add_value)
    insert_sql->length(insert_sql->length() - SPIDER_SQL_COMMA_LEN);
  if (insert_sql->reserve(SPIDER_SQL_CLOSE_PAREN_LEN, SPIDER_SQL_COMMA_LEN))
    DBUG_RETURN(HA_ERR_OUT_OF_MEM);
  insert_sql->q_append(SPIDER_SQL_CLOSE_PAREN_STR, SPIDER_SQL_CLOSE_PAREN_LEN);
  if (sql_type == SPIDER_SQL_TYPE_INSERT_SQL)
  {
    exec_insert_sql = insert_sql;
  }
  DBUG_RETURN(0);
}

int spider_oracle_handler::append_update(
  const TABLE *table,
  my_ptrdiff_t ptr_diff
) {
  int error_num;
  spider_string *str = &update_sql;
  DBUG_ENTER("spider_oracle_handler::append_update");
  DBUG_PRINT("info",("spider this=%p", this));
  if (str->length() > 0)
  {
    if (str->reserve(SPIDER_SQL_SEMICOLON_LEN))
      DBUG_RETURN(HA_ERR_OUT_OF_MEM);
    str->q_append(SPIDER_SQL_SEMICOLON_STR, SPIDER_SQL_SEMICOLON_LEN);
  }

  if (
    (error_num = append_update(str, 0)) ||
    (error_num = append_update_set(str)) ||
    (error_num = append_update_where(str, table, ptr_diff))
  )
    DBUG_RETURN(error_num);
  filled_up = (str->length() >= (uint) spider->result_list.bulk_update_size);
  DBUG_RETURN(0);
}

int spider_oracle_handler::append_update(
  const TABLE *table,
  my_ptrdiff_t ptr_diff,
  int link_idx
) {
  int error_num;
  SPIDER_SHARE *share = spider->share;
  spider_string *str = &spider->result_list.update_sqls[link_idx];
  DBUG_ENTER("spider_oracle_handler::append_update");
  DBUG_PRINT("info",("spider this=%p", this));
  if (str->length() > 0)
  {
    if (str->reserve(SPIDER_SQL_SEMICOLON_LEN))
      DBUG_RETURN(HA_ERR_OUT_OF_MEM);
    str->q_append(SPIDER_SQL_SEMICOLON_STR, SPIDER_SQL_SEMICOLON_LEN);
  }

  if (
    (error_num = append_update(str, link_idx)) ||
    (error_num = append_update_set(str)) ||
    (error_num = append_update_where(str, table, ptr_diff))
  )
    DBUG_RETURN(error_num);

  if (
    spider->pk_update &&
    share->link_statuses[link_idx] == SPIDER_LINK_STATUS_RECOVERY
  ) {
    if (str->reserve(SPIDER_SQL_SEMICOLON_LEN))
      DBUG_RETURN(HA_ERR_OUT_OF_MEM);
    str->q_append(SPIDER_SQL_SEMICOLON_STR, SPIDER_SQL_SEMICOLON_LEN);
    if ((error_num = append_insert_for_recovery(
      SPIDER_SQL_TYPE_UPDATE_SQL, link_idx)))
      DBUG_RETURN(error_num);
  }

  if (!filled_up)
    filled_up = (str->length() >= (uint) spider->result_list.bulk_update_size);
  DBUG_RETURN(0);
}

int spider_oracle_handler::append_delete(
  const TABLE *table,
  my_ptrdiff_t ptr_diff
) {
  int error_num;
  spider_string *str = &update_sql;
  DBUG_ENTER("spider_oracle_handler::append_delete");
  DBUG_PRINT("info",("spider this=%p", this));
  if (str->length() > 0)
  {
    if (str->reserve(SPIDER_SQL_SEMICOLON_LEN))
      DBUG_RETURN(HA_ERR_OUT_OF_MEM);
    str->q_append(SPIDER_SQL_SEMICOLON_STR, SPIDER_SQL_SEMICOLON_LEN);
  }

  if (
    (error_num = append_delete(str)) ||
    (error_num = append_from(str, SPIDER_SQL_TYPE_DELETE_SQL,
      first_link_idx)) ||
    (error_num = append_update_where(str, table, ptr_diff))
  )
    DBUG_RETURN(error_num);
  filled_up = (str->length() >= (uint) spider->result_list.bulk_update_size);
  DBUG_RETURN(0);
}

int spider_oracle_handler::append_delete(
  const TABLE *table,
  my_ptrdiff_t ptr_diff,
  int link_idx
) {
  int error_num;
  spider_string *str = &spider->result_list.update_sqls[link_idx];
  DBUG_ENTER("spider_oracle_handler::append_delete");
  DBUG_PRINT("info",("spider this=%p", this));
  if (str->length() > 0)
  {
    if (str->reserve(SPIDER_SQL_SEMICOLON_LEN))
      DBUG_RETURN(HA_ERR_OUT_OF_MEM);
    str->q_append(SPIDER_SQL_SEMICOLON_STR, SPIDER_SQL_SEMICOLON_LEN);
  }

  if (
    (error_num = append_delete(str)) ||
    (error_num = append_from(str, SPIDER_SQL_TYPE_DELETE_SQL, link_idx)) ||
    (error_num = append_update_where(str, table, ptr_diff))
  )
    DBUG_RETURN(error_num);
  if (!filled_up)
    filled_up = (str->length() >= (uint) spider->result_list.bulk_update_size);
  DBUG_RETURN(0);
}

int spider_oracle_handler::append_insert_part()
{
  int error_num;
  DBUG_ENTER("spider_oracle_handler::append_insert_part");
  DBUG_PRINT("info",("spider this=%p", this));
  error_num = append_insert(&insert_sql, 0);
  DBUG_RETURN(error_num);
}

int spider_oracle_handler::append_insert(
  spider_string *str,
  int link_idx
) {
  DBUG_ENTER("spider_oracle_handler::append_insert");
  if (str->reserve(SPIDER_SQL_INSERT_LEN))
    DBUG_RETURN(HA_ERR_OUT_OF_MEM);
  str->q_append(SPIDER_SQL_INSERT_STR, SPIDER_SQL_INSERT_LEN);
  DBUG_RETURN(0);
}

int spider_oracle_handler::append_update_part()
{
  int error_num;
  DBUG_ENTER("spider_oracle_handler::append_update_part");
  DBUG_PRINT("info",("spider this=%p", this));
  error_num = append_update(&update_sql, 0);
  DBUG_RETURN(error_num);
}

int spider_oracle_handler::append_update(
  spider_string *str,
  int link_idx
) {
  DBUG_ENTER("spider_oracle_handler::append_update");
  if (str->reserve(SPIDER_SQL_UPDATE_LEN))
    DBUG_RETURN(HA_ERR_OUT_OF_MEM);
  str->q_append(SPIDER_SQL_UPDATE_STR, SPIDER_SQL_UPDATE_LEN);
  if (str->reserve(oracle_share->db_nm_max_length +
    SPIDER_SQL_DOT_LEN + oracle_share->table_nm_max_length +
    /* SPIDER_SQL_NAME_QUOTE_LEN */ 4))
    DBUG_RETURN(HA_ERR_OUT_OF_MEM);
  table_name_pos = str->length();
  append_table_name_with_adjusting(str, link_idx, SPIDER_SQL_TYPE_UPDATE_SQL);
  DBUG_RETURN(0);
}

int spider_oracle_handler::append_delete_part()
{
  int error_num;
  DBUG_ENTER("spider_oracle_handler::append_delete_part");
  DBUG_PRINT("info",("spider this=%p", this));
  error_num = append_delete(&update_sql);
  DBUG_RETURN(error_num);
}

int spider_oracle_handler::append_delete(
  spider_string *str
) {
  DBUG_ENTER("spider_oracle_handler::append_delete");
  if (str->reserve(SPIDER_SQL_DELETE_LEN))
    DBUG_RETURN(HA_ERR_OUT_OF_MEM);
  str->q_append(SPIDER_SQL_DELETE_STR, SPIDER_SQL_DELETE_LEN);
  str->length(str->length() - 1);
  DBUG_RETURN(0);
}

#if defined(HS_HAS_SQLCOM) && defined(HAVE_HANDLERSOCKET)
#ifdef HANDLER_HAS_DIRECT_UPDATE_ROWS
int spider_oracle_handler::append_increment_update_set_part()
{
  int error_num;
  DBUG_ENTER("spider_oracle_handler::append_increment_update_set_part");
  DBUG_PRINT("info",("spider this=%p", this));
  error_num = append_increment_update_set(&update_sql);
  DBUG_RETURN(error_num);
}

int spider_oracle_handler::append_increment_update_set(
  spider_string *str
) {
  uint field_name_length;
  uint roop_count;
  Field *field;
  DBUG_ENTER("spider_oracle_handler::append_increment_update_set");
  if (str->reserve(SPIDER_SQL_SET_LEN))
    DBUG_RETURN(HA_ERR_OUT_OF_MEM);
  str->q_append(SPIDER_SQL_SET_STR, SPIDER_SQL_SET_LEN);
  const SPIDER_HS_STRING_REF *value = hs_upds.ptr();
  for (roop_count = 0; roop_count < hs_upds.size();
    roop_count++)
  {
    DBUG_PRINT("info",("spider value_size[%u]=%zu", roop_count,
      value[roop_count].size()));
#ifndef DBUG_OFF
    char print_buf[MAX_FIELD_WIDTH];
    if (value[roop_count].size() < MAX_FIELD_WIDTH)
    {
      memcpy(print_buf, value[roop_count].begin(), value[roop_count].size());
      print_buf[value[roop_count].size()] = '\0';
      DBUG_PRINT("info",("spider value[%u]=%s", roop_count, print_buf));
    }
#endif
    if (
      value[roop_count].size() == 1 &&
      *(value[roop_count].begin()) == '0'
    )
      continue;

    Field *top_table_field =
      spider->get_top_table_field(spider->hs_pushed_ret_fields[roop_count]);
    if (!(field = spider->field_exchange(top_table_field)))
      continue;
    field_name_length =
      oracle_share->column_name_str[field->field_index].length();

    if (str->reserve(field_name_length * 2 + /* SPIDER_SQL_NAME_QUOTE_LEN */
      4 + SPIDER_SQL_EQUAL_LEN + SPIDER_SQL_HS_INCREMENT_LEN +
      SPIDER_SQL_COMMA_LEN + value[roop_count].size()))
      DBUG_RETURN(HA_ERR_OUT_OF_MEM);

    oracle_share->append_column_name(str, field->field_index);
    str->q_append(SPIDER_SQL_EQUAL_STR, SPIDER_SQL_EQUAL_LEN);
    oracle_share->append_column_name(str, field->field_index);
    if (spider->hs_increment)
      str->q_append(SPIDER_SQL_HS_INCREMENT_STR,
        SPIDER_SQL_HS_INCREMENT_LEN);
    else
      str->q_append(SPIDER_SQL_HS_DECREMENT_STR,
        SPIDER_SQL_HS_DECREMENT_LEN);
    str->q_append(value[roop_count].begin(), value[roop_count].size());
    str->q_append(SPIDER_SQL_COMMA_STR, SPIDER_SQL_COMMA_LEN);
  }
  str->length(str->length() - SPIDER_SQL_COMMA_LEN);
  DBUG_RETURN(0);
}
#endif
#endif

int spider_oracle_handler::append_update_set_part()
{
  int error_num;
  DBUG_ENTER("spider_oracle_handler::append_update_set_part");
  DBUG_PRINT("info",("spider this=%p", this));
  update_set_pos = update_sql.length();
  error_num = append_update_set(&update_sql);
  where_pos = update_sql.length();
  DBUG_RETURN(error_num);
}

int spider_oracle_handler::append_update_set(
  spider_string *str
) {
  uint field_name_length;
  SPIDER_SHARE *share = spider->share;
  TABLE *table = spider->get_table();
  Field **fields;
  DBUG_ENTER("spider_oracle_handler::append_update_set");
  if (str->reserve(SPIDER_SQL_SET_LEN))
    DBUG_RETURN(HA_ERR_OUT_OF_MEM);
  str->q_append(SPIDER_SQL_SET_STR, SPIDER_SQL_SET_LEN);
  for (fields = table->field; *fields; fields++)
  {
    if (bitmap_is_set(table->write_set, (*fields)->field_index))
    {
      field_name_length =
        oracle_share->column_name_str[(*fields)->field_index].length();
      if ((*fields)->is_null())
      {
        if (str->reserve(field_name_length + /* SPIDER_SQL_NAME_QUOTE_LEN */
          2 + SPIDER_SQL_EQUAL_LEN + SPIDER_SQL_NULL_LEN +
          SPIDER_SQL_COMMA_LEN))
          DBUG_RETURN(HA_ERR_OUT_OF_MEM);
        oracle_share->append_column_name(str, (*fields)->field_index);
        str->q_append(SPIDER_SQL_EQUAL_STR, SPIDER_SQL_EQUAL_LEN);
        str->q_append(SPIDER_SQL_NULL_STR, SPIDER_SQL_NULL_LEN);
      } else {
        if (str->reserve(field_name_length + /* SPIDER_SQL_NAME_QUOTE_LEN */
          2 + SPIDER_SQL_EQUAL_LEN))
          DBUG_RETURN(HA_ERR_OUT_OF_MEM);
        oracle_share->append_column_name(str, (*fields)->field_index);
        str->q_append(SPIDER_SQL_EQUAL_STR, SPIDER_SQL_EQUAL_LEN);
#ifndef DBUG_OFF
        my_bitmap_map *tmp_map = dbug_tmp_use_all_columns(table,
          table->read_set);
#endif
        if (
          spider_db_oracle_utility.
            append_column_value(spider, str, *fields, NULL,
              share->access_charset) ||
          str->reserve(SPIDER_SQL_COMMA_LEN)
        ) {
#ifndef DBUG_OFF
          dbug_tmp_restore_column_map(table->read_set, tmp_map);
#endif
          DBUG_RETURN(HA_ERR_OUT_OF_MEM);
        }
#ifndef DBUG_OFF
        dbug_tmp_restore_column_map(table->read_set, tmp_map);
#endif
      }
      str->q_append(SPIDER_SQL_COMMA_STR, SPIDER_SQL_COMMA_LEN);
    }
  }
  str->length(str->length() - SPIDER_SQL_COMMA_LEN);
  DBUG_RETURN(0);
}

#ifdef HANDLER_HAS_DIRECT_UPDATE_ROWS
int spider_oracle_handler::append_direct_update_set_part()
{
  int error_num;
  DBUG_ENTER("spider_oracle_handler::append_direct_update_set_part");
  DBUG_PRINT("info",("spider this=%p", this));
  update_set_pos = update_sql.length();
  error_num = append_direct_update_set(&update_sql);
  where_pos = update_sql.length();
  DBUG_RETURN(error_num);
}

int spider_oracle_handler::append_direct_update_set(
  spider_string *str
) {
#if defined(HS_HAS_SQLCOM) && defined(HAVE_HANDLERSOCKET)
  uint field_name_length;
  SPIDER_SHARE *share = spider->share;
#ifndef DBUG_OFF
  TABLE *table = spider->get_table();
#endif
#endif
  DBUG_ENTER("spider_oracle_handler::append_direct_update_set");
  if (
    spider->direct_update_kinds == SPIDER_SQL_KIND_SQL &&
    spider->direct_update_fields
  ) {
    if (str->reserve(SPIDER_SQL_SET_LEN))
      DBUG_RETURN(HA_ERR_OUT_OF_MEM);
    str->q_append(SPIDER_SQL_SET_STR, SPIDER_SQL_SET_LEN);
    DBUG_RETURN(append_update_columns(str, NULL, 0));
  }

  if (
    (spider->direct_update_kinds & SPIDER_SQL_KIND_SQL)
  ) {
#if defined(HS_HAS_SQLCOM) && defined(HAVE_HANDLERSOCKET)
    size_t roop_count;
    Field *field;
    if (str->reserve(SPIDER_SQL_SET_LEN))
      DBUG_RETURN(HA_ERR_OUT_OF_MEM);
    str->q_append(SPIDER_SQL_SET_STR, SPIDER_SQL_SET_LEN);
    for (roop_count = 0; roop_count < spider->hs_pushed_ret_fields_num;
      roop_count++)
    {
      Field *top_table_field =
        spider->get_top_table_field(spider->hs_pushed_ret_fields[roop_count]);
      if (!(field = spider->field_exchange(top_table_field)))
        continue;
      field_name_length =
        oracle_share->column_name_str[field->field_index].length();
      if (top_table_field->is_null())
      {
        if (str->reserve(field_name_length + /* SPIDER_SQL_NAME_QUOTE_LEN */
          2 + SPIDER_SQL_EQUAL_LEN + SPIDER_SQL_NULL_LEN +
          SPIDER_SQL_COMMA_LEN))
          DBUG_RETURN(HA_ERR_OUT_OF_MEM);
        oracle_share->append_column_name(str, field->field_index);
        str->q_append(SPIDER_SQL_EQUAL_STR, SPIDER_SQL_EQUAL_LEN);
        str->q_append(SPIDER_SQL_NULL_STR, SPIDER_SQL_NULL_LEN);
      } else {
        if (str->reserve(field_name_length + /* SPIDER_SQL_NAME_QUOTE_LEN */
          2 + SPIDER_SQL_EQUAL_LEN))
          DBUG_RETURN(HA_ERR_OUT_OF_MEM);
        oracle_share->append_column_name(str, field->field_index);
        str->q_append(SPIDER_SQL_EQUAL_STR, SPIDER_SQL_EQUAL_LEN);
#ifndef DBUG_OFF
        my_bitmap_map *tmp_map = dbug_tmp_use_all_columns(table,
          table->read_set);
#endif
        if (
          spider_db_oracle_utility.
            append_column_value(spider, str, top_table_field, NULL,
              share->access_charset) ||
          str->reserve(SPIDER_SQL_COMMA_LEN)
        ) {
#ifndef DBUG_OFF
          dbug_tmp_restore_column_map(table->read_set, tmp_map);
#endif
          DBUG_RETURN(HA_ERR_OUT_OF_MEM);
        }
#ifndef DBUG_OFF
        dbug_tmp_restore_column_map(table->read_set, tmp_map);
#endif
      }
      str->q_append(SPIDER_SQL_COMMA_STR, SPIDER_SQL_COMMA_LEN);
    }
    str->length(str->length() - SPIDER_SQL_COMMA_LEN);
#else
    DBUG_ASSERT(0);
#endif
  }
  DBUG_RETURN(0);
}

int spider_oracle_handler::append_dup_update_pushdown_part(
  const char *alias,
  uint alias_length
) {
  int error_num;
  DBUG_ENTER("spider_oracle_handler::append_dup_update_pushdown_part");
  DBUG_PRINT("info",("spider this=%p", this));
  dup_update_sql.length(0);
  error_num = append_update_columns(&dup_update_sql, alias, alias_length);
  DBUG_RETURN(error_num);
}

int spider_oracle_handler::append_update_columns_part(
  const char *alias,
  uint alias_length
) {
  int error_num;
  DBUG_ENTER("spider_oracle_handler::append_update_columns_part");
  DBUG_PRINT("info",("spider this=%p", this));
  error_num = append_update_columns(&update_sql, alias, alias_length);
  DBUG_RETURN(error_num);
}

int spider_oracle_handler::check_update_columns_part()
{
  int error_num;
  DBUG_ENTER("spider_oracle_handler::check_update_columns_part");
  DBUG_PRINT("info",("spider this=%p", this));
  error_num = append_update_columns(NULL, NULL, 0);
  DBUG_RETURN(error_num);
}

int spider_oracle_handler::append_update_columns(
  spider_string *str,
  const char *alias,
  uint alias_length
) {
  int error_num;
  List_iterator_fast<Item> fi(*spider->direct_update_fields),
    vi(*spider->direct_update_values);
  Item *field, *value;
  DBUG_ENTER("spider_oracle_handler::append_update_columns");
  while ((field = fi++))
  {
    value = vi++;
    if ((error_num = spider_db_print_item_type(
      (Item *) field, spider, str, alias, alias_length,
      spider_dbton_oracle.dbton_id, FALSE, NULL)))
    {
      if (
        error_num == ER_SPIDER_COND_SKIP_NUM &&
        field->type() == Item::FIELD_ITEM &&
        ((Item_field *) field)->field
      )
        continue;
      DBUG_RETURN(error_num);
    }
    if (str)
    {
      if (str->reserve(SPIDER_SQL_EQUAL_LEN))
        DBUG_RETURN(HA_ERR_OUT_OF_MEM);
      str->q_append(SPIDER_SQL_EQUAL_STR, SPIDER_SQL_EQUAL_LEN);
    }
    if ((error_num = spider_db_print_item_type(
      (Item *) value, spider, str, alias, alias_length,
      spider_dbton_oracle.dbton_id, FALSE, NULL)))
      DBUG_RETURN(error_num);
    if (str)
    {
      if (str->reserve(SPIDER_SQL_COMMA_LEN))
        DBUG_RETURN(HA_ERR_OUT_OF_MEM);
      str->q_append(SPIDER_SQL_COMMA_STR, SPIDER_SQL_COMMA_LEN);
    }
  }
  if (str)
    str->length(str->length() - SPIDER_SQL_COMMA_LEN);
  DBUG_RETURN(0);
/*
  error_num = spider_db_append_update_columns(spider, str,
    alias, alias_length, spider_dbton_oracle.dbton_id);
  DBUG_RETURN(error_num);
*/
}
#endif

int spider_oracle_handler::append_select_part(
  ulong sql_type
) {
  int error_num;
  spider_string *str;
  DBUG_ENTER("spider_oracle_handler::append_select_part");
  DBUG_PRINT("info",("spider this=%p", this));
  switch (sql_type)
  {
    case SPIDER_SQL_TYPE_SELECT_SQL:
      str = &sql;
      break;
    case SPIDER_SQL_TYPE_HANDLER:
      str = &ha_sql;
      break;
    default:
      DBUG_RETURN(0);
  }
  error_num = append_select(str, sql_type);
  DBUG_RETURN(error_num);
}

int spider_oracle_handler::append_select(
  spider_string *str,
  ulong sql_type
) {
  DBUG_ENTER("spider_oracle_handler::append_select");
  if (sql_type == SPIDER_SQL_TYPE_HANDLER)
  {
    if (str->reserve(SPIDER_SQL_HANDLER_LEN))
      DBUG_RETURN(HA_ERR_OUT_OF_MEM);
    str->q_append(SPIDER_SQL_HANDLER_STR, SPIDER_SQL_HANDLER_LEN);
  } else {
    if (str->reserve(SPIDER_SQL_SELECT_LEN))
      DBUG_RETURN(HA_ERR_OUT_OF_MEM);
    str->q_append(SPIDER_SQL_SELECT_STR, SPIDER_SQL_SELECT_LEN);
    if (spider->result_list.direct_distinct)
    {
      if (str->reserve(SPIDER_SQL_DISTINCT_LEN))
        DBUG_RETURN(HA_ERR_OUT_OF_MEM);
      str->q_append(SPIDER_SQL_DISTINCT_STR, SPIDER_SQL_DISTINCT_LEN);
    }
  }
  DBUG_RETURN(0);
}

int spider_oracle_handler::append_table_select_part(
  ulong sql_type
) {
  int error_num;
  spider_string *str;
  DBUG_ENTER("spider_oracle_handler::append_table_select_part");
  DBUG_PRINT("info",("spider this=%p", this));
  switch (sql_type)
  {
    case SPIDER_SQL_TYPE_SELECT_SQL:
      str = &sql;
      break;
    default:
      DBUG_RETURN(0);
  }
  error_num = append_table_select(str);
  DBUG_RETURN(error_num);
}

int spider_oracle_handler::append_table_select(
  spider_string *str
) {
  DBUG_ENTER("spider_oracle_handler::append_table_select");
  table_name_pos = str->length() + oracle_share->table_select_pos;
  if (str->append(*(oracle_share->table_select)))
    DBUG_RETURN(HA_ERR_OUT_OF_MEM);
  DBUG_RETURN(0);
}

int spider_oracle_handler::append_key_select_part(
  ulong sql_type,
  uint idx
) {
  int error_num;
  spider_string *str;
  DBUG_ENTER("spider_oracle_handler::append_key_select_part");
  DBUG_PRINT("info",("spider this=%p", this));
  switch (sql_type)
  {
    case SPIDER_SQL_TYPE_SELECT_SQL:
      str = &sql;
      break;
    default:
      DBUG_RETURN(0);
  }
  error_num = append_key_select(str, idx);
  DBUG_RETURN(error_num);
}

int spider_oracle_handler::append_key_select(
  spider_string *str,
  uint idx
) {
  DBUG_ENTER("spider_oracle_handler::append_key_select");
  table_name_pos = str->length() + oracle_share->key_select_pos[idx];
  if (str->append(oracle_share->key_select[idx]))
    DBUG_RETURN(HA_ERR_OUT_OF_MEM);
  DBUG_RETURN(0);
}

int spider_oracle_handler::append_minimum_select_part(
  ulong sql_type
) {
  int error_num;
  spider_string *str;
  DBUG_ENTER("spider_oracle_handler::append_minimum_select_part");
  DBUG_PRINT("info",("spider this=%p", this));
  switch (sql_type)
  {
    case SPIDER_SQL_TYPE_SELECT_SQL:
      str = &sql;
      break;
    default:
      DBUG_RETURN(0);
  }
  error_num = append_minimum_select(str, sql_type);
  DBUG_RETURN(error_num);
}

int spider_oracle_handler::append_minimum_select(
  spider_string *str,
  ulong sql_type
) {
  TABLE *table = spider->get_table();
  Field **field;
  int field_length;
  bool appended = FALSE;
  DBUG_ENTER("spider_oracle_handler::append_minimum_select");
  minimum_select_bitmap_create();
  for (field = table->field; *field; field++)
  {
    if (minimum_select_bit_is_set((*field)->field_index))
    {
/*
      spider_set_bit(minimum_select_bitmap, (*field)->field_index);
*/
      field_length =
        oracle_share->column_name_str[(*field)->field_index].length();
      if (str->reserve(field_length +
        /* SPIDER_SQL_NAME_QUOTE_LEN */ 2 + SPIDER_SQL_COMMA_LEN))
        DBUG_RETURN(HA_ERR_OUT_OF_MEM);
      oracle_share->append_column_name(str, (*field)->field_index);
      str->q_append(SPIDER_SQL_COMMA_STR, SPIDER_SQL_COMMA_LEN);
      appended = TRUE;
    }
  }
  if (appended)
    str->length(str->length() - SPIDER_SQL_COMMA_LEN);
  else {
    if (str->reserve(SPIDER_SQL_ONE_LEN))
        DBUG_RETURN(HA_ERR_OUT_OF_MEM);
    str->q_append(SPIDER_SQL_ONE_STR, SPIDER_SQL_ONE_LEN);
  }
  DBUG_RETURN(append_from(str, sql_type, first_link_idx));
}

int spider_oracle_handler::append_table_select_with_alias(
  spider_string *str,
  const char *alias,
  uint alias_length
) {
  TABLE *table = spider->get_table();
  Field **field;
  int field_length;
  DBUG_ENTER("spider_oracle_handler::append_table_select_with_alias");
  for (field = table->field; *field; field++)
  {
    field_length =
      oracle_share->column_name_str[(*field)->field_index].length();
    if (str->reserve(alias_length + field_length +
      /* SPIDER_SQL_NAME_QUOTE_LEN */ 2 + SPIDER_SQL_COMMA_LEN))
      DBUG_RETURN(HA_ERR_OUT_OF_MEM);
    str->q_append(alias, alias_length);
    oracle_share->append_column_name(str, (*field)->field_index);
    str->q_append(SPIDER_SQL_COMMA_STR, SPIDER_SQL_COMMA_LEN);
  }
  str->length(str->length() - SPIDER_SQL_COMMA_LEN);
  DBUG_RETURN(0);
}

int spider_oracle_handler::append_key_select_with_alias(
  spider_string *str,
  const KEY *key_info,
  const char *alias,
  uint alias_length
) {
  KEY_PART_INFO *key_part;
  Field *field;
  uint part_num;
  int field_length;
  DBUG_ENTER("spider_oracle_handler::append_key_select_with_alias");
  for (key_part = key_info->key_part, part_num = 0;
    part_num < spider_user_defined_key_parts(key_info); key_part++, part_num++)
  {
    field = key_part->field;
    field_length = oracle_share->column_name_str[field->field_index].length();
    if (str->reserve(alias_length + field_length +
      /* SPIDER_SQL_NAME_QUOTE_LEN */ 2 + SPIDER_SQL_COMMA_LEN))
      DBUG_RETURN(HA_ERR_OUT_OF_MEM);
    str->q_append(alias, alias_length);
    oracle_share->append_column_name(str, field->field_index);
    str->q_append(SPIDER_SQL_COMMA_STR, SPIDER_SQL_COMMA_LEN);
  }
  str->length(str->length() - SPIDER_SQL_COMMA_LEN);
  DBUG_RETURN(0);
}

int spider_oracle_handler::append_minimum_select_with_alias(
  spider_string *str,
  const char *alias,
  uint alias_length
) {
  TABLE *table = spider->get_table();
  Field **field;
  int field_length;
  bool appended = FALSE;
  DBUG_ENTER("spider_oracle_handler::append_minimum_select_with_alias");
  minimum_select_bitmap_create();
  for (field = table->field; *field; field++)
  {
    if (minimum_select_bit_is_set((*field)->field_index))
    {
/*
      spider_set_bit(minimum_select_bitmap, (*field)->field_index);
*/
      field_length =
        oracle_share->column_name_str[(*field)->field_index].length();
      if (str->reserve(alias_length + field_length +
        /* SPIDER_SQL_NAME_QUOTE_LEN */ 2 + SPIDER_SQL_COMMA_LEN))
        DBUG_RETURN(HA_ERR_OUT_OF_MEM);
      str->q_append(alias, alias_length);
      oracle_share->append_column_name(str, (*field)->field_index);
      str->q_append(SPIDER_SQL_COMMA_STR, SPIDER_SQL_COMMA_LEN);
      appended = TRUE;
    }
  }
  if (appended)
    str->length(str->length() - SPIDER_SQL_COMMA_LEN);
  else {
    if (str->reserve(SPIDER_SQL_ONE_LEN))
      DBUG_RETURN(HA_ERR_OUT_OF_MEM);
    str->q_append(SPIDER_SQL_ONE_STR, SPIDER_SQL_ONE_LEN);
  }
  DBUG_RETURN(0);
}

int spider_oracle_handler::append_select_columns_with_alias(
  spider_string *str,
  const char *alias,
  uint alias_length
) {
  int error_num;
  SPIDER_RESULT_LIST *result_list = &spider->result_list;
  DBUG_ENTER("spider_oracle_handler::append_select_columns_with_alias");
#ifdef HANDLER_HAS_DIRECT_AGGREGATE
  if (
    result_list->direct_aggregate &&
    (error_num = append_sum_select(str, alias, alias_length))
  )
    DBUG_RETURN(error_num);
#endif
  if ((error_num = append_match_select(str, alias, alias_length)))
    DBUG_RETURN(error_num);
  if (!spider->select_column_mode)
  {
    if (result_list->keyread)
      DBUG_RETURN(append_key_select_with_alias(
        str, result_list->key_info, alias, alias_length));
    else
      DBUG_RETURN(append_table_select_with_alias(
        str, alias, alias_length));
  }
  DBUG_RETURN(append_minimum_select_with_alias(str, alias, alias_length));
}

int spider_oracle_handler::append_hint_after_table_part(
  ulong sql_type
) {
  int error_num;
  spider_string *str;
  DBUG_ENTER("spider_oracle_handler::append_hint_after_table_part");
  DBUG_PRINT("info",("spider this=%p", this));
  switch (sql_type)
  {
    case SPIDER_SQL_TYPE_SELECT_SQL:
    case SPIDER_SQL_TYPE_TMP_SQL:
      str = &sql;
      break;
    case SPIDER_SQL_TYPE_INSERT_SQL:
    case SPIDER_SQL_TYPE_UPDATE_SQL:
    case SPIDER_SQL_TYPE_DELETE_SQL:
    case SPIDER_SQL_TYPE_BULK_UPDATE_SQL:
      str = &update_sql;
      break;
    case SPIDER_SQL_TYPE_HANDLER:
      str = &ha_sql;
      break;
    default:
      DBUG_RETURN(0);
  }
  error_num = append_hint_after_table(str);
  DBUG_RETURN(error_num);
}

int spider_oracle_handler::append_hint_after_table(
  spider_string *str
) {
  int error_num;
  DBUG_ENTER("spider_oracle_handler::append_hint_after_table");
  DBUG_PRINT("info",("spider this=%p", this));
  if (
    oracle_share->key_hint &&
    (error_num = spider_db_append_hint_after_table(spider,
      str, &oracle_share->key_hint[spider->active_index]))
  )
    DBUG_RETURN(HA_ERR_OUT_OF_MEM);
  DBUG_RETURN(0);
}

void spider_oracle_handler::set_where_pos(
  ulong sql_type
) {
  DBUG_ENTER("spider_oracle_handler::set_where_pos");
  switch (sql_type)
  {
    case SPIDER_SQL_TYPE_SELECT_SQL:
    case SPIDER_SQL_TYPE_TMP_SQL:
      where_pos = sql.length();
      break;
    case SPIDER_SQL_TYPE_INSERT_SQL:
    case SPIDER_SQL_TYPE_UPDATE_SQL:
    case SPIDER_SQL_TYPE_DELETE_SQL:
    case SPIDER_SQL_TYPE_BULK_UPDATE_SQL:
      where_pos = update_sql.length();
      break;
    case SPIDER_SQL_TYPE_HANDLER:
      ha_read_pos = ha_sql.length();
      break;
    default:
      break;
  }
  DBUG_VOID_RETURN;
}

void spider_oracle_handler::set_where_to_pos(
  ulong sql_type
) {
  DBUG_ENTER("spider_oracle_handler::set_where_to_pos");
  switch (sql_type)
  {
    case SPIDER_SQL_TYPE_SELECT_SQL:
    case SPIDER_SQL_TYPE_TMP_SQL:
      sql.length(where_pos);
      break;
    case SPIDER_SQL_TYPE_INSERT_SQL:
    case SPIDER_SQL_TYPE_UPDATE_SQL:
    case SPIDER_SQL_TYPE_DELETE_SQL:
    case SPIDER_SQL_TYPE_BULK_UPDATE_SQL:
      update_sql.length(where_pos);
      break;
    case SPIDER_SQL_TYPE_HANDLER:
      ha_sql.length(ha_read_pos);
      break;
    default:
      break;
  }
  DBUG_VOID_RETURN;
}

int spider_oracle_handler::check_item_type(
  Item *item
) {
  int error_num;
  DBUG_ENTER("spider_oracle_handler::check_item_type");
  DBUG_PRINT("info",("spider this=%p", this));
  error_num = spider_db_print_item_type(item, spider, NULL, NULL, 0,
    spider_dbton_oracle.dbton_id, FALSE, NULL);
  DBUG_RETURN(error_num);
}

int spider_oracle_handler::append_values_connector_part(
  ulong sql_type
) {
  int error_num;
  spider_string *str;
  DBUG_ENTER("spider_oracle_handler::append_values_connector_part");
  DBUG_PRINT("info",("spider this=%p", this));
  switch (sql_type)
  {
    case SPIDER_SQL_TYPE_SELECT_SQL:
      str = &sql;
      break;
    case SPIDER_SQL_TYPE_TMP_SQL:
      str = &tmp_sql;
      break;
    default:
      DBUG_RETURN(0);
  }
  error_num = append_values_connector(str);
  DBUG_RETURN(error_num);
}

int spider_oracle_handler::append_values_connector(
  spider_string *str
) {
  DBUG_ENTER("spider_oracle_handler::append_values_connector");
  DBUG_PRINT("info",("spider this=%p", this));
  if (str->reserve(SPIDER_SQL_CLOSE_PAREN_LEN +
    SPIDER_SQL_COMMA_LEN + SPIDER_SQL_OPEN_PAREN_LEN))
    DBUG_RETURN(HA_ERR_OUT_OF_MEM);
  str->q_append(SPIDER_SQL_CLOSE_PAREN_STR, SPIDER_SQL_CLOSE_PAREN_LEN);
  str->q_append(SPIDER_SQL_COMMA_STR, SPIDER_SQL_COMMA_LEN);
  str->q_append(SPIDER_SQL_OPEN_PAREN_STR, SPIDER_SQL_OPEN_PAREN_LEN);
  DBUG_RETURN(0);
}

int spider_oracle_handler::append_values_terminator_part(
  ulong sql_type
) {
  int error_num;
  spider_string *str;
  DBUG_ENTER("spider_oracle_handler::append_values_terminator_part");
  DBUG_PRINT("info",("spider this=%p", this));
  switch (sql_type)
  {
    case SPIDER_SQL_TYPE_SELECT_SQL:
      str = &sql;
      break;
    case SPIDER_SQL_TYPE_TMP_SQL:
      str = &tmp_sql;
      break;
    default:
      DBUG_RETURN(0);
  }
  error_num = append_values_terminator(str);
  DBUG_RETURN(error_num);
}

int spider_oracle_handler::append_values_terminator(
  spider_string *str
) {
  DBUG_ENTER("spider_oracle_handler::append_values_terminator");
  DBUG_PRINT("info",("spider this=%p", this));
  str->length(str->length() -
    SPIDER_SQL_COMMA_LEN - SPIDER_SQL_OPEN_PAREN_LEN);
  DBUG_RETURN(0);
}

int spider_oracle_handler::append_union_table_connector_part(
  ulong sql_type
) {
  int error_num;
  spider_string *str;
  DBUG_ENTER("spider_oracle_handler::append_union_table_connector_part");
  DBUG_PRINT("info",("spider this=%p", this));
  switch (sql_type)
  {
    case SPIDER_SQL_TYPE_SELECT_SQL:
      str = &sql;
      break;
    case SPIDER_SQL_TYPE_TMP_SQL:
      str = &tmp_sql;
      break;
    default:
      DBUG_RETURN(0);
  }
  error_num = append_union_table_connector(str);
  DBUG_RETURN(error_num);
}

int spider_oracle_handler::append_union_table_connector(
  spider_string *str
) {
  DBUG_ENTER("spider_oracle_handler::append_union_table_connector");
  DBUG_PRINT("info",("spider this=%p", this));
  if (str->reserve((SPIDER_SQL_SPACE_LEN * 2) + SPIDER_SQL_UNION_ALL_LEN))
    DBUG_RETURN(HA_ERR_OUT_OF_MEM);
  str->q_append(SPIDER_SQL_SPACE_STR, SPIDER_SQL_SPACE_LEN);
  str->q_append(SPIDER_SQL_UNION_ALL_STR, SPIDER_SQL_UNION_ALL_LEN);
  str->q_append(SPIDER_SQL_SPACE_STR, SPIDER_SQL_SPACE_LEN);
  DBUG_RETURN(0);
}

int spider_oracle_handler::append_union_table_terminator_part(
  ulong sql_type
) {
  int error_num;
  spider_string *str;
  DBUG_ENTER("spider_oracle_handler::append_union_table_terminator_part");
  DBUG_PRINT("info",("spider this=%p", this));
  switch (sql_type)
  {
    case SPIDER_SQL_TYPE_SELECT_SQL:
      str = &sql;
      break;
    default:
      DBUG_RETURN(0);
  }
  error_num = append_union_table_terminator(str);
  DBUG_RETURN(error_num);
}

int spider_oracle_handler::append_union_table_terminator(
  spider_string *str
) {
  DBUG_ENTER("spider_oracle_handler::append_union_table_terminator");
  DBUG_PRINT("info",("spider this=%p", this));
  str->length(str->length() -
    ((SPIDER_SQL_SPACE_LEN * 2) + SPIDER_SQL_UNION_ALL_LEN));
  str->q_append(SPIDER_SQL_CLOSE_PAREN_STR, SPIDER_SQL_CLOSE_PAREN_LEN);
  str->q_append(SPIDER_SQL_CLOSE_PAREN_STR, SPIDER_SQL_CLOSE_PAREN_LEN);
  table_name_pos = str->length() + SPIDER_SQL_SPACE_LEN + SPIDER_SQL_A_LEN +
    SPIDER_SQL_COMMA_LEN;
  if (str->reserve(tmp_sql.length() - SPIDER_SQL_FROM_LEN))
    DBUG_RETURN(HA_ERR_OUT_OF_MEM);
  str->q_append(tmp_sql.ptr() + SPIDER_SQL_FROM_LEN,
    tmp_sql.length() - SPIDER_SQL_FROM_LEN);
  DBUG_RETURN(0);
}

int spider_oracle_handler::append_key_column_values_part(
  const key_range *start_key,
  ulong sql_type
) {
  int error_num;
  spider_string *str;
  DBUG_ENTER("spider_oracle_handler::append_key_column_values_part");
  switch (sql_type)
  {
    case SPIDER_SQL_TYPE_SELECT_SQL:
      str = &sql;
      break;
    case SPIDER_SQL_TYPE_TMP_SQL:
      str = &tmp_sql;
      break;
    default:
      DBUG_RETURN(0);
  }
  error_num = append_key_column_values(str, start_key);
  DBUG_RETURN(error_num);
}

int spider_oracle_handler::append_key_column_values(
  spider_string *str,
  const key_range *start_key
) {
  int error_num;
  const uchar *ptr;
  SPIDER_RESULT_LIST *result_list = &spider->result_list;
  SPIDER_SHARE *share = spider->share;
  KEY *key_info = result_list->key_info;
  uint length;
  uint store_length;
  key_part_map full_key_part_map =
    make_prev_keypart_map(spider_user_defined_key_parts(key_info));
  key_part_map start_key_part_map;
  KEY_PART_INFO *key_part;
  Field *field;
  DBUG_ENTER("spider_oracle_handler::append_key_column_values");
  start_key_part_map = start_key->keypart_map & full_key_part_map;
  DBUG_PRINT("info", ("spider spider_user_defined_key_parts=%u",
    spider_user_defined_key_parts(key_info)));
  DBUG_PRINT("info", ("spider full_key_part_map=%lu", full_key_part_map));
  DBUG_PRINT("info", ("spider start_key_part_map=%lu", start_key_part_map));

  if (!start_key_part_map)
    DBUG_RETURN(0);

  for (
    key_part = key_info->key_part,
    length = 0;
    start_key_part_map;
    start_key_part_map >>= 1,
    key_part++,
    length += store_length
  ) {
    store_length = key_part->store_length;
    ptr = start_key->key + length;
    field = key_part->field;
    if ((error_num = spider_db_append_null_value(str, key_part, &ptr)))
    {
      if (error_num > 0)
        DBUG_RETURN(error_num);
    } else {
      if (spider_db_oracle_utility.append_column_value(spider, str, field, ptr,
        share->access_charset))
        DBUG_RETURN(HA_ERR_OUT_OF_MEM);
    }

    if (str->reserve(SPIDER_SQL_COMMA_LEN))
      DBUG_RETURN(HA_ERR_OUT_OF_MEM);
    str->q_append(SPIDER_SQL_COMMA_STR, SPIDER_SQL_COMMA_LEN);
  }
  str->length(str->length() - SPIDER_SQL_COMMA_LEN);
  DBUG_RETURN(0);
}

int spider_oracle_handler::append_key_column_values_with_name_part(
  const key_range *start_key,
  ulong sql_type
) {
  int error_num;
  spider_string *str;
  DBUG_ENTER("spider_oracle_handler::append_key_column_values_with_name_part");
  switch (sql_type)
  {
    case SPIDER_SQL_TYPE_SELECT_SQL:
      str = &sql;
      break;
    case SPIDER_SQL_TYPE_TMP_SQL:
      str = &tmp_sql;
      break;
    default:
      DBUG_RETURN(0);
  }
  error_num = append_key_column_values_with_name(str, start_key);
  DBUG_RETURN(error_num);
}

int spider_oracle_handler::append_key_column_values_with_name(
  spider_string *str,
  const key_range *start_key
) {
  int error_num;
  const uchar *ptr;
  SPIDER_RESULT_LIST *result_list = &spider->result_list;
  SPIDER_SHARE *share = spider->share;
  KEY *key_info = result_list->key_info;
  uint length;
  uint key_name_length, key_count;
  uint store_length;
  key_part_map full_key_part_map =
    make_prev_keypart_map(spider_user_defined_key_parts(key_info));
  key_part_map start_key_part_map;
  KEY_PART_INFO *key_part;
  Field *field;
  char tmp_buf[MAX_FIELD_WIDTH];
  DBUG_ENTER("spider_oracle_handler::append_key_column_values_with_name");
  start_key_part_map = start_key->keypart_map & full_key_part_map;
  DBUG_PRINT("info", ("spider spider_user_defined_key_parts=%u",
    spider_user_defined_key_parts(key_info)));
  DBUG_PRINT("info", ("spider full_key_part_map=%lu", full_key_part_map));
  DBUG_PRINT("info", ("spider start_key_part_map=%lu", start_key_part_map));

  if (!start_key_part_map)
    DBUG_RETURN(0);

  for (
    key_part = key_info->key_part,
    length = 0,
    key_count = 0;
    start_key_part_map;
    start_key_part_map >>= 1,
    key_part++,
    length += store_length,
    key_count++
  ) {
    store_length = key_part->store_length;
    ptr = start_key->key + length;
    field = key_part->field;
    if ((error_num = spider_db_append_null_value(str, key_part, &ptr)))
    {
      if (error_num > 0)
        DBUG_RETURN(error_num);
    } else {
      if (spider_db_oracle_utility.append_column_value(spider, str, field, ptr,
        share->access_charset))
        DBUG_RETURN(HA_ERR_OUT_OF_MEM);
    }

    key_name_length = my_sprintf(tmp_buf, (tmp_buf, "c%u", key_count));
    if (str->reserve(SPIDER_SQL_SPACE_LEN + key_name_length +
      SPIDER_SQL_COMMA_LEN))
      DBUG_RETURN(HA_ERR_OUT_OF_MEM);
    str->q_append(SPIDER_SQL_SPACE_STR, SPIDER_SQL_SPACE_LEN);
    str->q_append(tmp_buf, key_name_length);
    str->q_append(SPIDER_SQL_COMMA_STR, SPIDER_SQL_COMMA_LEN);
  }
  str->length(str->length() - SPIDER_SQL_COMMA_LEN);
  DBUG_RETURN(0);
}

int spider_oracle_handler::append_key_where_part(
  const key_range *start_key,
  const key_range *end_key,
  ulong sql_type
) {
  int error_num;
  spider_string *str, *str_part = NULL, *str_part2 = NULL;
  bool set_order;
  DBUG_ENTER("spider_oracle_handler::append_key_where_part");
  switch (sql_type)
  {
    case SPIDER_SQL_TYPE_SELECT_SQL:
      str = &sql;
      set_order = FALSE;
      break;
    case SPIDER_SQL_TYPE_TMP_SQL:
      str = &tmp_sql;
      set_order = FALSE;
      break;
    case SPIDER_SQL_TYPE_INSERT_SQL:
    case SPIDER_SQL_TYPE_UPDATE_SQL:
    case SPIDER_SQL_TYPE_DELETE_SQL:
    case SPIDER_SQL_TYPE_BULK_UPDATE_SQL:
      str = &update_sql;
      set_order = FALSE;
      break;
    case SPIDER_SQL_TYPE_HANDLER:
      str = &ha_sql;
      ha_read_pos = str->length();
      str_part = &sql_part;
      str_part2 = &sql_part2;
      str_part->length(0);
      str_part2->length(0);
      set_order = TRUE;
      break;
    default:
      DBUG_RETURN(0);
  }
  error_num = append_key_where(str, str_part, str_part2, start_key, end_key,
    sql_type, set_order);
  DBUG_RETURN(error_num);
}

int spider_oracle_handler::append_key_where(
  spider_string *str,
  spider_string *str_part,
  spider_string *str_part2,
  const key_range *start_key,
  const key_range *end_key,
  ulong sql_type,
  bool set_order
) {
  int error_num;
  DBUG_ENTER("spider_oracle_handler::append_key_where");
  error_num = spider_db_append_key_where_internal(str, str_part, str_part2,
    start_key, end_key, spider, set_order, sql_type,
    spider_dbton_oracle.dbton_id);
  DBUG_RETURN(error_num);
}

int spider_oracle_handler::append_is_null_part(
  ulong sql_type,
  KEY_PART_INFO *key_part,
  const key_range *key,
  const uchar **ptr,
  bool key_eq,
  bool tgt_final
) {
  int error_num;
  spider_string *str, *str_part = NULL, *str_part2 = NULL;
  DBUG_ENTER("spider_oracle_handler::append_is_null_part");
  DBUG_PRINT("info",("spider this=%p", this));
  switch (sql_type)
  {
    case SPIDER_SQL_TYPE_SELECT_SQL:
    case SPIDER_SQL_TYPE_TMP_SQL:
      str = &sql;
      break;
    case SPIDER_SQL_TYPE_INSERT_SQL:
    case SPIDER_SQL_TYPE_UPDATE_SQL:
    case SPIDER_SQL_TYPE_DELETE_SQL:
    case SPIDER_SQL_TYPE_BULK_UPDATE_SQL:
      str = &update_sql;
      break;
    case SPIDER_SQL_TYPE_HANDLER:
      str = &ha_sql;
      str_part = &sql_part;
      str_part2 = &sql_part2;
      break;
    default:
      DBUG_RETURN(0);
  }
  error_num = append_is_null(sql_type, str, str_part, str_part2,
    key_part, key, ptr, key_eq, tgt_final);
  DBUG_RETURN(error_num);
}

int spider_oracle_handler::append_is_null(
  ulong sql_type,
  spider_string *str,
  spider_string *str_part,
  spider_string *str_part2,
  KEY_PART_INFO *key_part,
  const key_range *key,
  const uchar **ptr,
  bool key_eq,
  bool tgt_final
) {
  DBUG_ENTER("spider_oracle_handler::append_is_null");
  DBUG_PRINT("info",("spider this=%p", this));
  if (key_part->null_bit)
  {
    if (*(*ptr)++)
    {
      if (sql_type == SPIDER_SQL_TYPE_HANDLER)
      {
        str = str_part;
        if (
          key_eq ||
          key->flag == HA_READ_KEY_EXACT ||
          key->flag == HA_READ_KEY_OR_NEXT
        ) {
          if (str->reserve(SPIDER_SQL_IS_NULL_LEN))
            DBUG_RETURN(HA_ERR_OUT_OF_MEM);
          str->q_append(SPIDER_SQL_IS_NULL_STR, SPIDER_SQL_IS_NULL_LEN);
        } else {
          str->length(str->length() - SPIDER_SQL_OPEN_PAREN_LEN);
          ha_next_pos = str->length();
          if (str->reserve(SPIDER_SQL_FIRST_LEN))
            DBUG_RETURN(HA_ERR_OUT_OF_MEM);
          str->q_append(SPIDER_SQL_FIRST_STR, SPIDER_SQL_FIRST_LEN);
          spider->result_list.ha_read_kind = 1;
        }
        str = str_part2;
      }
      if (
        key_eq ||
        key->flag == HA_READ_KEY_EXACT ||
        key->flag == HA_READ_KEY_OR_NEXT
      ) {
        if (str->reserve(SPIDER_SQL_IS_NULL_LEN +
          /* SPIDER_SQL_NAME_QUOTE_LEN */ 2 +
          oracle_share->column_name_str[key_part->field->field_index].length()))
          DBUG_RETURN(HA_ERR_OUT_OF_MEM);
        oracle_share->append_column_name(str, key_part->field->field_index);
        str->q_append(SPIDER_SQL_IS_NULL_STR, SPIDER_SQL_IS_NULL_LEN);
      } else {
        if (str->reserve(SPIDER_SQL_IS_NOT_NULL_LEN +
          /* SPIDER_SQL_NAME_QUOTE_LEN */ 2 +
          oracle_share->column_name_str[key_part->field->field_index].length()))
          DBUG_RETURN(HA_ERR_OUT_OF_MEM);
        oracle_share->append_column_name(str, key_part->field->field_index);
        str->q_append(SPIDER_SQL_IS_NOT_NULL_STR, SPIDER_SQL_IS_NOT_NULL_LEN);
      }
      DBUG_RETURN(-1);
    }
  }
  DBUG_RETURN(0);
}

int spider_oracle_handler::append_where_terminator_part(
  ulong sql_type,
  bool set_order,
  int key_count
) {
  int error_num;
  spider_string *str, *str_part = NULL, *str_part2 = NULL;
  DBUG_ENTER("spider_oracle_handler::append_where_terminator_part");
  DBUG_PRINT("info",("spider this=%p", this));
  switch (sql_type)
  {
    case SPIDER_SQL_TYPE_SELECT_SQL:
    case SPIDER_SQL_TYPE_TMP_SQL:
      str = &sql;
      break;
    case SPIDER_SQL_TYPE_INSERT_SQL:
    case SPIDER_SQL_TYPE_UPDATE_SQL:
    case SPIDER_SQL_TYPE_DELETE_SQL:
    case SPIDER_SQL_TYPE_BULK_UPDATE_SQL:
      str = &update_sql;
      break;
    case SPIDER_SQL_TYPE_HANDLER:
      str = &ha_sql;
      str_part = &sql_part;
      str_part2 = &sql_part2;
      break;
    default:
      DBUG_RETURN(0);
  }
  error_num = append_where_terminator(sql_type, str, str_part, str_part2,
    set_order, key_count);
  DBUG_RETURN(error_num);
}

int spider_oracle_handler::append_where_terminator(
  ulong sql_type,
  spider_string *str,
  spider_string *str_part,
  spider_string *str_part2,
  bool set_order,
  int key_count
) {
  SPIDER_RESULT_LIST *result_list = &spider->result_list;
  DBUG_ENTER("spider_oracle_handler::append_where_terminator");
  DBUG_PRINT("info",("spider this=%p", this));
  if (sql_type != SPIDER_SQL_TYPE_HANDLER)
  {
    str->length(str->length() - SPIDER_SQL_AND_LEN);
    if (!set_order)
      result_list->key_order = key_count;
  } else {
    str_part2->length(str_part2->length() - SPIDER_SQL_AND_LEN);

    str_part->length(str_part->length() - SPIDER_SQL_COMMA_LEN);
    if (!result_list->ha_read_kind)
      str_part->q_append(SPIDER_SQL_CLOSE_PAREN_STR,
        SPIDER_SQL_CLOSE_PAREN_LEN);
    if (str->append(*str_part))
      DBUG_RETURN(HA_ERR_OUT_OF_MEM);
    uint clause_length = str->length() - ha_next_pos;
    if (clause_length < SPIDER_SQL_NEXT_LEN)
    {
      int roop_count;
      clause_length = SPIDER_SQL_NEXT_LEN - clause_length;
      if (str->reserve(clause_length))
        DBUG_RETURN(HA_ERR_OUT_OF_MEM);
      for (roop_count = 0; roop_count < (int) clause_length; roop_count++)
        str->q_append(SPIDER_SQL_SPACE_STR, SPIDER_SQL_SPACE_LEN);
    }
  }
  DBUG_RETURN(0);
}

int spider_oracle_handler::append_match_where_part(
  ulong sql_type
) {
  int error_num;
  spider_string *str;
  DBUG_ENTER("spider_oracle_handler::append_match_where_part");
  switch (sql_type)
  {
    case SPIDER_SQL_TYPE_SELECT_SQL:
      str = &sql;
      break;
    default:
      DBUG_ASSERT(0);
      DBUG_RETURN(0);
  }
  error_num = append_match_where(str);
  DBUG_RETURN(error_num);
}

int spider_oracle_handler::append_match_where(
  spider_string *str
) {
  int error_num;
  bool first = TRUE;
  st_spider_ft_info *ft_info = spider->ft_first;
  DBUG_ENTER("spider_oracle_handler::append_match_where");
  if (spider->ft_current)
  {
    while (TRUE)
    {
      if (ft_info->used_in_where)
      {
        if (first)
        {
          if (str->reserve(SPIDER_SQL_WHERE_LEN))
            DBUG_RETURN(HA_ERR_OUT_OF_MEM);
          str->q_append(SPIDER_SQL_WHERE_STR, SPIDER_SQL_WHERE_LEN);
          first = FALSE;
        }
        if ((error_num = append_match_against(str, ft_info, NULL, 0)))
          DBUG_RETURN(error_num);
        if (str->reserve(SPIDER_SQL_AND_LEN))
          DBUG_RETURN(HA_ERR_OUT_OF_MEM);
        str->q_append(SPIDER_SQL_AND_STR, SPIDER_SQL_AND_LEN);
      }

      if (ft_info == spider->ft_current)
        break;
      ft_info = ft_info->next;
    }
    if (!first)
      str->length(str->length() - SPIDER_SQL_AND_LEN);
  }
  DBUG_RETURN(0);
}

int spider_oracle_handler::append_update_where(
  spider_string *str,
  const TABLE *table,
  my_ptrdiff_t ptr_diff
) {
  uint field_name_length;
  Field **field;
  SPIDER_SHARE *share = spider->share;
  DBUG_ENTER("spider_oracle_handler::append_update_where");
  if (str->reserve(SPIDER_SQL_WHERE_LEN))
    DBUG_RETURN(HA_ERR_OUT_OF_MEM);
  str->q_append(SPIDER_SQL_WHERE_STR, SPIDER_SQL_WHERE_LEN);
  for (field = table->field; *field; field++)
  {
    if (
      table->s->primary_key == MAX_KEY ||
      bitmap_is_set(table->read_set, (*field)->field_index)
    ) {
      field_name_length =
        oracle_share->column_name_str[(*field)->field_index].length();
      if ((*field)->is_null(ptr_diff))
      {
        if (str->reserve(field_name_length +
          /* SPIDER_SQL_NAME_QUOTE_LEN */ 2 +
          SPIDER_SQL_IS_NULL_LEN + SPIDER_SQL_AND_LEN))
          DBUG_RETURN(HA_ERR_OUT_OF_MEM);
        oracle_share->append_column_name(str, (*field)->field_index);
        str->q_append(SPIDER_SQL_IS_NULL_STR, SPIDER_SQL_IS_NULL_LEN);
      } else {
        if (str->reserve(field_name_length +
          /* SPIDER_SQL_NAME_QUOTE_LEN */ 2 +
          SPIDER_SQL_EQUAL_LEN))
          DBUG_RETURN(HA_ERR_OUT_OF_MEM);
        oracle_share->append_column_name(str, (*field)->field_index);
        str->q_append(SPIDER_SQL_EQUAL_STR, SPIDER_SQL_EQUAL_LEN);
        (*field)->move_field_offset(ptr_diff);
        if (
          spider_db_oracle_utility.
            append_column_value(spider, str, *field, NULL,
              share->access_charset) ||
          str->reserve(SPIDER_SQL_AND_LEN)
        )
          DBUG_RETURN(HA_ERR_OUT_OF_MEM);
        (*field)->move_field_offset(-ptr_diff);
      }
      str->q_append(SPIDER_SQL_AND_STR, SPIDER_SQL_AND_LEN);
    }
  }
/*
  str->length(str->length() - SPIDER_SQL_AND_LEN);
*/
  if (str->reserve(SPIDER_SQL_LIMIT1_LEN))
    DBUG_RETURN(HA_ERR_OUT_OF_MEM);
  str->q_append(SPIDER_SQL_LIMIT1_STR, SPIDER_SQL_LIMIT1_LEN);
  DBUG_RETURN(0);
}

int spider_oracle_handler::append_condition_part(
  const char *alias,
  uint alias_length,
  ulong sql_type,
  bool test_flg
) {
  int error_num;
  spider_string *str;
  bool start_where = FALSE;
  DBUG_ENTER("spider_oracle_handler::append_condition_part");
  switch (sql_type)
  {
    case SPIDER_SQL_TYPE_SELECT_SQL:
      DBUG_PRINT("info",("spider case1 sql_type=%lu", sql_type));
      if (test_flg)
      {
        str = NULL;
      } else {
        str = &sql;
        start_where = ((int) str->length() == where_pos);
      }
      break;
    case SPIDER_SQL_TYPE_TMP_SQL:
      DBUG_PRINT("info",("spider case1 sql_type=%lu", sql_type));
      if (test_flg)
      {
        str = NULL;
      } else {
        str = &tmp_sql;
        start_where = ((int) str->length() == where_pos);
      }
      break;
    case SPIDER_SQL_TYPE_INSERT_SQL:
    case SPIDER_SQL_TYPE_UPDATE_SQL:
    case SPIDER_SQL_TYPE_DELETE_SQL:
    case SPIDER_SQL_TYPE_BULK_UPDATE_SQL:
      DBUG_PRINT("info",("spider case2 sql_type=%lu", sql_type));
      if (test_flg)
      {
        str = NULL;
      } else {
        str = &update_sql;
        start_where = ((int) str->length() == where_pos);
      }
      break;
    case SPIDER_SQL_TYPE_HANDLER:
      DBUG_PRINT("info",("spider case3 sql_type=%lu", sql_type));
      if (test_flg)
      {
        str = NULL;
      } else {
        str = &ha_sql;
        start_where = TRUE;
        if (spider->active_index == MAX_KEY)
        {
          set_where_pos(SPIDER_SQL_TYPE_HANDLER);
          if (str->reserve(SPIDER_SQL_READ_LEN + SPIDER_SQL_FIRST_LEN))
            DBUG_RETURN(HA_ERR_OUT_OF_MEM);
          str->q_append(SPIDER_SQL_READ_STR, SPIDER_SQL_READ_LEN);
          ha_next_pos = str->length();
          str->q_append(SPIDER_SQL_FIRST_STR, SPIDER_SQL_FIRST_LEN);
          sql_part2.length(0);
        }
        ha_where_pos = str->length();

        if (sql_part2.length())
        {
          str->append(sql_part2);
          start_where = FALSE;
        }
      }
      break;
    default:
      DBUG_PRINT("info",("spider default sql_type=%lu", sql_type));
      DBUG_RETURN(0);
  }
  error_num = append_condition(str, alias, alias_length, start_where,
    sql_type);
  DBUG_PRINT("info",("spider str=%s", str ? str->c_ptr_safe() : "NULL"));
  DBUG_PRINT("info",("spider length=%u", str ? str->length() : 0));
  DBUG_RETURN(error_num);
}

int spider_oracle_handler::append_condition(
  spider_string *str,
  const char *alias,
  uint alias_length,
  bool start_where,
  ulong sql_type
) {
  int error_num, restart_pos = 0, start_where_pos;
  SPIDER_CONDITION *tmp_cond = spider->condition;
  DBUG_ENTER("spider_oracle_handler::append_condition");
  DBUG_PRINT("info",("spider str=%p", str));
  DBUG_PRINT("info",("spider alias=%p", alias));
  DBUG_PRINT("info",("spider alias_length=%u", alias_length));
  DBUG_PRINT("info",("spider start_where=%s", start_where ? "TRUE" : "FALSE"));
  DBUG_PRINT("info",("spider sql_type=%lu", sql_type));
  if (str && start_where)
  {
    start_where_pos = str->length();
  } else {
    start_where_pos = 0;
  }

  if (spider->is_clone && !tmp_cond)
  {
    tmp_cond = spider->pt_clone_source_handler->condition;
  }

  while (tmp_cond)
  {
    if (str)
    {
      restart_pos = str->length();
      if (start_where)
      {
        if (str->reserve(SPIDER_SQL_WHERE_LEN))
          DBUG_RETURN(HA_ERR_OUT_OF_MEM);
        str->q_append(SPIDER_SQL_WHERE_STR, SPIDER_SQL_WHERE_LEN);
        start_where = FALSE;
      } else {
        if (str->reserve(SPIDER_SQL_AND_LEN))
          DBUG_RETURN(HA_ERR_OUT_OF_MEM);
        str->q_append(SPIDER_SQL_AND_STR, SPIDER_SQL_AND_LEN);
      }
    }
    if ((error_num = spider_db_print_item_type(
      (Item *) tmp_cond->cond, spider, str, alias, alias_length,
      spider_dbton_oracle.dbton_id, FALSE, NULL)))
    {
      if (str && error_num == ER_SPIDER_COND_SKIP_NUM)
      {
        DBUG_PRINT("info",("spider COND skip"));
        str->length(restart_pos);
        start_where = (restart_pos == start_where_pos);
      } else
        DBUG_RETURN(error_num);
    }
    tmp_cond = tmp_cond->next;
  }
  DBUG_RETURN(0);
}

int spider_oracle_handler::append_match_against_part(
  ulong sql_type,
  st_spider_ft_info *ft_info,
  const char *alias,
  uint alias_length
) {
  int error_num;
  spider_string *str;
  DBUG_ENTER("spider_oracle_handler::append_match_against_part");
  DBUG_PRINT("info",("spider this=%p", this));
  switch (sql_type)
  {
    case SPIDER_SQL_TYPE_SELECT_SQL:
      str = &sql;
      break;
    default:
      DBUG_RETURN(0);
  }
  error_num = append_match_against(str, ft_info, alias, alias_length);
  DBUG_RETURN(error_num);
}

int spider_oracle_handler::append_match_against(
  spider_string *str,
  st_spider_ft_info  *ft_info,
  const char *alias,
  uint alias_length
) {
  SPIDER_SHARE *share = spider->share;
  TABLE *table = spider->get_table();
  String *ft_init_key;
  KEY *key_info;
  uint key_name_length;
  int key_count;
  KEY_PART_INFO *key_part;
  Field *field;
  DBUG_ENTER("spider_oracle_handler::append_match_against");
  DBUG_PRINT("info",("spider this=%p", this));
  if (str->reserve(SPIDER_SQL_MATCH_LEN))
    DBUG_RETURN(HA_ERR_OUT_OF_MEM);
  str->q_append(SPIDER_SQL_MATCH_STR, SPIDER_SQL_MATCH_LEN);

  ft_init_key = ft_info->key;
  key_info = &table->key_info[ft_info->inx];
  DBUG_PRINT("info", ("spider spider_user_defined_key_parts=%u",
    spider_user_defined_key_parts(key_info)));

  for (
    key_part = key_info->key_part,
    key_count = 0;
    key_count < (int) spider_user_defined_key_parts(key_info);
    key_part++,
    key_count++
  ) {
    field = key_part->field;
    key_name_length =
      oracle_share->column_name_str[field->field_index].length();
    if (alias_length)
    {
      if (str->reserve(alias_length + key_name_length +
        /* SPIDER_SQL_NAME_QUOTE_LEN */ 2 + SPIDER_SQL_COMMA_LEN))
        DBUG_RETURN(HA_ERR_OUT_OF_MEM);
      str->q_append(alias, alias_length);
    } else {
      if (str->reserve(key_name_length +
        /* SPIDER_SQL_NAME_QUOTE_LEN */ 2 + SPIDER_SQL_COMMA_LEN))
        DBUG_RETURN(HA_ERR_OUT_OF_MEM);
    }
    oracle_share->append_column_name(str, field->field_index);
    str->q_append(SPIDER_SQL_COMMA_STR, SPIDER_SQL_COMMA_LEN);
  }
  str->length(str->length() - SPIDER_SQL_COMMA_LEN);
  if (str->reserve(SPIDER_SQL_AGAINST_LEN + SPIDER_SQL_VALUE_QUOTE_LEN))
    DBUG_RETURN(HA_ERR_OUT_OF_MEM);
  str->q_append(SPIDER_SQL_AGAINST_STR, SPIDER_SQL_AGAINST_LEN);
  str->q_append(SPIDER_SQL_VALUE_QUOTE_STR, SPIDER_SQL_VALUE_QUOTE_LEN);

  char buf[MAX_FIELD_WIDTH];
  spider_string tmp_str(buf, MAX_FIELD_WIDTH, share->access_charset);
  tmp_str.init_calc_mem(211);
  tmp_str.length(0);
  if (
    tmp_str.append(ft_init_key->ptr(), ft_init_key->length(),
      ft_init_key->charset()) ||
    str->reserve(tmp_str.length() * 2) ||
    spider_db_oracle_utility.append_escaped_util(str, tmp_str.get_str())
  )
    DBUG_RETURN(HA_ERR_OUT_OF_MEM);

  if (str->reserve(
    SPIDER_SQL_VALUE_QUOTE_LEN + SPIDER_SQL_CLOSE_PAREN_LEN +
    ((ft_info->flags & FT_BOOL) ? SPIDER_SQL_IN_BOOLEAN_MODE_LEN : 0) +
    ((ft_info->flags & FT_EXPAND) ?
      SPIDER_SQL_WITH_QUERY_EXPANSION_LEN : 0)
  ))
    DBUG_RETURN(HA_ERR_OUT_OF_MEM);
  str->q_append(SPIDER_SQL_VALUE_QUOTE_STR, SPIDER_SQL_VALUE_QUOTE_LEN);
  if (ft_info->flags & FT_BOOL)
    str->q_append(SPIDER_SQL_IN_BOOLEAN_MODE_STR,
      SPIDER_SQL_IN_BOOLEAN_MODE_LEN);
  if (ft_info->flags & FT_EXPAND)
    str->q_append(SPIDER_SQL_WITH_QUERY_EXPANSION_STR,
      SPIDER_SQL_WITH_QUERY_EXPANSION_LEN);
  str->q_append(SPIDER_SQL_CLOSE_PAREN_STR, SPIDER_SQL_CLOSE_PAREN_LEN);
  DBUG_RETURN(0);
}

int spider_oracle_handler::append_match_select_part(
  ulong sql_type,
  const char *alias,
  uint alias_length
) {
  int error_num;
  spider_string *str;
  DBUG_ENTER("spider_oracle_handler::append_match_select_part");
  DBUG_PRINT("info",("spider this=%p", this));
  switch (sql_type)
  {
    case SPIDER_SQL_TYPE_SELECT_SQL:
      str = &sql;
      break;
    default:
      DBUG_RETURN(0);
  }
  error_num = append_match_select(str, alias, alias_length);
  DBUG_RETURN(error_num);
}

int spider_oracle_handler::append_match_select(
  spider_string *str,
  const char *alias,
  uint alias_length
) {
  int error_num;
  DBUG_ENTER("spider_oracle_handler::append_match_select");
  DBUG_PRINT("info",("spider this=%p", this));
  if (spider->ft_current)
  {
    st_spider_ft_info *ft_info = spider->ft_first;
    while (TRUE)
    {
      if ((error_num = append_match_against(str, ft_info,
        alias, alias_length)))
        DBUG_RETURN(error_num);
      if (str->reserve(SPIDER_SQL_COMMA_LEN))
        DBUG_RETURN(HA_ERR_OUT_OF_MEM);
      str->q_append(SPIDER_SQL_COMMA_STR, SPIDER_SQL_COMMA_LEN);
      if (ft_info == spider->ft_current)
        break;
      ft_info = ft_info->next;
    }
  }
  DBUG_RETURN(0);
}

#ifdef HANDLER_HAS_DIRECT_AGGREGATE
int spider_oracle_handler::append_sum_select_part(
  ulong sql_type,
  const char *alias,
  uint alias_length
) {
  int error_num;
  spider_string *str;
  DBUG_ENTER("spider_oracle_handler::append_sum_select_part");
  DBUG_PRINT("info",("spider this=%p", this));
  switch (sql_type)
  {
    case SPIDER_SQL_TYPE_SELECT_SQL:
      str = &sql;
      break;
    default:
      DBUG_RETURN(0);
  }
  error_num = append_sum_select(str, alias, alias_length);
  DBUG_RETURN(error_num);
}

int spider_oracle_handler::append_sum_select(
  spider_string *str,
  const char *alias,
  uint alias_length
) {
  int error_num;
  st_select_lex *select_lex;
  DBUG_ENTER("spider_oracle_handler::append_sum_select");
  DBUG_PRINT("info",("spider this=%p", this));
  select_lex = spider_get_select_lex(spider);
  JOIN *join = select_lex->join;
  Item_sum **item_sum_ptr;
  for (item_sum_ptr = join->sum_funcs; *item_sum_ptr; ++item_sum_ptr)
  {
    if ((error_num = spider_db_oracle_utility.open_item_sum_func(*item_sum_ptr,
      spider, str, alias, alias_length, FALSE, NULL)))
    {
      DBUG_RETURN(error_num);
    }
    if (str->reserve(SPIDER_SQL_COMMA_LEN))
      DBUG_RETURN(HA_ERR_OUT_OF_MEM);
    str->q_append(SPIDER_SQL_COMMA_STR, SPIDER_SQL_COMMA_LEN);
  }
  DBUG_RETURN(0);
}
#endif

void spider_oracle_handler::set_order_pos(
  ulong sql_type
) {
  DBUG_ENTER("spider_oracle_handler::set_order_pos");
  switch (sql_type)
  {
    case SPIDER_SQL_TYPE_SELECT_SQL:
    case SPIDER_SQL_TYPE_TMP_SQL:
      order_pos = sql.length();
      break;
    case SPIDER_SQL_TYPE_INSERT_SQL:
    case SPIDER_SQL_TYPE_UPDATE_SQL:
    case SPIDER_SQL_TYPE_DELETE_SQL:
    case SPIDER_SQL_TYPE_BULK_UPDATE_SQL:
      order_pos = update_sql.length();
      break;
    case SPIDER_SQL_TYPE_HANDLER:
      ha_next_pos = ha_sql.length();
      break;
    default:
      DBUG_ASSERT(0);
      break;
  }
  DBUG_VOID_RETURN;
}

void spider_oracle_handler::set_order_to_pos(
  ulong sql_type
) {
  DBUG_ENTER("spider_oracle_handler::set_order_to_pos");
  switch (sql_type)
  {
    case SPIDER_SQL_TYPE_SELECT_SQL:
    case SPIDER_SQL_TYPE_TMP_SQL:
      sql.length(order_pos);
      break;
    case SPIDER_SQL_TYPE_INSERT_SQL:
    case SPIDER_SQL_TYPE_UPDATE_SQL:
    case SPIDER_SQL_TYPE_DELETE_SQL:
    case SPIDER_SQL_TYPE_BULK_UPDATE_SQL:
      update_sql.length(order_pos);
      break;
    case SPIDER_SQL_TYPE_HANDLER:
      ha_sql.length(ha_next_pos);
      break;
    default:
      DBUG_ASSERT(0);
      break;
  }
  DBUG_VOID_RETURN;
}

#ifdef HANDLER_HAS_DIRECT_AGGREGATE
int spider_oracle_handler::append_group_by_part(
  const char *alias,
  uint alias_length,
  ulong sql_type
) {
  int error_num;
  spider_string *str;
  DBUG_ENTER("spider_oracle_handler::append_group_by_part");
  DBUG_PRINT("info",("spider this=%p", this));
  switch (sql_type)
  {
    case SPIDER_SQL_TYPE_SELECT_SQL:
    case SPIDER_SQL_TYPE_TMP_SQL:
      str = &sql;
      break;
    case SPIDER_SQL_TYPE_INSERT_SQL:
    case SPIDER_SQL_TYPE_UPDATE_SQL:
    case SPIDER_SQL_TYPE_DELETE_SQL:
    case SPIDER_SQL_TYPE_BULK_UPDATE_SQL:
      str = &update_sql;
      break;
    case SPIDER_SQL_TYPE_HANDLER:
      str = &ha_sql;
      break;
    default:
      DBUG_RETURN(0);
  }
  error_num = append_group_by(str, alias, alias_length);
  DBUG_RETURN(error_num);
}

int spider_oracle_handler::append_group_by(
  spider_string *str,
  const char *alias,
  uint alias_length
) {
  int error_num;
  st_select_lex *select_lex;
  DBUG_ENTER("spider_oracle_handler::append_group_by");
  DBUG_PRINT("info",("spider this=%p", this));
  select_lex = spider_get_select_lex(spider);
  ORDER *group = (ORDER *) select_lex->group_list.first;
  if (group)
  {
    if (str->reserve(SPIDER_SQL_GROUP_LEN))
      DBUG_RETURN(HA_ERR_OUT_OF_MEM);
    str->q_append(SPIDER_SQL_GROUP_STR, SPIDER_SQL_GROUP_LEN);
    for (; group; group = group->next)
    {
      if ((error_num = spider_db_print_item_type((*group->item), spider, str,
        alias, alias_length, spider_dbton_oracle.dbton_id, FALSE, NULL)))
      {
        DBUG_RETURN(error_num);
      }
      if (str->reserve(SPIDER_SQL_COMMA_LEN))
        DBUG_RETURN(HA_ERR_OUT_OF_MEM);
      str->q_append(SPIDER_SQL_COMMA_STR, SPIDER_SQL_COMMA_LEN);
    }
    str->length(str->length() - SPIDER_SQL_COMMA_LEN);
  }
  DBUG_RETURN(0);
}
#endif

int spider_oracle_handler::append_key_order_for_merge_with_alias_part(
  const char *alias,
  uint alias_length,
  ulong sql_type
) {
  int error_num;
  spider_string *str;
  DBUG_ENTER("spider_oracle_handler::append_key_order_for_merge_with_alias_part");
  DBUG_PRINT("info",("spider this=%p", this));
  switch (sql_type)
  {
    case SPIDER_SQL_TYPE_SELECT_SQL:
    case SPIDER_SQL_TYPE_TMP_SQL:
      str = &sql;
      break;
    case SPIDER_SQL_TYPE_INSERT_SQL:
    case SPIDER_SQL_TYPE_UPDATE_SQL:
    case SPIDER_SQL_TYPE_DELETE_SQL:
    case SPIDER_SQL_TYPE_BULK_UPDATE_SQL:
      str = &update_sql;
      break;
    case SPIDER_SQL_TYPE_HANDLER:
      str = &ha_sql;
      ha_limit_pos = ha_sql.length();
      break;
    default:
      DBUG_RETURN(0);
  }
  error_num = append_key_order_for_merge_with_alias(str, alias, alias_length);
  DBUG_RETURN(error_num);
}

int spider_oracle_handler::append_key_order_for_merge_with_alias(
  spider_string *str,
  const char *alias,
  uint alias_length
) {
  /* sort for index merge */
  TABLE *table = spider->get_table();
  int length;
  Field *field;
  uint key_name_length;
  DBUG_ENTER("spider_oracle_handler::append_key_order_for_merge_with_alias");
  DBUG_PRINT("info",("spider this=%p", this));
#ifdef HANDLER_HAS_DIRECT_AGGREGATE
  if (spider->result_list.direct_aggregate)
  {
    int error_num;
    if ((error_num = append_group_by(str, alias, alias_length)))
      DBUG_RETURN(error_num);
  }
#endif
  if (
    spider->result_list.direct_order_limit ||
    spider->result_list.internal_limit < 9223372036854775807LL ||
    spider->result_list.split_read < 9223372036854775807LL ||
    spider->result_list.internal_offset
  ) {
    if (update_rownum_appended || select_rownum_appended)
    {
      if (str->reserve(SPIDER_SQL_SELECT_WRAPPER_TAIL_LEN))
        DBUG_RETURN(HA_ERR_OUT_OF_MEM);
      str->q_append(SPIDER_SQL_SELECT_WRAPPER_TAIL_STR,
        SPIDER_SQL_SELECT_WRAPPER_TAIL_LEN);
      order_pos = str->length();
      limit_pos = str->length();
      DBUG_RETURN(0);
    }
    sql_part.length(0);
    if (str == &update_sql)
    {
      if (sql_part.reserve(str->length() + SPIDER_SQL_UPDATE_WRAPPER_HEAD_LEN))
        DBUG_RETURN(HA_ERR_OUT_OF_MEM);
      sql_part.q_append(str->ptr(), where_pos);
      sql_part.q_append(SPIDER_SQL_UPDATE_WRAPPER_HEAD_STR,
        SPIDER_SQL_UPDATE_WRAPPER_HEAD_LEN);
    } else {
      if (sql_part.reserve(str->length() + SPIDER_SQL_SELECT_WRAPPER_HEAD_LEN +
        SPIDER_SQL_ROW_NUMBER_HEAD_LEN))
        DBUG_RETURN(HA_ERR_OUT_OF_MEM);
      sql_part.q_append(SPIDER_SQL_SELECT_WRAPPER_HEAD_STR,
        SPIDER_SQL_SELECT_WRAPPER_HEAD_LEN);
      sql_part.q_append(str->ptr(), table_name_pos - SPIDER_SQL_FROM_LEN);
      sql_part.q_append(SPIDER_SQL_ROW_NUMBER_HEAD_STR,
        SPIDER_SQL_ROW_NUMBER_HEAD_LEN);
    }
    if (table->s->primary_key < MAX_KEY)
    {
      /* sort by primary key */
      KEY *key_info = &table->key_info[table->s->primary_key];
      KEY_PART_INFO *key_part;
      for (
        key_part = key_info->key_part,
        length = 1;
        length <= (int) spider_user_defined_key_parts(key_info);
        key_part++,
        length++
      ) {
        field = key_part->field;
        key_name_length =
          oracle_share->column_name_str[field->field_index].length();
        if (sql_part.reserve(alias_length + key_name_length +
          /* SPIDER_SQL_NAME_QUOTE_LEN */ 2 + SPIDER_SQL_COMMA_LEN))
          DBUG_RETURN(HA_ERR_OUT_OF_MEM);
        sql_part.q_append(alias, alias_length);
        oracle_share->append_column_name(&sql_part, field->field_index);
        sql_part.q_append(SPIDER_SQL_COMMA_STR, SPIDER_SQL_COMMA_LEN);
      }
    } else {
      /* sort by all columns */
      Field **fieldp;
      for (
        fieldp = table->field, length = 1;
        *fieldp;
        fieldp++, length++
      ) {
        key_name_length =
          oracle_share->column_name_str[(*fieldp)->field_index].length();
        if (sql_part.reserve(alias_length + key_name_length +
          /* SPIDER_SQL_NAME_QUOTE_LEN */ 2 + SPIDER_SQL_COMMA_LEN))
          DBUG_RETURN(HA_ERR_OUT_OF_MEM);
        sql_part.q_append(alias, alias_length);
        oracle_share->append_column_name(&sql_part, (*fieldp)->field_index);
        sql_part.q_append(SPIDER_SQL_COMMA_STR, SPIDER_SQL_COMMA_LEN);
      }
    }
    uint pos_diff;
    if (str == &update_sql)
    {
      uint table_name_size = (update_set_pos ? update_set_pos : where_pos) -
        table_name_pos;
      if (sql_part.reserve(SPIDER_SQL_ROW_NUMBER_TAIL_LEN +
        SPIDER_SQL_SELECT_WRAPPER_TAIL_LEN + str->length() - where_pos +
        SPIDER_SQL_FROM_LEN + table_name_size))
        DBUG_RETURN(HA_ERR_OUT_OF_MEM);
      sql_part.q_append(SPIDER_SQL_ROW_NUMBER_TAIL_STR,
        SPIDER_SQL_ROW_NUMBER_TAIL_LEN);
      sql_part.q_append(SPIDER_SQL_FROM_STR, SPIDER_SQL_FROM_LEN);
      sql_part.q_append(str->ptr() + table_name_pos, table_name_size);
      pos_diff = sql_part.length() - where_pos;
      sql_part.q_append(str->ptr() + where_pos, str->length() - where_pos);
      sql_part.q_append(SPIDER_SQL_SELECT_WRAPPER_TAIL_STR,
        SPIDER_SQL_SELECT_WRAPPER_TAIL_LEN);
      update_rownum_appended = TRUE;
    } else {
      if (sql_part.reserve(SPIDER_SQL_ROW_NUMBER_TAIL_LEN +
        SPIDER_SQL_SELECT_WRAPPER_TAIL_LEN + str->length() - table_name_pos +
        SPIDER_SQL_FROM_LEN))
        DBUG_RETURN(HA_ERR_OUT_OF_MEM);
      sql_part.q_append(SPIDER_SQL_ROW_NUMBER_TAIL_STR,
        SPIDER_SQL_ROW_NUMBER_TAIL_LEN);
      pos_diff = sql_part.length() + SPIDER_SQL_FROM_LEN - table_name_pos;
      sql_part.q_append(str->ptr() + table_name_pos - SPIDER_SQL_FROM_LEN,
        str->length() - table_name_pos + SPIDER_SQL_FROM_LEN);
      sql_part.q_append(SPIDER_SQL_SELECT_WRAPPER_TAIL_STR,
        SPIDER_SQL_SELECT_WRAPPER_TAIL_LEN);
      select_rownum_appended = TRUE;
      table_name_pos = table_name_pos + pos_diff;
    }
    if (str->copy(sql_part))
      DBUG_RETURN(HA_ERR_OUT_OF_MEM);
    where_pos = where_pos + pos_diff;
    order_pos = str->length();
    limit_pos = str->length();
    DBUG_RETURN(0);
  }
  if (table->s->primary_key < MAX_KEY)
  {
    /* sort by primary key */
    KEY *key_info = &table->key_info[table->s->primary_key];
    KEY_PART_INFO *key_part;
    for (
      key_part = key_info->key_part,
      length = 1;
      length <= (int) spider_user_defined_key_parts(key_info);
      key_part++,
      length++
    ) {
      field = key_part->field;
      key_name_length =
        oracle_share->column_name_str[field->field_index].length();
      if (length == 1)
      {
        if (str->reserve(SPIDER_SQL_ORDER_LEN))
          DBUG_RETURN(HA_ERR_OUT_OF_MEM);
        str->q_append(SPIDER_SQL_ORDER_STR, SPIDER_SQL_ORDER_LEN);
      }
      if (str->reserve(alias_length + key_name_length +
        /* SPIDER_SQL_NAME_QUOTE_LEN */ 2 + SPIDER_SQL_COMMA_LEN))
        DBUG_RETURN(HA_ERR_OUT_OF_MEM);
      str->q_append(alias, alias_length);
      oracle_share->append_column_name(str, field->field_index);
      str->q_append(SPIDER_SQL_COMMA_STR, SPIDER_SQL_COMMA_LEN);
    }
    if (length > 1)
    {
      str->length(str->length() - SPIDER_SQL_COMMA_LEN);
    }
  } else {
    /* sort by all columns */
    Field **fieldp;
    for (
      fieldp = table->field, length = 1;
      *fieldp;
      fieldp++, length++
    ) {
      key_name_length =
        oracle_share->column_name_str[(*fieldp)->field_index].length();
      if (length == 1)
      {
        if (str->reserve(SPIDER_SQL_ORDER_LEN))
          DBUG_RETURN(HA_ERR_OUT_OF_MEM);
        str->q_append(SPIDER_SQL_ORDER_STR, SPIDER_SQL_ORDER_LEN);
      }
      if (str->reserve(alias_length + key_name_length +
        /* SPIDER_SQL_NAME_QUOTE_LEN */ 2 + SPIDER_SQL_COMMA_LEN))
        DBUG_RETURN(HA_ERR_OUT_OF_MEM);
      str->q_append(alias, alias_length);
      oracle_share->append_column_name(str, (*fieldp)->field_index);
      str->q_append(SPIDER_SQL_COMMA_STR, SPIDER_SQL_COMMA_LEN);
    }
    if (length > 1)
    {
      str->length(str->length() - SPIDER_SQL_COMMA_LEN);
    }
  }
  limit_pos = str->length();
  DBUG_RETURN(0);
}

int spider_oracle_handler::append_key_order_for_direct_order_limit_with_alias_part(
  const char *alias,
  uint alias_length,
  ulong sql_type
) {
  int error_num;
  spider_string *str;
  DBUG_ENTER("spider_oracle_handler::append_key_order_for_direct_order_limit_with_alias_part");
  DBUG_PRINT("info",("spider this=%p", this));
  switch (sql_type)
  {
    case SPIDER_SQL_TYPE_SELECT_SQL:
    case SPIDER_SQL_TYPE_TMP_SQL:
      str = &sql;
      break;
    case SPIDER_SQL_TYPE_INSERT_SQL:
    case SPIDER_SQL_TYPE_UPDATE_SQL:
    case SPIDER_SQL_TYPE_DELETE_SQL:
    case SPIDER_SQL_TYPE_BULK_UPDATE_SQL:
      str = &update_sql;
      break;
    case SPIDER_SQL_TYPE_HANDLER:
      str = &ha_sql;
      break;
    default:
      DBUG_RETURN(0);
  }
  error_num = append_key_order_for_direct_order_limit_with_alias(
    str, alias, alias_length);
  DBUG_RETURN(error_num);
}

int spider_oracle_handler::append_key_order_for_direct_order_limit_with_alias(
  spider_string *str,
  const char *alias,
  uint alias_length
) {
  int error_num;
  ORDER *order;
  st_select_lex *select_lex;
  longlong select_limit;
  longlong offset_limit;
  DBUG_ENTER("spider_oracle_handler::append_key_order_for_direct_order_limit_with_alias");
  DBUG_PRINT("info",("spider this=%p", this));
#ifdef HANDLER_HAS_DIRECT_AGGREGATE
  if (spider->result_list.direct_aggregate)
  {
    if ((error_num = append_group_by(str, alias, alias_length)))
      DBUG_RETURN(error_num);
  }
#endif
  spider_get_select_limit(spider, &select_lex, &select_limit,
    &offset_limit);
  if (
    spider->result_list.direct_order_limit ||
    spider->result_list.internal_limit < 9223372036854775807LL ||
    spider->result_list.split_read < 9223372036854775807LL ||
    spider->result_list.internal_offset
  ) {
    if (update_rownum_appended || select_rownum_appended)
    {
      if (str->reserve(SPIDER_SQL_SELECT_WRAPPER_TAIL_LEN))
        DBUG_RETURN(HA_ERR_OUT_OF_MEM);
      str->q_append(SPIDER_SQL_SELECT_WRAPPER_TAIL_STR,
        SPIDER_SQL_SELECT_WRAPPER_TAIL_LEN);
      order_pos = str->length();
      limit_pos = str->length();
      DBUG_RETURN(0);
    }
    sql_part.length(0);
    if (str == &update_sql)
    {
      if (sql_part.reserve(str->length() + SPIDER_SQL_UPDATE_WRAPPER_HEAD_LEN))
        DBUG_RETURN(HA_ERR_OUT_OF_MEM);
      sql_part.q_append(str->ptr(), where_pos);
      sql_part.q_append(SPIDER_SQL_UPDATE_WRAPPER_HEAD_STR,
        SPIDER_SQL_UPDATE_WRAPPER_HEAD_LEN);
    } else {
      if (sql_part.reserve(str->length() + SPIDER_SQL_SELECT_WRAPPER_HEAD_LEN +
        SPIDER_SQL_ROW_NUMBER_HEAD_LEN))
        DBUG_RETURN(HA_ERR_OUT_OF_MEM);
      sql_part.q_append(SPIDER_SQL_SELECT_WRAPPER_HEAD_STR,
        SPIDER_SQL_SELECT_WRAPPER_HEAD_LEN);
      sql_part.q_append(str->ptr(), table_name_pos - SPIDER_SQL_FROM_LEN);
      sql_part.q_append(SPIDER_SQL_ROW_NUMBER_HEAD_STR,
        SPIDER_SQL_ROW_NUMBER_HEAD_LEN);
    }
    bool all_desc = TRUE;
    if (select_lex->order_list.first)
    {
      for (order = (ORDER *) select_lex->order_list.first; order;
        order = order->next)
      {
        if ((error_num =
          spider_db_print_item_type((*order->item), spider, &sql_part, alias,
            alias_length, spider_dbton_oracle.dbton_id, FALSE, NULL)))
        {
          DBUG_PRINT("info",("spider error=%d", error_num));
          DBUG_RETURN(error_num);
        }
        if (SPIDER_order_direction_is_asc(order))
        {
          if (sql_part.reserve(SPIDER_SQL_COMMA_LEN))
            DBUG_RETURN(HA_ERR_OUT_OF_MEM);
          sql_part.q_append(SPIDER_SQL_COMMA_STR, SPIDER_SQL_COMMA_LEN);
          all_desc = FALSE;
        } else {
          if (sql_part.reserve(SPIDER_SQL_DESC_LEN + SPIDER_SQL_COMMA_LEN))
            DBUG_RETURN(HA_ERR_OUT_OF_MEM);
          sql_part.q_append(SPIDER_SQL_DESC_STR, SPIDER_SQL_DESC_LEN);
          sql_part.q_append(SPIDER_SQL_COMMA_STR, SPIDER_SQL_COMMA_LEN);
        }
      }
    } else {
      all_desc = FALSE;
    }
    uint pos_diff;
    if (str == &update_sql)
    {
      uint table_name_size = (update_set_pos ? update_set_pos : where_pos) -
        table_name_pos;
      if (all_desc)
      {
        if (sql_part.reserve(SPIDER_SQL_ROW_NUMBER_DESC_TAIL_LEN +
          SPIDER_SQL_SELECT_WRAPPER_TAIL_LEN + str->length() - where_pos +
          SPIDER_SQL_FROM_LEN + table_name_size))
          DBUG_RETURN(HA_ERR_OUT_OF_MEM);
        sql_part.q_append(SPIDER_SQL_ROW_NUMBER_DESC_TAIL_STR,
          SPIDER_SQL_ROW_NUMBER_DESC_TAIL_LEN);
      } else {
        if (sql_part.reserve(SPIDER_SQL_ROW_NUMBER_TAIL_LEN +
          SPIDER_SQL_SELECT_WRAPPER_TAIL_LEN + str->length() - where_pos +
          SPIDER_SQL_FROM_LEN + table_name_size))
          DBUG_RETURN(HA_ERR_OUT_OF_MEM);
        sql_part.q_append(SPIDER_SQL_ROW_NUMBER_TAIL_STR,
          SPIDER_SQL_ROW_NUMBER_TAIL_LEN);
      }
      sql_part.q_append(SPIDER_SQL_FROM_STR, SPIDER_SQL_FROM_LEN);
      sql_part.q_append(str->ptr() + table_name_pos, table_name_size);
      pos_diff = sql_part.length() - where_pos;
      sql_part.q_append(str->ptr() + where_pos, str->length() - where_pos);
      sql_part.q_append(SPIDER_SQL_SELECT_WRAPPER_TAIL_STR,
        SPIDER_SQL_SELECT_WRAPPER_TAIL_LEN);
      update_rownum_appended = TRUE;
    } else {
      if (all_desc)
      {
        if (sql_part.reserve(SPIDER_SQL_ROW_NUMBER_DESC_TAIL_LEN +
          SPIDER_SQL_SELECT_WRAPPER_TAIL_LEN + str->length() - table_name_pos +
          SPIDER_SQL_FROM_LEN))
          DBUG_RETURN(HA_ERR_OUT_OF_MEM);
        sql_part.q_append(SPIDER_SQL_ROW_NUMBER_DESC_TAIL_STR,
          SPIDER_SQL_ROW_NUMBER_DESC_TAIL_LEN);
      } else {
        if (sql_part.reserve(SPIDER_SQL_ROW_NUMBER_TAIL_LEN +
          SPIDER_SQL_SELECT_WRAPPER_TAIL_LEN + str->length() - table_name_pos +
          SPIDER_SQL_FROM_LEN))
          DBUG_RETURN(HA_ERR_OUT_OF_MEM);
        sql_part.q_append(SPIDER_SQL_ROW_NUMBER_TAIL_STR,
          SPIDER_SQL_ROW_NUMBER_TAIL_LEN);
      }
      pos_diff = sql_part.length() + SPIDER_SQL_FROM_LEN - table_name_pos;
      sql_part.q_append(str->ptr() + table_name_pos - SPIDER_SQL_FROM_LEN,
        str->length() - table_name_pos + SPIDER_SQL_FROM_LEN);
      sql_part.q_append(SPIDER_SQL_SELECT_WRAPPER_TAIL_STR,
        SPIDER_SQL_SELECT_WRAPPER_TAIL_LEN);
      select_rownum_appended = TRUE;
      table_name_pos = table_name_pos + pos_diff;
    }
    if (str->copy(sql_part))
      DBUG_RETURN(HA_ERR_OUT_OF_MEM);
    where_pos = where_pos + pos_diff;
    order_pos = str->length();
    limit_pos = str->length();
    DBUG_RETURN(0);
  }
  if (select_lex->order_list.first)
  {
    if (str->reserve(SPIDER_SQL_ORDER_LEN))
      DBUG_RETURN(HA_ERR_OUT_OF_MEM);
    str->q_append(SPIDER_SQL_ORDER_STR, SPIDER_SQL_ORDER_LEN);
    for (order = (ORDER *) select_lex->order_list.first; order;
      order = order->next)
    {
      if ((error_num =
        spider_db_print_item_type((*order->item), spider, str, alias,
          alias_length, spider_dbton_oracle.dbton_id, FALSE, NULL)))
      {
        DBUG_PRINT("info",("spider error=%d", error_num));
        DBUG_RETURN(error_num);
      }
      if (SPIDER_order_direction_is_asc(order))
      {
        if (str->reserve(SPIDER_SQL_COMMA_LEN))
          DBUG_RETURN(HA_ERR_OUT_OF_MEM);
        str->q_append(SPIDER_SQL_COMMA_STR, SPIDER_SQL_COMMA_LEN);
      } else {
        if (str->reserve(SPIDER_SQL_DESC_LEN + SPIDER_SQL_COMMA_LEN))
          DBUG_RETURN(HA_ERR_OUT_OF_MEM);
        str->q_append(SPIDER_SQL_DESC_STR, SPIDER_SQL_DESC_LEN);
        str->q_append(SPIDER_SQL_COMMA_STR, SPIDER_SQL_COMMA_LEN);
      }
    }
    str->length(str->length() - SPIDER_SQL_COMMA_LEN);
  }
  limit_pos = str->length();
  DBUG_RETURN(0);
}

int spider_oracle_handler::append_key_order_with_alias_part(
  const char *alias,
  uint alias_length,
  ulong sql_type
) {
  int error_num;
  spider_string *str;
  DBUG_ENTER("spider_oracle_handler::append_key_order_with_alias_part");
  DBUG_PRINT("info",("spider this=%p", this));
  switch (sql_type)
  {
    case SPIDER_SQL_TYPE_SELECT_SQL:
    case SPIDER_SQL_TYPE_TMP_SQL:
      str = &sql;
      break;
    case SPIDER_SQL_TYPE_INSERT_SQL:
    case SPIDER_SQL_TYPE_UPDATE_SQL:
    case SPIDER_SQL_TYPE_DELETE_SQL:
    case SPIDER_SQL_TYPE_BULK_UPDATE_SQL:
      str = &update_sql;
      break;
    case SPIDER_SQL_TYPE_HANDLER:
      str = &ha_sql;
      error_num = append_key_order_for_handler(str, alias, alias_length);
      DBUG_RETURN(error_num);
    default:
      DBUG_RETURN(0);
  }
  error_num = append_key_order_with_alias(str, alias, alias_length);
  DBUG_RETURN(error_num);
}

int spider_oracle_handler::append_key_order_for_handler(
  spider_string *str,
  const char *alias,
  uint alias_length
) {
  DBUG_ENTER("spider_oracle_handler::append_key_order_for_handler");
  DBUG_PRINT("info",("spider this=%p", this));
  DBUG_PRINT("info",("spider ha_next_pos=%d", ha_next_pos));
  DBUG_PRINT("info",("spider ha_where_pos=%d", ha_where_pos));
  str->q_append(alias, alias_length);
  memset((char *) str->ptr() + str->length(), ' ',
    ha_where_pos - ha_next_pos - alias_length);
  DBUG_RETURN(0);
}

int spider_oracle_handler::append_key_order_with_alias(
  spider_string *str,
  const char *alias,
  uint alias_length
) {
  SPIDER_RESULT_LIST *result_list = &spider->result_list;
  KEY *key_info = result_list->key_info;
  int length;
  KEY_PART_INFO *key_part;
  Field *field;
  uint key_name_length;
  DBUG_ENTER("spider_oracle_handler::append_key_order_with_alias");
  DBUG_PRINT("info",("spider this=%p", this));
#ifdef HANDLER_HAS_DIRECT_AGGREGATE
  if (spider->result_list.direct_aggregate)
  {
    int error_num;
    if ((error_num = append_group_by(str, alias, alias_length)))
      DBUG_RETURN(error_num);
  }
#endif
  if (
    spider->result_list.direct_order_limit ||
    spider->result_list.internal_limit < 9223372036854775807LL ||
    spider->result_list.split_read < 9223372036854775807LL ||
    spider->result_list.internal_offset
  ) {
    if (update_rownum_appended || select_rownum_appended)
    {
      if (str->reserve(SPIDER_SQL_SELECT_WRAPPER_TAIL_LEN))
        DBUG_RETURN(HA_ERR_OUT_OF_MEM);
      str->q_append(SPIDER_SQL_SELECT_WRAPPER_TAIL_STR,
        SPIDER_SQL_SELECT_WRAPPER_TAIL_LEN);
      order_pos = str->length();
      limit_pos = str->length();
      DBUG_RETURN(0);
    }
    sql_part.length(0);
    if (str == &update_sql)
    {
      if (sql_part.reserve(str->length() + SPIDER_SQL_UPDATE_WRAPPER_HEAD_LEN))
        DBUG_RETURN(HA_ERR_OUT_OF_MEM);
      sql_part.q_append(str->ptr(), where_pos);
      sql_part.q_append(SPIDER_SQL_UPDATE_WRAPPER_HEAD_STR,
        SPIDER_SQL_UPDATE_WRAPPER_HEAD_LEN);
    } else {
      if (sql_part.reserve(str->length() + SPIDER_SQL_SELECT_WRAPPER_HEAD_LEN +
        SPIDER_SQL_ROW_NUMBER_HEAD_LEN))
        DBUG_RETURN(HA_ERR_OUT_OF_MEM);
      sql_part.q_append(SPIDER_SQL_SELECT_WRAPPER_HEAD_STR,
        SPIDER_SQL_SELECT_WRAPPER_HEAD_LEN);
      sql_part.q_append(str->ptr(), table_name_pos - SPIDER_SQL_FROM_LEN);
      sql_part.q_append(SPIDER_SQL_ROW_NUMBER_HEAD_STR,
        SPIDER_SQL_ROW_NUMBER_HEAD_LEN);
    }
    if (result_list->sorted == TRUE)
    {
      if (result_list->desc_flg == TRUE)
      {
        for (
          key_part = key_info->key_part + result_list->key_order,
          length = 1;
          length + result_list->key_order <=
            (int) spider_user_defined_key_parts(key_info) &&
          length <= result_list->max_order;
          key_part++,
          length++
        ) {
          field = key_part->field;
          key_name_length =
            oracle_share->column_name_str[field->field_index].length();
          if (key_part->key_part_flag & HA_REVERSE_SORT)
          {
            if (sql_part.reserve(alias_length + key_name_length +
              /* SPIDER_SQL_NAME_QUOTE_LEN */ 2 + SPIDER_SQL_COMMA_LEN))
              DBUG_RETURN(HA_ERR_OUT_OF_MEM);
            sql_part.q_append(alias, alias_length);
            oracle_share->append_column_name(&sql_part, field->field_index);
            sql_part.q_append(SPIDER_SQL_COMMA_STR, SPIDER_SQL_COMMA_LEN);
          } else {
            if (sql_part.reserve(alias_length + key_name_length +
              /* SPIDER_SQL_NAME_QUOTE_LEN */ 2 +
              SPIDER_SQL_DESC_LEN + SPIDER_SQL_COMMA_LEN))
              DBUG_RETURN(HA_ERR_OUT_OF_MEM);
            sql_part.q_append(alias, alias_length);
            oracle_share->append_column_name(&sql_part, field->field_index);
            sql_part.q_append(SPIDER_SQL_DESC_STR, SPIDER_SQL_DESC_LEN);
            sql_part.q_append(SPIDER_SQL_COMMA_STR, SPIDER_SQL_COMMA_LEN);
          }
        }
      } else {
        for (
          key_part = key_info->key_part + result_list->key_order,
          length = 1;
          length + result_list->key_order <=
            (int) spider_user_defined_key_parts(key_info) &&
          length <= result_list->max_order;
          key_part++,
          length++
        ) {
          field = key_part->field;
          key_name_length =
            oracle_share->column_name_str[field->field_index].length();
          if (key_part->key_part_flag & HA_REVERSE_SORT)
          {
            if (sql_part.reserve(alias_length + key_name_length +
              /* SPIDER_SQL_NAME_QUOTE_LEN */ 2 +
              SPIDER_SQL_DESC_LEN + SPIDER_SQL_COMMA_LEN))
              DBUG_RETURN(HA_ERR_OUT_OF_MEM);
            sql_part.q_append(alias, alias_length);
            oracle_share->append_column_name(&sql_part, field->field_index);
            sql_part.q_append(SPIDER_SQL_DESC_STR, SPIDER_SQL_DESC_LEN);
            sql_part.q_append(SPIDER_SQL_COMMA_STR, SPIDER_SQL_COMMA_LEN);
          } else {
            if (sql_part.reserve(alias_length + key_name_length +
              /* SPIDER_SQL_NAME_QUOTE_LEN */ 2 + SPIDER_SQL_COMMA_LEN))
              DBUG_RETURN(HA_ERR_OUT_OF_MEM);
            sql_part.q_append(alias, alias_length);
            oracle_share->append_column_name(&sql_part, field->field_index);
            sql_part.q_append(SPIDER_SQL_COMMA_STR, SPIDER_SQL_COMMA_LEN);
          }
        }
      }
    }
    uint pos_diff;
    if (str == &update_sql)
    {
      uint table_name_size = (update_set_pos ? update_set_pos : where_pos) -
        table_name_pos;
      if (result_list->sorted == TRUE && result_list->desc_flg == TRUE)
      {
        if (sql_part.reserve(SPIDER_SQL_ROW_NUMBER_DESC_TAIL_LEN +
          SPIDER_SQL_SELECT_WRAPPER_TAIL_LEN + str->length() - where_pos +
          SPIDER_SQL_FROM_LEN + table_name_size))
          DBUG_RETURN(HA_ERR_OUT_OF_MEM);
        sql_part.q_append(SPIDER_SQL_ROW_NUMBER_DESC_TAIL_STR,
          SPIDER_SQL_ROW_NUMBER_DESC_TAIL_LEN);
      } else {
        if (sql_part.reserve(SPIDER_SQL_ROW_NUMBER_TAIL_LEN +
          SPIDER_SQL_SELECT_WRAPPER_TAIL_LEN + str->length() - where_pos +
          SPIDER_SQL_FROM_LEN + table_name_size))
          DBUG_RETURN(HA_ERR_OUT_OF_MEM);
        sql_part.q_append(SPIDER_SQL_ROW_NUMBER_TAIL_STR,
          SPIDER_SQL_ROW_NUMBER_TAIL_LEN);
      }
      sql_part.q_append(SPIDER_SQL_FROM_STR, SPIDER_SQL_FROM_LEN);
      sql_part.q_append(str->ptr() + table_name_pos,
        table_name_size);
      pos_diff = sql_part.length() - where_pos;
      sql_part.q_append(str->ptr() + where_pos, str->length() - where_pos);
      sql_part.q_append(SPIDER_SQL_SELECT_WRAPPER_TAIL_STR,
        SPIDER_SQL_SELECT_WRAPPER_TAIL_LEN);
      update_rownum_appended = TRUE;
    } else {
      if (result_list->sorted == TRUE && result_list->desc_flg == TRUE)
      {
        if (sql_part.reserve(SPIDER_SQL_ROW_NUMBER_DESC_TAIL_LEN +
          SPIDER_SQL_SELECT_WRAPPER_TAIL_LEN + str->length() - table_name_pos +
          SPIDER_SQL_FROM_LEN))
          DBUG_RETURN(HA_ERR_OUT_OF_MEM);
        sql_part.q_append(SPIDER_SQL_ROW_NUMBER_DESC_TAIL_STR,
          SPIDER_SQL_ROW_NUMBER_DESC_TAIL_LEN);
      } else {
        if (sql_part.reserve(SPIDER_SQL_ROW_NUMBER_TAIL_LEN +
          SPIDER_SQL_SELECT_WRAPPER_TAIL_LEN + str->length() - table_name_pos +
          SPIDER_SQL_FROM_LEN))
          DBUG_RETURN(HA_ERR_OUT_OF_MEM);
        sql_part.q_append(SPIDER_SQL_ROW_NUMBER_TAIL_STR,
          SPIDER_SQL_ROW_NUMBER_TAIL_LEN);
      }
      pos_diff = sql_part.length() + SPIDER_SQL_FROM_LEN - table_name_pos;
      sql_part.q_append(str->ptr() + table_name_pos - SPIDER_SQL_FROM_LEN,
        str->length() - table_name_pos + SPIDER_SQL_FROM_LEN);
      sql_part.q_append(SPIDER_SQL_SELECT_WRAPPER_TAIL_STR,
        SPIDER_SQL_SELECT_WRAPPER_TAIL_LEN);
      select_rownum_appended = TRUE;
      table_name_pos = table_name_pos + pos_diff;
    }
    if (str->copy(sql_part))
      DBUG_RETURN(HA_ERR_OUT_OF_MEM);
    where_pos = where_pos + pos_diff;
    order_pos = str->length();
    limit_pos = str->length();
    DBUG_RETURN(0);
  }
  if (result_list->sorted == TRUE)
  {
    if (result_list->desc_flg == TRUE)
    {
      for (
        key_part = key_info->key_part + result_list->key_order,
        length = 1;
        length + result_list->key_order <
          (int) spider_user_defined_key_parts(key_info) &&
        length < result_list->max_order;
        key_part++,
        length++
      ) {
        field = key_part->field;
        key_name_length =
          oracle_share->column_name_str[field->field_index].length();
        if (length == 1)
        {
          if (str->reserve(SPIDER_SQL_ORDER_LEN))
            DBUG_RETURN(HA_ERR_OUT_OF_MEM);
          str->q_append(SPIDER_SQL_ORDER_STR, SPIDER_SQL_ORDER_LEN);
        }
        if (key_part->key_part_flag & HA_REVERSE_SORT)
        {
          if (str->reserve(alias_length + key_name_length +
            /* SPIDER_SQL_NAME_QUOTE_LEN */ 2 + SPIDER_SQL_COMMA_LEN))
            DBUG_RETURN(HA_ERR_OUT_OF_MEM);
          str->q_append(alias, alias_length);
          oracle_share->append_column_name(str, field->field_index);
          str->q_append(SPIDER_SQL_COMMA_STR, SPIDER_SQL_COMMA_LEN);
        } else {
          if (str->reserve(alias_length + key_name_length +
            /* SPIDER_SQL_NAME_QUOTE_LEN */ 2 +
            SPIDER_SQL_DESC_LEN + SPIDER_SQL_COMMA_LEN))
            DBUG_RETURN(HA_ERR_OUT_OF_MEM);
          str->q_append(alias, alias_length);
          oracle_share->append_column_name(str, field->field_index);
          str->q_append(SPIDER_SQL_DESC_STR, SPIDER_SQL_DESC_LEN);
          str->q_append(SPIDER_SQL_COMMA_STR, SPIDER_SQL_COMMA_LEN);
        }
      }
      if (
        length + result_list->key_order <=
          (int) spider_user_defined_key_parts(key_info) &&
        length <= result_list->max_order
      ) {
        field = key_part->field;
        key_name_length =
          oracle_share->column_name_str[field->field_index].length();
        if (length == 1)
        {
          if (str->reserve(SPIDER_SQL_ORDER_LEN))
            DBUG_RETURN(HA_ERR_OUT_OF_MEM);
          str->q_append(SPIDER_SQL_ORDER_STR, SPIDER_SQL_ORDER_LEN);
        }
        if (key_part->key_part_flag & HA_REVERSE_SORT)
        {
          if (str->reserve(alias_length + key_name_length +
            /* SPIDER_SQL_NAME_QUOTE_LEN */ 2))
            DBUG_RETURN(HA_ERR_OUT_OF_MEM);
          str->q_append(alias, alias_length);
          oracle_share->append_column_name(str, field->field_index);
        } else {
          if (str->reserve(alias_length + key_name_length +
            /* SPIDER_SQL_NAME_QUOTE_LEN */ 2 + SPIDER_SQL_DESC_LEN))
            DBUG_RETURN(HA_ERR_OUT_OF_MEM);
          str->q_append(alias, alias_length);
          oracle_share->append_column_name(str, field->field_index);
          str->q_append(SPIDER_SQL_DESC_STR, SPIDER_SQL_DESC_LEN);
        }
      }
    } else {
      for (
        key_part = key_info->key_part + result_list->key_order,
        length = 1;
        length + result_list->key_order <
          (int) spider_user_defined_key_parts(key_info) &&
        length < result_list->max_order;
        key_part++,
        length++
      ) {
        field = key_part->field;
        key_name_length =
          oracle_share->column_name_str[field->field_index].length();
        if (length == 1)
        {
          if (str->reserve(SPIDER_SQL_ORDER_LEN))
            DBUG_RETURN(HA_ERR_OUT_OF_MEM);
          str->q_append(SPIDER_SQL_ORDER_STR, SPIDER_SQL_ORDER_LEN);
        }
        if (key_part->key_part_flag & HA_REVERSE_SORT)
        {
          if (str->reserve(alias_length + key_name_length +
            /* SPIDER_SQL_NAME_QUOTE_LEN */ 2 +
            SPIDER_SQL_DESC_LEN + SPIDER_SQL_COMMA_LEN))
            DBUG_RETURN(HA_ERR_OUT_OF_MEM);
          str->q_append(alias, alias_length);
          oracle_share->append_column_name(str, field->field_index);
          str->q_append(SPIDER_SQL_DESC_STR, SPIDER_SQL_DESC_LEN);
          str->q_append(SPIDER_SQL_COMMA_STR, SPIDER_SQL_COMMA_LEN);
        } else {
          if (str->reserve(alias_length + key_name_length +
            /* SPIDER_SQL_NAME_QUOTE_LEN */ 2 + SPIDER_SQL_COMMA_LEN))
            DBUG_RETURN(HA_ERR_OUT_OF_MEM);
          str->q_append(alias, alias_length);
          oracle_share->append_column_name(str, field->field_index);
          str->q_append(SPIDER_SQL_COMMA_STR, SPIDER_SQL_COMMA_LEN);
        }
      }
      if (
        length + result_list->key_order <=
          (int) spider_user_defined_key_parts(key_info) &&
        length <= result_list->max_order
      ) {
        field = key_part->field;
        key_name_length =
          oracle_share->column_name_str[field->field_index].length();
        if (length == 1)
        {
          if (str->reserve(SPIDER_SQL_ORDER_LEN))
            DBUG_RETURN(HA_ERR_OUT_OF_MEM);
          str->q_append(SPIDER_SQL_ORDER_STR, SPIDER_SQL_ORDER_LEN);
        }
        if (key_part->key_part_flag & HA_REVERSE_SORT)
        {
          if (str->reserve(alias_length + key_name_length +
            /* SPIDER_SQL_NAME_QUOTE_LEN */ 2 + SPIDER_SQL_DESC_LEN))
            DBUG_RETURN(HA_ERR_OUT_OF_MEM);
          str->q_append(alias, alias_length);
          oracle_share->append_column_name(str, field->field_index);
          str->q_append(SPIDER_SQL_DESC_STR, SPIDER_SQL_DESC_LEN);
        } else {
          if (str->reserve(alias_length + key_name_length +
            /* SPIDER_SQL_NAME_QUOTE_LEN */ 2))
            DBUG_RETURN(HA_ERR_OUT_OF_MEM);
          str->q_append(alias, alias_length);
          oracle_share->append_column_name(str, field->field_index);
        }
      }
    }
  }
  limit_pos = str->length();
  DBUG_RETURN(0);
}

int spider_oracle_handler::append_limit_part(
  longlong offset,
  longlong limit,
  ulong sql_type
) {
  int error_num;
  spider_string *str;
  DBUG_ENTER("spider_oracle_handler::append_limit_part");
  DBUG_PRINT("info",("spider this=%p", this));
  switch (sql_type)
  {
    case SPIDER_SQL_TYPE_SELECT_SQL:
      str = &sql;
      limit_pos = str->length();
      break;
    case SPIDER_SQL_TYPE_TMP_SQL:
      str = &tmp_sql;
      limit_pos = str->length();
      break;
    case SPIDER_SQL_TYPE_INSERT_SQL:
    case SPIDER_SQL_TYPE_UPDATE_SQL:
    case SPIDER_SQL_TYPE_DELETE_SQL:
    case SPIDER_SQL_TYPE_BULK_UPDATE_SQL:
      str = &update_sql;
      limit_pos = str->length();
      break;
    case SPIDER_SQL_TYPE_HANDLER:
      str = &ha_sql;
      ha_limit_pos = str->length();
      break;
    default:
      DBUG_RETURN(0);
  }
  error_num = append_limit(str, offset, limit);
  DBUG_PRINT("info",("spider str=%s", str->c_ptr_safe()));
  DBUG_PRINT("info",("spider length=%u", str->length()));
  DBUG_RETURN(error_num);
}

int spider_oracle_handler::reappend_limit_part(
  longlong offset,
  longlong limit,
  ulong sql_type
) {
  int error_num;
  spider_string *str;
  DBUG_ENTER("spider_oracle_handler::reappend_limit_part");
  DBUG_PRINT("info",("spider this=%p", this));
  switch (sql_type)
  {
    case SPIDER_SQL_TYPE_SELECT_SQL:
      str = &sql;
      str->length(limit_pos);
      break;
    case SPIDER_SQL_TYPE_TMP_SQL:
      str = &tmp_sql;
      str->length(limit_pos);
      break;
    case SPIDER_SQL_TYPE_INSERT_SQL:
    case SPIDER_SQL_TYPE_UPDATE_SQL:
    case SPIDER_SQL_TYPE_DELETE_SQL:
    case SPIDER_SQL_TYPE_BULK_UPDATE_SQL:
      str = &update_sql;
      str->length(limit_pos);
      break;
    case SPIDER_SQL_TYPE_HANDLER:
      str = &ha_sql;
      str->length(ha_limit_pos);
      break;
    default:
      DBUG_RETURN(0);
  }
  error_num = append_limit(str, offset, limit);
  DBUG_RETURN(error_num);
}

int spider_oracle_handler::append_limit(
  spider_string *str,
  longlong offset,
  longlong limit
) {
  char buf[SPIDER_LONGLONG_LEN + 1];
  uint32 length;
  DBUG_ENTER("spider_oracle_handler::append_limit");
  DBUG_PRINT("info",("spider this=%p", this));
  DBUG_PRINT("info", ("spider offset=%lld", offset));
  DBUG_PRINT("info", ("spider limit=%lld", limit));
  if (offset || limit < 9223372036854775807LL)
  {
    if ((int) str->length() == where_pos)
    {
      if (offset)
      {
        int error_num;
        if ((error_num = append_key_order_for_direct_order_limit_with_alias(
          str, NULL, 0)))
          DBUG_RETURN(error_num);
      } else {
        if (str->reserve(SPIDER_SQL_WHERE_LEN + SPIDER_SQL_ROWNUM_LEN))
          DBUG_RETURN(HA_ERR_OUT_OF_MEM);
        str->q_append(SPIDER_SQL_WHERE_STR, SPIDER_SQL_WHERE_LEN);
        str->q_append(SPIDER_SQL_ROWNUM_STR, SPIDER_SQL_ROWNUM_LEN);
      }
    }
    if (offset)
    {
      if (str->reserve(SPIDER_SQL_BETWEEN_LEN + SPIDER_SQL_AND_LEN +
        ((SPIDER_LONGLONG_LEN) * 2)))
        DBUG_RETURN(HA_ERR_OUT_OF_MEM);
      str->q_append(SPIDER_SQL_BETWEEN_STR, SPIDER_SQL_BETWEEN_LEN);
      length = (uint32) (my_charset_bin.cset->longlong10_to_str)(
        &my_charset_bin, buf, SPIDER_LONGLONG_LEN + 1, -10, offset + 1);
      str->q_append(buf, length);
      str->q_append(SPIDER_SQL_AND_STR, SPIDER_SQL_AND_LEN);
      length = (uint32) (my_charset_bin.cset->longlong10_to_str)(
        &my_charset_bin, buf, SPIDER_LONGLONG_LEN + 1, -10, limit + offset);
      str->q_append(buf, length);
    } else {
      if (str->reserve(SPIDER_SQL_HS_LTEQUAL_LEN +
        (SPIDER_LONGLONG_LEN)))
        DBUG_RETURN(HA_ERR_OUT_OF_MEM);
      str->q_append(SPIDER_SQL_HS_LTEQUAL_STR, SPIDER_SQL_HS_LTEQUAL_LEN);
      length = (uint32) (my_charset_bin.cset->longlong10_to_str)(
        &my_charset_bin, buf, SPIDER_LONGLONG_LEN + 1, -10, limit);
      str->q_append(buf, length);
    }
    if (update_rownum_appended)
    {
      if (str->reserve(SPIDER_SQL_CLOSE_PAREN_LEN))
        DBUG_RETURN(HA_ERR_OUT_OF_MEM);
      str->q_append(SPIDER_SQL_CLOSE_PAREN_STR, SPIDER_SQL_CLOSE_PAREN_LEN);
    }
  }
  DBUG_RETURN(0);
}

int spider_oracle_handler::append_select_lock_part(
  ulong sql_type
) {
  int error_num;
  spider_string *str;
  DBUG_ENTER("spider_oracle_handler::append_select_lock_part");
  DBUG_PRINT("info",("spider this=%p", this));
  switch (sql_type)
  {
    case SPIDER_SQL_TYPE_SELECT_SQL:
      str = &sql;
      break;
    default:
      DBUG_RETURN(0);
  }
  error_num = append_select_lock(str);
  DBUG_PRINT("info",("spider str=%s", str->c_ptr_safe()));
  DBUG_PRINT("info",("spider length=%u", str->length()));
  DBUG_RETURN(error_num);
}

int spider_oracle_handler::append_select_lock(
  spider_string *str
) {
  int lock_mode = spider_conn_lock_mode(spider);
  DBUG_ENTER("spider_oracle_handler::append_select_lock");
  DBUG_PRINT("info",("spider this=%p", this));
  if (select_rownum_appended)
  {
    table_lock_mode = lock_mode;
  } else {
    if (lock_mode == SPIDER_LOCK_MODE_EXCLUSIVE)
    {
      if (str->reserve(SPIDER_SQL_FOR_UPDATE_LEN))
        DBUG_RETURN(HA_ERR_OUT_OF_MEM);
      str->q_append(SPIDER_SQL_FOR_UPDATE_STR, SPIDER_SQL_FOR_UPDATE_LEN);
    } else if (lock_mode == SPIDER_LOCK_MODE_SHARED)
    {
      if (str->reserve(SPIDER_SQL_FOR_UPDATE_LEN))
        DBUG_RETURN(HA_ERR_OUT_OF_MEM);
      str->q_append(SPIDER_SQL_FOR_UPDATE_STR, SPIDER_SQL_FOR_UPDATE_LEN);
    }
  }
  DBUG_RETURN(0);
}

int spider_oracle_handler::append_union_all_start_part(
  ulong sql_type
) {
  int error_num;
  spider_string *str;
  DBUG_ENTER("spider_oracle_handler::append_union_all_start_part");
  DBUG_PRINT("info",("spider this=%p", this));
  switch (sql_type)
  {
    case SPIDER_SQL_TYPE_SELECT_SQL:
      str = &sql;
      break;
    default:
      DBUG_RETURN(0);
  }
  error_num = append_union_all_start(str);
  DBUG_RETURN(error_num);
}

int spider_oracle_handler::append_union_all_start(
  spider_string *str
) {
  DBUG_ENTER("spider_oracle_handler::append_union_all_start");
  DBUG_PRINT("info",("spider this=%p", this));
  if (str->reserve(SPIDER_SQL_OPEN_PAREN_LEN))
    DBUG_RETURN(HA_ERR_OUT_OF_MEM);
  str->q_append(SPIDER_SQL_OPEN_PAREN_STR, SPIDER_SQL_OPEN_PAREN_LEN);
  DBUG_RETURN(0);
}

int spider_oracle_handler::append_union_all_part(
  ulong sql_type
) {
  int error_num;
  spider_string *str;
  DBUG_ENTER("spider_oracle_handler::append_union_all_part");
  DBUG_PRINT("info",("spider this=%p", this));
  switch (sql_type)
  {
    case SPIDER_SQL_TYPE_SELECT_SQL:
      str = &sql;
      break;
    default:
      DBUG_RETURN(0);
  }
  error_num = append_union_all(str);
  DBUG_RETURN(error_num);
}

int spider_oracle_handler::append_union_all(
  spider_string *str
) {
  DBUG_ENTER("spider_oracle_handler::append_union_all");
  DBUG_PRINT("info",("spider this=%p", this));
  if (str->reserve(SPIDER_SQL_UNION_ALL_LEN))
    DBUG_RETURN(HA_ERR_OUT_OF_MEM);
  str->q_append(SPIDER_SQL_UNION_ALL_STR, SPIDER_SQL_UNION_ALL_LEN);
  DBUG_RETURN(0);
}

int spider_oracle_handler::append_union_all_end_part(
  ulong sql_type
) {
  int error_num;
  spider_string *str;
  DBUG_ENTER("spider_oracle_handler::append_union_all_end_part");
  DBUG_PRINT("info",("spider this=%p", this));
  switch (sql_type)
  {
    case SPIDER_SQL_TYPE_SELECT_SQL:
      str = &sql;
      break;
    default:
      DBUG_RETURN(0);
  }
  error_num = append_union_all_end(str);
  DBUG_RETURN(error_num);
}

int spider_oracle_handler::append_union_all_end(
  spider_string *str
) {
  DBUG_ENTER("spider_oracle_handler::append_union_all_end");
  DBUG_PRINT("info",("spider this=%p", this));
  str->length(str->length() -
    SPIDER_SQL_UNION_ALL_LEN + SPIDER_SQL_CLOSE_PAREN_LEN);
  DBUG_RETURN(0);
}

int spider_oracle_handler::append_multi_range_cnt_part(
  ulong sql_type,
  uint multi_range_cnt,
  bool with_comma
) {
  int error_num;
  spider_string *str;
  DBUG_ENTER("spider_oracle_handler::append_multi_range_cnt_part");
  DBUG_PRINT("info",("spider this=%p", this));
  switch (sql_type)
  {
    case SPIDER_SQL_TYPE_SELECT_SQL:
      str = &sql;
      break;
    case SPIDER_SQL_TYPE_TMP_SQL:
      str = &tmp_sql;
      break;
    default:
      DBUG_RETURN(0);
  }
  error_num = append_multi_range_cnt(str, multi_range_cnt, with_comma);
  DBUG_RETURN(error_num);
}

int spider_oracle_handler::append_multi_range_cnt(
  spider_string *str,
  uint multi_range_cnt,
  bool with_comma
) {
  int range_cnt_length;
  char range_cnt_str[SPIDER_SQL_INT_LEN];
  DBUG_ENTER("spider_oracle_handler::append_multi_range_cnt");
  DBUG_PRINT("info",("spider this=%p", this));
  range_cnt_length = my_sprintf(range_cnt_str, (range_cnt_str, "%u",
    multi_range_cnt));
  if (with_comma)
  {
    if (str->reserve(range_cnt_length + SPIDER_SQL_COMMA_LEN))
      DBUG_RETURN(HA_ERR_OUT_OF_MEM);
    str->q_append(range_cnt_str, range_cnt_length);
    str->q_append(SPIDER_SQL_COMMA_STR, SPIDER_SQL_COMMA_LEN);
  } else {
    if (str->reserve(range_cnt_length))
      DBUG_RETURN(HA_ERR_OUT_OF_MEM);
    str->q_append(range_cnt_str, range_cnt_length);
  }
  DBUG_RETURN(0);
}

int spider_oracle_handler::append_multi_range_cnt_with_name_part(
  ulong sql_type,
  uint multi_range_cnt
) {
  int error_num;
  spider_string *str;
  DBUG_ENTER("spider_oracle_handler::append_multi_range_cnt_with_name_part");
  DBUG_PRINT("info",("spider this=%p", this));
  switch (sql_type)
  {
    case SPIDER_SQL_TYPE_SELECT_SQL:
      str = &sql;
      break;
    case SPIDER_SQL_TYPE_TMP_SQL:
      str = &tmp_sql;
      break;
    default:
      DBUG_RETURN(0);
  }
  error_num = append_multi_range_cnt_with_name(str, multi_range_cnt);
  DBUG_RETURN(error_num);
}

int spider_oracle_handler::append_multi_range_cnt_with_name(
  spider_string *str,
  uint multi_range_cnt
) {
  int range_cnt_length;
  char range_cnt_str[SPIDER_SQL_INT_LEN];
  DBUG_ENTER("spider_oracle_handler::append_multi_range_cnt_with_name");
  DBUG_PRINT("info",("spider this=%p", this));
  range_cnt_length = my_sprintf(range_cnt_str, (range_cnt_str, "%u",
    multi_range_cnt));
  if (str->reserve(range_cnt_length + SPIDER_SQL_SPACE_LEN +
    SPIDER_SQL_ID_LEN + SPIDER_SQL_COMMA_LEN))
    DBUG_RETURN(HA_ERR_OUT_OF_MEM);
  str->q_append(range_cnt_str, range_cnt_length);
  str->q_append(SPIDER_SQL_SPACE_STR, SPIDER_SQL_SPACE_LEN);
  str->q_append(SPIDER_SQL_ID_STR, SPIDER_SQL_ID_LEN);
  str->q_append(SPIDER_SQL_COMMA_STR, SPIDER_SQL_COMMA_LEN);
  DBUG_RETURN(0);
}

int spider_oracle_handler::append_open_handler_part(
  ulong sql_type,
  uint handler_id,
  SPIDER_CONN *conn,
  int link_idx
) {
  int error_num;
  spider_string *str;
  DBUG_ENTER("spider_oracle_handler::append_open_handler_part");
  DBUG_PRINT("info",("spider this=%p", this));
  switch (sql_type)
  {
    case SPIDER_SQL_TYPE_HANDLER:
      str = &ha_sql;
      break;
    default:
      DBUG_RETURN(0);
  }
  error_num = append_open_handler(str, handler_id, conn, link_idx);
  exec_ha_sql = str;
  DBUG_RETURN(error_num);
}

int spider_oracle_handler::append_open_handler(
  spider_string *str,
  uint handler_id,
  SPIDER_CONN *conn,
  int link_idx
) {
  int error_num;
  DBUG_ENTER("spider_oracle_handler::append_open_handler");
  DBUG_PRINT("info",("spider this=%p", this));
  DBUG_PRINT("info",("spider link_idx=%d", link_idx));
  DBUG_PRINT("info",("spider m_handler_cid=%s",
    spider->m_handler_cid[link_idx]));
  if (str->reserve(SPIDER_SQL_HANDLER_LEN))
  {
    DBUG_RETURN(HA_ERR_OUT_OF_MEM);
  }
  str->q_append(SPIDER_SQL_HANDLER_STR, SPIDER_SQL_HANDLER_LEN);
  if ((error_num = oracle_share->append_table_name(str,
      spider->conn_link_idx[link_idx])))
    DBUG_RETURN(error_num);
  if (str->reserve(SPIDER_SQL_OPEN_LEN + SPIDER_SQL_AS_LEN +
    SPIDER_SQL_HANDLER_CID_LEN))
  {
    DBUG_RETURN(HA_ERR_OUT_OF_MEM);
  }
  str->q_append(SPIDER_SQL_OPEN_STR, SPIDER_SQL_OPEN_LEN);
  str->q_append(SPIDER_SQL_AS_STR, SPIDER_SQL_AS_LEN);
  str->q_append(spider->m_handler_cid[link_idx], SPIDER_SQL_HANDLER_CID_LEN);
  DBUG_RETURN(0);
}

int spider_oracle_handler::append_close_handler_part(
  ulong sql_type,
  int link_idx
) {
  int error_num;
  spider_string *str;
  DBUG_ENTER("spider_oracle_handler::append_close_handler_part");
  DBUG_PRINT("info",("spider this=%p", this));
  switch (sql_type)
  {
    case SPIDER_SQL_TYPE_HANDLER:
      str = &ha_sql;
      break;
    default:
      DBUG_RETURN(0);
  }
  error_num = append_close_handler(str, link_idx);
  exec_ha_sql = str;
  DBUG_RETURN(error_num);
}

int spider_oracle_handler::append_close_handler(
  spider_string *str,
  int link_idx
) {
  DBUG_ENTER("spider_oracle_handler::append_close_handler");
  DBUG_PRINT("info",("spider this=%p", this));
  if (str->reserve(SPIDER_SQL_HANDLER_LEN + SPIDER_SQL_CLOSE_LEN +
    SPIDER_SQL_HANDLER_CID_LEN))
    DBUG_RETURN(HA_ERR_OUT_OF_MEM);
  str->q_append(SPIDER_SQL_HANDLER_STR, SPIDER_SQL_HANDLER_LEN);
  str->q_append(spider->m_handler_cid[link_idx],
    SPIDER_SQL_HANDLER_CID_LEN);
  str->q_append(SPIDER_SQL_CLOSE_STR, SPIDER_SQL_CLOSE_LEN);
  DBUG_RETURN(0);
}

int spider_oracle_handler::append_insert_terminator_part(
  ulong sql_type
) {
  int error_num;
  spider_string *str;
  DBUG_ENTER("spider_oracle_handler::append_insert_terminator_part");
  DBUG_PRINT("info",("spider this=%p", this));
  switch (sql_type)
  {
    case SPIDER_SQL_TYPE_INSERT_SQL:
      str = &insert_sql;
      break;
    default:
      DBUG_RETURN(0);
  }
  error_num = append_insert_terminator(str);
  DBUG_RETURN(error_num);
}

int spider_oracle_handler::append_insert_terminator(
  spider_string *str
) {
  DBUG_ENTER("spider_oracle_handler::append_insert_terminator");
  DBUG_PRINT("info",("spider this=%p", this));
  if (spider->result_list.insert_dup_update_pushdown)
  {
    DBUG_PRINT("info",("spider add duplicate key update"));
    str->length(str->length() - SPIDER_SQL_COMMA_LEN);
    if (str->reserve(SPIDER_SQL_DUPLICATE_KEY_UPDATE_LEN +
      dup_update_sql.length()))
    {
      str->length(0);
      DBUG_RETURN(HA_ERR_OUT_OF_MEM);
    }
    str->q_append(SPIDER_SQL_DUPLICATE_KEY_UPDATE_STR,
      SPIDER_SQL_DUPLICATE_KEY_UPDATE_LEN);
    if (str->append(dup_update_sql))
      DBUG_RETURN(HA_ERR_OUT_OF_MEM);
  } else {
    str->length(str->length() - SPIDER_SQL_COMMA_LEN);
  }
  DBUG_RETURN(0);
}

int spider_oracle_handler::append_insert_values_part(
  ulong sql_type
) {
  int error_num;
  spider_string *str;
  DBUG_ENTER("spider_oracle_handler::append_insert_values_part");
  DBUG_PRINT("info",("spider this=%p", this));
  switch (sql_type)
  {
    case SPIDER_SQL_TYPE_INSERT_SQL:
      str = &insert_sql;
      break;
    default:
      DBUG_RETURN(0);
  }
  error_num = append_insert_values(str);
  DBUG_RETURN(error_num);
}

int spider_oracle_handler::append_insert_values(
  spider_string *str
) {
  SPIDER_SHARE *share = spider->share;
  TABLE *table = spider->get_table();
  Field **field;
  bool add_value = FALSE;
  DBUG_ENTER("spider_oracle_handler::append_insert_values");
  DBUG_PRINT("info",("spider this=%p", this));
  nextval_pos = 0;
  if (str->reserve(SPIDER_SQL_OPEN_PAREN_LEN))
  {
    str->length(0);
    DBUG_RETURN(HA_ERR_OUT_OF_MEM);
  }
  str->q_append(SPIDER_SQL_OPEN_PAREN_STR, SPIDER_SQL_OPEN_PAREN_LEN);
  for (field = table->field; *field; field++)
  {
    DBUG_PRINT("info",("spider field_index=%u", (*field)->field_index));
    if (
      bitmap_is_set(table->write_set, (*field)->field_index) ||
      bitmap_is_set(table->read_set, (*field)->field_index)
    ) {
#ifndef DBUG_OFF
      my_bitmap_map *tmp_map =
        dbug_tmp_use_all_columns(table, table->read_set);
#endif
      add_value = TRUE;
      DBUG_PRINT("info",("spider is_null()=%s",
        (*field)->is_null() ? "TRUE" : "FALSE"));
      DBUG_PRINT("info",("spider table->next_number_field=%p",
        table->next_number_field));
      DBUG_PRINT("info",("spider *field=%p", *field));
      DBUG_PRINT("info",("spider force_auto_increment=%s",
        (table->next_number_field && spider->force_auto_increment) ?
        "TRUE" : "FALSE"));
      if (
        table->next_number_field == *field &&
        !table->auto_increment_field_not_null &&
        !spider->force_auto_increment
      ) {
        nextval_pos = str->length();
        if (str->reserve(oracle_share->nextval_max_length +
          SPIDER_SQL_COMMA_LEN))
        {
#ifndef DBUG_OFF
          dbug_tmp_restore_column_map(table->read_set, tmp_map);
#endif
          str->length(0);
          DBUG_RETURN(HA_ERR_OUT_OF_MEM);
        }
        str->length(str->length() + oracle_share->nextval_max_length);
      } else if ((*field)->is_null())
      {
        if (str->reserve(SPIDER_SQL_NULL_LEN + SPIDER_SQL_COMMA_LEN))
        {
#ifndef DBUG_OFF
          dbug_tmp_restore_column_map(table->read_set, tmp_map);
#endif
          str->length(0);
          DBUG_RETURN(HA_ERR_OUT_OF_MEM);
        }
        str->q_append(SPIDER_SQL_NULL_STR, SPIDER_SQL_NULL_LEN);
      } else {
        if (
          spider_db_oracle_utility.
            append_column_value(spider, str, *field, NULL,
              share->access_charset) ||
          str->reserve(SPIDER_SQL_COMMA_LEN)
        ) {
#ifndef DBUG_OFF
          dbug_tmp_restore_column_map(table->read_set, tmp_map);
#endif
          str->length(0);
          DBUG_RETURN(HA_ERR_OUT_OF_MEM);
        }
      }
      str->q_append(SPIDER_SQL_COMMA_STR, SPIDER_SQL_COMMA_LEN);
#ifndef DBUG_OFF
      dbug_tmp_restore_column_map(table->read_set, tmp_map);
#endif
    }
  }
  if (add_value)
    str->length(str->length() - SPIDER_SQL_COMMA_LEN);
  if (str->reserve(SPIDER_SQL_CLOSE_PAREN_LEN + SPIDER_SQL_COMMA_LEN))
  {
    str->length(0);
    DBUG_RETURN(HA_ERR_OUT_OF_MEM);
  }
  str->q_append(SPIDER_SQL_CLOSE_PAREN_STR, SPIDER_SQL_CLOSE_PAREN_LEN);
  str->q_append(SPIDER_SQL_COMMA_STR, SPIDER_SQL_COMMA_LEN);
  DBUG_RETURN(0);
}

int spider_oracle_handler::append_into_part(
  ulong sql_type
) {
  int error_num;
  spider_string *str;
  DBUG_ENTER("spider_oracle_handler::append_into_part");
  DBUG_PRINT("info",("spider this=%p", this));
  switch (sql_type)
  {
    case SPIDER_SQL_TYPE_INSERT_SQL:
      str = &insert_sql;
      break;
    default:
      DBUG_RETURN(0);
  }
  error_num = append_into(str);
  DBUG_RETURN(error_num);
}

int spider_oracle_handler::append_into(
  spider_string *str
) {
  const TABLE *table = spider->get_table();
  Field **field;
  uint field_name_length = 0;
  DBUG_ENTER("spider_oracle_handler::append_into");
  DBUG_PRINT("info",("spider this=%p", this));
  if (str->reserve(SPIDER_SQL_INTO_LEN + oracle_share->db_nm_max_length +
    SPIDER_SQL_DOT_LEN + oracle_share->table_nm_max_length +
    /* SPIDER_SQL_NAME_QUOTE_LEN */ 4 + SPIDER_SQL_OPEN_PAREN_LEN))
    DBUG_RETURN(HA_ERR_OUT_OF_MEM);
  str->q_append(SPIDER_SQL_INTO_STR, SPIDER_SQL_INTO_LEN);
  insert_table_name_pos = str->length();
  append_table_name_with_adjusting(str, first_link_idx,
    SPIDER_SQL_TYPE_INSERT_SQL);
  str->q_append(SPIDER_SQL_OPEN_PAREN_STR, SPIDER_SQL_OPEN_PAREN_LEN);
  for (field = table->field; *field; field++)
  {
    if (
      bitmap_is_set(table->write_set, (*field)->field_index) ||
      bitmap_is_set(table->read_set, (*field)->field_index)
    ) {
      field_name_length =
        oracle_share->column_name_str[(*field)->field_index].length();
      if (str->reserve(field_name_length +
        /* SPIDER_SQL_NAME_QUOTE_LEN */ 2 + SPIDER_SQL_COMMA_LEN))
        DBUG_RETURN(HA_ERR_OUT_OF_MEM);
      oracle_share->append_column_name(str, (*field)->field_index);
      str->q_append(SPIDER_SQL_COMMA_STR, SPIDER_SQL_COMMA_LEN);
    }
  }
  if (field_name_length)
    str->length(str->length() - SPIDER_SQL_COMMA_LEN);
  if (str->reserve(SPIDER_SQL_CLOSE_PAREN_LEN + SPIDER_SQL_VALUES_LEN))
    DBUG_RETURN(HA_ERR_OUT_OF_MEM);
  str->q_append(SPIDER_SQL_CLOSE_PAREN_STR, SPIDER_SQL_CLOSE_PAREN_LEN);
  str->q_append(SPIDER_SQL_VALUES_STR, SPIDER_SQL_VALUES_LEN);
  insert_pos = str->length();
  DBUG_RETURN(0);
}

void spider_oracle_handler::set_insert_to_pos(
  ulong sql_type
) {
  DBUG_ENTER("spider_oracle_handler::set_insert_to_pos");
  switch (sql_type)
  {
    case SPIDER_SQL_TYPE_INSERT_SQL:
      insert_sql.length(insert_pos);
      break;
    default:
      DBUG_ASSERT(0);
      break;
  }
  DBUG_VOID_RETURN;
}

int spider_oracle_handler::append_from_part(
  ulong sql_type,
  int link_idx
) {
  int error_num;
  spider_string *str;
  DBUG_ENTER("spider_oracle_handler::append_from_part");
  DBUG_PRINT("info",("spider this=%p", this));
  switch (sql_type)
  {
    case SPIDER_SQL_TYPE_HANDLER:
      str = &ha_sql;
      break;
    case SPIDER_SQL_TYPE_UPDATE_SQL:
    case SPIDER_SQL_TYPE_DELETE_SQL:
    case SPIDER_SQL_TYPE_BULK_UPDATE_SQL:
      str = &update_sql;
      break;
    default:
      str = &sql;
      break;
  }
  error_num = append_from(str, sql_type, link_idx);
  DBUG_RETURN(error_num);
}

int spider_oracle_handler::append_from(
  spider_string *str,
  ulong sql_type,
  int link_idx
) {
  DBUG_ENTER("spider_oracle_handler::append_from");
  DBUG_PRINT("info",("spider this=%p", this));
  DBUG_PRINT("info",("spider link_idx=%d", link_idx));
  if (sql_type == SPIDER_SQL_TYPE_HANDLER)
  {
    ha_table_name_pos = str->length();
    DBUG_PRINT("info",("spider ha_table_name_pos=%u", ha_table_name_pos));
    ha_sql_handler_id = spider->m_handler_id[link_idx];
    DBUG_PRINT("info",("spider ha_sql_handler_id=%u", ha_sql_handler_id));
    if (str->reserve(SPIDER_SQL_HANDLER_CID_LEN))
      DBUG_RETURN(HA_ERR_OUT_OF_MEM);
    str->q_append(spider->m_handler_cid[link_idx], SPIDER_SQL_HANDLER_CID_LEN);
    DBUG_PRINT("info",("spider m_handler_cid=%s",
      spider->m_handler_cid[link_idx]));
  } else {
    if (str->reserve(SPIDER_SQL_FROM_LEN + oracle_share->db_nm_max_length +
      SPIDER_SQL_DOT_LEN + oracle_share->table_nm_max_length +
      /* SPIDER_SQL_NAME_QUOTE_LEN */ 4 + SPIDER_SQL_OPEN_PAREN_LEN))
      DBUG_RETURN(HA_ERR_OUT_OF_MEM);
    str->q_append(SPIDER_SQL_FROM_STR, SPIDER_SQL_FROM_LEN);
    table_name_pos = str->length();
    append_table_name_with_adjusting(str, link_idx, sql_type);
  }
  DBUG_RETURN(0);
}

int spider_oracle_handler::append_flush_tables_part(
  ulong sql_type,
  int link_idx,
  bool lock
) {
  int error_num;
  spider_string *str;
  DBUG_ENTER("spider_oracle_handler::append_flush_tables_part");
  DBUG_PRINT("info",("spider this=%p", this));
  switch (sql_type)
  {
    case SPIDER_SQL_TYPE_OTHER_SQL:
      str = &spider->result_list.sqls[link_idx];
      break;
    default:
      DBUG_RETURN(0);
  }
  error_num = append_flush_tables(str, link_idx, lock);
  DBUG_RETURN(error_num);
}

int spider_oracle_handler::append_flush_tables(
  spider_string *str,
  int link_idx,
  bool lock
) {
  DBUG_ENTER("spider_oracle_handler::append_flush_tables");
  DBUG_PRINT("info",("spider this=%p", this));
  if (lock)
  {
    if (str->reserve(SPIDER_SQL_FLUSH_TABLES_LEN +
      SPIDER_SQL_WITH_READ_LOCK_LEN))
      DBUG_RETURN(HA_ERR_OUT_OF_MEM);
    str->q_append(SPIDER_SQL_FLUSH_TABLES_STR, SPIDER_SQL_FLUSH_TABLES_LEN);
    str->q_append(SPIDER_SQL_WITH_READ_LOCK_STR,
      SPIDER_SQL_WITH_READ_LOCK_LEN);
  } else {
    if (str->reserve(SPIDER_SQL_FLUSH_TABLES_LEN))
      DBUG_RETURN(HA_ERR_OUT_OF_MEM);
    str->q_append(SPIDER_SQL_FLUSH_TABLES_STR, SPIDER_SQL_FLUSH_TABLES_LEN);
  }
  DBUG_RETURN(0);
}

int spider_oracle_handler::append_optimize_table_part(
  ulong sql_type,
  int link_idx
) {
  int error_num;
  spider_string *str;
  DBUG_ENTER("spider_oracle_handler::append_optimize_table_part");
  DBUG_PRINT("info",("spider this=%p", this));
  switch (sql_type)
  {
    case SPIDER_SQL_TYPE_OTHER_SQL:
      str = &spider->result_list.sqls[link_idx];
      break;
    default:
      DBUG_RETURN(0);
  }
  error_num = append_optimize_table(str, link_idx);
  DBUG_RETURN(error_num);
}

int spider_oracle_handler::append_optimize_table(
  spider_string *str,
  int link_idx
) {
  SPIDER_SHARE *share = spider->share;
  int conn_link_idx = spider->conn_link_idx[link_idx];
  int local_length = spider_param_internal_optimize_local(spider->trx->thd,
    share->internal_optimize_local) * SPIDER_SQL_SQL_LOCAL_LEN;
  DBUG_ENTER("spider_oracle_handler::append_optimize_table");
  DBUG_PRINT("info",("spider this=%p", this));
  if (str->reserve(SPIDER_SQL_SQL_OPTIMIZE_LEN + SPIDER_SQL_SQL_TABLE_LEN +
    local_length +
    oracle_share->db_names_str[conn_link_idx].length() +
    SPIDER_SQL_DOT_LEN +
    oracle_share->table_names_str[conn_link_idx].length() +
    /* SPIDER_SQL_NAME_QUOTE_LEN */ 4))
    DBUG_RETURN(HA_ERR_OUT_OF_MEM);
  str->q_append(SPIDER_SQL_SQL_OPTIMIZE_STR, SPIDER_SQL_SQL_OPTIMIZE_LEN);
  if (local_length)
    str->q_append(SPIDER_SQL_SQL_LOCAL_STR, SPIDER_SQL_SQL_LOCAL_LEN);
  str->q_append(SPIDER_SQL_SQL_TABLE_STR, SPIDER_SQL_SQL_TABLE_LEN);
  oracle_share->append_table_name(str, conn_link_idx);
  DBUG_RETURN(0);
}

int spider_oracle_handler::append_analyze_table_part(
  ulong sql_type,
  int link_idx
) {
  int error_num;
  spider_string *str;
  DBUG_ENTER("spider_oracle_handler::append_analyze_table_part");
  DBUG_PRINT("info",("spider this=%p", this));
  switch (sql_type)
  {
    case SPIDER_SQL_TYPE_OTHER_SQL:
      str = &spider->result_list.sqls[link_idx];
      break;
    default:
      DBUG_RETURN(0);
  }
  error_num = append_analyze_table(str, link_idx);
  DBUG_RETURN(error_num);
}

int spider_oracle_handler::append_analyze_table(
  spider_string *str,
  int link_idx
) {
  SPIDER_SHARE *share = spider->share;
  int conn_link_idx = spider->conn_link_idx[link_idx];
  int local_length = spider_param_internal_optimize_local(spider->trx->thd,
    share->internal_optimize_local) * SPIDER_SQL_SQL_LOCAL_LEN;
  DBUG_ENTER("spider_oracle_handler::append_analyze_table");
  DBUG_PRINT("info",("spider this=%p", this));
  if (str->reserve(SPIDER_SQL_SQL_ANALYZE_LEN + SPIDER_SQL_SQL_TABLE_LEN +
    local_length +
    oracle_share->db_names_str[conn_link_idx].length() +
    SPIDER_SQL_DOT_LEN +
    oracle_share->table_names_str[conn_link_idx].length() +
    /* SPIDER_SQL_NAME_QUOTE_LEN */ 4))
    DBUG_RETURN(HA_ERR_OUT_OF_MEM);
  str->q_append(SPIDER_SQL_SQL_ANALYZE_STR, SPIDER_SQL_SQL_ANALYZE_LEN);
  if (local_length)
    str->q_append(SPIDER_SQL_SQL_LOCAL_STR, SPIDER_SQL_SQL_LOCAL_LEN);
  str->q_append(SPIDER_SQL_SQL_TABLE_STR, SPIDER_SQL_SQL_TABLE_LEN);
  oracle_share->append_table_name(str, conn_link_idx);
  DBUG_RETURN(0);
}

int spider_oracle_handler::append_repair_table_part(
  ulong sql_type,
  int link_idx,
  HA_CHECK_OPT* check_opt
) {
  int error_num;
  spider_string *str;
  DBUG_ENTER("spider_oracle_handler::append_repair_table_part");
  DBUG_PRINT("info",("spider this=%p", this));
  switch (sql_type)
  {
    case SPIDER_SQL_TYPE_OTHER_SQL:
      str = &spider->result_list.sqls[link_idx];
      break;
    default:
      DBUG_RETURN(0);
  }
  error_num = append_repair_table(str, link_idx, check_opt);
  DBUG_RETURN(error_num);
}

int spider_oracle_handler::append_repair_table(
  spider_string *str,
  int link_idx,
  HA_CHECK_OPT* check_opt
) {
  SPIDER_SHARE *share = spider->share;
  int conn_link_idx = spider->conn_link_idx[link_idx];
  int local_length = spider_param_internal_optimize_local(spider->trx->thd,
    share->internal_optimize_local) * SPIDER_SQL_SQL_LOCAL_LEN;
  DBUG_ENTER("spider_oracle_handler::append_repair_table");
  DBUG_PRINT("info",("spider this=%p", this));
  if (str->reserve(SPIDER_SQL_SQL_REPAIR_LEN + SPIDER_SQL_SQL_TABLE_LEN +
    local_length +
    oracle_share->db_names_str[conn_link_idx].length() +
    SPIDER_SQL_DOT_LEN +
    oracle_share->table_names_str[conn_link_idx].length() +
    /* SPIDER_SQL_NAME_QUOTE_LEN */ 4))
    DBUG_RETURN(HA_ERR_OUT_OF_MEM);
  str->q_append(SPIDER_SQL_SQL_REPAIR_STR, SPIDER_SQL_SQL_REPAIR_LEN);
  if (local_length)
    str->q_append(SPIDER_SQL_SQL_LOCAL_STR, SPIDER_SQL_SQL_LOCAL_LEN);
  str->q_append(SPIDER_SQL_SQL_TABLE_STR, SPIDER_SQL_SQL_TABLE_LEN);
  oracle_share->append_table_name(str, conn_link_idx);
  if (check_opt->flags & T_QUICK)
  {
    if (str->reserve(SPIDER_SQL_SQL_QUICK_LEN))
      DBUG_RETURN(HA_ERR_OUT_OF_MEM);
    str->q_append(SPIDER_SQL_SQL_QUICK_STR, SPIDER_SQL_SQL_QUICK_LEN);
  }
  if (check_opt->flags & T_EXTEND)
  {
    if (str->reserve(SPIDER_SQL_SQL_EXTENDED_LEN))
      DBUG_RETURN(HA_ERR_OUT_OF_MEM);
    str->q_append(SPIDER_SQL_SQL_EXTENDED_STR, SPIDER_SQL_SQL_EXTENDED_LEN);
  }
  if (check_opt->sql_flags & TT_USEFRM)
  {
    if (str->reserve(SPIDER_SQL_SQL_USE_FRM_LEN))
      DBUG_RETURN(HA_ERR_OUT_OF_MEM);
    str->q_append(SPIDER_SQL_SQL_USE_FRM_STR, SPIDER_SQL_SQL_USE_FRM_LEN);
  }
  DBUG_RETURN(0);
}

int spider_oracle_handler::append_check_table_part(
  ulong sql_type,
  int link_idx,
  HA_CHECK_OPT* check_opt
) {
  int error_num;
  spider_string *str;
  DBUG_ENTER("spider_oracle_handler::append_check_table_part");
  DBUG_PRINT("info",("spider this=%p", this));
  switch (sql_type)
  {
    case SPIDER_SQL_TYPE_OTHER_SQL:
      str = &spider->result_list.sqls[link_idx];
      break;
    default:
      DBUG_RETURN(0);
  }
  error_num = append_check_table(str, link_idx, check_opt);
  DBUG_RETURN(error_num);
}

int spider_oracle_handler::append_check_table(
  spider_string *str,
  int link_idx,
  HA_CHECK_OPT* check_opt
) {
  int conn_link_idx = spider->conn_link_idx[link_idx];
  DBUG_ENTER("spider_oracle_handler::append_check_table");
  DBUG_PRINT("info",("spider this=%p", this));
  if (str->reserve(SPIDER_SQL_SQL_CHECK_TABLE_LEN +
    oracle_share->db_names_str[conn_link_idx].length() +
    SPIDER_SQL_DOT_LEN +
    oracle_share->table_names_str[conn_link_idx].length() +
    /* SPIDER_SQL_NAME_QUOTE_LEN */ 4))
    DBUG_RETURN(HA_ERR_OUT_OF_MEM);
  str->q_append(SPIDER_SQL_SQL_CHECK_TABLE_STR,
    SPIDER_SQL_SQL_CHECK_TABLE_LEN);
  oracle_share->append_table_name(str, conn_link_idx);
  if (check_opt->flags & T_QUICK)
  {
    if (str->reserve(SPIDER_SQL_SQL_QUICK_LEN))
      DBUG_RETURN(HA_ERR_OUT_OF_MEM);
    str->q_append(SPIDER_SQL_SQL_QUICK_STR, SPIDER_SQL_SQL_QUICK_LEN);
  }
  if (check_opt->flags & T_FAST)
  {
    if (str->reserve(SPIDER_SQL_SQL_FAST_LEN))
      DBUG_RETURN(HA_ERR_OUT_OF_MEM);
    str->q_append(SPIDER_SQL_SQL_FAST_STR, SPIDER_SQL_SQL_FAST_LEN);
  }
  if (check_opt->flags & T_MEDIUM)
  {
    if (str->reserve(SPIDER_SQL_SQL_MEDIUM_LEN))
      DBUG_RETURN(HA_ERR_OUT_OF_MEM);
    str->q_append(SPIDER_SQL_SQL_MEDIUM_STR, SPIDER_SQL_SQL_MEDIUM_LEN);
  }
  if (check_opt->flags & T_EXTEND)
  {
    if (str->reserve(SPIDER_SQL_SQL_EXTENDED_LEN))
      DBUG_RETURN(HA_ERR_OUT_OF_MEM);
    str->q_append(SPIDER_SQL_SQL_EXTENDED_STR, SPIDER_SQL_SQL_EXTENDED_LEN);
  }
  DBUG_RETURN(0);
}

int spider_oracle_handler::append_enable_keys_part(
  ulong sql_type,
  int link_idx
) {
  int error_num;
  spider_string *str;
  DBUG_ENTER("spider_oracle_handler::append_enable_keys_part");
  DBUG_PRINT("info",("spider this=%p", this));
  switch (sql_type)
  {
    case SPIDER_SQL_TYPE_OTHER_SQL:
      str = &spider->result_list.sqls[link_idx];
      break;
    default:
      DBUG_RETURN(0);
  }
  error_num = append_enable_keys(str, link_idx);
  DBUG_RETURN(error_num);
}

int spider_oracle_handler::append_enable_keys(
  spider_string *str,
  int link_idx
) {
  int conn_link_idx = spider->conn_link_idx[link_idx];
  DBUG_ENTER("spider_oracle_handler::append_enable_keys");
  DBUG_PRINT("info",("spider this=%p", this));
  if (str->reserve(SPIDER_SQL_SQL_ALTER_TABLE_LEN +
    oracle_share->db_names_str[conn_link_idx].length() +
    SPIDER_SQL_DOT_LEN +
    oracle_share->table_names_str[conn_link_idx].length() +
    /* SPIDER_SQL_NAME_QUOTE_LEN */ 4 + SPIDER_SQL_SQL_ENABLE_KEYS_LEN))
    DBUG_RETURN(HA_ERR_OUT_OF_MEM);
  str->q_append(SPIDER_SQL_SQL_ALTER_TABLE_STR,
    SPIDER_SQL_SQL_ALTER_TABLE_LEN);
  oracle_share->append_table_name(str, conn_link_idx);
  str->q_append(SPIDER_SQL_SQL_ENABLE_KEYS_STR,
    SPIDER_SQL_SQL_ENABLE_KEYS_LEN);
  DBUG_RETURN(0);
}

int spider_oracle_handler::append_disable_keys_part(
  ulong sql_type,
  int link_idx
) {
  int error_num;
  spider_string *str;
  DBUG_ENTER("spider_oracle_handler::append_disable_keys_part");
  DBUG_PRINT("info",("spider this=%p", this));
  switch (sql_type)
  {
    case SPIDER_SQL_TYPE_OTHER_SQL:
      str = &spider->result_list.sqls[link_idx];
      break;
    default:
      DBUG_RETURN(0);
  }
  error_num = append_disable_keys(str, link_idx);
  DBUG_RETURN(error_num);
}

int spider_oracle_handler::append_disable_keys(
  spider_string *str,
  int link_idx
) {
  int conn_link_idx = spider->conn_link_idx[link_idx];
  DBUG_ENTER("spider_oracle_handler::append_disable_keys");
  DBUG_PRINT("info",("spider this=%p", this));
  if (str->reserve(SPIDER_SQL_SQL_ALTER_TABLE_LEN +
    oracle_share->db_names_str[conn_link_idx].length() +
    SPIDER_SQL_DOT_LEN +
    oracle_share->table_names_str[conn_link_idx].length() +
    /* SPIDER_SQL_NAME_QUOTE_LEN */ 4 + SPIDER_SQL_SQL_DISABLE_KEYS_LEN))
    DBUG_RETURN(HA_ERR_OUT_OF_MEM);
  str->q_append(SPIDER_SQL_SQL_ALTER_TABLE_STR,
    SPIDER_SQL_SQL_ALTER_TABLE_LEN);
  oracle_share->append_table_name(str, conn_link_idx);
  str->q_append(SPIDER_SQL_SQL_DISABLE_KEYS_STR,
    SPIDER_SQL_SQL_DISABLE_KEYS_LEN);
  DBUG_RETURN(0);
}

int spider_oracle_handler::append_delete_all_rows_part(
  ulong sql_type
) {
  int error_num;
  spider_string *str;
  DBUG_ENTER("spider_oracle_handler::append_delete_all_rows_part");
  DBUG_PRINT("info",("spider this=%p", this));
  switch (sql_type)
  {
    case SPIDER_SQL_TYPE_DELETE_SQL:
      str = &update_sql;
      break;
    default:
      DBUG_RETURN(0);
  }
  error_num = append_delete_all_rows(str, sql_type);
  DBUG_RETURN(error_num);
}

int spider_oracle_handler::append_delete_all_rows(
  spider_string *str,
  ulong sql_type
) {
  int error_num;
  DBUG_ENTER("spider_oracle_handler::append_delete_all_rows");
  DBUG_PRINT("info",("spider this=%p", this));
  if (spider->sql_command == SQLCOM_TRUNCATE)
  {
    if ((error_num = append_truncate(str, sql_type, first_link_idx)))
      DBUG_RETURN(error_num);
  } else {
    if (
      (error_num = append_delete(str)) ||
      (error_num = append_from(str, sql_type, first_link_idx))
    )
      DBUG_RETURN(error_num);
  }
  DBUG_RETURN(0);
}

int spider_oracle_handler::append_truncate(
  spider_string *str,
  ulong sql_type,
  int link_idx
) {
  DBUG_ENTER("spider_oracle_handler::append_truncate");
  if (str->reserve(SPIDER_SQL_TRUNCATE_TABLE_LEN +
    oracle_share->db_nm_max_length +
    SPIDER_SQL_DOT_LEN + oracle_share->table_nm_max_length +
    /* SPIDER_SQL_NAME_QUOTE_LEN */ 4 + SPIDER_SQL_OPEN_PAREN_LEN))
    DBUG_RETURN(HA_ERR_OUT_OF_MEM);
  str->q_append(SPIDER_SQL_TRUNCATE_TABLE_STR, SPIDER_SQL_TRUNCATE_TABLE_LEN);
  table_name_pos = str->length();
  append_table_name_with_adjusting(str, link_idx, sql_type);
  DBUG_RETURN(0);
}

int spider_oracle_handler::append_explain_select_part(
  key_range *start_key,
  key_range *end_key,
  ulong sql_type,
  int link_idx
) {
  int error_num;
  spider_string *str;
  DBUG_ENTER("spider_oracle_handler::append_explain_select_part");
  DBUG_PRINT("info",("spider this=%p", this));
  switch (sql_type)
  {
    case SPIDER_SQL_TYPE_OTHER_SQL:
      str = &spider->result_list.sqls[link_idx];
      break;
    default:
      DBUG_RETURN(0);
  }
  error_num =
    append_explain_select(str, start_key, end_key, sql_type, link_idx);
  DBUG_RETURN(error_num);
}

int spider_oracle_handler::append_explain_select(
  spider_string *str,
  key_range *start_key,
  key_range *end_key,
  ulong sql_type,
  int link_idx
) {
  int error_num;
  DBUG_ENTER("spider_oracle_handler::append_explain_select");
  DBUG_PRINT("info",("spider this=%p", this));
  if (str->reserve(SPIDER_SQL_EXPLAIN_SELECT_LEN))
  {
    DBUG_RETURN(HA_ERR_OUT_OF_MEM);
  }
  str->q_append(SPIDER_SQL_EXPLAIN_SELECT_STR, SPIDER_SQL_EXPLAIN_SELECT_LEN);
  if (
    (error_num = append_from(str, sql_type, link_idx)) ||
    (error_num = append_key_where(str, NULL, NULL, start_key, end_key,
      sql_type, FALSE))
  ) {
    DBUG_RETURN(HA_ERR_OUT_OF_MEM);
  }
  DBUG_RETURN(0);
}

/********************************************************************
 * Determine whether the current query's projection list
 * consists solely of the specified column.
 *
 * Params   IN      - field_index:
 *                    Field index of the column of interest within
 *                    its table.
 *
 * Returns  TRUE    - if the query's projection list consists
 *                    solely of the specified column.
 *          FALSE   - otherwise.
 ********************************************************************/
bool spider_oracle_handler::is_sole_projection_field( uint16 field_index )
{
  // Determine whether the projection list consists solely of the field of interest
  bool            is_field_in_projection_list = FALSE;
  TABLE*          table                       = spider->get_table();
  uint16          projection_field_count      = 0;
  uint16          projection_field_index;
  Field**         field;
  DBUG_ENTER( "spider_oracle_handler::is_sole_projection_field" );

  for ( field = table->field; *field; field++ )
  {
    projection_field_index = ( *field )->field_index;

    if ( !( minimum_select_bit_is_set( projection_field_index ) ) )
    {
      // Current field is not in the projection list
      continue;
    }

    projection_field_count++;

    if ( !is_field_in_projection_list )
    {
      if (field_index == projection_field_index)
      {
        // Field of interest is in the projection list
        is_field_in_projection_list     = TRUE;
      }
    }

    if ( is_field_in_projection_list && ( projection_field_count != 1 ) )
    {
      // Field of interest is not the sole column in the projection list
      DBUG_RETURN( FALSE );
    }
  }

  if ( is_field_in_projection_list && ( projection_field_count == 1 ) )
  {
    // Field of interest is the only column in the projection list
    DBUG_RETURN( TRUE );
  }

  DBUG_RETURN( FALSE );
}

bool spider_oracle_handler::is_bulk_insert_exec_period(
  bool bulk_end
) {
  DBUG_ENTER("spider_oracle_handler::is_bulk_insert_exec_period");
  DBUG_PRINT("info",("spider this=%p", this));
  DBUG_PRINT("info",("spider insert_sql.length=%u", insert_sql.length()));
  DBUG_PRINT("info",("spider insert_pos=%d", insert_pos));
  DBUG_PRINT("info",("spider insert_sql=%s", insert_sql.c_ptr_safe()));
  if (
/*
    (bulk_end || (int) insert_sql.length() >= spider->bulk_size) &&
*/
    (int) insert_sql.length() > insert_pos
  ) {
    DBUG_RETURN(TRUE);
  }
  DBUG_RETURN(FALSE);
}

bool spider_oracle_handler::sql_is_filled_up(
  ulong sql_type
) {
  DBUG_ENTER("spider_oracle_handler::sql_is_filled_up");
  DBUG_PRINT("info",("spider this=%p", this));
  DBUG_RETURN(filled_up);
}

bool spider_oracle_handler::sql_is_empty(
  ulong sql_type
) {
  bool is_empty;
  DBUG_ENTER("spider_oracle_handler::sql_is_empty");
  DBUG_PRINT("info",("spider this=%p", this));
  switch (sql_type)
  {
    case SPIDER_SQL_TYPE_SELECT_SQL:
      is_empty = (sql.length() == 0);
      break;
    case SPIDER_SQL_TYPE_INSERT_SQL:
      is_empty = (insert_sql.length() == 0);
      break;
    case SPIDER_SQL_TYPE_UPDATE_SQL:
    case SPIDER_SQL_TYPE_DELETE_SQL:
    case SPIDER_SQL_TYPE_BULK_UPDATE_SQL:
      is_empty = (update_sql.length() == 0);
      break;
    case SPIDER_SQL_TYPE_TMP_SQL:
      is_empty = (tmp_sql.length() == 0);
      break;
    case SPIDER_SQL_TYPE_HANDLER:
      is_empty = (ha_sql.length() == 0);
      break;
    default:
      is_empty = TRUE;
      break;
  }
  DBUG_RETURN(is_empty);
}

bool spider_oracle_handler::support_multi_split_read()
{
  DBUG_ENTER("spider_oracle_handler::support_multi_split_read");
  DBUG_PRINT("info",("spider this=%p", this));
  DBUG_RETURN(FALSE);
}

bool spider_oracle_handler::support_bulk_update()
{
  DBUG_ENTER("spider_oracle_handler::support_bulk_update");
  DBUG_PRINT("info",("spider this=%p", this));
  DBUG_RETURN(FALSE);
}

int spider_oracle_handler::bulk_tmp_table_insert()
{
  int error_num;
  DBUG_ENTER("spider_oracle_handler::bulk_tmp_table_insert");
  DBUG_PRINT("info",("spider this=%p", this));
  error_num = store_sql_to_bulk_tmp_table(&update_sql, upd_tmp_tbl);
  DBUG_RETURN(error_num);
}

int spider_oracle_handler::bulk_tmp_table_insert(
  int link_idx
) {
  int error_num;
  DBUG_ENTER("spider_oracle_handler::bulk_tmp_table_insert");
  DBUG_PRINT("info",("spider this=%p", this));
  error_num = store_sql_to_bulk_tmp_table(
    &spider->result_list.update_sqls[link_idx],
    spider->result_list.upd_tmp_tbls[link_idx]);
  DBUG_RETURN(error_num);
}

int spider_oracle_handler::bulk_tmp_table_end_bulk_insert()
{
  int error_num;
  DBUG_ENTER("spider_oracle_handler::bulk_tmp_table_end_bulk_insert");
  DBUG_PRINT("info",("spider this=%p", this));
  if ((error_num = upd_tmp_tbl->file->ha_end_bulk_insert()))
  {
    DBUG_RETURN(error_num);
  }
  DBUG_RETURN(0);
}

int spider_oracle_handler::bulk_tmp_table_rnd_init()
{
  int error_num;
  DBUG_ENTER("spider_oracle_handler::bulk_tmp_table_rnd_init");
  DBUG_PRINT("info",("spider this=%p", this));
  upd_tmp_tbl->file->extra(HA_EXTRA_CACHE);
  if ((error_num = upd_tmp_tbl->file->ha_rnd_init(TRUE)))
  {
    DBUG_RETURN(error_num);
  }
  reading_from_bulk_tmp_table = TRUE;
  DBUG_RETURN(0);
}

int spider_oracle_handler::bulk_tmp_table_rnd_next()
{
  int error_num;
  DBUG_ENTER("spider_oracle_handler::bulk_tmp_table_rnd_next");
  DBUG_PRINT("info",("spider this=%p", this));
#if defined(MARIADB_BASE_VERSION) && MYSQL_VERSION_ID >= 50200
  error_num = upd_tmp_tbl->file->ha_rnd_next(upd_tmp_tbl->record[0]);
#else
  error_num = upd_tmp_tbl->file->rnd_next(upd_tmp_tbl->record[0]);
#endif
  if (!error_num)
  {
    error_num = restore_sql_from_bulk_tmp_table(&insert_sql, upd_tmp_tbl);
  }
  DBUG_RETURN(error_num);
}

int spider_oracle_handler::bulk_tmp_table_rnd_end()
{
  int error_num;
  DBUG_ENTER("spider_oracle_handler::bulk_tmp_table_rnd_end");
  DBUG_PRINT("info",("spider this=%p", this));
  reading_from_bulk_tmp_table = FALSE;
  if ((error_num = upd_tmp_tbl->file->ha_rnd_end()))
  {
    DBUG_RETURN(error_num);
  }
  DBUG_RETURN(0);
}

bool spider_oracle_handler::need_copy_for_update(
  int link_idx
) {
  int all_link_idx = spider->conn_link_idx[link_idx];
  DBUG_ENTER("spider_oracle_handler::need_copy_for_update");
  DBUG_PRINT("info",("spider this=%p", this));
  DBUG_RETURN(!oracle_share->same_db_table_name ||
    spider->share->link_statuses[all_link_idx] == SPIDER_LINK_STATUS_RECOVERY);
}

bool spider_oracle_handler::bulk_tmp_table_created()
{
  DBUG_ENTER("spider_oracle_handler::bulk_tmp_table_created");
  DBUG_PRINT("info",("spider this=%p", this));
  DBUG_RETURN(upd_tmp_tbl);
}

int spider_oracle_handler::mk_bulk_tmp_table_and_bulk_start()
{
  THD *thd = spider->trx->thd;
  TABLE *table = spider->get_table();
  DBUG_ENTER("spider_oracle_handler::mk_bulk_tmp_table_and_bulk_start");
  DBUG_PRINT("info",("spider this=%p", this));
  if (!upd_tmp_tbl)
  {
    if (!(upd_tmp_tbl = spider_mk_sys_tmp_table(
      thd, table, &upd_tmp_tbl_prm, "a", update_sql.charset())))
    {
      DBUG_RETURN(HA_ERR_OUT_OF_MEM);
    }
    upd_tmp_tbl->file->extra(HA_EXTRA_WRITE_CACHE);
    upd_tmp_tbl->file->ha_start_bulk_insert((ha_rows) 0);
  }
  DBUG_RETURN(0);
}

void spider_oracle_handler::rm_bulk_tmp_table()
{
  DBUG_ENTER("spider_oracle_handler::rm_bulk_tmp_table");
  DBUG_PRINT("info",("spider this=%p", this));
  if (upd_tmp_tbl)
  {
    spider_rm_sys_tmp_table(spider->trx->thd, upd_tmp_tbl, &upd_tmp_tbl_prm);
    upd_tmp_tbl = NULL;
  }
  DBUG_VOID_RETURN;
}

int spider_oracle_handler::store_sql_to_bulk_tmp_table(
  spider_string *str,
  TABLE *tmp_table
) {
  int error_num;
  DBUG_ENTER("spider_oracle_handler::store_sql_to_bulk_tmp_table");
  DBUG_PRINT("info",("spider this=%p", this));
  tmp_table->field[0]->set_notnull();
  tmp_table->field[0]->store(str->ptr(), str->length(), str->charset());
  if ((error_num = tmp_table->file->ha_write_row(tmp_table->record[0])))
    DBUG_RETURN(error_num);
  DBUG_RETURN(0);
}

int spider_oracle_handler::restore_sql_from_bulk_tmp_table(
  spider_string *str,
  TABLE *tmp_table
) {
  DBUG_ENTER("spider_oracle_handler::restore_sql_from_bulk_tmp_table");
  DBUG_PRINT("info",("spider this=%p", this));
  tmp_table->field[0]->val_str(str->get_str());
  str->mem_calc();
  DBUG_RETURN(0);
}

int spider_oracle_handler::insert_lock_tables_list(
  SPIDER_CONN *conn,
  int link_idx
) {
  spider_db_oracle *db_conn = (spider_db_oracle *) conn->db_conn;
  SPIDER_LINK_FOR_HASH *tmp_link_for_hash2 = &link_for_hash[link_idx];
  DBUG_ENTER("spider_oracle_handler::insert_lock_tables_list");
  DBUG_PRINT("info",("spider this=%p", this));
  uint old_elements =
    db_conn->lock_table_hash.array.max_element;
#ifdef HASH_UPDATE_WITH_HASH_VALUE
  if (my_hash_insert_with_hash_value(
    &db_conn->lock_table_hash,
    tmp_link_for_hash2->db_table_str_hash_value,
    (uchar*) tmp_link_for_hash2))
#else
  if (my_hash_insert(&db_conn->lock_table_hash,
    (uchar*) tmp_link_for_hash2))
#endif
  {
    DBUG_RETURN(HA_ERR_OUT_OF_MEM);
  }
  if (db_conn->lock_table_hash.array.max_element > old_elements)
  {
    spider_alloc_calc_mem(spider_current_trx,
      db_conn->lock_table_hash,
      (db_conn->lock_table_hash.array.max_element - old_elements) *
      db_conn->lock_table_hash.array.size_of_element);
  }
  DBUG_RETURN(0);
}

int spider_oracle_handler::append_lock_tables_list(
  SPIDER_CONN *conn,
  int link_idx,
  int *appended
) {
  int error_num;
  SPIDER_LINK_FOR_HASH *tmp_link_for_hash, *tmp_link_for_hash2;
  int conn_link_idx = spider->conn_link_idx[link_idx];
  spider_db_oracle *db_conn = (spider_db_oracle *) conn->db_conn;
  DBUG_ENTER("spider_oracle_handler::append_lock_tables_list");
  DBUG_PRINT("info",("spider this=%p", this));
  tmp_link_for_hash2 = &link_for_hash[link_idx];
  tmp_link_for_hash2->db_table_str =
    &oracle_share->db_table_str[conn_link_idx];
#ifdef SPIDER_HAS_HASH_VALUE_TYPE
  tmp_link_for_hash2->db_table_str_hash_value =
    oracle_share->db_table_str_hash_value[conn_link_idx];
  if (!(tmp_link_for_hash = (SPIDER_LINK_FOR_HASH *)
    my_hash_search_using_hash_value(
      &db_conn->lock_table_hash,
      tmp_link_for_hash2->db_table_str_hash_value,
      (uchar*) tmp_link_for_hash2->db_table_str->ptr(),
      tmp_link_for_hash2->db_table_str->length())))
#else
  if (!(tmp_link_for_hash = (SPIDER_LINK_FOR_HASH *) my_hash_search(
    &db_conn->lock_table_hash,
    (uchar*) tmp_link_for_hash2->db_table_str->ptr(),
    tmp_link_for_hash2->db_table_str->length())))
#endif
  {
    if ((error_num = insert_lock_tables_list(conn, link_idx)))
      DBUG_RETURN(error_num);
    *appended = 1;
  } else {
    if (tmp_link_for_hash->spider->lock_type < spider->lock_type)
    {
#ifdef HASH_UPDATE_WITH_HASH_VALUE
      my_hash_delete_with_hash_value(
        &db_conn->lock_table_hash,
        tmp_link_for_hash->db_table_str_hash_value,
        (uchar*) tmp_link_for_hash);
#else
      my_hash_delete(&db_conn->lock_table_hash,
        (uchar*) tmp_link_for_hash);
#endif
      uint old_elements =
        db_conn->lock_table_hash.array.max_element;
#ifdef HASH_UPDATE_WITH_HASH_VALUE
      if (my_hash_insert_with_hash_value(
        &db_conn->lock_table_hash,
        tmp_link_for_hash2->db_table_str_hash_value,
        (uchar*) tmp_link_for_hash2))
#else
      if (my_hash_insert(&db_conn->lock_table_hash,
        (uchar*) tmp_link_for_hash2))
#endif
      {
        DBUG_RETURN(HA_ERR_OUT_OF_MEM);
      }
      if (db_conn->lock_table_hash.array.max_element > old_elements)
      {
        spider_alloc_calc_mem(spider_current_trx,
          db_conn->lock_table_hash,
          (db_conn->lock_table_hash.array.max_element - old_elements) *
          db_conn->lock_table_hash.array.size_of_element);
      }
    }
  }
  DBUG_RETURN(0);
}

int spider_oracle_handler::realloc_sql(
  ulong *realloced
) {
  THD *thd = spider->trx->thd;
  st_spider_share *share = spider->share;
  int init_sql_alloc_size =
    spider_param_init_sql_alloc_size(thd, share->init_sql_alloc_size);
  DBUG_ENTER("spider_oracle_handler::realloc_sql");
  DBUG_PRINT("info",("spider this=%p", this));
  if ((int) sql.alloced_length() > init_sql_alloc_size * 2)
  {
    sql.free();
    if (sql.real_alloc(init_sql_alloc_size))
      DBUG_RETURN(HA_ERR_OUT_OF_MEM);
    *realloced |= SPIDER_SQL_TYPE_SELECT_SQL;
  }
  if ((int) ha_sql.alloced_length() > init_sql_alloc_size * 2)
  {
    ha_sql.free();
    if (ha_sql.real_alloc(init_sql_alloc_size))
      DBUG_RETURN(HA_ERR_OUT_OF_MEM);
    *realloced |= SPIDER_SQL_TYPE_SELECT_SQL;
  }
  if ((int) dup_update_sql.alloced_length() > init_sql_alloc_size * 2)
  {
    dup_update_sql.free();
    if (dup_update_sql.real_alloc(init_sql_alloc_size))
      DBUG_RETURN(HA_ERR_OUT_OF_MEM);
  }
  if ((int) insert_sql.alloced_length() > init_sql_alloc_size * 2)
  {
    insert_sql.free();
    if (insert_sql.real_alloc(init_sql_alloc_size))
      DBUG_RETURN(HA_ERR_OUT_OF_MEM);
    *realloced |= SPIDER_SQL_TYPE_INSERT_SQL;
  }
  if ((int) update_sql.alloced_length() > init_sql_alloc_size * 2)
  {
    update_sql.free();
    if (update_sql.real_alloc(init_sql_alloc_size))
      DBUG_RETURN(HA_ERR_OUT_OF_MEM);
    *realloced |= (SPIDER_SQL_TYPE_UPDATE_SQL | SPIDER_SQL_TYPE_DELETE_SQL);
  }
  update_sql.length(0);
  if ((int) tmp_sql.alloced_length() > init_sql_alloc_size * 2)
  {
    tmp_sql.free();
    if (tmp_sql.real_alloc(init_sql_alloc_size))
      DBUG_RETURN(HA_ERR_OUT_OF_MEM);
    *realloced |= SPIDER_SQL_TYPE_TMP_SQL;
  }
  DBUG_RETURN(0);
}

int spider_oracle_handler::reset_sql(
  ulong sql_type
) {
  DBUG_ENTER("spider_oracle_handler::reset_sql");
  DBUG_PRINT("info",("spider this=%p", this));
  if (sql_type & SPIDER_SQL_TYPE_SELECT_SQL)
  {
    table_lock_mode = 0;
    select_rownum_appended = FALSE;
    sql.length(0);
  }
  if (sql_type & SPIDER_SQL_TYPE_INSERT_SQL)
  {
    insert_sql.length(0);
  }
  if (sql_type & (SPIDER_SQL_TYPE_UPDATE_SQL | SPIDER_SQL_TYPE_DELETE_SQL |
    SPIDER_SQL_TYPE_BULK_UPDATE_SQL))
  {
    update_rownum_appended = FALSE;
    update_set_pos = 0;
    update_sql.length(0);
  }
  if (sql_type & SPIDER_SQL_TYPE_TMP_SQL)
  {
    tmp_sql.length(0);
  }
  if (sql_type & SPIDER_SQL_TYPE_HANDLER)
  {
    ha_sql.length(0);
  }
  DBUG_RETURN(0);
}

#if defined(HS_HAS_SQLCOM) && defined(HAVE_HANDLERSOCKET)
int spider_oracle_handler::reset_keys(
  ulong sql_type
) {
  DBUG_ENTER("spider_oracle_handler::reset_keys");
  DBUG_PRINT("info",("spider this=%p", this));
  DBUG_ASSERT(0);
  DBUG_RETURN(0);
}

int spider_oracle_handler::reset_upds(
  ulong sql_type
) {
  DBUG_ENTER("spider_oracle_handler::reset_upds");
  DBUG_PRINT("info",("spider this=%p", this));
  hs_upds.clear();
  DBUG_RETURN(0);
}

int spider_oracle_handler::reset_strs(
  ulong sql_type
) {
  DBUG_ENTER("spider_oracle_handler::reset_strs");
  DBUG_PRINT("info",("spider this=%p", this));
  DBUG_ASSERT(0);
  DBUG_RETURN(0);
}

int spider_oracle_handler::reset_strs_pos(
  ulong sql_type
) {
  DBUG_ENTER("spider_oracle_handler::reset_strs_pos");
  DBUG_PRINT("info",("spider this=%p", this));
  DBUG_ASSERT(0);
  DBUG_RETURN(0);
}

int spider_oracle_handler::push_back_upds(
  SPIDER_HS_STRING_REF &info
) {
  int error_num;
  DBUG_ENTER("spider_oracle_handler::push_back_upds");
  DBUG_PRINT("info",("spider this=%p", this));
  error_num = hs_upds.push_back(info);
  DBUG_RETURN(error_num);
}
#endif

bool spider_oracle_handler::need_lock_before_set_sql_for_exec(
  ulong sql_type
) {
  DBUG_ENTER("spider_oracle_handler::need_lock_before_set_sql_for_exec");
  DBUG_PRINT("info",("spider this=%p", this));
  DBUG_RETURN(FALSE);
}

#ifdef SPIDER_HAS_GROUP_BY_HANDLER
int spider_oracle_handler::set_sql_for_exec(
  ulong sql_type,
  int link_idx,
  SPIDER_LINK_IDX_CHAIN *link_idx_chain
) {
  int error_num;
  SPIDER_RESULT_LIST *result_list = &spider->result_list;
  int all_link_idx = spider->conn_link_idx[link_idx];
  DBUG_ENTER("spider_oracle_handler::set_sql_for_exec");
  DBUG_PRINT("info",("spider this=%p", this));
  if (sql_type & SPIDER_SQL_TYPE_SELECT_SQL)
  {
    if (table_lock_mode)
    {
      spider_string *str = &result_list->insert_sqls[link_idx];
      str->length(0);
      if (str->reserve(SPIDER_SQL_LOCK_TABLE_LEN))
        DBUG_RETURN(HA_ERR_OUT_OF_MEM);
      str->q_append(SPIDER_SQL_LOCK_TABLE_STR, SPIDER_SQL_LOCK_TABLE_LEN);
      if ((error_num = oracle_share->append_table_name(str, all_link_idx)))
        DBUG_RETURN(error_num);
      if (table_lock_mode == SPIDER_LOCK_MODE_EXCLUSIVE)
      {
        if (str->reserve(SPIDER_SQL_LOCK_TABLE_EXCLUSIVE_MODE_LEN))
          DBUG_RETURN(HA_ERR_OUT_OF_MEM);
        str->q_append(SPIDER_SQL_LOCK_TABLE_EXCLUSIVE_MODE_STR,
          SPIDER_SQL_LOCK_TABLE_EXCLUSIVE_MODE_LEN);
      } else if (table_lock_mode == SPIDER_LOCK_MODE_SHARED)
      {
        if (str->reserve(SPIDER_SQL_LOCK_TABLE_SHARE_MODE_LEN))
          DBUG_RETURN(HA_ERR_OUT_OF_MEM);
        str->q_append(SPIDER_SQL_LOCK_TABLE_SHARE_MODE_STR,
          SPIDER_SQL_LOCK_TABLE_SHARE_MODE_LEN);
      }
      exec_lock_sql = str;
    }

    if ((error_num = spider_db_oracle_utility.reappend_tables(
      spider->fields, link_idx_chain, &sql)))
      DBUG_RETURN(error_num);
    exec_sql = &sql;
  }
  DBUG_RETURN(0);
}
#endif

int spider_oracle_handler::set_sql_for_exec(
  ulong sql_type,
  int link_idx
) {
  int error_num;
  uint tmp_pos;
  SPIDER_SHARE *share = spider->share;
  SPIDER_RESULT_LIST *result_list = &spider->result_list;
  int all_link_idx = spider->conn_link_idx[link_idx];
  DBUG_ENTER("spider_oracle_handler::set_sql_for_exec");
  DBUG_PRINT("info",("spider this=%p", this));
  if (sql_type & (SPIDER_SQL_TYPE_SELECT_SQL | SPIDER_SQL_TYPE_TMP_SQL))
  {
    if (table_lock_mode)
    {
      spider_string *str = &result_list->insert_sqls[link_idx];
      str->length(0);
      if (str->reserve(SPIDER_SQL_LOCK_TABLE_LEN))
        DBUG_RETURN(HA_ERR_OUT_OF_MEM);
      str->q_append(SPIDER_SQL_LOCK_TABLE_STR, SPIDER_SQL_LOCK_TABLE_LEN);
      if ((error_num = oracle_share->append_table_name(str, all_link_idx)))
        DBUG_RETURN(error_num);
      if (table_lock_mode == SPIDER_LOCK_MODE_EXCLUSIVE)
      {
        if (str->reserve(SPIDER_SQL_LOCK_TABLE_EXCLUSIVE_MODE_LEN))
          DBUG_RETURN(HA_ERR_OUT_OF_MEM);
        str->q_append(SPIDER_SQL_LOCK_TABLE_EXCLUSIVE_MODE_STR,
          SPIDER_SQL_LOCK_TABLE_EXCLUSIVE_MODE_LEN);
      } else if (table_lock_mode == SPIDER_LOCK_MODE_SHARED)
      {
        if (str->reserve(SPIDER_SQL_LOCK_TABLE_SHARE_MODE_LEN))
          DBUG_RETURN(HA_ERR_OUT_OF_MEM);
        str->q_append(SPIDER_SQL_LOCK_TABLE_SHARE_MODE_STR,
          SPIDER_SQL_LOCK_TABLE_SHARE_MODE_LEN);
      }
      exec_lock_sql = str;
    }

    if (oracle_share->same_db_table_name || link_idx == first_link_idx)
    {
      if (sql_type & SPIDER_SQL_TYPE_SELECT_SQL)
        exec_sql = &sql;
      if (sql_type & SPIDER_SQL_TYPE_TMP_SQL)
        exec_tmp_sql = &tmp_sql;
    } else {
      char tmp_table_name[MAX_FIELD_WIDTH * 2],
        tgt_table_name[MAX_FIELD_WIDTH * 2];
      int tmp_table_name_length;
      spider_string tgt_table_name_str(tgt_table_name,
        MAX_FIELD_WIDTH * 2,
        oracle_share->db_names_str[link_idx].charset());
      const char *table_names[2], *table_aliases[2];
      uint table_name_lengths[2], table_alias_lengths[2];
      tgt_table_name_str.init_calc_mem(212);
      tgt_table_name_str.length(0);
      if (result_list->tmp_table_join && spider->bka_mode != 2)
      {
        create_tmp_bka_table_name(tmp_table_name, &tmp_table_name_length,
          link_idx);
        append_table_name_with_adjusting(&tgt_table_name_str, link_idx,
          SPIDER_SQL_TYPE_TMP_SQL);
        table_names[0] = tmp_table_name;
        table_names[1] = tgt_table_name_str.ptr();
        table_name_lengths[0] = tmp_table_name_length;
        table_name_lengths[1] = tgt_table_name_str.length();
        table_aliases[0] = SPIDER_SQL_A_STR;
        table_aliases[1] = SPIDER_SQL_B_STR;
        table_alias_lengths[0] = SPIDER_SQL_A_LEN;
        table_alias_lengths[1] = SPIDER_SQL_B_LEN;
      }
      if (sql_type & SPIDER_SQL_TYPE_SELECT_SQL)
      {
        exec_sql = &result_list->sqls[link_idx];
        if (exec_sql->copy(sql))
          DBUG_RETURN(HA_ERR_OUT_OF_MEM);
        else if (result_list->use_union)
        {
          if ((error_num = reset_union_table_name(exec_sql, link_idx,
            SPIDER_SQL_TYPE_SELECT_SQL)))
            DBUG_RETURN(error_num);
        } else {
          tmp_pos = exec_sql->length();
          exec_sql->length(table_name_pos);
          if (result_list->tmp_table_join && spider->bka_mode != 2)
          {
            if ((error_num = spider_db_oracle_utility.append_from_with_alias(
              exec_sql, table_names, table_name_lengths,
              table_aliases, table_alias_lengths, 2,
              &table_name_pos, TRUE))
            )
              DBUG_RETURN(error_num);
            exec_sql->q_append(SPIDER_SQL_SPACE_STR, SPIDER_SQL_SPACE_LEN);
          } else {
            append_table_name_with_adjusting(exec_sql, link_idx,
              SPIDER_SQL_TYPE_SELECT_SQL);
          }
          exec_sql->length(tmp_pos);
        }
      }
      if (sql_type & SPIDER_SQL_TYPE_TMP_SQL)
      {
        exec_tmp_sql = &result_list->tmp_sqls[link_idx];
        if (result_list->tmp_table_join && spider->bka_mode != 2)
        {
          if (exec_tmp_sql->copy(tmp_sql))
            DBUG_RETURN(HA_ERR_OUT_OF_MEM);
          else {
            tmp_pos = exec_tmp_sql->length();
            exec_tmp_sql->length(tmp_sql_pos1);
            exec_tmp_sql->q_append(tmp_table_name, tmp_table_name_length);
            exec_tmp_sql->length(tmp_sql_pos2);
            exec_tmp_sql->q_append(tmp_table_name, tmp_table_name_length);
            exec_tmp_sql->length(tmp_sql_pos3);
            exec_tmp_sql->q_append(tmp_table_name, tmp_table_name_length);
            exec_tmp_sql->length(tmp_pos);
          }
        }
      }
    }
  }
  if (sql_type & SPIDER_SQL_TYPE_INSERT_SQL)
  {
    if (oracle_share->same_db_table_name || link_idx == first_link_idx)
      exec_insert_sql = &insert_sql;
    else {
      exec_insert_sql = &result_list->insert_sqls[link_idx];
      if (exec_insert_sql->copy(insert_sql))
        DBUG_RETURN(HA_ERR_OUT_OF_MEM);
      DBUG_PRINT("info",("spider exec_insert_sql=%s",
        exec_insert_sql->c_ptr_safe()));
      tmp_pos = exec_insert_sql->length();
      exec_insert_sql->length(insert_table_name_pos);
      append_table_name_with_adjusting(exec_insert_sql, link_idx,
        sql_type);
      exec_insert_sql->length(tmp_pos);
      DBUG_PRINT("info",("spider exec_insert_sql->length=%u",
        exec_insert_sql->length()));
      DBUG_PRINT("info",("spider exec_insert_sql=%s",
        exec_insert_sql->c_ptr_safe()));
    }
    if (nextval_pos)
    {
      memcpy((uchar *) exec_insert_sql->ptr() + nextval_pos,
        oracle_share->nextval_str[all_link_idx].ptr(),
        oracle_share->nextval_max_length);
    }
  }
  if (sql_type & SPIDER_SQL_TYPE_BULK_UPDATE_SQL)
  {
    if (reading_from_bulk_tmp_table)
    {
      if (
        oracle_share->same_db_table_name &&
        share->link_statuses[all_link_idx] != SPIDER_LINK_STATUS_RECOVERY
      ) {
        exec_update_sql = &insert_sql;
      } else if (!spider->result_list.upd_tmp_tbls[link_idx])
      {
        DBUG_RETURN(ER_SPIDER_COND_SKIP_NUM);
      } else {
        exec_update_sql = &spider->result_list.insert_sqls[link_idx];
        if ((error_num = restore_sql_from_bulk_tmp_table(exec_update_sql,
          spider->result_list.upd_tmp_tbls[link_idx])))
        {
          DBUG_RETURN(error_num);
        }
      }
    } else {
      if (
        oracle_share->same_db_table_name &&
        share->link_statuses[all_link_idx] != SPIDER_LINK_STATUS_RECOVERY
      ) {
        exec_update_sql = &update_sql;
      } else {
        exec_update_sql = &spider->result_list.update_sqls[link_idx];
      }
    }
    DBUG_PRINT("info",("spider exec_update_sql=%s",
      exec_update_sql->c_ptr_safe()));
  } else if (sql_type &
    (SPIDER_SQL_TYPE_UPDATE_SQL | SPIDER_SQL_TYPE_DELETE_SQL))
  {
    if (oracle_share->same_db_table_name || link_idx == first_link_idx)
      exec_update_sql = &update_sql;
    else {
      exec_update_sql = &spider->result_list.update_sqls[link_idx];
      if (exec_update_sql->copy(update_sql))
        DBUG_RETURN(HA_ERR_OUT_OF_MEM);
      tmp_pos = exec_update_sql->length();
      exec_update_sql->length(table_name_pos);
      append_table_name_with_adjusting(exec_update_sql, link_idx,
        sql_type);
      exec_update_sql->length(tmp_pos);
    }
    DBUG_PRINT("info",("spider exec_update_sql=%s",
      exec_update_sql->c_ptr_safe()));
  }
  if (sql_type & SPIDER_SQL_TYPE_HANDLER)
  {
    if (spider->m_handler_id[link_idx] == ha_sql_handler_id)
      exec_ha_sql = &ha_sql;
    else {
      exec_ha_sql = &result_list->sqls[link_idx];
      if (exec_ha_sql->copy(ha_sql))
        DBUG_RETURN(HA_ERR_OUT_OF_MEM);
      else {
        tmp_pos = exec_ha_sql->length();
        exec_ha_sql->length(ha_table_name_pos);
        append_table_name_with_adjusting(exec_ha_sql, link_idx,
          SPIDER_SQL_TYPE_HANDLER);
        exec_ha_sql->length(tmp_pos);
      }
    }
    DBUG_PRINT("info",("spider exec_ha_sql=%s",
      exec_ha_sql->c_ptr_safe()));
  }
  DBUG_RETURN(0);
}

int spider_oracle_handler::set_sql_for_exec(
  spider_db_copy_table *tgt_ct,
  ulong sql_type
) {
  spider_oracle_copy_table *oracle_ct = (spider_oracle_copy_table *) tgt_ct;
  DBUG_ENTER("spider_oracle_handler::set_sql_for_exec");
  DBUG_PRINT("info",("spider this=%p", this));
  switch (sql_type)
  {
    case SPIDER_SQL_TYPE_INSERT_SQL:
      exec_insert_sql = &oracle_ct->sql;
      break;
    default:
      DBUG_ASSERT(0);
      break;
  }
  DBUG_RETURN(0);
}

int spider_oracle_handler::execute_sql(
  ulong sql_type,
  SPIDER_CONN *conn,
  int quick_mode,
  int *need_mon
) {
  spider_string *tgt_sql;
  uint tgt_length;
  DBUG_ENTER("spider_oracle_handler::execute_sql");
  DBUG_PRINT("info",("spider this=%p", this));
  switch (sql_type)
  {
    case SPIDER_SQL_TYPE_SELECT_SQL:
      DBUG_PRINT("info",("spider SPIDER_SQL_TYPE_SELECT_SQL"));
      tgt_sql = exec_sql;
      tgt_length = tgt_sql->length();
      if (table_lock_mode)
      {
        DBUG_PRINT("info",("spider table_lock_mode=%d", table_lock_mode));
        spider_db_oracle *db_conn = (spider_db_oracle *) conn->db_conn;
        db_conn->table_lock_mode = table_lock_mode;
        db_conn->exec_lock_sql = exec_lock_sql;
        table_lock_mode = 0;
      }
      break;
    case SPIDER_SQL_TYPE_INSERT_SQL:
      DBUG_PRINT("info",("spider SPIDER_SQL_TYPE_SELECT_SQL"));
      tgt_sql = exec_insert_sql;
      tgt_length = tgt_sql->length();
      break;
    case SPIDER_SQL_TYPE_UPDATE_SQL:
    case SPIDER_SQL_TYPE_DELETE_SQL:
    case SPIDER_SQL_TYPE_BULK_UPDATE_SQL:
      DBUG_PRINT("info",("spider %s",
        sql_type == SPIDER_SQL_TYPE_UPDATE_SQL ? "SPIDER_SQL_TYPE_UPDATE_SQL" :
        sql_type == SPIDER_SQL_TYPE_DELETE_SQL ? "SPIDER_SQL_TYPE_DELETE_SQL" :
        "SPIDER_SQL_TYPE_BULK_UPDATE_SQL"
      ));
      tgt_sql = exec_update_sql;
      tgt_length = tgt_sql->length();
      break;
    case SPIDER_SQL_TYPE_TMP_SQL:
      DBUG_PRINT("info",("spider SPIDER_SQL_TYPE_TMP_SQL"));
      tgt_sql = exec_tmp_sql;
      tgt_length = tgt_sql->length();
      break;
    case SPIDER_SQL_TYPE_DROP_TMP_TABLE_SQL:
      DBUG_PRINT("info",("spider SPIDER_SQL_TYPE_DROP_TMP_TABLE_SQL"));
      tgt_sql = exec_tmp_sql;
      tgt_length = tmp_sql_pos5;
      break;
    case SPIDER_SQL_TYPE_HANDLER:
      DBUG_PRINT("info",("spider SPIDER_SQL_TYPE_HANDLER"));
      tgt_sql = exec_ha_sql;
      tgt_length = tgt_sql->length();
      break;
    default:
      /* nothing to do */
      DBUG_PRINT("info",("spider default"));
      DBUG_RETURN(0);
  }
  DBUG_RETURN(spider_db_query(
    conn,
    tgt_sql->ptr(),
    tgt_length,
    quick_mode,
    need_mon
  ));
}

int spider_oracle_handler::reset()
{
  DBUG_ENTER("spider_oracle_handler::reset");
  DBUG_PRINT("info",("spider this=%p", this));
  update_sql.length(0);
  DBUG_RETURN(0);
}

int spider_oracle_handler::sts_mode_exchange(
  int sts_mode
) {
  DBUG_ENTER("spider_oracle_handler::sts_mode_exchange");
  DBUG_PRINT("info",("spider sts_mode=%d", sts_mode));
  DBUG_RETURN(1);
}

int spider_oracle_handler::show_table_status(
  int link_idx,
  int sts_mode,
  uint flag
) {
  int error_num;
  SPIDER_CONN *conn = spider->conns[link_idx];
  SPIDER_DB_RESULT *res;
  SPIDER_SHARE *share = spider->share;
  uint pos = (2 * spider->conn_link_idx[link_idx]);
  ulonglong auto_increment_value = 0;
  DBUG_ENTER("spider_oracle_handler::show_table_status");
  DBUG_PRINT("info",("spider sts_mode=%d", sts_mode));
  if (
    (flag & HA_STATUS_AUTO) &&
    (error_num = show_autoinc(link_idx))
  ) {
    DBUG_RETURN(error_num);
  }

  if (sts_mode == 1)
  {
/*
    pthread_mutex_lock(&conn->mta_conn_mutex);
    SPIDER_SET_FILE_POS(&conn->mta_conn_mutex_file_pos);
    conn->need_mon = &spider->need_mons[link_idx];
    conn->mta_conn_mutex_lock_already = TRUE;
    conn->mta_conn_mutex_unlock_later = TRUE;
    spider_conn_set_timeout_from_share(conn, link_idx, spider->trx->thd,
      share);
    if (
      (error_num = spider_db_set_names(spider, conn, link_idx)) ||
      (
        spider_db_query(
          conn,
          oracle_share->show_table_status[0 + pos].ptr(),
          oracle_share->show_table_status[0 + pos].length(),
          -1,
          &spider->need_mons[link_idx]) &&
        (error_num = spider_db_errorno(conn))
      )
    ) {
      if (
        error_num == ER_SPIDER_REMOTE_SERVER_GONE_AWAY_NUM &&
        !conn->disable_reconnect
      ) {
*/
        /* retry */
/*
        if ((error_num = spider_db_ping(spider, conn, link_idx)))
        {
          conn->mta_conn_mutex_lock_already = FALSE;
          conn->mta_conn_mutex_unlock_later = FALSE;
          SPIDER_CLEAR_FILE_POS(&conn->mta_conn_mutex_file_pos);
          pthread_mutex_unlock(&conn->mta_conn_mutex);
          DBUG_RETURN(error_num);
        }
        if ((error_num = spider_db_set_names(spider, conn, link_idx)))
        {
          conn->mta_conn_mutex_lock_already = FALSE;
          conn->mta_conn_mutex_unlock_later = FALSE;
          SPIDER_CLEAR_FILE_POS(&conn->mta_conn_mutex_file_pos);
          pthread_mutex_unlock(&conn->mta_conn_mutex);
          DBUG_RETURN(error_num);
        }
        spider_conn_set_timeout_from_share(conn, link_idx, spider->trx->thd,
          share);
        if (spider_db_query(
          conn,
          oracle_share->show_table_status[0 + pos].ptr(),
          oracle_share->show_table_status[0 + pos].length(),
          -1,
          &spider->need_mons[link_idx])
        ) {
          conn->mta_conn_mutex_lock_already = FALSE;
          conn->mta_conn_mutex_unlock_later = FALSE;
          DBUG_RETURN(spider_db_errorno(conn));
        }
      } else {
        conn->mta_conn_mutex_lock_already = FALSE;
        conn->mta_conn_mutex_unlock_later = FALSE;
        SPIDER_CLEAR_FILE_POS(&conn->mta_conn_mutex_file_pos);
        pthread_mutex_unlock(&conn->mta_conn_mutex);
        DBUG_RETURN(error_num);
      }
    }
    st_spider_db_request_key request_key;
    request_key.spider_thread_id = spider->trx->spider_thread_id;
    request_key.query_id = spider->trx->thd->query_id;
    request_key.handler = spider;
    request_key.request_id = 1;
    request_key.next = NULL;
    if (!(res = conn->db_conn->store_result(NULL, &request_key, &error_num)))
    {
      conn->mta_conn_mutex_lock_already = FALSE;
      conn->mta_conn_mutex_unlock_later = FALSE;
      if (error_num || (error_num = spider_db_errorno(conn)))
        DBUG_RETURN(error_num);
      else {
        my_printf_error(ER_SPIDER_REMOTE_TABLE_NOT_FOUND_NUM,
          ER_SPIDER_REMOTE_TABLE_NOT_FOUND_STR, MYF(0),
          oracle_share->db_names_str[spider->conn_link_idx[link_idx]].ptr(),
          oracle_share->table_names_str[spider->conn_link_idx[
            link_idx]].ptr());
        DBUG_RETURN(ER_SPIDER_REMOTE_TABLE_NOT_FOUND_NUM);
      }
    }
    conn->mta_conn_mutex_lock_already = FALSE;
    conn->mta_conn_mutex_unlock_later = FALSE;
    SPIDER_CLEAR_FILE_POS(&conn->mta_conn_mutex_file_pos);
    pthread_mutex_unlock(&conn->mta_conn_mutex);
    error_num = res->fetch_table_status(
      sts_mode,
      share->records,
      share->mean_rec_length,
      share->data_file_length,
      share->max_data_file_length,
      share->index_file_length,
      auto_increment_value,
      share->create_time,
      share->update_time,
      share->check_time
    );
    res->free_result();
    delete res;
    if (error_num)
      DBUG_RETURN(error_num);
*/
    if (!share->records)
      share->records = 10000;
    share->mean_rec_length = 65535;
    share->data_file_length = 65535;
    share->max_data_file_length = 65535;
    share->index_file_length = 65535;
    share->create_time = (time_t) 0;
    share->update_time = (time_t) 0;
    share->check_time = (time_t) 0;
  } else {
    pthread_mutex_lock(&conn->mta_conn_mutex);
    SPIDER_SET_FILE_POS(&conn->mta_conn_mutex_file_pos);
    conn->need_mon = &spider->need_mons[link_idx];
    conn->mta_conn_mutex_lock_already = TRUE;
    conn->mta_conn_mutex_unlock_later = TRUE;
    spider_conn_set_timeout_from_share(conn, link_idx, spider->trx->thd,
      share);
    if (
      (error_num = spider_db_set_names(spider, conn, link_idx)) ||
      (
        spider_db_query(
          conn,
          oracle_share->show_table_status[1 + pos].ptr(),
          oracle_share->show_table_status[1 + pos].length(),
          -1,
          &spider->need_mons[link_idx]) &&
        (error_num = spider_db_errorno(conn))
      )
    ) {
      if (
        error_num == ER_SPIDER_REMOTE_SERVER_GONE_AWAY_NUM &&
        !conn->disable_reconnect
      ) {
        /* retry */
        if ((error_num = spider_db_ping(spider, conn, link_idx)))
        {
          conn->mta_conn_mutex_lock_already = FALSE;
          conn->mta_conn_mutex_unlock_later = FALSE;
          SPIDER_CLEAR_FILE_POS(&conn->mta_conn_mutex_file_pos);
          pthread_mutex_unlock(&conn->mta_conn_mutex);
          DBUG_RETURN(error_num);
        }
        if ((error_num = spider_db_set_names(spider, conn, link_idx)))
        {
          conn->mta_conn_mutex_lock_already = FALSE;
          conn->mta_conn_mutex_unlock_later = FALSE;
          SPIDER_CLEAR_FILE_POS(&conn->mta_conn_mutex_file_pos);
          pthread_mutex_unlock(&conn->mta_conn_mutex);
          DBUG_RETURN(error_num);
        }
        spider_conn_set_timeout_from_share(conn, link_idx, spider->trx->thd,
          share);
        if (spider_db_query(
          conn,
          oracle_share->show_table_status[1 + pos].ptr(),
          oracle_share->show_table_status[1 + pos].length(),
          -1,
          &spider->need_mons[link_idx])
        ) {
          conn->mta_conn_mutex_lock_already = FALSE;
          conn->mta_conn_mutex_unlock_later = FALSE;
          DBUG_RETURN(spider_db_errorno(conn));
        }
      } else {
        conn->mta_conn_mutex_lock_already = FALSE;
        conn->mta_conn_mutex_unlock_later = FALSE;
        SPIDER_CLEAR_FILE_POS(&conn->mta_conn_mutex_file_pos);
        pthread_mutex_unlock(&conn->mta_conn_mutex);
        DBUG_RETURN(error_num);
      }
    }
    st_spider_db_request_key request_key;
    request_key.spider_thread_id = spider->trx->spider_thread_id;
    request_key.query_id = spider->trx->thd->query_id;
    request_key.handler = spider;
    request_key.request_id = 1;
    request_key.next = NULL;
    if (!(res = conn->db_conn->store_result(NULL, &request_key, &error_num)))
    {
      conn->mta_conn_mutex_lock_already = FALSE;
      conn->mta_conn_mutex_unlock_later = FALSE;
      if (error_num || (error_num = spider_db_errorno(conn)))
        DBUG_RETURN(error_num);
      else
        DBUG_RETURN(ER_QUERY_ON_FOREIGN_DATA_SOURCE);
    }
    conn->mta_conn_mutex_lock_already = FALSE;
    conn->mta_conn_mutex_unlock_later = FALSE;
    SPIDER_CLEAR_FILE_POS(&conn->mta_conn_mutex_file_pos);
    pthread_mutex_unlock(&conn->mta_conn_mutex);
    error_num = res->fetch_table_status(
      sts_mode,
      share->records,
      share->mean_rec_length,
      share->data_file_length,
      share->max_data_file_length,
      share->index_file_length,
      auto_increment_value,
      share->create_time,
      share->update_time,
      share->check_time
    );
    res->free_result();
    delete res;
    if (error_num)
      DBUG_RETURN(error_num);
  }
  if (auto_increment_value > share->lgtm_tblhnd_share->auto_increment_value)
  {
    share->lgtm_tblhnd_share->auto_increment_value = auto_increment_value;
    DBUG_PRINT("info",("spider auto_increment_value=%llu",
      share->lgtm_tblhnd_share->auto_increment_value));
  }
  DBUG_RETURN(0);
}

int spider_oracle_handler::crd_mode_exchange(
  int crd_mode
) {
  DBUG_ENTER("spider_oracle_handler::crd_mode_exchange");
  DBUG_PRINT("info",("spider crd_mode=%d", crd_mode));
  DBUG_RETURN(1);
}

int spider_oracle_handler::show_index(
  int link_idx,
  int crd_mode
) {
  int error_num;
  SPIDER_CONN *conn = spider->conns[link_idx];
  SPIDER_SHARE *share = spider->share;
  TABLE *table = spider->get_table();
  SPIDER_DB_RESULT *res;
  int roop_count;
  longlong *tmp_cardinality;
  uint pos = (2 * spider->conn_link_idx[link_idx]);
  DBUG_ENTER("spider_oracle_handler::show_index");
  DBUG_PRINT("info",("spider crd_mode=%d", crd_mode));
  if (crd_mode == 1)
  {
/*
    pthread_mutex_lock(&conn->mta_conn_mutex);
    SPIDER_SET_FILE_POS(&conn->mta_conn_mutex_file_pos);
    conn->need_mon = &spider->need_mons[link_idx];
    conn->mta_conn_mutex_lock_already = TRUE;
    conn->mta_conn_mutex_unlock_later = TRUE;
    spider_conn_set_timeout_from_share(conn, link_idx, spider->trx->thd,
      share);
    if (
      (error_num = spider_db_set_names(spider, conn, link_idx)) ||
      (
        spider_db_query(
          conn,
          oracle_share->show_index[0 + pos].ptr(),
          oracle_share->show_index[0 + pos].length(),
          -1,
          &spider->need_mons[link_idx]) &&
        (error_num = spider_db_errorno(conn))
      )
    ) {
      if (
        error_num == ER_SPIDER_REMOTE_SERVER_GONE_AWAY_NUM &&
        !conn->disable_reconnect
      ) {
*/
        /* retry */
/*
        if ((error_num = spider_db_ping(spider, conn, link_idx)))
        {
          conn->mta_conn_mutex_lock_already = FALSE;
          conn->mta_conn_mutex_unlock_later = FALSE;
          SPIDER_CLEAR_FILE_POS(&conn->mta_conn_mutex_file_pos);
          pthread_mutex_unlock(&conn->mta_conn_mutex);
          DBUG_RETURN(error_num);
        }
        if ((error_num = spider_db_set_names(spider, conn, link_idx)))
        {
          conn->mta_conn_mutex_lock_already = FALSE;
          conn->mta_conn_mutex_unlock_later = FALSE;
          SPIDER_CLEAR_FILE_POS(&conn->mta_conn_mutex_file_pos);
          pthread_mutex_unlock(&conn->mta_conn_mutex);
          DBUG_RETURN(error_num);
        }
        spider_conn_set_timeout_from_share(conn, link_idx, spider->trx->thd,
          share);
        if (spider_db_query(
          conn,
          oracle_share->show_index[0 + pos].ptr(),
          oracle_share->show_index[0 + pos].length(),
          -1,
          &spider->need_mons[link_idx])
        ) {
          conn->mta_conn_mutex_lock_already = FALSE;
          conn->mta_conn_mutex_unlock_later = FALSE;
          DBUG_RETURN(spider_db_errorno(conn));
        }
      } else {
        conn->mta_conn_mutex_lock_already = FALSE;
        conn->mta_conn_mutex_unlock_later = FALSE;
        SPIDER_CLEAR_FILE_POS(&conn->mta_conn_mutex_file_pos);
        pthread_mutex_unlock(&conn->mta_conn_mutex);
        DBUG_RETURN(error_num);
      }
    }
    st_spider_db_request_key request_key;
    request_key.spider_thread_id = spider->trx->spider_thread_id;
    request_key.query_id = spider->trx->thd->query_id;
    request_key.handler = spider;
    request_key.request_id = 1;
    request_key.next = NULL;
    if (!(res = conn->db_conn->store_result(NULL, &request_key, &error_num)))
    {
      if (error_num || (error_num = spider_db_errorno(conn)))
      {
        conn->mta_conn_mutex_lock_already = FALSE;
        conn->mta_conn_mutex_unlock_later = FALSE;
        SPIDER_CLEAR_FILE_POS(&conn->mta_conn_mutex_file_pos);
        pthread_mutex_unlock(&conn->mta_conn_mutex);
        DBUG_RETURN(error_num);
      }
*/
      /* no record is ok */
/*
    }
    conn->mta_conn_mutex_lock_already = FALSE;
    conn->mta_conn_mutex_unlock_later = FALSE;
    SPIDER_CLEAR_FILE_POS(&conn->mta_conn_mutex_file_pos);
    pthread_mutex_unlock(&conn->mta_conn_mutex);
    if (res)
    {
      error_num = res->fetch_table_cardinality(
        crd_mode,
        table,
        share->cardinality,
        share->cardinality_upd,
        share->bitmap_size
      );
    }
*/
    for (roop_count = 0, tmp_cardinality = share->cardinality;
      roop_count < (int) table->s->fields;
      roop_count++, tmp_cardinality++)
    {
      if (!spider_bit_is_set(share->cardinality_upd, roop_count))
      {
        DBUG_PRINT("info",
          ("spider init column cardinality id=%d", roop_count));
        *tmp_cardinality = 1;
      }
    }
/*
    if (res)
    {
      res->free_result();
      delete res;
    }
    if (error_num)
      DBUG_RETURN(error_num);
*/
  } else {
    pthread_mutex_lock(&conn->mta_conn_mutex);
    SPIDER_SET_FILE_POS(&conn->mta_conn_mutex_file_pos);
    conn->need_mon = &spider->need_mons[link_idx];
    conn->mta_conn_mutex_lock_already = TRUE;
    conn->mta_conn_mutex_unlock_later = TRUE;
    spider_conn_set_timeout_from_share(conn, link_idx, spider->trx->thd,
      share);
    if (
      (error_num = spider_db_set_names(spider, conn, link_idx)) ||
      (
        spider_db_query(
          conn,
          oracle_share->show_index[1 + pos].ptr(),
          oracle_share->show_index[1 + pos].length(),
          -1,
          &spider->need_mons[link_idx]) &&
        (error_num = spider_db_errorno(conn))
      )
    ) {
      if (
        error_num == ER_SPIDER_REMOTE_SERVER_GONE_AWAY_NUM &&
        !conn->disable_reconnect
      ) {
        /* retry */
        if ((error_num = spider_db_ping(spider, conn, link_idx)))
        {
          conn->mta_conn_mutex_lock_already = FALSE;
          conn->mta_conn_mutex_unlock_later = FALSE;
          SPIDER_CLEAR_FILE_POS(&conn->mta_conn_mutex_file_pos);
          pthread_mutex_unlock(&conn->mta_conn_mutex);
          DBUG_RETURN(error_num);
        }
        if ((error_num = spider_db_set_names(spider, conn, link_idx)))
        {
          conn->mta_conn_mutex_lock_already = FALSE;
          conn->mta_conn_mutex_unlock_later = FALSE;
          SPIDER_CLEAR_FILE_POS(&conn->mta_conn_mutex_file_pos);
          pthread_mutex_unlock(&conn->mta_conn_mutex);
          DBUG_RETURN(error_num);
        }
        spider_conn_set_timeout_from_share(conn, link_idx, spider->trx->thd,
          share);
        if (spider_db_query(
          conn,
          oracle_share->show_index[1 + pos].ptr(),
          oracle_share->show_index[1 + pos].length(),
          -1,
          &spider->need_mons[link_idx])
        ) {
          conn->mta_conn_mutex_lock_already = FALSE;
          conn->mta_conn_mutex_unlock_later = FALSE;
          DBUG_RETURN(spider_db_errorno(conn));
        }
      } else {
        conn->mta_conn_mutex_lock_already = FALSE;
        conn->mta_conn_mutex_unlock_later = FALSE;
        SPIDER_CLEAR_FILE_POS(&conn->mta_conn_mutex_file_pos);
        pthread_mutex_unlock(&conn->mta_conn_mutex);
        DBUG_RETURN(error_num);
      }
    }
    st_spider_db_request_key request_key;
    request_key.spider_thread_id = spider->trx->spider_thread_id;
    request_key.query_id = spider->trx->thd->query_id;
    request_key.handler = spider;
    request_key.request_id = 1;
    request_key.next = NULL;
    if (!(res = conn->db_conn->store_result(NULL, &request_key, &error_num)))
    {
      if (error_num || (error_num = spider_db_errorno(conn)))
      {
        conn->mta_conn_mutex_lock_already = FALSE;
        conn->mta_conn_mutex_unlock_later = FALSE;
        SPIDER_CLEAR_FILE_POS(&conn->mta_conn_mutex_file_pos);
        pthread_mutex_unlock(&conn->mta_conn_mutex);
        DBUG_RETURN(error_num);
      }
      /* no record is ok */
    }
    conn->mta_conn_mutex_lock_already = FALSE;
    conn->mta_conn_mutex_unlock_later = FALSE;
    SPIDER_CLEAR_FILE_POS(&conn->mta_conn_mutex_file_pos);
    pthread_mutex_unlock(&conn->mta_conn_mutex);
    if (res)
    {
      error_num = res->fetch_table_cardinality(
        crd_mode,
        table,
        share->cardinality,
        share->cardinality_upd,
        share->bitmap_size
      );
    }
    for (roop_count = 0, tmp_cardinality = share->cardinality;
      roop_count < (int) table->s->fields;
      roop_count++, tmp_cardinality++)
    {
      if (!spider_bit_is_set(share->cardinality_upd, roop_count))
      {
        DBUG_PRINT("info",
          ("spider init column cardinality id=%d", roop_count));
        *tmp_cardinality = 1;
      }
    }
    if (res)
    {
      res->free_result();
      delete res;
    }
    if (error_num)
      DBUG_RETURN(error_num);
  }
  DBUG_RETURN(0);
}

int spider_oracle_handler::show_records(
  int link_idx
) {
  int error_num;
  SPIDER_CONN *conn = spider->conns[link_idx];
  SPIDER_DB_RESULT *res;
  SPIDER_SHARE *share = spider->share;
  uint pos = spider->conn_link_idx[link_idx];
  DBUG_ENTER("spider_oracle_handler::show_records");
  pthread_mutex_lock(&conn->mta_conn_mutex);
  SPIDER_SET_FILE_POS(&conn->mta_conn_mutex_file_pos);
  conn->need_mon = &spider->need_mons[link_idx];
  conn->mta_conn_mutex_lock_already = TRUE;
  conn->mta_conn_mutex_unlock_later = TRUE;
  spider_conn_set_timeout_from_share(conn, link_idx, spider->trx->thd,
    share);
  if (
    (error_num = spider_db_set_names(spider, conn, link_idx)) ||
    (
      spider_db_query(
        conn,
        oracle_share->show_records[pos].ptr(),
        oracle_share->show_records[pos].length(),
        -1,
        &spider->need_mons[link_idx]) &&
      (error_num = spider_db_errorno(conn))
    )
  ) {
    if (
      error_num == ER_SPIDER_REMOTE_SERVER_GONE_AWAY_NUM &&
      !conn->disable_reconnect
    ) {
      /* retry */
      if ((error_num = spider_db_ping(spider, conn, link_idx)))
      {
        conn->mta_conn_mutex_lock_already = FALSE;
        conn->mta_conn_mutex_unlock_later = FALSE;
        SPIDER_CLEAR_FILE_POS(&conn->mta_conn_mutex_file_pos);
        pthread_mutex_unlock(&conn->mta_conn_mutex);
        DBUG_PRINT("info", ("spider error_num=%d 1", error_num));
        DBUG_RETURN(error_num);
      }
      if ((error_num = spider_db_set_names(spider, conn, link_idx)))
      {
        conn->mta_conn_mutex_lock_already = FALSE;
        conn->mta_conn_mutex_unlock_later = FALSE;
        SPIDER_CLEAR_FILE_POS(&conn->mta_conn_mutex_file_pos);
        pthread_mutex_unlock(&conn->mta_conn_mutex);
        DBUG_PRINT("info", ("spider error_num=%d 2", error_num));
        DBUG_RETURN(error_num);
      }
      spider_conn_set_timeout_from_share(conn, link_idx, spider->trx->thd,
        share);
      if (spider_db_query(
        conn,
        oracle_share->show_records[pos].ptr(),
        oracle_share->show_records[pos].length(),
        -1,
        &spider->need_mons[link_idx])
      ) {
        conn->mta_conn_mutex_lock_already = FALSE;
        conn->mta_conn_mutex_unlock_later = FALSE;
        DBUG_PRINT("info", ("spider error_num=%d 3", error_num));
        DBUG_RETURN(spider_db_errorno(conn));
      }
    } else {
      conn->mta_conn_mutex_lock_already = FALSE;
      conn->mta_conn_mutex_unlock_later = FALSE;
      SPIDER_CLEAR_FILE_POS(&conn->mta_conn_mutex_file_pos);
      pthread_mutex_unlock(&conn->mta_conn_mutex);
      DBUG_PRINT("info", ("spider error_num=%d 4", error_num));
      DBUG_RETURN(error_num);
    }
  }
  st_spider_db_request_key request_key;
  request_key.spider_thread_id = spider->trx->spider_thread_id;
  request_key.query_id = spider->trx->thd->query_id;
  request_key.handler = spider;
  request_key.request_id = 1;
  request_key.next = NULL;
  if (!(res = conn->db_conn->store_result(NULL, &request_key, &error_num)))
  {
    conn->mta_conn_mutex_lock_already = FALSE;
    conn->mta_conn_mutex_unlock_later = FALSE;
    if (error_num || (error_num = spider_db_errorno(conn)))
    {
      DBUG_PRINT("info", ("spider error_num=%d 5", error_num));
      DBUG_RETURN(error_num);
    } else {
      DBUG_PRINT("info", ("spider error_num=%d 6",
        ER_QUERY_ON_FOREIGN_DATA_SOURCE));
      DBUG_RETURN(ER_QUERY_ON_FOREIGN_DATA_SOURCE);
    }
  }
  conn->mta_conn_mutex_lock_already = FALSE;
  conn->mta_conn_mutex_unlock_later = FALSE;
  SPIDER_CLEAR_FILE_POS(&conn->mta_conn_mutex_file_pos);
  pthread_mutex_unlock(&conn->mta_conn_mutex);
  error_num = res->fetch_table_records(
    1,
    spider->table_rows
  );
  res->free_result();
  delete res;
  if (error_num)
  {
    DBUG_PRINT("info", ("spider error_num=%d 7", error_num));
    DBUG_RETURN(error_num);
  }
  spider->trx->direct_aggregate_count++;
  DBUG_RETURN(0);
}

int spider_oracle_handler::show_autoinc(
  int link_idx
) {
  int error_num;
  SPIDER_CONN *conn = spider->conns[link_idx];
  SPIDER_DB_RESULT *res;
  SPIDER_SHARE *share = spider->share;
  uint pos = spider->conn_link_idx[link_idx];
  ulonglong auto_increment_value;
  DBUG_ENTER("spider_oracle_handler::show_autoinc");
  if (!oracle_share->show_autoinc)
    DBUG_RETURN(0);

  pthread_mutex_lock(&conn->mta_conn_mutex);
  SPIDER_SET_FILE_POS(&conn->mta_conn_mutex_file_pos);
  conn->need_mon = &spider->need_mons[link_idx];
  conn->mta_conn_mutex_lock_already = TRUE;
  conn->mta_conn_mutex_unlock_later = TRUE;
  spider_conn_set_timeout_from_share(conn, link_idx, spider->trx->thd,
    share);
  if (
    (error_num = spider_db_set_names(spider, conn, link_idx)) ||
    (
      spider_db_query(
        conn,
        oracle_share->show_autoinc[pos].ptr(),
        oracle_share->show_autoinc[pos].length(),
        -1,
        &spider->need_mons[link_idx]) &&
      (error_num = spider_db_errorno(conn))
    )
  ) {
    if (
      error_num == ER_SPIDER_REMOTE_SERVER_GONE_AWAY_NUM &&
      !conn->disable_reconnect
    ) {
      /* retry */
      if ((error_num = spider_db_ping(spider, conn, link_idx)))
      {
        conn->mta_conn_mutex_lock_already = FALSE;
        conn->mta_conn_mutex_unlock_later = FALSE;
        SPIDER_CLEAR_FILE_POS(&conn->mta_conn_mutex_file_pos);
        pthread_mutex_unlock(&conn->mta_conn_mutex);
        DBUG_PRINT("info", ("spider error_num=%d 1", error_num));
        DBUG_RETURN(error_num);
      }
      if ((error_num = spider_db_set_names(spider, conn, link_idx)))
      {
        conn->mta_conn_mutex_lock_already = FALSE;
        conn->mta_conn_mutex_unlock_later = FALSE;
        SPIDER_CLEAR_FILE_POS(&conn->mta_conn_mutex_file_pos);
        pthread_mutex_unlock(&conn->mta_conn_mutex);
        DBUG_PRINT("info", ("spider error_num=%d 2", error_num));
        DBUG_RETURN(error_num);
      }
      spider_conn_set_timeout_from_share(conn, link_idx, spider->trx->thd,
        share);
      if (spider_db_query(
        conn,
        oracle_share->show_records[pos].ptr(),
        oracle_share->show_records[pos].length(),
        -1,
        &spider->need_mons[link_idx])
      ) {
        conn->mta_conn_mutex_lock_already = FALSE;
        conn->mta_conn_mutex_unlock_later = FALSE;
        DBUG_PRINT("info", ("spider error_num=%d 3", error_num));
        DBUG_RETURN(spider_db_errorno(conn));
      }
    } else {
      conn->mta_conn_mutex_lock_already = FALSE;
      conn->mta_conn_mutex_unlock_later = FALSE;
      SPIDER_CLEAR_FILE_POS(&conn->mta_conn_mutex_file_pos);
      pthread_mutex_unlock(&conn->mta_conn_mutex);
      DBUG_PRINT("info", ("spider error_num=%d 4", error_num));
      DBUG_RETURN(error_num);
    }
  }
  st_spider_db_request_key request_key;
  request_key.spider_thread_id = spider->trx->spider_thread_id;
  request_key.query_id = spider->trx->thd->query_id;
  request_key.handler = spider;
  request_key.request_id = 1;
  request_key.next = NULL;
  if (!(res = conn->db_conn->store_result(NULL, &request_key, &error_num)))
  {
    conn->mta_conn_mutex_lock_already = FALSE;
    conn->mta_conn_mutex_unlock_later = FALSE;
    if (error_num || (error_num = spider_db_errorno(conn)))
    {
      DBUG_PRINT("info", ("spider error_num=%d 5", error_num));
      DBUG_RETURN(error_num);
    } else {
      DBUG_PRINT("info", ("spider error_num=%d 6",
        ER_QUERY_ON_FOREIGN_DATA_SOURCE));
      DBUG_RETURN(ER_QUERY_ON_FOREIGN_DATA_SOURCE);
    }
  }
  conn->mta_conn_mutex_lock_already = FALSE;
  conn->mta_conn_mutex_unlock_later = FALSE;
  SPIDER_CLEAR_FILE_POS(&conn->mta_conn_mutex_file_pos);
  pthread_mutex_unlock(&conn->mta_conn_mutex);
  error_num = res->fetch_table_records(
    1,
    auto_increment_value
  );
  res->free_result();
  delete res;
  if (error_num)
  {
    DBUG_PRINT("info", ("spider error_num=%d 7", error_num));
    DBUG_RETURN(error_num);
  }
  if (auto_increment_value >=
    share->lgtm_tblhnd_share->auto_increment_value)
  {
    share->lgtm_tblhnd_share->auto_increment_value =
      auto_increment_value + 1;
    DBUG_PRINT("info",("spider auto_increment_value=%llu",
      share->lgtm_tblhnd_share->auto_increment_value));
  }
  DBUG_RETURN(0);
}

int spider_oracle_handler::show_last_insert_id(
  int link_idx,
  ulonglong &last_insert_id
) {
  int error_num;
  SPIDER_CONN *conn = spider->conns[link_idx];
  SPIDER_DB_RESULT *res;
  uint pos = spider->conn_link_idx[link_idx];
  spider_db_oracle *db_oracle = (spider_db_oracle *) conn->db_conn;
  DBUG_ENTER("spider_oracle_handler::show_last_insert_id");
  if (!oracle_share->show_last_insert_id)
  {
    DBUG_ASSERT(0);
    last_insert_id = 0;
    db_oracle->stored_last_insert_id = 0;
    DBUG_RETURN(0);
  }

  if (
    spider_db_query(
      conn,
      oracle_share->show_last_insert_id[pos].ptr(),
      oracle_share->show_last_insert_id[pos].length(),
      -1,
      &spider->need_mons[link_idx]) &&
    (error_num = spider_db_errorno(conn))
  ) {
    DBUG_PRINT("info", ("spider error_num=%d 4", error_num));
    DBUG_RETURN(error_num);
  }
  st_spider_db_request_key request_key;
  request_key.spider_thread_id = spider->trx->spider_thread_id;
  request_key.query_id = spider->trx->thd->query_id;
  request_key.handler = spider;
  request_key.request_id = 1;
  request_key.next = NULL;
  if (!(res = conn->db_conn->store_result(NULL, &request_key, &error_num)))
  {
    if (error_num || (error_num = spider_db_errorno(conn)))
    {
      DBUG_PRINT("info", ("spider error_num=%d 5", error_num));
      DBUG_RETURN(error_num);
    } else {
      DBUG_PRINT("info", ("spider error_num=%d 6",
        ER_QUERY_ON_FOREIGN_DATA_SOURCE));
      DBUG_RETURN(ER_QUERY_ON_FOREIGN_DATA_SOURCE);
    }
  }
  error_num = res->fetch_table_records(
    1,
    last_insert_id
  );
  res->free_result();
  delete res;
  if (error_num)
  {
    DBUG_PRINT("info", ("spider error_num=%d 7", error_num));
    DBUG_RETURN(error_num);
  }
  db_oracle->stored_last_insert_id = last_insert_id;
  DBUG_RETURN(0);
}

ha_rows spider_oracle_handler::explain_select(
  key_range *start_key,
  key_range *end_key,
  int link_idx
) {
  int error_num;
  SPIDER_CONN *conn = spider->conns[link_idx];
  SPIDER_RESULT_LIST *result_list = &spider->result_list;
  spider_string *str = &result_list->sqls[link_idx];
  SPIDER_DB_RESULT *res;
  ha_rows rows;
  spider_db_handler *dbton_hdl = spider->dbton_handler[conn->dbton_id];
  DBUG_ENTER("spider_oracle_handler::explain_select");
  if ((error_num = dbton_hdl->append_explain_select_part(
    start_key, end_key, SPIDER_SQL_TYPE_OTHER_SQL, link_idx)))
  {
    my_errno = error_num;
    DBUG_RETURN(HA_POS_ERROR);
  }

  pthread_mutex_lock(&conn->mta_conn_mutex);
  SPIDER_SET_FILE_POS(&conn->mta_conn_mutex_file_pos);
  conn->need_mon = &spider->need_mons[link_idx];
  conn->mta_conn_mutex_lock_already = TRUE;
  conn->mta_conn_mutex_unlock_later = TRUE;
  spider_conn_set_timeout_from_share(conn, link_idx, spider->trx->thd,
    spider->share);
  if (
    (error_num = spider_db_set_names(spider, conn, link_idx)) ||
    (
      spider_db_query(
        conn,
        str->ptr(),
        str->length(),
        -1,
        &spider->need_mons[link_idx]) &&
      (error_num = spider_db_errorno(conn))
    )
  ) {
    if (
      error_num == ER_SPIDER_REMOTE_SERVER_GONE_AWAY_NUM &&
      !conn->disable_reconnect
    ) {
      /* retry */
      if ((error_num = spider_db_ping(spider, conn, link_idx)))
      {
        if (spider->check_error_mode(error_num))
          my_errno = error_num;
        conn->mta_conn_mutex_lock_already = FALSE;
        conn->mta_conn_mutex_unlock_later = FALSE;
        SPIDER_CLEAR_FILE_POS(&conn->mta_conn_mutex_file_pos);
        pthread_mutex_unlock(&conn->mta_conn_mutex);
        DBUG_RETURN(HA_POS_ERROR);
      }
      if ((error_num = spider_db_set_names(spider, conn, link_idx)))
      {
        if (spider->check_error_mode(error_num))
          my_errno = error_num;
        conn->mta_conn_mutex_lock_already = FALSE;
        conn->mta_conn_mutex_unlock_later = FALSE;
        SPIDER_CLEAR_FILE_POS(&conn->mta_conn_mutex_file_pos);
        pthread_mutex_unlock(&conn->mta_conn_mutex);
        DBUG_RETURN(HA_POS_ERROR);
      }
      spider_conn_set_timeout_from_share(conn, link_idx, spider->trx->thd,
        spider->share);
      if (spider_db_query(
        conn,
        str->ptr(),
        str->length(),
        -1,
        &spider->need_mons[link_idx])
      ) {
        error_num = spider_db_errorno(conn);
        if (spider->check_error_mode(error_num))
          my_errno = error_num;
        conn->mta_conn_mutex_lock_already = FALSE;
        conn->mta_conn_mutex_unlock_later = FALSE;
        SPIDER_CLEAR_FILE_POS(&conn->mta_conn_mutex_file_pos);
        pthread_mutex_unlock(&conn->mta_conn_mutex);
        DBUG_RETURN(HA_POS_ERROR);
      }
    } else {
      if (spider->check_error_mode(error_num))
        my_errno = error_num;
      conn->mta_conn_mutex_lock_already = FALSE;
      conn->mta_conn_mutex_unlock_later = FALSE;
      SPIDER_CLEAR_FILE_POS(&conn->mta_conn_mutex_file_pos);
      pthread_mutex_unlock(&conn->mta_conn_mutex);
      DBUG_RETURN(HA_POS_ERROR);
    }
  }
  st_spider_db_request_key request_key;
  request_key.spider_thread_id = spider->trx->spider_thread_id;
  request_key.query_id = spider->trx->thd->query_id;
  request_key.handler = spider;
  request_key.request_id = 1;
  request_key.next = NULL;
  if (!(res = conn->db_conn->store_result(NULL, &request_key, &error_num)))
  {
    if (error_num || (error_num = spider_db_errorno(conn)))
    {
      if (spider->check_error_mode(error_num))
        my_errno = error_num;
      conn->mta_conn_mutex_lock_already = FALSE;
      conn->mta_conn_mutex_unlock_later = FALSE;
      SPIDER_CLEAR_FILE_POS(&conn->mta_conn_mutex_file_pos);
      pthread_mutex_unlock(&conn->mta_conn_mutex);
      DBUG_RETURN(HA_POS_ERROR);
    } else {
      my_errno = ER_QUERY_ON_FOREIGN_DATA_SOURCE;
      conn->mta_conn_mutex_lock_already = FALSE;
      conn->mta_conn_mutex_unlock_later = FALSE;
      SPIDER_CLEAR_FILE_POS(&conn->mta_conn_mutex_file_pos);
      pthread_mutex_unlock(&conn->mta_conn_mutex);
      DBUG_RETURN(HA_POS_ERROR);
    }
  }
  conn->mta_conn_mutex_lock_already = FALSE;
  conn->mta_conn_mutex_unlock_later = FALSE;
  SPIDER_CLEAR_FILE_POS(&conn->mta_conn_mutex_file_pos);
  pthread_mutex_unlock(&conn->mta_conn_mutex);
  error_num = res->fetch_table_records(
    2,
    rows
  );
  res->free_result();
  delete res;
  if (error_num)
  {
    my_errno = error_num;
    DBUG_RETURN(HA_POS_ERROR);
  }
  DBUG_RETURN(rows);
}

int spider_oracle_handler::lock_tables(
  int link_idx
) {
  int error_num;
  SPIDER_CONN *conn = spider->conns[link_idx];
  spider_string *str = &sql;
  DBUG_ENTER("spider_oracle_handler::lock_tables");
  do {
    str->length(0);
    if ((error_num = conn->db_conn->append_lock_tables(str)))
    {
      DBUG_RETURN(error_num);
    }
    if (str->length())
    {
      pthread_mutex_lock(&conn->mta_conn_mutex);
      SPIDER_SET_FILE_POS(&conn->mta_conn_mutex_file_pos);
      conn->need_mon = &spider->need_mons[link_idx];
      conn->mta_conn_mutex_lock_already = TRUE;
      conn->mta_conn_mutex_unlock_later = TRUE;
      if ((error_num = spider_db_set_names(spider, conn, link_idx)))
      {
        conn->mta_conn_mutex_lock_already = FALSE;
        conn->mta_conn_mutex_unlock_later = FALSE;
        SPIDER_CLEAR_FILE_POS(&conn->mta_conn_mutex_file_pos);
        pthread_mutex_unlock(&conn->mta_conn_mutex);
        DBUG_RETURN(error_num);
      }
      spider_conn_set_timeout_from_share(conn, link_idx, spider->trx->thd,
        spider->share);
      if (spider_db_query(
        conn,
        str->ptr(),
        str->length(),
        -1,
        &spider->need_mons[link_idx])
      ) {
        conn->mta_conn_mutex_lock_already = FALSE;
        conn->mta_conn_mutex_unlock_later = FALSE;
        DBUG_RETURN(spider_db_errorno(conn));
      }
      conn->mta_conn_mutex_lock_already = FALSE;
      conn->mta_conn_mutex_unlock_later = FALSE;
      SPIDER_CLEAR_FILE_POS(&conn->mta_conn_mutex_file_pos);
      pthread_mutex_unlock(&conn->mta_conn_mutex);
    }
    if (!conn->table_locked)
    {
      conn->table_locked = TRUE;
      spider->trx->locked_connections++;
    }
  } while (str->length());
  DBUG_RETURN(0);
}

int spider_oracle_handler::unlock_tables(
  int link_idx
) {
  int error_num;
  SPIDER_CONN *conn = spider->conns[link_idx];
  DBUG_ENTER("spider_oracle_handler::unlock_tables");
  if (conn->table_locked)
  {
    if ((error_num = conn->db_conn->commit(&spider->need_mons[link_idx])))
    {
      DBUG_RETURN(error_num);
    }
  }
  DBUG_RETURN(0);
}

int spider_oracle_handler::disable_keys(
  SPIDER_CONN *conn,
  int link_idx
) {
  int error_num;
  SPIDER_SHARE *share = spider->share;
  spider_string *str = &spider->result_list.sqls[link_idx];
  DBUG_ENTER("spider_oracle_handler::disable_keys");
  DBUG_PRINT("info",("spider this=%p", this));
  str->length(0);
  if ((error_num = append_disable_keys_part(SPIDER_SQL_TYPE_OTHER_HS,
    link_idx)))
  {
    DBUG_RETURN(error_num);
  }
  pthread_mutex_lock(&conn->mta_conn_mutex);
  SPIDER_SET_FILE_POS(&conn->mta_conn_mutex_file_pos);
  conn->need_mon = &spider->need_mons[link_idx];
  conn->mta_conn_mutex_lock_already = TRUE;
  conn->mta_conn_mutex_unlock_later = TRUE;
  if ((error_num = spider_db_set_names(spider, conn, link_idx)))
  {
    conn->mta_conn_mutex_lock_already = FALSE;
    conn->mta_conn_mutex_unlock_later = FALSE;
    SPIDER_CLEAR_FILE_POS(&conn->mta_conn_mutex_file_pos);
    pthread_mutex_unlock(&conn->mta_conn_mutex);
    DBUG_RETURN(error_num);
  }
  spider_conn_set_timeout_from_share(conn, link_idx, spider->trx->thd,
    share);
  if (spider_db_query(
    conn,
    str->ptr(),
    str->length(),
    -1,
    &spider->need_mons[link_idx])
  ) {
    conn->mta_conn_mutex_lock_already = FALSE;
    conn->mta_conn_mutex_unlock_later = FALSE;
    error_num = spider_db_errorno(conn);
    DBUG_RETURN(error_num);
  }
  conn->mta_conn_mutex_lock_already = FALSE;
  conn->mta_conn_mutex_unlock_later = FALSE;
  SPIDER_CLEAR_FILE_POS(&conn->mta_conn_mutex_file_pos);
  pthread_mutex_unlock(&conn->mta_conn_mutex);
  DBUG_RETURN(0);
}

int spider_oracle_handler::enable_keys(
  SPIDER_CONN *conn,
  int link_idx
) {
  int error_num;
  SPIDER_SHARE *share = spider->share;
  spider_string *str = &spider->result_list.sqls[link_idx];
  DBUG_ENTER("spider_oracle_handler::enable_keys");
  DBUG_PRINT("info",("spider this=%p", this));
  str->length(0);
  if ((error_num = append_enable_keys_part(SPIDER_SQL_TYPE_OTHER_HS,
    link_idx)))
  {
    DBUG_RETURN(error_num);
  }
  pthread_mutex_lock(&conn->mta_conn_mutex);
  SPIDER_SET_FILE_POS(&conn->mta_conn_mutex_file_pos);
  conn->need_mon = &spider->need_mons[link_idx];
  conn->mta_conn_mutex_lock_already = TRUE;
  conn->mta_conn_mutex_unlock_later = TRUE;
  if ((error_num = spider_db_set_names(spider, conn, link_idx)))
  {
    conn->mta_conn_mutex_lock_already = FALSE;
    conn->mta_conn_mutex_unlock_later = FALSE;
    SPIDER_CLEAR_FILE_POS(&conn->mta_conn_mutex_file_pos);
    pthread_mutex_unlock(&conn->mta_conn_mutex);
    DBUG_RETURN(error_num);
  }
  spider_conn_set_timeout_from_share(conn, link_idx, spider->trx->thd,
    share);
  if (spider_db_query(
    conn,
    str->ptr(),
    str->length(),
    -1,
    &spider->need_mons[link_idx])
  ) {
    conn->mta_conn_mutex_lock_already = FALSE;
    conn->mta_conn_mutex_unlock_later = FALSE;
    error_num = spider_db_errorno(conn);
    DBUG_RETURN(error_num);
  }
  conn->mta_conn_mutex_lock_already = FALSE;
  conn->mta_conn_mutex_unlock_later = FALSE;
  SPIDER_CLEAR_FILE_POS(&conn->mta_conn_mutex_file_pos);
  pthread_mutex_unlock(&conn->mta_conn_mutex);
  DBUG_RETURN(0);
}

int spider_oracle_handler::check_table(
  SPIDER_CONN *conn,
  int link_idx,
  HA_CHECK_OPT* check_opt
) {
  int error_num;
  SPIDER_SHARE *share = spider->share;
  spider_string *str = &spider->result_list.sqls[link_idx];
  DBUG_ENTER("spider_oracle_handler::check_table");
  DBUG_PRINT("info",("spider this=%p", this));
  str->length(0);
  if ((error_num = append_check_table_part(SPIDER_SQL_TYPE_OTHER_HS,
    link_idx, check_opt)))
  {
    DBUG_RETURN(error_num);
  }
  pthread_mutex_lock(&conn->mta_conn_mutex);
  SPIDER_SET_FILE_POS(&conn->mta_conn_mutex_file_pos);
  conn->need_mon = &spider->need_mons[link_idx];
  conn->mta_conn_mutex_lock_already = TRUE;
  conn->mta_conn_mutex_unlock_later = TRUE;
  if ((error_num = spider_db_set_names(spider, conn, link_idx)))
  {
    conn->mta_conn_mutex_lock_already = FALSE;
    conn->mta_conn_mutex_unlock_later = FALSE;
    SPIDER_CLEAR_FILE_POS(&conn->mta_conn_mutex_file_pos);
    pthread_mutex_unlock(&conn->mta_conn_mutex);
    DBUG_RETURN(error_num);
  }
  spider_conn_set_timeout_from_share(conn, link_idx, spider->trx->thd,
    share);
  if (spider_db_query(
    conn,
    str->ptr(),
    str->length(),
    -1,
    &spider->need_mons[link_idx])
  ) {
    conn->mta_conn_mutex_lock_already = FALSE;
    conn->mta_conn_mutex_unlock_later = FALSE;
    error_num = spider_db_errorno(conn);
    DBUG_RETURN(error_num);
  }
  conn->mta_conn_mutex_lock_already = FALSE;
  conn->mta_conn_mutex_unlock_later = FALSE;
  SPIDER_CLEAR_FILE_POS(&conn->mta_conn_mutex_file_pos);
  pthread_mutex_unlock(&conn->mta_conn_mutex);
  DBUG_RETURN(0);
}

int spider_oracle_handler::repair_table(
  SPIDER_CONN *conn,
  int link_idx,
  HA_CHECK_OPT* check_opt
) {
  int error_num;
  SPIDER_SHARE *share = spider->share;
  spider_string *str = &spider->result_list.sqls[link_idx];
  DBUG_ENTER("spider_oracle_handler::repair_table");
  DBUG_PRINT("info",("spider this=%p", this));
  str->length(0);
  if ((error_num = append_repair_table_part(SPIDER_SQL_TYPE_OTHER_HS,
    link_idx, check_opt)))
  {
    DBUG_RETURN(error_num);
  }
  pthread_mutex_lock(&conn->mta_conn_mutex);
  SPIDER_SET_FILE_POS(&conn->mta_conn_mutex_file_pos);
  conn->need_mon = &spider->need_mons[link_idx];
  conn->mta_conn_mutex_lock_already = TRUE;
  conn->mta_conn_mutex_unlock_later = TRUE;
  if ((error_num = spider_db_set_names(spider, conn, link_idx)))
  {
    conn->mta_conn_mutex_lock_already = FALSE;
    conn->mta_conn_mutex_unlock_later = FALSE;
    SPIDER_CLEAR_FILE_POS(&conn->mta_conn_mutex_file_pos);
    pthread_mutex_unlock(&conn->mta_conn_mutex);
    DBUG_RETURN(error_num);
  }
  spider_conn_set_timeout_from_share(conn, link_idx, spider->trx->thd,
    share);
  if (spider_db_query(
    conn,
    str->ptr(),
    str->length(),
    -1,
    &spider->need_mons[link_idx])
  ) {
    conn->mta_conn_mutex_lock_already = FALSE;
    conn->mta_conn_mutex_unlock_later = FALSE;
    error_num = spider_db_errorno(conn);
    DBUG_RETURN(error_num);
  }
  conn->mta_conn_mutex_lock_already = FALSE;
  conn->mta_conn_mutex_unlock_later = FALSE;
  SPIDER_CLEAR_FILE_POS(&conn->mta_conn_mutex_file_pos);
  pthread_mutex_unlock(&conn->mta_conn_mutex);
  DBUG_RETURN(0);
}

int spider_oracle_handler::analyze_table(
  SPIDER_CONN *conn,
  int link_idx
) {
  int error_num;
  SPIDER_SHARE *share = spider->share;
  spider_string *str = &spider->result_list.sqls[link_idx];
  DBUG_ENTER("spider_oracle_handler::analyze_table");
  DBUG_PRINT("info",("spider this=%p", this));
  str->length(0);
  if ((error_num = append_analyze_table_part(SPIDER_SQL_TYPE_OTHER_HS,
    link_idx)))
  {
    DBUG_RETURN(error_num);
  }
  pthread_mutex_lock(&conn->mta_conn_mutex);
  SPIDER_SET_FILE_POS(&conn->mta_conn_mutex_file_pos);
  conn->need_mon = &spider->need_mons[link_idx];
  conn->mta_conn_mutex_lock_already = TRUE;
  conn->mta_conn_mutex_unlock_later = TRUE;
  if ((error_num = spider_db_set_names(spider, conn, link_idx)))
  {
    conn->mta_conn_mutex_lock_already = FALSE;
    conn->mta_conn_mutex_unlock_later = FALSE;
    SPIDER_CLEAR_FILE_POS(&conn->mta_conn_mutex_file_pos);
    pthread_mutex_unlock(&conn->mta_conn_mutex);
    DBUG_RETURN(error_num);
  }
  spider_conn_set_timeout_from_share(conn, link_idx, spider->trx->thd,
    share);
  if (spider_db_query(
    conn,
    str->ptr(),
    str->length(),
    -1,
    &spider->need_mons[link_idx])
  ) {
    conn->mta_conn_mutex_lock_already = FALSE;
    conn->mta_conn_mutex_unlock_later = FALSE;
    error_num = spider_db_errorno(conn);
    DBUG_RETURN(error_num);
  }
  conn->mta_conn_mutex_lock_already = FALSE;
  conn->mta_conn_mutex_unlock_later = FALSE;
  SPIDER_CLEAR_FILE_POS(&conn->mta_conn_mutex_file_pos);
  pthread_mutex_unlock(&conn->mta_conn_mutex);
  DBUG_RETURN(0);
}

int spider_oracle_handler::optimize_table(
  SPIDER_CONN *conn,
  int link_idx
) {
  int error_num;
  SPIDER_SHARE *share = spider->share;
  spider_string *str = &spider->result_list.sqls[link_idx];
  DBUG_ENTER("spider_oracle_handler::optimize_table");
  DBUG_PRINT("info",("spider this=%p", this));
  str->length(0);
  if ((error_num = append_optimize_table_part(SPIDER_SQL_TYPE_OTHER_HS,
    link_idx)))
  {
    DBUG_RETURN(error_num);
  }
  pthread_mutex_lock(&conn->mta_conn_mutex);
  SPIDER_SET_FILE_POS(&conn->mta_conn_mutex_file_pos);
  conn->need_mon = &spider->need_mons[link_idx];
  conn->mta_conn_mutex_lock_already = TRUE;
  conn->mta_conn_mutex_unlock_later = TRUE;
  if ((error_num = spider_db_set_names(spider, conn, link_idx)))
  {
    conn->mta_conn_mutex_lock_already = FALSE;
    conn->mta_conn_mutex_unlock_later = FALSE;
    SPIDER_CLEAR_FILE_POS(&conn->mta_conn_mutex_file_pos);
    pthread_mutex_unlock(&conn->mta_conn_mutex);
    DBUG_RETURN(error_num);
  }
  spider_conn_set_timeout_from_share(conn, link_idx, spider->trx->thd,
    share);
  if (spider_db_query(
    conn,
    str->ptr(),
    str->length(),
    -1,
    &spider->need_mons[link_idx])
  ) {
    conn->mta_conn_mutex_lock_already = FALSE;
    conn->mta_conn_mutex_unlock_later = FALSE;
    error_num = spider_db_errorno(conn);
    DBUG_RETURN(error_num);
  }
  conn->mta_conn_mutex_lock_already = FALSE;
  conn->mta_conn_mutex_unlock_later = FALSE;
  SPIDER_CLEAR_FILE_POS(&conn->mta_conn_mutex_file_pos);
  pthread_mutex_unlock(&conn->mta_conn_mutex);
  DBUG_RETURN(0);
}

int spider_oracle_handler::flush_tables(
  SPIDER_CONN *conn,
  int link_idx,
  bool lock
) {
  int error_num;
  SPIDER_SHARE *share = spider->share;
  spider_string *str = &spider->result_list.sqls[link_idx];
  DBUG_ENTER("spider_oracle_handler::flush_tables");
  DBUG_PRINT("info",("spider this=%p", this));
  str->length(0);
  if ((error_num = append_flush_tables_part(SPIDER_SQL_TYPE_OTHER_HS,
    link_idx, lock)))
  {
    DBUG_RETURN(error_num);
  }
  spider_conn_set_timeout_from_share(conn, link_idx, spider->trx->thd,
    share);
  if (spider_db_query(
    conn,
    str->ptr(),
    str->length(),
    -1,
    &spider->need_mons[link_idx])
  ) {
    error_num = spider_db_errorno(conn);
    DBUG_RETURN(error_num);
  }
  SPIDER_CLEAR_FILE_POS(&conn->mta_conn_mutex_file_pos);
  pthread_mutex_unlock(&conn->mta_conn_mutex);
  DBUG_RETURN(0);
}

int spider_oracle_handler::flush_logs(
  SPIDER_CONN *conn,
  int link_idx
) {
  int error_num;
  SPIDER_SHARE *share = spider->share;
  DBUG_ENTER("spider_oracle_handler::flush_logs");
  DBUG_PRINT("info",("spider this=%p", this));
  spider_conn_set_timeout_from_share(conn, link_idx, spider->trx->thd,
    share);
  if (spider_db_query(
    conn,
    SPIDER_SQL_FLUSH_LOGS_STR,
    SPIDER_SQL_FLUSH_LOGS_LEN,
    -1,
    &spider->need_mons[link_idx])
  ) {
    error_num = spider_db_errorno(conn);
    DBUG_RETURN(error_num);
  }
  SPIDER_CLEAR_FILE_POS(&conn->mta_conn_mutex_file_pos);
  pthread_mutex_unlock(&conn->mta_conn_mutex);
  DBUG_RETURN(0);
}

int spider_oracle_handler::insert_opened_handler(
  SPIDER_CONN *conn,
  int link_idx
) {
  spider_db_oracle *db_conn = (spider_db_oracle *) conn->db_conn;
  SPIDER_LINK_FOR_HASH *tmp_link_for_hash = &link_for_hash[link_idx];
  DBUG_ASSERT(tmp_link_for_hash->spider == spider);
  DBUG_ASSERT(tmp_link_for_hash->link_idx == link_idx);
  uint old_elements = db_conn->handler_open_array.max_element;
  DBUG_ENTER("spider_oracle_handler::insert_opened_handler");
  DBUG_PRINT("info",("spider this=%p", this));
  if (insert_dynamic(&db_conn->handler_open_array,
    (uchar*) &tmp_link_for_hash))
  {
    DBUG_RETURN(HA_ERR_OUT_OF_MEM);
  }
  if (db_conn->handler_open_array.max_element > old_elements)
  {
    spider_alloc_calc_mem(spider_current_trx,
      db_conn->handler_open_array,
      (db_conn->handler_open_array.max_element - old_elements) *
      db_conn->handler_open_array.size_of_element);
  }
  DBUG_RETURN(0);
}

int spider_oracle_handler::delete_opened_handler(
  SPIDER_CONN *conn,
  int link_idx
) {
  spider_db_oracle *db_conn = (spider_db_oracle *) conn->db_conn;
  uint roop_count, elements = db_conn->handler_open_array.elements;
  SPIDER_LINK_FOR_HASH *tmp_link_for_hash;
  DBUG_ENTER("spider_oracle_handler::delete_opened_handler");
  DBUG_PRINT("info",("spider this=%p", this));
  for (roop_count = 0; roop_count < elements; roop_count++)
  {
    get_dynamic(&db_conn->handler_open_array, (uchar *) &tmp_link_for_hash,
      roop_count);
    if (tmp_link_for_hash == &link_for_hash[link_idx])
    {
      delete_dynamic_element(&db_conn->handler_open_array, roop_count);
      break;
    }
  }
  DBUG_ASSERT(roop_count < elements);
  DBUG_RETURN(0);
}

int spider_oracle_handler::sync_from_clone_source(
  spider_db_handler *dbton_hdl
) {
  DBUG_ENTER("spider_oracle_handler::sync_from_clone_source");
  DBUG_PRINT("info",("spider this=%p", this));
  DBUG_RETURN(0);
}

bool spider_oracle_handler::support_use_handler(
  int use_handler
) {
  DBUG_ENTER("spider_oracle_handler::support_use_handler");
  DBUG_PRINT("info",("spider this=%p", this));
  DBUG_RETURN(FALSE);
}

void spider_oracle_handler::minimum_select_bitmap_create()
{
  TABLE *table = spider->get_table();
  Field **field_p;
  DBUG_ENTER("spider_oracle_handler::minimum_select_bitmap_create");
  memset(minimum_select_bitmap, 0, no_bytes_in_map(table->read_set));
  if (
    spider->use_index_merge ||
#ifdef HA_CAN_BULK_ACCESS
    (spider->is_clone && !spider->is_bulk_access_clone)
#else
    spider->is_clone
#endif
  ) {
    /* need preparing for cmp_ref */
    TABLE_SHARE *table_share = table->s;
    if (
      table_share->primary_key == MAX_KEY
    ) {
      /* need all columns */
      memset(minimum_select_bitmap, 0xFF, no_bytes_in_map(table->read_set));
      DBUG_VOID_RETURN;
    } else {
      /* need primary key columns */
      uint roop_count;
      KEY *key_info;
      KEY_PART_INFO *key_part;
      Field *field;
      key_info = &table_share->key_info[table_share->primary_key];
      key_part = key_info->key_part;
      for (roop_count = 0;
        roop_count < spider_user_defined_key_parts(key_info);
        roop_count++)
      {
        field = key_part[roop_count].field;
        spider_set_bit(minimum_select_bitmap, field->field_index);
      }
    }
  }
  for (field_p = table->field; *field_p; field_p++)
  {
    uint field_index = (*field_p)->field_index;
    if (
      spider_bit_is_set(spider->searched_bitmap, field_index) |
      bitmap_is_set(table->read_set, field_index) |
      bitmap_is_set(table->write_set, field_index)
    ) {
      spider_set_bit(minimum_select_bitmap, field_index);
    }
  }
  DBUG_VOID_RETURN;
}

bool spider_oracle_handler::minimum_select_bit_is_set(
  uint field_index
) {
  DBUG_ENTER("spider_oracle_handler::minimum_select_bit_is_set");
  DBUG_PRINT("info",("spider field_index=%u", field_index));
  DBUG_PRINT("info",("spider minimum_select_bitmap=%s",
    spider_bit_is_set(minimum_select_bitmap, field_index) ?
      "TRUE" : "FALSE"));
  DBUG_RETURN(spider_bit_is_set(minimum_select_bitmap, field_index));
}

void spider_oracle_handler::copy_minimum_select_bitmap(
  uchar *bitmap
) {
  int roop_count;
  TABLE *table = spider->get_table();
  DBUG_ENTER("spider_oracle_handler::copy_minimum_select_bitmap");
  for (roop_count = 0;
    roop_count < (int) ((table->s->fields + 7) / 8);
    roop_count++)
  {
    bitmap[roop_count] =
      minimum_select_bitmap[roop_count];
    DBUG_PRINT("info",("spider roop_count=%d", roop_count));
    DBUG_PRINT("info",("spider bitmap=%d",
      bitmap[roop_count]));
  }
  DBUG_VOID_RETURN;
}

int spider_oracle_handler::init_union_table_name_pos()
{
  DBUG_ENTER("spider_oracle_handler::init_union_table_name_pos");
  DBUG_PRINT("info",("spider this=%p", this));
  if (!union_table_name_pos_first)
  {
    if (!spider_bulk_malloc(spider_current_trx, 238, MYF(MY_WME),
      &union_table_name_pos_first, sizeof(SPIDER_INT_HLD),
      NullS)
    ) {
      DBUG_RETURN(HA_ERR_OUT_OF_MEM);
    }
    union_table_name_pos_first->next = NULL;
  }
  union_table_name_pos_current = union_table_name_pos_first;
  union_table_name_pos_current->tgt_num = 0;
  DBUG_RETURN(0);
}

int spider_oracle_handler::set_union_table_name_pos()
{
  DBUG_ENTER("spider_oracle_handler::set_union_table_name_pos");
  DBUG_PRINT("info",("spider this=%p", this));
  if (union_table_name_pos_current->tgt_num >= SPIDER_INT_HLD_TGT_SIZE)
  {
    if (!union_table_name_pos_current->next)
    {
      if (!spider_bulk_malloc(spider_current_trx, 239, MYF(MY_WME),
        &union_table_name_pos_current->next, sizeof(SPIDER_INT_HLD),
        NullS)
      ) {
        DBUG_RETURN(HA_ERR_OUT_OF_MEM);
      }
      union_table_name_pos_current->next->next = NULL;
    }
    union_table_name_pos_current = union_table_name_pos_current->next;
    union_table_name_pos_current->tgt_num = 0;
  }
  union_table_name_pos_current->tgt[union_table_name_pos_current->tgt_num] =
    table_name_pos;
  ++union_table_name_pos_current->tgt_num;
  DBUG_RETURN(0);
}

int spider_oracle_handler::reset_union_table_name(
  spider_string *str,
  int link_idx,
  ulong sql_type
) {
  DBUG_ENTER("spider_oracle_handler::reset_union_table_name");
  DBUG_PRINT("info",("spider this=%p", this));
  if (!union_table_name_pos_current)
    DBUG_RETURN(0);

  SPIDER_INT_HLD *tmp_pos = union_table_name_pos_first;
  uint cur_num, pos_backup = str->length();
  while(TRUE)
  {
    for (cur_num = 0; cur_num < tmp_pos->tgt_num; ++cur_num)
    {
      str->length(tmp_pos->tgt[cur_num]);
      append_table_name_with_adjusting(str, link_idx, sql_type);
    }
    if (tmp_pos == union_table_name_pos_current)
      break;
    tmp_pos = tmp_pos->next;
  }
  str->length(pos_backup);
  DBUG_RETURN(0);
}

#ifdef SPIDER_HAS_GROUP_BY_HANDLER
int spider_oracle_handler::append_from_and_tables_part(
  spider_fields *fields,
  ulong sql_type
) {
  int error_num;
  spider_string *str;
  DBUG_ENTER("spider_oracle_handler::append_from_and_tables_part");
  DBUG_PRINT("info",("spider this=%p", this));
  switch (sql_type)
  {
    case SPIDER_SQL_TYPE_SELECT_SQL:
      str = &sql;
      break;
    default:
      DBUG_RETURN(0);
  }
  error_num = spider_db_oracle_utility.append_from_and_tables(fields, str);
  DBUG_RETURN(error_num);
}

int spider_oracle_handler::reappend_tables_part(
  spider_fields *fields,
  ulong sql_type
) {
  int error_num;
  spider_string *str;
  DBUG_ENTER("spider_oracle_handler::reappend_tables_part");
  DBUG_PRINT("info",("spider this=%p", this));
  switch (sql_type)
  {
    case SPIDER_SQL_TYPE_SELECT_SQL:
      str = &sql;
      break;
    default:
      DBUG_RETURN(0);
  }
  error_num = spider_db_oracle_utility.reappend_tables(fields,
    link_idx_chain, str);
  DBUG_RETURN(error_num);
}

int spider_oracle_handler::append_where_part(
  ulong sql_type
) {
  int error_num;
  spider_string *str;
  DBUG_ENTER("spider_oracle_handler::append_where_part");
  DBUG_PRINT("info",("spider this=%p", this));
  switch (sql_type)
  {
    case SPIDER_SQL_TYPE_SELECT_SQL:
      str = &sql;
      break;
    default:
      DBUG_RETURN(0);
  }
  error_num = spider_db_oracle_utility.append_where(str);
  DBUG_RETURN(error_num);
}

int spider_oracle_handler::append_having_part(
  ulong sql_type
) {
  int error_num;
  spider_string *str;
  DBUG_ENTER("spider_oracle_handler::append_having_part");
  DBUG_PRINT("info",("spider this=%p", this));
  switch (sql_type)
  {
    case SPIDER_SQL_TYPE_SELECT_SQL:
      str = &sql;
      break;
    default:
      DBUG_RETURN(0);
  }
  error_num = spider_db_oracle_utility.append_having(str);
  DBUG_RETURN(error_num);
}

int spider_oracle_handler::append_item_type_part(
  Item *item,
  const char *alias,
  uint alias_length,
  bool use_fields,
  spider_fields *fields,
  ulong sql_type
) {
  int error_num;
  spider_string *str;
  DBUG_ENTER("spider_oracle_handler::append_item_type_part");
  DBUG_PRINT("info",("spider this=%p", this));
  switch (sql_type)
  {
    case SPIDER_SQL_TYPE_SELECT_SQL:
      str = &sql;
      break;
    default:
      DBUG_RETURN(0);
  }
  error_num = spider_db_print_item_type(item, spider, str, alias, alias_length,
    spider_dbton_oracle.dbton_id, use_fields, fields);
  DBUG_RETURN(error_num);
}

int spider_oracle_handler::append_list_item_select_part(
  List<Item> *select,
  const char *alias,
  uint alias_length,
  bool use_fields,
  spider_fields *fields,
  ulong sql_type
) {
  int error_num;
  spider_string *str;
  DBUG_ENTER("spider_oracle_handler::append_list_item_select_part");
  DBUG_PRINT("info",("spider this=%p", this));
  switch (sql_type)
  {
    case SPIDER_SQL_TYPE_SELECT_SQL:
      str = &sql;
      break;
    default:
      DBUG_RETURN(0);
  }
  error_num = append_list_item_select(select, str, alias, alias_length,
    use_fields, fields);
  DBUG_RETURN(error_num);
}

int spider_oracle_handler::append_list_item_select(
  List<Item> *select,
  spider_string *str,
  const char *alias,
  uint alias_length,
  bool use_fields,
  spider_fields *fields
) {
  int error_num;
  uint dbton_id = spider_dbton_oracle.dbton_id, length;
  List_iterator_fast<Item> it(*select);
  Item *item;
  Field **field_ptr;
  DBUG_ENTER("spider_oracle_handler::append_list_item_select");
  DBUG_PRINT("info",("spider this=%p", this));
  while ((item = it++))
  {
    if ((error_num = spider_db_print_item_type(item, spider, str,
      alias, alias_length, dbton_id, use_fields, fields)))
    {
      DBUG_RETURN(error_num);
    }
    field_ptr = fields->get_next_field_ptr();
    length = strlen((*field_ptr)->field_name);
    if (str->reserve(
      SPIDER_SQL_COMMA_LEN + /* SPIDER_SQL_NAME_QUOTE_LEN */ 2 +
      SPIDER_SQL_SPACE_LEN + length
    ))
      DBUG_RETURN(HA_ERR_OUT_OF_MEM);
    str->q_append(SPIDER_SQL_SPACE_STR, SPIDER_SQL_SPACE_LEN);
    if ((error_num = spider_db_oracle_utility.append_name(str,
      (*field_ptr)->field_name, length)))
    {
      DBUG_RETURN(error_num);
    }
    str->q_append(SPIDER_SQL_COMMA_STR, SPIDER_SQL_COMMA_LEN);
  }
  str->length(str->length() - SPIDER_SQL_COMMA_LEN);
  DBUG_RETURN(0);
}

int spider_oracle_handler::append_group_by_part(
  ORDER *order,
  const char *alias,
  uint alias_length,
  bool use_fields,
  spider_fields *fields,
  ulong sql_type
) {
  int error_num;
  spider_string *str;
  DBUG_ENTER("spider_oracle_handler::append_group_by_part");
  DBUG_PRINT("info",("spider this=%p", this));
  switch (sql_type)
  {
    case SPIDER_SQL_TYPE_SELECT_SQL:
      str = &sql;
      break;
    default:
      DBUG_RETURN(0);
  }
  error_num = append_group_by(order, str, alias, alias_length,
    use_fields, fields);
  DBUG_RETURN(error_num);
}

int spider_oracle_handler::append_group_by(
  ORDER *order,
  spider_string *str,
  const char *alias,
  uint alias_length,
  bool use_fields,
  spider_fields *fields
) {
  int error_num;
  uint dbton_id = spider_dbton_oracle.dbton_id;
  DBUG_ENTER("spider_oracle_handler::append_group_by");
  DBUG_PRINT("info",("spider this=%p", this));
  if (order)
  {
    if (str->reserve(SPIDER_SQL_GROUP_LEN))
      DBUG_RETURN(HA_ERR_OUT_OF_MEM);
    str->q_append(SPIDER_SQL_GROUP_STR, SPIDER_SQL_GROUP_LEN);
    for (; order; order = order->next)
    {
      if ((error_num = spider_db_print_item_type((*order->item), spider, str,
        alias, alias_length, dbton_id, use_fields, fields)))
      {
        DBUG_RETURN(error_num);
      }
      if (str->reserve(SPIDER_SQL_COMMA_LEN))
        DBUG_RETURN(HA_ERR_OUT_OF_MEM);
      str->q_append(SPIDER_SQL_COMMA_STR, SPIDER_SQL_COMMA_LEN);
    }
    str->length(str->length() - SPIDER_SQL_COMMA_LEN);
  }
  DBUG_RETURN(0);
}

int spider_oracle_handler::append_order_by_part(
  ORDER *order,
  const char *alias,
  uint alias_length,
  bool use_fields,
  spider_fields *fields,
  ulong sql_type
) {
  int error_num;
  spider_string *str;
  DBUG_ENTER("spider_oracle_handler::append_order_by_part");
  DBUG_PRINT("info",("spider this=%p", this));
  switch (sql_type)
  {
    case SPIDER_SQL_TYPE_SELECT_SQL:
      str = &sql;
      break;
    default:
      DBUG_RETURN(0);
  }
  error_num = append_order_by(order, str, alias, alias_length,
    use_fields, fields);
  DBUG_RETURN(error_num);
}

int spider_oracle_handler::append_order_by(
  ORDER *order,
  spider_string *str,
  const char *alias,
  uint alias_length,
  bool use_fields,
  spider_fields *fields
) {
  int error_num;
  uint dbton_id = spider_dbton_oracle.dbton_id;
  DBUG_ENTER("spider_oracle_handler::append_order_by");
  DBUG_PRINT("info",("spider this=%p", this));
  if (order)
  {
    if (str->reserve(SPIDER_SQL_ORDER_LEN))
      DBUG_RETURN(HA_ERR_OUT_OF_MEM);
    str->q_append(SPIDER_SQL_ORDER_STR, SPIDER_SQL_ORDER_LEN);
    for (; order; order = order->next)
    {
      if ((error_num = spider_db_print_item_type((*order->item), spider, str,
        alias, alias_length, dbton_id, use_fields, fields)))
      {
        DBUG_RETURN(error_num);
      }
#ifdef SPIDER_ORDER_HAS_ENUM_ORDER
      if (order->direction == ORDER::ORDER_DESC)
#else
      if (!order->asc)
#endif
      {
        if (str->reserve(SPIDER_SQL_COMMA_LEN + SPIDER_SQL_DESC_LEN))
          DBUG_RETURN(HA_ERR_OUT_OF_MEM);
        str->q_append(SPIDER_SQL_DESC_STR, SPIDER_SQL_DESC_LEN);
        str->q_append(SPIDER_SQL_COMMA_STR, SPIDER_SQL_COMMA_LEN);
      } else {
        if (str->reserve(SPIDER_SQL_COMMA_LEN))
          DBUG_RETURN(HA_ERR_OUT_OF_MEM);
        str->q_append(SPIDER_SQL_COMMA_STR, SPIDER_SQL_COMMA_LEN);
      }
    }
    str->length(str->length() - SPIDER_SQL_COMMA_LEN);
  }
  DBUG_RETURN(0);
}
#endif

spider_oracle_copy_table::spider_oracle_copy_table(
  spider_oracle_share *db_share
) : spider_db_copy_table(
  db_share
),
  oracle_share(db_share),
  pos(0),
  table_name_pos(0),
  pos_diff(0),
  table_lock_mode(0),
  select_rownum_appended(FALSE),
  first_str(NULL),
  current_str(NULL)
{
  DBUG_ENTER("spider_oracle_copy_table::spider_oracle_copy_table");
  DBUG_PRINT("info",("spider this=%p", this));
  DBUG_VOID_RETURN;
}

spider_oracle_copy_table::~spider_oracle_copy_table()
{
  DBUG_ENTER("spider_oracle_copy_table::~spider_oracle_copy_table");
  DBUG_PRINT("info",("spider this=%p", this));
  while (first_str)
  {
    current_str = first_str;
    first_str = first_str->next;
    delete [] current_str;
  }
  DBUG_VOID_RETURN;
}

int spider_oracle_copy_table::init()
{
  DBUG_ENTER("spider_oracle_copy_table::init");
  DBUG_PRINT("info",("spider this=%p", this));
  sql.init_calc_mem(213);
  sql_part.init_calc_mem(215);
  DBUG_RETURN(0);
}

void spider_oracle_copy_table::set_sql_charset(
  CHARSET_INFO *cs
) {
  DBUG_ENTER("spider_oracle_copy_table::set_sql_charset");
  DBUG_PRINT("info",("spider this=%p", this));
  sql.set_charset(cs);
  DBUG_VOID_RETURN;
}

int spider_oracle_copy_table::append_select_str()
{
  DBUG_ENTER("spider_oracle_copy_table::append_select_str");
  DBUG_PRINT("info",("spider this=%p", this));
  if (sql.reserve(SPIDER_SQL_SELECT_LEN))
    DBUG_RETURN(HA_ERR_OUT_OF_MEM);
  sql.q_append(SPIDER_SQL_SELECT_STR, SPIDER_SQL_SELECT_LEN);
  DBUG_RETURN(0);
}

int spider_oracle_copy_table::append_insert_str(
  int insert_flg
) {
  DBUG_ENTER("spider_oracle_copy_table::append_insert_str");
  DBUG_PRINT("info",("spider this=%p", this));
  if (sql.reserve(SPIDER_SQL_INSERT_LEN))
    DBUG_RETURN(HA_ERR_OUT_OF_MEM);
  sql.q_append(SPIDER_SQL_INSERT_STR, SPIDER_SQL_INSERT_LEN);
  DBUG_RETURN(0);
}

int spider_oracle_copy_table::append_table_columns(
  TABLE_SHARE *table_share
) {
  int error_num;
  Field **field;
  DBUG_ENTER("spider_oracle_copy_table::append_table_columns");
  DBUG_PRINT("info",("spider this=%p", this));
  for (field = table_share->field; *field; field++)
  {
    if (sql.reserve(SPIDER_SQL_NAME_QUOTE_LEN))
      DBUG_RETURN(HA_ERR_OUT_OF_MEM);
    sql.q_append(SPIDER_SQL_NAME_QUOTE_STR, SPIDER_SQL_NAME_QUOTE_LEN);
    if ((error_num = spider_db_append_name_with_quote_str(&sql,
      (char *) (*field)->field_name.str, spider_dbton_oracle.dbton_id)))
      DBUG_RETURN(error_num);
    if (sql.reserve(SPIDER_SQL_NAME_QUOTE_LEN + SPIDER_SQL_COMMA_LEN))
      DBUG_RETURN(HA_ERR_OUT_OF_MEM);
    sql.q_append(SPIDER_SQL_NAME_QUOTE_STR, SPIDER_SQL_NAME_QUOTE_LEN);
    sql.q_append(SPIDER_SQL_COMMA_STR, SPIDER_SQL_COMMA_LEN);
  }
  sql.length(sql.length() - SPIDER_SQL_COMMA_LEN);
  DBUG_RETURN(0);
}

int spider_oracle_copy_table::append_from_str()
{
  DBUG_ENTER("spider_oracle_copy_table::append_from_str");
  DBUG_PRINT("info",("spider this=%p", this));
  if (sql.reserve(SPIDER_SQL_FROM_LEN))
    DBUG_RETURN(HA_ERR_OUT_OF_MEM);
  sql.q_append(SPIDER_SQL_FROM_STR, SPIDER_SQL_FROM_LEN);
  DBUG_RETURN(0);
}

int spider_oracle_copy_table::append_table_name(
  int link_idx
) {
  int error_num;
  DBUG_ENTER("spider_oracle_copy_table::append_table_name");
  DBUG_PRINT("info",("spider this=%p", this));
  table_name_pos = sql.length();
  error_num = oracle_share->append_table_name(&sql, link_idx);
  store_link_idx = link_idx;
  DBUG_RETURN(error_num);
}

void spider_oracle_copy_table::set_sql_pos()
{
  DBUG_ENTER("spider_oracle_copy_table::set_sql_pos");
  DBUG_PRINT("info",("spider this=%p", this));
  pos = sql.length();
  DBUG_VOID_RETURN;
}

void spider_oracle_copy_table::set_sql_to_pos()
{
  DBUG_ENTER("spider_oracle_copy_table::set_sql_to_pos");
  DBUG_PRINT("info",("spider this=%p", this));
  sql.length(pos);
  DBUG_VOID_RETURN;
}

int spider_oracle_copy_table::append_copy_where(
  spider_db_copy_table *source_ct,
  KEY *key_info,
  ulong *last_row_pos,
  ulong *last_lengths
) {
  int error_num, roop_count, roop_count2;
  DBUG_ENTER("spider_oracle_copy_table::append_copy_where");
  DBUG_PRINT("info",("spider this=%p", this));
  if (sql.reserve(SPIDER_SQL_WHERE_LEN + SPIDER_SQL_OPEN_PAREN_LEN))
  {
    DBUG_RETURN(HA_ERR_OUT_OF_MEM);
  }
  sql.q_append(SPIDER_SQL_WHERE_STR, SPIDER_SQL_WHERE_LEN);
  sql.q_append(SPIDER_SQL_OPEN_PAREN_STR, SPIDER_SQL_OPEN_PAREN_LEN);
  Field *field;
  KEY_PART_INFO *key_part = key_info->key_part;
  for (roop_count = spider_user_defined_key_parts(key_info) - 1;
    roop_count >= 0; roop_count--)
  {
    for (roop_count2 = 0; roop_count2 < roop_count; roop_count2++)
    {
      field = key_part[roop_count2].field;
      if ((error_num = copy_key_row(source_ct,
        field, &last_row_pos[field->field_index],
        &last_lengths[field->field_index],
        SPIDER_SQL_EQUAL_STR, SPIDER_SQL_EQUAL_LEN)))
      {
        DBUG_RETURN(error_num);
      }
    }
    field = key_part[roop_count2].field;
    if ((error_num = copy_key_row(source_ct,
      field, &last_row_pos[field->field_index],
      &last_lengths[field->field_index],
      SPIDER_SQL_GT_STR, SPIDER_SQL_GT_LEN)))
    {
      DBUG_RETURN(error_num);
    }
    sql.length(sql.length() - SPIDER_SQL_AND_LEN);
    if (sql.reserve(SPIDER_SQL_CLOSE_PAREN_LEN +
      SPIDER_SQL_OR_LEN + SPIDER_SQL_OPEN_PAREN_LEN))
    {
      DBUG_RETURN(HA_ERR_OUT_OF_MEM);
    }
    sql.q_append(SPIDER_SQL_CLOSE_PAREN_STR, SPIDER_SQL_CLOSE_PAREN_LEN);
    sql.q_append(SPIDER_SQL_OR_STR, SPIDER_SQL_OR_LEN);
    sql.q_append(SPIDER_SQL_OPEN_PAREN_STR, SPIDER_SQL_OPEN_PAREN_LEN);
  }
  sql.length(sql.length() - SPIDER_SQL_OR_LEN - SPIDER_SQL_OPEN_PAREN_LEN);
  DBUG_RETURN(0);
}

int spider_oracle_copy_table::append_key_order_str(
  KEY *key_info,
  int start_pos,
  bool desc_flg
) {
  int length, error_num;
  KEY_PART_INFO *key_part;
  Field *field;
  DBUG_ENTER("spider_oracle_copy_table::append_key_order_str");
  DBUG_PRINT("info",("spider this=%p", this));
  if (select_rownum_appended)
  {
    if (sql.reserve(SPIDER_SQL_SELECT_WRAPPER_TAIL_LEN))
      DBUG_RETURN(HA_ERR_OUT_OF_MEM);
    sql.q_append(SPIDER_SQL_SELECT_WRAPPER_TAIL_STR,
      SPIDER_SQL_SELECT_WRAPPER_TAIL_LEN);
    DBUG_RETURN(0);
  }
  sql_part.length(0);
  if (sql_part.reserve(sql.length() + SPIDER_SQL_SELECT_WRAPPER_HEAD_LEN +
    SPIDER_SQL_ROW_NUMBER_HEAD_LEN))
    DBUG_RETURN(HA_ERR_OUT_OF_MEM);
  sql_part.q_append(SPIDER_SQL_SELECT_WRAPPER_HEAD_STR,
    SPIDER_SQL_SELECT_WRAPPER_HEAD_LEN);
  sql_part.q_append(sql.ptr(), table_name_pos - SPIDER_SQL_FROM_LEN);
  sql_part.q_append(SPIDER_SQL_ROW_NUMBER_HEAD_STR,
    SPIDER_SQL_ROW_NUMBER_HEAD_LEN);
  if ((int) spider_user_defined_key_parts(key_info) > start_pos)
  {
    if (desc_flg == TRUE)
    {
      for (
        key_part = key_info->key_part + start_pos,
        length = 0;
        length + start_pos < (int) spider_user_defined_key_parts(key_info);
        key_part++,
        length++
      ) {
        field = key_part->field;
        if (sql_part.reserve(SPIDER_SQL_NAME_QUOTE_LEN))
          DBUG_RETURN(HA_ERR_OUT_OF_MEM);
        sql_part.q_append(SPIDER_SQL_NAME_QUOTE_STR,
          SPIDER_SQL_NAME_QUOTE_LEN);
        if ((error_num = spider_db_append_name_with_quote_str(&sql_part,
          (char *) field->field_name.str, spider_dbton_oracle.dbton_id)))
          DBUG_RETURN(error_num);
        if (key_part->key_part_flag & HA_REVERSE_SORT)
        {
          if (sql_part.reserve(SPIDER_SQL_NAME_QUOTE_LEN +
            SPIDER_SQL_COMMA_LEN))
            DBUG_RETURN(HA_ERR_OUT_OF_MEM);
          sql_part.q_append(SPIDER_SQL_NAME_QUOTE_STR,
            SPIDER_SQL_NAME_QUOTE_LEN);
          sql_part.q_append(SPIDER_SQL_COMMA_STR, SPIDER_SQL_COMMA_LEN);
        } else {
          if (sql_part.reserve(SPIDER_SQL_NAME_QUOTE_LEN +
            SPIDER_SQL_DESC_LEN + SPIDER_SQL_COMMA_LEN))
            DBUG_RETURN(HA_ERR_OUT_OF_MEM);
          sql_part.q_append(SPIDER_SQL_NAME_QUOTE_STR,
            SPIDER_SQL_NAME_QUOTE_LEN);
          sql_part.q_append(SPIDER_SQL_DESC_STR, SPIDER_SQL_DESC_LEN);
          sql_part.q_append(SPIDER_SQL_COMMA_STR, SPIDER_SQL_COMMA_LEN);
        }
      }
    } else {
      for (
        key_part = key_info->key_part + start_pos,
        length = 0;
        length + start_pos < (int) spider_user_defined_key_parts(key_info);
        key_part++,
        length++
      ) {
        field = key_part->field;
        if (sql_part.reserve(SPIDER_SQL_NAME_QUOTE_LEN))
          DBUG_RETURN(HA_ERR_OUT_OF_MEM);
        sql_part.q_append(SPIDER_SQL_NAME_QUOTE_STR,
          SPIDER_SQL_NAME_QUOTE_LEN);
        if ((error_num = spider_db_append_name_with_quote_str(&sql_part,
          (char *) field->field_name.str, spider_dbton_oracle.dbton_id)))
          DBUG_RETURN(error_num);
        if (key_part->key_part_flag & HA_REVERSE_SORT)
        {
          if (sql_part.reserve(SPIDER_SQL_NAME_QUOTE_LEN +
            SPIDER_SQL_DESC_LEN + SPIDER_SQL_COMMA_LEN))
            DBUG_RETURN(HA_ERR_OUT_OF_MEM);
          sql_part.q_append(SPIDER_SQL_NAME_QUOTE_STR,
            SPIDER_SQL_NAME_QUOTE_LEN);
          sql_part.q_append(SPIDER_SQL_DESC_STR, SPIDER_SQL_DESC_LEN);
          sql_part.q_append(SPIDER_SQL_COMMA_STR, SPIDER_SQL_COMMA_LEN);
        } else {
          if (sql_part.reserve(SPIDER_SQL_NAME_QUOTE_LEN +
            SPIDER_SQL_COMMA_LEN))
            DBUG_RETURN(HA_ERR_OUT_OF_MEM);
          sql_part.q_append(SPIDER_SQL_NAME_QUOTE_STR,
            SPIDER_SQL_NAME_QUOTE_LEN);
          sql_part.q_append(SPIDER_SQL_COMMA_STR, SPIDER_SQL_COMMA_LEN);
        }
      }
    }
  }
  if (desc_flg == TRUE)
  {
    if (sql_part.reserve(SPIDER_SQL_ROW_NUMBER_DESC_TAIL_LEN +
      SPIDER_SQL_SELECT_WRAPPER_TAIL_LEN + sql.length() - table_name_pos +
      SPIDER_SQL_FROM_LEN))
      DBUG_RETURN(HA_ERR_OUT_OF_MEM);
    sql_part.q_append(SPIDER_SQL_ROW_NUMBER_DESC_TAIL_STR,
      SPIDER_SQL_ROW_NUMBER_DESC_TAIL_LEN);
  } else {
    if (sql_part.reserve(SPIDER_SQL_ROW_NUMBER_TAIL_LEN +
      SPIDER_SQL_SELECT_WRAPPER_TAIL_LEN + sql.length() - table_name_pos +
      SPIDER_SQL_FROM_LEN))
      DBUG_RETURN(HA_ERR_OUT_OF_MEM);
    sql_part.q_append(SPIDER_SQL_ROW_NUMBER_TAIL_STR,
      SPIDER_SQL_ROW_NUMBER_TAIL_LEN);
  }
  pos_diff = sql_part.length() + SPIDER_SQL_FROM_LEN - table_name_pos;
  sql_part.q_append(sql.ptr() + table_name_pos - SPIDER_SQL_FROM_LEN,
    sql.length() - table_name_pos + SPIDER_SQL_FROM_LEN);
  sql_part.q_append(SPIDER_SQL_SELECT_WRAPPER_TAIL_STR,
    SPIDER_SQL_SELECT_WRAPPER_TAIL_LEN);

  if ((int) spider_user_defined_key_parts(key_info) > start_pos)
  {
    if (sql.reserve(SPIDER_SQL_ORDER_LEN))
      DBUG_RETURN(HA_ERR_OUT_OF_MEM);
    sql.q_append(SPIDER_SQL_ORDER_STR, SPIDER_SQL_ORDER_LEN);
    if (desc_flg == TRUE)
    {
      for (
        key_part = key_info->key_part + start_pos,
        length = 0;
        length + start_pos < (int) spider_user_defined_key_parts(key_info);
        key_part++,
        length++
      ) {
        field = key_part->field;
        if (sql.reserve(SPIDER_SQL_NAME_QUOTE_LEN))
          DBUG_RETURN(HA_ERR_OUT_OF_MEM);
        sql.q_append(SPIDER_SQL_NAME_QUOTE_STR,
          SPIDER_SQL_NAME_QUOTE_LEN);
        if ((error_num = spider_db_append_name_with_quote_str(&sql,
          (char *) field->field_name.str, spider_dbton_oracle.dbton_id)))
          DBUG_RETURN(error_num);
        if (key_part->key_part_flag & HA_REVERSE_SORT)
        {
          if (sql.reserve(SPIDER_SQL_NAME_QUOTE_LEN + SPIDER_SQL_COMMA_LEN))
            DBUG_RETURN(HA_ERR_OUT_OF_MEM);
          sql.q_append(SPIDER_SQL_NAME_QUOTE_STR,
            SPIDER_SQL_NAME_QUOTE_LEN);
          sql.q_append(SPIDER_SQL_COMMA_STR, SPIDER_SQL_COMMA_LEN);
        } else {
          if (sql.reserve(SPIDER_SQL_NAME_QUOTE_LEN + SPIDER_SQL_DESC_LEN +
            SPIDER_SQL_COMMA_LEN))
            DBUG_RETURN(HA_ERR_OUT_OF_MEM);
          sql.q_append(SPIDER_SQL_NAME_QUOTE_STR,
            SPIDER_SQL_NAME_QUOTE_LEN);
          sql.q_append(SPIDER_SQL_DESC_STR, SPIDER_SQL_DESC_LEN);
          sql.q_append(SPIDER_SQL_COMMA_STR, SPIDER_SQL_COMMA_LEN);
        }
      }
    } else {
      for (
        key_part = key_info->key_part + start_pos,
        length = 0;
        length + start_pos < (int) spider_user_defined_key_parts(key_info);
        key_part++,
        length++
      ) {
        field = key_part->field;
        if (sql.reserve(SPIDER_SQL_NAME_QUOTE_LEN))
          DBUG_RETURN(HA_ERR_OUT_OF_MEM);
        sql.q_append(SPIDER_SQL_NAME_QUOTE_STR,
          SPIDER_SQL_NAME_QUOTE_LEN);
        if ((error_num = spider_db_append_name_with_quote_str(&sql,
          (char *) field->field_name.str, spider_dbton_oracle.dbton_id)))
          DBUG_RETURN(error_num);
        if (key_part->key_part_flag & HA_REVERSE_SORT)
        {
          if (sql.reserve(SPIDER_SQL_NAME_QUOTE_LEN + SPIDER_SQL_DESC_LEN +
            SPIDER_SQL_COMMA_LEN))
            DBUG_RETURN(HA_ERR_OUT_OF_MEM);
          sql.q_append(SPIDER_SQL_NAME_QUOTE_STR,
            SPIDER_SQL_NAME_QUOTE_LEN);
          sql.q_append(SPIDER_SQL_DESC_STR, SPIDER_SQL_DESC_LEN);
          sql.q_append(SPIDER_SQL_COMMA_STR, SPIDER_SQL_COMMA_LEN);
        } else {
          if (sql.reserve(SPIDER_SQL_NAME_QUOTE_LEN + SPIDER_SQL_COMMA_LEN))
            DBUG_RETURN(HA_ERR_OUT_OF_MEM);
          sql.q_append(SPIDER_SQL_NAME_QUOTE_STR,
            SPIDER_SQL_NAME_QUOTE_LEN);
          sql.q_append(SPIDER_SQL_COMMA_STR, SPIDER_SQL_COMMA_LEN);
        }
      }
    }
    sql.length(sql.length() - SPIDER_SQL_COMMA_LEN);
  }
  DBUG_RETURN(0);
}

int spider_oracle_copy_table::append_limit(
  longlong offset,
  longlong limit
) {
  char buf[SPIDER_LONGLONG_LEN + 1];
  uint32 length;
  DBUG_ENTER("spider_oracle_copy_table::append_limit");
  DBUG_PRINT("info",("spider this=%p", this));
  if (offset || limit < 9223372036854775807LL)
  {
    if (!select_rownum_appended)
    {
      select_rownum_appended = TRUE;
      table_name_pos = table_name_pos + pos_diff;
      if (sql.copy(sql_part))
        DBUG_RETURN(HA_ERR_OUT_OF_MEM);
      pos = pos + pos_diff;
    }
    if (offset)
    {
      if (sql.reserve(SPIDER_SQL_BETWEEN_LEN + SPIDER_SQL_AND_LEN +
        ((SPIDER_LONGLONG_LEN) * 2)))
        DBUG_RETURN(HA_ERR_OUT_OF_MEM);
      sql.q_append(SPIDER_SQL_BETWEEN_STR, SPIDER_SQL_BETWEEN_LEN);
      length = (uint32) (my_charset_bin.cset->longlong10_to_str)(
        &my_charset_bin, buf, SPIDER_LONGLONG_LEN + 1, -10, offset);
      sql.q_append(buf, length);
      sql.q_append(SPIDER_SQL_AND_STR, SPIDER_SQL_AND_LEN);
      length = (uint32) (my_charset_bin.cset->longlong10_to_str)(
        &my_charset_bin, buf, SPIDER_LONGLONG_LEN + 1, -10, limit);
      sql.q_append(buf, length);
    } else {
      if (sql.reserve(SPIDER_SQL_HS_LTEQUAL_LEN +
        (SPIDER_LONGLONG_LEN)))
        DBUG_RETURN(HA_ERR_OUT_OF_MEM);
      sql.q_append(SPIDER_SQL_HS_LTEQUAL_STR, SPIDER_SQL_HS_LTEQUAL_LEN);
      length = (uint32) (my_charset_bin.cset->longlong10_to_str)(
        &my_charset_bin, buf, SPIDER_LONGLONG_LEN + 1, -10, limit);
      sql.q_append(buf, length);
    }
  }
  DBUG_RETURN(0);
}

int spider_oracle_copy_table::append_into_str()
{
  DBUG_ENTER("spider_oracle_copy_table::append_into_str");
  DBUG_PRINT("info",("spider this=%p", this));
  if (sql.reserve(SPIDER_SQL_INTO_LEN))
    DBUG_RETURN(HA_ERR_OUT_OF_MEM);
  sql.q_append(SPIDER_SQL_INTO_STR, SPIDER_SQL_INTO_LEN);
  DBUG_RETURN(0);
}

int spider_oracle_copy_table::append_open_paren_str()
{
  DBUG_ENTER("spider_oracle_copy_table::append_open_paren_str");
  DBUG_PRINT("info",("spider this=%p", this));
  if (sql.reserve(SPIDER_SQL_OPEN_PAREN_LEN))
    DBUG_RETURN(HA_ERR_OUT_OF_MEM);
  sql.q_append(SPIDER_SQL_OPEN_PAREN_STR, SPIDER_SQL_OPEN_PAREN_LEN);
  DBUG_RETURN(0);
}

int spider_oracle_copy_table::append_values_str()
{
  DBUG_ENTER("spider_oracle_copy_table::append_values_str");
  DBUG_PRINT("info",("spider this=%p", this));
  if (sql.reserve(SPIDER_SQL_CLOSE_PAREN_LEN + SPIDER_SQL_VALUES_LEN +
    SPIDER_SQL_OPEN_PAREN_LEN))
    DBUG_RETURN(HA_ERR_OUT_OF_MEM);
  sql.q_append(SPIDER_SQL_CLOSE_PAREN_STR, SPIDER_SQL_CLOSE_PAREN_LEN);
  sql.q_append(SPIDER_SQL_VALUES_STR, SPIDER_SQL_VALUES_LEN);
  sql.q_append(SPIDER_SQL_OPEN_PAREN_STR, SPIDER_SQL_OPEN_PAREN_LEN);
  DBUG_RETURN(0);
}

int spider_oracle_copy_table::append_select_lock_str(
  int lock_mode
) {
  DBUG_ENTER("spider_oracle_copy_table::append_select_lock_str");
  DBUG_PRINT("info",("spider this=%p", this));
  if (select_rownum_appended)
  {
    int error_num;
    table_lock_mode = lock_mode;
    sql_part.length(0);
    if (sql_part.reserve(SPIDER_SQL_LOCK_TABLE_LEN))
      DBUG_RETURN(HA_ERR_OUT_OF_MEM);
    sql_part.q_append(SPIDER_SQL_LOCK_TABLE_STR, SPIDER_SQL_LOCK_TABLE_LEN);
    if ((error_num = oracle_share->append_table_name(&sql_part,
      store_link_idx)))
      DBUG_RETURN(error_num);
    if (lock_mode == SPIDER_LOCK_MODE_EXCLUSIVE)
    {
      if (sql_part.reserve(SPIDER_SQL_LOCK_TABLE_EXCLUSIVE_MODE_LEN))
        DBUG_RETURN(HA_ERR_OUT_OF_MEM);
      sql_part.q_append(SPIDER_SQL_LOCK_TABLE_EXCLUSIVE_MODE_STR,
        SPIDER_SQL_LOCK_TABLE_EXCLUSIVE_MODE_LEN);
    } else if (lock_mode == SPIDER_LOCK_MODE_SHARED)
    {
      if (sql_part.reserve(SPIDER_SQL_LOCK_TABLE_SHARE_MODE_LEN))
        DBUG_RETURN(HA_ERR_OUT_OF_MEM);
      sql_part.q_append(SPIDER_SQL_LOCK_TABLE_SHARE_MODE_STR,
        SPIDER_SQL_LOCK_TABLE_SHARE_MODE_LEN);
    }
  } else {
    if (lock_mode == SPIDER_LOCK_MODE_EXCLUSIVE)
    {
      if (sql.reserve(SPIDER_SQL_FOR_UPDATE_LEN))
        DBUG_RETURN(HA_ERR_OUT_OF_MEM);
      sql.q_append(SPIDER_SQL_FOR_UPDATE_STR, SPIDER_SQL_FOR_UPDATE_LEN);
    } else if (lock_mode == SPIDER_LOCK_MODE_SHARED)
    {
      if (sql.reserve(SPIDER_SQL_FOR_UPDATE_LEN))
        DBUG_RETURN(HA_ERR_OUT_OF_MEM);
      sql.q_append(SPIDER_SQL_FOR_UPDATE_STR, SPIDER_SQL_FOR_UPDATE_LEN);
    }
  }
  DBUG_RETURN(0);
}

int spider_oracle_copy_table::exec_query(
  SPIDER_CONN *conn,
  int quick_mode,
  int *need_mon
) {
  int error_num = 0;
  DBUG_ENTER("spider_oracle_copy_table::exec_query");
  DBUG_PRINT("info",("spider this=%p", this));
  if (current_str)
  {
    spider_string *tmp_str = first_str;
    while (tmp_str && tmp_str != current_str)
    {
      if (
        (error_num = spider_db_query(conn, tmp_str->ptr(), tmp_str->length(),
          quick_mode, need_mon)) &&
        error_num != HA_ERR_FOUND_DUPP_KEY
      ) {
        break;
      }
      tmp_str = tmp_str->next;
    }
    if (tmp_str == current_str)
    {
      error_num = spider_db_query(conn, tmp_str->ptr(), tmp_str->length(),
        quick_mode, need_mon);
    }
    if (error_num == HA_ERR_FOUND_DUPP_KEY)
      error_num = 0;
    current_str = NULL;
  } else {
    if (table_lock_mode)
    {
      DBUG_PRINT("info",("spider table_lock_mode=%d", table_lock_mode));
      spider_db_oracle *db_conn = (spider_db_oracle *) conn->db_conn;
      db_conn->table_lock_mode = table_lock_mode;
      db_conn->exec_lock_sql = &sql_part;
      table_lock_mode = 0;
    }
    error_num = spider_db_query(conn, sql.ptr(), sql.length(), quick_mode,
      need_mon);
  }
  DBUG_RETURN(error_num);
}

int spider_oracle_copy_table::copy_key_row(
  spider_db_copy_table *source_ct,
  Field *field,
  ulong *row_pos,
  ulong *length,
  const char *joint_str,
  const int joint_length
) {
  int error_num;
  spider_string *source_str = &((spider_oracle_copy_table *) source_ct)->sql;
  DBUG_ENTER("spider_oracle_copy_table::copy_key_row");
  DBUG_PRINT("info",("spider this=%p", this));
  if (sql.reserve(SPIDER_SQL_NAME_QUOTE_LEN))
    DBUG_RETURN(HA_ERR_OUT_OF_MEM);
  sql.q_append(SPIDER_SQL_NAME_QUOTE_STR, SPIDER_SQL_NAME_QUOTE_LEN);
  if ((error_num = spider_db_append_name_with_quote_str(&sql,
    (char *) field->field_name.str, spider_dbton_oracle.dbton_id)))
    DBUG_RETURN(error_num);
  if (sql.reserve(SPIDER_SQL_NAME_QUOTE_LEN + joint_length + *length +
    SPIDER_SQL_AND_LEN))
    DBUG_RETURN(HA_ERR_OUT_OF_MEM);
  sql.q_append(SPIDER_SQL_NAME_QUOTE_STR, SPIDER_SQL_NAME_QUOTE_LEN);
  sql.q_append(joint_str, joint_length);
  sql.q_append(source_str->ptr() + *row_pos, *length);
  sql.q_append(SPIDER_SQL_AND_STR, SPIDER_SQL_AND_LEN);
  DBUG_RETURN(0);
}

int spider_oracle_copy_table::copy_row(
  Field *field,
  SPIDER_DB_ROW *row
) {
  int error_num;
  DBUG_ENTER("spider_oracle_copy_table::copy_row");
  DBUG_PRINT("info",("spider this=%p", this));
  if (row->is_null())
  {
    DBUG_PRINT("info",("spider column is null"));
    if (current_str->reserve(SPIDER_SQL_NULL_LEN + SPIDER_SQL_COMMA_LEN))
      DBUG_RETURN(HA_ERR_OUT_OF_MEM);
    current_str->q_append(SPIDER_SQL_NULL_STR, SPIDER_SQL_NULL_LEN);
  } else if (field->str_needs_quotes())
  {
    DBUG_PRINT("info",("spider str_needs_quotes"));
    if (current_str->reserve(SPIDER_SQL_VALUE_QUOTE_LEN))
      DBUG_RETURN(HA_ERR_OUT_OF_MEM);
    current_str->q_append(SPIDER_SQL_VALUE_QUOTE_STR,
      SPIDER_SQL_VALUE_QUOTE_LEN);
    if ((error_num = row->append_escaped_to_str(current_str,
      spider_dbton_oracle.dbton_id)))
      DBUG_RETURN(error_num);
    if (current_str->reserve(SPIDER_SQL_VALUE_QUOTE_LEN +
      SPIDER_SQL_COMMA_LEN))
      DBUG_RETURN(HA_ERR_OUT_OF_MEM);
    current_str->q_append(SPIDER_SQL_VALUE_QUOTE_STR,
      SPIDER_SQL_VALUE_QUOTE_LEN);
  } else {
    DBUG_PRINT("info",("spider without_quotes"));
    if ((error_num = row->append_to_str(current_str)))
      DBUG_RETURN(error_num);
    if (current_str->reserve(SPIDER_SQL_COMMA_LEN))
      DBUG_RETURN(HA_ERR_OUT_OF_MEM);
  }
  current_str->q_append(SPIDER_SQL_COMMA_STR, SPIDER_SQL_COMMA_LEN);
  DBUG_RETURN(0);
}

int spider_oracle_copy_table::copy_rows(
  TABLE *table,
  SPIDER_DB_ROW *row,
  ulong **last_row_pos,
  ulong **last_lengths
) {
  int error_num;
  Field **field;
  ulong *lengths2, *row_pos2;
  DBUG_ENTER("spider_oracle_copy_table::copy_rows");
  DBUG_PRINT("info",("spider this=%p", this));
  if (!current_str)
  {
    if (!first_str)
    {
      if (!(first_str = new spider_string[1]))
        DBUG_RETURN(HA_ERR_OUT_OF_MEM);
      first_str->init_calc_mem(216);
      first_str->set_charset(sql.charset());
      if (first_str->reserve(sql.length()))
        DBUG_RETURN(HA_ERR_OUT_OF_MEM);
      first_str->q_append(sql.ptr(), sql.length());
    } else {
      first_str->length(sql.length());
    }
    current_str = first_str;
  } else {
    if (!current_str->next)
    {
      if (!(current_str->next = new spider_string[1]))
        DBUG_RETURN(HA_ERR_OUT_OF_MEM);
      current_str->next->init_calc_mem(217);
      current_str->next->set_charset(sql.charset());
      if (current_str->next->reserve(sql.length()))
        DBUG_RETURN(HA_ERR_OUT_OF_MEM);
      current_str->next->q_append(sql.ptr(), sql.length());
    } else {
      current_str->next->length(sql.length());
    }
    current_str = current_str->next;
  }
  row_pos2 = *last_row_pos;
  lengths2 = *last_lengths;

  for (
    field = table->field;
    *field;
    field++,
    lengths2++
  ) {
    *row_pos2 = current_str->length();
    if ((error_num =
      copy_row(*field, row)))
      DBUG_RETURN(error_num);
    *lengths2 = current_str->length() - *row_pos2 - SPIDER_SQL_COMMA_LEN;
    row->next();
    row_pos2++;
  }
  current_str->length(current_str->length() - SPIDER_SQL_COMMA_LEN);
  if (current_str->reserve(SPIDER_SQL_CLOSE_PAREN_LEN))
  {
    DBUG_RETURN(HA_ERR_OUT_OF_MEM);
  }
  current_str->q_append(SPIDER_SQL_CLOSE_PAREN_STR,
    SPIDER_SQL_CLOSE_PAREN_LEN);
  DBUG_PRINT("info",("spider current_str=%s", current_str->c_ptr_safe()));
  DBUG_RETURN(0);
}

int spider_oracle_copy_table::copy_rows(
  TABLE *table,
  SPIDER_DB_ROW *row
) {
  int error_num;
  Field **field;
  DBUG_ENTER("spider_oracle_copy_table::copy_rows");
  DBUG_PRINT("info",("spider this=%p", this));
  if (!current_str)
  {
    if (!first_str)
    {
      if (!(first_str = new spider_string[1]))
        DBUG_RETURN(HA_ERR_OUT_OF_MEM);
      first_str->init_calc_mem(218);
      first_str->set_charset(sql.charset());
      if (first_str->reserve(sql.length()))
        DBUG_RETURN(HA_ERR_OUT_OF_MEM);
      first_str->q_append(sql.ptr(), sql.length());
    } else {
      first_str->length(sql.length());
    }
    current_str = first_str;
  } else {
    if (!current_str->next)
    {
      if (!(current_str->next = new spider_string[1]))
        DBUG_RETURN(HA_ERR_OUT_OF_MEM);
      current_str->next->init_calc_mem(219);
      current_str->next->set_charset(sql.charset());
      if (current_str->next->reserve(sql.length()))
        DBUG_RETURN(HA_ERR_OUT_OF_MEM);
      current_str->next->q_append(sql.ptr(), sql.length());
    } else {
      current_str->next->length(sql.length());
    }
    current_str = current_str->next;
  }

  for (
    field = table->field;
    *field;
    field++
  ) {
    if ((error_num =
      copy_row(*field, row)))
      DBUG_RETURN(error_num);
    row->next();
  }
  current_str->length(current_str->length() - SPIDER_SQL_COMMA_LEN);
  if (current_str->reserve(SPIDER_SQL_CLOSE_PAREN_LEN))
  {
    DBUG_RETURN(HA_ERR_OUT_OF_MEM);
  }
  current_str->q_append(SPIDER_SQL_CLOSE_PAREN_STR,
    SPIDER_SQL_CLOSE_PAREN_LEN);
  DBUG_PRINT("info",("spider current_str=%s", current_str->c_ptr_safe()));
  DBUG_RETURN(0);
}

int spider_oracle_copy_table::append_insert_terminator()
{
  DBUG_ENTER("spider_oracle_copy_table::append_insert_terminator");
  DBUG_PRINT("info",("spider this=%p", this));
  DBUG_RETURN(0);
}

int spider_oracle_copy_table::copy_insert_values(
  spider_db_copy_table *source_ct
) {
  spider_oracle_copy_table *tmp_ct = (spider_oracle_copy_table *) source_ct;
  spider_string *source_str = &tmp_ct->sql;
  int values_length = source_str->length() - tmp_ct->pos;
  const char *values_ptr = source_str->ptr() + tmp_ct->pos;
  DBUG_ENTER("spider_oracle_copy_table::copy_insert_values");
  DBUG_PRINT("info",("spider this=%p", this));
  if (sql.reserve(values_length))
  {
    DBUG_RETURN(HA_ERR_OUT_OF_MEM);
  }
  sql.q_append(values_ptr, values_length);
  DBUG_RETURN(0);
}
#endif<|MERGE_RESOLUTION|>--- conflicted
+++ resolved
@@ -4079,12 +4079,8 @@
       {
         Item_func_conv_charset *item_func_conv_charset =
           (Item_func_conv_charset *)item_func;
-<<<<<<< HEAD
         CHARSET_INFO *conv_charset =
           item_func_conv_charset->SPIDER_Item_func_conv_charset_conv_charset;
-=======
-        CHARSET_INFO *conv_charset = item_func_conv_charset->collation.collation;
->>>>>>> aafb9d44
         uint cset_length = strlen(conv_charset->csname);
         if (str->reserve(SPIDER_SQL_USING_LEN + cset_length))
           DBUG_RETURN(HA_ERR_OUT_OF_MEM);
