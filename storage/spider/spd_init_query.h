/* Copyright (C) 2010-2020 Kentoku Shiba
   Copyright (C) 2019-2020 MariaDB corp

  This program is free software; you can redistribute it and/or modify
  it under the terms of the GNU General Public License as published by
  the Free Software Foundation; version 2 of the License.

  This program is distributed in the hope that it will be useful,
  but WITHOUT ANY WARRANTY; without even the implied warranty of
  MERCHANTABILITY or FITNESS FOR A PARTICULAR PURPOSE.  See the
  GNU General Public License for more details.

  You should have received a copy of the GNU General Public License
  along with this program; if not, write to the Free Software
  Foundation, Inc., 59 Temple Place, Suite 330, Boston, MA  02111-1307  USA */

/*
  This SQL script creates system tables for SPIDER
    or fixes incompatibilities if ones already exist.
*/

static LEX_STRING spider_init_queries[] = {
  {C_STRING_WITH_LEN(
    "SET @@SQL_MODE = REPLACE(@@SQL_MODE, 'ORACLE', '');"
  )},
  {C_STRING_WITH_LEN(
    "create table if not exists mysql.spider_xa("
    "  format_id int not null default 0,"
    "  gtrid_length int not null default 0,"
    "  bqual_length int not null default 0,"
    "  data char(128) charset binary not null default '',"
    "  status char(8) not null default '',"
    "  primary key (data, format_id, gtrid_length),"
    "  key idx1 (status)"
    ") engine=MyISAM default charset=utf8 collate=utf8_bin"
  )},
  {C_STRING_WITH_LEN(
    "create table if not exists mysql.spider_xa_member("
    "  format_id int not null default 0,"
    "  gtrid_length int not null default 0,"
    "  bqual_length int not null default 0,"
    "  data char(128) charset binary not null default '',"
    "  scheme char(64) not null default '',"
    "  host char(64) not null default '',"
    "  port char(5) not null default '',"
    "  socket text not null,"
    "  username char(64) not null default '',"
    "  password char(64) not null default '',"
    "  ssl_ca text,"
    "  ssl_capath text,"
    "  ssl_cert text,"
    "  ssl_cipher char(64) default null,"
    "  ssl_key text,"
    "  ssl_verify_server_cert tinyint not null default 0,"
    "  default_file text,"
    "  default_group char(64) default null,"
    "  dsn char(64) default null,"
    "  key idx1 (data, format_id, gtrid_length, host)"
    ") engine=MyISAM default charset=utf8 collate=utf8_bin"
  )},
  {C_STRING_WITH_LEN(
    "create table if not exists mysql.spider_xa_failed_log("
    "  format_id int not null default 0,"
    "  gtrid_length int not null default 0,"
    "  bqual_length int not null default 0,"
    "  data char(128) charset binary not null default '',"
    "  scheme char(64) not null default '',"
    "  host char(64) not null default '',"
    "  port char(5) not null default '',"
    "  socket text not null,"
    "  username char(64) not null default '',"
    "  password char(64) not null default '',"
    "  ssl_ca text,"
    "  ssl_capath text,"
    "  ssl_cert text,"
    "  ssl_cipher char(64) default null,"
    "  ssl_key text,"
    "  ssl_verify_server_cert tinyint not null default 0,"
    "  default_file text,"
    "  default_group char(64) default null,"
    "  dsn char(64) default null,"
    "  thread_id int default null,"
    "  status char(8) not null default '',"
    "  failed_time timestamp not null default current_timestamp,"
    "  key idx1 (data, format_id, gtrid_length, host)"
    ") engine=MyISAM default charset=utf8 collate=utf8_bin"
  )},
  {C_STRING_WITH_LEN(
    "create table if not exists mysql.spider_tables("
    "  db_name char(64) not null default '',"
    "  table_name char(199) not null default '',"
    "  link_id int not null default 0,"
    "  priority bigint not null default 0,"
    "  server char(64) default null,"
    "  scheme char(64) default null,"
    "  host char(64) default null,"
    "  port char(5) default null,"
    "  socket text,"
    "  username char(64) default null,"
    "  password char(64) default null,"
    "  ssl_ca text,"
    "  ssl_capath text,"
    "  ssl_cert text,"
    "  ssl_cipher char(64) default null,"
    "  ssl_key text,"
    "  ssl_verify_server_cert tinyint not null default 0,"
    "  monitoring_binlog_pos_at_failing tinyint not null default 0,"
    "  default_file text,"
    "  default_group char(64) default null,"
    "  dsn char(64) default null,"
    "  tgt_db_name char(64) default null,"
    "  tgt_table_name char(64) default null,"
    "  link_status tinyint not null default 1,"
    "  block_status tinyint not null default 0,"
    "  static_link_id char(64) default null,"
    "  primary key (db_name, table_name, link_id),"
    "  key idx1 (priority),"
    "  unique key uidx1 (db_name, table_name, static_link_id)"
    ") engine=MyISAM default charset=utf8 collate=utf8_bin"
  )},
  {C_STRING_WITH_LEN(
    "create table if not exists mysql.spider_link_mon_servers("
    "  db_name char(64) not null default '',"
    "  table_name char(199) not null default '',"
    "  link_id char(64) not null default '',"
    "  sid int unsigned not null default 0,"
    "  server char(64) default null,"
    "  scheme char(64) default null,"
    "  host char(64) default null,"
    "  port char(5) default null,"
    "  socket text,"
    "  username char(64) default null,"
    "  password char(64) default null,"
    "  ssl_ca text,"
    "  ssl_capath text,"
    "  ssl_cert text,"
    "  ssl_cipher char(64) default null,"
    "  ssl_key text,"
    "  ssl_verify_server_cert tinyint not null default 0,"
    "  default_file text,"
    "  default_group char(64) default null,"
    "  dsn char(64) default null,"
    "  primary key (db_name, table_name, link_id, sid)"
    ") engine=MyISAM default charset=utf8 collate=utf8_bin"
  )},
  {C_STRING_WITH_LEN(
    "create table if not exists mysql.spider_link_failed_log("
    "  db_name char(64) not null default '',"
    "  table_name char(199) not null default '',"
    "  link_id char(64) not null default '',"
    "  failed_time timestamp not null default current_timestamp"
    ") engine=MyISAM default charset=utf8 collate=utf8_bin"
  )},
  {C_STRING_WITH_LEN(
    "create table if not exists mysql.spider_table_position_for_recovery("
    "  db_name char(64) not null default '',"
    "  table_name char(199) not null default '',"
    "  failed_link_id int not null default 0,"
    "  source_link_id int not null default 0,"
    "  file text,"
    "  position text,"
    "  gtid text,"
    "  primary key (db_name, table_name, failed_link_id, source_link_id)"
    ") engine=MyISAM default charset=utf8 collate=utf8_bin"
  )},
  {C_STRING_WITH_LEN(
    "create table if not exists mysql.spider_table_sts("
    "  db_name char(64) not null default '',"
    "  table_name char(199) not null default '',"
    "  data_file_length bigint unsigned not null default 0,"
    "  max_data_file_length bigint unsigned not null default 0,"
    "  index_file_length bigint unsigned not null default 0,"
    "  records bigint unsigned not null default 0,"
    "  mean_rec_length bigint unsigned not null default 0,"
    "  check_time datetime not null default '0000-00-00 00:00:00',"
    "  create_time datetime not null default '0000-00-00 00:00:00',"
    "  update_time datetime not null default '0000-00-00 00:00:00',"
    "  checksum bigint unsigned default null,"
    "  primary key (db_name, table_name)"
    ") engine=MyISAM default charset=utf8 collate=utf8_bin"
  )},
  {C_STRING_WITH_LEN(
    "create table if not exists mysql.spider_table_crd("
    "  db_name char(64) not null default '',"
    "  table_name char(199) not null default '',"
    "  key_seq int unsigned not null default 0,"
    "  cardinality bigint not null default 0,"
    "  primary key (db_name, table_name, key_seq)"
    ") engine=MyISAM default charset=utf8 collate=utf8_bin"
  )},
/*
  If tables already exist and their definition differ
  from the latest ones, we fix them here.
*/
<<<<<<< HEAD
  {C_STRING_WITH_LEN(
    "drop procedure if exists mysql.spider_fix_one_table"
  )},
  {C_STRING_WITH_LEN(
    "drop procedure if exists mysql.spider_fix_system_tables"
  )},
  {C_STRING_WITH_LEN(
    "create procedure mysql.spider_fix_one_table"
    "  (tab_name char(255) charset utf8 collate utf8_bin,"
    "    test_col_name char(255) charset utf8 collate utf8_bin,"
    "    _sql text charset utf8 collate utf8_bin)"
    "begin"
    "  set @col_exists := 0;"
    "  select 1 into @col_exists from INFORMATION_SCHEMA.COLUMNS"
    "    where TABLE_SCHEMA = 'mysql'"
    "      AND TABLE_NAME = tab_name"
    "      AND COLUMN_NAME = test_col_name;"
    "  if @col_exists = 0 then"
    "    select @stmt := _sql;"
    "    prepare sp_stmt1 from @stmt;"
    "    execute sp_stmt1;"
    "  end if;"
    "end;"
  )},
  {C_STRING_WITH_LEN(
    "create procedure mysql.spider_fix_system_tables()"
    "begin"
    "  select substring_index(substring_index(version(), '-', 2), '-', -1)"
    "    into @server_name;"
    "  if @server_name regexp '^[0-9]+$' then"
    "    select substring_index(substring_index(version(), '-', 3), '-', -1)"
    "      into @server_name;"
    "  end if;"
    "  select substring_index(version(), '.', 1)"
    "    into @server_major_version;"
    "  select substring_index(substring_index(version(), '.', 2), '.', -1)"
    "    into @server_minor_version;"
=======
>>>>>>> ba94778d
/*
  Fix for 0.5
*/
  {C_STRING_WITH_LEN(
    "alter table mysql.spider_tables"
    "  add if not exists server char(64) default null,"
    "  add if not exists scheme char(64) default null,"
    "  add if not exists host char(64) default null,"
    "  add if not exists port char(5) default null,"
    "  add if not exists socket char(64) default null,"
    "  add if not exists username char(64) default null,"
    "  add if not exists password char(64) default null,"
    "  add if not exists tgt_db_name char(64) default null,"
    "  add if not exists tgt_table_name char(64) default null,"
    "  algorithm=copy, lock=shared;"
  )},
/*
  Fix for version 0.17
*/
  {C_STRING_WITH_LEN(
    "select COLUMN_TYPE INTO @col_type from INFORMATION_SCHEMA.COLUMNS"
    "  where TABLE_SCHEMA = 'mysql'"
    "    AND TABLE_NAME = 'spider_xa'"
    "    AND COLUMN_NAME = 'data';"
  )},
  {C_STRING_WITH_LEN(
    "if @col_type != 'binary(128)' then"
    "  alter table mysql.spider_xa"
    "    modify data binary(128) not null default '',"
    "    algorithm=copy, lock=shared;"
    "end if;"
  )},
  {C_STRING_WITH_LEN(
    "select COLUMN_TYPE INTO @col_type from INFORMATION_SCHEMA.COLUMNS"
    "  where TABLE_SCHEMA = 'mysql'"
    "    AND TABLE_NAME = 'spider_xa_member'"
    "    AND COLUMN_NAME = 'data';"
  )},
  {C_STRING_WITH_LEN(
    "if @col_type != 'binary(128)' then"
    "  alter table mysql.spider_xa_member"
    "    modify data binary(128) not null default '',"
    "    algorithm=copy, lock=shared;"
    "end if;"
  )},
/*
  Fix for version 2.7
*/
  {C_STRING_WITH_LEN(
    "alter table mysql.spider_tables"
    "  add column if not exists link_id int not null default 0 after table_name,"
    "  drop primary key,"
    "  add primary key (db_name, table_name, link_id),"
    "  algorithm=copy, lock=shared;"
  )},
/*
  Fix for version 2.8
*/
  {C_STRING_WITH_LEN(
    "alter table mysql.spider_tables"
    "  add column if not exists link_status tinyint not null default 1,"
    "  algorithm=copy, lock=shared;"
  )},
/*
  Fix for version 2.10
*/
  {C_STRING_WITH_LEN(
    "alter table mysql.spider_xa_member"
    "  add column if not exists ssl_ca char(64) default null after password,"
    "  add column if not exists ssl_capath char(64) default null after ssl_ca,"
    "  add column if not exists ssl_cert char(64) default null after ssl_capath,"
    "  add column if not exists ssl_cipher char(64) default null after ssl_cert,"
    "  add column if not exists ssl_key char(64) default null after ssl_cipher,"
    "  add column if not exists ssl_verify_server_cert tinyint not null default 0"
    "    after ssl_key,"
    "  add column if not exists default_file char(64) default null"
    "    after ssl_verify_server_cert,"
    "  add column if not exists default_group char(64) default null after default_file,"
    "  algorithm=copy, lock=shared;"
  )},
  {C_STRING_WITH_LEN(
    "alter table mysql.spider_tables"
    "  add column if not exists ssl_ca char(64) default null after password,"
    "  add column if not exists ssl_capath char(64) default null after ssl_ca,"
    "  add column if not exists ssl_cert char(64) default null after ssl_capath,"
    "  add column if not exists ssl_cipher char(64) default null after ssl_cert,"
    "  add column if not exists ssl_key char(64) default null after ssl_cipher,"
    "  add column if not exists ssl_verify_server_cert tinyint not null default 0"
    "    after ssl_key,"
    "  add column if not exists default_file char(64) default null"
    "    after ssl_verify_server_cert,"
    "  add column if not exists default_group char(64) default null after default_file,"
    "  algorithm=copy, lock=shared;"
  )},
  {C_STRING_WITH_LEN(
    "alter table mysql.spider_link_mon_servers"
    "  add column if not exists ssl_ca char(64) default null after password,"
    "  add column if not exists ssl_capath char(64) default null after ssl_ca,"
    "  add column if not exists ssl_cert char(64) default null after ssl_capath,"
    "  add column if not exists ssl_cipher char(64) default null after ssl_cert,"
    "  add column if not exists ssl_key char(64) default null after ssl_cipher,"
    "  add column if not exists ssl_verify_server_cert tinyint not null default 0"
    "    after ssl_key,"
    "  add column if not exists default_file char(64) default null"
    "    after ssl_verify_server_cert,"
    "  add column if not exists default_group char(64) default null after default_file,"
    "  algorithm=copy, lock=shared;"
  )},
/*
  Fix for version 2.28
*/
  {C_STRING_WITH_LEN(
    "select COLUMN_TYPE INTO @col_type from INFORMATION_SCHEMA.COLUMNS"
    "  where TABLE_SCHEMA = 'mysql'"
    "    AND TABLE_NAME = 'spider_link_mon_servers'"
    "    AND COLUMN_NAME = 'sid';"
  )},
  {C_STRING_WITH_LEN(
    "if @col_type != 'int(10) unsigned' then"
    "  alter table mysql.spider_link_mon_servers"
    "  modify sid int unsigned not null default 0,"
    "  algorithm=copy, lock=shared;"
    "end if;"
  )},
/*
  Fix for version 3.1
*/
  {C_STRING_WITH_LEN(
    "select COLUMN_TYPE INTO @col_type from INFORMATION_SCHEMA.COLUMNS"
    "  where TABLE_SCHEMA = 'mysql'"
    "    AND TABLE_NAME = 'spider_xa_member'"
    "    AND COLUMN_NAME = 'socket';"
  )},
  {C_STRING_WITH_LEN(
    "if @col_type = 'char(64)' then"
    "  alter table mysql.spider_xa_member"
    "    drop primary key,"
    "    add index idx1 (data, format_id, gtrid_length, host),"
    "    modify socket text not null,"
    "    modify ssl_ca text,"
    "    modify ssl_capath text,"
    "    modify ssl_cert text,"
    "    modify ssl_key text,"
    "    modify default_file text,"
    "    algorithm=copy, lock=shared;"
    "end if;"
  )},
  {C_STRING_WITH_LEN(
    "select COLUMN_TYPE INTO @col_type from INFORMATION_SCHEMA.COLUMNS"
    "  where TABLE_SCHEMA = 'mysql'"
    "    AND TABLE_NAME = 'spider_tables'"
    "    AND COLUMN_NAME = 'socket';"
  )},
  {C_STRING_WITH_LEN(
    "if @col_type = 'char(64)' then"
    "  alter table mysql.spider_tables"
    "    modify socket text,"
    "    modify ssl_ca text,"
    "    modify ssl_capath text,"
    "    modify ssl_cert text,"
    "    modify ssl_key text,"
    "    modify default_file text,"
    "    algorithm=copy, lock=shared;"
    "end if;"
  )},
  {C_STRING_WITH_LEN(
    "select COLUMN_TYPE INTO @col_type from INFORMATION_SCHEMA.COLUMNS"
    "  where TABLE_SCHEMA = 'mysql'"
    "    AND TABLE_NAME = 'spider_link_mon_servers'"
    "    AND COLUMN_NAME = 'socket';"
  )},
  {C_STRING_WITH_LEN(
    "if @col_type = 'char(64)' then"
    "  alter table mysql.spider_link_mon_servers"
    "    modify socket text,"
    "    modify ssl_ca text,"
    "    modify ssl_capath text,"
    "    modify ssl_cert text,"
    "    modify ssl_key text,"
    "    modify default_file text,"
    "    algorithm=copy, lock=shared;"
    "end if;"
  )},
/*
  Fix for version 3.3.0
*/
  {C_STRING_WITH_LEN(
    "alter table mysql.spider_tables"
    "  add if not exists monitoring_binlog_pos_at_failing tinyint not null default 0"
    "    after ssl_verify_server_cert,"
    "    algorithm=copy, lock=shared;"
  )},
/*
  Fix for version 3.3.6
*/
  {C_STRING_WITH_LEN(
    "alter table mysql.spider_tables"
    "  add column if not exists block_status tinyint not null default 0"
    "    after link_status,"
    "    algorithm=copy, lock=shared;"
  )},
  {C_STRING_WITH_LEN(
    "alter table mysql.spider_tables"
    "  add column if not exists static_link_id char(64) default null after block_status,"
    "  add unique index if not exists uidx1 (db_name, table_name, static_link_id),"
    "  algorithm=copy, lock=shared;"
  )},
  {C_STRING_WITH_LEN(
    "select COLUMN_TYPE INTO @col_type from INFORMATION_SCHEMA.COLUMNS"
    "  where TABLE_SCHEMA = 'mysql'"
    "    AND TABLE_NAME = 'spider_link_mon_servers'"
    "    AND COLUMN_NAME = 'link_id';"
  )},
  {C_STRING_WITH_LEN(
    "if @col_type != 'char(64)' then"
    "  alter table mysql.spider_link_mon_servers"
    "  modify link_id char(64) not null default '',"
    "  algorithm=copy, lock=shared;"
    "end if;"
  )},
  {C_STRING_WITH_LEN(
    "select COLUMN_TYPE INTO @col_type from INFORMATION_SCHEMA.COLUMNS"
    "  where TABLE_SCHEMA = 'mysql'"
    "    AND TABLE_NAME = 'spider_link_failed_log'"
    "    AND COLUMN_NAME = 'link_id';"
  )},
  {C_STRING_WITH_LEN(
    "if @col_type != 'char(64)' then"
    "  alter table mysql.spider_link_failed_log"
    "  modify link_id char(64) not null default '',"
    "  algorithm=copy, lock=shared;"
    "end if;"
  )},
/*
  Fix for version 3.3.10
*/
  {C_STRING_WITH_LEN(
    "select COLUMN_TYPE INTO @col_type from INFORMATION_SCHEMA.COLUMNS"
    "  where TABLE_SCHEMA = 'mysql'"
    "    AND TABLE_NAME = 'spider_tables'"
    "    AND COLUMN_NAME = 'table_name';"
  )},
  {C_STRING_WITH_LEN(
    "if @col_type != 'char(199)' then"
    "  alter table mysql.spider_tables"
    "  modify table_name char(199) not null default '',"
    "  algorithm=copy, lock=shared;"
    "end if;"
  )},
  {C_STRING_WITH_LEN(
    "select COLUMN_TYPE INTO @col_type from INFORMATION_SCHEMA.COLUMNS"
    "  where TABLE_SCHEMA = 'mysql'"
    "    AND TABLE_NAME = 'spider_link_mon_servers'"
    "    AND COLUMN_NAME = 'table_name';"
  )},
  {C_STRING_WITH_LEN(
    "if @col_type != 'char(199)' then"
    "  alter table mysql.spider_link_mon_servers"
    "  modify table_name char(199) not null default '',"
    "  algorithm=copy, lock=shared;"
    "end if;"
  )},
  {C_STRING_WITH_LEN(
    "select COLUMN_TYPE INTO @col_type from INFORMATION_SCHEMA.COLUMNS"
    "  where TABLE_SCHEMA = 'mysql'"
    "    AND TABLE_NAME = 'spider_link_failed_log'"
    "    AND COLUMN_NAME = 'table_name';"
  )},
  {C_STRING_WITH_LEN(
    "if @col_type != 'char(199)' then"
    "  alter table mysql.spider_link_failed_log"
    "  modify table_name char(199) not null default '',"
    "  algorithm=copy, lock=shared;"
    "end if;"
  )},
  {C_STRING_WITH_LEN(
    "select COLUMN_TYPE INTO @col_type from INFORMATION_SCHEMA.COLUMNS"
    "  where TABLE_SCHEMA = 'mysql'"
    "    AND TABLE_NAME = 'spider_table_position_for_recovery'"
    "    AND COLUMN_NAME = 'table_name';"
  )},
  {C_STRING_WITH_LEN(
    "if @col_type != 'char(199)' then"
    "  alter table mysql.spider_table_position_for_recovery"
    "  modify table_name char(199) not null default '',"
    "  algorithm=copy, lock=shared;"
    "end if;"
  )},
  {C_STRING_WITH_LEN(
    "select COLUMN_TYPE INTO @col_type from INFORMATION_SCHEMA.COLUMNS"
    "  where TABLE_SCHEMA = 'mysql'"
    "    AND TABLE_NAME = 'spider_table_sts'"
    "    AND COLUMN_NAME = 'table_name';"
  )},
  {C_STRING_WITH_LEN(
    "if @col_type != 'char(199)' then"
    "  alter table mysql.spider_table_sts"
    "  modify table_name char(199) not null default '',"
    "  algorithm=copy, lock=shared;"
    "end if;"
  )},
  {C_STRING_WITH_LEN(
    "select COLUMN_TYPE INTO @col_type from INFORMATION_SCHEMA.COLUMNS"
    "  where TABLE_SCHEMA = 'mysql'"
    "    AND TABLE_NAME = 'spider_table_crd'"
    "    AND COLUMN_NAME = 'table_name';"
  )},
  {C_STRING_WITH_LEN(
    "if @col_type != 'char(199)' then"
    "  alter table mysql.spider_table_crd"
    "  modify table_name char(199) not null default '',"
    "  algorithm=copy, lock=shared;"
    "end if;"
  )},
/*
  Fix for version 3.3.15
*/
  {C_STRING_WITH_LEN(
    "alter table mysql.spider_table_sts"
    "  add column if not exists checksum bigint unsigned default null after update_time,"
    "  algorithm=copy, lock=shared;"
  )},
/*
  Fix for MariaDB 10.4: Crash-Safe system tables
*/
<<<<<<< HEAD
    "  if @server_name = 'MariaDB' and"
    "    ("
    "      @server_major_version > 10 or"
    "      ("
    "        @server_major_version = 10 and"
    "        @server_minor_version >= 4"
    "      )"
    "    )"
    "  then"
    "    select ENGINE INTO @engine_name from INFORMATION_SCHEMA.TABLES"
    "      where TABLE_SCHEMA = 'mysql'"
    "        AND TABLE_NAME = 'spider_link_failed_log';"
    "    if @engine_name != 'Aria' then"
    "      alter table mysql.spider_link_failed_log"
    "        engine=Aria transactional=1;"
    "    end if;"
    "    select ENGINE INTO @engine_name from INFORMATION_SCHEMA.TABLES"
    "      where TABLE_SCHEMA = 'mysql'"
    "        AND TABLE_NAME = 'spider_link_mon_servers';"
    "    if @engine_name != 'Aria' then"
    "      alter table mysql.spider_link_mon_servers"
    "        engine=Aria transactional=1;"
    "    end if;"
    "    select ENGINE INTO @engine_name from INFORMATION_SCHEMA.TABLES"
    "      where TABLE_SCHEMA = 'mysql'"
    "        AND TABLE_NAME = 'spider_table_crd';"
    "    if @engine_name != 'Aria' then"
    "      alter table mysql.spider_table_crd"
    "        engine=Aria transactional=1;"
    "    end if;"
    "    select ENGINE INTO @engine_name from INFORMATION_SCHEMA.TABLES"
    "      where TABLE_SCHEMA = 'mysql'"
    "        AND TABLE_NAME = 'spider_table_position_for_recovery';"
    "    if @engine_name != 'Aria' then"
    "      alter table mysql.spider_table_position_for_recovery"
    "        engine=Aria transactional=1;"
    "    end if;"
    "    select ENGINE INTO @engine_name from INFORMATION_SCHEMA.TABLES"
    "      where TABLE_SCHEMA = 'mysql'"
    "        AND TABLE_NAME = 'spider_table_sts';"
    "    if @engine_name != 'Aria' then"
    "      alter table mysql.spider_table_sts"
    "        engine=Aria transactional=1;"
    "    end if;"
    "    select ENGINE INTO @engine_name from INFORMATION_SCHEMA.TABLES"
    "      where TABLE_SCHEMA = 'mysql'"
    "        AND TABLE_NAME = 'spider_tables';"
    "    if @engine_name != 'Aria' then"
    "      alter table mysql.spider_tables"
    "        engine=Aria transactional=1;"
    "    end if;"
    "    select ENGINE INTO @engine_name from INFORMATION_SCHEMA.TABLES"
    "      where TABLE_SCHEMA = 'mysql'"
    "        AND TABLE_NAME = 'spider_xa';"
    "    if @engine_name != 'Aria' then"
    "      alter table mysql.spider_xa"
    "        engine=Aria transactional=1;"
    "    end if;"
    "    select ENGINE INTO @engine_name from INFORMATION_SCHEMA.TABLES"
    "      where TABLE_SCHEMA = 'mysql'"
    "        AND TABLE_NAME = 'spider_xa_failed_log';"
    "    if @engine_name != 'Aria' then"
    "      alter table mysql.spider_xa_failed_log"
    "        engine=Aria transactional=1;"
    "    end if;"
    "    select ENGINE INTO @engine_name from INFORMATION_SCHEMA.TABLES"
    "      where TABLE_SCHEMA = 'mysql'"
    "        AND TABLE_NAME = 'spider_xa_member';"
    "    if @engine_name != 'Aria' then"
    "      alter table mysql.spider_xa_member"
    "        engine=Aria transactional=1;"
    "    end if;"
    "  end if;"
    "  if @server_name = 'MariaDB' and"
    "    ("
    "      @server_major_version > 10 or"
    "      ("
    "        @server_major_version = 10 and"
    "        @server_minor_version >= 6"
    "      )"
    "    )"
    "  then"
    "    /* table for ddl pushdown */"
    "    create table if not exists mysql.spider_rewrite_tables("
    "      table_id bigint unsigned not null auto_increment,"
    "      db_name char(64) not null default '',"
    "      table_name char(64) not null default '',"
    "      primary key (table_id),"
    "      unique uk1(db_name, table_name)"
    "    ) engine=Aria transactional=1 default charset=utf8 collate=utf8_bin;"
    "    create table if not exists mysql.spider_rewrite_table_tables("
    "      table_id bigint unsigned not null,"
    "      partition_id bigint unsigned not null auto_increment,"
    "      partition_method varchar(18) default '',"
    "      partition_expression varchar(64) default '',"
    "      subpartition_method varchar(12) default '',"
    "      subpartition_expression varchar(64) default '',"
    "      connection_str text not null default '',"
    "      comment_str text not null default '',"
    "      primary key (table_id, partition_id),"
    "      unique uk1(table_id, partition_method, partition_expression,"
    "        subpartition_method, subpartition_expression)"
    "    ) engine=Aria transactional=1 default charset=utf8 collate=utf8_bin;"
    "    create table if not exists mysql.spider_rewrite_table_partitions("
    "      table_id bigint unsigned not null,"
    "      partition_id bigint unsigned not null,"
    "      partition_ordinal_position bigint unsigned not null auto_increment,"
    "      partition_name varchar(64) not null default '',"
    "      partition_description varchar(64) not null default '',"
    "      connection_str text not null default '',"
    "      comment_str text not null default '',"
    "      primary key (table_id, partition_id, partition_ordinal_position),"
    "      unique key uk1 (table_id, partition_id, partition_name)"
    "    ) engine=Aria transactional=1 default charset=utf8 collate=utf8_bin;"
    "    create table if not exists mysql.spider_rewrite_table_subpartitions("
    "      table_id bigint unsigned not null,"
    "      partition_id bigint unsigned not null,"
    "      partition_ordinal_position bigint unsigned not null,"
    "      subpartition_ordinal_position bigint unsigned not null"
    "        auto_increment,"
    "      subpartition_name varchar(64) not null default '',"
    "      subpartition_description varchar(64) not null default '',"
    "      connection_str text not null default '',"
    "      comment_str text not null default '',"
    "      primary key (table_id, partition_id, partition_ordinal_position,"
    "        subpartition_ordinal_position),"
    "      unique key uk1 (table_id, partition_id, partition_ordinal_position,"
    "        subpartition_name)"
    "    ) engine=Aria transactional=1 default charset=utf8 collate=utf8_bin;"
    "    create table if not exists mysql.spider_rewritten_tables("
    "      db_name char(64) not null,"
    "      table_name char(64) not null,"
    "      table_id bigint unsigned not null,"
    "      partition_id bigint unsigned not null,"
    "      primary key (db_name, table_name, table_id, partition_id)"
    "    ) engine=Aria transactional=1 default charset=utf8 collate=utf8_bin;"
    "  end if;"
/*
  Fix for version 3.4
*/
    "  call mysql.spider_fix_one_table('spider_link_mon_servers', 'dsn',"
    "   'alter table mysql.spider_link_mon_servers"
    "    add column dsn char(64) default null after default_group');"
    "  call mysql.spider_fix_one_table('spider_tables', 'dsn',"
    "   'alter table mysql.spider_tables"
    "    add column dsn char(64) default null after default_group');"
    "  call mysql.spider_fix_one_table('spider_xa_failed_log', 'dsn',"
    "   'alter table mysql.spider_xa_failed_log"
    "    add column dsn char(64) default null after default_group');"
    "  call mysql.spider_fix_one_table('spider_xa_member', 'dsn',"
    "   'alter table mysql.spider_xa_member"
    "    add column dsn char(64) default null after default_group');"
    "end;"
  )},
  {C_STRING_WITH_LEN(
    "call mysql.spider_fix_system_tables"
  )},
  {C_STRING_WITH_LEN(
    "drop procedure mysql.spider_fix_one_table"
  )},
  {C_STRING_WITH_LEN(
    "drop procedure mysql.spider_fix_system_tables"
=======
  {C_STRING_WITH_LEN(
    "select ENGINE INTO @engine_name from INFORMATION_SCHEMA.TABLES"
    "  where TABLE_SCHEMA = 'mysql'"
    "    AND TABLE_NAME = 'spider_link_failed_log';"
>>>>>>> ba94778d
  )},
  {C_STRING_WITH_LEN(
    "if @engine_name != 'Aria' then"
    "  alter table mysql.spider_link_failed_log"
    "    engine=Aria transactional=1,"
    "    algorithm=copy, lock=shared;"
    "end if;"
  )},
  {C_STRING_WITH_LEN(
<<<<<<< HEAD
    "create procedure mysql.spider_plugin_installer()"
    "begin"
    "  set @win_plugin := IF(@@version_compile_os like 'Win%', 1, 0);"
/*
  Install spider plugin
*/
/*
    "  set @have_spider_i_s_plugin := 0;"
    "  select @have_spider_i_s_plugin := 1 from INFORMATION_SCHEMA.plugins"
    "    where PLUGIN_NAME = 'SPIDER';"
    "  set @have_spider_plugin := 0;"
    "  select @have_spider_plugin := 1 from mysql.plugin"
    "    where name = 'spider';"
    "  if @have_spider_i_s_plugin = 0 then"
    "    if @have_spider_plugin = 1 then"
    "      / *"
    "        spider plugin is present in mysql.plugin but not in"
    "        information_schema.plugins.  Remove spider plugin entry"
    "        in mysql.plugin first."
    "      * /"
    "      delete from mysql.plugin where name = 'spider';"
    "    end if;"
    "    if @win_plugin = 0 then "
    "      install plugin spider soname 'ha_spider.so';"
    "    else"
    "      install plugin spider soname 'ha_spider.dll';"
    "    end if;"
    "  end if;"
*/
/*
  Install spider_alloc_mem plugin
*/
    "  set @have_spider_i_s_alloc_mem_plugin := 0;"
    "  select @have_spider_i_s_alloc_mem_plugin := 1"
    "    from INFORMATION_SCHEMA.plugins"
    "    where PLUGIN_NAME = 'SPIDER_ALLOC_MEM';"
    "  set @have_spider_alloc_mem_plugin := 0;"
    "  select @have_spider_alloc_mem_plugin := 1 from mysql.plugin"
    "    where name = 'spider_alloc_mem';"
    "  if @have_spider_i_s_alloc_mem_plugin = 0 then"
    "    if @have_spider_alloc_mem_plugin = 1 then"
    "      /*"
    "        spider_alloc_mem plugin is present in mysql.plugin but not in"
    "        information_schema.plugins. Remove spider_alloc_mem plugin entry"
    "        in mysql.plugin first."
    "      */"
    "      delete from mysql.plugin where name = 'spider_alloc_mem';"
    "    end if;"
    "    if @win_plugin = 0 then "
    "      install plugin spider_alloc_mem soname 'ha_spider.so';"
    "    else"
    "      install plugin spider_alloc_mem soname 'ha_spider.dll';"
    "    end if;"
    "  end if;"
/*
  Install spider_wrapper_protocols plugin
*/
    "  set @have_spider_i_s_wrapper_protocols_plugin := 0;"
    "  select @have_spider_i_s_wrapper_protocols_plugin := 1"
    "    from INFORMATION_SCHEMA.plugins"
    "    where PLUGIN_NAME = 'SPIDER_WRAPPER_PROTOCOLS';"
    "  set @have_spider_wrapper_protocols_plugin := 0;"
    "  select @have_spider_wrapper_protocols_plugin := 1 from mysql.plugin"
    "    where name = 'spider_wrapper_protocols';"
    "  if @have_spider_i_s_wrapper_protocols_plugin = 0 then"
    "    if @have_spider_wrapper_protocols_plugin = 1 then"
    "      /*"
    "        spider_wrapper_protocols plugin is present in mysql.plugin but not in"
    "        information_schema.plugins. Remove spider_wrapper_protocols plugin entry"
    "        in mysql.plugin first."
    "      */"
    "      delete from mysql.plugin where name = 'spider_wrapper_protocols';"
    "    end if;"
    "    if @win_plugin = 0 then "
    "      install plugin spider_wrapper_protocols soname 'ha_spider.so';"
    "    else"
    "      install plugin spider_wrapper_protocols soname 'ha_spider.dll';"
    "    end if;"
    "  end if;"
    "  set @have_spider_direct_sql_udf := 0;"
    "  select @have_spider_direct_sql_udf := 1 from mysql.func"
    "    where name = 'spider_direct_sql';"
    "  if @have_spider_direct_sql_udf = 0 then"
    "    if @win_plugin = 0 then "
    "      create function spider_direct_sql returns int"
    "        soname 'ha_spider.so';"
    "    else"
    "      create function spider_direct_sql returns int"
    "         soname 'ha_spider.dll';"
    "    end if;"
    "  end if;"
    "  set @have_spider_bg_direct_sql_udf := 0;"
    "  select @have_spider_bg_direct_sql_udf := 1 from mysql.func"
    "    where name = 'spider_bg_direct_sql';"
    "  if @have_spider_bg_direct_sql_udf = 0 then"
    "    if @win_plugin = 0 then "
    "      create aggregate function spider_bg_direct_sql returns int"
    "        soname 'ha_spider.so';"
    "    else"
    "      create aggregate function spider_bg_direct_sql returns int"
    "        soname 'ha_spider.dll';"
    "    end if;"
    "  end if;"
    "  set @have_spider_ping_table_udf := 0;"
    "  select @have_spider_ping_table_udf := 1 from mysql.func"
    "    where name = 'spider_ping_table';"
    "  if @have_spider_ping_table_udf = 0 then"
    "    if @win_plugin = 0 then "
    "      create function spider_ping_table returns int"
    "        soname 'ha_spider.so';"
    "    else"
    "      create function spider_ping_table returns int"
    "        soname 'ha_spider.dll';"
    "    end if;"
    "  end if;"
    "  set @have_spider_copy_tables_udf := 0;"
    "  select @have_spider_copy_tables_udf := 1 from mysql.func"
    "    where name = 'spider_copy_tables';"
    "  if @have_spider_copy_tables_udf = 0 then"
    "    if @win_plugin = 0 then "
    "      create function spider_copy_tables returns int"
    "        soname 'ha_spider.so';"
    "    else"
    "      create function spider_copy_tables returns int"
    "        soname 'ha_spider.dll';"
    "    end if;"
    "  end if;"
    "  set @have_spider_flush_table_mon_cache_udf := 0;"
    "  select @have_spider_flush_table_mon_cache_udf := 1 from mysql.func"
    "    where name = 'spider_flush_table_mon_cache';"
    "  if @have_spider_flush_table_mon_cache_udf = 0 then"
    "    if @win_plugin = 0 then "
    "      create function spider_flush_table_mon_cache returns int"
    "        soname 'ha_spider.so';"
    "    else"
    "      create function spider_flush_table_mon_cache returns int"
    "        soname 'ha_spider.dll';"
    "    end if;"
    "  end if;"
    "  if @server_name = 'MariaDB' and"
    "    ("
    "      @server_major_version > 10 or"
    "      ("
    "        @server_major_version = 10 and"
    "        @server_minor_version >= 6"
    "      )"
    "    )"
    "  then"
/*
  Install spider_rewrite plugin
*/
    "    set @have_spider_i_s_rewrite_plugin := 0;"
    "    select @have_spider_i_s_rewrite_plugin := 1"
    "      from INFORMATION_SCHEMA.plugins"
    "      where PLUGIN_NAME = 'SPIDER_REWRITE';"
    "    set @have_spider_rewrite_plugin := 0;"
    "    select @have_spider_rewrite_plugin := 1 from mysql.plugin"
    "      where name = 'spider_rewrite';"
    "    if @have_spider_i_s_rewrite_plugin = 0 then"
    "      if @have_spider_rewrite_plugin = 1 then"
    "        /*"
    "          spider_rewrite plugin is present in mysql.plugin but not in"
    "          information_schema.plugins. Remove spider_rewrite plugin entry"
    "          in mysql.plugin first."
    "        */"
    "        delete from mysql.plugin where name = 'spider_rewrite';"
    "      end if;"
    "      if @win_plugin = 0 then "
    "        install plugin spider_rewrite soname 'ha_spider.so';"
    "      else"
    "        install plugin spider_rewrite soname 'ha_spider.dll';"
    "      end if;"
    "    end if;"
    "    set @have_spider_flush_rewrite_cache_udf := 0;"
    "    select @have_spider_flush_rewrite_cache_udf := 1 from mysql.func"
    "      where name = 'spider_flush_rewrite_cache';"
    "    if @have_spider_flush_rewrite_cache_udf = 0 then"
    "      if @win_plugin = 0 then "
    "        create function spider_flush_rewrite_cache returns int"
    "          soname 'ha_spider.so';"
    "      else"
    "        create function spider_flush_rewrite_cache returns int"
    "          soname 'ha_spider.dll';"
    "      end if;"
    "    end if;"
    "  end if;"
    "end;"
  )},
  {C_STRING_WITH_LEN(
    "call mysql.spider_plugin_installer"
  )},
  {C_STRING_WITH_LEN(
    "drop procedure mysql.spider_plugin_installer"
  )},
  {C_STRING_WITH_LEN("")}
=======
    "select ENGINE INTO @engine_name from INFORMATION_SCHEMA.TABLES"
    "  where TABLE_SCHEMA = 'mysql'"
    "    AND TABLE_NAME = 'spider_link_mon_servers';"
  )},
  {C_STRING_WITH_LEN(
    "if @engine_name != 'Aria' then"
    "  alter table mysql.spider_link_mon_servers"
    "    engine=Aria transactional=1,"
    "    algorithm=copy, lock=shared;"
    "end if;"
  )},
  {C_STRING_WITH_LEN(
    "select ENGINE INTO @engine_name from INFORMATION_SCHEMA.TABLES"
    "  where TABLE_SCHEMA = 'mysql'"
    "    AND TABLE_NAME = 'spider_table_crd';"
  )},
  {C_STRING_WITH_LEN(
    "if @engine_name != 'Aria' then"
    "  alter table mysql.spider_table_crd"
    "    engine=Aria transactional=1,"
    "    algorithm=copy, lock=shared;"
    "end if;"
  )},
  {C_STRING_WITH_LEN(
    "select ENGINE INTO @engine_name from INFORMATION_SCHEMA.TABLES"
    "  where TABLE_SCHEMA = 'mysql'"
    "    AND TABLE_NAME = 'spider_table_position_for_recovery';"
  )},
  {C_STRING_WITH_LEN(
    "if @engine_name != 'Aria' then"
    "  alter table mysql.spider_table_position_for_recovery"
    "    engine=Aria transactional=1,"
    "    algorithm=copy, lock=shared;"
    "end if;"
  )},
  {C_STRING_WITH_LEN(
    "select ENGINE INTO @engine_name from INFORMATION_SCHEMA.TABLES"
    "  where TABLE_SCHEMA = 'mysql'"
    "    AND TABLE_NAME = 'spider_table_sts';"
  )},
  {C_STRING_WITH_LEN(
    "if @engine_name != 'Aria' then"
    "  alter table mysql.spider_table_sts"
    "    engine=Aria transactional=1,"
    "    algorithm=copy, lock=shared;"
    "end if;"
  )},
  {C_STRING_WITH_LEN(
    "select ENGINE INTO @engine_name from INFORMATION_SCHEMA.TABLES"
    "  where TABLE_SCHEMA = 'mysql'"
    "    AND TABLE_NAME = 'spider_tables';"
  )},
  {C_STRING_WITH_LEN(
    "if @engine_name != 'Aria' then"
    "  alter table mysql.spider_tables"
    "    engine=Aria transactional=1,"
    "    algorithm=copy, lock=shared;"
    "end if;"
  )},
  {C_STRING_WITH_LEN(
    "select ENGINE INTO @engine_name from INFORMATION_SCHEMA.TABLES"
    "  where TABLE_SCHEMA = 'mysql'"
    "    AND TABLE_NAME = 'spider_xa';"
  )},
  {C_STRING_WITH_LEN(
    "if @engine_name != 'Aria' then"
    "  alter table mysql.spider_xa"
    "    engine=Aria transactional=1,"
    "    algorithm=copy, lock=shared;"
    "end if;"
  )},
  {C_STRING_WITH_LEN(
    "select ENGINE INTO @engine_name from INFORMATION_SCHEMA.TABLES"
    "  where TABLE_SCHEMA = 'mysql'"
    "    AND TABLE_NAME = 'spider_xa_failed_log';"
  )},
  {C_STRING_WITH_LEN(
    "if @engine_name != 'Aria' then"
    "  alter table mysql.spider_xa_failed_log"
    "    engine=Aria transactional=1,"
    "    algorithm=copy, lock=shared;"
    "end if;"
  )},
  {C_STRING_WITH_LEN(
    "select ENGINE INTO @engine_name from INFORMATION_SCHEMA.TABLES"
    "  where TABLE_SCHEMA = 'mysql'"
    "    AND TABLE_NAME = 'spider_xa_member';"
  )},
  {C_STRING_WITH_LEN(
    "if @engine_name != 'Aria' then"
    "  alter table mysql.spider_xa_member"
    "    engine=Aria transactional=1,"
    "    algorithm=copy, lock=shared;"
    "end if;"
  )},
  {C_STRING_WITH_LEN(
    "set @win_plugin := IF(@@version_compile_os like 'Win%', 1, 0);"
  )},
  /* Install UDFs. If udf is not initialised, then install by
  inserting into mysql.func */
  {C_STRING_WITH_LEN(
    "if @win_plugin = 0 then"
    "  begin not atomic"
    "    declare exit handler for 1041, 1123"
    "      replace into mysql.func values"
    "        ('spider_direct_sql', 2, 'ha_spider.so', 'function'),"
    "        ('spider_bg_direct_sql', 2, 'ha_spider.so', 'aggregate'),"
    "        ('spider_ping_table', 2, 'ha_spider.so', 'function'),"
    "        ('spider_copy_tables', 2, 'ha_spider.so', 'function'),"
    "        ('spider_flush_table_mon_cache', 2, 'ha_spider.so', 'function');"
    "    create function if not exists spider_direct_sql returns int"
    "      soname 'ha_spider.so';"
    "    create aggregate function if not exists spider_bg_direct_sql returns int"
    "      soname 'ha_spider.so';"
    "    create function if not exists spider_ping_table returns int"
    "      soname 'ha_spider.so';"
    "    create function if not exists spider_copy_tables returns int"
    "      soname 'ha_spider.so';"
    "    create function if not exists spider_flush_table_mon_cache returns int"
    "      soname 'ha_spider.so';"
    "  end;"
    "else"
    "  begin not atomic"
    "    declare exit handler for 1041, 1123"
    "      replace into mysql.func values"
    "        ('spider_direct_sql', 2, 'ha_spider.dll', 'function'),"
    "        ('spider_bg_direct_sql', 2, 'ha_spider.dll', 'aggregate'),"
    "        ('spider_ping_table', 2, 'ha_spider.dll', 'function'),"
    "        ('spider_copy_tables', 2, 'ha_spider.dll', 'function'),"
    "        ('spider_flush_table_mon_cache', 2, 'ha_spider.dll', 'function');"
    "    create function if not exists spider_direct_sql returns int"
    "      soname 'ha_spider.dll';"
    "    create aggregate function if not exists spider_bg_direct_sql returns int"
    "      soname 'ha_spider.dll';"
    "    create function if not exists spider_ping_table returns int"
    "      soname 'ha_spider.dll';"
    "    create function if not exists spider_copy_tables returns int"
    "      soname 'ha_spider.dll';"
    "    create function if not exists spider_flush_table_mon_cache returns int"
    "      soname 'ha_spider.dll';"
    "  end;"
    "end if;"
   )}
>>>>>>> ba94778d
};<|MERGE_RESOLUTION|>--- conflicted
+++ resolved
@@ -192,46 +192,6 @@
   If tables already exist and their definition differ
   from the latest ones, we fix them here.
 */
-<<<<<<< HEAD
-  {C_STRING_WITH_LEN(
-    "drop procedure if exists mysql.spider_fix_one_table"
-  )},
-  {C_STRING_WITH_LEN(
-    "drop procedure if exists mysql.spider_fix_system_tables"
-  )},
-  {C_STRING_WITH_LEN(
-    "create procedure mysql.spider_fix_one_table"
-    "  (tab_name char(255) charset utf8 collate utf8_bin,"
-    "    test_col_name char(255) charset utf8 collate utf8_bin,"
-    "    _sql text charset utf8 collate utf8_bin)"
-    "begin"
-    "  set @col_exists := 0;"
-    "  select 1 into @col_exists from INFORMATION_SCHEMA.COLUMNS"
-    "    where TABLE_SCHEMA = 'mysql'"
-    "      AND TABLE_NAME = tab_name"
-    "      AND COLUMN_NAME = test_col_name;"
-    "  if @col_exists = 0 then"
-    "    select @stmt := _sql;"
-    "    prepare sp_stmt1 from @stmt;"
-    "    execute sp_stmt1;"
-    "  end if;"
-    "end;"
-  )},
-  {C_STRING_WITH_LEN(
-    "create procedure mysql.spider_fix_system_tables()"
-    "begin"
-    "  select substring_index(substring_index(version(), '-', 2), '-', -1)"
-    "    into @server_name;"
-    "  if @server_name regexp '^[0-9]+$' then"
-    "    select substring_index(substring_index(version(), '-', 3), '-', -1)"
-    "      into @server_name;"
-    "  end if;"
-    "  select substring_index(version(), '.', 1)"
-    "    into @server_major_version;"
-    "  select substring_index(substring_index(version(), '.', 2), '.', -1)"
-    "    into @server_minor_version;"
-=======
->>>>>>> ba94778d
 /*
   Fix for 0.5
 */
@@ -557,475 +517,132 @@
 /*
   Fix for MariaDB 10.4: Crash-Safe system tables
 */
-<<<<<<< HEAD
-    "  if @server_name = 'MariaDB' and"
-    "    ("
-    "      @server_major_version > 10 or"
-    "      ("
-    "        @server_major_version = 10 and"
-    "        @server_minor_version >= 4"
-    "      )"
-    "    )"
-    "  then"
-    "    select ENGINE INTO @engine_name from INFORMATION_SCHEMA.TABLES"
-    "      where TABLE_SCHEMA = 'mysql'"
-    "        AND TABLE_NAME = 'spider_link_failed_log';"
-    "    if @engine_name != 'Aria' then"
-    "      alter table mysql.spider_link_failed_log"
-    "        engine=Aria transactional=1;"
-    "    end if;"
-    "    select ENGINE INTO @engine_name from INFORMATION_SCHEMA.TABLES"
-    "      where TABLE_SCHEMA = 'mysql'"
-    "        AND TABLE_NAME = 'spider_link_mon_servers';"
-    "    if @engine_name != 'Aria' then"
-    "      alter table mysql.spider_link_mon_servers"
-    "        engine=Aria transactional=1;"
-    "    end if;"
-    "    select ENGINE INTO @engine_name from INFORMATION_SCHEMA.TABLES"
-    "      where TABLE_SCHEMA = 'mysql'"
-    "        AND TABLE_NAME = 'spider_table_crd';"
-    "    if @engine_name != 'Aria' then"
-    "      alter table mysql.spider_table_crd"
-    "        engine=Aria transactional=1;"
-    "    end if;"
-    "    select ENGINE INTO @engine_name from INFORMATION_SCHEMA.TABLES"
-    "      where TABLE_SCHEMA = 'mysql'"
-    "        AND TABLE_NAME = 'spider_table_position_for_recovery';"
-    "    if @engine_name != 'Aria' then"
-    "      alter table mysql.spider_table_position_for_recovery"
-    "        engine=Aria transactional=1;"
-    "    end if;"
-    "    select ENGINE INTO @engine_name from INFORMATION_SCHEMA.TABLES"
-    "      where TABLE_SCHEMA = 'mysql'"
-    "        AND TABLE_NAME = 'spider_table_sts';"
-    "    if @engine_name != 'Aria' then"
-    "      alter table mysql.spider_table_sts"
-    "        engine=Aria transactional=1;"
-    "    end if;"
-    "    select ENGINE INTO @engine_name from INFORMATION_SCHEMA.TABLES"
-    "      where TABLE_SCHEMA = 'mysql'"
-    "        AND TABLE_NAME = 'spider_tables';"
-    "    if @engine_name != 'Aria' then"
-    "      alter table mysql.spider_tables"
-    "        engine=Aria transactional=1;"
-    "    end if;"
-    "    select ENGINE INTO @engine_name from INFORMATION_SCHEMA.TABLES"
-    "      where TABLE_SCHEMA = 'mysql'"
-    "        AND TABLE_NAME = 'spider_xa';"
-    "    if @engine_name != 'Aria' then"
-    "      alter table mysql.spider_xa"
-    "        engine=Aria transactional=1;"
-    "    end if;"
-    "    select ENGINE INTO @engine_name from INFORMATION_SCHEMA.TABLES"
-    "      where TABLE_SCHEMA = 'mysql'"
-    "        AND TABLE_NAME = 'spider_xa_failed_log';"
-    "    if @engine_name != 'Aria' then"
-    "      alter table mysql.spider_xa_failed_log"
-    "        engine=Aria transactional=1;"
-    "    end if;"
-    "    select ENGINE INTO @engine_name from INFORMATION_SCHEMA.TABLES"
-    "      where TABLE_SCHEMA = 'mysql'"
-    "        AND TABLE_NAME = 'spider_xa_member';"
-    "    if @engine_name != 'Aria' then"
-    "      alter table mysql.spider_xa_member"
-    "        engine=Aria transactional=1;"
-    "    end if;"
-    "  end if;"
-    "  if @server_name = 'MariaDB' and"
-    "    ("
-    "      @server_major_version > 10 or"
-    "      ("
-    "        @server_major_version = 10 and"
-    "        @server_minor_version >= 6"
-    "      )"
-    "    )"
-    "  then"
-    "    /* table for ddl pushdown */"
-    "    create table if not exists mysql.spider_rewrite_tables("
-    "      table_id bigint unsigned not null auto_increment,"
-    "      db_name char(64) not null default '',"
-    "      table_name char(64) not null default '',"
-    "      primary key (table_id),"
-    "      unique uk1(db_name, table_name)"
-    "    ) engine=Aria transactional=1 default charset=utf8 collate=utf8_bin;"
-    "    create table if not exists mysql.spider_rewrite_table_tables("
-    "      table_id bigint unsigned not null,"
-    "      partition_id bigint unsigned not null auto_increment,"
-    "      partition_method varchar(18) default '',"
-    "      partition_expression varchar(64) default '',"
-    "      subpartition_method varchar(12) default '',"
-    "      subpartition_expression varchar(64) default '',"
-    "      connection_str text not null default '',"
-    "      comment_str text not null default '',"
-    "      primary key (table_id, partition_id),"
-    "      unique uk1(table_id, partition_method, partition_expression,"
-    "        subpartition_method, subpartition_expression)"
-    "    ) engine=Aria transactional=1 default charset=utf8 collate=utf8_bin;"
-    "    create table if not exists mysql.spider_rewrite_table_partitions("
-    "      table_id bigint unsigned not null,"
-    "      partition_id bigint unsigned not null,"
-    "      partition_ordinal_position bigint unsigned not null auto_increment,"
-    "      partition_name varchar(64) not null default '',"
-    "      partition_description varchar(64) not null default '',"
-    "      connection_str text not null default '',"
-    "      comment_str text not null default '',"
-    "      primary key (table_id, partition_id, partition_ordinal_position),"
-    "      unique key uk1 (table_id, partition_id, partition_name)"
-    "    ) engine=Aria transactional=1 default charset=utf8 collate=utf8_bin;"
-    "    create table if not exists mysql.spider_rewrite_table_subpartitions("
-    "      table_id bigint unsigned not null,"
-    "      partition_id bigint unsigned not null,"
-    "      partition_ordinal_position bigint unsigned not null,"
-    "      subpartition_ordinal_position bigint unsigned not null"
-    "        auto_increment,"
-    "      subpartition_name varchar(64) not null default '',"
-    "      subpartition_description varchar(64) not null default '',"
-    "      connection_str text not null default '',"
-    "      comment_str text not null default '',"
-    "      primary key (table_id, partition_id, partition_ordinal_position,"
-    "        subpartition_ordinal_position),"
-    "      unique key uk1 (table_id, partition_id, partition_ordinal_position,"
-    "        subpartition_name)"
-    "    ) engine=Aria transactional=1 default charset=utf8 collate=utf8_bin;"
-    "    create table if not exists mysql.spider_rewritten_tables("
-    "      db_name char(64) not null,"
-    "      table_name char(64) not null,"
-    "      table_id bigint unsigned not null,"
-    "      partition_id bigint unsigned not null,"
-    "      primary key (db_name, table_name, table_id, partition_id)"
-    "    ) engine=Aria transactional=1 default charset=utf8 collate=utf8_bin;"
-    "  end if;"
+  {C_STRING_WITH_LEN(
+    "select ENGINE INTO @engine_name from INFORMATION_SCHEMA.TABLES"
+    "  where TABLE_SCHEMA = 'mysql'"
+    "    AND TABLE_NAME = 'spider_link_failed_log';"
+  )},
+  {C_STRING_WITH_LEN(
+    "if @engine_name != 'Aria' then"
+    "  alter table mysql.spider_link_failed_log"
+    "    engine=Aria transactional=1,"
+    "    algorithm=copy, lock=shared;"
+    "end if;"
+  )},
+  {C_STRING_WITH_LEN(
+    "select ENGINE INTO @engine_name from INFORMATION_SCHEMA.TABLES"
+    "  where TABLE_SCHEMA = 'mysql'"
+    "    AND TABLE_NAME = 'spider_link_mon_servers';"
+  )},
+  {C_STRING_WITH_LEN(
+    "if @engine_name != 'Aria' then"
+    "  alter table mysql.spider_link_mon_servers"
+    "    engine=Aria transactional=1,"
+    "    algorithm=copy, lock=shared;"
+    "end if;"
+  )},
+  {C_STRING_WITH_LEN(
+    "select ENGINE INTO @engine_name from INFORMATION_SCHEMA.TABLES"
+    "  where TABLE_SCHEMA = 'mysql'"
+    "    AND TABLE_NAME = 'spider_table_crd';"
+  )},
+  {C_STRING_WITH_LEN(
+    "if @engine_name != 'Aria' then"
+    "  alter table mysql.spider_table_crd"
+    "    engine=Aria transactional=1,"
+    "    algorithm=copy, lock=shared;"
+    "end if;"
+  )},
+  {C_STRING_WITH_LEN(
+    "select ENGINE INTO @engine_name from INFORMATION_SCHEMA.TABLES"
+    "  where TABLE_SCHEMA = 'mysql'"
+    "    AND TABLE_NAME = 'spider_table_position_for_recovery';"
+  )},
+  {C_STRING_WITH_LEN(
+    "if @engine_name != 'Aria' then"
+    "  alter table mysql.spider_table_position_for_recovery"
+    "    engine=Aria transactional=1,"
+    "    algorithm=copy, lock=shared;"
+    "end if;"
+  )},
+  {C_STRING_WITH_LEN(
+    "select ENGINE INTO @engine_name from INFORMATION_SCHEMA.TABLES"
+    "  where TABLE_SCHEMA = 'mysql'"
+    "    AND TABLE_NAME = 'spider_table_sts';"
+  )},
+  {C_STRING_WITH_LEN(
+    "if @engine_name != 'Aria' then"
+    "  alter table mysql.spider_table_sts"
+    "    engine=Aria transactional=1,"
+    "    algorithm=copy, lock=shared;"
+    "end if;"
+  )},
+  {C_STRING_WITH_LEN(
+    "select ENGINE INTO @engine_name from INFORMATION_SCHEMA.TABLES"
+    "  where TABLE_SCHEMA = 'mysql'"
+    "    AND TABLE_NAME = 'spider_tables';"
+  )},
+  {C_STRING_WITH_LEN(
+    "if @engine_name != 'Aria' then"
+    "  alter table mysql.spider_tables"
+    "    engine=Aria transactional=1,"
+    "    algorithm=copy, lock=shared;"
+    "end if;"
+  )},
+  {C_STRING_WITH_LEN(
+    "select ENGINE INTO @engine_name from INFORMATION_SCHEMA.TABLES"
+    "  where TABLE_SCHEMA = 'mysql'"
+    "    AND TABLE_NAME = 'spider_xa';"
+  )},
+  {C_STRING_WITH_LEN(
+    "if @engine_name != 'Aria' then"
+    "  alter table mysql.spider_xa"
+    "    engine=Aria transactional=1,"
+    "    algorithm=copy, lock=shared;"
+    "end if;"
+  )},
+  {C_STRING_WITH_LEN(
+    "select ENGINE INTO @engine_name from INFORMATION_SCHEMA.TABLES"
+    "  where TABLE_SCHEMA = 'mysql'"
+    "    AND TABLE_NAME = 'spider_xa_failed_log';"
+  )},
+  {C_STRING_WITH_LEN(
+    "if @engine_name != 'Aria' then"
+    "  alter table mysql.spider_xa_failed_log"
+    "    engine=Aria transactional=1,"
+    "    algorithm=copy, lock=shared;"
+    "end if;"
+  )},
+  {C_STRING_WITH_LEN(
+    "select ENGINE INTO @engine_name from INFORMATION_SCHEMA.TABLES"
+    "  where TABLE_SCHEMA = 'mysql'"
+    "    AND TABLE_NAME = 'spider_xa_member';"
+  )},
+  {C_STRING_WITH_LEN(
+    "if @engine_name != 'Aria' then"
+    "  alter table mysql.spider_xa_member"
+    "    engine=Aria transactional=1,"
+    "    algorithm=copy, lock=shared;"
+    "end if;"
+  )},
 /*
   Fix for version 3.4
 */
-    "  call mysql.spider_fix_one_table('spider_link_mon_servers', 'dsn',"
-    "   'alter table mysql.spider_link_mon_servers"
-    "    add column dsn char(64) default null after default_group');"
-    "  call mysql.spider_fix_one_table('spider_tables', 'dsn',"
-    "   'alter table mysql.spider_tables"
-    "    add column dsn char(64) default null after default_group');"
-    "  call mysql.spider_fix_one_table('spider_xa_failed_log', 'dsn',"
-    "   'alter table mysql.spider_xa_failed_log"
-    "    add column dsn char(64) default null after default_group');"
-    "  call mysql.spider_fix_one_table('spider_xa_member', 'dsn',"
-    "   'alter table mysql.spider_xa_member"
-    "    add column dsn char(64) default null after default_group');"
-    "end;"
-  )},
-  {C_STRING_WITH_LEN(
-    "call mysql.spider_fix_system_tables"
-  )},
-  {C_STRING_WITH_LEN(
-    "drop procedure mysql.spider_fix_one_table"
-  )},
-  {C_STRING_WITH_LEN(
-    "drop procedure mysql.spider_fix_system_tables"
-=======
-  {C_STRING_WITH_LEN(
-    "select ENGINE INTO @engine_name from INFORMATION_SCHEMA.TABLES"
-    "  where TABLE_SCHEMA = 'mysql'"
-    "    AND TABLE_NAME = 'spider_link_failed_log';"
->>>>>>> ba94778d
-  )},
-  {C_STRING_WITH_LEN(
-    "if @engine_name != 'Aria' then"
-    "  alter table mysql.spider_link_failed_log"
-    "    engine=Aria transactional=1,"
-    "    algorithm=copy, lock=shared;"
-    "end if;"
-  )},
-  {C_STRING_WITH_LEN(
-<<<<<<< HEAD
-    "create procedure mysql.spider_plugin_installer()"
-    "begin"
-    "  set @win_plugin := IF(@@version_compile_os like 'Win%', 1, 0);"
-/*
-  Install spider plugin
-*/
-/*
-    "  set @have_spider_i_s_plugin := 0;"
-    "  select @have_spider_i_s_plugin := 1 from INFORMATION_SCHEMA.plugins"
-    "    where PLUGIN_NAME = 'SPIDER';"
-    "  set @have_spider_plugin := 0;"
-    "  select @have_spider_plugin := 1 from mysql.plugin"
-    "    where name = 'spider';"
-    "  if @have_spider_i_s_plugin = 0 then"
-    "    if @have_spider_plugin = 1 then"
-    "      / *"
-    "        spider plugin is present in mysql.plugin but not in"
-    "        information_schema.plugins.  Remove spider plugin entry"
-    "        in mysql.plugin first."
-    "      * /"
-    "      delete from mysql.plugin where name = 'spider';"
-    "    end if;"
-    "    if @win_plugin = 0 then "
-    "      install plugin spider soname 'ha_spider.so';"
-    "    else"
-    "      install plugin spider soname 'ha_spider.dll';"
-    "    end if;"
-    "  end if;"
-*/
-/*
-  Install spider_alloc_mem plugin
-*/
-    "  set @have_spider_i_s_alloc_mem_plugin := 0;"
-    "  select @have_spider_i_s_alloc_mem_plugin := 1"
-    "    from INFORMATION_SCHEMA.plugins"
-    "    where PLUGIN_NAME = 'SPIDER_ALLOC_MEM';"
-    "  set @have_spider_alloc_mem_plugin := 0;"
-    "  select @have_spider_alloc_mem_plugin := 1 from mysql.plugin"
-    "    where name = 'spider_alloc_mem';"
-    "  if @have_spider_i_s_alloc_mem_plugin = 0 then"
-    "    if @have_spider_alloc_mem_plugin = 1 then"
-    "      /*"
-    "        spider_alloc_mem plugin is present in mysql.plugin but not in"
-    "        information_schema.plugins. Remove spider_alloc_mem plugin entry"
-    "        in mysql.plugin first."
-    "      */"
-    "      delete from mysql.plugin where name = 'spider_alloc_mem';"
-    "    end if;"
-    "    if @win_plugin = 0 then "
-    "      install plugin spider_alloc_mem soname 'ha_spider.so';"
-    "    else"
-    "      install plugin spider_alloc_mem soname 'ha_spider.dll';"
-    "    end if;"
-    "  end if;"
-/*
-  Install spider_wrapper_protocols plugin
-*/
-    "  set @have_spider_i_s_wrapper_protocols_plugin := 0;"
-    "  select @have_spider_i_s_wrapper_protocols_plugin := 1"
-    "    from INFORMATION_SCHEMA.plugins"
-    "    where PLUGIN_NAME = 'SPIDER_WRAPPER_PROTOCOLS';"
-    "  set @have_spider_wrapper_protocols_plugin := 0;"
-    "  select @have_spider_wrapper_protocols_plugin := 1 from mysql.plugin"
-    "    where name = 'spider_wrapper_protocols';"
-    "  if @have_spider_i_s_wrapper_protocols_plugin = 0 then"
-    "    if @have_spider_wrapper_protocols_plugin = 1 then"
-    "      /*"
-    "        spider_wrapper_protocols plugin is present in mysql.plugin but not in"
-    "        information_schema.plugins. Remove spider_wrapper_protocols plugin entry"
-    "        in mysql.plugin first."
-    "      */"
-    "      delete from mysql.plugin where name = 'spider_wrapper_protocols';"
-    "    end if;"
-    "    if @win_plugin = 0 then "
-    "      install plugin spider_wrapper_protocols soname 'ha_spider.so';"
-    "    else"
-    "      install plugin spider_wrapper_protocols soname 'ha_spider.dll';"
-    "    end if;"
-    "  end if;"
-    "  set @have_spider_direct_sql_udf := 0;"
-    "  select @have_spider_direct_sql_udf := 1 from mysql.func"
-    "    where name = 'spider_direct_sql';"
-    "  if @have_spider_direct_sql_udf = 0 then"
-    "    if @win_plugin = 0 then "
-    "      create function spider_direct_sql returns int"
-    "        soname 'ha_spider.so';"
-    "    else"
-    "      create function spider_direct_sql returns int"
-    "         soname 'ha_spider.dll';"
-    "    end if;"
-    "  end if;"
-    "  set @have_spider_bg_direct_sql_udf := 0;"
-    "  select @have_spider_bg_direct_sql_udf := 1 from mysql.func"
-    "    where name = 'spider_bg_direct_sql';"
-    "  if @have_spider_bg_direct_sql_udf = 0 then"
-    "    if @win_plugin = 0 then "
-    "      create aggregate function spider_bg_direct_sql returns int"
-    "        soname 'ha_spider.so';"
-    "    else"
-    "      create aggregate function spider_bg_direct_sql returns int"
-    "        soname 'ha_spider.dll';"
-    "    end if;"
-    "  end if;"
-    "  set @have_spider_ping_table_udf := 0;"
-    "  select @have_spider_ping_table_udf := 1 from mysql.func"
-    "    where name = 'spider_ping_table';"
-    "  if @have_spider_ping_table_udf = 0 then"
-    "    if @win_plugin = 0 then "
-    "      create function spider_ping_table returns int"
-    "        soname 'ha_spider.so';"
-    "    else"
-    "      create function spider_ping_table returns int"
-    "        soname 'ha_spider.dll';"
-    "    end if;"
-    "  end if;"
-    "  set @have_spider_copy_tables_udf := 0;"
-    "  select @have_spider_copy_tables_udf := 1 from mysql.func"
-    "    where name = 'spider_copy_tables';"
-    "  if @have_spider_copy_tables_udf = 0 then"
-    "    if @win_plugin = 0 then "
-    "      create function spider_copy_tables returns int"
-    "        soname 'ha_spider.so';"
-    "    else"
-    "      create function spider_copy_tables returns int"
-    "        soname 'ha_spider.dll';"
-    "    end if;"
-    "  end if;"
-    "  set @have_spider_flush_table_mon_cache_udf := 0;"
-    "  select @have_spider_flush_table_mon_cache_udf := 1 from mysql.func"
-    "    where name = 'spider_flush_table_mon_cache';"
-    "  if @have_spider_flush_table_mon_cache_udf = 0 then"
-    "    if @win_plugin = 0 then "
-    "      create function spider_flush_table_mon_cache returns int"
-    "        soname 'ha_spider.so';"
-    "    else"
-    "      create function spider_flush_table_mon_cache returns int"
-    "        soname 'ha_spider.dll';"
-    "    end if;"
-    "  end if;"
-    "  if @server_name = 'MariaDB' and"
-    "    ("
-    "      @server_major_version > 10 or"
-    "      ("
-    "        @server_major_version = 10 and"
-    "        @server_minor_version >= 6"
-    "      )"
-    "    )"
-    "  then"
-/*
-  Install spider_rewrite plugin
-*/
-    "    set @have_spider_i_s_rewrite_plugin := 0;"
-    "    select @have_spider_i_s_rewrite_plugin := 1"
-    "      from INFORMATION_SCHEMA.plugins"
-    "      where PLUGIN_NAME = 'SPIDER_REWRITE';"
-    "    set @have_spider_rewrite_plugin := 0;"
-    "    select @have_spider_rewrite_plugin := 1 from mysql.plugin"
-    "      where name = 'spider_rewrite';"
-    "    if @have_spider_i_s_rewrite_plugin = 0 then"
-    "      if @have_spider_rewrite_plugin = 1 then"
-    "        /*"
-    "          spider_rewrite plugin is present in mysql.plugin but not in"
-    "          information_schema.plugins. Remove spider_rewrite plugin entry"
-    "          in mysql.plugin first."
-    "        */"
-    "        delete from mysql.plugin where name = 'spider_rewrite';"
-    "      end if;"
-    "      if @win_plugin = 0 then "
-    "        install plugin spider_rewrite soname 'ha_spider.so';"
-    "      else"
-    "        install plugin spider_rewrite soname 'ha_spider.dll';"
-    "      end if;"
-    "    end if;"
-    "    set @have_spider_flush_rewrite_cache_udf := 0;"
-    "    select @have_spider_flush_rewrite_cache_udf := 1 from mysql.func"
-    "      where name = 'spider_flush_rewrite_cache';"
-    "    if @have_spider_flush_rewrite_cache_udf = 0 then"
-    "      if @win_plugin = 0 then "
-    "        create function spider_flush_rewrite_cache returns int"
-    "          soname 'ha_spider.so';"
-    "      else"
-    "        create function spider_flush_rewrite_cache returns int"
-    "          soname 'ha_spider.dll';"
-    "      end if;"
-    "    end if;"
-    "  end if;"
-    "end;"
-  )},
-  {C_STRING_WITH_LEN(
-    "call mysql.spider_plugin_installer"
-  )},
-  {C_STRING_WITH_LEN(
-    "drop procedure mysql.spider_plugin_installer"
-  )},
-  {C_STRING_WITH_LEN("")}
-=======
-    "select ENGINE INTO @engine_name from INFORMATION_SCHEMA.TABLES"
-    "  where TABLE_SCHEMA = 'mysql'"
-    "    AND TABLE_NAME = 'spider_link_mon_servers';"
-  )},
-  {C_STRING_WITH_LEN(
-    "if @engine_name != 'Aria' then"
-    "  alter table mysql.spider_link_mon_servers"
-    "    engine=Aria transactional=1,"
-    "    algorithm=copy, lock=shared;"
-    "end if;"
-  )},
-  {C_STRING_WITH_LEN(
-    "select ENGINE INTO @engine_name from INFORMATION_SCHEMA.TABLES"
-    "  where TABLE_SCHEMA = 'mysql'"
-    "    AND TABLE_NAME = 'spider_table_crd';"
-  )},
-  {C_STRING_WITH_LEN(
-    "if @engine_name != 'Aria' then"
-    "  alter table mysql.spider_table_crd"
-    "    engine=Aria transactional=1,"
-    "    algorithm=copy, lock=shared;"
-    "end if;"
-  )},
-  {C_STRING_WITH_LEN(
-    "select ENGINE INTO @engine_name from INFORMATION_SCHEMA.TABLES"
-    "  where TABLE_SCHEMA = 'mysql'"
-    "    AND TABLE_NAME = 'spider_table_position_for_recovery';"
-  )},
-  {C_STRING_WITH_LEN(
-    "if @engine_name != 'Aria' then"
-    "  alter table mysql.spider_table_position_for_recovery"
-    "    engine=Aria transactional=1,"
-    "    algorithm=copy, lock=shared;"
-    "end if;"
-  )},
-  {C_STRING_WITH_LEN(
-    "select ENGINE INTO @engine_name from INFORMATION_SCHEMA.TABLES"
-    "  where TABLE_SCHEMA = 'mysql'"
-    "    AND TABLE_NAME = 'spider_table_sts';"
-  )},
-  {C_STRING_WITH_LEN(
-    "if @engine_name != 'Aria' then"
-    "  alter table mysql.spider_table_sts"
-    "    engine=Aria transactional=1,"
-    "    algorithm=copy, lock=shared;"
-    "end if;"
-  )},
-  {C_STRING_WITH_LEN(
-    "select ENGINE INTO @engine_name from INFORMATION_SCHEMA.TABLES"
-    "  where TABLE_SCHEMA = 'mysql'"
-    "    AND TABLE_NAME = 'spider_tables';"
-  )},
-  {C_STRING_WITH_LEN(
-    "if @engine_name != 'Aria' then"
-    "  alter table mysql.spider_tables"
-    "    engine=Aria transactional=1,"
-    "    algorithm=copy, lock=shared;"
-    "end if;"
-  )},
-  {C_STRING_WITH_LEN(
-    "select ENGINE INTO @engine_name from INFORMATION_SCHEMA.TABLES"
-    "  where TABLE_SCHEMA = 'mysql'"
-    "    AND TABLE_NAME = 'spider_xa';"
-  )},
-  {C_STRING_WITH_LEN(
-    "if @engine_name != 'Aria' then"
-    "  alter table mysql.spider_xa"
-    "    engine=Aria transactional=1,"
-    "    algorithm=copy, lock=shared;"
-    "end if;"
-  )},
-  {C_STRING_WITH_LEN(
-    "select ENGINE INTO @engine_name from INFORMATION_SCHEMA.TABLES"
-    "  where TABLE_SCHEMA = 'mysql'"
-    "    AND TABLE_NAME = 'spider_xa_failed_log';"
-  )},
-  {C_STRING_WITH_LEN(
-    "if @engine_name != 'Aria' then"
-    "  alter table mysql.spider_xa_failed_log"
-    "    engine=Aria transactional=1,"
-    "    algorithm=copy, lock=shared;"
-    "end if;"
-  )},
-  {C_STRING_WITH_LEN(
-    "select ENGINE INTO @engine_name from INFORMATION_SCHEMA.TABLES"
-    "  where TABLE_SCHEMA = 'mysql'"
-    "    AND TABLE_NAME = 'spider_xa_member';"
-  )},
-  {C_STRING_WITH_LEN(
-    "if @engine_name != 'Aria' then"
-    "  alter table mysql.spider_xa_member"
-    "    engine=Aria transactional=1,"
-    "    algorithm=copy, lock=shared;"
-    "end if;"
+  {C_STRING_WITH_LEN(
+    "alter table mysql.spider_link_mon_servers"
+    "  add column if not exists dsn char(64) default null after default_group;"
+  )},
+  {C_STRING_WITH_LEN(
+    "alter table mysql.spider_tables"
+    "  add column if not exists dsn char(64) default null after default_group;"
+  )},
+  {C_STRING_WITH_LEN(
+    "alter table mysql.spider_xa_failed_log"
+    "  add column if not exists dsn char(64) default null after default_group;"
+  )},
+  {C_STRING_WITH_LEN(
+    "alter table mysql.spider_xa_member"
+    "  add column if not exists dsn char(64) default null after default_group;"
   )},
   {C_STRING_WITH_LEN(
     "set @win_plugin := IF(@@version_compile_os like 'Win%', 1, 0);"
@@ -1075,5 +692,4 @@
     "  end;"
     "end if;"
    )}
->>>>>>> ba94778d
 };