--- conflicted
+++ resolved
@@ -167,19 +167,6 @@
   spider_trx_status_var(thd, var, buff, &SPIDER_TRX::parallel_search_count);
   DBUG_RETURN(0);
 }
-
-<<<<<<< HEAD
-#if defined(HS_HAS_SQLCOM) && defined(HAVE_HANDLERSOCKET)
-static int spider_hs_result_free(THD *thd, SHOW_VAR *var, void *buff,
-                                 system_status_var *, enum_var_type)
-{
-  DBUG_ENTER("spider_hs_result_free");
-  spider_trx_status_var(thd, var, buff, &SPIDER_TRX::hs_result_free_count);
-  DBUG_RETURN(0);
-}
-#endif
-=======
->>>>>>> 25476ba1
 
 struct st_mysql_show_var spider_status_variables[] =
 {
