--- conflicted
+++ resolved
@@ -268,41 +268,6 @@
       *error_num = ER_SPIDER_CANT_OPEN_SYS_TABLE_NUM;
       DBUG_RETURN(NULL);
     }
-<<<<<<< HEAD
-=======
-#if MYSQL_VERSION_ID < 50500
-  } else {
-    SPIDER_reset_n_backup_open_tables_state(thd, open_tables_backup, NULL);
-
-    if (!(table = (TABLE*) spider_malloc(spider_current_trx, SPD_MID_OPEN_SYS_TABLE_1,
-      sizeof(*table), MYF(MY_WME))))
-    {
-      *error_num = HA_ERR_OUT_OF_MEM;
-      goto error_malloc;
-    }
-
-    table_key_length =
-      create_table_def_key(thd, table_key, &tables, FALSE);
-
-    if (!(table_share = get_table_share(thd,
-      &tables, table_key, table_key_length, 0, error_num)))
-      goto error;
-    if (open_table_from_share(thd, table_share, tables.alias,
-      (uint) (HA_OPEN_KEYFILE | HA_OPEN_RNDFILE | HA_GET_INDEX),
-      READ_KEYINFO | COMPUTE_TYPES | EXTRA_RECORD,
-      (uint) HA_OPEN_IGNORE_IF_LOCKED | HA_OPEN_FROM_SQL_LAYER,
-      table, FALSE)
-    ) {
-      release_table_share(table_share, RELEASE_NORMAL);
-      my_printf_error(ER_SPIDER_CANT_OPEN_SYS_TABLE_NUM,
-        ER_SPIDER_CANT_OPEN_SYS_TABLE_STR, MYF(0),
-        "mysql", table_name);
-      *error_num = ER_SPIDER_CANT_OPEN_SYS_TABLE_NUM;
-      goto error;
-    }
-  }
-#endif
->>>>>>> aff5ed39
   switch (table_name_length)
   {
     case 9:
@@ -2520,67 +2485,6 @@
   DBUG_RETURN(error_num);
 }
 
-<<<<<<< HEAD
-void spider_get_sys_table_sts_info(
-  TABLE *table,
-  ha_statistics *stat
-) {
-  MYSQL_TIME mysql_time;
-  uint not_used_uint;
-  long not_used_long;
-  DBUG_ENTER("spider_get_sys_table_sts_info");
-  stat->data_file_length = (ulonglong) table->
-    field[SPIDER_TABLE_STS_DATA_FILE_LENGTH_POS]->val_int();
-  stat->max_data_file_length = (ulonglong) table->
-    field[SPIDER_TABLE_STS_MAX_DATA_FILE_LENGTH_POS]->val_int();
-  stat->index_file_length = (ulonglong) table->
-    field[SPIDER_TABLE_STS_INDEX_FILE_LENGTH_POS]->val_int();
-  stat->records = (ha_rows) table->
-    field[SPIDER_TABLE_STS_RECORDS_POS]->val_int();
-  stat->mean_rec_length = (ulong) table->
-    field[SPIDER_TABLE_STS_MEAN_REC_LENGTH_POS]->val_int();
-  table->field[SPIDER_TABLE_STS_CHECK_TIME_POS]->get_date(&mysql_time,
-    SPIDER_date_mode_t(0));
-  stat->check_time = (time_t) my_system_gmt_sec(&mysql_time,
-    &not_used_long, &not_used_uint);
-  table->field[SPIDER_TABLE_STS_CREATE_TIME_POS]->get_date(&mysql_time,
-    SPIDER_date_mode_t(0));
-  stat->create_time = (time_t) my_system_gmt_sec(&mysql_time,
-    &not_used_long, &not_used_uint);
-  table->field[SPIDER_TABLE_STS_UPDATE_TIME_POS]->get_date(&mysql_time,
-    SPIDER_date_mode_t(0));
-  stat->update_time = (time_t) my_system_gmt_sec(&mysql_time,
-    &not_used_long, &not_used_uint);
-  if (table->field[SPIDER_TABLE_STS_CHECKSUM_POS]->is_null())
-  {
-    stat->checksum_null = TRUE;
-    stat->checksum = 0;
-  } else {
-    stat->checksum_null = FALSE;
-    stat->checksum = (ha_checksum) table->
-      field[SPIDER_TABLE_STS_CHECKSUM_POS]->val_int();
-  }
-  DBUG_VOID_RETURN;
-}
-
-void spider_get_sys_table_crd_info(
-  TABLE *table,
-  longlong *cardinality,
-  uint number_of_keys
-) {
-  uint seq;
-  DBUG_ENTER("spider_get_sys_table_crd_info");
-  seq = (uint) table->field[SPIDER_TABLE_CRD_KEY_SEQ_POS]->val_int();
-  if (seq < number_of_keys)
-  {
-    cardinality[seq] = (longlong) table->
-      field[SPIDER_TABLE_CRD_CARDINALITY_POS]->val_int();
-  }
-  DBUG_VOID_RETURN;
-}
-
-=======
->>>>>>> aff5ed39
 int spider_sys_update_tables_link_status(
   THD *thd,
   char *name,
