--- conflicted
+++ resolved
@@ -1422,55 +1422,6 @@
   DBUG_VOID_RETURN;
 }
 
-<<<<<<< HEAD
-void spider_store_table_sts_info(
-  TABLE *table,
-  ha_statistics *stat
-) {
-  MYSQL_TIME mysql_time;
-  DBUG_ENTER("spider_store_table_sts_info");
-  table->field[SPIDER_TABLE_STS_DATA_FILE_LENGTH_POS]->store(
-    (longlong) stat->data_file_length, TRUE);
-  table->field[SPIDER_TABLE_STS_MAX_DATA_FILE_LENGTH_POS]->store(
-    (longlong) stat->max_data_file_length, TRUE);
-  table->field[SPIDER_TABLE_STS_INDEX_FILE_LENGTH_POS]->store(
-    (longlong) stat->index_file_length, TRUE);
-  table->field[SPIDER_TABLE_STS_RECORDS_POS]->store(
-    (longlong) stat->records, TRUE);
-  table->field[SPIDER_TABLE_STS_MEAN_REC_LENGTH_POS]->store(
-    (longlong) stat->mean_rec_length, TRUE);
-  spd_tz_system->gmt_sec_to_TIME(&mysql_time, (my_time_t) stat->check_time);
-  table->field[SPIDER_TABLE_STS_CHECK_TIME_POS]->store_time(&mysql_time);
-  spd_tz_system->gmt_sec_to_TIME(&mysql_time, (my_time_t) stat->create_time);
-  table->field[SPIDER_TABLE_STS_CREATE_TIME_POS]->store_time(&mysql_time);
-  spd_tz_system->gmt_sec_to_TIME(&mysql_time, (my_time_t) stat->update_time);
-  table->field[SPIDER_TABLE_STS_UPDATE_TIME_POS]->store_time(&mysql_time);
-  if (stat->checksum_null)
-  {
-    table->field[SPIDER_TABLE_STS_CHECKSUM_POS]->set_null();
-    table->field[SPIDER_TABLE_STS_CHECKSUM_POS]->reset();
-  } else {
-    table->field[SPIDER_TABLE_STS_CHECKSUM_POS]->set_notnull();
-    table->field[SPIDER_TABLE_STS_CHECKSUM_POS]->store(
-      (longlong) stat->checksum, TRUE);
-  }
-  DBUG_VOID_RETURN;
-}
-
-void spider_store_table_crd_info(
-  TABLE *table,
-  uint *seq,
-  longlong *cardinality
-) {
-  DBUG_ENTER("spider_store_table_crd_info");
-  table->field[SPIDER_TABLE_CRD_KEY_SEQ_POS]->store((longlong) *seq, TRUE);
-  table->field[SPIDER_TABLE_CRD_CARDINALITY_POS]->store(
-    (longlong) *cardinality, FALSE);
-  DBUG_VOID_RETURN;
-}
-
-=======
->>>>>>> 5f890452
 int spider_insert_xa(
   TABLE *table,
   XID *xid,
@@ -2589,86 +2540,6 @@
   DBUG_RETURN(error_num);
 }
 
-<<<<<<< HEAD
-void spider_get_sys_table_sts_info(
-  TABLE *table,
-  ha_statistics *stat
-) {
-  MYSQL_TIME mysql_time;
-#ifdef MARIADB_BASE_VERSION
-  uint not_used_uint;
-#else
-  my_bool not_used_my_bool;
-#endif
-  long not_used_long;
-  DBUG_ENTER("spider_get_sys_table_sts_info");
-  stat->data_file_length = (ulonglong) table->
-    field[SPIDER_TABLE_STS_DATA_FILE_LENGTH_POS]->val_int();
-  stat->max_data_file_length = (ulonglong) table->
-    field[SPIDER_TABLE_STS_MAX_DATA_FILE_LENGTH_POS]->val_int();
-  stat->index_file_length = (ulonglong) table->
-    field[SPIDER_TABLE_STS_INDEX_FILE_LENGTH_POS]->val_int();
-  stat->records = (ha_rows) table->
-    field[SPIDER_TABLE_STS_RECORDS_POS]->val_int();
-  stat->mean_rec_length = (ulong) table->
-    field[SPIDER_TABLE_STS_MEAN_REC_LENGTH_POS]->val_int();
-  table->field[SPIDER_TABLE_STS_CHECK_TIME_POS]->get_date(&mysql_time,
-    SPIDER_date_mode_t(0));
-#ifdef MARIADB_BASE_VERSION
-  stat->check_time = (time_t) my_system_gmt_sec(&mysql_time,
-    &not_used_long, &not_used_uint);
-#else
-  stat->check_time = (time_t) my_system_gmt_sec(&mysql_time,
-    &not_used_long, &not_used_my_bool);
-#endif
-  table->field[SPIDER_TABLE_STS_CREATE_TIME_POS]->get_date(&mysql_time,
-    SPIDER_date_mode_t(0));
-#ifdef MARIADB_BASE_VERSION
-  stat->create_time = (time_t) my_system_gmt_sec(&mysql_time,
-    &not_used_long, &not_used_uint);
-#else
-  stat->create_time = (time_t) my_system_gmt_sec(&mysql_time,
-    &not_used_long, &not_used_my_bool);
-#endif
-  table->field[SPIDER_TABLE_STS_UPDATE_TIME_POS]->get_date(&mysql_time,
-    SPIDER_date_mode_t(0));
-#ifdef MARIADB_BASE_VERSION
-  stat->update_time = (time_t) my_system_gmt_sec(&mysql_time,
-    &not_used_long, &not_used_uint);
-#else
-  stat->update_time = (time_t) my_system_gmt_sec(&mysql_time,
-    &not_used_long, &not_used_my_bool);
-#endif
-  if (table->field[SPIDER_TABLE_STS_CHECKSUM_POS]->is_null())
-  {
-    stat->checksum_null = TRUE;
-    stat->checksum = 0;
-  } else {
-    stat->checksum_null = FALSE;
-    stat->checksum = (ha_checksum) table->
-      field[SPIDER_TABLE_STS_CHECKSUM_POS]->val_int();
-  }
-  DBUG_VOID_RETURN;
-}
-
-void spider_get_sys_table_crd_info(
-  TABLE *table,
-  longlong *cardinality,
-  uint number_of_keys
-) {
-  uint seq;
-  DBUG_ENTER("spider_get_sys_table_crd_info");
-  seq = (uint) table->field[SPIDER_TABLE_CRD_KEY_SEQ_POS]->val_int();
-  if (seq < number_of_keys)
-  {
-    cardinality[seq] = (longlong) table->
-      field[SPIDER_TABLE_CRD_CARDINALITY_POS]->val_int();
-  }
-  DBUG_VOID_RETURN;
-}
-
-=======
->>>>>>> 5f890452
 int spider_sys_update_tables_link_status(
   THD *thd,
   char *name,
@@ -3087,263 +2958,6 @@
   DBUG_RETURN(0);
 }
 
-<<<<<<< HEAD
-int spider_sys_insert_or_update_table_sts(
-  THD *thd,
-  const char *name,
-  uint name_length,
-  ha_statistics *stat,
-  bool need_lock
-) {
-  int error_num;
-  TABLE *table_sts = NULL;
-  SPIDER_Open_tables_backup open_tables_backup;
-  DBUG_ENTER("spider_sys_insert_or_update_table_sts");
-  if (
-    !(table_sts = spider_open_sys_table(
-      thd, SPIDER_SYS_TABLE_STS_TABLE_NAME_STR,
-      SPIDER_SYS_TABLE_STS_TABLE_NAME_LEN, TRUE,
-      &open_tables_backup, need_lock, &error_num))
-  ) {
-    goto error;
-  }
-  if ((error_num = spider_insert_or_update_table_sts(
-    table_sts,
-    name,
-    name_length,
-    stat
-  )))
-    goto error;
-  spider_close_sys_table(thd, table_sts, &open_tables_backup, need_lock);
-  table_sts = NULL;
-  DBUG_RETURN(0);
-
-error:
-  if (table_sts)
-    spider_close_sys_table(thd, table_sts, &open_tables_backup, need_lock);
-  DBUG_RETURN(error_num);
-}
-
-int spider_sys_insert_or_update_table_crd(
-  THD *thd,
-  const char *name,
-  uint name_length,
-  longlong *cardinality,
-  uint number_of_keys,
-  bool need_lock
-) {
-  int error_num;
-  TABLE *table_crd = NULL;
-  SPIDER_Open_tables_backup open_tables_backup;
-  DBUG_ENTER("spider_sys_insert_or_update_table_crd");
-  if (
-    !(table_crd = spider_open_sys_table(
-      thd, SPIDER_SYS_TABLE_CRD_TABLE_NAME_STR,
-      SPIDER_SYS_TABLE_CRD_TABLE_NAME_LEN, TRUE,
-      &open_tables_backup, need_lock, &error_num))
-  ) {
-    goto error;
-  }
-  if ((error_num = spider_insert_or_update_table_crd(
-    table_crd,
-    name,
-    name_length,
-    cardinality,
-    number_of_keys
-  )))
-    goto error;
-  spider_close_sys_table(thd, table_crd, &open_tables_backup, need_lock);
-  table_crd = NULL;
-  DBUG_RETURN(0);
-
-error:
-  if (table_crd)
-    spider_close_sys_table(thd, table_crd, &open_tables_backup, need_lock);
-  DBUG_RETURN(error_num);
-}
-
-int spider_sys_delete_table_sts(
-  THD *thd,
-  const char *name,
-  uint name_length,
-  bool need_lock
-) {
-  int error_num;
-  TABLE *table_sts = NULL;
-  SPIDER_Open_tables_backup open_tables_backup;
-  DBUG_ENTER("spider_sys_delete_table_sts");
-  if (
-    !(table_sts = spider_open_sys_table(
-      thd, SPIDER_SYS_TABLE_STS_TABLE_NAME_STR,
-      SPIDER_SYS_TABLE_STS_TABLE_NAME_LEN, TRUE,
-      &open_tables_backup, need_lock, &error_num))
-  ) {
-    goto error;
-  }
-  if ((error_num = spider_delete_table_sts(
-    table_sts,
-    name,
-    name_length
-  )))
-    goto error;
-  spider_close_sys_table(thd, table_sts, &open_tables_backup, need_lock);
-  table_sts = NULL;
-  DBUG_RETURN(0);
-
-error:
-  if (table_sts)
-    spider_close_sys_table(thd, table_sts, &open_tables_backup, need_lock);
-  DBUG_RETURN(error_num);
-}
-
-int spider_sys_delete_table_crd(
-  THD *thd,
-  const char *name,
-  uint name_length,
-  bool need_lock
-) {
-  int error_num;
-  TABLE *table_crd = NULL;
-  SPIDER_Open_tables_backup open_tables_backup;
-  DBUG_ENTER("spider_sys_delete_table_crd");
-  if (
-    !(table_crd = spider_open_sys_table(
-      thd, SPIDER_SYS_TABLE_CRD_TABLE_NAME_STR,
-      SPIDER_SYS_TABLE_CRD_TABLE_NAME_LEN, TRUE,
-      &open_tables_backup, need_lock, &error_num))
-  ) {
-    goto error;
-  }
-  if ((error_num = spider_delete_table_crd(
-    table_crd,
-    name,
-    name_length
-  )))
-    goto error;
-  spider_close_sys_table(thd, table_crd, &open_tables_backup, need_lock);
-  table_crd = NULL;
-  DBUG_RETURN(0);
-
-error:
-  if (table_crd)
-    spider_close_sys_table(thd, table_crd, &open_tables_backup, need_lock);
-  DBUG_RETURN(error_num);
-}
-
-int spider_sys_get_table_sts(
-  THD *thd,
-  const char *name,
-  uint name_length,
-  ha_statistics *stat,
-  bool need_lock
-) {
-  int error_num;
-  char table_key[MAX_KEY_LENGTH];
-  TABLE *table_sts = NULL;
-  SPIDER_Open_tables_backup open_tables_backup;
-  DBUG_ENTER("spider_sys_get_table_sts");
-  if (
-    !(table_sts = spider_open_sys_table(
-      thd, SPIDER_SYS_TABLE_STS_TABLE_NAME_STR,
-      SPIDER_SYS_TABLE_STS_TABLE_NAME_LEN, TRUE,
-      &open_tables_backup, need_lock, &error_num))
-  ) {
-    goto error;
-  }
-
-  table_sts->use_all_columns();
-  spider_store_tables_name(table_sts, name, name_length);
-  if ((error_num = spider_check_sys_table(table_sts, table_key)))
-  {
-    if (error_num != HA_ERR_KEY_NOT_FOUND && error_num != HA_ERR_END_OF_FILE)
-    {
-      table_sts->file->print_error(error_num, MYF(0));
-    }
-    goto error;
-  } else {
-    spider_get_sys_table_sts_info(
-      table_sts,
-      stat
-    );
-  }
-
-  spider_close_sys_table(thd, table_sts, &open_tables_backup, need_lock);
-  table_sts = NULL;
-  DBUG_RETURN(0);
-
-error:
-  if (table_sts)
-    spider_close_sys_table(thd, table_sts, &open_tables_backup, need_lock);
-  DBUG_RETURN(error_num);
-}
-
-int spider_sys_get_table_crd(
-  THD *thd,
-  const char *name,
-  uint name_length,
-  longlong *cardinality,
-  uint number_of_keys,
-  bool need_lock
-) {
-  int error_num;
-  char table_key[MAX_KEY_LENGTH];
-  bool index_inited = FALSE;
-  TABLE *table_crd = NULL;
-  SPIDER_Open_tables_backup open_tables_backup;
-  DBUG_ENTER("spider_sys_get_table_crd");
-
-  if (
-    !(table_crd = spider_open_sys_table(
-      thd, SPIDER_SYS_TABLE_CRD_TABLE_NAME_STR,
-      SPIDER_SYS_TABLE_CRD_TABLE_NAME_LEN, TRUE,
-      &open_tables_backup, need_lock, &error_num))
-  ) {
-    goto error;
-  }
-
-  table_crd->use_all_columns();
-  spider_store_tables_name(table_crd, name, name_length);
-  if ((error_num = spider_get_sys_table_by_idx(table_crd, table_key, 0,
-    SPIDER_SYS_TABLE_CRD_PK_COL_CNT - 1)))
-  {
-    if (error_num != HA_ERR_KEY_NOT_FOUND && error_num != HA_ERR_END_OF_FILE)
-    {
-      table_crd->file->print_error(error_num, MYF(0));
-    }
-    goto error;
-  } else {
-    index_inited = TRUE;
-    do {
-      spider_get_sys_table_crd_info(
-        table_crd,
-        cardinality,
-        number_of_keys
-      );
-      error_num = spider_sys_index_next_same(table_crd, table_key);
-    } while (error_num == 0);
-  }
-  index_inited = FALSE;
-  if ((error_num = spider_sys_index_end(table_crd)))
-  {
-    table_crd->file->print_error(error_num, MYF(0));
-    goto error;
-  }
-
-  spider_close_sys_table(thd, table_crd, &open_tables_backup, need_lock);
-  table_crd = NULL;
-  DBUG_RETURN(0);
-
-error:
-  if (index_inited)
-    spider_sys_index_end(table_crd);
-
-  if (table_crd)
-    spider_close_sys_table(thd, table_crd, &open_tables_backup, need_lock);
-  DBUG_RETURN(error_num);
-}
-
-=======
->>>>>>> 5f890452
 int spider_sys_replace(
   TABLE *table,
   bool *modified_non_trans_table
