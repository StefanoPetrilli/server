/* Copyright (C) 2008-2019 Kentoku Shiba
   Copyright (C) 2019 MariaDB corp

  This program is free software; you can redistribute it and/or modify
  it under the terms of the GNU General Public License as published by
  the Free Software Foundation; version 2 of the License.

  This program is distributed in the hope that it will be useful,
  but WITHOUT ANY WARRANTY; without even the implied warranty of
  MERCHANTABILITY or FITNESS FOR A PARTICULAR PURPOSE.  See the
  GNU General Public License for more details.

  You should have received a copy of the GNU General Public License
  along with this program; if not, write to the Free Software
  Foundation, Inc., 51 Franklin Street, Fifth Floor, Boston, MA 02110-1335 USA */

#define MYSQL_SERVER 1
#include <my_global.h>
#include "mysql_version.h"
#include "spd_environ.h"
#include "sql_priv.h"
#include "probes_mysql.h"
#include "sql_class.h"
#include "sql_partition.h"
#include "records.h"
#include "spd_err.h"
#include "spd_param.h"
#include "spd_db_include.h"
#include "spd_include.h"
#include "spd_sys_table.h"
#include "ha_spider.h"
#include "spd_trx.h"
#include "spd_db_conn.h"
#include "spd_table.h"
#include "spd_conn.h"
#include "spd_ping_table.h"
#include "spd_malloc.h"

extern struct charset_info_st *spd_charset_utf8mb3_bin;

extern handlerton *spider_hton_ptr;
extern SPIDER_DBTON spider_dbton[SPIDER_DBTON_SIZE];
pthread_mutex_t spider_thread_id_mutex;
ulonglong spider_thread_id = 1;

#ifdef HAVE_PSI_INTERFACE
extern PSI_mutex_key spd_key_mutex_udf_table;
#endif

extern HASH spider_allocated_thds;
extern uint spider_allocated_thds_id;
extern const char *spider_allocated_thds_func_name;
extern const char *spider_allocated_thds_file_name;
extern ulong spider_allocated_thds_line_no;
extern pthread_mutex_t spider_allocated_thds_mutex;

// for spider_alter_tables
uchar *spider_alter_tbl_get_key(
  SPIDER_ALTER_TABLE *alter_table,
  size_t *length,
  my_bool not_used __attribute__ ((unused))
) {
  DBUG_ENTER("spider_alter_tbl_get_key");
  *length = alter_table->table_name_length;
  DBUG_PRINT("info",("spider table_name_length=%zu", *length));
  DBUG_PRINT("info",("spider table_name=%s", alter_table->table_name));
  DBUG_RETURN((uchar*) alter_table->table_name);
}

// for SPIDER_TRX_HA
uchar *spider_trx_ha_get_key(
  SPIDER_TRX_HA *trx_ha,
  size_t *length,
  my_bool not_used __attribute__ ((unused))
) {
  DBUG_ENTER("spider_trx_ha_get_key");
  *length = trx_ha->table_name_length;
  DBUG_PRINT("info",("spider table_name_length=%zu", *length));
  DBUG_PRINT("info",("spider table_name=%s", trx_ha->table_name));
  DBUG_RETURN((uchar*) trx_ha->table_name);
}

/*
  Try to free the connections held by the given transaction.
*/
int spider_free_trx_conn(SPIDER_TRX *trx, bool trx_free)
{
  int loop_count= 0;
  SPIDER_CONN *conn;
  HASH *conn_hash= &trx->trx_conn_hash;

  DBUG_ENTER("spider_free_trx_conn");

  /* Clear the connection queues in any case. */
  while ((conn= (SPIDER_CONN *) my_hash_element(conn_hash, loop_count)))
  {
    spider_conn_clear_queue_at_commit(conn);
    loop_count++;
  }

  if (trx_free || spider_param_conn_recycle_mode(trx->thd) != 2)
  {
    loop_count= 0;
    while ((conn= (SPIDER_CONN *) my_hash_element(&trx->trx_conn_hash,
                                                  loop_count)))
    {
      if (conn->table_lock)
      {
        DBUG_ASSERT(!trx_free);
        loop_count++;
      }
      else
      {
        spider_free_conn_from_trx(trx, conn, FALSE, trx_free, &loop_count);
      }
    }
    trx->trx_conn_adjustment++;

    DBUG_RETURN(0);
  }

  loop_count= 0;
  while ((conn= (SPIDER_CONN *) my_hash_element(conn_hash, loop_count)))
  {
    if (!conn->table_lock)
    {
      conn->error_mode= 1;
    }
    loop_count++;
  }

  DBUG_RETURN(0);
}

int spider_free_trx_another_conn(
  SPIDER_TRX *trx,
  bool lock
) {
  int error_num, tmp_error_num;
  int roop_count = 0;
  SPIDER_CONN *conn;
  DBUG_ENTER("spider_free_trx_another_conn");
  trx->tmp_spider->conns = &conn;
  error_num = 0;
  while ((conn = (SPIDER_CONN*) my_hash_element(&trx->trx_another_conn_hash,
    roop_count)))
  {
    if (lock && (tmp_error_num = spider_db_unlock_tables(trx->tmp_spider, 0)))
      error_num = tmp_error_num;
    spider_free_conn_from_trx(trx, conn, TRUE, TRUE, &roop_count);
  }
  DBUG_RETURN(error_num);
}

int spider_trx_another_lock_tables(
  SPIDER_TRX *trx
) {
  int error_num;
  int roop_count = 0, need_mon = 0;
  THD *thd = trx->thd;
  SPIDER_CONN *conn;
  ha_spider tmp_spider;
  SPIDER_SHARE tmp_share;
  SPIDER_WIDE_HANDLER tmp_wide_handler;
  char sql_buf[MAX_FIELD_WIDTH];
  spider_string sql_str(sql_buf, sizeof(sql_buf), system_charset_info);
  DBUG_ENTER("spider_trx_another_lock_tables");
  SPIDER_BACKUP_DASTATUS;
  sql_str.init_calc_mem(SPD_MID_TRX_ANOTHER_LOCK_TABLES_1);
  sql_str.length(0);
  memset((void*)&tmp_spider, 0, sizeof(ha_spider));
  memset((void*)&tmp_share, 0, sizeof(SPIDER_SHARE));
  memset((void*)&tmp_wide_handler, 0, sizeof(SPIDER_WIDE_HANDLER));
  tmp_spider.share = &tmp_share;
  tmp_spider.wide_handler = &tmp_wide_handler;
  tmp_wide_handler.trx = trx;
  tmp_share.access_charset = system_charset_info;
  tmp_spider.conns = &conn;
  tmp_spider.result_list.sqls = &sql_str;
  tmp_spider.need_mons = &need_mon;
  while ((conn = (SPIDER_CONN*) my_hash_element(&trx->trx_another_conn_hash,
    roop_count)))
  {
    if ((error_num = spider_db_lock_tables(&tmp_spider, 0)))
    {
      SPIDER_CONN_RESTORE_DASTATUS_AND_RESET_ERROR_NUM;
      if (error_num)
      {
        DBUG_RETURN(error_num);
      }
    }
    roop_count++;
  }
  DBUG_RETURN(0);
}

int spider_trx_another_flush_tables(
  SPIDER_TRX *trx
) {
  int error_num;
  int roop_count = 0, need_mon = 0;
  THD *thd = trx->thd;
  SPIDER_CONN *conn;
  ha_spider tmp_spider;
  SPIDER_SHARE tmp_share;
  long tmp_link_statuses = SPIDER_LINK_STATUS_OK;
  DBUG_ENTER("spider_trx_another_flush_tables");
  SPIDER_BACKUP_DASTATUS;
  memset((void*)&tmp_spider, 0, sizeof(ha_spider));
  tmp_share.link_count = 1;
  tmp_share.all_link_count = 1;
  tmp_share.link_statuses = &tmp_link_statuses;
  tmp_share.link_statuses_length = 1;
  tmp_spider.share = &tmp_share;
  tmp_spider.conns = &conn;
  tmp_spider.need_mons = &need_mon;
  while ((conn = (SPIDER_CONN*) my_hash_element(&trx->trx_another_conn_hash,
    roop_count)))
  {
    if ((error_num = spider_db_flush_tables(&tmp_spider, FALSE)))
    {
      SPIDER_CONN_RESTORE_DASTATUS_AND_RESET_ERROR_NUM;
      if (error_num)
        DBUG_RETURN(error_num);
    }
    roop_count++;
  }
  DBUG_RETURN(0);
}

int spider_trx_all_flush_tables(
  SPIDER_TRX *trx
) {
  int error_num;
  int roop_count = 0, need_mon = 0;
  THD *thd = trx->thd;
  SPIDER_CONN *conn;
  ha_spider tmp_spider;
  SPIDER_SHARE tmp_share;
  long tmp_link_statuses = SPIDER_LINK_STATUS_OK;
  DBUG_ENTER("spider_trx_all_flush_tables");
  SPIDER_BACKUP_DASTATUS;
  memset((void*)&tmp_spider, 0, sizeof(ha_spider));
  tmp_share.link_count = 1;
  tmp_share.all_link_count = 1;
  tmp_share.link_statuses = &tmp_link_statuses;
  tmp_share.link_statuses_length = 1;
  tmp_spider.share = &tmp_share;
  tmp_spider.conns = &conn;
  tmp_spider.need_mons = &need_mon;
  while ((conn = (SPIDER_CONN*) my_hash_element(&trx->trx_conn_hash,
    roop_count)))
  {
    if ((error_num = spider_db_flush_tables(&tmp_spider, TRUE)))
    {
      SPIDER_CONN_RESTORE_DASTATUS_AND_RESET_ERROR_NUM;
      if (error_num)
        DBUG_RETURN(error_num);
    }
    roop_count++;
  }
  DBUG_RETURN(0);
}

int spider_trx_all_unlock_tables(
  SPIDER_TRX *trx
) {
  int error_num;
  int roop_count = 0;
  THD *thd = trx->thd;
  SPIDER_CONN *conn;
  DBUG_ENTER("spider_trx_all_unlock_tables");
  SPIDER_BACKUP_DASTATUS;
  trx->tmp_spider->conns = &conn;
  while ((conn = (SPIDER_CONN*) my_hash_element(&trx->trx_conn_hash,
    roop_count)))
  {
    if ((error_num = spider_db_unlock_tables(trx->tmp_spider, 0)))
    {
      SPIDER_CONN_RESTORE_DASTATUS_AND_RESET_ERROR_NUM;
      if (error_num)
        DBUG_RETURN(error_num);
    }
    roop_count++;
  }
  DBUG_RETURN(0);
}

int spider_trx_all_start_trx(
  SPIDER_TRX *trx
) {
  int error_num, need_mon = 0;
  int roop_count = 0;
  THD *thd = trx->thd;
  SPIDER_CONN *conn;
  ha_spider tmp_spider;
  SPIDER_WIDE_HANDLER tmp_wide_handler;
  DBUG_ENTER("spider_trx_all_start_trx");
  SPIDER_BACKUP_DASTATUS;
  memset((void*)&tmp_spider, 0, sizeof(ha_spider));
  memset(&tmp_wide_handler, 0, sizeof(SPIDER_WIDE_HANDLER));
  tmp_spider.wide_handler = &tmp_wide_handler;
  tmp_wide_handler.trx = trx;
  tmp_spider.need_mons = &need_mon;
  while ((conn = (SPIDER_CONN*) my_hash_element(&trx->trx_conn_hash,
    roop_count)))
  {
    if (
      (spider_param_sync_trx_isolation(trx->thd) &&
        (error_num = spider_check_and_set_trx_isolation(conn, &need_mon))) ||
      (error_num = spider_internal_start_trx_for_connection(&tmp_spider,
        conn, 0))
    ) {
      SPIDER_CONN_RESTORE_DASTATUS_AND_RESET_ERROR_NUM;
      if (error_num)
        DBUG_RETURN(error_num);
    }
    roop_count++;
  }
  DBUG_RETURN(0);
}

int spider_trx_all_flush_logs(
  SPIDER_TRX *trx
) {
  int error_num;
  int roop_count = 0, need_mon = 0;
  THD *thd = trx->thd;
  SPIDER_CONN *conn;
  ha_spider tmp_spider;
  SPIDER_SHARE tmp_share;
  SPIDER_WIDE_HANDLER tmp_wide_handler;
  long tmp_link_statuses = SPIDER_LINK_STATUS_OK;
  uint conn_link_idx = 0;
  long net_read_timeout = 600;
  long net_write_timeout = 600;
  DBUG_ENTER("spider_trx_all_flush_logs");
  SPIDER_BACKUP_DASTATUS;
  memset((void*)&tmp_spider, 0, sizeof(ha_spider));
  memset(&tmp_wide_handler, 0, sizeof(SPIDER_WIDE_HANDLER));
  tmp_share.link_count = 1;
  tmp_share.all_link_count = 1;
  tmp_share.link_statuses = &tmp_link_statuses;
  tmp_share.link_statuses_length = 1;
  tmp_share.net_read_timeouts = &net_read_timeout;
  tmp_share.net_read_timeouts_length = 1;
  tmp_share.net_write_timeouts = &net_write_timeout;
  tmp_share.net_write_timeouts_length = 1;
  tmp_spider.share = &tmp_share;
  tmp_spider.conns = &conn;
  tmp_spider.need_mons = &need_mon;
  tmp_spider.conn_link_idx = &conn_link_idx;
  tmp_spider.wide_handler = &tmp_wide_handler;
  tmp_wide_handler.trx = trx;
  while ((conn = (SPIDER_CONN*) my_hash_element(&trx->trx_conn_hash,
    roop_count)))
  {
    if ((error_num = spider_db_flush_logs(&tmp_spider)))
    {
      SPIDER_CONN_RESTORE_DASTATUS_AND_RESET_ERROR_NUM;
      if (error_num)
        DBUG_RETURN(error_num);
    }
    roop_count++;
  }
  DBUG_RETURN(0);
}

void spider_free_trx_alter_table_alloc(
  SPIDER_TRX *trx,
  SPIDER_ALTER_TABLE *alter_table
) {
  DBUG_ENTER("spider_free_trx_alter_table_alloc");
  my_hash_delete(&trx->trx_alter_table_hash, (uchar*) alter_table);
  if (alter_table->tmp_char)
    spider_free(trx, alter_table->tmp_char, MYF(0));
  spider_free(trx, alter_table, MYF(0));
  DBUG_VOID_RETURN;
}

int spider_free_trx_alter_table(
  SPIDER_TRX *trx
) {
  SPIDER_ALTER_TABLE *alter_table;
  DBUG_ENTER("spider_free_trx_alter_table");
  while ((alter_table =
    (SPIDER_ALTER_TABLE*) my_hash_element(&trx->trx_alter_table_hash, 0)))
  {
    spider_free_trx_alter_table_alloc(trx, alter_table);
  }
  DBUG_RETURN(0);
}

/** Copy a string from one array to another */
static inline void spider_maybe_memcpy_indexed_string(
  char **dests,
  char **srcs,
  const uint* lengths,
  const int idx,
  char *&ptr)
{
  if (size_t len= sizeof(char) * lengths[idx])
  {
    dests[idx]= ptr;
    memcpy(ptr, srcs[idx], len);
    ptr+= len + 1;
  }
}

int spider_create_trx_alter_table(
  SPIDER_TRX *trx,
  SPIDER_SHARE *share,
  bool now_create
) {
  int error_num, link_idx;
  SPIDER_ALTER_TABLE *alter_table, *share_alter;
  char *tmp_name;
  char **tmp_server_names;
  char **tmp_tgt_table_names;
  char **tmp_tgt_dbs;
  char **tmp_tgt_hosts;
  char **tmp_tgt_usernames;
  char **tmp_tgt_passwords;
  char **tmp_tgt_sockets;
  char **tmp_tgt_wrappers;
  char **tmp_tgt_ssl_cas;
  char **tmp_tgt_ssl_capaths;
  char **tmp_tgt_ssl_certs;
  char **tmp_tgt_ssl_ciphers;
  char **tmp_tgt_ssl_keys;
  char **tmp_tgt_default_files;
  char **tmp_tgt_default_groups;
  char **tmp_tgt_dsns;
  char **tmp_tgt_filedsns;
  char **tmp_tgt_drivers;
  char **tmp_static_link_ids;
  uint *tmp_server_names_lengths;
  uint *tmp_tgt_table_names_lengths;
  uint *tmp_tgt_dbs_lengths;
  uint *tmp_tgt_hosts_lengths;
  uint *tmp_tgt_usernames_lengths;
  uint *tmp_tgt_passwords_lengths;
  uint *tmp_tgt_sockets_lengths;
  uint *tmp_tgt_wrappers_lengths;
  uint *tmp_tgt_ssl_cas_lengths;
  uint *tmp_tgt_ssl_capaths_lengths;
  uint *tmp_tgt_ssl_certs_lengths;
  uint *tmp_tgt_ssl_ciphers_lengths;
  uint *tmp_tgt_ssl_keys_lengths;
  uint *tmp_tgt_default_files_lengths;
  uint *tmp_tgt_default_groups_lengths;
  uint *tmp_tgt_dsns_lengths;
  uint *tmp_tgt_filedsns_lengths;
  uint *tmp_tgt_drivers_lengths;
  uint *tmp_static_link_ids_lengths;
  long *tmp_tgt_ports;
  long *tmp_tgt_ssl_vscs;
  long *tmp_monitoring_binlog_pos_at_failing;
  long *tmp_link_statuses;
  char *tmp_server_names_char;
  char *tmp_tgt_table_names_char;
  char *tmp_tgt_dbs_char;
  char *tmp_tgt_hosts_char;
  char *tmp_tgt_usernames_char;
  char *tmp_tgt_passwords_char;
  char *tmp_tgt_sockets_char;
  char *tmp_tgt_wrappers_char;
  char *tmp_tgt_ssl_cas_char;
  char *tmp_tgt_ssl_capaths_char;
  char *tmp_tgt_ssl_certs_char;
  char *tmp_tgt_ssl_ciphers_char;
  char *tmp_tgt_ssl_keys_char;
  char *tmp_tgt_default_files_char;
  char *tmp_tgt_default_groups_char;
  char *tmp_tgt_dsns_char;
  char *tmp_tgt_filedsns_char;
  char *tmp_tgt_drivers_char;
  char *tmp_static_link_ids_char;
  uint old_elements;

  DBUG_ENTER("spider_create_trx_alter_table");
  share_alter = &share->alter_table;

  if (!(alter_table = (SPIDER_ALTER_TABLE *)
    spider_bulk_malloc(spider_current_trx, SPD_MID_CREATE_TRX_ALTER_TABLE_1, MYF(MY_WME | MY_ZEROFILL),
      &alter_table, (uint) (sizeof(*alter_table)),
      &tmp_name, (uint) (sizeof(char) * (share->table_name_length + 1)),

      &tmp_server_names, (uint) (sizeof(char *) * share->all_link_count),
      &tmp_tgt_table_names, (uint) (sizeof(char *) * share->all_link_count),
      &tmp_tgt_dbs, (uint) (sizeof(char *) * share->all_link_count),
      &tmp_tgt_hosts, (uint) (sizeof(char *) * share->all_link_count),
      &tmp_tgt_usernames, (uint) (sizeof(char *) * share->all_link_count),
      &tmp_tgt_passwords, (uint) (sizeof(char *) * share->all_link_count),
      &tmp_tgt_sockets, (uint) (sizeof(char *) * share->all_link_count),
      &tmp_tgt_wrappers, (uint) (sizeof(char *) * share->all_link_count),
      &tmp_tgt_ssl_cas, (uint) (sizeof(char *) * share->all_link_count),
      &tmp_tgt_ssl_capaths, (uint) (sizeof(char *) * share->all_link_count),
      &tmp_tgt_ssl_certs, (uint) (sizeof(char *) * share->all_link_count),
      &tmp_tgt_ssl_ciphers, (uint) (sizeof(char *) * share->all_link_count),
      &tmp_tgt_ssl_keys, (uint) (sizeof(char *) * share->all_link_count),
      &tmp_tgt_default_files, (uint) (sizeof(char *) * share->all_link_count),
      &tmp_tgt_default_groups, (uint) (sizeof(char *) * share->all_link_count),
      &tmp_tgt_dsns, (uint) (sizeof(char *) * share->all_link_count),
      &tmp_tgt_filedsns, (uint) (sizeof(char *) * share->all_link_count),
      &tmp_tgt_drivers, (uint) (sizeof(char *) * share->all_link_count),
      &tmp_static_link_ids, (uint) (sizeof(char *) * share->all_link_count),

      &tmp_server_names_lengths, (uint) (sizeof(uint) * share->all_link_count),
      &tmp_tgt_table_names_lengths,
        (uint) (sizeof(uint) * share->all_link_count),
      &tmp_tgt_dbs_lengths, (uint) (sizeof(uint) * share->all_link_count),
      &tmp_tgt_hosts_lengths, (uint) (sizeof(uint) * share->all_link_count),
      &tmp_tgt_usernames_lengths,
        (uint) (sizeof(uint) * share->all_link_count),
      &tmp_tgt_passwords_lengths,
        (uint) (sizeof(uint) * share->all_link_count),
      &tmp_tgt_sockets_lengths, (uint) (sizeof(uint) * share->all_link_count),
      &tmp_tgt_wrappers_lengths, (uint) (sizeof(uint) * share->all_link_count),
      &tmp_tgt_ssl_cas_lengths, (uint) (sizeof(uint) * share->all_link_count),
      &tmp_tgt_ssl_capaths_lengths,
        (uint) (sizeof(uint) * share->all_link_count),
      &tmp_tgt_ssl_certs_lengths,
        (uint) (sizeof(uint) * share->all_link_count),
      &tmp_tgt_ssl_ciphers_lengths,
        (uint) (sizeof(uint) * share->all_link_count),
      &tmp_tgt_ssl_keys_lengths, (uint) (sizeof(uint) * share->all_link_count),
      &tmp_tgt_default_files_lengths,
        (uint) (sizeof(uint) * share->all_link_count),
      &tmp_tgt_default_groups_lengths,
        (uint) (sizeof(uint) * share->all_link_count),
      &tmp_tgt_dsns_lengths, (uint) (sizeof(uint) * share->all_link_count),
      &tmp_tgt_filedsns_lengths, (uint) (sizeof(uint) * share->all_link_count),
      &tmp_tgt_drivers_lengths, (uint) (sizeof(uint) * share->all_link_count),
      &tmp_static_link_ids_lengths,
        (uint) (sizeof(uint) * share->all_link_count),

      &tmp_tgt_ports, (uint) (sizeof(long) * share->all_link_count),
      &tmp_tgt_ssl_vscs, (uint) (sizeof(long) * share->all_link_count),
      &tmp_monitoring_binlog_pos_at_failing,
        (uint) (sizeof(long) * share->all_link_count),
      &tmp_link_statuses, (uint) (sizeof(long) * share->all_link_count),

      &tmp_server_names_char, (uint) (sizeof(char) *
        (share_alter->tmp_server_names_charlen + 1)),
      &tmp_tgt_table_names_char, (uint) (sizeof(char) *
        (share_alter->tmp_tgt_table_names_charlen + 1)),
      &tmp_tgt_dbs_char, (uint) (sizeof(char) *
        (share_alter->tmp_tgt_dbs_charlen + 1)),
      &tmp_tgt_hosts_char, (uint) (sizeof(char) *
        (share_alter->tmp_tgt_hosts_charlen + 1)),
      &tmp_tgt_usernames_char, (uint) (sizeof(char) *
        (share_alter->tmp_tgt_usernames_charlen + 1)),
      &tmp_tgt_passwords_char, (uint) (sizeof(char) *
        (share_alter->tmp_tgt_passwords_charlen + 1)),
      &tmp_tgt_sockets_char, (uint) (sizeof(char) *
        (share_alter->tmp_tgt_sockets_charlen + 1)),
      &tmp_tgt_wrappers_char, (uint) (sizeof(char) *
        (share_alter->tmp_tgt_wrappers_charlen + 1)),
      &tmp_tgt_ssl_cas_char, (uint) (sizeof(char) *
        (share_alter->tmp_tgt_ssl_cas_charlen + 1)),
      &tmp_tgt_ssl_capaths_char, (uint) (sizeof(char) *
        (share_alter->tmp_tgt_ssl_capaths_charlen + 1)),
      &tmp_tgt_ssl_certs_char, (uint) (sizeof(char) *
        (share_alter->tmp_tgt_ssl_certs_charlen + 1)),
      &tmp_tgt_ssl_ciphers_char, (uint) (sizeof(char) *
        (share_alter->tmp_tgt_ssl_ciphers_charlen + 1)),
      &tmp_tgt_ssl_keys_char, (uint) (sizeof(char) *
        (share_alter->tmp_tgt_ssl_keys_charlen + 1)),
      &tmp_tgt_default_files_char, (uint) (sizeof(char) *
        (share_alter->tmp_tgt_default_files_charlen + 1)),
      &tmp_tgt_default_groups_char, (uint) (sizeof(char) *
        (share_alter->tmp_tgt_default_groups_charlen + 1)),
      &tmp_tgt_dsns_char, (uint) (sizeof(char) *
        (share_alter->tmp_tgt_dsns_charlen + 1)),
      &tmp_tgt_filedsns_char, (uint) (sizeof(char) *
        (share_alter->tmp_tgt_filedsns_charlen + 1)),
      &tmp_tgt_drivers_char, (uint) (sizeof(char) *
        (share_alter->tmp_tgt_drivers_charlen + 1)),
      &tmp_static_link_ids_char, (uint) (sizeof(char) *
        (share_alter->tmp_static_link_ids_charlen + 1)),
      NullS))
  ) {
    error_num = HA_ERR_OUT_OF_MEM;
    goto error_alloc_alter_table;
  }
  alter_table->now_create = now_create;
  alter_table->table_name = tmp_name;
  memcpy(alter_table->table_name, share->table_name, share->table_name_length);
  alter_table->table_name_length = share->table_name_length;
  DBUG_PRINT("info",("spider table_name_hash_value=%u",
    share->table_name_hash_value));
  alter_table->table_name_hash_value = share->table_name_hash_value;
  alter_table->tmp_priority = share->priority;
  alter_table->link_count = share->link_count;
  alter_table->all_link_count = share->all_link_count;

  alter_table->tmp_server_names = tmp_server_names;
  alter_table->tmp_tgt_table_names = tmp_tgt_table_names;
  alter_table->tmp_tgt_dbs = tmp_tgt_dbs;
  alter_table->tmp_tgt_hosts = tmp_tgt_hosts;
  alter_table->tmp_tgt_usernames = tmp_tgt_usernames;
  alter_table->tmp_tgt_passwords = tmp_tgt_passwords;
  alter_table->tmp_tgt_sockets = tmp_tgt_sockets;
  alter_table->tmp_tgt_wrappers = tmp_tgt_wrappers;
  alter_table->tmp_tgt_ssl_cas = tmp_tgt_ssl_cas;
  alter_table->tmp_tgt_ssl_capaths = tmp_tgt_ssl_capaths;
  alter_table->tmp_tgt_ssl_certs = tmp_tgt_ssl_certs;
  alter_table->tmp_tgt_ssl_ciphers = tmp_tgt_ssl_ciphers;
  alter_table->tmp_tgt_ssl_keys = tmp_tgt_ssl_keys;
  alter_table->tmp_tgt_default_files = tmp_tgt_default_files;
  alter_table->tmp_tgt_default_groups = tmp_tgt_default_groups;
  alter_table->tmp_tgt_dsns = tmp_tgt_dsns;
  alter_table->tmp_tgt_filedsns = tmp_tgt_filedsns;
  alter_table->tmp_tgt_drivers = tmp_tgt_drivers;
  alter_table->tmp_static_link_ids = tmp_static_link_ids;

  alter_table->tmp_tgt_ports = tmp_tgt_ports;
  alter_table->tmp_tgt_ssl_vscs = tmp_tgt_ssl_vscs;
  alter_table->tmp_monitoring_binlog_pos_at_failing =
    tmp_monitoring_binlog_pos_at_failing;
  alter_table->tmp_link_statuses = tmp_link_statuses;

  alter_table->tmp_server_names_lengths = tmp_server_names_lengths;
  alter_table->tmp_tgt_table_names_lengths = tmp_tgt_table_names_lengths;
  alter_table->tmp_tgt_dbs_lengths = tmp_tgt_dbs_lengths;
  alter_table->tmp_tgt_hosts_lengths = tmp_tgt_hosts_lengths;
  alter_table->tmp_tgt_usernames_lengths = tmp_tgt_usernames_lengths;
  alter_table->tmp_tgt_passwords_lengths = tmp_tgt_passwords_lengths;
  alter_table->tmp_tgt_sockets_lengths = tmp_tgt_sockets_lengths;
  alter_table->tmp_tgt_wrappers_lengths = tmp_tgt_wrappers_lengths;
  alter_table->tmp_tgt_ssl_cas_lengths = tmp_tgt_ssl_cas_lengths;
  alter_table->tmp_tgt_ssl_capaths_lengths = tmp_tgt_ssl_capaths_lengths;
  alter_table->tmp_tgt_ssl_certs_lengths = tmp_tgt_ssl_certs_lengths;
  alter_table->tmp_tgt_ssl_ciphers_lengths = tmp_tgt_ssl_ciphers_lengths;
  alter_table->tmp_tgt_ssl_keys_lengths = tmp_tgt_ssl_keys_lengths;
  alter_table->tmp_tgt_default_files_lengths = tmp_tgt_default_files_lengths;
  alter_table->tmp_tgt_default_groups_lengths = tmp_tgt_default_groups_lengths;
  alter_table->tmp_tgt_dsns_lengths = tmp_tgt_dsns_lengths;
  alter_table->tmp_tgt_filedsns_lengths = tmp_tgt_filedsns_lengths;
  alter_table->tmp_tgt_drivers_lengths = tmp_tgt_drivers_lengths;
  alter_table->tmp_static_link_ids_lengths = tmp_static_link_ids_lengths;

  for(link_idx = 0; link_idx < (int) share->all_link_count; link_idx++)
  {
    spider_maybe_memcpy_indexed_string(
      tmp_server_names, share_alter->tmp_server_names,
      share_alter->tmp_server_names_lengths, link_idx, tmp_server_names_char);

    spider_maybe_memcpy_indexed_string(
      tmp_tgt_table_names, share_alter->tmp_tgt_table_names,
      share_alter->tmp_tgt_table_names_lengths, link_idx, tmp_tgt_table_names_char);

    spider_maybe_memcpy_indexed_string(
      tmp_tgt_dbs, share_alter->tmp_tgt_dbs,
      share_alter->tmp_tgt_dbs_lengths, link_idx, tmp_tgt_dbs_char);

    spider_maybe_memcpy_indexed_string(
      tmp_tgt_hosts, share_alter->tmp_tgt_hosts,
      share_alter->tmp_tgt_hosts_lengths, link_idx, tmp_tgt_hosts_char);

    spider_maybe_memcpy_indexed_string(
      tmp_tgt_usernames, share_alter->tmp_tgt_usernames,
      share_alter->tmp_tgt_usernames_lengths, link_idx, tmp_tgt_usernames_char);

    spider_maybe_memcpy_indexed_string(
      tmp_tgt_passwords, share_alter->tmp_tgt_passwords,
      share_alter->tmp_tgt_passwords_lengths, link_idx, tmp_tgt_passwords_char);

    spider_maybe_memcpy_indexed_string(
      tmp_tgt_sockets, share_alter->tmp_tgt_sockets,
      share_alter->tmp_tgt_sockets_lengths, link_idx, tmp_tgt_sockets_char);

    spider_maybe_memcpy_indexed_string(
      tmp_tgt_wrappers, share_alter->tmp_tgt_wrappers,
      share_alter->tmp_tgt_wrappers_lengths, link_idx, tmp_tgt_wrappers_char);

    spider_maybe_memcpy_indexed_string(
      tmp_tgt_ssl_cas, share_alter->tmp_tgt_ssl_cas,
      share_alter->tmp_tgt_ssl_cas_lengths, link_idx, tmp_tgt_ssl_cas_char);

    spider_maybe_memcpy_indexed_string(
      tmp_tgt_ssl_capaths, share_alter->tmp_tgt_ssl_capaths,
      share_alter->tmp_tgt_ssl_capaths_lengths, link_idx, tmp_tgt_ssl_capaths_char);

    spider_maybe_memcpy_indexed_string(
      tmp_tgt_ssl_certs, share_alter->tmp_tgt_ssl_certs,
      share_alter->tmp_tgt_ssl_certs_lengths, link_idx, tmp_tgt_ssl_certs_char);

    spider_maybe_memcpy_indexed_string(
      tmp_tgt_ssl_ciphers, share_alter->tmp_tgt_ssl_ciphers,
      share_alter->tmp_tgt_ssl_ciphers_lengths, link_idx, tmp_tgt_ssl_ciphers_char);

    spider_maybe_memcpy_indexed_string(
      tmp_tgt_ssl_keys, share_alter->tmp_tgt_ssl_keys,
      share_alter->tmp_tgt_ssl_keys_lengths, link_idx, tmp_tgt_ssl_keys_char);

    spider_maybe_memcpy_indexed_string(
      tmp_tgt_default_files, share_alter->tmp_tgt_default_files,
      share_alter->tmp_tgt_default_files_lengths, link_idx, tmp_tgt_default_files_char);

    spider_maybe_memcpy_indexed_string(
      tmp_tgt_default_groups, share_alter->tmp_tgt_default_groups,
      share_alter->tmp_tgt_default_groups_lengths, link_idx, tmp_tgt_default_groups_char);
    spider_maybe_memcpy_indexed_string(
      tmp_tgt_dsns, share_alter->tmp_tgt_dsns,
      share_alter->tmp_tgt_dsns_lengths, link_idx, tmp_tgt_dsns_char);

    spider_maybe_memcpy_indexed_string(
      tmp_tgt_filedsns, share_alter->tmp_tgt_filedsns,
      share_alter->tmp_tgt_filedsns_lengths, link_idx, tmp_tgt_filedsns_char);

    spider_maybe_memcpy_indexed_string(
      tmp_tgt_drivers, share_alter->tmp_tgt_drivers,
      share_alter->tmp_tgt_drivers_lengths, link_idx, tmp_tgt_drivers_char);

    spider_maybe_memcpy_indexed_string(
      tmp_static_link_ids, share_alter->tmp_static_link_ids,
      share_alter->tmp_static_link_ids_lengths, link_idx, tmp_static_link_ids_char);
  }

  memcpy(tmp_tgt_ports, share_alter->tmp_tgt_ports,
    sizeof(long) * share->all_link_count);
  memcpy(tmp_tgt_ssl_vscs, share_alter->tmp_tgt_ssl_vscs,
    sizeof(long) * share->all_link_count);
  memcpy(tmp_monitoring_binlog_pos_at_failing,
    share_alter->tmp_monitoring_binlog_pos_at_failing,
    sizeof(long) * share->all_link_count);
  memcpy(tmp_link_statuses, share_alter->tmp_link_statuses,
    sizeof(long) * share->all_link_count);

  memcpy(tmp_server_names_lengths, share_alter->tmp_server_names_lengths,
    sizeof(uint) * share->all_link_count);
  memcpy(tmp_tgt_table_names_lengths, share_alter->tmp_tgt_table_names_lengths,
    sizeof(uint) * share->all_link_count);
  memcpy(tmp_tgt_dbs_lengths, share_alter->tmp_tgt_dbs_lengths,
    sizeof(uint) * share->all_link_count);
  memcpy(tmp_tgt_hosts_lengths, share_alter->tmp_tgt_hosts_lengths,
    sizeof(uint) * share->all_link_count);
  memcpy(tmp_tgt_usernames_lengths, share_alter->tmp_tgt_usernames_lengths,
    sizeof(uint) * share->all_link_count);
  memcpy(tmp_tgt_passwords_lengths, share_alter->tmp_tgt_passwords_lengths,
    sizeof(uint) * share->all_link_count);
  memcpy(tmp_tgt_sockets_lengths, share_alter->tmp_tgt_sockets_lengths,
    sizeof(uint) * share->all_link_count);
  memcpy(tmp_tgt_wrappers_lengths, share_alter->tmp_tgt_wrappers_lengths,
    sizeof(uint) * share->all_link_count);
  memcpy(tmp_tgt_ssl_cas_lengths, share_alter->tmp_tgt_ssl_cas_lengths,
    sizeof(uint) * share->all_link_count);
  memcpy(tmp_tgt_ssl_capaths_lengths, share_alter->tmp_tgt_ssl_capaths_lengths,
    sizeof(uint) * share->all_link_count);
  memcpy(tmp_tgt_ssl_certs_lengths, share_alter->tmp_tgt_ssl_certs_lengths,
    sizeof(uint) * share->all_link_count);
  memcpy(tmp_tgt_ssl_ciphers_lengths, share_alter->tmp_tgt_ssl_ciphers_lengths,
    sizeof(uint) * share->all_link_count);
  memcpy(tmp_tgt_ssl_keys_lengths, share_alter->tmp_tgt_ssl_keys_lengths,
    sizeof(uint) * share->all_link_count);
  memcpy(tmp_tgt_default_files_lengths,
    share_alter->tmp_tgt_default_files_lengths,
    sizeof(uint) * share->all_link_count);
  memcpy(tmp_tgt_default_groups_lengths,
    share_alter->tmp_tgt_default_groups_lengths,
    sizeof(uint) * share->all_link_count);
  memcpy(tmp_tgt_dsns_lengths, share_alter->tmp_tgt_dsns_lengths,
    sizeof(uint) * share->all_link_count);
  memcpy(tmp_tgt_filedsns_lengths, share_alter->tmp_tgt_filedsns_lengths,
    sizeof(uint) * share->all_link_count);
  memcpy(tmp_tgt_drivers_lengths, share_alter->tmp_tgt_drivers_lengths,
    sizeof(uint) * share->all_link_count);
  memcpy(tmp_static_link_ids_lengths,
    share_alter->tmp_static_link_ids_lengths,
    sizeof(uint) * share->all_link_count);

  alter_table->tmp_server_names_length =
    share_alter->tmp_server_names_length;
  alter_table->tmp_tgt_table_names_length =
    share_alter->tmp_tgt_table_names_length;
  alter_table->tmp_tgt_dbs_length =
    share_alter->tmp_tgt_dbs_length;
  alter_table->tmp_tgt_hosts_length =
    share_alter->tmp_tgt_hosts_length;
  alter_table->tmp_tgt_usernames_length =
    share_alter->tmp_tgt_usernames_length;
  alter_table->tmp_tgt_passwords_length =
    share_alter->tmp_tgt_passwords_length;
  alter_table->tmp_tgt_sockets_length =
    share_alter->tmp_tgt_sockets_length;
  alter_table->tmp_tgt_wrappers_length =
    share_alter->tmp_tgt_wrappers_length;
  alter_table->tmp_tgt_ssl_cas_length =
    share_alter->tmp_tgt_ssl_cas_length;
  alter_table->tmp_tgt_ssl_capaths_length =
    share_alter->tmp_tgt_ssl_capaths_length;
  alter_table->tmp_tgt_ssl_certs_length =
    share_alter->tmp_tgt_ssl_certs_length;
  alter_table->tmp_tgt_ssl_ciphers_length =
    share_alter->tmp_tgt_ssl_ciphers_length;
  alter_table->tmp_tgt_ssl_keys_length =
    share_alter->tmp_tgt_ssl_keys_length;
  alter_table->tmp_tgt_default_files_length =
    share_alter->tmp_tgt_default_files_length;
  alter_table->tmp_tgt_default_groups_length =
    share_alter->tmp_tgt_default_groups_length;
  alter_table->tmp_tgt_dsns_length =
    share_alter->tmp_tgt_dsns_length;
  alter_table->tmp_tgt_filedsns_length =
    share_alter->tmp_tgt_filedsns_length;
  alter_table->tmp_tgt_drivers_length =
    share_alter->tmp_tgt_drivers_length;
  alter_table->tmp_static_link_ids_length =
    share_alter->tmp_static_link_ids_length;
  alter_table->tmp_tgt_ports_length =
    share_alter->tmp_tgt_ports_length;
  alter_table->tmp_tgt_ssl_vscs_length =
    share_alter->tmp_tgt_ssl_vscs_length;
  alter_table->tmp_monitoring_binlog_pos_at_failing_length =
    share_alter->tmp_monitoring_binlog_pos_at_failing_length;
  alter_table->tmp_link_statuses_length =
    share_alter->tmp_link_statuses_length;

  old_elements = trx->trx_alter_table_hash.array.max_element;
  if (my_hash_insert(&trx->trx_alter_table_hash, (uchar*) alter_table))
  {
    error_num = HA_ERR_OUT_OF_MEM;
    goto error;
  }
  if (trx->trx_alter_table_hash.array.max_element > old_elements)
  {
    spider_alloc_calc_mem(spider_current_trx,
      trx->trx_alter_table_hash,
      (trx->trx_alter_table_hash.array.max_element - old_elements) *
      trx->trx_alter_table_hash.array.size_of_element);
  }
  DBUG_RETURN(0);

error:
  spider_free(trx, alter_table, MYF(0));
error_alloc_alter_table:
  DBUG_RETURN(error_num);
}

bool spider_cmp_trx_alter_table(
  SPIDER_ALTER_TABLE *cmp1,
  SPIDER_ALTER_TABLE *cmp2
) {
  int roop_count;
  DBUG_ENTER("spider_cmp_trx_alter_table");
  if (
    cmp1->tmp_priority != cmp2->tmp_priority ||
    cmp1->link_count != cmp2->link_count ||
    cmp1->all_link_count != cmp2->all_link_count
  )
    DBUG_RETURN(TRUE);

  for (roop_count = 0; roop_count < (int) cmp1->all_link_count; roop_count++)
  {
    if (
      (
        cmp1->tmp_server_names[roop_count] !=
          cmp2->tmp_server_names[roop_count] &&
        (
          !cmp1->tmp_server_names[roop_count] ||
          !cmp2->tmp_server_names[roop_count] ||
          strcmp(cmp1->tmp_server_names[roop_count],
            cmp2->tmp_server_names[roop_count])
        )
      ) ||
      (
        cmp1->tmp_tgt_table_names[roop_count] !=
          cmp2->tmp_tgt_table_names[roop_count] &&
        (
          !cmp1->tmp_tgt_table_names[roop_count] ||
          !cmp2->tmp_tgt_table_names[roop_count] ||
          strcmp(cmp1->tmp_tgt_table_names[roop_count],
            cmp2->tmp_tgt_table_names[roop_count])
        )
      ) ||
      (
        cmp1->tmp_tgt_dbs[roop_count] !=
          cmp2->tmp_tgt_dbs[roop_count] &&
        (
          !cmp1->tmp_tgt_dbs[roop_count] ||
          !cmp2->tmp_tgt_dbs[roop_count] ||
          strcmp(cmp1->tmp_tgt_dbs[roop_count],
            cmp2->tmp_tgt_dbs[roop_count])
        )
      ) ||
      (
        cmp1->tmp_tgt_hosts[roop_count] !=
          cmp2->tmp_tgt_hosts[roop_count] &&
        (
          !cmp1->tmp_tgt_hosts[roop_count] ||
          !cmp2->tmp_tgt_hosts[roop_count] ||
          strcmp(cmp1->tmp_tgt_hosts[roop_count],
            cmp2->tmp_tgt_hosts[roop_count])
        )
      ) ||
      (
        cmp1->tmp_tgt_usernames[roop_count] !=
          cmp2->tmp_tgt_usernames[roop_count] &&
        (
          !cmp1->tmp_tgt_usernames[roop_count] ||
          !cmp2->tmp_tgt_usernames[roop_count] ||
          strcmp(cmp1->tmp_tgt_usernames[roop_count],
            cmp2->tmp_tgt_usernames[roop_count])
        )
      ) ||
      (
        cmp1->tmp_tgt_passwords[roop_count] !=
          cmp2->tmp_tgt_passwords[roop_count] &&
        (
          !cmp1->tmp_tgt_passwords[roop_count] ||
          !cmp2->tmp_tgt_passwords[roop_count] ||
          strcmp(cmp1->tmp_tgt_passwords[roop_count],
            cmp2->tmp_tgt_passwords[roop_count])
        )
      ) ||
      (
        cmp1->tmp_tgt_sockets[roop_count] !=
          cmp2->tmp_tgt_sockets[roop_count] &&
        (
          !cmp1->tmp_tgt_sockets[roop_count] ||
          !cmp2->tmp_tgt_sockets[roop_count] ||
          strcmp(cmp1->tmp_tgt_sockets[roop_count],
            cmp2->tmp_tgt_sockets[roop_count])
        )
      ) ||
      (
        cmp1->tmp_tgt_wrappers[roop_count] !=
          cmp2->tmp_tgt_wrappers[roop_count] &&
        (
          !cmp1->tmp_tgt_wrappers[roop_count] ||
          !cmp2->tmp_tgt_wrappers[roop_count] ||
          strcmp(cmp1->tmp_tgt_wrappers[roop_count],
            cmp2->tmp_tgt_wrappers[roop_count])
        )
      ) ||
      (
        cmp1->tmp_tgt_ssl_cas[roop_count] !=
          cmp2->tmp_tgt_ssl_cas[roop_count] &&
        (
          !cmp1->tmp_tgt_ssl_cas[roop_count] ||
          !cmp2->tmp_tgt_ssl_cas[roop_count] ||
          strcmp(cmp1->tmp_tgt_ssl_cas[roop_count],
            cmp2->tmp_tgt_ssl_cas[roop_count])
        )
      ) ||
      (
        cmp1->tmp_tgt_ssl_capaths[roop_count] !=
          cmp2->tmp_tgt_ssl_capaths[roop_count] &&
        (
          !cmp1->tmp_tgt_ssl_capaths[roop_count] ||
          !cmp2->tmp_tgt_ssl_capaths[roop_count] ||
          strcmp(cmp1->tmp_tgt_ssl_capaths[roop_count],
            cmp2->tmp_tgt_ssl_capaths[roop_count])
        )
      ) ||
      (
        cmp1->tmp_tgt_ssl_certs[roop_count] !=
          cmp2->tmp_tgt_ssl_certs[roop_count] &&
        (
          !cmp1->tmp_tgt_ssl_certs[roop_count] ||
          !cmp2->tmp_tgt_ssl_certs[roop_count] ||
          strcmp(cmp1->tmp_tgt_ssl_certs[roop_count],
            cmp2->tmp_tgt_ssl_certs[roop_count])
        )
      ) ||
      (
        cmp1->tmp_tgt_ssl_ciphers[roop_count] !=
          cmp2->tmp_tgt_ssl_ciphers[roop_count] &&
        (
          !cmp1->tmp_tgt_ssl_ciphers[roop_count] ||
          !cmp2->tmp_tgt_ssl_ciphers[roop_count] ||
          strcmp(cmp1->tmp_tgt_ssl_ciphers[roop_count],
            cmp2->tmp_tgt_ssl_ciphers[roop_count])
        )
      ) ||
      (
        cmp1->tmp_tgt_ssl_keys[roop_count] !=
          cmp2->tmp_tgt_ssl_keys[roop_count] &&
        (
          !cmp1->tmp_tgt_ssl_keys[roop_count] ||
          !cmp2->tmp_tgt_ssl_keys[roop_count] ||
          strcmp(cmp1->tmp_tgt_ssl_keys[roop_count],
            cmp2->tmp_tgt_ssl_keys[roop_count])
        )
      ) ||
      (
        cmp1->tmp_tgt_default_files[roop_count] !=
          cmp2->tmp_tgt_default_files[roop_count] &&
        (
          !cmp1->tmp_tgt_default_files[roop_count] ||
          !cmp2->tmp_tgt_default_files[roop_count] ||
          strcmp(cmp1->tmp_tgt_default_files[roop_count],
            cmp2->tmp_tgt_default_files[roop_count])
        )
      ) ||
      (
        cmp1->tmp_tgt_default_groups[roop_count] !=
          cmp2->tmp_tgt_default_groups[roop_count] &&
        (
          !cmp1->tmp_tgt_default_groups[roop_count] ||
          !cmp2->tmp_tgt_default_groups[roop_count] ||
          strcmp(cmp1->tmp_tgt_default_groups[roop_count],
            cmp2->tmp_tgt_default_groups[roop_count])
        )
      ) ||
      (
        cmp1->tmp_tgt_dsns[roop_count] !=
          cmp2->tmp_tgt_dsns[roop_count] &&
        (
          !cmp1->tmp_tgt_dsns[roop_count] ||
          !cmp2->tmp_tgt_dsns[roop_count] ||
          strcmp(cmp1->tmp_tgt_dsns[roop_count],
            cmp2->tmp_tgt_dsns[roop_count])
        )
      ) ||
      (
        cmp1->tmp_tgt_filedsns[roop_count] !=
          cmp2->tmp_tgt_filedsns[roop_count] &&
        (
          !cmp1->tmp_tgt_filedsns[roop_count] ||
          !cmp2->tmp_tgt_filedsns[roop_count] ||
          strcmp(cmp1->tmp_tgt_filedsns[roop_count],
            cmp2->tmp_tgt_filedsns[roop_count])
        )
      ) ||
      (
        cmp1->tmp_tgt_drivers[roop_count] !=
          cmp2->tmp_tgt_drivers[roop_count] &&
        (
          !cmp1->tmp_tgt_drivers[roop_count] ||
          !cmp2->tmp_tgt_drivers[roop_count] ||
          strcmp(cmp1->tmp_tgt_drivers[roop_count],
            cmp2->tmp_tgt_drivers[roop_count])
        )
      ) ||
      (
        cmp1->tmp_static_link_ids[roop_count] !=
          cmp2->tmp_static_link_ids[roop_count] &&
        (
          !cmp1->tmp_static_link_ids[roop_count] ||
          !cmp2->tmp_static_link_ids[roop_count] ||
          strcmp(cmp1->tmp_static_link_ids[roop_count],
            cmp2->tmp_static_link_ids[roop_count])
        )
      ) ||
      cmp1->tmp_tgt_ports[roop_count] != cmp2->tmp_tgt_ports[roop_count] ||
      cmp1->tmp_tgt_ssl_vscs[roop_count] !=
        cmp2->tmp_tgt_ssl_vscs[roop_count] ||
      cmp1->tmp_monitoring_binlog_pos_at_failing[roop_count] !=
        cmp2->tmp_monitoring_binlog_pos_at_failing[roop_count] ||
      cmp1->tmp_link_statuses[roop_count] !=
        cmp2->tmp_link_statuses[roop_count]
    )
      DBUG_RETURN(TRUE);
  }
  DBUG_RETURN(FALSE);
}

int spider_free_trx_alloc(
  SPIDER_TRX *trx
) {
  int roop_count;
  DBUG_ENTER("spider_free_trx_alloc");
  if (trx->tmp_spider)
  {
    for (roop_count = 0; roop_count < SPIDER_DBTON_SIZE; ++roop_count)
    {
      if (trx->tmp_spider->dbton_handler[roop_count])
      {
        delete trx->tmp_spider->dbton_handler[roop_count];
        trx->tmp_spider->dbton_handler[roop_count] = NULL;
      }
    }
    if (trx->tmp_spider->result_list.sqls)
    {
      delete [] trx->tmp_spider->result_list.sqls;
      trx->tmp_spider->result_list.sqls = NULL;
    }
    delete trx->tmp_spider;
    trx->tmp_spider = NULL;
  }
  if (trx->tmp_share)
  {
    for (roop_count = 0; roop_count < SPIDER_DBTON_SIZE; ++roop_count)
    {
      if (trx->tmp_share->dbton_share[roop_count])
      {
        delete trx->tmp_share->dbton_share[roop_count];
        trx->tmp_share->dbton_share[roop_count] = NULL;
      }
    }
    spider_free_tmp_share_alloc(trx->tmp_share);
  }
  spider_db_udf_free_set_names(trx);
  for (roop_count = spider_udf_table_lock_mutex_count - 1;
    roop_count >= 0; roop_count--)
    pthread_mutex_destroy(&trx->udf_table_mutexes[roop_count]);
  spider_free_trx_ha(trx);
  spider_free_trx_conn(trx, TRUE);
  spider_free_trx_alter_table(trx);
  spider_free_mem_calc(spider_current_trx,
    trx->trx_conn_hash_id,
    trx->trx_conn_hash.array.max_element *
    trx->trx_conn_hash.array.size_of_element);
  my_hash_free(&trx->trx_conn_hash);
  spider_free_mem_calc(spider_current_trx,
    trx->trx_another_conn_hash_id,
    trx->trx_another_conn_hash.array.max_element *
    trx->trx_another_conn_hash.array.size_of_element);
  my_hash_free(&trx->trx_another_conn_hash);
  spider_free_mem_calc(spider_current_trx,
    trx->trx_ha_hash_id,
    trx->trx_ha_hash.array.max_element *
    trx->trx_ha_hash.array.size_of_element);
  my_hash_free(&trx->trx_ha_hash);
  spider_free_mem_calc(spider_current_trx,
    trx->trx_alter_table_hash_id,
    trx->trx_alter_table_hash.array.max_element *
    trx->trx_alter_table_hash.array.size_of_element);
  my_hash_free(&trx->trx_alter_table_hash);
  free_root(&trx->mem_root, MYF(0));
  DBUG_RETURN(0);
}

SPIDER_TRX *spider_get_trx(
  THD *thd,
  bool regist_allocated_thds,
  int *error_num
) {
  int roop_count = 0, roop_count2;
  SPIDER_TRX *trx;
  SPIDER_SHARE *tmp_share;
  SPIDER_WIDE_HANDLER *tmp_wide_handler;
  pthread_mutex_t *udf_table_mutexes;
  DBUG_ENTER("spider_get_trx");

  if (
    !thd ||
    !(trx = (SPIDER_TRX*) thd_get_ha_data(thd, spider_hton_ptr))
  ) {
    DBUG_PRINT("info",("spider create new trx"));
    if (!(trx = (SPIDER_TRX *)
      spider_bulk_malloc(NULL, SPD_MID_GET_TRX_1, MYF(MY_WME | MY_ZEROFILL),
        &trx, (uint) (sizeof(*trx)),
        &tmp_share, (uint) (sizeof(SPIDER_SHARE)),
        &tmp_wide_handler, (uint) sizeof(SPIDER_WIDE_HANDLER),
        &udf_table_mutexes, (uint) (sizeof(pthread_mutex_t) *
          spider_udf_table_lock_mutex_count),
        NullS))
    )
      goto error_alloc_trx;

    SPD_INIT_ALLOC_ROOT(&trx->mem_root, 4096, 0, MYF(MY_WME));
    trx->tmp_share = tmp_share;
    trx->udf_table_mutexes = udf_table_mutexes;

    for (roop_count = 0;
      roop_count < (int) spider_udf_table_lock_mutex_count;
      roop_count++)
    {
      if (mysql_mutex_init(spd_key_mutex_udf_table,
        &trx->udf_table_mutexes[roop_count], MY_MUTEX_INIT_FAST))
        goto error_init_udf_table_mutex;
    }

    if (
      my_hash_init(PSI_INSTRUMENT_ME, &trx->trx_conn_hash,
                   spd_charset_utf8mb3_bin, 32, 0, 0, (my_hash_get_key)
                   spider_conn_get_key, 0, 0)
    )
      goto error_init_hash;
    spider_alloc_calc_mem_init(trx->trx_conn_hash, SPD_MID_GET_TRX_2);
    spider_alloc_calc_mem(
      thd ? ((SPIDER_TRX *) thd_get_ha_data(thd, spider_hton_ptr)) : NULL,
      trx->trx_conn_hash,
      trx->trx_conn_hash.array.max_element *
      trx->trx_conn_hash.array.size_of_element);

    if (
      my_hash_init(PSI_INSTRUMENT_ME, &trx->trx_another_conn_hash,
                   spd_charset_utf8mb3_bin, 32, 0, 0, (my_hash_get_key)
                   spider_conn_get_key, 0, 0)
    )
      goto error_init_another_hash;
    spider_alloc_calc_mem_init(trx->trx_another_conn_hash, SPD_MID_GET_TRX_3);
    spider_alloc_calc_mem(
      thd ? ((SPIDER_TRX *) thd_get_ha_data(thd, spider_hton_ptr)) : NULL,
      trx->trx_another_conn_hash,
      trx->trx_another_conn_hash.array.max_element *
      trx->trx_another_conn_hash.array.size_of_element);

<<<<<<< HEAD
=======
#if defined(HS_HAS_SQLCOM) && defined(HAVE_HANDLERSOCKET)
    if (
      my_hash_init(&trx->trx_hs_r_conn_hash, spd_charset_utf8mb3_bin, 32, 0, 0,
                   (my_hash_get_key) spider_conn_get_key, 0, 0)
    )
      goto error_hs_r_init_hash;
    spider_alloc_calc_mem_init(trx->trx_hs_r_conn_hash, SPD_MID_GET_TRX_4);
    spider_alloc_calc_mem(
      thd ? ((SPIDER_TRX *) thd_get_ha_data(thd, spider_hton_ptr)) : NULL,
      trx->trx_hs_r_conn_hash,
      trx->trx_hs_r_conn_hash.array.max_element *
      trx->trx_hs_r_conn_hash.array.size_of_element);

    if (
      my_hash_init(&trx->trx_hs_w_conn_hash, spd_charset_utf8mb3_bin, 32, 0, 0,
                   (my_hash_get_key) spider_conn_get_key, 0, 0)
    )
      goto error_hs_w_init_hash;
    spider_alloc_calc_mem_init(trx->trx_hs_w_conn_hash, SPD_MID_GET_TRX_5);
    spider_alloc_calc_mem(
      thd ? ((SPIDER_TRX *) thd_get_ha_data(thd, spider_hton_ptr)) : NULL,
      trx->trx_hs_w_conn_hash,
      trx->trx_hs_w_conn_hash.array.max_element *
      trx->trx_hs_w_conn_hash.array.size_of_element);
#endif

#if defined(HS_HAS_SQLCOM) && defined(HAVE_HANDLERSOCKET)
    if (
      my_hash_init(&trx->trx_direct_hs_r_conn_hash, spd_charset_utf8mb3_bin, 32,
        0, 0, (my_hash_get_key) spider_conn_get_key, 0, 0)
    )
      goto error_direct_hs_r_init_hash;
    spider_alloc_calc_mem_init(trx->trx_direct_hs_r_conn_hash, SPD_MID_GET_TRX_6);
    spider_alloc_calc_mem(
      thd ? ((SPIDER_TRX *) thd_get_ha_data(thd, spider_hton_ptr)) : NULL,
      trx->trx_direct_hs_r_conn_hash,
      trx->trx_direct_hs_r_conn_hash.array.max_element *
      trx->trx_direct_hs_r_conn_hash.array.size_of_element);

    if (
      my_hash_init(&trx->trx_direct_hs_w_conn_hash, spd_charset_utf8mb3_bin, 32,
        0, 0, (my_hash_get_key) spider_conn_get_key, 0, 0)
    )
      goto error_direct_hs_w_init_hash;
    spider_alloc_calc_mem_init(trx->trx_direct_hs_w_conn_hash, SPD_MID_GET_TRX_7);
    spider_alloc_calc_mem(
      thd ? ((SPIDER_TRX *) thd_get_ha_data(thd, spider_hton_ptr)) : NULL,
      trx->trx_direct_hs_w_conn_hash,
      trx->trx_direct_hs_w_conn_hash.array.max_element *
      trx->trx_direct_hs_w_conn_hash.array.size_of_element);
#endif

>>>>>>> aff5ed39
    if (
      my_hash_init(PSI_INSTRUMENT_ME, &trx->trx_alter_table_hash,
                   spd_charset_utf8mb3_bin, 32, 0, 0, (my_hash_get_key)
                   spider_alter_tbl_get_key, 0, 0)
    )
      goto error_init_alter_hash;
    spider_alloc_calc_mem_init(trx->trx_alter_table_hash, SPD_MID_GET_TRX_8);
    spider_alloc_calc_mem(
      thd ? ((SPIDER_TRX *) thd_get_ha_data(thd, spider_hton_ptr)) : NULL,
      trx->trx_alter_table_hash,
      trx->trx_alter_table_hash.array.max_element *
      trx->trx_alter_table_hash.array.size_of_element);

    if (
      my_hash_init(PSI_INSTRUMENT_ME, &trx->trx_ha_hash,
                   spd_charset_utf8mb3_bin, 32, 0, 0, (my_hash_get_key)
                   spider_trx_ha_get_key, 0, 0)
    )
      goto error_init_trx_ha_hash;
    spider_alloc_calc_mem_init(trx->trx_ha_hash, SPD_MID_GET_TRX_9);
    spider_alloc_calc_mem(
      thd ? ((SPIDER_TRX *) thd_get_ha_data(thd, spider_hton_ptr)) : NULL,
      trx->trx_ha_hash,
      trx->trx_ha_hash.array.max_element *
      trx->trx_ha_hash.array.size_of_element);

    trx->thd = (THD*) thd;
    pthread_mutex_lock(&spider_thread_id_mutex);
    trx->spider_thread_id = spider_thread_id;
    ++spider_thread_id;
    pthread_mutex_unlock(&spider_thread_id_mutex);
    trx->trx_conn_adjustment = 1;

    if (thd)
    {
      spider_set_tmp_share_pointer(trx->tmp_share, trx->tmp_connect_info,
        trx->tmp_connect_info_length, trx->tmp_long, trx->tmp_longlong);
      if (
        spider_set_connect_info_default(
          trx->tmp_share,
          NULL,
          NULL,
          NULL
        ) ||
        spider_set_connect_info_default_db_table(
          trx->tmp_share,
          "", 0,
          "", 0
        ) ||
        spider_create_conn_keys(trx->tmp_share)
      ) {
        goto error_set_connect_info_default;
      }

      if (!(trx->tmp_spider = new (&trx->mem_root) ha_spider()))
      {
        goto error_alloc_spider;
      }
      trx->tmp_spider->need_mons = &trx->tmp_need_mon;
      trx->tmp_spider->share = trx->tmp_share;
      trx->tmp_spider->wide_handler = tmp_wide_handler;
      tmp_wide_handler->trx = trx;
      trx->tmp_spider->dbton_handler = trx->tmp_dbton_handler;
      if (!(trx->tmp_spider->result_list.sqls =
        new spider_string[trx->tmp_share->link_count]))
      {
        goto error_init_result_list_sql;
      }
      for (roop_count2 = 0; roop_count2 < (int) trx->tmp_share->link_count;
        ++roop_count2)
      {
        trx->tmp_spider->result_list.sqls[roop_count2].init_calc_mem(SPD_MID_GET_TRX_10);
        trx->tmp_spider->result_list.sqls[roop_count2].set_charset(
          trx->tmp_share->access_charset);
      }

      for (roop_count2 = 0; roop_count2 < SPIDER_DBTON_SIZE; ++roop_count2)
      {
        if (!spider_dbton[roop_count2].init)
          continue;

        if (!(trx->tmp_share->dbton_share[roop_count2] =
          spider_dbton[roop_count2].create_db_share(trx->tmp_share)))
        {
          goto error_create_db_share;
        }
        if (trx->tmp_share->dbton_share[roop_count2]->init())
        {
          delete trx->tmp_share->dbton_share[roop_count2];
          trx->tmp_share->dbton_share[roop_count2] = NULL;
          goto error_create_db_share;
        }

        if (!(trx->tmp_spider->dbton_handler[roop_count2] =
          spider_dbton[roop_count2].create_db_handler(trx->tmp_spider,
            trx->tmp_share->dbton_share[roop_count2])))
        {
          goto error_create_db_share;
        }
        if (trx->tmp_spider->dbton_handler[roop_count2]->init())
        {
          delete trx->tmp_spider->dbton_handler[roop_count2];
          trx->tmp_spider->dbton_handler[roop_count2] = NULL;
          goto error_create_db_share;
        }
      }

      if (regist_allocated_thds)
      {
        pthread_mutex_lock(&spider_allocated_thds_mutex);
        uint old_elements = spider_allocated_thds.array.max_element;
        if (my_hash_insert(&spider_allocated_thds, (uchar*) thd))
        {
          pthread_mutex_unlock(&spider_allocated_thds_mutex);
          goto error_allocated_thds_insert;
        }
        if (spider_allocated_thds.array.max_element > old_elements)
        {
          spider_alloc_calc_mem(trx,
            spider_allocated_thds,
            (spider_allocated_thds.array.max_element - old_elements) *
            spider_allocated_thds.array.size_of_element);
        }
        pthread_mutex_unlock(&spider_allocated_thds_mutex);
        trx->registed_allocated_thds = TRUE;
      }
      thd_set_ha_data(thd, spider_hton_ptr, trx);
    }
  }

  DBUG_PRINT("info",("spider trx=%p", trx));
  DBUG_RETURN(trx);

error_allocated_thds_insert:
error_alloc_spider:
error_create_db_share:
  if (thd)
  {
    delete [] trx->tmp_spider->result_list.sqls;
    trx->tmp_spider->result_list.sqls = NULL;
  }
error_init_result_list_sql:
  if (thd)
  {
    delete trx->tmp_spider;
    trx->tmp_spider = NULL;
    for (roop_count2 = 0; roop_count2 < SPIDER_DBTON_SIZE; ++roop_count2)
    {
      if (trx->tmp_spider->dbton_handler[roop_count2])
      {
        delete trx->tmp_spider->dbton_handler[roop_count2];
        trx->tmp_spider->dbton_handler[roop_count2] = NULL;
      }
      if (trx->tmp_share->dbton_share[roop_count2])
      {
        delete trx->tmp_share->dbton_share[roop_count2];
        trx->tmp_share->dbton_share[roop_count2] = NULL;
      }
    }
  }
error_set_connect_info_default:
  if (thd)
  {
    spider_free_tmp_share_alloc(trx->tmp_share);
  }
  spider_free_mem_calc(trx,
    trx->trx_ha_hash_id,
    trx->trx_ha_hash.array.max_element *
    trx->trx_ha_hash.array.size_of_element);
  my_hash_free(&trx->trx_ha_hash);
error_init_trx_ha_hash:
  spider_free_mem_calc(
    thd ? ((SPIDER_TRX *) thd_get_ha_data(thd, spider_hton_ptr)) : NULL,
    trx->trx_alter_table_hash_id,
    trx->trx_alter_table_hash.array.max_element *
    trx->trx_alter_table_hash.array.size_of_element);
  my_hash_free(&trx->trx_alter_table_hash);
error_init_alter_hash:
  spider_free_mem_calc(
    thd ? ((SPIDER_TRX *) thd_get_ha_data(thd, spider_hton_ptr)) : NULL,
    trx->trx_another_conn_hash_id,
    trx->trx_another_conn_hash.array.max_element *
    trx->trx_another_conn_hash.array.size_of_element);
  my_hash_free(&trx->trx_another_conn_hash);
error_init_another_hash:
  spider_free_mem_calc(
    thd ? ((SPIDER_TRX *) thd_get_ha_data(thd, spider_hton_ptr)) : NULL,
    trx->trx_conn_hash_id,
    trx->trx_conn_hash.array.max_element *
    trx->trx_conn_hash.array.size_of_element);
  my_hash_free(&trx->trx_conn_hash);
error_init_hash:
  if (roop_count > 0)
  {
    for (roop_count--; roop_count >= 0; roop_count--)
      pthread_mutex_destroy(&trx->udf_table_mutexes[roop_count]);
  }
error_init_udf_table_mutex:
  free_root(&trx->mem_root, MYF(0));
  spider_free(NULL, trx, MYF(0));
error_alloc_trx:
  *error_num = HA_ERR_OUT_OF_MEM;
  DBUG_RETURN(NULL);
}

int spider_free_trx(
  SPIDER_TRX *trx,
  bool need_lock,
  bool reset_ha_data
) {
  DBUG_ENTER("spider_free_trx");
  if (trx->thd)
  {
    if (trx->registed_allocated_thds)
    {
      if (need_lock)
        pthread_mutex_lock(&spider_allocated_thds_mutex);
      my_hash_delete(&spider_allocated_thds, (uchar*) trx->thd);
      if (need_lock)
        pthread_mutex_unlock(&spider_allocated_thds_mutex);
    }
    if (reset_ha_data)
      thd_set_ha_data(trx->thd, spider_hton_ptr, NULL);
  }
  spider_free_trx_alloc(trx);
  spider_merge_mem_calc(trx, TRUE);
  spider_free(NULL, trx, MYF(0));
  DBUG_RETURN(0);
}

int spider_check_and_set_trx_isolation(
  SPIDER_CONN *conn,
  int *need_mon
) {
  THD *thd = conn->thd;
  int trx_isolation;
  DBUG_ENTER("spider_check_and_set_trx_isolation");
  if (thd->system_thread == SYSTEM_THREAD_SLAVE_SQL)
  {
    if ((trx_isolation = spider_param_slave_trx_isolation()) == -1)
    {
      trx_isolation = thd_tx_isolation(thd);
      DBUG_PRINT("info",("spider local trx_isolation=%d", trx_isolation));
    } else {
      DBUG_PRINT("info",("spider slave trx_isolation=%d", trx_isolation));
    }
  } else {
    trx_isolation = thd_tx_isolation(thd);
    DBUG_PRINT("info",("spider local trx_isolation=%d", trx_isolation));
  }
  spider_conn_queue_trx_isolation(conn, trx_isolation);
  DBUG_RETURN(0);
}

int spider_check_and_set_autocommit(
  THD *thd,
  SPIDER_CONN *conn,
  int *need_mon
) {
  DBUG_ENTER("spider_check_and_set_autocommit");
  spider_conn_queue_autocommit(
    conn, !thd_test_options(thd, OPTION_NOT_AUTOCOMMIT));
  DBUG_RETURN(0);
}

int spider_check_and_set_sql_log_off(
  THD *thd,
  SPIDER_CONN *conn,
  int *need_mon
) {
  int internal_sql_log_off;
  DBUG_ENTER("spider_check_and_set_sql_log_off");

  internal_sql_log_off = spider_param_internal_sql_log_off(thd);
  if (internal_sql_log_off != -1)
  {
    if (internal_sql_log_off)
    {
      spider_conn_queue_sql_log_off(conn, TRUE);
    } else {
      spider_conn_queue_sql_log_off(conn, FALSE);
    }
  }
  DBUG_RETURN(0);
}

int spider_check_and_set_wait_timeout(
  THD *thd,
  SPIDER_CONN *conn,
  int *need_mon
) {
  int wait_timeout;
  DBUG_ENTER("spider_check_and_set_wait_timeout");

  wait_timeout = spider_param_wait_timeout(thd);
  if (wait_timeout > 0)
  {
    spider_conn_queue_wait_timeout(conn, wait_timeout);
  }
  DBUG_RETURN(0);
}

int spider_check_and_set_sql_mode(
  THD *thd,
  SPIDER_CONN *conn,
  int *need_mon
) {
  DBUG_ENTER("spider_check_and_set_sql_mode");
  spider_conn_queue_sql_mode(conn, thd->variables.sql_mode);
  DBUG_RETURN(0);
}

int spider_check_and_set_time_zone(
  THD *thd,
  SPIDER_CONN *conn,
  int *need_mon
) {
  Time_zone *time_zone;
  DBUG_ENTER("spider_check_and_set_time_zone");

  time_zone = thd->variables.time_zone;
  DBUG_PRINT("info",("spider local time_zone=%p", time_zone));
/*
  DBUG_PRINT("info",("spider conn->time_zone=%p", conn->time_zone));
  if (time_zone != conn->time_zone)
  {
*/
    spider_conn_queue_time_zone(conn, time_zone);
/*
    conn->time_zone = time_zone;
  }
*/
  DBUG_RETURN(0);
}

static int spider_xa_lock(
  XID_STATE *xid_state,
  XID *xid
) {
  THD *thd = current_thd;
  int error_num;
  const char *old_proc_info;
  DBUG_ENTER("spider_xa_lock");
  old_proc_info = thd_proc_info(thd, "Locking xid by Spider");
  if (xid_cache_insert(thd, xid_state, xid))
  {
    error_num = (spider_stmt_da_sql_errno(thd) == ER_XAER_DUPID ?
      ER_SPIDER_XA_LOCKED_NUM : HA_ERR_OUT_OF_MEM);
    goto error;
  }
  thd_proc_info(thd, old_proc_info);
  DBUG_RETURN(0);

error:
  thd_proc_info(thd, old_proc_info);
  DBUG_RETURN(error_num);
}

static int spider_xa_unlock(
  XID_STATE *xid_state
) {
  THD *thd = current_thd;
  const char *old_proc_info;
  DBUG_ENTER("spider_xa_unlock");
  old_proc_info = thd_proc_info(thd, "Unlocking xid by Spider");
  xid_cache_delete(thd, xid_state);
  thd_proc_info(thd, old_proc_info);
  DBUG_RETURN(0);
}

int spider_start_internal_consistent_snapshot(
  SPIDER_TRX *trx,
  SPIDER_CONN *conn,
  int *need_mon
) {
  DBUG_ENTER("spider_start_internal_consistent_snapshot");
  if (trx->trx_consistent_snapshot)
    DBUG_RETURN(spider_db_consistent_snapshot(conn, need_mon));
  DBUG_RETURN(0);
}

int spider_internal_start_trx(
  ha_spider *spider
) {
  int error_num;
  SPIDER_TRX *trx = spider->wide_handler->trx;
  THD *thd = trx->thd;
  bool xa_lock = FALSE;
  DBUG_ENTER("spider_internal_start_trx");

  if (!trx->trx_start)
  {
    if (!trx->trx_consistent_snapshot)
    {
      trx->use_consistent_snapshot =
        spider_param_use_consistent_snapshot(thd);
      trx->internal_xa = spider_param_internal_xa(thd);
      trx->internal_xa_snapshot = spider_param_internal_xa_snapshot(thd);
    }
  }
  spider->wide_handler->consistent_snapshot = FALSE;
  if (trx->trx_consistent_snapshot)
  {
    if (trx->internal_xa && trx->internal_xa_snapshot < 2)
    {
      error_num = ER_SPIDER_CANT_USE_BOTH_INNER_XA_AND_SNAPSHOT_NUM;
      my_message(error_num, ER_SPIDER_CANT_USE_BOTH_INNER_XA_AND_SNAPSHOT_STR,
        MYF(0));
      goto error;
    } else if (!trx->internal_xa || trx->internal_xa_snapshot == 2)
    {
      spider->wide_handler->consistent_snapshot = TRUE;
    }
  }
  DBUG_PRINT("info",("spider trx->trx_start= %s",
    trx->trx_start ? "TRUE" : "FALSE"));
  if (!trx->trx_start)
  {
    if (
      thd->transaction->xid_state.is_explicit_XA() &&
      spider_param_support_xa()
    ) {
      trx->trx_xa = TRUE;
      thd_get_xid(thd, (MYSQL_XID*) &trx->xid);
    }

    if (
      !trx->trx_xa &&
      trx->internal_xa &&
      (!trx->trx_consistent_snapshot || trx->internal_xa_snapshot == 3) &&
      spider->wide_handler->sql_command != SQLCOM_LOCK_TABLES
    ) {
      trx->trx_xa = TRUE;
      trx->xid.formatID = 1;
      if (spider_param_internal_xa_id_type(thd) == 0)
      {
        trx->xid.gtrid_length
          = my_sprintf(trx->xid.data,
          (trx->xid.data, "%lx", thd_get_thread_id(thd)));
      } else {
        trx->xid.gtrid_length
          = my_sprintf(trx->xid.data,
          (trx->xid.data, "%lx%016llx", thd_get_thread_id(thd),
            thd->query_id));
      }
      trx->xid.bqual_length
        = my_sprintf(trx->xid.data + trx->xid.gtrid_length,
        (trx->xid.data + trx->xid.gtrid_length, "%lx",
        thd->variables.server_id));

#ifdef SPIDER_XID_STATE_HAS_in_thd
      trx->internal_xid_state.in_thd = 1;
#endif
      if ((error_num = spider_xa_lock(&trx->internal_xid_state, &trx->xid)))
      {
        if (error_num == ER_SPIDER_XA_LOCKED_NUM)
          my_message(error_num, ER_SPIDER_XA_LOCKED_STR, MYF(0));
        goto error;
      }
      xa_lock = TRUE;
    } else
      trx->internal_xa = FALSE;

    DBUG_PRINT("info",("spider trx->trx_consistent_snapshot= %s",
      trx->trx_consistent_snapshot ? "TRUE" : "FALSE"));
    if (!trx->trx_consistent_snapshot)
    {
      trans_register_ha(thd, FALSE, spider_hton_ptr, 0);
      if (thd_test_options(thd, OPTION_NOT_AUTOCOMMIT | OPTION_BEGIN))
        trans_register_ha(thd, TRUE, spider_hton_ptr, 0);
    }
    trx->trx_start = TRUE;
    trx->trx_xa_prepared = FALSE;
    trx->updated_in_this_trx = FALSE;
    DBUG_PRINT("info",("spider trx->updated_in_this_trx=FALSE"));
  }
  DBUG_RETURN(0);

error:
  if (xa_lock)
    spider_xa_unlock(&trx->internal_xid_state);
  DBUG_RETURN(error_num);
}

int spider_internal_start_trx_for_connection(
  ha_spider *spider,
  SPIDER_CONN *conn,
  int link_idx
) {
  int error_num;
  SPIDER_TRX *trx = spider->wide_handler->trx;
  THD *thd = trx->thd;
  bool sync_autocommit = spider_param_sync_autocommit(thd);
  double ping_interval_at_trx_start =
    spider_param_ping_interval_at_trx_start(thd);
  time_t tmp_time = (time_t) time((time_t*) 0);
  DBUG_ENTER("spider_internal_start_trx_for_connection");
  if (
    conn->server_lost ||
    difftime(tmp_time, conn->ping_time) >= ping_interval_at_trx_start
  ) {
    spider_conn_queue_ping(spider, conn, link_idx);
  }
  conn->disable_reconnect = TRUE;
  if (
    (error_num = spider_check_and_set_sql_log_off(thd, conn,
      &spider->need_mons[link_idx])) ||
    (error_num = spider_check_and_set_wait_timeout(thd, conn,
      &spider->need_mons[link_idx])) ||
    (spider_param_sync_sql_mode(thd) &&
      (error_num = spider_check_and_set_sql_mode(thd, conn,
        &spider->need_mons[link_idx]))) ||
    (sync_autocommit &&
      (error_num = spider_check_and_set_autocommit(thd, conn,
        &spider->need_mons[link_idx])))
  )
    goto error;

  if (spider->wide_handler->consistent_snapshot)
  {
    if ((error_num = spider_start_internal_consistent_snapshot(trx, conn,
      &spider->need_mons[link_idx])))
      goto error;
  }

  DBUG_PRINT("info",("spider sync_autocommit = %d", sync_autocommit));
  DBUG_PRINT("info",("spider conn->semi_trx_chk = %d", conn->semi_trx_chk));
  DBUG_PRINT("info",("spider conn->table_lock = %d", conn->table_lock));
  DBUG_PRINT("info",("spider conn->autocommit = %d", conn->autocommit));
  DBUG_PRINT("info",("spider semi_trx = %d", spider_param_semi_trx(thd)));
  conn->semi_trx = FALSE;
  if (conn->table_lock == 3)
  {
    DBUG_PRINT("info",("spider conn->table_lock == 3"));
    conn->disable_xa = TRUE;
  } else if (trx->trx_xa)
  {
    DBUG_PRINT("info",("spider trx->trx_xa"));
    if (
      sync_autocommit &&
      conn->semi_trx_chk &&
      !conn->table_lock &&
      (
        (!conn->queued_autocommit && conn->autocommit == 1) ||
        (conn->queued_autocommit && conn->queued_autocommit_val == TRUE)
      ) &&
      spider_param_semi_trx(thd)
    ) {
      DBUG_PRINT("info",("spider semi_trx is set"));
      conn->semi_trx = TRUE;
    }
    spider_conn_queue_xa_start(conn, &trx->xid);
    conn->disable_xa = FALSE;
  } else if (
    !trx->trx_consistent_snapshot &&
    !thd_test_options(thd, OPTION_BEGIN) &&
    sync_autocommit &&
    conn->semi_trx_chk &&
    !conn->table_lock &&
    (
      (!conn->queued_autocommit && conn->autocommit == 1) ||
      (conn->queued_autocommit && conn->queued_autocommit_val == TRUE)
    ) &&
    spider_param_semi_trx(thd)
  ) {
    DBUG_PRINT("info",("spider semi_trx is set"));
    spider_conn_queue_start_transaction(conn);
    conn->semi_trx = TRUE;
  } else if (
    !trx->trx_consistent_snapshot &&
    thd_test_options(thd, OPTION_BEGIN)
  ) {
    DBUG_PRINT("info",("spider start transaction"));
    spider_conn_queue_start_transaction(conn);
  }

  conn->join_trx = 1;
  if (trx->join_trx_top)
    spider_tree_insert(trx->join_trx_top, conn);
  else {
    conn->p_small = NULL;
    conn->p_big = NULL;
    conn->c_small = NULL;
    conn->c_big = NULL;
    trx->join_trx_top = conn;
  }
  DBUG_RETURN(0);

error:
  DBUG_RETURN(error_num);
}

int spider_internal_xa_commit(
  THD* thd,
  SPIDER_TRX *trx,
  XID* xid,
  TABLE *table_xa,
  TABLE *table_xa_member
) {
  int error_num = 0, tmp_error_num;
  char xa_key[MAX_KEY_LENGTH];
  SPIDER_CONN *conn;
  uint force_commit = spider_param_force_commit(thd);
  MEM_ROOT mem_root;
  SPIDER_Open_tables_backup open_tables_backup;
  bool table_xa_opened = FALSE;
  bool table_xa_member_opened = FALSE;
  DBUG_ENTER("spider_internal_xa_commit");

  if (trx->updated_in_this_trx || spider_param_xa_register_mode(thd) == 0)
  {
    /*
      select
        status
      from
        mysql.spider_xa
      where
        format_id = xid->format_id and
        gtrid_length = xid->gtrid_length and
        data = xid->data
    */
    if (
      !(table_xa = spider_open_sys_table(
        thd, SPIDER_SYS_XA_TABLE_NAME_STR, SPIDER_SYS_XA_TABLE_NAME_LEN,
        TRUE, &open_tables_backup, TRUE, &error_num))
    )
      goto error_open_table;
    table_xa_opened = TRUE;
    spider_store_xa_pk(table_xa, &trx->xid);
    if (
      (error_num = spider_check_sys_table(table_xa, xa_key))
    ) {
      if (error_num != HA_ERR_KEY_NOT_FOUND && error_num != HA_ERR_END_OF_FILE)
      {
        table_xa->file->print_error(error_num, MYF(0));
        goto error;
      }
      my_message(ER_SPIDER_XA_NOT_EXISTS_NUM, ER_SPIDER_XA_NOT_EXISTS_STR,
        MYF(0));
      error_num = ER_SPIDER_XA_NOT_EXISTS_NUM;
      goto error;
    }
    SPD_INIT_ALLOC_ROOT(&mem_root, 4096, 0, MYF(MY_WME));
    if (
      force_commit != 2 &&
      (error_num = spider_check_sys_xa_status(
        table_xa,
        SPIDER_SYS_XA_PREPARED_STR,
        SPIDER_SYS_XA_COMMIT_STR,
        NULL,
        ER_SPIDER_XA_NOT_PREPARED_NUM,
        &mem_root))
    ) {
      free_root(&mem_root, MYF(0));
      if (error_num == ER_SPIDER_XA_NOT_PREPARED_NUM)
        my_message(error_num, ER_SPIDER_XA_NOT_PREPARED_STR, MYF(0));
      goto error;
    }
    free_root(&mem_root, MYF(0));

    /*
      update
        mysql.spider_xa
      set
        status = 'COMMIT'
      where
        format_id = trx->xid.format_id and
        gtrid_length = trx->xid.gtrid_length and
        data = trx->xid.data
    */
    if (
      (error_num = spider_update_xa(
        table_xa, &trx->xid, SPIDER_SYS_XA_COMMIT_STR))
    )
      goto error;
    spider_close_sys_table(thd, table_xa, &open_tables_backup, TRUE);
    table_xa_opened = FALSE;
  }

  SPIDER_BACKUP_DASTATUS;
  if ((conn = spider_tree_first(trx->join_trx_top)))
  {
    do {
      if (conn->bg_search)
        spider_bg_conn_break(conn, NULL);
      DBUG_PRINT("info",("spider conn=%p", conn));
      DBUG_PRINT("info",("spider conn->join_trx=%u", conn->join_trx));
      if (conn->join_trx)
      {
        if ((tmp_error_num = spider_db_xa_commit(conn, &trx->xid)))
        {
          if (force_commit == 0 ||
            (force_commit == 1 && tmp_error_num != ER_XAER_NOTA))
          {
            SPIDER_CONN_RESTORE_DASTATUS_AND_RESET_TMP_ERROR_NUM;
            if (!error_num && tmp_error_num)
              error_num = tmp_error_num;
          }
          spider_sys_log_xa_failed(thd, &trx->xid, conn,
            SPIDER_SYS_XA_COMMIT_STR, TRUE);
        }
        if ((tmp_error_num = spider_end_trx(trx, conn)))
        {
          SPIDER_CONN_RESTORE_DASTATUS_AND_RESET_TMP_ERROR_NUM;
          if (!error_num && tmp_error_num)
            error_num = tmp_error_num;
        }
        conn->join_trx = 0;
      }
    } while ((conn = spider_tree_next(conn)));
    trx->join_trx_top = NULL;
  }
  if (error_num)
    goto error_in_commit;

  if (trx->updated_in_this_trx || spider_param_xa_register_mode(thd) == 0)
  {
    /*
      delete from
        mysql.spider_xa_member
      where
        format_id = xid->format_id and
        gtrid_length = xid->gtrid_length and
        data = xid->data
    */
    if (
      !(table_xa_member = spider_open_sys_table(
        thd, SPIDER_SYS_XA_MEMBER_TABLE_NAME_STR,
        SPIDER_SYS_XA_MEMBER_TABLE_NAME_LEN, TRUE, &open_tables_backup, TRUE,
        &error_num))
    )
      goto error_open_table;
    table_xa_member_opened = TRUE;
    if ((error_num = spider_delete_xa_member(table_xa_member, &trx->xid)))
      goto error;
    spider_close_sys_table(thd, table_xa_member, &open_tables_backup, TRUE);
    table_xa_member_opened = FALSE;

    /*
      delete from
        mysql.spider_xa
      where
        format_id = xid->format_id and
        gtrid_length = xid->gtrid_length and
        data = xid->data
    */
    if (
      !(table_xa = spider_open_sys_table(
        thd, SPIDER_SYS_XA_TABLE_NAME_STR, SPIDER_SYS_XA_TABLE_NAME_LEN,
        TRUE, &open_tables_backup, TRUE, &error_num))
    )
      goto error_open_table;
    table_xa_opened = TRUE;
    if ((error_num = spider_delete_xa(table_xa, &trx->xid)))
      goto error;
    spider_close_sys_table(thd, table_xa, &open_tables_backup, TRUE);
    table_xa_opened = FALSE;
  }
  if (trx->internal_xa)
  {
    spider_xa_unlock(&trx->internal_xid_state);
  }
  DBUG_RETURN(0);

error:
  if (table_xa_opened)
    spider_close_sys_table(thd, table_xa, &open_tables_backup, TRUE);
  if (table_xa_member_opened)
    spider_close_sys_table(thd, table_xa_member, &open_tables_backup, TRUE);
error_in_commit:
error_open_table:
  if (trx->internal_xa)
  {
    spider_xa_unlock(&trx->internal_xid_state);
  }
  DBUG_RETURN(error_num);
}

int spider_internal_xa_rollback(
  THD* thd,
  SPIDER_TRX *trx
) {
  int error_num = 0, tmp_error_num;
  TABLE *table_xa, *table_xa_member;
  char xa_key[MAX_KEY_LENGTH];
  SPIDER_CONN *conn;
  uint force_commit = spider_param_force_commit(thd);
  MEM_ROOT mem_root;
  SPIDER_Open_tables_backup open_tables_backup;
  bool server_lost = FALSE;
  bool table_xa_opened = FALSE;
  bool table_xa_member_opened = FALSE;
  DBUG_ENTER("spider_internal_xa_rollback");

  if (
    trx->trx_xa_prepared &&
    (
      trx->updated_in_this_trx ||
      spider_param_xa_register_mode(thd) == 0
    )
  ) {
    /*
      select
        status
      from
        mysql.spider_xa
      where
        format_id = xid->format_id and
        gtrid_length = xid->gtrid_length and
        data = xid->data
    */
    if (
      !(table_xa = spider_open_sys_table(
        thd, SPIDER_SYS_XA_TABLE_NAME_STR, SPIDER_SYS_XA_TABLE_NAME_LEN,
        TRUE, &open_tables_backup, TRUE, &error_num))
    )
      goto error_open_table;
    table_xa_opened = TRUE;
    spider_store_xa_pk(table_xa, &trx->xid);
    if (
      (error_num = spider_check_sys_table(table_xa, xa_key))
    ) {
      if (error_num != HA_ERR_KEY_NOT_FOUND && error_num != HA_ERR_END_OF_FILE)
      {
        table_xa->file->print_error(error_num, MYF(0));
        goto error;
      }
      my_message(ER_SPIDER_XA_NOT_EXISTS_NUM, ER_SPIDER_XA_NOT_EXISTS_STR,
        MYF(0));
      error_num = ER_SPIDER_XA_NOT_EXISTS_NUM;
      goto error;
    }
    SPD_INIT_ALLOC_ROOT(&mem_root, 4096, 0, MYF(MY_WME));
    if (
      force_commit != 2 &&
      (error_num = spider_check_sys_xa_status(
        table_xa,
        SPIDER_SYS_XA_PREPARED_STR,
        SPIDER_SYS_XA_ROLLBACK_STR,
        NULL,
        ER_SPIDER_XA_NOT_PREPARED_NUM,
        &mem_root))
    ) {
      free_root(&mem_root, MYF(0));
      if (error_num == ER_SPIDER_XA_NOT_PREPARED_NUM)
        my_message(error_num, ER_SPIDER_XA_NOT_PREPARED_STR, MYF(0));
      goto error;
    }
    free_root(&mem_root, MYF(0));

    /*
      update
        mysql.spider_xa
      set
        status = 'COMMIT'
      where
        format_id = trx->xid.format_id and
        gtrid_length = trx->xid.gtrid_length and
        data = trx->xid.data
    */
    if (
      (error_num = spider_update_xa(
        table_xa, &trx->xid, SPIDER_SYS_XA_ROLLBACK_STR))
    )
      goto error;
    spider_close_sys_table(thd, table_xa, &open_tables_backup, TRUE);
    table_xa_opened = FALSE;
  }

  SPIDER_BACKUP_DASTATUS;
  if ((conn = spider_tree_first(trx->join_trx_top)))
  {
    do {
      if (conn->bg_search)
        spider_bg_conn_break(conn, NULL);
      if (conn->join_trx)
      {
        if (conn->disable_xa)
        {
          if (conn->table_lock != 3 && !trx->trx_xa_prepared)
          {
            if (
              !conn->server_lost &&
              (tmp_error_num = spider_db_rollback(conn))
            ) {
              SPIDER_CONN_RESTORE_DASTATUS_AND_RESET_TMP_ERROR_NUM;
              if (!error_num && tmp_error_num)
                error_num = tmp_error_num;
            }
          }
        } else {
          if (!conn->server_lost)
          {
            if (
              !trx->trx_xa_prepared &&
              (tmp_error_num = spider_db_xa_end(conn, &trx->xid))
            ) {
              if (
                force_commit == 0 ||
                (force_commit == 1 &&
                  (
                    tmp_error_num != ER_XAER_NOTA &&
                    tmp_error_num != ER_XA_RBTIMEOUT &&
                    tmp_error_num != ER_XA_RBDEADLOCK
                  )
                )
              ) {
                SPIDER_CONN_RESTORE_DASTATUS_AND_RESET_TMP_ERROR_NUM;
                if (!error_num && tmp_error_num)
                  error_num = tmp_error_num;
              }
            }
            if ((tmp_error_num = spider_db_xa_rollback(conn, &trx->xid)))
            {
              if (
                force_commit == 0 ||
                (force_commit == 1 &&
                  (
                    tmp_error_num != ER_XAER_NOTA &&
                    tmp_error_num != ER_XA_RBTIMEOUT &&
                    tmp_error_num != ER_XA_RBDEADLOCK
                  )
                )
              ) {
                SPIDER_CONN_RESTORE_DASTATUS_AND_RESET_TMP_ERROR_NUM;
                if (!error_num && tmp_error_num)
                  error_num = tmp_error_num;
              }
            }
          }
        }
        if ((tmp_error_num = spider_end_trx(trx, conn)))
        {
          SPIDER_CONN_RESTORE_DASTATUS_AND_RESET_TMP_ERROR_NUM;
          if (!error_num && tmp_error_num)
            error_num = tmp_error_num;
        }
        conn->join_trx = 0;
        if (conn->server_lost)
          server_lost = TRUE;
      }
    } while ((conn = spider_tree_next(conn)));
    trx->join_trx_top = NULL;
  }
  if (error_num)
    goto error_in_rollback;

  if (
    trx->trx_xa_prepared &&
    !server_lost &&
    (
      trx->updated_in_this_trx ||
      spider_param_xa_register_mode(thd) == 0
    )
  ) {
    /*
      delete from
        mysql.spider_xa_member
      where
        format_id = xid->format_id and
        gtrid_length = xid->gtrid_length and
        data = xid->data
    */
    if (
      !(table_xa_member = spider_open_sys_table(
        thd, SPIDER_SYS_XA_MEMBER_TABLE_NAME_STR,
        SPIDER_SYS_XA_MEMBER_TABLE_NAME_LEN, TRUE, &open_tables_backup, TRUE,
        &error_num))
    )
      goto error_open_table;
    table_xa_member_opened = TRUE;
    if ((error_num = spider_delete_xa_member(table_xa_member, &trx->xid)))
      goto error;
    spider_close_sys_table(thd, table_xa_member, &open_tables_backup, TRUE);
    table_xa_member_opened = FALSE;

    /*
      delete from
        mysql.spider_xa
      where
        format_id = xid->format_id and
        gtrid_length = xid->gtrid_length and
        data = xid->data
    */
    if (
      !(table_xa = spider_open_sys_table(
        thd, SPIDER_SYS_XA_TABLE_NAME_STR, SPIDER_SYS_XA_TABLE_NAME_LEN,
        TRUE, &open_tables_backup, TRUE, &error_num))
    )
      goto error_open_table;
    table_xa_opened = TRUE;
    if ((error_num = spider_delete_xa(table_xa, &trx->xid)))
      goto error;
    spider_close_sys_table(thd, table_xa, &open_tables_backup, TRUE);
    table_xa_opened = FALSE;
  }
  if (trx->internal_xa)
  {
    spider_xa_unlock(&trx->internal_xid_state);
  }
  DBUG_RETURN(0);

error:
  if (table_xa_opened)
    spider_close_sys_table(thd, table_xa, &open_tables_backup, TRUE);
  if (table_xa_member_opened)
    spider_close_sys_table(thd, table_xa_member, &open_tables_backup, TRUE);
error_in_rollback:
error_open_table:
  if (trx->internal_xa)
  {
    spider_xa_unlock(&trx->internal_xid_state);
  }
  DBUG_RETURN(error_num);
}

int spider_internal_xa_prepare(
  THD* thd,
  SPIDER_TRX *trx,
  TABLE *table_xa,
  TABLE *table_xa_member,
  bool internal_xa
) {
  int error_num;
  SPIDER_CONN *conn;
  uint force_commit = spider_param_force_commit(thd);
  SPIDER_Open_tables_backup open_tables_backup;
  bool table_xa_opened = FALSE;
  bool table_xa_member_opened = FALSE;
  DBUG_ENTER("spider_internal_xa_prepare");
  if (trx->updated_in_this_trx || spider_param_xa_register_mode(thd) == 0)
  {
    /*
      insert into mysql.spider_xa
        (format_id, gtrid_length, bqual_length, data, status) values
        (trx->xid.format_id, trx->xid.gtrid_length, trx->xid.bqual_length,
        trx->xid.data, 'NOT YET')
    */
    if (
      !(table_xa = spider_open_sys_table(
        thd, SPIDER_SYS_XA_TABLE_NAME_STR, SPIDER_SYS_XA_TABLE_NAME_LEN,
        TRUE, &open_tables_backup, TRUE, &error_num))
    )
      goto error_open_table;
    table_xa_opened = TRUE;
    if (
      (error_num = spider_insert_xa(
        table_xa, &trx->xid, SPIDER_SYS_XA_NOT_YET_STR))
    )
      goto error;
    spider_close_sys_table(thd, table_xa, &open_tables_backup, TRUE);
    table_xa_opened = FALSE;

    if (
      !(table_xa_member = spider_open_sys_table(
        thd, SPIDER_SYS_XA_MEMBER_TABLE_NAME_STR,
        SPIDER_SYS_XA_MEMBER_TABLE_NAME_LEN, TRUE, &open_tables_backup, TRUE,
        &error_num))
    )
      goto error_open_table;
    table_xa_member_opened = TRUE;
  }
  SPIDER_BACKUP_DASTATUS;
  if ((conn = spider_tree_first(trx->join_trx_top)))
  {
    do {
      if (conn->bg_search)
        spider_bg_conn_break(conn, NULL);
      if (conn->disable_xa)
      {
        if (conn->table_lock != 3)
        {
          if ((error_num = spider_db_rollback(conn)))
          {
            SPIDER_CONN_RESTORE_DASTATUS_AND_RESET_ERROR_NUM;
            if (error_num)
              goto error;
          }
        }
        if ((error_num = spider_end_trx(trx, conn)))
        {
          SPIDER_CONN_RESTORE_DASTATUS_AND_RESET_ERROR_NUM;
          if (error_num)
            goto error;
        }
        conn->join_trx = 0;
      } else {
        if (trx->updated_in_this_trx || spider_param_xa_register_mode(thd) == 0)
        {
          /*
            insert into mysql.spider_xa_member
              (format_id, gtrid_length, bqual_length, data,
              scheme, host, port, socket, username, password) values
              (trx->xid.format_id, trx->xid.gtrid_length,
              trx->xid.bqual_length, trx->xid.data,
              conn->tgt_wrapper,
              conn->tgt_host,
              conn->tgt_port,
              conn->tgt_socket,
              conn->tgt_username,
              conn->tgt_password)
          */
          if (
            (error_num = spider_insert_xa_member(
              table_xa_member, &trx->xid, conn))
          ) {
            SPIDER_CONN_RESTORE_DASTATUS_AND_RESET_ERROR_NUM;
            if (error_num)
              goto error;
          }
        }

        if ((error_num = spider_db_xa_end(conn, &trx->xid)))
        {
          if (force_commit == 0 ||
            (force_commit == 1 && error_num != ER_XAER_NOTA))
          {
            SPIDER_CONN_RESTORE_DASTATUS_AND_RESET_ERROR_NUM;
            if (error_num)
              goto error;
          }
        }
        if ((error_num = spider_db_xa_prepare(conn, &trx->xid)))
        {
          if (force_commit == 0 ||
            (force_commit == 1 && error_num != ER_XAER_NOTA))
          {
            SPIDER_CONN_RESTORE_DASTATUS_AND_RESET_ERROR_NUM;
            if (error_num)
              goto error;
          }
        }
/*
        if (!internal_xa)
        {
          if ((error_num = spider_end_trx(trx, conn)))
            DBUG_RETURN(error_num);
          conn->join_trx = 0;
        }
*/
      }
    } while ((conn = spider_tree_next(conn)));
/*
    if (!internal_xa)
      trx->join_trx_top = NULL;
*/
  }
  if (trx->updated_in_this_trx || spider_param_xa_register_mode(thd) == 0)
  {
    spider_close_sys_table(thd, table_xa_member, &open_tables_backup, TRUE);
    table_xa_member_opened = FALSE;

    /*
      update
        mysql.spider_xa
      set
        status = 'PREPARED'
      where
        format_id = trx->xid.format_id and
        gtrid_length = trx->xid.gtrid_length and
        data = trx->xid.data
    */
    if (
      !(table_xa = spider_open_sys_table(
        thd, SPIDER_SYS_XA_TABLE_NAME_STR, SPIDER_SYS_XA_TABLE_NAME_LEN,
        TRUE, &open_tables_backup, TRUE, &error_num))
    )
      goto error_open_table;
    table_xa_opened = TRUE;
    if (
      (error_num = spider_update_xa(
        table_xa, &trx->xid, SPIDER_SYS_XA_PREPARED_STR))
    )
      goto error;
    spider_close_sys_table(thd, table_xa, &open_tables_backup, TRUE);
    table_xa_opened = FALSE;
  }
  DBUG_RETURN(0);

error:
  if (table_xa_opened)
    spider_close_sys_table(thd, table_xa, &open_tables_backup, TRUE);
  if (table_xa_member_opened)
    spider_close_sys_table(thd, table_xa_member, &open_tables_backup, TRUE);
error_open_table:
  DBUG_RETURN(error_num);
}

int spider_internal_xa_recover(
  THD* thd,
  XID* xid_list,
  uint len
) {
  TABLE *table_xa;
  int cnt = 0;
  char xa_key[MAX_KEY_LENGTH];
  MEM_ROOT mem_root;
  SPIDER_Open_tables_backup open_tables_backup;
  DBUG_ENTER("spider_internal_xa_recover");
  /*
    select
      format_id,
      gtrid_length,
      bqual_length,
      data
    from
      mysql.spider_xa
    where
      status = 'PREPARED'
  */
  if (
    !(table_xa = spider_open_sys_table(
      thd, SPIDER_SYS_XA_TABLE_NAME_STR, SPIDER_SYS_XA_TABLE_NAME_LEN,
      FALSE, &open_tables_backup, TRUE, &my_errno))
  )
    goto error_open_table;
  spider_store_xa_status(table_xa, SPIDER_SYS_XA_PREPARED_STR);
  if (
    (my_errno = spider_get_sys_table_by_idx(table_xa, xa_key, 1,
    SPIDER_SYS_XA_IDX1_COL_CNT))
  ) {
    spider_sys_index_end(table_xa);
    if (my_errno != HA_ERR_KEY_NOT_FOUND && my_errno != HA_ERR_END_OF_FILE)
    {
      table_xa->file->print_error(my_errno, MYF(0));
      goto error;
    }
    goto error;
  }

  SPD_INIT_ALLOC_ROOT(&mem_root, 4096, 0, MYF(MY_WME));
  do {
    spider_get_sys_xid(table_xa, &xid_list[cnt], &mem_root);
    cnt++;
    my_errno = spider_sys_index_next_same(table_xa, xa_key);
  } while (my_errno == 0 && cnt < (int) len);
  free_root(&mem_root, MYF(0));
  spider_sys_index_end(table_xa);
  spider_close_sys_table(thd, table_xa, &open_tables_backup, TRUE);
  DBUG_RETURN(cnt);

error:
  spider_close_sys_table(thd, table_xa, &open_tables_backup, TRUE);
error_open_table:
  DBUG_RETURN(0);
}

int spider_initinal_xa_recover(
  XID* xid_list,
  uint len
) {
  int error_num;
  THD *thd;
  TABLE *table_xa;
  READ_RECORD *read_record;
  SPIDER_Open_tables_backup open_tables_backup;
  int cnt = 0;
  MEM_ROOT mem_root;
  DBUG_ENTER("spider_initinal_xa_recover");
  if (!(read_record = new READ_RECORD))
  {
    error_num = HA_ERR_OUT_OF_MEM;
    goto error_create_read_record;
  }

  if (!(thd = spider_create_tmp_thd()))
  {
    error_num = HA_ERR_OUT_OF_MEM;
    goto error_create_thd;
  }

  /*
    select
      format_id,
      gtrid_length,
      bqual_length,
      data
    from
      mysql.spider_xa
  */
  if (
    !(table_xa = spider_open_sys_table(
      thd, SPIDER_SYS_XA_TABLE_NAME_STR, SPIDER_SYS_XA_TABLE_NAME_LEN,
      FALSE, &open_tables_backup, TRUE, &error_num))
  )
    goto error_open_table;
  SPIDER_init_read_record(read_record, thd, table_xa, NULL, NULL, TRUE,
    FALSE, FALSE);
  SPD_INIT_ALLOC_ROOT(&mem_root, 4096, 0, MYF(MY_WME));
  while ((!(read_record->SPIDER_read_record_read_record(read_record))) &&
    cnt < (int) len)
  {
    spider_get_sys_xid(table_xa, &xid_list[cnt], &mem_root);
    cnt++;
  }
  free_root(&mem_root, MYF(0));

  end_read_record(read_record);
  spider_close_sys_table(thd, table_xa, &open_tables_backup, TRUE);
  table_xa = NULL;
  spider_free_tmp_thd(thd);
  thd = NULL;
  delete read_record;
  read_record = NULL;
  DBUG_RETURN(cnt);

error_open_table:
  spider_free_tmp_thd(thd);
  thd = NULL;
error_create_thd:
  delete read_record;
  read_record = NULL;
error_create_read_record:
  DBUG_RETURN(0);
}

int spider_internal_xa_commit_by_xid(
  THD* thd,
  SPIDER_TRX *trx,
  XID* xid
) {
  TABLE *table_xa, *table_xa_member = 0;
  int error_num;
  char xa_key[MAX_KEY_LENGTH];
  char xa_member_key[MAX_KEY_LENGTH];
  SPIDER_SHARE tmp_share;
  char *tmp_connect_info[SPIDER_TMP_SHARE_CHAR_PTR_COUNT];
  uint tmp_connect_info_length[SPIDER_TMP_SHARE_UINT_COUNT];
  long tmp_long[SPIDER_TMP_SHARE_LONG_COUNT];
  longlong tmp_longlong[SPIDER_TMP_SHARE_LONGLONG_COUNT];
  SPIDER_CONN *conn;
  uint force_commit = spider_param_force_commit(thd);
  MEM_ROOT mem_root;
  SPIDER_Open_tables_backup open_tables_backup;
  bool table_xa_opened = FALSE;
  bool table_xa_member_opened = FALSE;
  DBUG_ENTER("spider_internal_xa_commit_by_xid");
  /*
    select
      status
    from
      mysql.spider_xa
    where
      format_id = xid->format_id and
      gtrid_length = xid->gtrid_length and
      data = xid->data
  */
  if (
    !(table_xa = spider_open_sys_table(
      thd, SPIDER_SYS_XA_TABLE_NAME_STR, SPIDER_SYS_XA_TABLE_NAME_LEN,
      TRUE, &open_tables_backup, TRUE, &error_num))
  )
    goto error_open_table;
  table_xa_opened = TRUE;
  spider_store_xa_pk(table_xa, xid);
  if (
    (error_num = spider_check_sys_table(table_xa, xa_key))
  ) {
    if (error_num != HA_ERR_KEY_NOT_FOUND && error_num != HA_ERR_END_OF_FILE)
    {
      table_xa->file->print_error(error_num, MYF(0));
      goto error;
    }
    my_message(ER_SPIDER_XA_NOT_EXISTS_NUM, ER_SPIDER_XA_NOT_EXISTS_STR,
      MYF(0));
    error_num = ER_SPIDER_XA_NOT_EXISTS_NUM;
    goto error;
  }
  SPD_INIT_ALLOC_ROOT(&mem_root, 4096, 0, MYF(MY_WME));
  if (
    force_commit != 2 &&
    (error_num = spider_check_sys_xa_status(
      table_xa,
      SPIDER_SYS_XA_PREPARED_STR,
      SPIDER_SYS_XA_COMMIT_STR,
      NULL,
      ER_SPIDER_XA_NOT_PREPARED_NUM,
      &mem_root))
  ) {
    free_root(&mem_root, MYF(0));
    if (error_num == ER_SPIDER_XA_NOT_PREPARED_NUM)
      my_message(error_num, ER_SPIDER_XA_NOT_PREPARED_STR, MYF(0));
    goto error;
  }

  /*
    update
      mysql.spider_xa
    set
      status = 'COMMIT'
    where
      format_id = trx->xid.format_id and
      gtrid_length = trx->xid.gtrid_length and
      data = trx->xid.data
  */
  if (
    (error_num = spider_update_xa(
      table_xa, xid, SPIDER_SYS_XA_COMMIT_STR))
  ) {
    free_root(&mem_root, MYF(0));
    goto error;
  }
  spider_close_sys_table(thd, table_xa, &open_tables_backup, TRUE);
  table_xa_opened = FALSE;

  /*
    select
      scheme tmp_share.tgt_wrappers,
      host tmp_share.tgt_hosts,
      port tmp_share.tgt_ports,
      socket tmp_share.tgt_sockets,
      username tmp_share.tgt_usernames,
      password tmp_share.tgt_passwords
    from
      mysql.spider_xa_member
    where
      format_id = xid->format_id and
      gtrid_length = xid->gtrid_length and
      data = xid->data
  */
  if (
    !(table_xa_member = spider_open_sys_table(
      thd, SPIDER_SYS_XA_MEMBER_TABLE_NAME_STR,
      SPIDER_SYS_XA_MEMBER_TABLE_NAME_LEN, TRUE, &open_tables_backup, TRUE,
      &error_num))
  ) {
    free_root(&mem_root, MYF(0));
    goto error_open_table;
  }
  table_xa_member_opened = TRUE;
  spider_store_xa_pk(table_xa_member, xid);
  if (
    (error_num = spider_get_sys_table_by_idx(table_xa_member, xa_member_key, 0,
    SPIDER_SYS_XA_PK_COL_CNT))
  ) {
    if (error_num != HA_ERR_KEY_NOT_FOUND && error_num != HA_ERR_END_OF_FILE)
    {
      free_root(&mem_root, MYF(0));
      table_xa_member->file->print_error(error_num, MYF(0));
      goto error;
    } else {
      free_root(&mem_root, MYF(0));
      spider_close_sys_table(thd, table_xa_member, &open_tables_backup, TRUE);
      table_xa_member_opened = FALSE;
      goto xa_delete;
    }
  }

  memset((void*)&tmp_share, 0, sizeof(SPIDER_SHARE));
  memset(&tmp_connect_info, 0,
    sizeof(char *) * SPIDER_TMP_SHARE_CHAR_PTR_COUNT);
  spider_set_tmp_share_pointer(&tmp_share, tmp_connect_info,
    tmp_connect_info_length, tmp_long, tmp_longlong);
  do {
    SPIDER_BACKUP_DASTATUS;
    spider_get_sys_server_info(table_xa_member, &tmp_share, 0, &mem_root);
    if ((error_num = spider_create_conn_keys(&tmp_share)))
    {
      spider_sys_index_end(table_xa_member);
      free_root(&mem_root, MYF(0));
      goto error;
    }

    if (
      !(conn = spider_get_conn(
        &tmp_share, 0, tmp_share.conn_keys[0], trx, NULL, FALSE, FALSE,
        SPIDER_CONN_KIND_MYSQL, &error_num)) &&
      (force_commit == 0 ||
        (force_commit == 1 && error_num != ER_XAER_NOTA))
    ) {
      spider_sys_index_end(table_xa_member);
      spider_free_tmp_share_alloc(&tmp_share);
      free_root(&mem_root, MYF(0));
      goto error;
    }
    conn->error_mode &= spider_param_error_read_mode(thd, 0);
    conn->error_mode &= spider_param_error_write_mode(thd, 0);
    if (
      (error_num = spider_db_xa_commit(conn, xid)) &&
      (force_commit == 0 ||
        (force_commit == 1 && error_num != ER_XAER_NOTA))
    ) {
      SPIDER_CONN_RESTORE_DASTATUS_AND_RESET_ERROR_NUM;
      if (error_num)
      {
        spider_sys_index_end(table_xa_member);
        spider_free_tmp_share_alloc(&tmp_share);
        free_root(&mem_root, MYF(0));
        goto error;
      }
    }
    spider_free_tmp_share_alloc(&tmp_share);
    error_num = spider_sys_index_next_same(table_xa_member, xa_member_key);
  } while (error_num == 0);
  if ((error_num = spider_sys_index_end(table_xa_member)))
  {
    free_root(&mem_root, MYF(0));
    goto error;
  }
  free_root(&mem_root, MYF(0));
  spider_reuse_trx_ha(trx);
  spider_free_trx_conn(trx, FALSE);

  /*
    delete from
      mysql.spider_xa_member
    where
      format_id = xid->format_id and
      gtrid_length = xid->gtrid_length and
      data = xid->data
  */
  if ((error_num = spider_delete_xa_member(table_xa_member, xid)))
    goto error;
  spider_close_sys_table(thd, table_xa_member, &open_tables_backup, TRUE);
  table_xa_member_opened = FALSE;

xa_delete:
  /*
    delete from
      mysql.spider_xa
    where
      format_id = xid->format_id and
      gtrid_length = xid->gtrid_length and
      data = xid->data
  */
  if (
    !(table_xa = spider_open_sys_table(
      thd, SPIDER_SYS_XA_TABLE_NAME_STR, SPIDER_SYS_XA_TABLE_NAME_LEN,
      TRUE, &open_tables_backup, TRUE, &error_num))
  )
    goto error_open_table;
  table_xa_opened = TRUE;
  if ((error_num = spider_delete_xa(table_xa, xid)))
    goto error;
  spider_close_sys_table(thd, table_xa, &open_tables_backup, TRUE);
  table_xa_opened = FALSE;
  DBUG_RETURN(0);

error:
  if (table_xa_opened)
    spider_close_sys_table(thd, table_xa, &open_tables_backup, TRUE);
  if (table_xa_member_opened)
    spider_close_sys_table(thd, table_xa_member, &open_tables_backup, TRUE);
error_open_table:
  DBUG_RETURN(error_num);
}

int spider_internal_xa_rollback_by_xid(
  THD* thd,
  SPIDER_TRX *trx,
  XID* xid
) {
  TABLE *table_xa, *table_xa_member = 0;
  int error_num;
  char xa_key[MAX_KEY_LENGTH];
  char xa_member_key[MAX_KEY_LENGTH];
  SPIDER_SHARE tmp_share;
  char *tmp_connect_info[SPIDER_TMP_SHARE_CHAR_PTR_COUNT];
  uint tmp_connect_info_length[SPIDER_TMP_SHARE_UINT_COUNT];
  long tmp_long[SPIDER_TMP_SHARE_LONG_COUNT];
  longlong tmp_longlong[SPIDER_TMP_SHARE_LONGLONG_COUNT];
  SPIDER_CONN *conn;
  uint force_commit = spider_param_force_commit(thd);
  MEM_ROOT mem_root;
  SPIDER_Open_tables_backup open_tables_backup;
  bool table_xa_opened = FALSE;
  bool table_xa_member_opened = FALSE;
  DBUG_ENTER("spider_internal_xa_rollback_by_xid");
  /*
    select
      status
    from
      mysql.spider_xa
    where
      format_id = xid->format_id and
      gtrid_length = xid->gtrid_length and
      data = xid->data
  */
  if (
    !(table_xa = spider_open_sys_table(
      thd, SPIDER_SYS_XA_TABLE_NAME_STR, SPIDER_SYS_XA_TABLE_NAME_LEN,
      TRUE, &open_tables_backup, TRUE, &error_num))
  )
    goto error_open_table;
  table_xa_opened = TRUE;
  spider_store_xa_pk(table_xa, xid);
  if (
    (error_num = spider_check_sys_table(table_xa, xa_key))
  ) {
    if (error_num != HA_ERR_KEY_NOT_FOUND && error_num != HA_ERR_END_OF_FILE)
    {
      table_xa->file->print_error(error_num, MYF(0));
      goto error;
    }
    error_num = ER_SPIDER_XA_NOT_EXISTS_NUM;
    goto error;
  }
  SPD_INIT_ALLOC_ROOT(&mem_root, 4096, 0, MYF(MY_WME));
  if (
    force_commit != 2 &&
    (error_num = spider_check_sys_xa_status(
      table_xa,
      SPIDER_SYS_XA_NOT_YET_STR,
      SPIDER_SYS_XA_PREPARED_STR,
      SPIDER_SYS_XA_ROLLBACK_STR,
      ER_SPIDER_XA_PREPARED_NUM,
      &mem_root))
  ) {
    free_root(&mem_root, MYF(0));
    if (error_num == ER_SPIDER_XA_PREPARED_NUM)
      my_message(error_num, ER_SPIDER_XA_PREPARED_STR, MYF(0));
    goto error;
  }

  /*
    update
      mysql.spider_xa
    set
      status = 'ROLLBACK'
    where
      format_id = trx->xid.format_id and
      gtrid_length = trx->xid.gtrid_length and
      data = trx->xid.data
  */
  if (
    (error_num = spider_update_xa(
      table_xa, xid, SPIDER_SYS_XA_ROLLBACK_STR))
  ) {
    free_root(&mem_root, MYF(0));
    goto error;
  }
  spider_close_sys_table(thd, table_xa, &open_tables_backup, TRUE);
  table_xa_opened = FALSE;

  /*
    select
      scheme tmp_share.tgt_wrappers,
      host tmp_share.tgt_hosts,
      port tmp_share.tgt_ports,
      socket tmp_share.tgt_sockets,
      username tmp_share.tgt_usernames,
      password tmp_share.tgt_passwords
    from
      mysql.spider_xa_member
    where
      format_id = xid->format_id and
      gtrid_length = xid->gtrid_length and
      data = xid->data
  */
  if (
    !(table_xa_member = spider_open_sys_table(
      thd, SPIDER_SYS_XA_MEMBER_TABLE_NAME_STR,
      SPIDER_SYS_XA_MEMBER_TABLE_NAME_LEN, TRUE, &open_tables_backup, TRUE,
      &error_num))
  ) {
    free_root(&mem_root, MYF(0));
    goto error_open_table;
  }
  table_xa_member_opened = TRUE;
  spider_store_xa_pk(table_xa_member, xid);
  if (
    (error_num = spider_get_sys_table_by_idx(table_xa_member, xa_member_key, 0,
    SPIDER_SYS_XA_PK_COL_CNT))
  ) {
    if (error_num != HA_ERR_KEY_NOT_FOUND && error_num != HA_ERR_END_OF_FILE)
    {
      free_root(&mem_root, MYF(0));
      table_xa_member->file->print_error(error_num, MYF(0));
      goto error;
    } else {
      free_root(&mem_root, MYF(0));
      spider_close_sys_table(thd, table_xa_member, &open_tables_backup, TRUE);
      table_xa_member_opened = FALSE;
      goto xa_delete;
    }
  }

  memset((void*)&tmp_share, 0, sizeof(SPIDER_SHARE));
  memset(&tmp_connect_info, 0,
    sizeof(char *) * SPIDER_TMP_SHARE_CHAR_PTR_COUNT);
  spider_set_tmp_share_pointer(&tmp_share, tmp_connect_info,
    tmp_connect_info_length, tmp_long, tmp_longlong);
  do {
    SPIDER_BACKUP_DASTATUS;
    spider_get_sys_server_info(table_xa_member, &tmp_share, 0, &mem_root);
    if ((error_num = spider_create_conn_keys(&tmp_share)))
    {
      spider_sys_index_end(table_xa_member);
      free_root(&mem_root, MYF(0));
      goto error;
    }

    if (
      !(conn = spider_get_conn(
        &tmp_share, 0, tmp_share.conn_keys[0], trx, NULL, FALSE, FALSE,
        SPIDER_CONN_KIND_MYSQL, &error_num)) &&
      (force_commit == 0 ||
        (force_commit == 1 && error_num != ER_XAER_NOTA))
    ) {
      spider_sys_index_end(table_xa_member);
      spider_free_tmp_share_alloc(&tmp_share);
      free_root(&mem_root, MYF(0));
      goto error;
    }
    conn->error_mode &= spider_param_error_read_mode(thd, 0);
    conn->error_mode &= spider_param_error_write_mode(thd, 0);
    if (
      (error_num = spider_db_xa_rollback(conn, xid)) &&
      (force_commit == 0 ||
        (force_commit == 1 && error_num != ER_XAER_NOTA))
    ) {
      SPIDER_CONN_RESTORE_DASTATUS_AND_RESET_ERROR_NUM;
      if (error_num)
      {
        spider_sys_index_end(table_xa_member);
        spider_free_tmp_share_alloc(&tmp_share);
        free_root(&mem_root, MYF(0));
        goto error;
      }
    }
    spider_free_tmp_share_alloc(&tmp_share);
    error_num = spider_sys_index_next_same(table_xa_member, xa_member_key);
  } while (error_num == 0);
  if ((error_num = spider_sys_index_end(table_xa_member)))
  {
    free_root(&mem_root, MYF(0));
    goto error;
  }
  free_root(&mem_root, MYF(0));
  spider_reuse_trx_ha(trx);
  spider_free_trx_conn(trx, FALSE);

  /*
    delete from
      mysql.spider_xa_member
    where
      format_id = xid->format_id and
      gtrid_length = xid->gtrid_length and
      data = xid->data
  */
  if ((error_num = spider_delete_xa_member(table_xa_member, xid)))
    goto error;
  spider_close_sys_table(thd, table_xa_member, &open_tables_backup, TRUE);
  table_xa_member_opened = FALSE;

xa_delete:
  /*
    delete from
      mysql.spider_xa
    where
      format_id = xid->format_id and
      gtrid_length = xid->gtrid_length and
      data = xid->data
  */
  if (
    !(table_xa = spider_open_sys_table(
      thd, SPIDER_SYS_XA_TABLE_NAME_STR, SPIDER_SYS_XA_TABLE_NAME_LEN,
      TRUE, &open_tables_backup, TRUE, &error_num))
  )
    goto error_open_table;
  table_xa_opened = TRUE;
  if ((error_num = spider_delete_xa(table_xa, xid)))
    goto error;
  spider_close_sys_table(thd, table_xa, &open_tables_backup, TRUE);
  table_xa_opened = FALSE;
  DBUG_RETURN(0);

error:
  if (table_xa_opened)
    spider_close_sys_table(thd, table_xa, &open_tables_backup, TRUE);
  if (table_xa_member_opened)
    spider_close_sys_table(thd, table_xa_member, &open_tables_backup, TRUE);
error_open_table:
  DBUG_RETURN(error_num);
}

int spider_start_consistent_snapshot(
  handlerton *hton,
  THD* thd
) {
  int error_num;
  SPIDER_TRX *trx;
  DBUG_ENTER("spider_start_consistent_snapshot");

  if (!(trx = spider_get_trx(thd, TRUE, &error_num)))
    DBUG_RETURN(error_num);
  if (spider_param_use_consistent_snapshot(trx->thd))
  {
    if (spider_param_internal_xa(trx->thd) &&
      spider_param_internal_xa_snapshot(trx->thd) == 1)
    {
      error_num = ER_SPIDER_CANT_USE_BOTH_INNER_XA_AND_SNAPSHOT_NUM;
      my_message(error_num, ER_SPIDER_CANT_USE_BOTH_INNER_XA_AND_SNAPSHOT_STR,
        MYF(0));
      goto error;
    } else {
      trx->trx_consistent_snapshot = TRUE;
      trx->use_consistent_snapshot = TRUE;
      trx->internal_xa_snapshot = spider_param_internal_xa_snapshot(trx->thd);
      trans_register_ha(trx->thd, FALSE, spider_hton_ptr, 0);
      trans_register_ha(trx->thd, TRUE, spider_hton_ptr, 0);
      if (spider_param_use_all_conns_snapshot(trx->thd))
      {
        trx->internal_xa = FALSE;
        if ((error_num = spider_open_all_tables(trx, TRUE)))
          goto error_open_all_tables;
        if (
          spider_param_use_snapshot_with_flush_tables(trx->thd) == 1 &&
          (error_num = spider_trx_all_flush_tables(trx))
        )
          goto error_trx_all_flush_tables;
        if (spider_param_use_snapshot_with_flush_tables(trx->thd) == 2)
        {
          if ((error_num = spider_trx_another_lock_tables(trx)))
            goto error_trx_another_lock_tables;
          if ((error_num = spider_trx_another_flush_tables(trx)))
            goto error_trx_another_flush_tables;
        }
        if ((error_num = spider_trx_all_start_trx(trx)))
          goto error_trx_all_start_trx;
        if (spider_param_use_snapshot_with_flush_tables(trx->thd) == 1)
        {
          if (
            spider_param_use_flash_logs(trx->thd) &&
            (error_num = spider_trx_all_flush_logs(trx))
          )
            goto error_trx_all_flush_logs;
          if ((error_num = spider_trx_all_unlock_tables(trx)))
            goto error_trx_all_unlock_tables;
        }
        if (spider_param_use_snapshot_with_flush_tables(trx->thd) == 2)
        {
          if (
            spider_param_use_flash_logs(trx->thd) &&
            (error_num = spider_trx_all_flush_logs(trx))
          )
            goto error_trx_all_flush_logs2;
          if ((error_num = spider_free_trx_another_conn(trx, TRUE)))
            goto error_free_trx_another_conn;
        }
      } else
        trx->internal_xa = spider_param_internal_xa(trx->thd);
    }
  }

  DBUG_RETURN(0);

error_trx_all_flush_logs:
error_trx_all_start_trx:
error_trx_another_flush_tables:
error_trx_another_lock_tables:
error_trx_all_flush_tables:
  if (spider_param_use_snapshot_with_flush_tables(trx->thd) == 1)
    spider_trx_all_unlock_tables(trx);
error_trx_all_flush_logs2:
error_trx_all_unlock_tables:
error_open_all_tables:
  if (spider_param_use_snapshot_with_flush_tables(trx->thd) == 2)
    spider_free_trx_another_conn(trx, TRUE);
error_free_trx_another_conn:
error:
  DBUG_RETURN(error_num);
}

int spider_commit(
  handlerton *hton,
  THD *thd,
  bool all
) {
  SPIDER_TRX *trx;
  TABLE *table_xa = NULL;
  TABLE *table_xa_member = NULL;
  int error_num = 0;
  SPIDER_CONN *conn;
  DBUG_ENTER("spider_commit");

  if (!(trx = (SPIDER_TRX*) thd_get_ha_data(thd, spider_hton_ptr)))
    DBUG_RETURN(0); /* transaction is not started */


  /*
    We do (almost) nothing if the following two conditions are both met:

    * This is just the end of a statement, not an explicit commit.
    * The autocommit is OFF or we are in an explicit transaction.
  */
  if (all || (!thd_test_options(thd, OPTION_NOT_AUTOCOMMIT | OPTION_BEGIN)))
  {
    if (trx->trx_start)
    {
      if (trx->trx_xa)
      {
        if (trx->internal_xa && !trx->trx_xa_prepared)
        {
          if (
            (error_num = spider_internal_xa_prepare(
              thd, trx, table_xa, table_xa_member, TRUE))
          ) {
/*
            if (!thd_test_options(thd, OPTION_NOT_AUTOCOMMIT | OPTION_BEGIN))
            {
*/
              /* rollback for semi_trx */
              spider_rollback(hton, thd, all);
/*
            }
*/
            DBUG_RETURN(error_num);
          }
          trx->trx_xa_prepared = TRUE;
        }
        int tmp_error_num;
        if (
          (tmp_error_num = spider_internal_xa_commit(
            thd, trx, &trx->xid, table_xa, table_xa_member))
        ) {
          if (tmp_error_num)
            error_num = tmp_error_num;
        }
        trx->trx_xa = FALSE;
        trx->join_trx_top = NULL;
      } else {
        if ((conn = spider_tree_first(trx->join_trx_top)))
        {
          SPIDER_BACKUP_DASTATUS;
          int tmp_error_num;
          do {
            if (
              (conn->autocommit != 1 || conn->trx_start) &&
              (tmp_error_num = spider_db_commit(conn))
            ) {
              SPIDER_CONN_RESTORE_DASTATUS_AND_RESET_TMP_ERROR_NUM;
              if (tmp_error_num)
                error_num = tmp_error_num;
            }
            if ((tmp_error_num = spider_end_trx(trx, conn)))
            {
              SPIDER_CONN_RESTORE_DASTATUS_AND_RESET_TMP_ERROR_NUM;
              if (tmp_error_num)
                error_num = tmp_error_num;
            }
            conn->join_trx = 0;
          } while ((conn = spider_tree_next(conn)));
          trx->join_trx_top = NULL;
        }
      }
      trx->trx_start = FALSE;
      trx->updated_in_this_trx = FALSE;
      DBUG_PRINT("info",("spider trx->trx_start=FALSE"));
      DBUG_PRINT("info",("spider trx->updated_in_this_trx=FALSE"));
    }
    spider_reuse_trx_ha(trx);
    spider_free_trx_conn(trx, FALSE);
    trx->trx_consistent_snapshot = FALSE;
  }
  spider_merge_mem_calc(trx, FALSE);
  DBUG_RETURN(error_num);
}

int spider_rollback(
  handlerton *hton,
  THD *thd,
  bool all
) {
  SPIDER_TRX *trx;
  int error_num = 0;
  SPIDER_CONN *conn;
  DBUG_ENTER("spider_rollback");

  if (!(trx = (SPIDER_TRX*) thd_get_ha_data(thd, spider_hton_ptr)))
    DBUG_RETURN(0); /* transaction is not started */


  /* In case the rollback happens due to failure of LOCK TABLE, we
  need to clear the list of tables to lock. */
  for (uint i= 0; i < trx->trx_conn_hash.records; i++)
  {
    conn= (SPIDER_CONN *) my_hash_element(&trx->trx_conn_hash, i);
    conn->db_conn->reset_lock_table_hash();
  }

  if (all || (!thd_test_options(thd, OPTION_NOT_AUTOCOMMIT | OPTION_BEGIN)))
  {
    if (trx->trx_start)
    {
      if (trx->trx_xa)
      {
        int tmp_error_num;
        if (
          (tmp_error_num = spider_internal_xa_rollback(thd, trx))
        ) {
          if (tmp_error_num)
            error_num = tmp_error_num;
        }
        trx->trx_xa = FALSE;
        trx->join_trx_top = NULL;
      } else {
        if ((conn = spider_tree_first(trx->join_trx_top)))
        {
          SPIDER_BACKUP_DASTATUS;
          int tmp_error_num;
          do {
            if (
              !conn->server_lost &&
              (conn->autocommit != 1 || conn->trx_start) &&
              (tmp_error_num = spider_db_rollback(conn))
            ) {
              SPIDER_CONN_RESTORE_DASTATUS_AND_RESET_TMP_ERROR_NUM;
              if (tmp_error_num)
                error_num = tmp_error_num;
            }
            if ((tmp_error_num = spider_end_trx(trx, conn)))
            {
              SPIDER_CONN_RESTORE_DASTATUS_AND_RESET_TMP_ERROR_NUM;
              if (tmp_error_num)
                error_num = tmp_error_num;
            }
            conn->join_trx = 0;
          } while ((conn = spider_tree_next(conn)));
          trx->join_trx_top = NULL;
        }
      }
      trx->trx_start = FALSE;
      trx->updated_in_this_trx = FALSE;
      DBUG_PRINT("info",("spider trx->trx_start=FALSE"));
      DBUG_PRINT("info",("spider trx->updated_in_this_trx=FALSE"));
    }
    spider_reuse_trx_ha(trx);
    spider_free_trx_conn(trx, FALSE);
    trx->trx_consistent_snapshot = FALSE;
  }

  spider_merge_mem_calc(trx, FALSE);
  DBUG_RETURN(error_num);
}

int spider_xa_prepare(
  handlerton *hton,
  THD* thd,
  bool all
) {
  int error_num;
  SPIDER_TRX *trx;
  TABLE *table_xa = NULL;
  TABLE *table_xa_member = NULL;
  DBUG_ENTER("spider_xa_prepare");

  if (all || (!thd_test_options(thd, OPTION_NOT_AUTOCOMMIT | OPTION_BEGIN)))
  {
    if (!(trx = (SPIDER_TRX*) thd_get_ha_data(thd, spider_hton_ptr)))
      DBUG_RETURN(0); /* transaction is not started */

    DBUG_PRINT("info",("spider trx_start=%s",
      trx->trx_start ? "TRUE" : "FALSE"));
    DBUG_PRINT("info",("spider trx_xa=%s",
      trx->trx_xa ? "TRUE" : "FALSE"));
    if (trx->trx_start && trx->trx_xa)
    {
      if ((error_num = spider_internal_xa_prepare(
        thd, trx, table_xa, table_xa_member, FALSE)))
        goto error;
      trx->trx_xa_prepared = TRUE;
    }
  }

  DBUG_RETURN(0);

error:
  DBUG_RETURN(error_num);
}

int spider_xa_recover(
  handlerton *hton,
  XID* xid_list,
  uint len
) {
  THD* thd = current_thd;
  DBUG_ENTER("spider_xa_recover");
  if (len == 0 || xid_list == NULL)
    DBUG_RETURN(0);

  if (thd)
    DBUG_RETURN(spider_internal_xa_recover(thd, xid_list, len));
  else
    DBUG_RETURN(spider_initinal_xa_recover(xid_list, len));
}

int spider_xa_commit_by_xid(
  handlerton *hton,
  XID* xid
) {
  SPIDER_TRX *trx;
  int error_num;
  THD* thd = current_thd;
  DBUG_ENTER("spider_xa_commit_by_xid");

  if (!(trx = spider_get_trx(thd, TRUE, &error_num)))
    goto error_get_trx;

  if ((error_num = spider_internal_xa_commit_by_xid(thd, trx, xid)))
    goto error;

  DBUG_RETURN(0);

error:
error_get_trx:
  DBUG_RETURN(error_num);
}

int spider_xa_rollback_by_xid(
  handlerton *hton,
  XID* xid
) {
  SPIDER_TRX *trx;
  int error_num;
  THD* thd = current_thd;
  DBUG_ENTER("spider_xa_rollback_by_xid");

  if (!(trx = spider_get_trx(thd, TRUE, &error_num)))
    goto error_get_trx;

  if ((error_num = spider_internal_xa_rollback_by_xid(thd, trx, xid)))
    goto error;

  DBUG_RETURN(0);

error:
error_get_trx:
  DBUG_RETURN(error_num);
}

void spider_copy_table_free_trx_conn(
  SPIDER_TRX *trx
) {
  SPIDER_CONN *conn;
  DBUG_ENTER("spider_copy_table_free_trx_conn");
  if ((conn = spider_tree_first(trx->join_trx_top)))
  {
    do {
      spider_end_trx(trx, conn);
      conn->join_trx = 0;
    } while ((conn = spider_tree_next(conn)));
    trx->join_trx_top = NULL;
  }
  spider_reuse_trx_ha(trx);
  spider_free_trx_conn(trx, FALSE);
  trx->trx_consistent_snapshot = FALSE;
  spider_merge_mem_calc(trx, FALSE);
  DBUG_VOID_RETURN;
}

int spider_end_trx(
  SPIDER_TRX *trx,
  SPIDER_CONN *conn
) {
  int error_num = 0, need_mon = 0;
  DBUG_ENTER("spider_end_trx");
  if (conn->table_lock == 3)
  {
    trx->tmp_spider->conns = &conn;
    conn->table_lock = 0;
    conn->disable_reconnect = FALSE;
    if (
      !conn->server_lost &&
      (error_num = spider_db_unlock_tables(trx->tmp_spider, 0))
    ) {
      if (error_num == ER_SPIDER_REMOTE_SERVER_GONE_AWAY_NUM)
        error_num = 0;
    }
  } else if (!conn->table_lock)
    conn->disable_reconnect = FALSE;
  if (
    conn->semi_trx_isolation >= 0 &&
    conn->trx_isolation != conn->semi_trx_isolation
  ) {
    DBUG_PRINT("info",("spider conn=%p", conn));
    DBUG_PRINT("info",("spider conn->trx_isolation=%d", conn->trx_isolation));
    if (
      !conn->server_lost &&
      !conn->queued_semi_trx_isolation &&
      (error_num = spider_db_set_trx_isolation(
        conn, conn->trx_isolation, &need_mon))
    ) {
      if (
        !conn->disable_reconnect &&
        error_num == ER_SPIDER_REMOTE_SERVER_GONE_AWAY_NUM
      )
        error_num = 0;
    }
  }
  conn->semi_trx_isolation = -2;
  conn->semi_trx_isolation_chk = FALSE;
  conn->semi_trx_chk = FALSE;
  DBUG_RETURN(error_num);
}

int spider_check_trx_and_get_conn(
  THD *thd,
  ha_spider *spider,
  bool use_conn_kind
) {
  int error_num, roop_count, search_link_idx;
  SPIDER_TRX *trx;
  SPIDER_SHARE *share = spider->share;
  SPIDER_CONN *conn;
  char first_byte, first_byte_bak;
  int semi_table_lock_conn = spider_param_semi_table_lock_connection(thd,
    share->semi_table_lock_conn);
  DBUG_ENTER("spider_check_trx_and_get_conn");
  if (!(trx = spider_get_trx(thd, TRUE, &error_num)))
  {
    DBUG_PRINT("info",("spider get trx error"));
    DBUG_RETURN(error_num);
  }
  spider->wide_handler->trx = trx;
  spider->set_error_mode();
  if (spider->wide_handler->sql_command != SQLCOM_DROP_TABLE)
  {
    SPIDER_TRX_HA *trx_ha = spider_check_trx_ha(trx, spider);
    if (!trx_ha || trx_ha->wait_for_reusing)
      spider_trx_set_link_idx_for_all(spider);

<<<<<<< HEAD
=======
#if defined(HS_HAS_SQLCOM) && defined(HAVE_HANDLERSOCKET)
#ifdef HANDLER_HAS_DIRECT_UPDATE_ROWS
    if (use_conn_kind)
    {
      for (roop_count = 0; roop_count < (int) share->link_count; roop_count++)
      {
        if (
          share->hs_dbton_ids[spider->conn_link_idx[roop_count]] ==
            SPIDER_DBTON_SIZE
        ) {
          /* can't use hs interface */
          spider->conn_kind[roop_count] = SPIDER_CONN_KIND_MYSQL;
          spider_clear_bit(spider->do_hs_direct_update, roop_count);
        }
      }
    }
#endif
#endif

>>>>>>> aff5ed39
    if (semi_table_lock_conn)
      first_byte = '0' +
        spider_param_semi_table_lock(thd, share->semi_table_lock);
    else
      first_byte = '0';
    DBUG_PRINT("info",("spider semi_table_lock_conn = %d",
      semi_table_lock_conn));
    DBUG_PRINT("info",("spider semi_table_lock = %d",
      spider_param_semi_table_lock(thd, share->semi_table_lock)));
    DBUG_PRINT("info",("spider first_byte = %d", first_byte));
    if (
      !trx_ha ||
      trx_ha->wait_for_reusing ||
      trx->spider_thread_id != spider->spider_thread_id ||
      trx->trx_conn_adjustment != spider->trx_conn_adjustment ||
      first_byte != *spider->conn_keys[0] ||
      share->link_statuses[spider->conn_link_idx[spider->search_link_idx]] ==
        SPIDER_LINK_STATUS_NG
    ) {
      DBUG_PRINT("info",(first_byte != *spider->conn_keys[0] ?
        "spider change conn type" : trx != spider->wide_handler->trx ?
        "spider change thd" : "spider next trx"));
      spider->wide_handler->trx = trx;
      spider->trx_conn_adjustment = trx->trx_conn_adjustment;
      if (
        spider->spider_thread_id != trx->spider_thread_id ||
        spider->search_link_query_id != thd->query_id
      ) {
        search_link_idx = spider_conn_first_link_idx(thd,
          share->link_statuses, share->access_balances, spider->conn_link_idx,
          share->link_count, SPIDER_LINK_STATUS_OK);
        if (search_link_idx == -1)
        {
          TABLE *table = spider->get_table();
          TABLE_SHARE *table_share = table->s;
          char *db = (char *) my_alloca(
            table_share->db.length + 1 + table_share->table_name.length + 1);
          if (!db)
          {
            my_error(HA_ERR_OUT_OF_MEM, MYF(0));
            DBUG_RETURN(HA_ERR_OUT_OF_MEM);
          }
          char *table_name = db + table_share->db.length + 1;
          memcpy(db, table_share->db.str, table_share->db.length);
          db[table_share->db.length] = '\0';
          memcpy(table_name, table_share->table_name.str,
            table_share->table_name.length);
          table_name[table_share->table_name.length] = '\0';
          my_printf_error(ER_SPIDER_ALL_LINKS_FAILED_NUM,
            ER_SPIDER_ALL_LINKS_FAILED_STR, MYF(0), db, table_name);
          my_afree(db);
          DBUG_RETURN(ER_SPIDER_ALL_LINKS_FAILED_NUM);
        } else if (search_link_idx == -2)
        {
          my_error(HA_ERR_OUT_OF_MEM, MYF(0));
          DBUG_RETURN(HA_ERR_OUT_OF_MEM);
        }
        spider->search_link_idx = search_link_idx;
        spider->search_link_query_id = thd->query_id;
      }
      spider->spider_thread_id = trx->spider_thread_id;

      first_byte_bak = *spider->conn_keys[0];
      *spider->conn_keys[0] = first_byte;
      for (roop_count = 0; roop_count < (int) share->link_count; roop_count++)
      {
        spider->conns[roop_count]= NULL;
      }
      bool search_link_idx_is_checked = FALSE;
      for (
        roop_count = spider_conn_link_idx_next(share->link_statuses,
          spider->conn_link_idx, -1, share->link_count,
          SPIDER_LINK_STATUS_RECOVERY);
        roop_count < (int) share->link_count;
        roop_count = spider_conn_link_idx_next(share->link_statuses,
          spider->conn_link_idx, roop_count, share->link_count,
          SPIDER_LINK_STATUS_RECOVERY)
      ) {
        uint tgt_conn_kind = (use_conn_kind ? spider->conn_kind[roop_count] :
          SPIDER_CONN_KIND_MYSQL);
        if (roop_count == spider->search_link_idx)
          search_link_idx_is_checked = TRUE;
        if (
            tgt_conn_kind == SPIDER_CONN_KIND_MYSQL &&
              !spider->conns[roop_count]
        ) {
          *spider->conn_keys[roop_count] = first_byte;
          if (
            !(conn =
              spider_get_conn(share, roop_count,
                spider->conn_keys[roop_count], trx,
                spider, FALSE, TRUE,
                use_conn_kind ? spider->conn_kind[roop_count] :
                  SPIDER_CONN_KIND_MYSQL,
                &error_num))
          ) {
            if (
              share->monitoring_kind[roop_count] &&
              spider->need_mons[roop_count]
            ) {
              error_num = spider_ping_table_mon_from_table(
                trx,
                trx->thd,
                share,
                roop_count,
                (uint32) share->monitoring_sid[roop_count],
                share->table_name,
                share->table_name_length,
                spider->conn_link_idx[roop_count],
                NULL,
                0,
                share->monitoring_kind[roop_count],
                share->monitoring_limit[roop_count],
                share->monitoring_flag[roop_count],
                TRUE
              );
            }
            DBUG_PRINT("info",("spider get conn error"));
            *spider->conn_keys[0] = first_byte_bak;
            spider->spider_thread_id = 0;
            DBUG_RETURN(error_num);
          }
          conn->error_mode &= spider->error_mode;
        }
      }
      if (!search_link_idx_is_checked)
      {
        TABLE *table = spider->get_table();
        TABLE_SHARE *table_share = table->s;
        char *db = (char *) my_alloca(
          table_share->db.length + 1 + table_share->table_name.length + 1);
        if (!db)
        {
          my_error(HA_ERR_OUT_OF_MEM, MYF(0));
          DBUG_RETURN(HA_ERR_OUT_OF_MEM);
        }
        char *table_name = db + table_share->db.length + 1;
        memcpy(db, table_share->db.str, table_share->db.length);
        db[table_share->db.length] = '\0';
        memcpy(table_name, table_share->table_name.str,
          table_share->table_name.length);
        table_name[table_share->table_name.length] = '\0';
        my_printf_error(ER_SPIDER_LINK_MON_JUST_NG_NUM,
          ER_SPIDER_LINK_MON_JUST_NG_STR, MYF(0), db, table_name);
        my_afree(db);
        DBUG_RETURN(ER_SPIDER_LINK_MON_JUST_NG_NUM);
      }
    } else {
      DBUG_PRINT("info",("spider link_status = %ld",
        share->link_statuses[spider->conn_link_idx[spider->search_link_idx]]));
      bool search_link_idx_is_checked = FALSE;
      for (
        roop_count = spider_conn_link_idx_next(share->link_statuses,
          spider->conn_link_idx, -1, share->link_count,
          SPIDER_LINK_STATUS_RECOVERY);
        roop_count < (int) share->link_count;
        roop_count = spider_conn_link_idx_next(share->link_statuses,
          spider->conn_link_idx, roop_count, share->link_count,
          SPIDER_LINK_STATUS_RECOVERY)
      ) {
        if (roop_count == spider->search_link_idx)
          search_link_idx_is_checked = TRUE;

        conn= spider->conns[roop_count];

        if (!conn)
        {
          DBUG_PRINT("info",("spider get conn %d", roop_count));
          if (
            !(conn =
              spider_get_conn(share, roop_count,
                spider->conn_keys[roop_count], trx,
                spider, FALSE, TRUE,
                use_conn_kind ? spider->conn_kind[roop_count] :
                  SPIDER_CONN_KIND_MYSQL,
                &error_num))
          ) {
            if (
              share->monitoring_kind[roop_count] &&
              spider->need_mons[roop_count]
            ) {
              error_num = spider_ping_table_mon_from_table(
                trx,
                trx->thd,
                share,
                roop_count,
                (uint32) share->monitoring_sid[roop_count],
                share->table_name,
                share->table_name_length,
                spider->conn_link_idx[roop_count],
                NULL,
                0,
                share->monitoring_kind[roop_count],
                share->monitoring_limit[roop_count],
                share->monitoring_flag[roop_count],
                TRUE
              );
            }
            DBUG_PRINT("info",("spider get conn error"));
            DBUG_RETURN(error_num);
          }
        }
        conn->error_mode &= spider->error_mode;
      }
      if (!search_link_idx_is_checked)
      {
        TABLE *table = spider->get_table();
        TABLE_SHARE *table_share = table->s;
        char *db = (char *) my_alloca(
          table_share->db.length + 1 + table_share->table_name.length + 1);
        if (!db)
        {
          my_error(HA_ERR_OUT_OF_MEM, MYF(0));
          DBUG_RETURN(HA_ERR_OUT_OF_MEM);
        }
        char *table_name = db + table_share->db.length + 1;
        memcpy(db, table_share->db.str, table_share->db.length);
        db[table_share->db.length] = '\0';
        memcpy(table_name, table_share->table_name.str,
          table_share->table_name.length);
        table_name[table_share->table_name.length] = '\0';
        my_printf_error(ER_SPIDER_LINK_MON_JUST_NG_NUM,
          ER_SPIDER_LINK_MON_JUST_NG_STR, MYF(0), db, table_name);
        my_afree(db);
        DBUG_RETURN(ER_SPIDER_LINK_MON_JUST_NG_NUM);
      }
    }
    spider->set_first_link_idx();
    DBUG_RETURN(spider_create_trx_ha(trx, spider, trx_ha));
  }
  spider->spider_thread_id = trx->spider_thread_id;
  DBUG_RETURN(0);
}

THD *spider_create_tmp_thd()
{
  THD *thd;
  DBUG_ENTER("spider_create_tmp_thd");
  if (!(thd = SPIDER_new_THD((my_thread_id) 0)))
    DBUG_RETURN(NULL);
  thd->killed = NOT_KILLED;
  thd->proc_info = "";
  thd->thread_stack = (char*) &thd;
  thd->store_globals();
  lex_start(thd);
  DBUG_RETURN(thd);
}

void spider_free_tmp_thd(
  THD *thd
) {
  DBUG_ENTER("spider_free_tmp_thd");
  thd->cleanup();
  thd->reset_globals();
  delete thd;
  DBUG_VOID_RETURN;
}

int spider_create_trx_ha(
  SPIDER_TRX *trx,
  ha_spider *spider,
  SPIDER_TRX_HA *trx_ha
) {
  bool need_create;
  char *tmp_name;
  uint *conn_link_idx;
  uchar *conn_can_fo;
  SPIDER_SHARE *share = spider->share;
  DBUG_ENTER("spider_create_trx_ha");
  if (!trx_ha)
  {
    DBUG_PRINT("info",("spider need create"));
    need_create = TRUE;
  } else if (
    trx_ha->share != share ||
    trx_ha->link_count != share->link_count ||
    trx_ha->link_bitmap_size != share->link_bitmap_size
  ) {
    DBUG_PRINT("info",("spider need recreate"));
    need_create = TRUE;
    my_hash_delete(&trx->trx_ha_hash, (uchar*) trx_ha);
    spider_free(trx, trx_ha, MYF(0));
  } else {
    DBUG_PRINT("info",("spider use this"));
    trx_ha->wait_for_reusing = FALSE;
    need_create = FALSE;
  }
  if (need_create)
  {
    if (!(trx_ha = (SPIDER_TRX_HA *)
      spider_bulk_malloc(spider_current_trx, SPD_MID_CREATE_TRX_HA_1, MYF(MY_WME),
        &trx_ha, (uint) (sizeof(SPIDER_TRX_HA)),
        &tmp_name, (uint) (sizeof(char *) * (share->table_name_length + 1)),
        &conn_link_idx, (uint) (sizeof(uint) * share->link_count),
        &conn_can_fo, (uint) (sizeof(uchar) * share->link_bitmap_size),
        NullS))
    ) {
      DBUG_RETURN(HA_ERR_OUT_OF_MEM);
    }
    trx_ha->table_name = tmp_name;
    memcpy(trx_ha->table_name, share->table_name, share->table_name_length);
    trx_ha->table_name[share->table_name_length] = '\0';
    trx_ha->table_name_length = share->table_name_length;
    trx_ha->trx = trx;
    trx_ha->share = share;
    trx_ha->link_count = share->link_count;
    trx_ha->link_bitmap_size = share->link_bitmap_size;
    trx_ha->conn_link_idx = conn_link_idx;
    trx_ha->conn_can_fo = conn_can_fo;
    trx_ha->wait_for_reusing = FALSE;
    uint old_elements = trx->trx_ha_hash.array.max_element;
    if (my_hash_insert(&trx->trx_ha_hash, (uchar*) trx_ha))
    {
      spider_free(trx, trx_ha, MYF(0));
      DBUG_RETURN(HA_ERR_OUT_OF_MEM);
    }
    if (trx->trx_ha_hash.array.max_element > old_elements)
    {
      spider_alloc_calc_mem(spider_current_trx,
        trx->trx_ha_hash,
        (trx->trx_ha_hash.array.max_element - old_elements) *
        trx->trx_ha_hash.array.size_of_element);
    }
  }
  memcpy(trx_ha->conn_link_idx, spider->conn_link_idx,
    sizeof(uint) * share->link_count);
  memcpy(trx_ha->conn_can_fo, spider->conn_can_fo,
    sizeof(uint) * share->link_bitmap_size);
  DBUG_RETURN(0);
}

SPIDER_TRX_HA *spider_check_trx_ha(
  SPIDER_TRX *trx,
  ha_spider *spider
) {
  SPIDER_TRX_HA *trx_ha;
  SPIDER_SHARE *share = spider->share;
  DBUG_ENTER("spider_check_trx_ha");
  if ((trx_ha = (SPIDER_TRX_HA *) my_hash_search_using_hash_value(
    &trx->trx_ha_hash, share->table_name_hash_value,
    (uchar*) share->table_name, share->table_name_length)))
  {
    memcpy(spider->conn_link_idx, trx_ha->conn_link_idx,
      sizeof(uint) * share->link_count);
    memcpy(spider->conn_can_fo, trx_ha->conn_can_fo,
      sizeof(uint) * share->link_bitmap_size);
    DBUG_RETURN(trx_ha);
  }
  DBUG_RETURN(NULL);
}

void spider_free_trx_ha(
  SPIDER_TRX *trx
) {
  ulong roop_count;
  SPIDER_TRX_HA *trx_ha;
  DBUG_ENTER("spider_free_trx_ha");
  for (roop_count = 0; roop_count < trx->trx_ha_hash.records; roop_count++)
  {
    trx_ha = (SPIDER_TRX_HA *) my_hash_element(&trx->trx_ha_hash, roop_count);
    spider_free(spider_current_trx, trx_ha, MYF(0));
  }
  my_hash_reset(&trx->trx_ha_hash);
  DBUG_VOID_RETURN;
}

void spider_reuse_trx_ha(
  SPIDER_TRX *trx
) {
  ulong roop_count;
  SPIDER_TRX_HA *trx_ha;
  DBUG_ENTER("spider_reuse_trx_ha");
  if (trx->trx_ha_reuse_count < 10000)
  {
    trx->trx_ha_reuse_count++;
    for (roop_count = 0; roop_count < trx->trx_ha_hash.records; roop_count++)
    {
      trx_ha = (SPIDER_TRX_HA *) my_hash_element(&trx->trx_ha_hash,
        roop_count);
      trx_ha->wait_for_reusing = TRUE;
    }
  } else {
    trx->trx_ha_reuse_count = 0;
    spider_free_trx_ha(trx);
  }
  DBUG_VOID_RETURN;
}

void spider_trx_set_link_idx_for_all(
  ha_spider *spider
) {
  int roop_count, roop_count2;
  SPIDER_SHARE *share = spider->share;
  long *link_statuses = share->link_statuses;
  uint *conn_link_idx = spider->conn_link_idx;
  int link_count = share->link_count;
  int all_link_count = share->all_link_count;
  uchar *conn_can_fo = spider->conn_can_fo;
  DBUG_ENTER("spider_trx_set_link_idx_for_all");
  DBUG_PRINT("info",("spider set link_count=%d", link_count));
  DBUG_PRINT("info",("spider set all_link_count=%d", all_link_count));
  memset(conn_can_fo, 0, sizeof(uchar) * share->link_bitmap_size);
  for (roop_count = 0; roop_count < link_count; roop_count++)
  {
    for (roop_count2 = roop_count; roop_count2 < all_link_count;
      roop_count2 += link_count)
    {
      if (link_statuses[roop_count2] <= SPIDER_LINK_STATUS_RECOVERY)
        break;
    }
    if (roop_count2 < all_link_count)
    {
      conn_link_idx[roop_count] = roop_count2;
      if (roop_count2 + link_count < all_link_count)
        spider_set_bit(conn_can_fo, roop_count);
      DBUG_PRINT("info",("spider set conn_link_idx[%d]=%d",
        roop_count, roop_count2));
    } else {
      conn_link_idx[roop_count] = roop_count;
      DBUG_PRINT("info",("spider set2 conn_link_idx[%d]=%d",
        roop_count, roop_count));
    }
    spider->conn_keys[roop_count] =
      ADD_TO_PTR(spider->conn_keys_first_ptr,
        PTR_BYTE_DIFF(share->conn_keys[conn_link_idx[roop_count]],
          share->conn_keys[0]), char*);
    DBUG_PRINT("info",("spider conn_keys[%d]=%s",
      roop_count, spider->conn_keys[roop_count]));
  }
  DBUG_VOID_RETURN;
}

int spider_trx_check_link_idx_failed(
  ha_spider *spider
) {
  int roop_count;
  SPIDER_SHARE *share = spider->share;
  long *link_statuses = share->link_statuses;
  uint *conn_link_idx = spider->conn_link_idx;
  int link_count = share->link_count;
  uchar *conn_can_fo = spider->conn_can_fo;
  DBUG_ENTER("spider_trx_check_link_idx_failed");
  for (roop_count = 0; roop_count < link_count; roop_count++)
  {
    if (
      link_statuses[conn_link_idx[roop_count]] == SPIDER_LINK_STATUS_NG &&
      spider_bit_is_set(conn_can_fo, roop_count)
    ) {
      my_message(ER_SPIDER_LINK_IS_FAILOVER_NUM,
        ER_SPIDER_LINK_IS_FAILOVER_STR, MYF(0));
      DBUG_RETURN(ER_SPIDER_LINK_IS_FAILOVER_NUM);
    }
  }
  DBUG_RETURN(0);
}
<|MERGE_RESOLUTION|>--- conflicted
+++ resolved
@@ -1191,61 +1191,6 @@
       trx->trx_another_conn_hash.array.max_element *
       trx->trx_another_conn_hash.array.size_of_element);
 
-<<<<<<< HEAD
-=======
-#if defined(HS_HAS_SQLCOM) && defined(HAVE_HANDLERSOCKET)
-    if (
-      my_hash_init(&trx->trx_hs_r_conn_hash, spd_charset_utf8mb3_bin, 32, 0, 0,
-                   (my_hash_get_key) spider_conn_get_key, 0, 0)
-    )
-      goto error_hs_r_init_hash;
-    spider_alloc_calc_mem_init(trx->trx_hs_r_conn_hash, SPD_MID_GET_TRX_4);
-    spider_alloc_calc_mem(
-      thd ? ((SPIDER_TRX *) thd_get_ha_data(thd, spider_hton_ptr)) : NULL,
-      trx->trx_hs_r_conn_hash,
-      trx->trx_hs_r_conn_hash.array.max_element *
-      trx->trx_hs_r_conn_hash.array.size_of_element);
-
-    if (
-      my_hash_init(&trx->trx_hs_w_conn_hash, spd_charset_utf8mb3_bin, 32, 0, 0,
-                   (my_hash_get_key) spider_conn_get_key, 0, 0)
-    )
-      goto error_hs_w_init_hash;
-    spider_alloc_calc_mem_init(trx->trx_hs_w_conn_hash, SPD_MID_GET_TRX_5);
-    spider_alloc_calc_mem(
-      thd ? ((SPIDER_TRX *) thd_get_ha_data(thd, spider_hton_ptr)) : NULL,
-      trx->trx_hs_w_conn_hash,
-      trx->trx_hs_w_conn_hash.array.max_element *
-      trx->trx_hs_w_conn_hash.array.size_of_element);
-#endif
-
-#if defined(HS_HAS_SQLCOM) && defined(HAVE_HANDLERSOCKET)
-    if (
-      my_hash_init(&trx->trx_direct_hs_r_conn_hash, spd_charset_utf8mb3_bin, 32,
-        0, 0, (my_hash_get_key) spider_conn_get_key, 0, 0)
-    )
-      goto error_direct_hs_r_init_hash;
-    spider_alloc_calc_mem_init(trx->trx_direct_hs_r_conn_hash, SPD_MID_GET_TRX_6);
-    spider_alloc_calc_mem(
-      thd ? ((SPIDER_TRX *) thd_get_ha_data(thd, spider_hton_ptr)) : NULL,
-      trx->trx_direct_hs_r_conn_hash,
-      trx->trx_direct_hs_r_conn_hash.array.max_element *
-      trx->trx_direct_hs_r_conn_hash.array.size_of_element);
-
-    if (
-      my_hash_init(&trx->trx_direct_hs_w_conn_hash, spd_charset_utf8mb3_bin, 32,
-        0, 0, (my_hash_get_key) spider_conn_get_key, 0, 0)
-    )
-      goto error_direct_hs_w_init_hash;
-    spider_alloc_calc_mem_init(trx->trx_direct_hs_w_conn_hash, SPD_MID_GET_TRX_7);
-    spider_alloc_calc_mem(
-      thd ? ((SPIDER_TRX *) thd_get_ha_data(thd, spider_hton_ptr)) : NULL,
-      trx->trx_direct_hs_w_conn_hash,
-      trx->trx_direct_hs_w_conn_hash.array.max_element *
-      trx->trx_direct_hs_w_conn_hash.array.size_of_element);
-#endif
-
->>>>>>> aff5ed39
     if (
       my_hash_init(PSI_INSTRUMENT_ME, &trx->trx_alter_table_hash,
                    spd_charset_utf8mb3_bin, 32, 0, 0, (my_hash_get_key)
@@ -3468,28 +3413,6 @@
     if (!trx_ha || trx_ha->wait_for_reusing)
       spider_trx_set_link_idx_for_all(spider);
 
-<<<<<<< HEAD
-=======
-#if defined(HS_HAS_SQLCOM) && defined(HAVE_HANDLERSOCKET)
-#ifdef HANDLER_HAS_DIRECT_UPDATE_ROWS
-    if (use_conn_kind)
-    {
-      for (roop_count = 0; roop_count < (int) share->link_count; roop_count++)
-      {
-        if (
-          share->hs_dbton_ids[spider->conn_link_idx[roop_count]] ==
-            SPIDER_DBTON_SIZE
-        ) {
-          /* can't use hs interface */
-          spider->conn_kind[roop_count] = SPIDER_CONN_KIND_MYSQL;
-          spider_clear_bit(spider->do_hs_direct_update, roop_count);
-        }
-      }
-    }
-#endif
-#endif
-
->>>>>>> aff5ed39
     if (semi_table_lock_conn)
       first_byte = '0' +
         spider_param_semi_table_lock(thd, share->semi_table_lock);
