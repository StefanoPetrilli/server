--source include/have_tokudb.inc
SET DEFAULT_STORAGE_ENGINE='tokudb';
--echo *** Bug #22169 ***

--disable_warnings
DROP TABLE IF EXISTS t1;
--enable_warnings

create table t1 (a varchar(10), b varchar(255), c varchar(10), d varchar(300), e varchar(10), f varchar(20), primary key (c), key (b) clustering=yes, key (d,a) clustering=yes);
insert into t1 values ("1","10","100","1000","10000","100000");
insert into t1 values ("2","20","200","2000","20000","200000");
insert into t1 values ("3","30","300","3000","30000","300000");
insert into t1 values ("4","40","400","4000","40000","400000");
insert into t1 values ("5","50","500","5000","50000","500000");

# ignore rows column
--replace_column 7 NULL 9 NULL;
explain select * from t1 where c > "0";
select * from t1;

--replace_column 7 NULL 9 NULL;
explain select * from t1 where b > "0";
select * from t1 where b > "0";

--replace_column 7 NULL 9 NULL;
explain select * from t1 where d > "0";
select * from t1 where d > "0";

--replace_column 7 NULL 9 NULL;
explain select a from t1 where d > "0";
select a from t1 where d > "0";
select e,f from t1 where c > "0";
select e,f from t1 where b > "0";
select e,f from t1 where d > "0";

update t1 set a = a+1, b = b+10;
--replace_column 7 NULL 9 NULL;
explain select * from t1 where c > "0";
select * from t1 where c > "0";

--replace_column 7 NULL 9 NULL;
explain select * from t1 where b > "0";
select * from t1 where b > "0";

--replace_column 7 NULL 9 NULL;
explain select * from t1 where d > "0";
select * from t1 where d > "0";

--replace_column 7 NULL 9 NULL;
explain select a from t1 where d > "0";
select a from t1 where d > "0";
select e,f from t1 where c > "0";
select e,f from t1 where b > "0";
select e,f from t1 where d > "0";

delete from t1 where b > 35;
--replace_column 7 NULL 9 NULL;
explain select * from t1 where c > "0";
select * from t1 where c > "0";

--replace_column 7 NULL 9 NULL;
explain select * from t1 where b > "0";
select * from t1 where b > "0";

--replace_column 7 NULL 9 NULL;
explain select * from t1 where d > "0";
select * from t1 where d > "0";

--replace_column 7 NULL 9 NULL;
explain select a from t1 where d > "0";
select a from t1 where d > "0";
select e,f from t1 where c > "0";
select e,f from t1 where b > "0";
select e,f from t1 where d > "0";


alter table t1 drop index b, drop index d;
alter table t1 add key d(d,a) clustering=yes, add key b(b) clustering=yes;


--replace_column 7 NULL 9 NULL;
explain select * from t1 where c > "0";
select * from t1 where c > "0";

<<<<<<< HEAD
--replace_column 4 index 7 NULL 9 NULL;
=======
--replace_column 4 # 7 NULL 9 NULL;
>>>>>>> 33492ec8
explain select * from t1 where b > "0";
select * from t1 where b > "0";

--replace_column 4 # 7 NULL 9 NULL;
explain select * from t1 where d > "0";
select * from t1 where d > "0";

--replace_column 4 NULL 7 NULL 9 NULL;
explain select a from t1 where d > "0";
select a from t1 where d > "0";
select e,f from t1 where c > "0";
select e,f from t1 where b > "0";
select e,f from t1 where d > "0";



DROP TABLE t1;<|MERGE_RESOLUTION|>--- conflicted
+++ resolved
@@ -82,11 +82,7 @@
 explain select * from t1 where c > "0";
 select * from t1 where c > "0";
 
-<<<<<<< HEAD
---replace_column 4 index 7 NULL 9 NULL;
-=======
 --replace_column 4 # 7 NULL 9 NULL;
->>>>>>> 33492ec8
 explain select * from t1 where b > "0";
 select * from t1 where b > "0";
 
