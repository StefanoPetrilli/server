--- conflicted
+++ resolved
@@ -503,18 +503,13 @@
 ENDIF()
 
 MYSQL_ADD_PLUGIN(xtradb ${INNOBASE_SOURCES} STORAGE_ENGINE
-<<<<<<< HEAD
-  DEFAULT RECOMPILE_FOR_EMBEDDED
+  DISABLED # until upgraded to 5.7, see also mysql-test/include/have_xtradb.combinations
+  RECOMPILE_FOR_EMBEDDED
   LINK_LIBRARIES
     ${ZLIB_LIBRARY}
     ${CRC32_VPMSUM_LIBRARY}
     ${NUMA_LIBRARY}
     ${LINKER_SCRIPT})
-=======
-  DISABLED # until upgraded to 5.7, see also mysql-test/include/have_xtradb.combinations
-  RECOMPILE_FOR_EMBEDDED
-  LINK_LIBRARIES ${ZLIB_LIBRARY} ${CRC32_VPMSUM_LIBRARY} ${LINKER_SCRIPT})
->>>>>>> 6304c0bf
 
 IF(TARGET xtradb AND NOT XTRADB_OK)
   MESSAGE(FATAL_ERROR "Percona XtraDB is not supported on this platform")
