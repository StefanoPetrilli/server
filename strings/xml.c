--- conflicted
+++ resolved
@@ -1,4 +1,5 @@
-/* Copyright (c) 2000, 2011, Oracle and/or its affiliates. All rights reserved.
+/* Copyright (c) 2000, 2011, Oracle and/or its affiliates.
+   Copyright (c) 2011 Monty Program Ab
 
    This program is free software; you can redistribute it and/or modify
    it under the terms of the GNU General Public License as published by
@@ -129,18 +130,6 @@
   a->beg=p->cur;
   a->end=p->cur;
   
-<<<<<<< HEAD
-  if ((p->end - p->cur > 3) && !bcmp((uchar*) p->cur, (uchar*) "<!--",4))
-  {
-    for (; (p->cur < p->end) && bcmp((uchar*) p->cur, (uchar*) "-->", 3); p->cur++)
-    {}
-    if (!bcmp((uchar*) p->cur, (uchar*) "-->", 3))
-      p->cur+=3;
-    a->end=p->cur;
-    lex=MY_XML_COMMENT;
-  }
-  else if (!bcmp((uchar*) p->cur, (uchar*) "<![CDATA[",9))
-=======
   if (!my_xml_parser_prefix_cmp(p, C_STRING_WITH_LEN("<!--")))
   {
     for (; p->cur < p->end; p->cur++)
@@ -155,7 +144,6 @@
     lex=MY_XML_COMMENT;
   }
   else if (!my_xml_parser_prefix_cmp(p, C_STRING_WITH_LEN("<![CDATA[")))
->>>>>>> a1f7ceb2
   {
     p->cur+= 9;
     for (; p->cur < p->end - 2 ; p->cur++)
