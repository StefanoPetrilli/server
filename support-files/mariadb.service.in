--- conflicted
+++ resolved
@@ -83,13 +83,8 @@
 # environment file.
 # Do not panic if galera_recovery script is not available. (MDEV-10538)
 ExecStartPre=/bin/sh -c "[ ! -e @bindir@/galera_recovery ] && VAR= || \
-<<<<<<< HEAD
- VAR=`cd @bindir@/..; @bindir@/galera_recovery`; [ $? -eq 0 ] \
+ VAR=`@bindir@/galera_recovery`; [ $? -eq 0 ] \
  && echo _WSREP_START_POSITION=$VAR > @mysqlunixdir@/wsrep-start-position || exit 1"
-=======
- VAR=`@bindir@/galera_recovery`; [ $? -eq 0 ] \
- && systemctl set-environment _WSREP_START_POSITION=$VAR || exit 1"
->>>>>>> 4e805aed
 
 # Needed to create system tables etc.
 # ExecStartPre=@scriptdir@/mysql_install_db -u mysql
