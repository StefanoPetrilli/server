/* Copyright (C) 2003-2004 MySQL AB

   This program is free software; you can redistribute it and/or modify
   it under the terms of the GNU General Public License as published by
   the Free Software Foundation; version 2 of the License.

   This program is distributed in the hope that it will be useful,
   but WITHOUT ANY WARRANTY; without even the implied warranty of
   MERCHANTABILITY or FITNESS FOR A PARTICULAR PURPOSE.  See the
   GNU General Public License for more details.

   You should have received a copy of the GNU General Public License
   along with this program; if not, write to the Free Software
   Foundation, Inc., 59 Temple Place, Suite 330, Boston, MA  02111-1307  USA */

/***************************************************************************
 This is a test sample to test the new features in MySQL client-server
 protocol

 Main author: venu ( venu@mysql.com )
***************************************************************************/

/*
  XXX: PLEASE RUN THIS PROGRAM UNDER VALGRIND AND VERIFY THAT YOUR TEST
  DOESN'T CONTAIN WARNINGS/ERRORS BEFORE YOU PUSH.
*/


#include <my_global.h>
#include <my_sys.h>
#include <mysql.h>
#include <errmsg.h>
#include <my_getopt.h>
#include <m_string.h>

#define VER "2.1"
#define MAX_TEST_QUERY_LENGTH 300 /* MAX QUERY BUFFER LENGTH */
#define MAX_KEY MAX_INDEXES
#define MAX_SERVER_ARGS 64

/* set default options */
static int   opt_testcase = 0;
static char *opt_db= 0;
static char *opt_user= 0;
static char *opt_password= 0;
static char *opt_host= 0;
static char *opt_unix_socket= 0;
static unsigned int  opt_port;
static my_bool tty_password= 0, opt_silent= 0;

static MYSQL *mysql= 0;
static char current_db[]= "client_test_db";
static unsigned int test_count= 0;
static unsigned int opt_count= 0;
static unsigned int iter_count= 0;
static my_bool have_innodb= FALSE;

static const char *opt_basedir= "./";
static const char *opt_vardir= "mysql-test/var";

static longlong opt_getopt_ll_test= 0;

static int embedded_server_arg_count= 0;
static char *embedded_server_args[MAX_SERVER_ARGS];

static const char *embedded_server_groups[]= {
  "server",
  "embedded",
  "mysql_client_test_SERVER",
  NullS
};

static time_t start_time, end_time;
static double total_time;

const char *default_dbug_option= "d:t:o,/tmp/mysql_client_test.trace";

struct my_tests_st
{
  const char *name;
  void       (*function)();
};

#define myheader(str) \
if (opt_silent < 2) \
{ \
  fprintf(stdout, "\n\n#####################################\n"); \
  fprintf(stdout, "%u of (%u/%u): %s", test_count++, iter_count, \
                                     opt_count, str); \
  fprintf(stdout, "  \n#####################################\n"); \
}
#define myheader_r(str) \
if (!opt_silent) \
{ \
  fprintf(stdout, "\n\n#####################################\n"); \
  fprintf(stdout, "%s", str); \
  fprintf(stdout, "  \n#####################################\n"); \
}

static void print_error(const char *msg);
static void print_st_error(MYSQL_STMT *stmt, const char *msg);
static void client_disconnect(void);


/*
  Abort unless given experssion is non-zero.

  SYNOPSIS
    DIE_UNLESS(expr)

  DESCRIPTION
    We can't use any kind of system assert as we need to
    preserve tested invariants in release builds as well.
*/

#define DIE_UNLESS(expr) \
        ((void) ((expr) ? 0 : (die(__FILE__, __LINE__, #expr), 0)))
#define DIE_IF(expr) \
        ((void) ((expr) ? (die(__FILE__, __LINE__, #expr), 0) : 0))
#define DIE(expr) \
        die(__FILE__, __LINE__, #expr)

static void die(const char *file, int line, const char *expr)
{
  fflush(stdout);
  fprintf(stderr, "%s:%d: check failed: '%s'\n", file, line, expr);
  fflush(stderr);
  exit(1);
}


#define myerror(msg) print_error(msg)
#define mysterror(stmt, msg) print_st_error(stmt, msg)

#define myquery(RES) \
{ \
  int r= (RES);                                \
  if (r) \
    myerror(NULL); \
  DIE_UNLESS(r == 0); \
}

#define myquery_r(r) \
{ \
if (r) \
  myerror(NULL); \
DIE_UNLESS(r != 0); \
}

#define check_execute(stmt, r) \
{ \
if (r) \
  mysterror(stmt, NULL); \
DIE_UNLESS(r == 0);\
}

#define check_execute_r(stmt, r) \
{ \
if (r) \
  mysterror(stmt, NULL); \
DIE_UNLESS(r != 0);\
}

#define check_stmt(stmt) \
{ \
if ( stmt == 0) \
  myerror(NULL); \
DIE_UNLESS(stmt != 0); \
}

#define check_stmt_r(stmt) \
{ \
if (stmt == 0) \
  myerror(NULL);\
DIE_UNLESS(stmt == 0);\
}

#define mytest(x) if (!x) {myerror(NULL);DIE_UNLESS(FALSE);}
#define mytest_r(x) if (x) {myerror(NULL);DIE_UNLESS(FALSE);}


/* A workaround for Sun Forte 5.6 on Solaris x86 */

static int cmp_double(double *a, double *b)
{
  return *a == *b;
}


/* Print the error message */

static void print_error(const char *msg)
{
  if (!opt_silent)
  {
    if (mysql && mysql_errno(mysql))
    {
      if (mysql->server_version)
        fprintf(stdout, "\n [MySQL-%s]", mysql->server_version);
      else
        fprintf(stdout, "\n [MySQL]");
      fprintf(stdout, "[%d] %s\n", mysql_errno(mysql), mysql_error(mysql));
    }
    else if (msg)
      fprintf(stderr, " [MySQL] %s\n", msg);
  }
}


static void print_st_error(MYSQL_STMT *stmt, const char *msg)
{
  if (!opt_silent)
  {
    if (stmt && mysql_stmt_errno(stmt))
    {
      if (stmt->mysql && stmt->mysql->server_version)
        fprintf(stdout, "\n [MySQL-%s]", stmt->mysql->server_version);
      else
        fprintf(stdout, "\n [MySQL]");

      fprintf(stdout, "[%d] %s\n", mysql_stmt_errno(stmt),
              mysql_stmt_error(stmt));
    }
    else if (msg)
      fprintf(stderr, " [MySQL] %s\n", msg);
  }
}

/* Check if the connection has InnoDB tables */

static my_bool check_have_innodb(MYSQL *conn)
{
  MYSQL_RES *res;
  MYSQL_ROW row;
  int rc;
  my_bool result;

  rc= mysql_query(conn, "show variables like 'have_innodb'");
  myquery(rc);
  res= mysql_use_result(conn);
  DIE_UNLESS(res);

  row= mysql_fetch_row(res);
  DIE_UNLESS(row);

  result= strcmp(row[1], "YES") == 0;
  mysql_free_result(res);
  return result;
}


/*
  This is to be what mysql_query() is for mysql_real_query(), for
  mysql_simple_prepare(): a variant without the 'length' parameter.
*/

static MYSQL_STMT *STDCALL
mysql_simple_prepare(MYSQL *mysql_arg, const char *query)
{
  MYSQL_STMT *stmt= mysql_stmt_init(mysql_arg);
  if (stmt && mysql_stmt_prepare(stmt, query, (uint) strlen(query)))
  {
    mysql_stmt_close(stmt);
    return 0;
  }
  return stmt;
}


/* Connect to the server */

static void client_connect(ulong flag)
{
  int  rc;
  static char query[MAX_TEST_QUERY_LENGTH];
  myheader_r("client_connect");

  if (!opt_silent)
    fprintf(stdout, "\n Establishing a connection to '%s' ...",
            opt_host ? opt_host : "");

  if (!(mysql= mysql_init(NULL)))
  {
    opt_silent= 0;
    myerror("mysql_init() failed");
    exit(1);
  }

  if (!(mysql_real_connect(mysql, opt_host, opt_user,
                           opt_password, opt_db ? opt_db:"test", opt_port,
                           opt_unix_socket, flag)))
  {
    opt_silent= 0;
    myerror("connection failed");
    mysql_close(mysql);
    fprintf(stdout, "\n Check the connection options using --help or -?\n");
    exit(1);
  }
  mysql->reconnect= 1;

  if (!opt_silent)
    fprintf(stdout, " OK");

  /* set AUTOCOMMIT to ON*/
  mysql_autocommit(mysql, TRUE);

  if (!opt_silent)
  {
    fprintf(stdout, "\nConnected to MySQL server version: %s (%lu)\n",
            mysql_get_server_info(mysql),
            (ulong) mysql_get_server_version(mysql));
    fprintf(stdout, "\n Creating a test database '%s' ...", current_db);
  }
  strxmov(query, "CREATE DATABASE IF NOT EXISTS ", current_db, NullS);

  rc= mysql_query(mysql, query);
  myquery(rc);

  strxmov(query, "USE ", current_db, NullS);
  rc= mysql_query(mysql, query);
  myquery(rc);
  have_innodb= check_have_innodb(mysql);

  if (!opt_silent)
    fprintf(stdout, " OK");
}


/* Close the connection */

static void client_disconnect()
{
  static char query[MAX_TEST_QUERY_LENGTH];

  myheader_r("client_disconnect");

  if (mysql)
  {
    if (!opt_silent)
      fprintf(stdout, "\n dropping the test database '%s' ...", current_db);
    strxmov(query, "DROP DATABASE IF EXISTS ", current_db, NullS);

    mysql_query(mysql, query);
    if (!opt_silent)
      fprintf(stdout, " OK");

    if (!opt_silent)
      fprintf(stdout, "\n closing the connection ...");
    mysql_close(mysql);
    fprintf(stdout, " OK\n");
  }
}


/* Query processing */

static void client_query()
{
  int rc;

  myheader("client_query");

  rc= mysql_query(mysql, "DROP TABLE IF EXISTS t1");
  myquery(rc);

  rc= mysql_query(mysql, "CREATE TABLE t1("
                         "id int primary key auto_increment, "
                         "name varchar(20))");
  myquery(rc);

  rc= mysql_query(mysql, "CREATE TABLE t1(id int, name varchar(20))");
  myquery_r(rc);

  rc= mysql_query(mysql, "INSERT INTO t1(name) VALUES('mysql')");
  myquery(rc);

  rc= mysql_query(mysql, "INSERT INTO t1(name) VALUES('monty')");
  myquery(rc);

  rc= mysql_query(mysql, "INSERT INTO t1(name) VALUES('venu')");
  myquery(rc);

  rc= mysql_query(mysql, "INSERT INTO t1(name) VALUES('deleted')");
  myquery(rc);

  rc= mysql_query(mysql, "INSERT INTO t1(name) VALUES('deleted')");
  myquery(rc);

  rc= mysql_query(mysql, "UPDATE t1 SET name= 'updated' "
                          "WHERE name= 'deleted'");
  myquery(rc);

  rc= mysql_query(mysql, "UPDATE t1 SET id= 3 WHERE name= 'updated'");
  myquery_r(rc);

  myquery(mysql_query(mysql, "drop table t1"));
}


/* Print dashes */

static void my_print_dashes(MYSQL_RES *result)
{
  MYSQL_FIELD  *field;
  unsigned int i, j;

  mysql_field_seek(result, 0);
  fputc('\t', stdout);
  fputc('+', stdout);

  for(i= 0; i< mysql_num_fields(result); i++)
  {
    field= mysql_fetch_field(result);
    for(j= 0; j < field->max_length+2; j++)
      fputc('-', stdout);
    fputc('+', stdout);
  }
  fputc('\n', stdout);
}


/* Print resultset metadata information */

static void my_print_result_metadata(MYSQL_RES *result)
{
  MYSQL_FIELD  *field;
  unsigned int i, j;
  unsigned int field_count;

  mysql_field_seek(result, 0);
  if (!opt_silent)
  {
    fputc('\n', stdout);
    fputc('\n', stdout);
  }

  field_count= mysql_num_fields(result);
  for(i= 0; i< field_count; i++)
  {
    field= mysql_fetch_field(result);
    j= (uint) strlen(field->name);
    if (j < field->max_length)
      j= field->max_length;
    if (j < 4 && !IS_NOT_NULL(field->flags))
      j= 4;
    field->max_length= j;
  }
  if (!opt_silent)
  {
    my_print_dashes(result);
    fputc('\t', stdout);
    fputc('|', stdout);
  }

  mysql_field_seek(result, 0);
  for(i= 0; i< field_count; i++)
  {
    field= mysql_fetch_field(result);
    if (!opt_silent)
      fprintf(stdout, " %-*s |", (int) field->max_length, field->name);
  }
  if (!opt_silent)
  {
    fputc('\n', stdout);
    my_print_dashes(result);
  }
}


/* Process the result set */

static int my_process_result_set(MYSQL_RES *result)
{
  MYSQL_ROW    row;
  MYSQL_FIELD  *field;
  unsigned int i;
  unsigned int row_count= 0;

  if (!result)
    return 0;

  my_print_result_metadata(result);

  while ((row= mysql_fetch_row(result)) != NULL)
  {
    mysql_field_seek(result, 0);
    if (!opt_silent)
    {
      fputc('\t', stdout);
      fputc('|', stdout);
    }

    for(i= 0; i< mysql_num_fields(result); i++)
    {
      field= mysql_fetch_field(result);
      if (!opt_silent)
      {
        if (row[i] == NULL)
          fprintf(stdout, " %-*s |", (int) field->max_length, "NULL");
        else if (IS_NUM(field->type))
          fprintf(stdout, " %*s |", (int) field->max_length, row[i]);
        else
          fprintf(stdout, " %-*s |", (int) field->max_length, row[i]);
      }
    }
    if (!opt_silent)
    {
      fputc('\t', stdout);
      fputc('\n', stdout);
    }
    row_count++;
  }
  if (!opt_silent)
  {
    if (row_count)
      my_print_dashes(result);

    if (mysql_errno(mysql) != 0)
      fprintf(stderr, "\n\tmysql_fetch_row() failed\n");
    else
      fprintf(stdout, "\n\t%d %s returned\n", row_count,
              row_count == 1 ? "row" : "rows");
  }
  return row_count;
}


static int my_process_result(MYSQL *mysql_arg)
{
  MYSQL_RES *result;
  int       row_count;

  if (!(result= mysql_store_result(mysql_arg)))
    return 0;

  row_count= my_process_result_set(result);

  mysql_free_result(result);
  return row_count;
}


/* Process the statement result set */

#define MAX_RES_FIELDS 50
#define MAX_FIELD_DATA_SIZE 255

static int my_process_stmt_result(MYSQL_STMT *stmt)
{
  int         field_count;
  int         row_count= 0;
  MYSQL_BIND  buffer[MAX_RES_FIELDS];
  MYSQL_FIELD *field;
  MYSQL_RES   *result;
  char        data[MAX_RES_FIELDS][MAX_FIELD_DATA_SIZE];
  ulong       length[MAX_RES_FIELDS];
  my_bool     is_null[MAX_RES_FIELDS];
  int         rc, i;

  if (!(result= mysql_stmt_result_metadata(stmt))) /* No meta info */
  {
    while (!mysql_stmt_fetch(stmt))
      row_count++;
    return row_count;
  }

  field_count= min(mysql_num_fields(result), MAX_RES_FIELDS);

  bzero((char*) buffer, sizeof(buffer));
  bzero((char*) length, sizeof(length));
  bzero((char*) is_null, sizeof(is_null));

  for(i= 0; i < field_count; i++)
  {
    buffer[i].buffer_type= MYSQL_TYPE_STRING;
    buffer[i].buffer_length= MAX_FIELD_DATA_SIZE;
    buffer[i].length= &length[i];
    buffer[i].buffer= (void *) data[i];
    buffer[i].is_null= &is_null[i];
  }

  rc= mysql_stmt_bind_result(stmt, buffer);
  check_execute(stmt, rc);

  rc= 1;
  mysql_stmt_attr_set(stmt, STMT_ATTR_UPDATE_MAX_LENGTH, (void*)&rc);
  rc= mysql_stmt_store_result(stmt);
  check_execute(stmt, rc);
  my_print_result_metadata(result);

  mysql_field_seek(result, 0);
  while ((rc= mysql_stmt_fetch(stmt)) == 0)
  {
    if (!opt_silent)
    {
      fputc('\t', stdout);
      fputc('|', stdout);
    }
    mysql_field_seek(result, 0);
    for (i= 0; i < field_count; i++)
    {
      field= mysql_fetch_field(result);
      if (!opt_silent)
      {
        if (is_null[i])
          fprintf(stdout, " %-*s |", (int) field->max_length, "NULL");
        else if (length[i] == 0)
        {
          data[i][0]= '\0';  /* unmodified buffer */
          fprintf(stdout, " %*s |", (int) field->max_length, data[i]);
        }
        else if (IS_NUM(field->type))
          fprintf(stdout, " %*s |", (int) field->max_length, data[i]);
        else
          fprintf(stdout, " %-*s |", (int) field->max_length, data[i]);
      }
    }
    if (!opt_silent)
    {
      fputc('\t', stdout);
      fputc('\n', stdout);
    }
    row_count++;
  }
  DIE_UNLESS(rc == MYSQL_NO_DATA);
  if (!opt_silent)
  {
    if (row_count)
      my_print_dashes(result);
    fprintf(stdout, "\n\t%d %s returned\n", row_count,
            row_count == 1 ? "row" : "rows");
  }
  mysql_free_result(result);
  return row_count;
}


/* Prepare statement, execute, and process result set for given query */

int my_stmt_result(const char *buff)
{
  MYSQL_STMT *stmt;
  int        row_count;
  int        rc;

  if (!opt_silent)
    fprintf(stdout, "\n\n %s", buff);
  stmt= mysql_simple_prepare(mysql, buff);
  check_stmt(stmt);

  rc= mysql_stmt_execute(stmt);
  check_execute(stmt, rc);

  row_count= my_process_stmt_result(stmt);
  mysql_stmt_close(stmt);

  return row_count;
}


/* Utility function to verify a particular column data */

static void verify_col_data(const char *table, const char *col,
                            const char *exp_data)
{
  static char query[MAX_TEST_QUERY_LENGTH];
  MYSQL_RES *result;
  MYSQL_ROW row;
  int       rc, field= 1;

  if (table && col)
  {
    strxmov(query, "SELECT ", col, " FROM ", table, " LIMIT 1", NullS);
    if (!opt_silent)
      fprintf(stdout, "\n %s", query);
    rc= mysql_query(mysql, query);
    myquery(rc);

    field= 0;
  }

  result= mysql_use_result(mysql);
  mytest(result);

  if (!(row= mysql_fetch_row(result)) || !row[field])
  {
    fprintf(stdout, "\n *** ERROR: FAILED TO GET THE RESULT ***");
    exit(1);
  }
  if (strcmp(row[field], exp_data))
  {
    fprintf(stdout, "\n obtained: `%s` (expected: `%s`)",
            row[field], exp_data);
    DIE_UNLESS(FALSE);
  }
  mysql_free_result(result);
}


/* Utility function to verify the field members */

#define verify_prepare_field(result,no,name,org_name,type,table,\
                             org_table,db,length,def) \
          do_verify_prepare_field((result),(no),(name),(org_name),(type), \
                                  (table),(org_table),(db),(length),(def), \
                                  __FILE__, __LINE__)

static void do_verify_prepare_field(MYSQL_RES *result,
                                   unsigned int no, const char *name,
                                   const char *org_name,
                                   enum enum_field_types type,
                                   const char *table,
                                   const char *org_table, const char *db,
                                   unsigned long length, const char *def,
                                   const char *file, int line)
{
  MYSQL_FIELD *field;
  CHARSET_INFO *cs;
  ulonglong expected_field_length;

  if (!(field= mysql_fetch_field_direct(result, no)))
  {
    fprintf(stdout, "\n *** ERROR: FAILED TO GET THE RESULT ***");
    exit(1);
  }
  cs= get_charset(field->charsetnr, 0);
  DIE_UNLESS(cs);
  if ((expected_field_length= length * cs->mbmaxlen) > UINT_MAX32)
    expected_field_length= UINT_MAX32;
  if (!opt_silent)
  {
    fprintf(stdout, "\n field[%d]:", no);
    fprintf(stdout, "\n    name     :`%s`\t(expected: `%s`)", field->name, name);
    fprintf(stdout, "\n    org_name :`%s`\t(expected: `%s`)",
            field->org_name, org_name);
    fprintf(stdout, "\n    type     :`%d`\t(expected: `%d`)", field->type, type);
    if (table)
      fprintf(stdout, "\n    table    :`%s`\t(expected: `%s`)",
              field->table, table);
    if (org_table)	      
      fprintf(stdout, "\n    org_table:`%s`\t(expected: `%s`)",
              field->org_table, org_table);
    fprintf(stdout, "\n    database :`%s`\t(expected: `%s`)", field->db, db);
    fprintf(stdout, "\n    length   :`%lu`\t(expected: `%llu`)",
            field->length, expected_field_length);
    fprintf(stdout, "\n    maxlength:`%ld`", field->max_length);
    fprintf(stdout, "\n    charsetnr:`%d`", field->charsetnr);
    fprintf(stdout, "\n    default  :`%s`\t(expected: `%s`)",
            field->def ? field->def : "(null)", def ? def: "(null)");
    fprintf(stdout, "\n");
  }
  DIE_UNLESS(strcmp(field->name, name) == 0);
  DIE_UNLESS(strcmp(field->org_name, org_name) == 0);
  /*
    XXX: silent column specification change works based on number of
    bytes a column occupies. So CHAR -> VARCHAR upgrade is possible even
    for CHAR(2) column if its character set is multibyte.
    VARCHAR -> CHAR downgrade won't work for VARCHAR(3) as one would
    expect.
  */
  if (cs->mbmaxlen == 1)
  {
    if (field->type != type)
    {
      fprintf(stderr,
              "Expected field type: %d,  got type: %d in file %s, line %d\n",
              (int) type, (int) field->type, file, line);
      DIE_UNLESS(field->type == type);
    }
  }
  if (table)
    DIE_UNLESS(strcmp(field->table, table) == 0);
  if (org_table)
    DIE_UNLESS(strcmp(field->org_table, org_table) == 0);
  DIE_UNLESS(strcmp(field->db, db) == 0);
  /*
    Character set should be taken into account for multibyte encodings, such
    as utf8. Field length is calculated as number of characters * maximum
    number of bytes a character can occupy.
  */
  if (length && (field->length != expected_field_length))
  {
    fprintf(stderr, "Expected field length: %llu,  got length: %lu\n",
            expected_field_length, field->length);
    DIE_UNLESS(field->length == expected_field_length);
  }
  if (def)
    DIE_UNLESS(strcmp(field->def, def) == 0);
}


/* Utility function to verify the parameter count */

static void verify_param_count(MYSQL_STMT *stmt, long exp_count)
{
  long param_count= mysql_stmt_param_count(stmt);
  if (!opt_silent)
    fprintf(stdout, "\n total parameters in stmt: `%ld` (expected: `%ld`)",
            param_count, exp_count);
  DIE_UNLESS(param_count == exp_count);
}


/* Utility function to verify the total affected rows */

static void verify_st_affected_rows(MYSQL_STMT *stmt, ulonglong exp_count)
{
  ulonglong affected_rows= mysql_stmt_affected_rows(stmt);
  if (!opt_silent)
    fprintf(stdout, "\n total affected rows: `%ld` (expected: `%ld`)",
            (long) affected_rows, (long) exp_count);
  DIE_UNLESS(affected_rows == exp_count);
}


/* Utility function to verify the total affected rows */

static void verify_affected_rows(ulonglong exp_count)
{
  ulonglong affected_rows= mysql_affected_rows(mysql);
  if (!opt_silent)
    fprintf(stdout, "\n total affected rows: `%ld` (expected: `%ld`)",
            (long) affected_rows, (long) exp_count);
  DIE_UNLESS(affected_rows == exp_count);
}


/* Utility function to verify the total fields count */

static void verify_field_count(MYSQL_RES *result, uint exp_count)
{
  uint field_count= mysql_num_fields(result);
  if (!opt_silent)
    fprintf(stdout, "\n total fields in the result set: `%d` (expected: `%d`)",
            field_count, exp_count);
  DIE_UNLESS(field_count == exp_count);
}


/* Utility function to execute a query using prepare-execute */

#ifndef EMBEDDED_LIBRARY
static void execute_prepare_query(const char *query, ulonglong exp_count)
{
  MYSQL_STMT *stmt;
  ulonglong  affected_rows;
  int        rc;

  stmt= mysql_simple_prepare(mysql, query);
  check_stmt(stmt);

  rc= mysql_stmt_execute(stmt);
  myquery(rc);

  affected_rows= mysql_stmt_affected_rows(stmt);
  if (!opt_silent)
    fprintf(stdout, "\n total affected rows: `%ld` (expected: `%ld`)",
            (long) affected_rows, (long) exp_count);

  DIE_UNLESS(affected_rows == exp_count);
  mysql_stmt_close(stmt);
}
#endif

/* Store result processing */

static void client_store_result()
{
  MYSQL_RES *result;
  int       rc;

  myheader("client_store_result");

  rc= mysql_query(mysql, "SELECT * FROM t1");
  myquery(rc);

  /* get the result */
  result= mysql_store_result(mysql);
  mytest(result);

  (void) my_process_result_set(result);
  mysql_free_result(result);
}


/* Fetch the results */

static void client_use_result()
{
  MYSQL_RES *result;
  int       rc;
  myheader("client_use_result");

  rc= mysql_query(mysql, "SELECT * FROM t1");
  myquery(rc);

  /* get the result */
  result= mysql_use_result(mysql);
  mytest(result);

  (void) my_process_result_set(result);
  mysql_free_result(result);
}


/*
  Accepts arbitrary number of queries and runs them against the database.
  Used to fill tables for each test.
*/

void fill_tables(const char **query_list, unsigned query_count)
{
  int rc;
  const char **query;
  DBUG_ENTER("fill_tables");
  for (query= query_list; query < query_list + query_count;
       ++query)
  {
    rc= mysql_query(mysql, *query);
    myquery(rc);
  }
  DBUG_VOID_RETURN;
}

/*
  All state of fetch from one statement: statement handle, out buffers,
  fetch position.
  See fetch_n for for the only use case.
*/

enum { MAX_COLUMN_LENGTH= 255 };

typedef struct st_stmt_fetch
{
  const char *query;
  unsigned stmt_no;
  MYSQL_STMT *handle;
  my_bool is_open;
  MYSQL_BIND *bind_array;
  char **out_data;
  unsigned long *out_data_length;
  unsigned column_count;
  unsigned row_count;
} Stmt_fetch;


/*
  Create statement handle, prepare it with statement, execute and allocate
  fetch buffers.
*/

void stmt_fetch_init(Stmt_fetch *fetch, unsigned stmt_no_arg,
                     const char *query_arg)
{
  unsigned long type= CURSOR_TYPE_READ_ONLY;
  int rc;
  unsigned i;
  MYSQL_RES *metadata;
  DBUG_ENTER("stmt_fetch_init");

  /* Save query and statement number for error messages */
  fetch->stmt_no= stmt_no_arg;
  fetch->query= query_arg;

  fetch->handle= mysql_stmt_init(mysql);

  rc= mysql_stmt_prepare(fetch->handle, fetch->query, (uint) strlen(fetch->query));
  check_execute(fetch->handle, rc);

  /*
    The attribute is sent to server on execute and asks to open read-only
    for result set
  */
  mysql_stmt_attr_set(fetch->handle, STMT_ATTR_CURSOR_TYPE,
                      (const void*) &type);

  rc= mysql_stmt_execute(fetch->handle);
  check_execute(fetch->handle, rc);

  /* Find out total number of columns in result set */
  metadata= mysql_stmt_result_metadata(fetch->handle);
  fetch->column_count= mysql_num_fields(metadata);
  mysql_free_result(metadata);

  /*
    Now allocate bind handles and buffers for output data:
    calloc memory to reduce number of MYSQL_BIND members we need to
    set up.
  */

  fetch->bind_array= (MYSQL_BIND *) calloc(1, sizeof(MYSQL_BIND) *
                                              fetch->column_count);
  fetch->out_data= (char**) calloc(1, sizeof(char*) * fetch->column_count);
  fetch->out_data_length= (ulong*) calloc(1, sizeof(ulong) *
                                             fetch->column_count);
  for (i= 0; i < fetch->column_count; ++i)
  {
    fetch->out_data[i]= (char*) calloc(1, MAX_COLUMN_LENGTH);
    fetch->bind_array[i].buffer_type= MYSQL_TYPE_STRING;
    fetch->bind_array[i].buffer= fetch->out_data[i];
    fetch->bind_array[i].buffer_length= MAX_COLUMN_LENGTH;
    fetch->bind_array[i].length= fetch->out_data_length + i;
  }

  mysql_stmt_bind_result(fetch->handle, fetch->bind_array);

  fetch->row_count= 0;
  fetch->is_open= TRUE;

  /* Ready for reading rows */
  DBUG_VOID_RETURN;
}


/* Fetch and print one row from cursor */

int stmt_fetch_fetch_row(Stmt_fetch *fetch)
{
  int rc;
  unsigned i;
  DBUG_ENTER("stmt_fetch_fetch_row");

  if ((rc= mysql_stmt_fetch(fetch->handle)) == 0)
  {
    ++fetch->row_count;
    if (!opt_silent)
      printf("Stmt %d fetched row %d:\n", fetch->stmt_no, fetch->row_count);
    for (i= 0; i < fetch->column_count; ++i)
    {
      fetch->out_data[i][fetch->out_data_length[i]]= '\0';
      if (!opt_silent)
        printf("column %d: %s\n", i+1, fetch->out_data[i]);
    }
  }
  else
    fetch->is_open= FALSE;
  DBUG_RETURN(rc);
}


void stmt_fetch_close(Stmt_fetch *fetch)
{
  unsigned i;
  DBUG_ENTER("stmt_fetch_close");

  for (i= 0; i < fetch->column_count; ++i)
    free(fetch->out_data[i]);
  free(fetch->out_data);
  free(fetch->out_data_length);
  free(fetch->bind_array);
  mysql_stmt_close(fetch->handle);
  DBUG_VOID_RETURN;
}

/*
  For given array of queries, open query_count cursors and fetch
  from them in simultaneous manner.
  In case there was an error in one of the cursors, continue
  reading from the rest.
*/

enum fetch_type { USE_ROW_BY_ROW_FETCH= 0, USE_STORE_RESULT= 1 };

my_bool fetch_n(const char **query_list, unsigned query_count,
                enum fetch_type fetch_type)
{
  unsigned open_statements= query_count;
  int rc, error_count= 0;
  Stmt_fetch *fetch_array= (Stmt_fetch*) calloc(1, sizeof(Stmt_fetch) *
                                                  query_count);
  Stmt_fetch *fetch;
  DBUG_ENTER("fetch_n");

  for (fetch= fetch_array; fetch < fetch_array + query_count; ++fetch)
  {
    /* Init will exit(1) in case of error */
    stmt_fetch_init(fetch, (uint) (fetch - fetch_array),
                    query_list[fetch - fetch_array]);
  }

  if (fetch_type == USE_STORE_RESULT)
  {
    for (fetch= fetch_array; fetch < fetch_array + query_count; ++fetch)
    {
      rc= mysql_stmt_store_result(fetch->handle);
      check_execute(fetch->handle, rc);
    }
  }

  while (open_statements)
  {
    for (fetch= fetch_array; fetch < fetch_array + query_count; ++fetch)
    {
      if (fetch->is_open && (rc= stmt_fetch_fetch_row(fetch)))
      {
        open_statements--;
        /*
          We try to fetch from the rest of the statements in case of
          error
        */
        if (rc != MYSQL_NO_DATA)
        {
          fprintf(stderr,
                  "Got error reading rows from statement %d,\n"
                  "query is: %s,\n"
                  "error message: %s", (int) (fetch - fetch_array),
                  fetch->query,
                  mysql_stmt_error(fetch->handle));
          error_count++;
        }
      }
    }
  }
  if (error_count)
    fprintf(stderr, "Fetch FAILED");
  else
  {
    unsigned total_row_count= 0;
    for (fetch= fetch_array; fetch < fetch_array + query_count; ++fetch)
      total_row_count+= fetch->row_count;
    if (!opt_silent)
      printf("Success, total rows fetched: %d\n", total_row_count);
  }
  for (fetch= fetch_array; fetch < fetch_array + query_count; ++fetch)
    stmt_fetch_close(fetch);
  free(fetch_array);
  DBUG_RETURN(error_count != 0);
}

/* Separate thread query to test some cases */

static my_bool thread_query(char *query)
{
  MYSQL *l_mysql;
  my_bool error;

  error= 0;
  if (!opt_silent)
    fprintf(stdout, "\n in thread_query(%s)", query);
  if (!(l_mysql= mysql_init(NULL)))
  {
    myerror("mysql_init() failed");
    return 1;
  }
  if (!(mysql_real_connect(l_mysql, opt_host, opt_user,
                           opt_password, current_db, opt_port,
                           opt_unix_socket, 0)))
  {
    myerror("connection failed");
    error= 1;
    goto end;
  }
  l_mysql->reconnect= 1;
  if (mysql_query(l_mysql, (char *)query))
  {
     fprintf(stderr, "Query failed (%s)\n", mysql_error(l_mysql));
     error= 1;
     goto end;
  }
  mysql_commit(l_mysql);
end:
  mysql_close(l_mysql);
  return error;
}


/* Query processing */

static void test_debug_example()
{
  int rc;
  MYSQL_RES *result;

  myheader("test_debug_example");

  rc= mysql_query(mysql, "DROP TABLE IF EXISTS test_debug_example");
  myquery(rc);

  rc= mysql_query(mysql, "CREATE TABLE test_debug_example("
                         "id INT PRIMARY KEY AUTO_INCREMENT, "
                         "name VARCHAR(20), xxx INT)");
  myquery(rc);

  rc= mysql_query(mysql, "INSERT INTO test_debug_example (name) "
                         "VALUES ('mysql')");
  myquery(rc);

  rc= mysql_query(mysql, "UPDATE test_debug_example SET name='updated' "
                         "WHERE name='deleted'");
  myquery(rc);

  rc= mysql_query(mysql, "SELECT * FROM test_debug_example where name='mysql'");
  myquery(rc);

  result= mysql_use_result(mysql);
  mytest(result);

  (void) my_process_result_set(result);
  mysql_free_result(result);

  rc= mysql_query(mysql, "DROP TABLE test_debug_example");
  myquery(rc);
}


/* Test autocommit feature for BDB tables */

static void test_tran_bdb()
{
  MYSQL_RES *result;
  MYSQL_ROW row;
  int       rc;

  myheader("test_tran_bdb");

  /* set AUTOCOMMIT to OFF */
  rc= mysql_autocommit(mysql, FALSE);
  myquery(rc);

  rc= mysql_query(mysql, "DROP TABLE IF EXISTS my_demo_transaction");
  myquery(rc);


  /* create the table 'mytran_demo' of type BDB' or 'InnoDB' */
  rc= mysql_query(mysql, "CREATE TABLE my_demo_transaction( "
                         "col1 int , col2 varchar(30)) TYPE= BDB");
  myquery(rc);

  /* insert a row and commit the transaction */
  rc= mysql_query(mysql, "INSERT INTO my_demo_transaction VALUES(10, 'venu')");
  myquery(rc);

  rc= mysql_commit(mysql);
  myquery(rc);

  /* now insert the second row, and roll back the transaction */
  rc= mysql_query(mysql, "INSERT INTO my_demo_transaction VALUES(20, 'mysql')");
  myquery(rc);

  rc= mysql_rollback(mysql);
  myquery(rc);

  /* delete first row, and roll it back */
  rc= mysql_query(mysql, "DELETE FROM my_demo_transaction WHERE col1= 10");
  myquery(rc);

  rc= mysql_rollback(mysql);
  myquery(rc);

  /* test the results now, only one row should exist */
  rc= mysql_query(mysql, "SELECT * FROM my_demo_transaction");
  myquery(rc);

  /* get the result */
  result= mysql_store_result(mysql);
  mytest(result);

  (void) my_process_result_set(result);
  mysql_free_result(result);

  /* test the results now, only one row should exist */
  rc= mysql_query(mysql, "SELECT * FROM my_demo_transaction");
  myquery(rc);

  /* get the result */
  result= mysql_use_result(mysql);
  mytest(result);

  row= mysql_fetch_row(result);
  mytest(row);

  row= mysql_fetch_row(result);
  mytest_r(row);

  mysql_free_result(result);
  mysql_autocommit(mysql, TRUE);
}


/* Test autocommit feature for InnoDB tables */

static void test_tran_innodb()
{
  MYSQL_RES *result;
  MYSQL_ROW row;
  int       rc;

  myheader("test_tran_innodb");

  /* set AUTOCOMMIT to OFF */
  rc= mysql_autocommit(mysql, FALSE);
  myquery(rc);

  rc= mysql_query(mysql, "DROP TABLE IF EXISTS my_demo_transaction");
  myquery(rc);

  /* create the table 'mytran_demo' of type BDB' or 'InnoDB' */
  rc= mysql_query(mysql, "CREATE TABLE my_demo_transaction(col1 int, "
                         "col2 varchar(30)) TYPE= InnoDB");
  myquery(rc);

  /* insert a row and commit the transaction */
  rc= mysql_query(mysql, "INSERT INTO my_demo_transaction VALUES(10, 'venu')");
  myquery(rc);

  rc= mysql_commit(mysql);
  myquery(rc);

  /* now insert the second row, and roll back the transaction */
  rc= mysql_query(mysql, "INSERT INTO my_demo_transaction VALUES(20, 'mysql')");
  myquery(rc);

  rc= mysql_rollback(mysql);
  myquery(rc);

  /* delete first row, and roll it back */
  rc= mysql_query(mysql, "DELETE FROM my_demo_transaction WHERE col1= 10");
  myquery(rc);

  rc= mysql_rollback(mysql);
  myquery(rc);

  /* test the results now, only one row should exist */
  rc= mysql_query(mysql, "SELECT * FROM my_demo_transaction");
  myquery(rc);

  /* get the result */
  result= mysql_store_result(mysql);
  mytest(result);

  (void) my_process_result_set(result);
  mysql_free_result(result);

  /* test the results now, only one row should exist */
  rc= mysql_query(mysql, "SELECT * FROM my_demo_transaction");
  myquery(rc);

  /* get the result */
  result= mysql_use_result(mysql);
  mytest(result);

  row= mysql_fetch_row(result);
  mytest(row);

  row= mysql_fetch_row(result);
  mytest_r(row);

  mysql_free_result(result);
  mysql_autocommit(mysql, TRUE);
}


/* Test for BUG#7242 */

static void test_prepare_insert_update()
{
  MYSQL_STMT *stmt;
  int        rc;
  int        i;
  const char *testcase[]= {
    "CREATE TABLE t1 (a INT, b INT, c INT, UNIQUE (A), UNIQUE(B))",
    "INSERT t1 VALUES (1,2,10), (3,4,20)",
    "INSERT t1 VALUES (5,6,30), (7,4,40), (8,9,60) ON DUPLICATE KEY UPDATE c=c+100",
    "SELECT * FROM t1",
    "INSERT t1 SET a=5 ON DUPLICATE KEY UPDATE b=0",
    "SELECT * FROM t1",
    "INSERT t1 VALUES (2,1,11), (7,4,40) ON DUPLICATE KEY UPDATE c=c+VALUES(a)",
    NULL};
  const char **cur_query;

  myheader("test_prepare_insert_update");
  
  for (cur_query= testcase; *cur_query; cur_query++)
  {
    char query[MAX_TEST_QUERY_LENGTH];
    printf("\nRunning query: %s", *cur_query);
    strmov(query, *cur_query);
    stmt= mysql_simple_prepare(mysql, query);
    check_stmt(stmt);

    verify_param_count(stmt, 0);
    rc= mysql_stmt_execute(stmt);

    check_execute(stmt, rc);
    /* try the last query several times */
    if (!cur_query[1])
    {
      for (i=0; i < 3;i++)
      {
        printf("\nExecuting last statement again");
        rc= mysql_stmt_execute(stmt);
        check_execute(stmt, rc);
        rc= mysql_stmt_execute(stmt);
        check_execute(stmt, rc);
      }
    }
    mysql_stmt_close(stmt);
  }

  rc= mysql_commit(mysql);
  myquery(rc);
}

/* Test simple prepares of all DML statements */

static void test_prepare_simple()
{
  MYSQL_STMT *stmt;
  int        rc;
  char query[MAX_TEST_QUERY_LENGTH];

  myheader("test_prepare_simple");

  rc= mysql_query(mysql, "DROP TABLE IF EXISTS test_prepare_simple");
  myquery(rc);

  rc= mysql_query(mysql, "CREATE TABLE test_prepare_simple("
                         "id int, name varchar(50))");
  myquery(rc);

  /* insert */
  strmov(query, "INSERT INTO test_prepare_simple VALUES(?, ?)");
  stmt= mysql_simple_prepare(mysql, query);
  check_stmt(stmt);

  verify_param_count(stmt, 2);
  mysql_stmt_close(stmt);

  /* update */
  strmov(query, "UPDATE test_prepare_simple SET id=? "
                "WHERE id=? AND CONVERT(name USING utf8)= ?");
  stmt= mysql_simple_prepare(mysql, query);
  check_stmt(stmt);

  verify_param_count(stmt, 3);
  mysql_stmt_close(stmt);

  /* delete */
  strmov(query, "DELETE FROM test_prepare_simple WHERE id=10");
  stmt= mysql_simple_prepare(mysql, query);
  check_stmt(stmt);

  verify_param_count(stmt, 0);

  rc= mysql_stmt_execute(stmt);
  check_execute(stmt, rc);
  mysql_stmt_close(stmt);

  /* delete */
  strmov(query, "DELETE FROM test_prepare_simple WHERE id=?");
  stmt= mysql_simple_prepare(mysql, query);
  check_stmt(stmt);

  verify_param_count(stmt, 1);

  mysql_stmt_close(stmt);

  /* select */
  strmov(query, "SELECT * FROM test_prepare_simple WHERE id=? "
                "AND CONVERT(name USING utf8)= ?");
  stmt= mysql_simple_prepare(mysql, query);
  check_stmt(stmt);

  verify_param_count(stmt, 2);

  mysql_stmt_close(stmt);

  /* now fetch the results ..*/
  rc= mysql_commit(mysql);
  myquery(rc);
}


/* Test simple prepare field results */

static void test_prepare_field_result()
{
  MYSQL_STMT *stmt;
  MYSQL_RES  *result;
  int        rc;
  char query[MAX_TEST_QUERY_LENGTH];

  myheader("test_prepare_field_result");

  rc= mysql_query(mysql, "DROP TABLE IF EXISTS test_prepare_field_result");
  myquery(rc);

  rc= mysql_query(mysql, "CREATE TABLE test_prepare_field_result(int_c int, "
                         "var_c varchar(50), ts_c timestamp(14), "
                         "char_c char(4), date_c date, extra tinyint)");
  myquery(rc);

  /* insert */
  strmov(query, "SELECT int_c, var_c, date_c as date, ts_c, char_c FROM "
                " test_prepare_field_result as t1 WHERE int_c=?");
  stmt= mysql_simple_prepare(mysql, query);
  check_stmt(stmt);

  verify_param_count(stmt, 1);

  result= mysql_stmt_result_metadata(stmt);
  mytest(result);

  my_print_result_metadata(result);

  if (!opt_silent)
    fprintf(stdout, "\n\n field attributes:\n");
  verify_prepare_field(result, 0, "int_c", "int_c", MYSQL_TYPE_LONG,
                       "t1", "test_prepare_field_result", current_db, 11, 0);
  verify_prepare_field(result, 1, "var_c", "var_c", MYSQL_TYPE_VAR_STRING,
                       "t1", "test_prepare_field_result", current_db, 50, 0);
  verify_prepare_field(result, 2, "date", "date_c", MYSQL_TYPE_DATE,
                       "t1", "test_prepare_field_result", current_db, 10, 0);
  verify_prepare_field(result, 3, "ts_c", "ts_c", MYSQL_TYPE_TIMESTAMP,
                       "t1", "test_prepare_field_result", current_db, 19, 0);
  verify_prepare_field(result, 4, "char_c", "char_c",
                       (mysql_get_server_version(mysql) <= 50000 ?
                        MYSQL_TYPE_VAR_STRING : MYSQL_TYPE_STRING),
                       "t1", "test_prepare_field_result", current_db, 4, 0);

  verify_field_count(result, 5);
  mysql_free_result(result);
  mysql_stmt_close(stmt);
}


/* Test simple prepare field results */

static void test_prepare_syntax()
{
  MYSQL_STMT *stmt;
  int        rc;
  char query[MAX_TEST_QUERY_LENGTH];

  myheader("test_prepare_syntax");

  rc= mysql_query(mysql, "DROP TABLE IF EXISTS test_prepare_syntax");
  myquery(rc);

  rc= mysql_query(mysql, "CREATE TABLE test_prepare_syntax("
                         "id int, name varchar(50), extra int)");
  myquery(rc);

  strmov(query, "INSERT INTO test_prepare_syntax VALUES(?");
  stmt= mysql_simple_prepare(mysql, query);
  check_stmt_r(stmt);

  strmov(query, "SELECT id, name FROM test_prepare_syntax WHERE id=? AND WHERE");
  stmt= mysql_simple_prepare(mysql, query);
  check_stmt_r(stmt);

  /* now fetch the results ..*/
  rc= mysql_commit(mysql);
  myquery(rc);
}


/* Test a simple prepare */

static void test_prepare()
{
  MYSQL_STMT *stmt;
  int        rc, i;
  int        int_data, o_int_data;
  char       str_data[50], data[50];
  char       tiny_data, o_tiny_data;
  short      small_data, o_small_data;
  longlong   big_data, o_big_data;
  float      real_data, o_real_data;
  double     double_data, o_double_data;
  ulong      length[7], len;
  my_bool    is_null[7];
  char	     llbuf[22];
  MYSQL_BIND my_bind[7];
  char query[MAX_TEST_QUERY_LENGTH];

  myheader("test_prepare");

  rc= mysql_autocommit(mysql, TRUE);
  myquery(rc);

  rc= mysql_query(mysql, "DROP TABLE IF EXISTS my_prepare");
  myquery(rc);

  rc= mysql_query(mysql, "CREATE TABLE my_prepare(col1 tinyint, "
                         "col2 varchar(15), col3 int, "
                         "col4 smallint, col5 bigint, "
                         "col6 float, col7 double )");
  myquery(rc);

  /* insert by prepare */
  strxmov(query, "INSERT INTO my_prepare VALUES(?, ?, ?, ?, ?, ?, ?)", NullS);
  stmt= mysql_simple_prepare(mysql, query);
  check_stmt(stmt);

  verify_param_count(stmt, 7);

  bzero((char*) my_bind, sizeof(my_bind));

  /* tinyint */
  my_bind[0].buffer_type= MYSQL_TYPE_TINY;
  my_bind[0].buffer= (void *)&tiny_data;
  /* string */
  my_bind[1].buffer_type= MYSQL_TYPE_STRING;
  my_bind[1].buffer= (void *)str_data;
  my_bind[1].buffer_length= 1000;                  /* Max string length */
  /* integer */
  my_bind[2].buffer_type= MYSQL_TYPE_LONG;
  my_bind[2].buffer= (void *)&int_data;
  /* short */
  my_bind[3].buffer_type= MYSQL_TYPE_SHORT;
  my_bind[3].buffer= (void *)&small_data;
  /* bigint */
  my_bind[4].buffer_type= MYSQL_TYPE_LONGLONG;
  my_bind[4].buffer= (void *)&big_data;
  /* float */
  my_bind[5].buffer_type= MYSQL_TYPE_FLOAT;
  my_bind[5].buffer= (void *)&real_data;
  /* double */
  my_bind[6].buffer_type= MYSQL_TYPE_DOUBLE;
  my_bind[6].buffer= (void *)&double_data;

  for (i= 0; i < (int) array_elements(my_bind); i++)
  {
    my_bind[i].length= &length[i];
    my_bind[i].is_null= &is_null[i];
    is_null[i]= 0;
  }

  rc= mysql_stmt_bind_param(stmt, my_bind);
  check_execute(stmt, rc);

  int_data= 320;
  small_data= 1867;
  big_data= 1000;
  real_data= 2;
  double_data= 6578.001;

  /* now, execute the prepared statement to insert 10 records.. */
  for (tiny_data= 0; tiny_data < 100; tiny_data++)
  {
    length[1]= my_sprintf(str_data, (str_data, "MySQL%d", int_data));
    rc= mysql_stmt_execute(stmt);
    check_execute(stmt, rc);
    int_data += 25;
    small_data += 10;
    big_data += 100;
    real_data += 1;
    double_data += 10.09;
  }

  mysql_stmt_close(stmt);

  /* now fetch the results ..*/
  rc= mysql_commit(mysql);
  myquery(rc);

  /* test the results now, only one row should exist */
  rc= my_stmt_result("SELECT * FROM my_prepare");
  DIE_UNLESS(tiny_data == (char) rc);

  stmt= mysql_simple_prepare(mysql, "SELECT * FROM my_prepare");
  check_stmt(stmt);

  rc= mysql_stmt_bind_result(stmt, my_bind);
  check_execute(stmt, rc);

  /* get the result */
  rc= mysql_stmt_execute(stmt);
  check_execute(stmt, rc);

  o_int_data= 320;
  o_small_data= 1867;
  o_big_data= 1000;
  o_real_data= 2;
  o_double_data= 6578.001;

  /* now, execute the prepared statement to insert 10 records.. */
  for (o_tiny_data= 0; o_tiny_data < 100; o_tiny_data++)
  {
    len= my_sprintf(data, (data, "MySQL%d", o_int_data));

    rc= mysql_stmt_fetch(stmt);
    check_execute(stmt, rc);

    if (!opt_silent)
    {
      fprintf(stdout, "\n");
      fprintf(stdout, "\n\t tiny   : %d (%lu)", tiny_data, length[0]);
      fprintf(stdout, "\n\t short  : %d (%lu)", small_data, length[3]);
      fprintf(stdout, "\n\t int    : %d (%lu)", int_data, length[2]);
      fprintf(stdout, "\n\t big    : %s (%lu)", llstr(big_data, llbuf),
              length[4]);

      fprintf(stdout, "\n\t float  : %f (%lu)", real_data, length[5]);
      fprintf(stdout, "\n\t double : %f (%lu)", double_data, length[6]);

      fprintf(stdout, "\n\t str    : %s (%lu)", str_data, length[1]);
    }

    DIE_UNLESS(tiny_data == o_tiny_data);
    DIE_UNLESS(is_null[0] == 0);
    DIE_UNLESS(length[0] == 1);

    DIE_UNLESS(int_data == o_int_data);
    DIE_UNLESS(length[2] == 4);

    DIE_UNLESS(small_data == o_small_data);
    DIE_UNLESS(length[3] == 2);

    DIE_UNLESS(big_data == o_big_data);
    DIE_UNLESS(length[4] == 8);

    DIE_UNLESS(real_data == o_real_data);
    DIE_UNLESS(length[5] == 4);

    DIE_UNLESS(cmp_double(&double_data, &o_double_data));
    DIE_UNLESS(length[6] == 8);

    DIE_UNLESS(strcmp(data, str_data) == 0);
    DIE_UNLESS(length[1] == len);

    o_int_data += 25;
    o_small_data += 10;
    o_big_data += 100;
    o_real_data += 1;
    o_double_data += 10.09;
  }

  rc= mysql_stmt_fetch(stmt);
  DIE_UNLESS(rc == MYSQL_NO_DATA);

  mysql_stmt_close(stmt);

}


/* Test double comparision */

static void test_double_compare()
{
  MYSQL_STMT *stmt;
  int        rc;
  char       real_data[10], tiny_data;
  double     double_data;
  MYSQL_RES  *result;
  MYSQL_BIND my_bind[3];
  ulong      length[3];
  char query[MAX_TEST_QUERY_LENGTH];

  myheader("test_double_compare");

  rc= mysql_autocommit(mysql, TRUE);
  myquery(rc);

  rc= mysql_query(mysql, "DROP TABLE IF EXISTS test_double_compare");
  myquery(rc);

  rc= mysql_query(mysql, "CREATE TABLE test_double_compare(col1 tinyint, "
                         " col2 float, col3 double )");
  myquery(rc);

  rc= mysql_query(mysql, "INSERT INTO test_double_compare "
                         "VALUES (1, 10.2, 34.5)");
  myquery(rc);

  strmov(query, "UPDATE test_double_compare SET col1=100 "
                "WHERE col1 = ? AND col2 = ? AND COL3 = ?");
  stmt= mysql_simple_prepare(mysql, query);
  check_stmt(stmt);

  verify_param_count(stmt, 3);

  /* Always bzero bind array because there can be internal members */
  bzero((char*) my_bind, sizeof(my_bind));

  /* tinyint */
  my_bind[0].buffer_type= MYSQL_TYPE_TINY;
  my_bind[0].buffer= (void *)&tiny_data;

  /* string->float */
  my_bind[1].buffer_type= MYSQL_TYPE_STRING;
  my_bind[1].buffer= (void *)&real_data;
  my_bind[1].buffer_length= sizeof(real_data);
  my_bind[1].length= &length[1];
  length[1]= 10;

  /* double */
  my_bind[2].buffer_type= MYSQL_TYPE_DOUBLE;
  my_bind[2].buffer= (void *)&double_data;

  tiny_data= 1;
  strmov(real_data, "10.2");
  double_data= 34.5;
  rc= mysql_stmt_bind_param(stmt, my_bind);
  check_execute(stmt, rc);

  rc= mysql_stmt_execute(stmt);
  check_execute(stmt, rc);

  verify_affected_rows(0);

  mysql_stmt_close(stmt);

  /* now fetch the results ..*/
  rc= mysql_commit(mysql);
  myquery(rc);

  /* test the results now, only one row should exist */
  rc= mysql_query(mysql, "SELECT * FROM test_double_compare");
  myquery(rc);

  /* get the result */
  result= mysql_store_result(mysql);
  mytest(result);

  rc= my_process_result_set(result);
  DIE_UNLESS((int)tiny_data == rc);
  mysql_free_result(result);
}


/* Test simple null */

static void test_null()
{
  MYSQL_STMT *stmt;
  int        rc;
  uint       nData;
  MYSQL_BIND my_bind[2];
  my_bool    is_null[2];
  char query[MAX_TEST_QUERY_LENGTH];

  myheader("test_null");

  rc= mysql_query(mysql, "DROP TABLE IF EXISTS test_null");
  myquery(rc);

  rc= mysql_query(mysql, "CREATE TABLE test_null(col1 int, col2 varchar(50))");
  myquery(rc);

  /* insert by prepare, wrong column name */
  strmov(query, "INSERT INTO test_null(col3, col2) VALUES(?, ?)");
  stmt= mysql_simple_prepare(mysql, query);
  check_stmt_r(stmt);

  strmov(query, "INSERT INTO test_null(col1, col2) VALUES(?, ?)");
  stmt= mysql_simple_prepare(mysql, query);
  check_stmt(stmt);

  verify_param_count(stmt, 2);

  /* Always bzero all members of bind parameter */
  bzero((char*) my_bind, sizeof(my_bind));

  my_bind[0].buffer_type= MYSQL_TYPE_LONG;
  my_bind[0].is_null= &is_null[0];
  is_null[0]= 1;
  my_bind[1]= my_bind[0];

  rc= mysql_stmt_bind_param(stmt, my_bind);
  check_execute(stmt, rc);

  /* now, execute the prepared statement to insert 10 records.. */
  for (nData= 0; nData<10; nData++)
  {
    rc= mysql_stmt_execute(stmt);
    check_execute(stmt, rc);
  }

  /* Re-bind with MYSQL_TYPE_NULL */
  my_bind[0].buffer_type= MYSQL_TYPE_NULL;
  is_null[0]= 0; /* reset */
  my_bind[1]= my_bind[0];

  rc= mysql_stmt_bind_param(stmt, my_bind);
  check_execute(stmt, rc);

  for (nData= 0; nData<10; nData++)
  {
    rc= mysql_stmt_execute(stmt);
    check_execute(stmt, rc);
  }

  mysql_stmt_close(stmt);

  /* now fetch the results ..*/
  rc= mysql_commit(mysql);
  myquery(rc);

  nData*= 2;
  rc= my_stmt_result("SELECT * FROM test_null");;
  DIE_UNLESS((int) nData == rc);

  /* Fetch results */
  my_bind[0].buffer_type= MYSQL_TYPE_LONG;
  my_bind[0].buffer= (void *)&nData; /* this buffer won't be altered */
  my_bind[0].length= 0;
  my_bind[1]= my_bind[0];
  my_bind[0].is_null= &is_null[0];
  my_bind[1].is_null= &is_null[1];

  stmt= mysql_simple_prepare(mysql, "SELECT * FROM test_null");
  check_stmt(stmt);

  rc= mysql_stmt_execute(stmt);
  check_execute(stmt, rc);

  rc= mysql_stmt_bind_result(stmt, my_bind);
  check_execute(stmt, rc);

  rc= 0;
  is_null[0]= is_null[1]= 0;
  while (mysql_stmt_fetch(stmt) != MYSQL_NO_DATA)
  {
    DIE_UNLESS(is_null[0]);
    DIE_UNLESS(is_null[1]);
    rc++;
    is_null[0]= is_null[1]= 0;
  }
  DIE_UNLESS(rc == (int) nData);
  mysql_stmt_close(stmt);
}


/* Test for NULL as PS parameter (BUG#3367, BUG#3371) */

static void test_ps_null_param()
{
  MYSQL_STMT *stmt;
  int        rc;

  MYSQL_BIND in_bind;
  my_bool    in_is_null;
  long int   in_long;

  MYSQL_BIND out_bind;
  ulong      out_length;
  my_bool    out_is_null;
  char       out_str_data[20];

  const char *queries[]= {"select ?", "select ?+1",
                    "select col1 from test_ps_nulls where col1 <=> ?",
                    NULL
                    };
  const char **cur_query= queries;

  myheader("test_null_ps_param_in_result");

  rc= mysql_query(mysql, "DROP TABLE IF EXISTS test_ps_nulls");
  myquery(rc);

  rc= mysql_query(mysql, "CREATE TABLE test_ps_nulls(col1 int)");
  myquery(rc);

  rc= mysql_query(mysql, "INSERT INTO test_ps_nulls values (1), (null)");
  myquery(rc);

  /* Always bzero all members of bind parameter */
  bzero((char*) &in_bind, sizeof(in_bind));
  bzero((char*) &out_bind, sizeof(out_bind));

  in_bind.buffer_type= MYSQL_TYPE_LONG;
  in_bind.is_null= &in_is_null;
  in_bind.length= 0;
  in_bind.buffer= (void *)&in_long;
  in_is_null= 1;
  in_long= 1;

  out_bind.buffer_type= MYSQL_TYPE_STRING;
  out_bind.is_null= &out_is_null;
  out_bind.length= &out_length;
  out_bind.buffer= out_str_data;
  out_bind.buffer_length= array_elements(out_str_data);

  /* Execute several queries, all returning NULL in result. */
  for(cur_query= queries; *cur_query; cur_query++)
  {
    char query[MAX_TEST_QUERY_LENGTH];
    strmov(query, *cur_query);
    stmt= mysql_simple_prepare(mysql, query);
    check_stmt(stmt);
    verify_param_count(stmt, 1);

    rc= mysql_stmt_bind_param(stmt, &in_bind);
    check_execute(stmt, rc);
    rc= mysql_stmt_bind_result(stmt, &out_bind);
    check_execute(stmt, rc);
    rc= mysql_stmt_execute(stmt);
    check_execute(stmt, rc);
    rc= mysql_stmt_fetch(stmt);
    DIE_UNLESS(rc != MYSQL_NO_DATA);
    DIE_UNLESS(out_is_null);
    rc= mysql_stmt_fetch(stmt);
    DIE_UNLESS(rc == MYSQL_NO_DATA);
    mysql_stmt_close(stmt);
  }
}


/* Test fetch null */

static void test_fetch_null()
{
  MYSQL_STMT *stmt;
  int        rc;
  int        i, nData;
  MYSQL_BIND my_bind[11];
  ulong      length[11];
  my_bool    is_null[11];
  char query[MAX_TEST_QUERY_LENGTH];

  myheader("test_fetch_null");

  rc= mysql_query(mysql, "DROP TABLE IF EXISTS test_fetch_null");
  myquery(rc);

  rc= mysql_query(mysql, "CREATE TABLE test_fetch_null("
                         " col1 tinyint, col2 smallint, "
                         " col3 int, col4 bigint, "
                         " col5 float, col6 double, "
                         " col7 date, col8 time, "
                         " col9 varbinary(10), "
                         " col10 varchar(50), "
                         " col11 char(20))");
  myquery(rc);

  rc= mysql_query(mysql, "INSERT INTO test_fetch_null (col11) "
                         "VALUES (1000), (88), (389789)");
  myquery(rc);

  rc= mysql_commit(mysql);
  myquery(rc);

  /* fetch */
  bzero((char*) my_bind, sizeof(my_bind));
  for (i= 0; i < (int) array_elements(my_bind); i++)
  {
    my_bind[i].buffer_type= MYSQL_TYPE_LONG;
    my_bind[i].is_null= &is_null[i];
    my_bind[i].length= &length[i];
  }
  my_bind[i-1].buffer= (void *)&nData;              /* Last column is not null */

  strmov((char *)query , "SELECT * FROM test_fetch_null");

  rc= my_stmt_result(query);
  DIE_UNLESS(rc == 3);

  stmt= mysql_simple_prepare(mysql, query);
  check_stmt(stmt);

  rc= mysql_stmt_bind_result(stmt, my_bind);
  check_execute(stmt, rc);

  rc= mysql_stmt_execute(stmt);
  check_execute(stmt, rc);

  rc= 0;
  while (mysql_stmt_fetch(stmt) != MYSQL_NO_DATA)
  {
    rc++;
    for (i= 0; i < 10; i++)
    {
      if (!opt_silent)
        fprintf(stdout, "\n data[%d] : %s", i,
                is_null[i] ? "NULL" : "NOT NULL");
      DIE_UNLESS(is_null[i]);
    }
    if (!opt_silent)
      fprintf(stdout, "\n data[%d]: %d", i, nData);
    DIE_UNLESS(nData == 1000 || nData == 88 || nData == 389789);
    DIE_UNLESS(is_null[i] == 0);
    DIE_UNLESS(length[i] == 4);
  }
  DIE_UNLESS(rc == 3);
  mysql_stmt_close(stmt);
}


/* Test simple select */

static void test_select_version()
{
  MYSQL_STMT *stmt;
  int        rc;

  myheader("test_select_version");

  stmt= mysql_simple_prepare(mysql, "SELECT @@version");
  check_stmt(stmt);

  verify_param_count(stmt, 0);

  rc= mysql_stmt_execute(stmt);
  check_execute(stmt, rc);

  my_process_stmt_result(stmt);
  mysql_stmt_close(stmt);
}


/* Test simple show */

static void test_select_show_table()
{
  MYSQL_STMT *stmt;
  int        rc, i;

  myheader("test_select_show_table");

  stmt= mysql_simple_prepare(mysql, "SHOW TABLES FROM mysql");
  check_stmt(stmt);

  verify_param_count(stmt, 0);

  for (i= 1; i < 3; i++)
  {
    rc= mysql_stmt_execute(stmt);
    check_execute(stmt, rc);
  }

  my_process_stmt_result(stmt);
  mysql_stmt_close(stmt);
}


/* Test simple select to debug */

static void test_select_direct()
{
  int        rc;
  MYSQL_RES  *result;

  myheader("test_select_direct");

  rc= mysql_autocommit(mysql, TRUE);
  myquery(rc);

  rc= mysql_query(mysql, "DROP TABLE IF EXISTS test_select");
  myquery(rc);

  rc= mysql_query(mysql, "CREATE TABLE test_select(id int, id1 tinyint, "
                                                 " id2 float, "
                                                 " id3 double, "
                                                 " name varchar(50))");
  myquery(rc);

  /* insert a row and commit the transaction */
  rc= mysql_query(mysql, "INSERT INTO test_select VALUES(10, 5, 2.3, 4.5, 'venu')");
  myquery(rc);

  rc= mysql_commit(mysql);
  myquery(rc);

  rc= mysql_query(mysql, "SELECT * FROM test_select");
  myquery(rc);

  /* get the result */
  result= mysql_store_result(mysql);
  mytest(result);

  (void) my_process_result_set(result);
  mysql_free_result(result);
}


/* Test simple select with prepare */

static void test_select_prepare()
{
  int        rc;
  MYSQL_STMT *stmt;

  myheader("test_select_prepare");

  rc= mysql_autocommit(mysql, TRUE);
  myquery(rc);

  rc= mysql_query(mysql, "DROP TABLE IF EXISTS test_select");
  myquery(rc);

  rc= mysql_query(mysql, "CREATE TABLE test_select(id int, name varchar(50))");
  myquery(rc);

  /* insert a row and commit the transaction */
  rc= mysql_query(mysql, "INSERT INTO test_select VALUES(10, 'venu')");
  myquery(rc);

  rc= mysql_commit(mysql);
  myquery(rc);

  stmt= mysql_simple_prepare(mysql, "SELECT * FROM test_select");
  check_stmt(stmt);

  rc= mysql_stmt_execute(stmt);
  check_execute(stmt, rc);

  rc= my_process_stmt_result(stmt);
  DIE_UNLESS(rc == 1);
  mysql_stmt_close(stmt);

  rc= mysql_query(mysql, "DROP TABLE test_select");
  myquery(rc);

  rc= mysql_query(mysql, "CREATE TABLE test_select(id tinyint, id1 int, "
                                                "  id2 float, id3 float, "
                                                "  name varchar(50))");
  myquery(rc);

  /* insert a row and commit the transaction */
  rc= mysql_query(mysql, "INSERT INTO test_select(id, id1, id2, name) VALUES(10, 5, 2.3, 'venu')");
  myquery(rc);

  rc= mysql_commit(mysql);
  myquery(rc);

  stmt= mysql_simple_prepare(mysql, "SELECT * FROM test_select");
  check_stmt(stmt);

  rc= mysql_stmt_execute(stmt);
  check_execute(stmt, rc);

  rc= my_process_stmt_result(stmt);
  DIE_UNLESS(rc == 1);
  mysql_stmt_close(stmt);
}


/* Test simple select */

static void test_select()
{
  MYSQL_STMT *stmt;
  int        rc;
  char       szData[25];
  int        nData= 1;
  MYSQL_BIND my_bind[2];
  ulong length[2];
  char query[MAX_TEST_QUERY_LENGTH];

  myheader("test_select");

  rc= mysql_autocommit(mysql, TRUE);
  myquery(rc);

  rc= mysql_query(mysql, "DROP TABLE IF EXISTS test_select");
  myquery(rc);

  rc= mysql_query(mysql, "CREATE TABLE test_select(id int, name varchar(50))");
  myquery(rc);

  /* insert a row and commit the transaction */
  rc= mysql_query(mysql, "INSERT INTO test_select VALUES(10, 'venu')");
  myquery(rc);

  /* now insert the second row, and roll back the transaction */
  rc= mysql_query(mysql, "INSERT INTO test_select VALUES(20, 'mysql')");
  myquery(rc);

  rc= mysql_commit(mysql);
  myquery(rc);

  strmov(query, "SELECT * FROM test_select WHERE id= ? "
                "AND CONVERT(name USING utf8) =?");
  stmt= mysql_simple_prepare(mysql, query);
  check_stmt(stmt);

  verify_param_count(stmt, 2);

  /* Always bzero all members of bind parameter */
  bzero((char*) my_bind, sizeof(my_bind));

  /* string data */
  nData= 10;
  strmov(szData, (char *)"venu");
  my_bind[1].buffer_type= MYSQL_TYPE_STRING;
  my_bind[1].buffer= (void *)szData;
  my_bind[1].buffer_length= 4;
  my_bind[1].length= &length[1];
  length[1]= 4;

  my_bind[0].buffer= (void *)&nData;
  my_bind[0].buffer_type= MYSQL_TYPE_LONG;

  rc= mysql_stmt_bind_param(stmt, my_bind);
  check_execute(stmt, rc);

  rc= mysql_stmt_execute(stmt);
  check_execute(stmt, rc);

  rc= my_process_stmt_result(stmt);
  DIE_UNLESS(rc == 1);

  mysql_stmt_close(stmt);
}


/*
  Test for BUG#3420 ("select id1, value1 from t where id= ? or value= ?"
  returns all rows in the table)
*/

static void test_ps_conj_select()
{
  MYSQL_STMT *stmt;
  int        rc;
  MYSQL_BIND my_bind[2];
  int32      int_data;
  char       str_data[32];
  unsigned long str_length;
  char query[MAX_TEST_QUERY_LENGTH];
  myheader("test_ps_conj_select");

  rc= mysql_query(mysql, "drop table if exists t1");
  myquery(rc);

  rc= mysql_query(mysql, "create table t1 (id1 int(11) NOT NULL default '0', "
                         "value2 varchar(100), value1 varchar(100))");
  myquery(rc);

  rc= mysql_query(mysql, "insert into t1 values (1, 'hh', 'hh'), "
                          "(2, 'hh', 'hh'), (1, 'ii', 'ii'), (2, 'ii', 'ii')");
  myquery(rc);

  strmov(query, "select id1, value1 from t1 where id1= ? or "
                "CONVERT(value1 USING utf8)= ?");
  stmt= mysql_simple_prepare(mysql, query);
  check_stmt(stmt);

  verify_param_count(stmt, 2);

  /* Always bzero all members of bind parameter */
  bzero((char*) my_bind, sizeof(my_bind));

  my_bind[0].buffer_type= MYSQL_TYPE_LONG;
  my_bind[0].buffer= (void *)&int_data;

  my_bind[1].buffer_type= MYSQL_TYPE_VAR_STRING;
  my_bind[1].buffer= (void *)str_data;
  my_bind[1].buffer_length= array_elements(str_data);
  my_bind[1].length= &str_length;

  rc= mysql_stmt_bind_param(stmt, my_bind);
  check_execute(stmt, rc);

  int_data= 1;
  strmov(str_data, "hh");
  str_length= (uint) strlen(str_data);

  rc= mysql_stmt_execute(stmt);
  check_execute(stmt, rc);

  rc= my_process_stmt_result(stmt);
  DIE_UNLESS(rc == 3);

  mysql_stmt_close(stmt);
}


/* Test BUG#1115 (incorrect string parameter value allocation) */

static void test_bug1115()
{
  MYSQL_STMT *stmt;
  int rc;
  MYSQL_BIND my_bind[1];
  ulong length[1];
  char szData[11];
  char query[MAX_TEST_QUERY_LENGTH];

  myheader("test_bug1115");

  rc= mysql_query(mysql, "DROP TABLE IF EXISTS test_select");
  myquery(rc);

  rc= mysql_query(mysql, "CREATE TABLE test_select(\
session_id  char(9) NOT NULL, \
    a       int(8) unsigned NOT NULL, \
    b        int(5) NOT NULL, \
    c      int(5) NOT NULL, \
    d  datetime NOT NULL)");
  myquery(rc);
  rc= mysql_query(mysql, "INSERT INTO test_select VALUES "
                         "(\"abc\", 1, 2, 3, 2003-08-30), "
                         "(\"abd\", 1, 2, 3, 2003-08-30), "
                         "(\"abf\", 1, 2, 3, 2003-08-30), "
                         "(\"abg\", 1, 2, 3, 2003-08-30), "
                         "(\"abh\", 1, 2, 3, 2003-08-30), "
                         "(\"abj\", 1, 2, 3, 2003-08-30), "
                         "(\"abk\", 1, 2, 3, 2003-08-30), "
                         "(\"abl\", 1, 2, 3, 2003-08-30), "
                         "(\"abq\", 1, 2, 3, 2003-08-30) ");
  myquery(rc);
  rc= mysql_query(mysql, "INSERT INTO test_select VALUES "
                         "(\"abw\", 1, 2, 3, 2003-08-30), "
                         "(\"abe\", 1, 2, 3, 2003-08-30), "
                         "(\"abr\", 1, 2, 3, 2003-08-30), "
                         "(\"abt\", 1, 2, 3, 2003-08-30), "
                         "(\"aby\", 1, 2, 3, 2003-08-30), "
                         "(\"abu\", 1, 2, 3, 2003-08-30), "
                         "(\"abi\", 1, 2, 3, 2003-08-30), "
                         "(\"abo\", 1, 2, 3, 2003-08-30), "
                         "(\"abp\", 1, 2, 3, 2003-08-30), "
                         "(\"abz\", 1, 2, 3, 2003-08-30), "
                         "(\"abx\", 1, 2, 3, 2003-08-30)");
  myquery(rc);

  strmov(query, "SELECT * FROM test_select WHERE "
                "CONVERT(session_id USING utf8)= ?");
  stmt= mysql_simple_prepare(mysql, query);
  check_stmt(stmt);

  verify_param_count(stmt, 1);

  /* Always bzero all members of bind parameter */
  bzero((char*) my_bind, sizeof(my_bind));

  strmov(szData, (char *)"abc");
  my_bind[0].buffer_type= MYSQL_TYPE_STRING;
  my_bind[0].buffer= (void *)szData;
  my_bind[0].buffer_length= 10;
  my_bind[0].length= &length[0];
  length[0]= 3;

  rc= mysql_stmt_bind_param(stmt, my_bind);
  check_execute(stmt, rc);

  rc= mysql_stmt_execute(stmt);
  check_execute(stmt, rc);

  rc= my_process_stmt_result(stmt);
  DIE_UNLESS(rc == 1);

  strmov(szData, (char *)"venu");
  my_bind[0].buffer_type= MYSQL_TYPE_STRING;
  my_bind[0].buffer= (void *)szData;
  my_bind[0].buffer_length= 10;
  my_bind[0].length= &length[0];
  length[0]= 4;
  my_bind[0].is_null= 0;

  rc= mysql_stmt_bind_param(stmt, my_bind);
  check_execute(stmt, rc);

  rc= mysql_stmt_execute(stmt);
  check_execute(stmt, rc);

  rc= my_process_stmt_result(stmt);
  DIE_UNLESS(rc == 0);

  strmov(szData, (char *)"abc");
  my_bind[0].buffer_type= MYSQL_TYPE_STRING;
  my_bind[0].buffer= (void *)szData;
  my_bind[0].buffer_length= 10;
  my_bind[0].length= &length[0];
  length[0]= 3;
  my_bind[0].is_null= 0;

  rc= mysql_stmt_bind_param(stmt, my_bind);
  check_execute(stmt, rc);

  rc= mysql_stmt_execute(stmt);
  check_execute(stmt, rc);

  rc= my_process_stmt_result(stmt);
  DIE_UNLESS(rc == 1);

  mysql_stmt_close(stmt);
}


/* Test BUG#1180 (optimized away part of WHERE clause) */

static void test_bug1180()
{
  MYSQL_STMT *stmt;
  int rc;
  MYSQL_BIND my_bind[1];
  ulong length[1];
  char szData[11];
  char query[MAX_TEST_QUERY_LENGTH];

  myheader("test_select_bug");

  rc= mysql_query(mysql, "DROP TABLE IF EXISTS test_select");
  myquery(rc);

  rc= mysql_query(mysql, "CREATE TABLE test_select(session_id  char(9) NOT NULL)");
  myquery(rc);
  rc= mysql_query(mysql, "INSERT INTO test_select VALUES (\"abc\")");
  myquery(rc);

  strmov(query, "SELECT * FROM test_select WHERE ?= \"1111\" and "
                "session_id= \"abc\"");
  stmt= mysql_simple_prepare(mysql, query);
  check_stmt(stmt);

  verify_param_count(stmt, 1);

  /* Always bzero all members of bind parameter */
  bzero((char*) my_bind, sizeof(my_bind));

  strmov(szData, (char *)"abc");
  my_bind[0].buffer_type= MYSQL_TYPE_STRING;
  my_bind[0].buffer= (void *)szData;
  my_bind[0].buffer_length= 10;
  my_bind[0].length= &length[0];
  length[0]= 3;
  my_bind[0].is_null= 0;

  rc= mysql_stmt_bind_param(stmt, my_bind);
  check_execute(stmt, rc);

  rc= mysql_stmt_execute(stmt);
  check_execute(stmt, rc);

  rc= my_process_stmt_result(stmt);
  DIE_UNLESS(rc == 0);

  strmov(szData, (char *)"1111");
  my_bind[0].buffer_type= MYSQL_TYPE_STRING;
  my_bind[0].buffer= (void *)szData;
  my_bind[0].buffer_length= 10;
  my_bind[0].length= &length[0];
  length[0]= 4;
  my_bind[0].is_null= 0;

  rc= mysql_stmt_bind_param(stmt, my_bind);
  check_execute(stmt, rc);

  rc= mysql_stmt_execute(stmt);
  check_execute(stmt, rc);

  rc= my_process_stmt_result(stmt);
  DIE_UNLESS(rc == 1);

  strmov(szData, (char *)"abc");
  my_bind[0].buffer_type= MYSQL_TYPE_STRING;
  my_bind[0].buffer= (void *)szData;
  my_bind[0].buffer_length= 10;
  my_bind[0].length= &length[0];
  length[0]= 3;
  my_bind[0].is_null= 0;

  rc= mysql_stmt_bind_param(stmt, my_bind);
  check_execute(stmt, rc);

  rc= mysql_stmt_execute(stmt);
  check_execute(stmt, rc);

  rc= my_process_stmt_result(stmt);
  DIE_UNLESS(rc == 0);

  mysql_stmt_close(stmt);
}


/*
  Test BUG#1644 (Insertion of more than 3 NULL columns with parameter
  binding fails)
*/

static void test_bug1644()
{
  MYSQL_STMT *stmt;
  MYSQL_RES *result;
  MYSQL_ROW row;
  MYSQL_BIND my_bind[4];
  int num;
  my_bool isnull;
  int rc, i;
  char query[MAX_TEST_QUERY_LENGTH];

  myheader("test_bug1644");

  rc= mysql_query(mysql, "DROP TABLE IF EXISTS foo_dfr");
  myquery(rc);

  rc= mysql_query(mysql,
           "CREATE TABLE foo_dfr(col1 int, col2 int, col3 int, col4 int);");
  myquery(rc);

  strmov(query, "INSERT INTO foo_dfr VALUES (?, ?, ?, ? )");
  stmt= mysql_simple_prepare(mysql, query);
  check_stmt(stmt);

  verify_param_count(stmt, 4);

  /* Always bzero all members of bind parameter */
  bzero((char*) my_bind, sizeof(my_bind));

  num= 22;
  isnull= 0;
  for (i= 0 ; i < 4 ; i++)
  {
    my_bind[i].buffer_type= MYSQL_TYPE_LONG;
    my_bind[i].buffer= (void *)&num;
    my_bind[i].is_null= &isnull;
  }

  rc= mysql_stmt_bind_param(stmt, my_bind);
  check_execute(stmt, rc);

  rc= mysql_stmt_execute(stmt);
  check_execute(stmt, rc);

  isnull= 1;
  for (i= 0 ; i < 4 ; i++)
    my_bind[i].is_null= &isnull;

  rc= mysql_stmt_bind_param(stmt, my_bind);
  check_execute(stmt, rc);

  rc= mysql_stmt_execute(stmt);
  check_execute(stmt, rc);

  isnull= 0;
  num= 88;
  for (i= 0 ; i < 4 ; i++)
    my_bind[i].is_null= &isnull;

  rc= mysql_stmt_bind_param(stmt, my_bind);
  check_execute(stmt, rc);

  rc= mysql_stmt_execute(stmt);
  check_execute(stmt, rc);

  mysql_stmt_close(stmt);

  rc= mysql_query(mysql, "SELECT * FROM foo_dfr");
  myquery(rc);

  result= mysql_store_result(mysql);
  mytest(result);

  rc= my_process_result_set(result);
  DIE_UNLESS(rc == 3);

  mysql_data_seek(result, 0);

  row= mysql_fetch_row(result);
  mytest(row);
  for (i= 0 ; i < 4 ; i++)
  {
    DIE_UNLESS(strcmp(row[i], "22") == 0);
  }
  row= mysql_fetch_row(result);
  mytest(row);
  for (i= 0 ; i < 4 ; i++)
  {
    DIE_UNLESS(row[i] == 0);
  }
  row= mysql_fetch_row(result);
  mytest(row);
  for (i= 0 ; i < 4 ; i++)
  {
    DIE_UNLESS(strcmp(row[i], "88") == 0);
  }
  row= mysql_fetch_row(result);
  mytest_r(row);

  mysql_free_result(result);
}


/* Test simple select show */

static void test_select_show()
{
  MYSQL_STMT *stmt;
  int        rc;
  char query[MAX_TEST_QUERY_LENGTH];

  myheader("test_select_show");

  mysql_autocommit(mysql, TRUE);

  rc= mysql_query(mysql, "DROP TABLE IF EXISTS test_show");
  myquery(rc);

  rc= mysql_query(mysql, "CREATE TABLE test_show(id int(4) NOT NULL primary "
                         " key, name char(2))");
  myquery(rc);

  stmt= mysql_simple_prepare(mysql, "show columns from test_show");
  check_stmt(stmt);

  verify_param_count(stmt, 0);

  rc= mysql_stmt_execute(stmt);
  check_execute(stmt, rc);

  my_process_stmt_result(stmt);
  mysql_stmt_close(stmt);

  stmt= mysql_simple_prepare(mysql, "show tables from mysql like ?");
  check_stmt_r(stmt);

  strxmov(query, "show tables from ", current_db, " like \'test_show\'", NullS);
  stmt= mysql_simple_prepare(mysql, query);
  check_stmt(stmt);

  rc= mysql_stmt_execute(stmt);
  check_execute(stmt, rc);

  my_process_stmt_result(stmt);
  mysql_stmt_close(stmt);

  stmt= mysql_simple_prepare(mysql, "describe test_show");
  check_stmt(stmt);

  rc= mysql_stmt_execute(stmt);
  check_execute(stmt, rc);

  my_process_stmt_result(stmt);
  mysql_stmt_close(stmt);

  stmt= mysql_simple_prepare(mysql, "show keys from test_show");
  check_stmt(stmt);

  rc= mysql_stmt_execute(stmt);
  check_execute(stmt, rc);

  rc= my_process_stmt_result(stmt);
  DIE_UNLESS(rc == 1);
  mysql_stmt_close(stmt);
}


/* Test simple update */

static void test_simple_update()
{
  MYSQL_STMT *stmt;
  int        rc;
  char       szData[25];
  int        nData= 1;
  MYSQL_RES  *result;
  MYSQL_BIND my_bind[2];
  ulong      length[2];
  char query[MAX_TEST_QUERY_LENGTH];

  myheader("test_simple_update");

  rc= mysql_autocommit(mysql, TRUE);
  myquery(rc);

  rc= mysql_query(mysql, "DROP TABLE IF EXISTS test_update");
  myquery(rc);

  rc= mysql_query(mysql, "CREATE TABLE test_update(col1 int, "
                         " col2 varchar(50), col3 int )");
  myquery(rc);

  rc= mysql_query(mysql, "INSERT INTO test_update VALUES(1, 'MySQL', 100)");
  myquery(rc);

  verify_affected_rows(1);

  rc= mysql_commit(mysql);
  myquery(rc);

  /* insert by prepare */
  strmov(query, "UPDATE test_update SET col2= ? WHERE col1= ?");
  stmt= mysql_simple_prepare(mysql, query);
  check_stmt(stmt);

  verify_param_count(stmt, 2);

  /* Always bzero all members of bind parameter */
  bzero((char*) my_bind, sizeof(my_bind));

  nData= 1;
  my_bind[0].buffer_type= MYSQL_TYPE_STRING;
  my_bind[0].buffer= szData;                /* string data */
  my_bind[0].buffer_length= sizeof(szData);
  my_bind[0].length= &length[0];
  length[0]= my_sprintf(szData, (szData, "updated-data"));

  my_bind[1].buffer= (void *) &nData;
  my_bind[1].buffer_type= MYSQL_TYPE_LONG;

  rc= mysql_stmt_bind_param(stmt, my_bind);
  check_execute(stmt, rc);

  rc= mysql_stmt_execute(stmt);
  check_execute(stmt, rc);
  verify_affected_rows(1);

  mysql_stmt_close(stmt);

  /* now fetch the results ..*/
  rc= mysql_commit(mysql);
  myquery(rc);

  /* test the results now, only one row should exist */
  rc= mysql_query(mysql, "SELECT * FROM test_update");
  myquery(rc);

  /* get the result */
  result= mysql_store_result(mysql);
  mytest(result);

  rc= my_process_result_set(result);
  DIE_UNLESS(rc == 1);
  mysql_free_result(result);
}


/* Test simple long data handling */

static void test_long_data()
{
  MYSQL_STMT *stmt;
  int        rc, int_data;
  char       *data= NullS;
  MYSQL_RES  *result;
  MYSQL_BIND my_bind[3];
  char query[MAX_TEST_QUERY_LENGTH];

  myheader("test_long_data");

  rc= mysql_autocommit(mysql, TRUE);
  myquery(rc);

  rc= mysql_query(mysql, "DROP TABLE IF EXISTS test_long_data");
  myquery(rc);

  rc= mysql_query(mysql, "CREATE TABLE test_long_data(col1 int, "
                         "      col2 long varchar, col3 long varbinary)");
  myquery(rc);

  strmov(query, "INSERT INTO test_long_data(col1, col2) VALUES(?)");
  stmt= mysql_simple_prepare(mysql, query);
  check_stmt_r(stmt);

  strmov(query, "INSERT INTO test_long_data(col1, col2, col3) VALUES(?, ?, ?)");
  stmt= mysql_simple_prepare(mysql, query);
  check_stmt(stmt);

  verify_param_count(stmt, 3);

  /* Always bzero all members of bind parameter */
  bzero((char*) my_bind, sizeof(my_bind));

  my_bind[0].buffer= (void *)&int_data;
  my_bind[0].buffer_type= MYSQL_TYPE_LONG;

  my_bind[1].buffer_type= MYSQL_TYPE_STRING;

  my_bind[2]= my_bind[1];
  rc= mysql_stmt_bind_param(stmt, my_bind);
  check_execute(stmt, rc);

  int_data= 999;
  data= (char *)"Michael";

  /* supply data in pieces */
  rc= mysql_stmt_send_long_data(stmt, 1, data, (uint) strlen(data));
  data= (char *)" 'Monty' Widenius";
  rc= mysql_stmt_send_long_data(stmt, 1, data, (uint) strlen(data));
  check_execute(stmt, rc);
  rc= mysql_stmt_send_long_data(stmt, 2, "Venu (venu@mysql.com)", 4);
  check_execute(stmt, rc);

  /* execute */
  rc= mysql_stmt_execute(stmt);
  if (!opt_silent)
    fprintf(stdout, " mysql_stmt_execute() returned %d\n", rc);
  check_execute(stmt, rc);

  rc= mysql_commit(mysql);
  myquery(rc);

  /* now fetch the results ..*/
  rc= mysql_query(mysql, "SELECT * FROM test_long_data");
  myquery(rc);

  /* get the result */
  result= mysql_store_result(mysql);
  mytest(result);

  rc= my_process_result_set(result);
  DIE_UNLESS(rc == 1);
  mysql_free_result(result);

  verify_col_data("test_long_data", "col1", "999");
  verify_col_data("test_long_data", "col2", "Michael 'Monty' Widenius");
  verify_col_data("test_long_data", "col3", "Venu");
  mysql_stmt_close(stmt);
}


/* Test long data (string) handling */

static void test_long_data_str()
{
  MYSQL_STMT *stmt;
  int        rc, i;
  char       data[255];
  long       length;
  ulong      length1;
  MYSQL_RES  *result;
  MYSQL_BIND my_bind[2];
  my_bool    is_null[2];
  char query[MAX_TEST_QUERY_LENGTH];

  myheader("test_long_data_str");

  rc= mysql_autocommit(mysql, TRUE);
  myquery(rc);

  rc= mysql_query(mysql, "DROP TABLE IF EXISTS test_long_data_str");
  myquery(rc);

  rc= mysql_query(mysql, "CREATE TABLE test_long_data_str(id int, longstr long varchar)");
  myquery(rc);

  strmov(query, "INSERT INTO test_long_data_str VALUES(?, ?)");
  stmt= mysql_simple_prepare(mysql, query);
  check_stmt(stmt);

  verify_param_count(stmt, 2);

  /* Always bzero all members of bind parameter */
  bzero((char*) my_bind, sizeof(my_bind));

  my_bind[0].buffer= (void *)&length;
  my_bind[0].buffer_type= MYSQL_TYPE_LONG;
  my_bind[0].is_null= &is_null[0];
  is_null[0]= 0;
  length= 0;

  my_bind[1].buffer= data;                          /* string data */
  my_bind[1].buffer_type= MYSQL_TYPE_STRING;
  my_bind[1].length= &length1;
  my_bind[1].is_null= &is_null[1];
  is_null[1]= 0;
  rc= mysql_stmt_bind_param(stmt, my_bind);
  check_execute(stmt, rc);

  length= 40;
  strmov(data, "MySQL AB");

  /* supply data in pieces */
  for(i= 0; i < 4; i++)
  {
    rc= mysql_stmt_send_long_data(stmt, 1, (char *)data, 5);
    check_execute(stmt, rc);
  }
  /* execute */
  rc= mysql_stmt_execute(stmt);
  if (!opt_silent)
    fprintf(stdout, " mysql_stmt_execute() returned %d\n", rc);
  check_execute(stmt, rc);

  mysql_stmt_close(stmt);

  rc= mysql_commit(mysql);
  myquery(rc);

  /* now fetch the results ..*/
  rc= mysql_query(mysql, "SELECT LENGTH(longstr), longstr FROM test_long_data_str");
  myquery(rc);

  /* get the result */
  result= mysql_store_result(mysql);
  mytest(result);

  rc= my_process_result_set(result);
  DIE_UNLESS(rc == 1);
  mysql_free_result(result);

  my_sprintf(data, (data, "%d", i*5));
  verify_col_data("test_long_data_str", "LENGTH(longstr)", data);
  data[0]= '\0';
  while (i--)
   strxmov(data, data, "MySQL", NullS);
  verify_col_data("test_long_data_str", "longstr", data);

  rc= mysql_query(mysql, "DROP TABLE test_long_data_str");
  myquery(rc);
}


/* Test long data (string) handling */

static void test_long_data_str1()
{
  MYSQL_STMT *stmt;
  int        rc, i;
  char       data[255];
  long       length;
  ulong      max_blob_length, blob_length, length1;
  my_bool    true_value;
  MYSQL_RES  *result;
  MYSQL_BIND my_bind[2];
  MYSQL_FIELD *field;
  char query[MAX_TEST_QUERY_LENGTH];

  myheader("test_long_data_str1");

  rc= mysql_autocommit(mysql, TRUE);
  myquery(rc);

  rc= mysql_query(mysql, "DROP TABLE IF EXISTS test_long_data_str");
  myquery(rc);

  rc= mysql_query(mysql, "CREATE TABLE test_long_data_str(longstr long varchar, blb long varbinary)");
  myquery(rc);

  strmov(query, "INSERT INTO test_long_data_str VALUES(?, ?)");
  stmt= mysql_simple_prepare(mysql, query);
  check_stmt(stmt);

  verify_param_count(stmt, 2);

  /* Always bzero all members of bind parameter */
  bzero((char*) my_bind, sizeof(my_bind));

  my_bind[0].buffer= data;            /* string data */
  my_bind[0].buffer_length= sizeof(data);
  my_bind[0].length= &length1;
  my_bind[0].buffer_type= MYSQL_TYPE_STRING;
  length1= 0;

  my_bind[1]= my_bind[0];
  my_bind[1].buffer_type= MYSQL_TYPE_BLOB;

  rc= mysql_stmt_bind_param(stmt, my_bind);
  check_execute(stmt, rc);
  length= my_sprintf(data, (data, "MySQL AB"));

  /* supply data in pieces */
  for (i= 0; i < 3; i++)
  {
    rc= mysql_stmt_send_long_data(stmt, 0, data, length);
    check_execute(stmt, rc);

    rc= mysql_stmt_send_long_data(stmt, 1, data, 2);
    check_execute(stmt, rc);
  }

  /* execute */
  rc= mysql_stmt_execute(stmt);
  if (!opt_silent)
    fprintf(stdout, " mysql_stmt_execute() returned %d\n", rc);
  check_execute(stmt, rc);

  mysql_stmt_close(stmt);

  rc= mysql_commit(mysql);
  myquery(rc);

  /* now fetch the results ..*/
  rc= mysql_query(mysql, "SELECT LENGTH(longstr), longstr, LENGTH(blb), blb FROM test_long_data_str");
  myquery(rc);

  /* get the result */
  result= mysql_store_result(mysql);

  mysql_field_seek(result, 1);
  field= mysql_fetch_field(result);
  max_blob_length= field->max_length;

  mytest(result);

  rc= my_process_result_set(result);
  DIE_UNLESS(rc == 1);
  mysql_free_result(result);

  my_sprintf(data, (data, "%ld", (long)i*length));
  verify_col_data("test_long_data_str", "length(longstr)", data);

  my_sprintf(data, (data, "%d", i*2));
  verify_col_data("test_long_data_str", "length(blb)", data);

  /* Test length of field->max_length */
  stmt= mysql_simple_prepare(mysql, "SELECT * from test_long_data_str");
  check_stmt(stmt);
  verify_param_count(stmt, 0);

  rc= mysql_stmt_execute(stmt);
  check_execute(stmt, rc);

  rc= mysql_stmt_store_result(stmt);
  check_execute(stmt, rc);

  result= mysql_stmt_result_metadata(stmt);
  field= mysql_fetch_fields(result);

  /* First test what happens if STMT_ATTR_UPDATE_MAX_LENGTH is not used */
  DIE_UNLESS(field->max_length == 0);
  mysql_free_result(result);

  /* Enable updating of field->max_length */
  true_value= 1;
  mysql_stmt_attr_set(stmt, STMT_ATTR_UPDATE_MAX_LENGTH, (void*) &true_value);
  rc= mysql_stmt_execute(stmt);
  check_execute(stmt, rc);

  rc= mysql_stmt_store_result(stmt);
  check_execute(stmt, rc);

  result= mysql_stmt_result_metadata(stmt);
  field= mysql_fetch_fields(result);

  DIE_UNLESS(field->max_length == max_blob_length);

  /* Fetch results into a data buffer that is smaller than data */
  bzero((char*) my_bind, sizeof(*my_bind));
  my_bind[0].buffer_type= MYSQL_TYPE_BLOB;
  my_bind[0].buffer= (void *) &data; /* this buffer won't be altered */
  my_bind[0].buffer_length= 16;
  my_bind[0].length= &blob_length;
  my_bind[0].error= &my_bind[0].error_value;
  rc= mysql_stmt_bind_result(stmt, my_bind);
  data[16]= 0;

  rc= mysql_stmt_fetch(stmt);
  DIE_UNLESS(rc == MYSQL_DATA_TRUNCATED);
  DIE_UNLESS(my_bind[0].error_value);
  DIE_UNLESS(strlen(data) == 16);
  DIE_UNLESS(blob_length == max_blob_length);

  /* Fetch all data */
  bzero((char*) (my_bind+1), sizeof(*my_bind));
  my_bind[1].buffer_type= MYSQL_TYPE_BLOB;
  my_bind[1].buffer= (void *) &data; /* this buffer won't be altered */
  my_bind[1].buffer_length= sizeof(data);
  my_bind[1].length= &blob_length;
  bzero(data, sizeof(data));
  mysql_stmt_fetch_column(stmt, my_bind+1, 0, 0);
  DIE_UNLESS(strlen(data) == max_blob_length);

  mysql_free_result(result);
  mysql_stmt_close(stmt);

  /* Drop created table */
  rc= mysql_query(mysql, "DROP TABLE test_long_data_str");
  myquery(rc);
}


/* Test long data (binary) handling */

static void test_long_data_bin()
{
  MYSQL_STMT *stmt;
  int        rc;
  char       data[255];
  long       length;
  MYSQL_RES  *result;
  MYSQL_BIND my_bind[2];
  char query[MAX_TEST_QUERY_LENGTH];


  myheader("test_long_data_bin");

  rc= mysql_autocommit(mysql, TRUE);
  myquery(rc);

  rc= mysql_query(mysql, "DROP TABLE IF EXISTS test_long_data_bin");
  myquery(rc);

  rc= mysql_query(mysql, "CREATE TABLE test_long_data_bin(id int, longbin long varbinary)");
  myquery(rc);

  strmov(query, "INSERT INTO test_long_data_bin VALUES(?, ?)");
  stmt= mysql_simple_prepare(mysql, query);
  check_stmt(stmt);

  verify_param_count(stmt, 2);

  /* Always bzero all members of bind parameter */
  bzero((char*) my_bind, sizeof(my_bind));

  my_bind[0].buffer= (void *)&length;
  my_bind[0].buffer_type= MYSQL_TYPE_LONG;
  length= 0;

  my_bind[1].buffer= data;           /* string data */
  my_bind[1].buffer_type= MYSQL_TYPE_LONG_BLOB;
  rc= mysql_stmt_bind_param(stmt, my_bind);
  check_execute(stmt, rc);

  length= 10;
  strmov(data, "MySQL AB");

  /* supply data in pieces */
  {
    int i;
    for (i= 0; i < 100; i++)
    {
      rc= mysql_stmt_send_long_data(stmt, 1, (char *)data, 4);
      check_execute(stmt, rc);
    }
  }
  /* execute */
  rc= mysql_stmt_execute(stmt);
  if (!opt_silent)
    fprintf(stdout, " mysql_stmt_execute() returned %d\n", rc);
  check_execute(stmt, rc);

  mysql_stmt_close(stmt);

  rc= mysql_commit(mysql);
  myquery(rc);

  /* now fetch the results ..*/
  rc= mysql_query(mysql, "SELECT LENGTH(longbin), longbin FROM test_long_data_bin");
  myquery(rc);

  /* get the result */
  result= mysql_store_result(mysql);
  mytest(result);

  rc= my_process_result_set(result);
  DIE_UNLESS(rc == 1);
  mysql_free_result(result);
}


/* Test simple delete */

static void test_simple_delete()
{
  MYSQL_STMT *stmt;
  int        rc;
  char       szData[30]= {0};
  int        nData= 1;
  MYSQL_RES  *result;
  MYSQL_BIND my_bind[2];
  ulong length[2];
  char query[MAX_TEST_QUERY_LENGTH];

  myheader("test_simple_delete");

  rc= mysql_autocommit(mysql, TRUE);
  myquery(rc);

  rc= mysql_query(mysql, "DROP TABLE IF EXISTS test_simple_delete");
  myquery(rc);

  rc= mysql_query(mysql, "CREATE TABLE test_simple_delete(col1 int, \
                                col2 varchar(50), col3 int )");
  myquery(rc);

  rc= mysql_query(mysql, "INSERT INTO test_simple_delete VALUES(1, 'MySQL', 100)");
  myquery(rc);

  verify_affected_rows(1);

  rc= mysql_commit(mysql);
  myquery(rc);

  /* insert by prepare */
  strmov(query, "DELETE FROM test_simple_delete WHERE col1= ? AND "
                "CONVERT(col2 USING utf8)= ? AND col3= 100");
  stmt= mysql_simple_prepare(mysql, query);
  check_stmt(stmt);

  verify_param_count(stmt, 2);

  /* Always bzero all members of bind parameter */
  bzero((char*) my_bind, sizeof(my_bind));

  nData= 1;
  strmov(szData, "MySQL");
  my_bind[1].buffer_type= MYSQL_TYPE_STRING;
  my_bind[1].buffer= szData;               /* string data */
  my_bind[1].buffer_length= sizeof(szData);
  my_bind[1].length= &length[1];
  length[1]= 5;

  my_bind[0].buffer= (void *)&nData;
  my_bind[0].buffer_type= MYSQL_TYPE_LONG;

  rc= mysql_stmt_bind_param(stmt, my_bind);
  check_execute(stmt, rc);

  rc= mysql_stmt_execute(stmt);
  check_execute(stmt, rc);

  verify_affected_rows(1);

  mysql_stmt_close(stmt);

  /* now fetch the results ..*/
  rc= mysql_commit(mysql);
  myquery(rc);

  /* test the results now, only one row should exist */
  rc= mysql_query(mysql, "SELECT * FROM test_simple_delete");
  myquery(rc);

  /* get the result */
  result= mysql_store_result(mysql);
  mytest(result);

  rc= my_process_result_set(result);
  DIE_UNLESS(rc == 0);
  mysql_free_result(result);
}


/* Test simple update */

static void test_update()
{
  MYSQL_STMT *stmt;
  int        rc;
  char       szData[25];
  int        nData= 1;
  MYSQL_RES  *result;
  MYSQL_BIND my_bind[2];
  ulong length[2];
  char query[MAX_TEST_QUERY_LENGTH];

  myheader("test_update");

  rc= mysql_autocommit(mysql, TRUE);
  myquery(rc);

  rc= mysql_query(mysql, "DROP TABLE IF EXISTS test_update");
  myquery(rc);

  rc= mysql_query(mysql, "CREATE TABLE test_update("
                               "col1 int primary key auto_increment, "
                               "col2 varchar(50), col3 int )");
  myquery(rc);

  strmov(query, "INSERT INTO test_update(col2, col3) VALUES(?, ?)");
  stmt= mysql_simple_prepare(mysql, query);
  check_stmt(stmt);

  verify_param_count(stmt, 2);

  /* Always bzero all members of bind parameter */
  bzero((char*) my_bind, sizeof(my_bind));

  /* string data */
  my_bind[0].buffer_type= MYSQL_TYPE_STRING;
  my_bind[0].buffer= szData;
  my_bind[0].buffer_length= sizeof(szData);
  my_bind[0].length= &length[0];
  length[0]= my_sprintf(szData, (szData, "inserted-data"));

  my_bind[1].buffer= (void *)&nData;
  my_bind[1].buffer_type= MYSQL_TYPE_LONG;

  rc= mysql_stmt_bind_param(stmt, my_bind);
  check_execute(stmt, rc);

  nData= 100;
  rc= mysql_stmt_execute(stmt);
  check_execute(stmt, rc);

  verify_affected_rows(1);
  mysql_stmt_close(stmt);

  strmov(query, "UPDATE test_update SET col2= ? WHERE col3= ?");
  stmt= mysql_simple_prepare(mysql, query);
  check_stmt(stmt);

  verify_param_count(stmt, 2);
  nData= 100;

  /* Always bzero all members of bind parameter */
  bzero((char*) my_bind, sizeof(my_bind));

  my_bind[0].buffer_type= MYSQL_TYPE_STRING;
  my_bind[0].buffer= szData;
  my_bind[0].buffer_length= sizeof(szData);
  my_bind[0].length= &length[0];
  length[0]= my_sprintf(szData, (szData, "updated-data"));

  my_bind[1].buffer= (void *)&nData;
  my_bind[1].buffer_type= MYSQL_TYPE_LONG;

  rc= mysql_stmt_bind_param(stmt, my_bind);
  check_execute(stmt, rc);

  rc= mysql_stmt_execute(stmt);
  check_execute(stmt, rc);
  verify_affected_rows(1);

  mysql_stmt_close(stmt);

  /* now fetch the results ..*/
  rc= mysql_commit(mysql);
  myquery(rc);

  /* test the results now, only one row should exist */
  rc= mysql_query(mysql, "SELECT * FROM test_update");
  myquery(rc);

  /* get the result */
  result= mysql_store_result(mysql);
  mytest(result);

  rc= my_process_result_set(result);
  DIE_UNLESS(rc == 1);
  mysql_free_result(result);
}


/* Test prepare without parameters */

static void test_prepare_noparam()
{
  MYSQL_STMT *stmt;
  int        rc;
  MYSQL_RES  *result;
  char query[MAX_TEST_QUERY_LENGTH];

  myheader("test_prepare_noparam");

  rc= mysql_query(mysql, "DROP TABLE IF EXISTS my_prepare");
  myquery(rc);


  rc= mysql_query(mysql, "CREATE TABLE my_prepare(col1 int, col2 varchar(50))");
  myquery(rc);

  /* insert by prepare */
  strmov(query, "INSERT INTO my_prepare VALUES(10, 'venu')");
  stmt= mysql_simple_prepare(mysql, query);
  check_stmt(stmt);

  verify_param_count(stmt, 0);

  rc= mysql_stmt_execute(stmt);
  check_execute(stmt, rc);

  mysql_stmt_close(stmt);

  /* now fetch the results ..*/
  rc= mysql_commit(mysql);
  myquery(rc);

  /* test the results now, only one row should exist */
  rc= mysql_query(mysql, "SELECT * FROM my_prepare");
  myquery(rc);

  /* get the result */
  result= mysql_store_result(mysql);
  mytest(result);

  rc= my_process_result_set(result);
  DIE_UNLESS(rc == 1);
  mysql_free_result(result);
}


/* Test simple bind result */

static void test_bind_result()
{
  MYSQL_STMT *stmt;
  int        rc;
  int        nData;
  ulong      length1;
  char       szData[100];
  MYSQL_BIND my_bind[2];
  my_bool    is_null[2];

  myheader("test_bind_result");

  rc= mysql_query(mysql, "DROP TABLE IF EXISTS test_bind_result");
  myquery(rc);

  rc= mysql_query(mysql, "CREATE TABLE test_bind_result(col1 int , col2 varchar(50))");
  myquery(rc);

  rc= mysql_query(mysql, "INSERT INTO test_bind_result VALUES(10, 'venu')");
  myquery(rc);

  rc= mysql_query(mysql, "INSERT INTO test_bind_result VALUES(20, 'MySQL')");
  myquery(rc);

  rc= mysql_query(mysql, "INSERT INTO test_bind_result(col2) VALUES('monty')");
  myquery(rc);

  rc= mysql_commit(mysql);
  myquery(rc);

  /* fetch */

  bzero((char*) my_bind, sizeof(my_bind));
  my_bind[0].buffer_type= MYSQL_TYPE_LONG;
  my_bind[0].buffer= (void *) &nData;      /* integer data */
  my_bind[0].is_null= &is_null[0];

  my_bind[1].buffer_type= MYSQL_TYPE_STRING;
  my_bind[1].buffer= szData;                /* string data */
  my_bind[1].buffer_length= sizeof(szData);
  my_bind[1].length= &length1;
  my_bind[1].is_null= &is_null[1];

  stmt= mysql_simple_prepare(mysql, "SELECT * FROM test_bind_result");
  check_stmt(stmt);

  rc= mysql_stmt_bind_result(stmt, my_bind);
  check_execute(stmt, rc);

  rc= mysql_stmt_execute(stmt);
  check_execute(stmt, rc);

  rc= mysql_stmt_fetch(stmt);
  check_execute(stmt, rc);

  if (!opt_silent)
    fprintf(stdout, "\n row 1: %d, %s(%lu)", nData, szData, length1);
  DIE_UNLESS(nData == 10);
  DIE_UNLESS(strcmp(szData, "venu") == 0);
  DIE_UNLESS(length1 == 4);

  rc= mysql_stmt_fetch(stmt);
  check_execute(stmt, rc);

  if (!opt_silent)
    fprintf(stdout, "\n row 2: %d, %s(%lu)", nData, szData, length1);
  DIE_UNLESS(nData == 20);
  DIE_UNLESS(strcmp(szData, "MySQL") == 0);
  DIE_UNLESS(length1 == 5);

  rc= mysql_stmt_fetch(stmt);
  check_execute(stmt, rc);

  if (!opt_silent && is_null[0])
    fprintf(stdout, "\n row 3: NULL, %s(%lu)", szData, length1);
  DIE_UNLESS(is_null[0]);
  DIE_UNLESS(strcmp(szData, "monty") == 0);
  DIE_UNLESS(length1 == 5);

  rc= mysql_stmt_fetch(stmt);
  DIE_UNLESS(rc == MYSQL_NO_DATA);

  mysql_stmt_close(stmt);
}


/* Test ext bind result */

static void test_bind_result_ext()
{
  MYSQL_STMT *stmt;
  int        rc, i;
  uchar      t_data;
  short      s_data;
  int        i_data;
  longlong   b_data;
  float      f_data;
  double     d_data;
  char       szData[20], bData[20];
  ulong       szLength, bLength;
  MYSQL_BIND my_bind[8];
  ulong      length[8];
  my_bool    is_null[8];
  char	     llbuf[22];
  myheader("test_bind_result_ext");

  rc= mysql_query(mysql, "DROP TABLE IF EXISTS test_bind_result");
  myquery(rc);

  rc= mysql_query(mysql, "CREATE TABLE test_bind_result(c1 tinyint, "
                                                      " c2 smallint, "
                                                      " c3 int, c4 bigint, "
                                                      " c5 float, c6 double, "
                                                      " c7 varbinary(10), "
                                                      " c8 varchar(50))");
  myquery(rc);

  rc= mysql_query(mysql, "INSERT INTO test_bind_result "
                         "VALUES (19, 2999, 3999, 4999999, "
                         " 2345.6, 5678.89563, 'venu', 'mysql')");
  myquery(rc);

  rc= mysql_commit(mysql);
  myquery(rc);

  bzero((char*) my_bind, sizeof(my_bind));
  for (i= 0; i < (int) array_elements(my_bind); i++)
  {
    my_bind[i].length=  &length[i];
    my_bind[i].is_null= &is_null[i];
  }

  my_bind[0].buffer_type= MYSQL_TYPE_TINY;
  my_bind[0].buffer= (void *)&t_data;

  my_bind[1].buffer_type= MYSQL_TYPE_SHORT;
  my_bind[2].buffer_type= MYSQL_TYPE_LONG;

  my_bind[3].buffer_type= MYSQL_TYPE_LONGLONG;
  my_bind[1].buffer= (void *)&s_data;

  my_bind[2].buffer= (void *)&i_data;
  my_bind[3].buffer= (void *)&b_data;

  my_bind[4].buffer_type= MYSQL_TYPE_FLOAT;
  my_bind[4].buffer= (void *)&f_data;

  my_bind[5].buffer_type= MYSQL_TYPE_DOUBLE;
  my_bind[5].buffer= (void *)&d_data;

  my_bind[6].buffer_type= MYSQL_TYPE_STRING;
  my_bind[6].buffer= (void *)szData;
  my_bind[6].buffer_length= sizeof(szData);
  my_bind[6].length= &szLength;

  my_bind[7].buffer_type= MYSQL_TYPE_TINY_BLOB;
  my_bind[7].buffer= (void *)&bData;
  my_bind[7].length= &bLength;
  my_bind[7].buffer_length= sizeof(bData);

  stmt= mysql_simple_prepare(mysql, "select * from test_bind_result");
  check_stmt(stmt);

  rc= mysql_stmt_bind_result(stmt, my_bind);
  check_execute(stmt, rc);

  rc= mysql_stmt_execute(stmt);
  check_execute(stmt, rc);

  rc= mysql_stmt_fetch(stmt);
  check_execute(stmt, rc);

  if (!opt_silent)
  {
    fprintf(stdout, "\n data (tiny)   : %d", t_data);
    fprintf(stdout, "\n data (short)  : %d", s_data);
    fprintf(stdout, "\n data (int)    : %d", i_data);
    fprintf(stdout, "\n data (big)    : %s", llstr(b_data, llbuf));

    fprintf(stdout, "\n data (float)  : %f", f_data);
    fprintf(stdout, "\n data (double) : %f", d_data);

    fprintf(stdout, "\n data (str)    : %s(%lu)", szData, szLength);

    bData[bLength]= '\0';                         /* bData is binary */
    fprintf(stdout, "\n data (bin)    : %s(%lu)", bData, bLength);
  }

  DIE_UNLESS(t_data == 19);
  DIE_UNLESS(s_data == 2999);
  DIE_UNLESS(i_data == 3999);
  DIE_UNLESS(b_data == 4999999);
  /*DIE_UNLESS(f_data == 2345.60);*/
  /*DIE_UNLESS(d_data == 5678.89563);*/
  DIE_UNLESS(strcmp(szData, "venu") == 0);
  DIE_UNLESS(strncmp(bData, "mysql", 5) == 0);
  DIE_UNLESS(szLength == 4);
  DIE_UNLESS(bLength == 5);

  rc= mysql_stmt_fetch(stmt);
  DIE_UNLESS(rc == MYSQL_NO_DATA);

  mysql_stmt_close(stmt);
}


/* Test ext bind result */

static void test_bind_result_ext1()
{
  MYSQL_STMT *stmt;
  uint       i;
  int        rc;
  char       t_data[20];
  float      s_data;
  short      i_data;
  uchar      b_data;
  int        f_data;
  long       bData;
  char       d_data[20];
  double     szData;
  MYSQL_BIND my_bind[8];
  ulong      length[8];
  my_bool    is_null[8];
  myheader("test_bind_result_ext1");

  rc= mysql_query(mysql, "DROP TABLE IF EXISTS test_bind_result");
  myquery(rc);

  rc= mysql_query(mysql, "CREATE TABLE test_bind_result(c1 tinyint, c2 smallint, \
                                                        c3 int, c4 bigint, \
                                                        c5 float, c6 double, \
                                                        c7 varbinary(10), \
                                                        c8 varchar(10))");
  myquery(rc);

  rc= mysql_query(mysql, "INSERT INTO test_bind_result VALUES(120, 2999, 3999, 54, \
                                                              2.6, 58.89, \
                                                              '206', '6.7')");
  myquery(rc);

  rc= mysql_commit(mysql);
  myquery(rc);

  bzero((char*) my_bind, sizeof(my_bind));
  my_bind[0].buffer_type= MYSQL_TYPE_STRING;
  my_bind[0].buffer= (void *) t_data;
  my_bind[0].buffer_length= sizeof(t_data);
  my_bind[0].error= &my_bind[0].error_value;

  my_bind[1].buffer_type= MYSQL_TYPE_FLOAT;
  my_bind[1].buffer= (void *)&s_data;
  my_bind[1].buffer_length= 0;
  my_bind[1].error= &my_bind[1].error_value;

  my_bind[2].buffer_type= MYSQL_TYPE_SHORT;
  my_bind[2].buffer= (void *)&i_data;
  my_bind[2].buffer_length= 0;
  my_bind[2].error= &my_bind[2].error_value;

  my_bind[3].buffer_type= MYSQL_TYPE_TINY;
  my_bind[3].buffer= (void *)&b_data;
  my_bind[3].buffer_length= 0;
  my_bind[3].error= &my_bind[3].error_value;

  my_bind[4].buffer_type= MYSQL_TYPE_LONG;
  my_bind[4].buffer= (void *)&f_data;
  my_bind[4].buffer_length= 0;
  my_bind[4].error= &my_bind[4].error_value;

  my_bind[5].buffer_type= MYSQL_TYPE_STRING;
  my_bind[5].buffer= (void *)d_data;
  my_bind[5].buffer_length= sizeof(d_data);
  my_bind[5].error= &my_bind[5].error_value;

  my_bind[6].buffer_type= MYSQL_TYPE_LONG;
  my_bind[6].buffer= (void *)&bData;
  my_bind[6].buffer_length= 0;
  my_bind[6].error= &my_bind[6].error_value;

  my_bind[7].buffer_type= MYSQL_TYPE_DOUBLE;
  my_bind[7].buffer= (void *)&szData;
  my_bind[7].buffer_length= 0;
  my_bind[7].error= &my_bind[7].error_value;

  for (i= 0; i < array_elements(my_bind); i++)
  {
    my_bind[i].is_null= &is_null[i];
    my_bind[i].length= &length[i];
  }

  stmt= mysql_simple_prepare(mysql, "select * from test_bind_result");
  check_stmt(stmt);

  rc= mysql_stmt_bind_result(stmt, my_bind);
  check_execute(stmt, rc);

  rc= mysql_stmt_execute(stmt);
  check_execute(stmt, rc);

  rc= mysql_stmt_fetch(stmt);
  printf("rc=%d\n", rc);
  DIE_UNLESS(rc == 0);

  if (!opt_silent)
  {
    fprintf(stdout, "\n data (tiny)   : %s(%lu)", t_data, length[0]);
    fprintf(stdout, "\n data (short)  : %f(%lu)", s_data, length[1]);
    fprintf(stdout, "\n data (int)    : %d(%lu)", i_data, length[2]);
    fprintf(stdout, "\n data (big)    : %d(%lu)", b_data, length[3]);

    fprintf(stdout, "\n data (float)  : %d(%lu)", f_data, length[4]);
    fprintf(stdout, "\n data (double) : %s(%lu)", d_data, length[5]);

    fprintf(stdout, "\n data (bin)    : %ld(%lu)", bData, length[6]);
    fprintf(stdout, "\n data (str)    : %g(%lu)", szData, length[7]);
  }

  DIE_UNLESS(strcmp(t_data, "120") == 0);
  DIE_UNLESS(i_data == 3999);
  DIE_UNLESS(f_data == 2);
  DIE_UNLESS(strcmp(d_data, "58.89") == 0);
  DIE_UNLESS(b_data == 54);

  DIE_UNLESS(length[0] == 3);
  DIE_UNLESS(length[1] == 4);
  DIE_UNLESS(length[2] == 2);
  DIE_UNLESS(length[3] == 1);
  DIE_UNLESS(length[4] == 4);
  DIE_UNLESS(length[5] == 5);
  DIE_UNLESS(length[6] == 4);
  DIE_UNLESS(length[7] == 8);

  rc= mysql_stmt_fetch(stmt);
  DIE_UNLESS(rc == MYSQL_NO_DATA);

  mysql_stmt_close(stmt);
}


/* Generalized fetch conversion routine for all basic types */

static void bind_fetch(int row_count)
{
  MYSQL_STMT   *stmt;
  int          rc, i, count= row_count;
  int32        data[10];
  int8         i8_data;
  int16        i16_data;
  int32        i32_data;
  longlong     i64_data;
  float        f_data;
  double       d_data;
  char         s_data[10];
  ulong        length[10];
  MYSQL_BIND   my_bind[7];
  my_bool      is_null[7];

  stmt= mysql_simple_prepare(mysql, "INSERT INTO test_bind_fetch VALUES "
                                    "(?, ?, ?, ?, ?, ?, ?)");
  check_stmt(stmt);

  verify_param_count(stmt, 7);

  /* Always bzero all members of bind parameter */
  bzero((char*) my_bind, sizeof(my_bind));

  for (i= 0; i < (int) array_elements(my_bind); i++)
  {
    my_bind[i].buffer_type= MYSQL_TYPE_LONG;
    my_bind[i].buffer= (void *) &data[i];
  }
  rc= mysql_stmt_bind_param(stmt, my_bind);
  check_execute(stmt, rc);

  while (count--)
  {
    rc= 10+count;
    for (i= 0; i < (int) array_elements(my_bind); i++)
    {
      data[i]= rc+i;
      rc+= 12;
    }
    rc= mysql_stmt_execute(stmt);
    check_execute(stmt, rc);
  }

  rc= mysql_commit(mysql);
  myquery(rc);

  mysql_stmt_close(stmt);

  rc= my_stmt_result("SELECT * FROM test_bind_fetch");
  DIE_UNLESS(row_count == rc);

  stmt= mysql_simple_prepare(mysql, "SELECT * FROM test_bind_fetch");
  check_stmt(stmt);

  for (i= 0; i < (int) array_elements(my_bind); i++)
  {
    my_bind[i].buffer= (void *) &data[i];
    my_bind[i].length= &length[i];
    my_bind[i].is_null= &is_null[i];
  }

  my_bind[0].buffer_type= MYSQL_TYPE_TINY;
  my_bind[0].buffer= (void *)&i8_data;

  my_bind[1].buffer_type= MYSQL_TYPE_SHORT;
  my_bind[1].buffer= (void *)&i16_data;

  my_bind[2].buffer_type= MYSQL_TYPE_LONG;
  my_bind[2].buffer= (void *)&i32_data;

  my_bind[3].buffer_type= MYSQL_TYPE_LONGLONG;
  my_bind[3].buffer= (void *)&i64_data;

  my_bind[4].buffer_type= MYSQL_TYPE_FLOAT;
  my_bind[4].buffer= (void *)&f_data;

  my_bind[5].buffer_type= MYSQL_TYPE_DOUBLE;
  my_bind[5].buffer= (void *)&d_data;

  my_bind[6].buffer_type= MYSQL_TYPE_STRING;
  my_bind[6].buffer= (void *)&s_data;
  my_bind[6].buffer_length= sizeof(s_data);

  rc= mysql_stmt_bind_result(stmt, my_bind);
  check_execute(stmt, rc);

  rc= mysql_stmt_execute(stmt);
  check_execute(stmt, rc);

  rc= mysql_stmt_store_result(stmt);
  check_execute(stmt, rc);

  while (row_count--)
  {
    rc= mysql_stmt_fetch(stmt);
    check_execute(stmt, rc);

    if (!opt_silent)
    {
      fprintf(stdout, "\n");
      fprintf(stdout, "\n tiny     : %ld(%lu)", (ulong) i8_data, length[0]);
      fprintf(stdout, "\n short    : %ld(%lu)", (ulong) i16_data, length[1]);
      fprintf(stdout, "\n int      : %ld(%lu)", (ulong) i32_data, length[2]);
      fprintf(stdout, "\n longlong : %ld(%lu)", (ulong) i64_data, length[3]);
      fprintf(stdout, "\n float    : %f(%lu)",  f_data,  length[4]);
      fprintf(stdout, "\n double   : %g(%lu)",  d_data,  length[5]);
      fprintf(stdout, "\n char     : %s(%lu)",  s_data,  length[6]);
    }
    rc= 10+row_count;

    /* TINY */
    DIE_UNLESS((int) i8_data == rc);
    DIE_UNLESS(length[0] == 1);
    rc+= 13;

    /* SHORT */
    DIE_UNLESS((int) i16_data == rc);
    DIE_UNLESS(length[1] == 2);
    rc+= 13;

    /* LONG */
    DIE_UNLESS((int) i32_data == rc);
    DIE_UNLESS(length[2] == 4);
    rc+= 13;

    /* LONGLONG */
    DIE_UNLESS((int) i64_data == rc);
    DIE_UNLESS(length[3] == 8);
    rc+= 13;

    /* FLOAT */
    DIE_UNLESS((int)f_data == rc);
    DIE_UNLESS(length[4] == 4);
    rc+= 13;

    /* DOUBLE */
    DIE_UNLESS((int)d_data == rc);
    DIE_UNLESS(length[5] == 8);
    rc+= 13;

    /* CHAR */
    {
      char buff[20];
      long len= my_sprintf(buff, (buff, "%d", rc));
      DIE_UNLESS(strcmp(s_data, buff) == 0);
      DIE_UNLESS(length[6] == (ulong) len);
    }
  }
  rc= mysql_stmt_fetch(stmt);
  DIE_UNLESS(rc == MYSQL_NO_DATA);

  mysql_stmt_close(stmt);
}


/* Test fetching of date, time and ts */

static void test_fetch_date()
{
  MYSQL_STMT *stmt;
  uint       i;
  int        rc, year;
  char       date[25], my_time[25], ts[25], ts_4[25], ts_6[20], dt[20];
  ulong      d_length, t_length, ts_length, ts4_length, ts6_length,
             dt_length, y_length;
  MYSQL_BIND my_bind[8];
  my_bool    is_null[8];
  ulong      length[8];

  myheader("test_fetch_date");

  rc= mysql_query(mysql, "DROP TABLE IF EXISTS test_bind_result");
  myquery(rc);

  rc= mysql_query(mysql, "CREATE TABLE test_bind_result(c1 date, c2 time, \
                                                        c3 timestamp(14), \
                                                        c4 year, \
                                                        c5 datetime, \
                                                        c6 timestamp(4), \
                                                        c7 timestamp(6))");
  myquery(rc);

  rc= mysql_query(mysql, "SET SQL_MODE=''");
  rc= mysql_query(mysql, "INSERT INTO test_bind_result VALUES('2002-01-02', \
                                                              '12:49:00', \
                                                              '2002-01-02 17:46:59', \
                                                              2010, \
                                                              '2010-07-10', \
                                                              '2020', '1999-12-29')");
  myquery(rc);

  rc= mysql_commit(mysql);
  myquery(rc);

  bzero((char*) my_bind, sizeof(my_bind));
  for (i= 0; i < array_elements(my_bind); i++)
  {
    my_bind[i].is_null= &is_null[i];
    my_bind[i].length= &length[i];
  }

  my_bind[0].buffer_type= MYSQL_TYPE_STRING;
  my_bind[1]= my_bind[2]= my_bind[0];

  my_bind[0].buffer= (void *)&date;
  my_bind[0].buffer_length= sizeof(date);
  my_bind[0].length= &d_length;

  my_bind[1].buffer= (void *)&my_time;
  my_bind[1].buffer_length= sizeof(my_time);
  my_bind[1].length= &t_length;

  my_bind[2].buffer= (void *)&ts;
  my_bind[2].buffer_length= sizeof(ts);
  my_bind[2].length= &ts_length;

  my_bind[3].buffer_type= MYSQL_TYPE_LONG;
  my_bind[3].buffer= (void *)&year;
  my_bind[3].length= &y_length;

  my_bind[4].buffer_type= MYSQL_TYPE_STRING;
  my_bind[4].buffer= (void *)&dt;
  my_bind[4].buffer_length= sizeof(dt);
  my_bind[4].length= &dt_length;

  my_bind[5].buffer_type= MYSQL_TYPE_STRING;
  my_bind[5].buffer= (void *)&ts_4;
  my_bind[5].buffer_length= sizeof(ts_4);
  my_bind[5].length= &ts4_length;

  my_bind[6].buffer_type= MYSQL_TYPE_STRING;
  my_bind[6].buffer= (void *)&ts_6;
  my_bind[6].buffer_length= sizeof(ts_6);
  my_bind[6].length= &ts6_length;

  rc= my_stmt_result("SELECT * FROM test_bind_result");
  DIE_UNLESS(rc == 1);

  stmt= mysql_simple_prepare(mysql, "SELECT * FROM test_bind_result");
  check_stmt(stmt);

  rc= mysql_stmt_bind_result(stmt, my_bind);
  check_execute(stmt, rc);

  rc= mysql_stmt_execute(stmt);
  check_execute(stmt, rc);

  ts_4[0]= '\0';
  rc= mysql_stmt_fetch(stmt);
  check_execute(stmt, rc);

  if (!opt_silent)
  {
    fprintf(stdout, "\n date   : %s(%lu)", date, d_length);
    fprintf(stdout, "\n time   : %s(%lu)", my_time, t_length);
    fprintf(stdout, "\n ts     : %s(%lu)", ts, ts_length);
    fprintf(stdout, "\n year   : %d(%lu)", year, y_length);
    fprintf(stdout, "\n dt     : %s(%lu)", dt,  dt_length);
    fprintf(stdout, "\n ts(4)  : %s(%lu)", ts_4, ts4_length);
    fprintf(stdout, "\n ts(6)  : %s(%lu)", ts_6, ts6_length);
  }

  DIE_UNLESS(strcmp(date, "2002-01-02") == 0);
  DIE_UNLESS(d_length == 10);

  DIE_UNLESS(strcmp(my_time, "12:49:00") == 0);
  DIE_UNLESS(t_length == 8);

  DIE_UNLESS(strcmp(ts, "2002-01-02 17:46:59") == 0);
  DIE_UNLESS(ts_length == 19);

  DIE_UNLESS(year == 2010);
  DIE_UNLESS(y_length == 4);

  DIE_UNLESS(strcmp(dt, "2010-07-10 00:00:00") == 0);
  DIE_UNLESS(dt_length == 19);

  DIE_UNLESS(strcmp(ts_4, "0000-00-00 00:00:00") == 0);
  DIE_UNLESS(ts4_length == strlen("0000-00-00 00:00:00"));

  DIE_UNLESS(strcmp(ts_6, "1999-12-29 00:00:00") == 0);
  DIE_UNLESS(ts6_length == 19);

  rc= mysql_stmt_fetch(stmt);
  DIE_UNLESS(rc == MYSQL_NO_DATA);

  mysql_stmt_close(stmt);
}


/* Test fetching of str to all types */

static void test_fetch_str()
{
  int rc;

  myheader("test_fetch_str");

  rc= mysql_query(mysql, "DROP TABLE IF EXISTS test_bind_fetch");
  myquery(rc);

  rc= mysql_query(mysql, "CREATE TABLE test_bind_fetch(c1 char(10), \
                                                     c2 char(10), \
                                                     c3 char(20), \
                                                     c4 char(20), \
                                                     c5 char(30), \
                                                     c6 char(40), \
                                                     c7 char(20))");
  myquery(rc);

  bind_fetch(3);
}


/* Test fetching of long to all types */

static void test_fetch_long()
{
  int rc;

  myheader("test_fetch_long");

  rc= mysql_query(mysql, "DROP TABLE IF EXISTS test_bind_fetch");
  myquery(rc);

  rc= mysql_query(mysql, "CREATE TABLE test_bind_fetch(c1 int unsigned, \
                                                     c2 int unsigned, \
                                                     c3 int, \
                                                     c4 int, \
                                                     c5 int, \
                                                     c6 int unsigned, \
                                                     c7 int)");
  myquery(rc);

  bind_fetch(4);
}


/* Test fetching of short to all types */

static void test_fetch_short()
{
  int rc;

  myheader("test_fetch_short");

  rc= mysql_query(mysql, "DROP TABLE IF EXISTS test_bind_fetch");
  myquery(rc);

  rc= mysql_query(mysql, "CREATE TABLE test_bind_fetch(c1 smallint unsigned, \
                                                     c2 smallint, \
                                                     c3 smallint unsigned, \
                                                     c4 smallint, \
                                                     c5 smallint, \
                                                     c6 smallint, \
                                                     c7 smallint unsigned)");
  myquery(rc);

  bind_fetch(5);
}


/* Test fetching of tiny to all types */

static void test_fetch_tiny()
{
  int rc;

  myheader("test_fetch_tiny");

  rc= mysql_query(mysql, "DROP TABLE IF EXISTS test_bind_fetch");
  myquery(rc);

  rc= mysql_query(mysql, "CREATE TABLE test_bind_fetch(c1 tinyint unsigned, \
                                                     c2 tinyint, \
                                                     c3 tinyint unsigned, \
                                                     c4 tinyint, \
                                                     c5 tinyint, \
                                                     c6 tinyint, \
                                                     c7 tinyint unsigned)");
  myquery(rc);

  bind_fetch(3);

}


/* Test fetching of longlong to all types */

static void test_fetch_bigint()
{
  int rc;

  myheader("test_fetch_bigint");

  rc= mysql_query(mysql, "DROP TABLE IF EXISTS test_bind_fetch");
  myquery(rc);

  rc= mysql_query(mysql, "CREATE TABLE test_bind_fetch(c1 bigint, \
                                                     c2 bigint, \
                                                     c3 bigint unsigned, \
                                                     c4 bigint unsigned, \
                                                     c5 bigint unsigned, \
                                                     c6 bigint unsigned, \
                                                     c7 bigint unsigned)");
  myquery(rc);

  bind_fetch(2);

}


/* Test fetching of float to all types */

static void test_fetch_float()
{
  int rc;

  myheader("test_fetch_float");

  rc= mysql_query(mysql, "DROP TABLE IF EXISTS test_bind_fetch");
  myquery(rc);

  rc= mysql_query(mysql, "CREATE TABLE test_bind_fetch(c1 float(3), \
                                                     c2 float, \
                                                     c3 float unsigned, \
                                                     c4 float, \
                                                     c5 float, \
                                                     c6 float, \
                                                     c7 float(10) unsigned)");
  myquery(rc);

  bind_fetch(2);

}


/* Test fetching of double to all types */

static void test_fetch_double()
{
  int rc;

  myheader("test_fetch_double");

  rc= mysql_query(mysql, "DROP TABLE IF EXISTS test_bind_fetch");
  myquery(rc);

  rc= mysql_query(mysql, "CREATE TABLE test_bind_fetch(c1 double(5, 2), "
                         "c2 double unsigned, c3 double unsigned, "
                         "c4 double unsigned, c5 double unsigned, "
                         "c6 double unsigned, c7 double unsigned)");
  myquery(rc);

  bind_fetch(3);

}


/* Test simple prepare with all possible types */

static void test_prepare_ext()
{
  MYSQL_STMT *stmt;
  int        rc;
  char       *sql;
  int        nData= 1;
  char       tData= 1;
  short      sData= 10;
  longlong   bData= 20;
  MYSQL_BIND my_bind[6];
  char query[MAX_TEST_QUERY_LENGTH];
  myheader("test_prepare_ext");

  rc= mysql_query(mysql, "DROP TABLE IF EXISTS test_prepare_ext");
  myquery(rc);

  sql= (char *)"CREATE TABLE test_prepare_ext"
               "("
               " c1  tinyint,"
               " c2  smallint,"
               " c3  mediumint,"
               " c4  int,"
               " c5  integer,"
               " c6  bigint,"
               " c7  float,"
               " c8  double,"
               " c9  double precision,"
               " c10 real,"
               " c11 decimal(7, 4),"
               " c12 numeric(8, 4),"
               " c13 date,"
               " c14 datetime,"
               " c15 timestamp(14),"
               " c16 time,"
               " c17 year,"
               " c18 bit,"
               " c19 bool,"
               " c20 char,"
               " c21 char(10),"
               " c22 varchar(30),"
               " c23 tinyblob,"
               " c24 tinytext,"
               " c25 blob,"
               " c26 text,"
               " c27 mediumblob,"
               " c28 mediumtext,"
               " c29 longblob,"
               " c30 longtext,"
               " c31 enum('one', 'two', 'three'),"
               " c32 set('monday', 'tuesday', 'wednesday'))";

  rc= mysql_query(mysql, sql);
  myquery(rc);

  /* insert by prepare - all integers */
  strmov(query, (char *)"INSERT INTO test_prepare_ext(c1, c2, c3, c4, c5, c6) VALUES(?, ?, ?, ?, ?, ?)");
  stmt= mysql_simple_prepare(mysql, query);
  check_stmt(stmt);

  verify_param_count(stmt, 6);

  /* Always bzero all members of bind parameter */
  bzero((char*) my_bind, sizeof(my_bind));

  /*tinyint*/
  my_bind[0].buffer_type= MYSQL_TYPE_TINY;
  my_bind[0].buffer= (void *)&tData;

  /*smallint*/
  my_bind[1].buffer_type= MYSQL_TYPE_SHORT;
  my_bind[1].buffer= (void *)&sData;

  /*mediumint*/
  my_bind[2].buffer_type= MYSQL_TYPE_LONG;
  my_bind[2].buffer= (void *)&nData;

  /*int*/
  my_bind[3].buffer_type= MYSQL_TYPE_LONG;
  my_bind[3].buffer= (void *)&nData;

  /*integer*/
  my_bind[4].buffer_type= MYSQL_TYPE_LONG;
  my_bind[4].buffer= (void *)&nData;

  /*bigint*/
  my_bind[5].buffer_type= MYSQL_TYPE_LONGLONG;
  my_bind[5].buffer= (void *)&bData;

  rc= mysql_stmt_bind_param(stmt, my_bind);
  check_execute(stmt, rc);

  /*
  *  integer to integer
  */
  for (nData= 0; nData<10; nData++, tData++, sData++, bData++)
  {
    rc= mysql_stmt_execute(stmt);
    check_execute(stmt, rc);
  }
  mysql_stmt_close(stmt);

  /* now fetch the results ..*/

  stmt= mysql_simple_prepare(mysql, "SELECT c1, c2, c3, c4, c5, c6 "
                                    "FROM test_prepare_ext");
  check_stmt(stmt);

  /* get the result */
  rc= mysql_stmt_execute(stmt);
  check_execute(stmt, rc);

  rc= my_process_stmt_result(stmt);
  DIE_UNLESS(nData == rc);

  mysql_stmt_close(stmt);
}


/* Test real and alias names */

static void test_field_names()
{
  int        rc;
  MYSQL_RES  *result;

  myheader("test_field_names");

  if (!opt_silent)
    fprintf(stdout, "\n %d, %d, %d", MYSQL_TYPE_DECIMAL, MYSQL_TYPE_NEWDATE, MYSQL_TYPE_ENUM);
  rc= mysql_query(mysql, "DROP TABLE IF EXISTS test_field_names1");
  myquery(rc);

  rc= mysql_query(mysql, "DROP TABLE IF EXISTS test_field_names2");
  myquery(rc);

  rc= mysql_query(mysql, "CREATE TABLE test_field_names1(id int, name varchar(50))");
  myquery(rc);

  rc= mysql_query(mysql, "CREATE TABLE test_field_names2(id int, name varchar(50))");
  myquery(rc);

  /* with table name included with TRUE column name */
  rc= mysql_query(mysql, "SELECT id as 'id-alias' FROM test_field_names1");
  myquery(rc);

  result= mysql_use_result(mysql);
  mytest(result);

  rc= my_process_result_set(result);
  DIE_UNLESS(rc == 0);
  mysql_free_result(result);

  /* with table name included with TRUE column name */
  rc= mysql_query(mysql, "SELECT t1.id as 'id-alias', test_field_names2.name FROM test_field_names1 t1, test_field_names2");
  myquery(rc);

  result= mysql_use_result(mysql);
  mytest(result);

  rc= my_process_result_set(result);
  DIE_UNLESS(rc == 0);
  mysql_free_result(result);
}


/* Test warnings */

static void test_warnings()
{
  int        rc;
  MYSQL_RES  *result;

  myheader("test_warnings");

  mysql_query(mysql, "DROP TABLE if exists test_non_exists");

  rc= mysql_query(mysql, "DROP TABLE if exists test_non_exists");
  myquery(rc);

  if (!opt_silent)
    fprintf(stdout, "\n total warnings: %d", mysql_warning_count(mysql));
  rc= mysql_query(mysql, "SHOW WARNINGS");
  myquery(rc);

  result= mysql_store_result(mysql);
  mytest(result);

  rc= my_process_result_set(result);
  DIE_UNLESS(rc == 1);
  mysql_free_result(result);
}


/* Test errors */

static void test_errors()
{
  int        rc;
  MYSQL_RES  *result;

  myheader("test_errors");

  mysql_query(mysql, "DROP TABLE if exists test_non_exists");

  rc= mysql_query(mysql, "DROP TABLE test_non_exists");
  myquery_r(rc);

  rc= mysql_query(mysql, "SHOW ERRORS");
  myquery(rc);

  result= mysql_store_result(mysql);
  mytest(result);

  (void) my_process_result_set(result);
  mysql_free_result(result);
}


/* Test simple prepare-insert */

static void test_insert()
{
  MYSQL_STMT *stmt;
  int        rc;
  char       str_data[50];
  char       tiny_data;
  MYSQL_RES  *result;
  MYSQL_BIND my_bind[2];
  ulong      length;

  myheader("test_insert");

  rc= mysql_autocommit(mysql, TRUE);
  myquery(rc);

  rc= mysql_query(mysql, "DROP TABLE IF EXISTS test_prep_insert");
  myquery(rc);

  rc= mysql_query(mysql, "CREATE TABLE test_prep_insert(col1 tinyint, \
                                col2 varchar(50))");
  myquery(rc);

  /* insert by prepare */
  stmt= mysql_simple_prepare(mysql,
                             "INSERT INTO test_prep_insert VALUES(?, ?)");
  check_stmt(stmt);

  verify_param_count(stmt, 2);

  /*
    We need to bzero bind structure because mysql_stmt_bind_param checks all
    its members.
  */
  bzero((char*) my_bind, sizeof(my_bind));

  /* tinyint */
  my_bind[0].buffer_type= MYSQL_TYPE_TINY;
  my_bind[0].buffer= (void *)&tiny_data;

  /* string */
  my_bind[1].buffer_type= MYSQL_TYPE_STRING;
  my_bind[1].buffer= str_data;
  my_bind[1].buffer_length= sizeof(str_data);;
  my_bind[1].length= &length;

  rc= mysql_stmt_bind_param(stmt, my_bind);
  check_execute(stmt, rc);

  /* now, execute the prepared statement to insert 10 records.. */
  for (tiny_data= 0; tiny_data < 3; tiny_data++)
  {
    length= my_sprintf(str_data, (str_data, "MySQL%d", tiny_data));
    rc= mysql_stmt_execute(stmt);
    check_execute(stmt, rc);
  }

  mysql_stmt_close(stmt);

  /* now fetch the results ..*/
  rc= mysql_commit(mysql);
  myquery(rc);

  /* test the results now, only one row should exist */
  rc= mysql_query(mysql, "SELECT * FROM test_prep_insert");
  myquery(rc);

  /* get the result */
  result= mysql_store_result(mysql);
  mytest(result);

  rc= my_process_result_set(result);
  DIE_UNLESS((int) tiny_data == rc);
  mysql_free_result(result);

}


/* Test simple prepare-resultset info */

static void test_prepare_resultset()
{
  MYSQL_STMT *stmt;
  int        rc;
  MYSQL_RES  *result;

  myheader("test_prepare_resultset");

  rc= mysql_autocommit(mysql, TRUE);
  myquery(rc);

  rc= mysql_query(mysql, "DROP TABLE IF EXISTS test_prepare_resultset");
  myquery(rc);

  rc= mysql_query(mysql, "CREATE TABLE test_prepare_resultset(id int, \
                                name varchar(50), extra double)");
  myquery(rc);

  stmt= mysql_simple_prepare(mysql, "SELECT * FROM test_prepare_resultset");
  check_stmt(stmt);

  verify_param_count(stmt, 0);

  result= mysql_stmt_result_metadata(stmt);
  mytest(result);
  my_print_result_metadata(result);
  mysql_free_result(result);
  mysql_stmt_close(stmt);
}


/* Test field flags (verify .NET provider) */

static void test_field_flags()
{
  int          rc;
  MYSQL_RES    *result;
  MYSQL_FIELD  *field;
  unsigned int i;


  myheader("test_field_flags");

  rc= mysql_query(mysql, "DROP TABLE IF EXISTS test_field_flags");
  myquery(rc);

  rc= mysql_query(mysql, "CREATE TABLE test_field_flags(id int NOT NULL AUTO_INCREMENT PRIMARY KEY, \
                                                        id1 int NOT NULL, \
                                                        id2 int UNIQUE, \
                                                        id3 int, \
                                                        id4 int NOT NULL, \
                                                        id5 int, \
                                                        KEY(id3, id4))");
  myquery(rc);

  /* with table name included with TRUE column name */
  rc= mysql_query(mysql, "SELECT * FROM test_field_flags");
  myquery(rc);

  result= mysql_use_result(mysql);
  mytest(result);

  mysql_field_seek(result, 0);
  if (!opt_silent)
    fputc('\n', stdout);

  for(i= 0; i< mysql_num_fields(result); i++)
  {
    field= mysql_fetch_field(result);
    if (!opt_silent)
    {
      fprintf(stdout, "\n field:%d", i);
      if (field->flags & NOT_NULL_FLAG)
        fprintf(stdout, "\n  NOT_NULL_FLAG");
      if (field->flags & PRI_KEY_FLAG)
        fprintf(stdout, "\n  PRI_KEY_FLAG");
      if (field->flags & UNIQUE_KEY_FLAG)
        fprintf(stdout, "\n  UNIQUE_KEY_FLAG");
      if (field->flags & MULTIPLE_KEY_FLAG)
        fprintf(stdout, "\n  MULTIPLE_KEY_FLAG");
      if (field->flags & AUTO_INCREMENT_FLAG)
        fprintf(stdout, "\n  AUTO_INCREMENT_FLAG");

    }
  }
  mysql_free_result(result);
}


/* Test mysql_stmt_close for open stmts */

static void test_stmt_close()
{
  MYSQL *lmysql;
  MYSQL_STMT *stmt1, *stmt2, *stmt3, *stmt_x;
  MYSQL_BIND  my_bind[1];
  MYSQL_RES   *result;
  unsigned int  count;
  int   rc;
  char query[MAX_TEST_QUERY_LENGTH];

  myheader("test_stmt_close");

  if (!opt_silent)
    fprintf(stdout, "\n Establishing a test connection ...");
  if (!(lmysql= mysql_init(NULL)))
  {
    myerror("mysql_init() failed");
    exit(1);
  }
  if (!(mysql_real_connect(lmysql, opt_host, opt_user,
                           opt_password, current_db, opt_port,
                           opt_unix_socket, 0)))
  {
    myerror("connection failed");
    exit(1);
  }
  lmysql->reconnect= 1;
  if (!opt_silent)
    fprintf(stdout, " OK");


  /* set AUTOCOMMIT to ON*/
  mysql_autocommit(lmysql, TRUE);

  rc= mysql_query(lmysql, "DROP TABLE IF EXISTS test_stmt_close");
  myquery(rc);

  rc= mysql_query(lmysql, "CREATE TABLE test_stmt_close(id int)");
  myquery(rc);

  strmov(query, "DO \"nothing\"");
  stmt1= mysql_simple_prepare(lmysql, query);
  check_stmt(stmt1);

  verify_param_count(stmt1, 0);

  strmov(query, "INSERT INTO test_stmt_close(id) VALUES(?)");
  stmt_x= mysql_simple_prepare(mysql, query);
  check_stmt(stmt_x);

  verify_param_count(stmt_x, 1);

  strmov(query, "UPDATE test_stmt_close SET id= ? WHERE id= ?");
  stmt3= mysql_simple_prepare(lmysql, query);
  check_stmt(stmt3);

  verify_param_count(stmt3, 2);

  strmov(query, "SELECT * FROM test_stmt_close WHERE id= ?");
  stmt2= mysql_simple_prepare(lmysql, query);
  check_stmt(stmt2);

  verify_param_count(stmt2, 1);

  rc= mysql_stmt_close(stmt1);
  if (!opt_silent)
    fprintf(stdout, "\n mysql_close_stmt(1) returned: %d", rc);
  DIE_UNLESS(rc == 0);

  /*
    Originally we were going to close all statements automatically in
    mysql_close(). This proved to not work well - users weren't able to
    close statements by hand once mysql_close() had been called.
    Now mysql_close() doesn't free any statements, so this test doesn't
    serve its original designation any more.
    Here we free stmt2 and stmt3 by hande to avoid memory leaks.
  */
  mysql_stmt_close(stmt2);
  mysql_stmt_close(stmt3);
  mysql_close(lmysql);

  /*
    We need to bzero bind structure because mysql_stmt_bind_param checks all
    its members.
  */
  bzero((char*) my_bind, sizeof(my_bind));

  my_bind[0].buffer= (void *)&count;
  my_bind[0].buffer_type= MYSQL_TYPE_LONG;
  count= 100;

  rc= mysql_stmt_bind_param(stmt_x, my_bind);
  check_execute(stmt_x, rc);

  rc= mysql_stmt_execute(stmt_x);
  check_execute(stmt_x, rc);

  verify_st_affected_rows(stmt_x, 1);

  rc= mysql_stmt_close(stmt_x);
  if (!opt_silent)
    fprintf(stdout, "\n mysql_close_stmt(x) returned: %d", rc);
  DIE_UNLESS( rc == 0);

  rc= mysql_query(mysql, "SELECT id FROM test_stmt_close");
  myquery(rc);

  result= mysql_store_result(mysql);
  mytest(result);

  rc= my_process_result_set(result);
  DIE_UNLESS(rc == 1);
  mysql_free_result(result);
}


/* Test simple set-variable prepare */

static void test_set_variable()
{
  MYSQL_STMT *stmt, *stmt1;
  int        rc;
  int        set_count, def_count, get_count;
  ulong      length;
  char       var[NAME_LEN+1];
  MYSQL_BIND set_bind[1], get_bind[2];

  myheader("test_set_variable");

  mysql_autocommit(mysql, TRUE);

  stmt1= mysql_simple_prepare(mysql, "show variables like 'max_error_count'");
  check_stmt(stmt1);

  /*
    We need to bzero bind structure because mysql_stmt_bind_param checks all
    its members.
  */
  bzero((char*) get_bind, sizeof(get_bind));

  get_bind[0].buffer_type= MYSQL_TYPE_STRING;
  get_bind[0].buffer= (void *)var;
  get_bind[0].length= &length;
  get_bind[0].buffer_length= (int)NAME_LEN;
  length= NAME_LEN;

  get_bind[1].buffer_type= MYSQL_TYPE_LONG;
  get_bind[1].buffer= (void *)&get_count;

  rc= mysql_stmt_execute(stmt1);
  check_execute(stmt1, rc);

  rc= mysql_stmt_bind_result(stmt1, get_bind);
  check_execute(stmt1, rc);

  rc= mysql_stmt_fetch(stmt1);
  check_execute(stmt1, rc);

  if (!opt_silent)
    fprintf(stdout, "\n max_error_count(default): %d", get_count);
  def_count= get_count;

  DIE_UNLESS(strcmp(var, "max_error_count") == 0);
  rc= mysql_stmt_fetch(stmt1);
  DIE_UNLESS(rc == MYSQL_NO_DATA);

  stmt= mysql_simple_prepare(mysql, "set max_error_count= ?");
  check_stmt(stmt);

  bzero((char*) set_bind, sizeof(set_bind));

  set_bind[0].buffer_type= MYSQL_TYPE_LONG;
  set_bind[0].buffer= (void *)&set_count;

  rc= mysql_stmt_bind_param(stmt, set_bind);
  check_execute(stmt, rc);

  set_count= 31;
  rc= mysql_stmt_execute(stmt);
  check_execute(stmt, rc);

  mysql_commit(mysql);

  rc= mysql_stmt_execute(stmt1);
  check_execute(stmt1, rc);

  rc= mysql_stmt_fetch(stmt1);
  check_execute(stmt1, rc);

  if (!opt_silent)
    fprintf(stdout, "\n max_error_count         : %d", get_count);
  DIE_UNLESS(get_count == set_count);

  rc= mysql_stmt_fetch(stmt1);
  DIE_UNLESS(rc == MYSQL_NO_DATA);

  /* restore back to default */
  set_count= def_count;
  rc= mysql_stmt_execute(stmt);
  check_execute(stmt, rc);

  rc= mysql_stmt_execute(stmt1);
  check_execute(stmt1, rc);

  rc= mysql_stmt_fetch(stmt1);
  check_execute(stmt1, rc);

  if (!opt_silent)
    fprintf(stdout, "\n max_error_count(default): %d", get_count);
  DIE_UNLESS(get_count == set_count);

  rc= mysql_stmt_fetch(stmt1);
  DIE_UNLESS(rc == MYSQL_NO_DATA);

  mysql_stmt_close(stmt);
  mysql_stmt_close(stmt1);
}

#if NOT_USED

/* Insert meta info .. */

static void test_insert_meta()
{
  MYSQL_STMT *stmt;
  int        rc;
  MYSQL_RES  *result;
  MYSQL_FIELD *field;

  myheader("test_insert_meta");

  rc= mysql_autocommit(mysql, TRUE);
  myquery(rc);

  rc= mysql_query(mysql, "DROP TABLE IF EXISTS test_prep_insert");
  myquery(rc);

  rc= mysql_query(mysql, "CREATE TABLE test_prep_insert(col1 tinyint, \
                                col2 varchar(50), col3 varchar(30))");
  myquery(rc);

  strmov(query, "INSERT INTO test_prep_insert VALUES(10, 'venu1', 'test')");
  stmt= mysql_simple_prepare(mysql, query);
  check_stmt(stmt);

  verify_param_count(stmt, 0);

  result= mysql_param_result(stmt);
  mytest_r(result);

  mysql_stmt_close(stmt);

  strmov(query, "INSERT INTO test_prep_insert VALUES(?, 'venu', ?)");
  stmt= mysql_simple_prepare(mysql, query);
  check_stmt(stmt);

  verify_param_count(stmt, 2);

  result= mysql_param_result(stmt);
  mytest(result);

  my_print_result_metadata(result);

  mysql_field_seek(result, 0);
  field= mysql_fetch_field(result);
  mytest(field);
  if (!opt_silent)
    fprintf(stdout, "\n obtained: `%s` (expected: `%s`)", field->name, "col1");
  DIE_UNLESS(strcmp(field->name, "col1") == 0);

  field= mysql_fetch_field(result);
  mytest(field);
  if (!opt_silent)
    fprintf(stdout, "\n obtained: `%s` (expected: `%s`)", field->name, "col3");
  DIE_UNLESS(strcmp(field->name, "col3") == 0);

  field= mysql_fetch_field(result);
  mytest_r(field);

  mysql_free_result(result);
  mysql_stmt_close(stmt);
}


/* Update meta info .. */

static void test_update_meta()
{
  MYSQL_STMT *stmt;
  int        rc;
  MYSQL_RES  *result;
  MYSQL_FIELD *field;

  myheader("test_update_meta");

  rc= mysql_autocommit(mysql, TRUE);
  myquery(rc);

  rc= mysql_query(mysql, "DROP TABLE IF EXISTS test_prep_update");
  myquery(rc);

  rc= mysql_query(mysql, "CREATE TABLE test_prep_update(col1 tinyint, \
                                col2 varchar(50), col3 varchar(30))");
  myquery(rc);

  strmov(query, "UPDATE test_prep_update SET col1=10, col2='venu1' WHERE col3='test'");
  stmt= mysql_simple_prepare(mysql, query);
  check_stmt(stmt);

  verify_param_count(stmt, 0);

  result= mysql_param_result(stmt);
  mytest_r(result);

  mysql_stmt_close(stmt);

  strmov(query, "UPDATE test_prep_update SET col1=?, col2='venu' WHERE col3=?");
  stmt= mysql_simple_prepare(mysql, query);
  check_stmt(stmt);

  verify_param_count(stmt, 2);

  result= mysql_param_result(stmt);
  mytest(result);

  my_print_result_metadata(result);

  mysql_field_seek(result, 0);
  field= mysql_fetch_field(result);
  mytest(field);
  if (!opt_silent)
  {
    fprintf(stdout, "\n col obtained: `%s` (expected: `%s`)", field->name, "col1");
    fprintf(stdout, "\n tab obtained: `%s` (expected: `%s`)", field->table, "test_prep_update");
  }
  DIE_UNLESS(strcmp(field->name, "col1") == 0);
  DIE_UNLESS(strcmp(field->table, "test_prep_update") == 0);

  field= mysql_fetch_field(result);
  mytest(field);
  if (!opt_silent)
  {
    fprintf(stdout, "\n col obtained: `%s` (expected: `%s`)", field->name, "col3");
    fprintf(stdout, "\n tab obtained: `%s` (expected: `%s`)", field->table, "test_prep_update");
  }
  DIE_UNLESS(strcmp(field->name, "col3") == 0);
  DIE_UNLESS(strcmp(field->table, "test_prep_update") == 0);

  field= mysql_fetch_field(result);
  mytest_r(field);

  mysql_free_result(result);
  mysql_stmt_close(stmt);
}


/* Select meta info .. */

static void test_select_meta()
{
  MYSQL_STMT *stmt;
  int        rc;
  MYSQL_RES  *result;
  MYSQL_FIELD *field;

  myheader("test_select_meta");

  rc= mysql_autocommit(mysql, TRUE);
  myquery(rc);

  rc= mysql_query(mysql, "DROP TABLE IF EXISTS test_prep_select");
  myquery(rc);

  rc= mysql_query(mysql, "CREATE TABLE test_prep_select(col1 tinyint, \
                                col2 varchar(50), col3 varchar(30))");
  myquery(rc);

  strmov(query, "SELECT * FROM test_prep_select WHERE col1=10");
  stmt= mysql_simple_prepare(mysql, query);
  check_stmt(stmt);

  verify_param_count(stmt, 0);

  result= mysql_param_result(stmt);
  mytest_r(result);

  strmov(query, "SELECT col1, col3 from test_prep_select WHERE col1=? AND col3='test' AND col2= ?");
  stmt= mysql_simple_prepare(mysql, query);
  check_stmt(stmt);

  verify_param_count(stmt, 2);

  result= mysql_param_result(stmt);
  mytest(result);

  my_print_result_metadata(result);

  mysql_field_seek(result, 0);
  field= mysql_fetch_field(result);
  mytest(field);
  if (!opt_silent)
  {
    fprintf(stdout, "\n col obtained: `%s` (expected: `%s`)", field->name, "col1");
    fprintf(stdout, "\n tab obtained: `%s` (expected: `%s`)", field->table, "test_prep_select");
  }
  DIE_UNLESS(strcmp(field->name, "col1") == 0);
  DIE_UNLESS(strcmp(field->table, "test_prep_select") == 0);

  field= mysql_fetch_field(result);
  mytest(field);
  if (!opt_silent)
  {
    fprintf(stdout, "\n col obtained: `%s` (expected: `%s`)", field->name, "col2");
    fprintf(stdout, "\n tab obtained: `%s` (expected: `%s`)", field->table, "test_prep_select");
  }
  DIE_UNLESS(strcmp(field->name, "col2") == 0);
  DIE_UNLESS(strcmp(field->table, "test_prep_select") == 0);

  field= mysql_fetch_field(result);
  mytest_r(field);

  mysql_free_result(result);
  mysql_stmt_close(stmt);
}
#endif


/* Test FUNCTION field info / DATE_FORMAT() table_name . */

static void test_func_fields()
{
  int        rc;
  MYSQL_RES  *result;
  MYSQL_FIELD *field;

  myheader("test_func_fields");

  rc= mysql_autocommit(mysql, TRUE);
  myquery(rc);

  rc= mysql_query(mysql, "DROP TABLE IF EXISTS test_dateformat");
  myquery(rc);

  rc= mysql_query(mysql, "CREATE TABLE test_dateformat(id int, \
                                                       ts timestamp)");
  myquery(rc);

  rc= mysql_query(mysql, "INSERT INTO test_dateformat(id) values(10)");
  myquery(rc);

  rc= mysql_query(mysql, "SELECT ts FROM test_dateformat");
  myquery(rc);

  result= mysql_store_result(mysql);
  mytest(result);

  field= mysql_fetch_field(result);
  mytest(field);
  if (!opt_silent)
    fprintf(stdout, "\n table name: `%s` (expected: `%s`)", field->table,
            "test_dateformat");
  DIE_UNLESS(strcmp(field->table, "test_dateformat") == 0);

  field= mysql_fetch_field(result);
  mytest_r(field); /* no more fields */

  mysql_free_result(result);

  /* DATE_FORMAT */
  rc= mysql_query(mysql, "SELECT DATE_FORMAT(ts, '%Y') AS 'venu' FROM test_dateformat");
  myquery(rc);

  result= mysql_store_result(mysql);
  mytest(result);

  field= mysql_fetch_field(result);
  mytest(field);
  if (!opt_silent)
    fprintf(stdout, "\n table name: `%s` (expected: `%s`)", field->table, "");
  DIE_UNLESS(field->table[0] == '\0');

  field= mysql_fetch_field(result);
  mytest_r(field); /* no more fields */

  mysql_free_result(result);

  /* FIELD ALIAS TEST */
  rc= mysql_query(mysql, "SELECT DATE_FORMAT(ts, '%Y')  AS 'YEAR' FROM test_dateformat");
  myquery(rc);

  result= mysql_store_result(mysql);
  mytest(result);

  field= mysql_fetch_field(result);
  mytest(field);
  if (!opt_silent)
  {
    printf("\n field name: `%s` (expected: `%s`)", field->name, "YEAR");
    printf("\n field org name: `%s` (expected: `%s`)", field->org_name, "");
  }
  DIE_UNLESS(strcmp(field->name, "YEAR") == 0);
  DIE_UNLESS(field->org_name[0] == '\0');

  field= mysql_fetch_field(result);
  mytest_r(field); /* no more fields */

  mysql_free_result(result);
}


/* Multiple stmts .. */

static void test_multi_stmt()
{

  MYSQL_STMT  *stmt, *stmt1, *stmt2;
  int         rc;
  uint32      id;
  char        name[50];
  MYSQL_BIND  my_bind[2];
  ulong       length[2];
  my_bool     is_null[2];
  myheader("test_multi_stmt");

  rc= mysql_query(mysql, "DROP TABLE IF EXISTS test_multi_table");
  myquery(rc);

  rc= mysql_query(mysql, "CREATE TABLE test_multi_table(id int, name char(20))");
  myquery(rc);

  rc= mysql_query(mysql, "INSERT INTO test_multi_table values(10, 'mysql')");
  myquery(rc);

  stmt= mysql_simple_prepare(mysql, "SELECT * FROM test_multi_table "
                                    "WHERE id= ?");
  check_stmt(stmt);

  stmt2= mysql_simple_prepare(mysql, "UPDATE test_multi_table "
                                     "SET name='updated' WHERE id=10");
  check_stmt(stmt2);

  verify_param_count(stmt, 1);

  /*
    We need to bzero bind structure because mysql_stmt_bind_param checks all
    its members.
  */
  bzero((char*) my_bind, sizeof(my_bind));

  my_bind[0].buffer_type= MYSQL_TYPE_LONG;
  my_bind[0].buffer= (void *)&id;
  my_bind[0].is_null= &is_null[0];
  my_bind[0].length= &length[0];
  is_null[0]= 0;
  length[0]= 0;

  my_bind[1].buffer_type= MYSQL_TYPE_STRING;
  my_bind[1].buffer= (void *)name;
  my_bind[1].buffer_length= sizeof(name);
  my_bind[1].length= &length[1];
  my_bind[1].is_null= &is_null[1];

  rc= mysql_stmt_bind_param(stmt, my_bind);
  check_execute(stmt, rc);

  rc= mysql_stmt_bind_result(stmt, my_bind);
  check_execute(stmt, rc);

  id= 10;
  rc= mysql_stmt_execute(stmt);
  check_execute(stmt, rc);

  id= 999;
  rc= mysql_stmt_fetch(stmt);
  check_execute(stmt, rc);

  if (!opt_silent)
  {
    fprintf(stdout, "\n int_data: %lu(%lu)", (ulong) id, length[0]);
    fprintf(stdout, "\n str_data: %s(%lu)", name, length[1]);
  }
  DIE_UNLESS(id == 10);
  DIE_UNLESS(strcmp(name, "mysql") == 0);

  rc= mysql_stmt_fetch(stmt);
  DIE_UNLESS(rc == MYSQL_NO_DATA);

  /* alter the table schema now */
  stmt1= mysql_simple_prepare(mysql, "DELETE FROM test_multi_table "
                                     "WHERE id= ? AND "
                                     "CONVERT(name USING utf8)=?");
  check_stmt(stmt1);

  verify_param_count(stmt1, 2);

  rc= mysql_stmt_bind_param(stmt1, my_bind);
  check_execute(stmt1, rc);

  rc= mysql_stmt_execute(stmt2);
  check_execute(stmt2, rc);

  verify_st_affected_rows(stmt2, 1);

  rc= mysql_stmt_execute(stmt);
  check_execute(stmt, rc);

  rc= mysql_stmt_fetch(stmt);
  check_execute(stmt, rc);

  if (!opt_silent)
  {
    fprintf(stdout, "\n int_data: %lu(%lu)", (ulong) id, length[0]);
    fprintf(stdout, "\n str_data: %s(%lu)", name, length[1]);
  }
  DIE_UNLESS(id == 10);
  DIE_UNLESS(strcmp(name, "updated") == 0);

  rc= mysql_stmt_fetch(stmt);
  DIE_UNLESS(rc == MYSQL_NO_DATA);

  rc= mysql_stmt_execute(stmt1);
  check_execute(stmt1, rc);

  verify_st_affected_rows(stmt1, 1);

  mysql_stmt_close(stmt1);

  rc= mysql_stmt_execute(stmt);
  check_execute(stmt, rc);

  rc= mysql_stmt_fetch(stmt);
  DIE_UNLESS(rc == MYSQL_NO_DATA);

  rc= my_stmt_result("SELECT * FROM test_multi_table");
  DIE_UNLESS(rc == 0);

  mysql_stmt_close(stmt);
  mysql_stmt_close(stmt2);

}


/* Test simple sample - manual */

static void test_manual_sample()
{
  unsigned int param_count;
  MYSQL_STMT   *stmt;
  short        small_data;
  int          int_data;
  int          rc;
  char         str_data[50];
  ulonglong    affected_rows;
  MYSQL_BIND   my_bind[3];
  my_bool      is_null;
  char query[MAX_TEST_QUERY_LENGTH];

  myheader("test_manual_sample");

  /*
    Sample which is incorporated directly in the manual under Prepared
    statements section (Example from mysql_stmt_execute()
  */

  mysql_autocommit(mysql, 1);
  if (mysql_query(mysql, "DROP TABLE IF EXISTS test_table"))
  {
    fprintf(stderr, "\n drop table failed");
    fprintf(stderr, "\n %s", mysql_error(mysql));
    exit(1);
  }
  if (mysql_query(mysql, "CREATE TABLE test_table(col1 int, col2 varchar(50), \
                                                 col3 smallint, \
                                                 col4 timestamp(14))"))
  {
    fprintf(stderr, "\n create table failed");
    fprintf(stderr, "\n %s", mysql_error(mysql));
    exit(1);
  }

  /* Prepare a insert query with 3 parameters */
  strmov(query, "INSERT INTO test_table(col1, col2, col3) values(?, ?, ?)");
  if (!(stmt= mysql_simple_prepare(mysql, query)))
  {
    fprintf(stderr, "\n prepare, insert failed");
    fprintf(stderr, "\n %s", mysql_error(mysql));
    exit(1);
  }
  if (!opt_silent)
    fprintf(stdout, "\n prepare, insert successful");

  /* Get the parameter count from the statement */
  param_count= mysql_stmt_param_count(stmt);

  if (!opt_silent)
    fprintf(stdout, "\n total parameters in insert: %d", param_count);
  if (param_count != 3) /* validate parameter count */
  {
    fprintf(stderr, "\n invalid parameter count returned by MySQL");
    exit(1);
  }

  /* Bind the data for the parameters */

  /*
    We need to bzero bind structure because mysql_stmt_bind_param checks all
    its members.
  */
  bzero((char*) my_bind, sizeof(my_bind));

  /* INTEGER PART */
  my_bind[0].buffer_type= MYSQL_TYPE_LONG;
  my_bind[0].buffer= (void *)&int_data;

  /* STRING PART */
  my_bind[1].buffer_type= MYSQL_TYPE_VAR_STRING;
  my_bind[1].buffer= (void *)str_data;
  my_bind[1].buffer_length= sizeof(str_data);

  /* SMALLINT PART */
  my_bind[2].buffer_type= MYSQL_TYPE_SHORT;
  my_bind[2].buffer= (void *)&small_data;
  my_bind[2].is_null= &is_null;
  is_null= 0;

  /* Bind the buffers */
  if (mysql_stmt_bind_param(stmt, my_bind))
  {
    fprintf(stderr, "\n param bind failed");
    fprintf(stderr, "\n %s", mysql_stmt_error(stmt));
    exit(1);
  }

  /* Specify the data */
  int_data= 10;             /* integer */
  strmov(str_data, "MySQL"); /* string  */

  /* INSERT SMALLINT data as NULL */
  is_null= 1;

  /* Execute the insert statement - 1*/
  if (mysql_stmt_execute(stmt))
  {
    fprintf(stderr, "\n execute 1 failed");
    fprintf(stderr, "\n %s", mysql_stmt_error(stmt));
    exit(1);
  }

  /* Get the total rows affected */
  affected_rows= mysql_stmt_affected_rows(stmt);

  if (!opt_silent)
    fprintf(stdout, "\n total affected rows: %ld", (ulong) affected_rows);
  if (affected_rows != 1) /* validate affected rows */
  {
    fprintf(stderr, "\n invalid affected rows by MySQL");
    exit(1);
  }

  /* Re-execute the insert, by changing the values */
  int_data= 1000;
  strmov(str_data, "The most popular open source database");
  small_data= 1000;         /* smallint */
  is_null= 0;               /* reset */

  /* Execute the insert statement - 2*/
  if (mysql_stmt_execute(stmt))
  {
    fprintf(stderr, "\n execute 2 failed");
    fprintf(stderr, "\n %s", mysql_stmt_error(stmt));
    exit(1);
  }

  /* Get the total rows affected */
  affected_rows= mysql_stmt_affected_rows(stmt);

  if (!opt_silent)
    fprintf(stdout, "\n total affected rows: %ld", (ulong) affected_rows);
  if (affected_rows != 1) /* validate affected rows */
  {
    fprintf(stderr, "\n invalid affected rows by MySQL");
    exit(1);
  }

  /* Close the statement */
  if (mysql_stmt_close(stmt))
  {
    fprintf(stderr, "\n failed while closing the statement");
    fprintf(stderr, "\n %s", mysql_stmt_error(stmt));
    exit(1);
  }
  rc= my_stmt_result("SELECT * FROM test_table");
  DIE_UNLESS(rc == 2);

  /* DROP THE TABLE */
  if (mysql_query(mysql, "DROP TABLE test_table"))
  {
    fprintf(stderr, "\n drop table failed");
    fprintf(stderr, "\n %s", mysql_error(mysql));
    exit(1);
  }
  if (!opt_silent)
    fprintf(stdout, "Success !!!");
}


/* Test alter table scenario in the middle of prepare */

static void test_prepare_alter()
{
  MYSQL_STMT  *stmt;
  int         rc, id;
  MYSQL_BIND  my_bind[1];
  my_bool     is_null;

  myheader("test_prepare_alter");

  rc= mysql_query(mysql, "DROP TABLE IF EXISTS test_prep_alter");
  myquery(rc);

  rc= mysql_query(mysql, "CREATE TABLE test_prep_alter(id int, name char(20))");
  myquery(rc);

  rc= mysql_query(mysql, "INSERT INTO test_prep_alter values(10, 'venu'), (20, 'mysql')");
  myquery(rc);

  stmt= mysql_simple_prepare(mysql, "INSERT INTO test_prep_alter VALUES(?, 'monty')");
  check_stmt(stmt);

  verify_param_count(stmt, 1);

  /*
    We need to bzero bind structure because mysql_stmt_bind_param checks all
    its members.
  */
  bzero((char*) my_bind, sizeof(my_bind));

  is_null= 0;
  my_bind[0].buffer_type= MYSQL_TYPE_SHORT;
  my_bind[0].buffer= (void *)&id;
  my_bind[0].is_null= &is_null;

  rc= mysql_stmt_bind_param(stmt, my_bind);
  check_execute(stmt, rc);

  id= 30;
  rc= mysql_stmt_execute(stmt);
  check_execute(stmt, rc);

  if (thread_query((char *)"ALTER TABLE test_prep_alter change id id_new varchar(20)"))
    exit(1);

  is_null= 1;
  rc= mysql_stmt_execute(stmt);
  check_execute(stmt, rc);

  rc= my_stmt_result("SELECT * FROM test_prep_alter");
  DIE_UNLESS(rc == 4);

  mysql_stmt_close(stmt);
}


/* Test the support of multi-statement executions */

static void test_multi_statements()
{
  MYSQL *mysql_local;
  MYSQL_RES *result;
  int    rc;

  const char *query= "\
DROP TABLE IF EXISTS test_multi_tab;\
CREATE TABLE test_multi_tab(id int, name char(20));\
INSERT INTO test_multi_tab(id) VALUES(10), (20);\
INSERT INTO test_multi_tab VALUES(20, 'insert;comma');\
SELECT * FROM test_multi_tab;\
UPDATE test_multi_tab SET name='new;name' WHERE id=20;\
DELETE FROM test_multi_tab WHERE name='new;name';\
SELECT * FROM test_multi_tab;\
DELETE FROM test_multi_tab WHERE id=10;\
SELECT * FROM test_multi_tab;\
DROP TABLE test_multi_tab;\
select 1;\
DROP TABLE IF EXISTS test_multi_tab";
  uint count, exp_value;
  uint rows[]= {0, 0, 2, 1, 3, 2, 2, 1, 1, 0, 0, 1, 0};

  myheader("test_multi_statements");

  /*
    First test that we get an error for multi statements
    (Because default connection is not opened with CLIENT_MULTI_STATEMENTS)
  */
  rc= mysql_query(mysql, query); /* syntax error */
  myquery_r(rc);

  rc= mysql_next_result(mysql);
  DIE_UNLESS(rc == -1);
  rc= mysql_more_results(mysql);
  DIE_UNLESS(rc == 0);

  if (!(mysql_local= mysql_init(NULL)))
  {
    fprintf(stdout, "\n mysql_init() failed");
    exit(1);
  }

  /* Create connection that supports multi statements */
  if (!(mysql_real_connect(mysql_local, opt_host, opt_user,
                           opt_password, current_db, opt_port,
                           opt_unix_socket, CLIENT_MULTI_STATEMENTS)))
  {
    fprintf(stdout, "\n connection failed(%s)", mysql_error(mysql_local));
    exit(1);
  }
  mysql_local->reconnect= 1;

  rc= mysql_query(mysql_local, query);
  myquery(rc);

  for (count= 0 ; count < array_elements(rows) ; count++)
  {
    if (!opt_silent)
      fprintf(stdout, "\n Query %d: ", count);
    if ((result= mysql_store_result(mysql_local)))
    {
      (void) my_process_result_set(result);
      mysql_free_result(result);
    }
    else if (!opt_silent)
      fprintf(stdout, "OK, %ld row(s) affected, %ld warning(s)\n",
              (ulong) mysql_affected_rows(mysql_local),
              (ulong) mysql_warning_count(mysql_local));

    exp_value= (uint) mysql_affected_rows(mysql_local);
    if (rows[count] !=  exp_value)
    {
      fprintf(stderr, "row %d  had affected rows: %d, should be %d\n",
              count, exp_value, rows[count]);
      exit(1);
    }
    if (count != array_elements(rows) -1)
    {
      if (!(rc= mysql_more_results(mysql_local)))
      {
        fprintf(stdout,
                "mysql_more_result returned wrong value: %d for row %d\n",
                rc, count);
        exit(1);
      }
      if ((rc= mysql_next_result(mysql_local)))
      {
        exp_value= mysql_errno(mysql_local);

        exit(1);
      }
    }
    else
    {
      rc= mysql_more_results(mysql_local);
      DIE_UNLESS(rc == 0);
      rc= mysql_next_result(mysql_local);
      DIE_UNLESS(rc == -1);
    }
  }

  /* check that errors abort multi statements */

  rc= mysql_query(mysql_local, "select 1+1+a;select 1+1");
  myquery_r(rc);
  rc= mysql_more_results(mysql_local);
  DIE_UNLESS(rc == 0);
  rc= mysql_next_result(mysql_local);
  DIE_UNLESS(rc == -1);

  rc= mysql_query(mysql_local, "select 1+1;select 1+1+a;select 1");
  myquery(rc);
  result= mysql_store_result(mysql_local);
  mytest(result);
  mysql_free_result(result);
  rc= mysql_more_results(mysql_local);
  DIE_UNLESS(rc == 1);
  rc= mysql_next_result(mysql_local);
  DIE_UNLESS(rc > 0);

  /*
    Ensure that we can now do a simple query (this checks that the server is
    not trying to send us the results for the last 'select 1'
  */
  rc= mysql_query(mysql_local, "select 1+1+1");
  myquery(rc);
  result= mysql_store_result(mysql_local);
  mytest(result);
  (void) my_process_result_set(result);
  mysql_free_result(result);

  /*
    Check if errors in one of the queries handled properly.
  */
  rc= mysql_query(mysql_local, "select 1; select * from not_existing_table");
  myquery(rc);
  result= mysql_store_result(mysql_local);
  mysql_free_result(result);

  rc= mysql_next_result(mysql_local);
  DIE_UNLESS(rc > 0);

  rc= mysql_next_result(mysql_local);
  DIE_UNLESS(rc < 0);

  mysql_close(mysql_local);
}


/*
  Check that Prepared statement cannot contain several
  SQL statements
*/

static void test_prepare_multi_statements()
{
  MYSQL *mysql_local;
  MYSQL_STMT *stmt;
  char query[MAX_TEST_QUERY_LENGTH];
  myheader("test_prepare_multi_statements");

  if (!(mysql_local= mysql_init(NULL)))
  {
    fprintf(stderr, "\n mysql_init() failed");
    exit(1);
  }

  if (!(mysql_real_connect(mysql_local, opt_host, opt_user,
                           opt_password, current_db, opt_port,
                           opt_unix_socket, CLIENT_MULTI_STATEMENTS)))
  {
    fprintf(stderr, "\n connection failed(%s)", mysql_error(mysql_local));
    exit(1);
  }
  mysql_local->reconnect= 1;
  strmov(query, "select 1; select 'another value'");
  stmt= mysql_simple_prepare(mysql_local, query);
  check_stmt_r(stmt);
  mysql_close(mysql_local);
}


/* Test simple bind store result */

static void test_store_result()
{
  MYSQL_STMT *stmt;
  int        rc;
  int32      nData;
  char       szData[100];
  MYSQL_BIND my_bind[2];
  ulong      length, length1;
  my_bool    is_null[2];

  myheader("test_store_result");

  rc= mysql_query(mysql, "DROP TABLE IF EXISTS test_store_result");
  myquery(rc);

  rc= mysql_query(mysql, "CREATE TABLE test_store_result(col1 int , col2 varchar(50))");
  myquery(rc);

  rc= mysql_query(mysql, "INSERT INTO test_store_result VALUES(10, 'venu'), (20, 'mysql')");
  myquery(rc);

  rc= mysql_query(mysql, "INSERT INTO test_store_result(col2) VALUES('monty')");
  myquery(rc);

  rc= mysql_commit(mysql);
  myquery(rc);

  /* fetch */
  bzero((char*) my_bind, sizeof(my_bind));
  my_bind[0].buffer_type= MYSQL_TYPE_LONG;
  my_bind[0].buffer= (void *) &nData;       /* integer data */
  my_bind[0].length= &length;
  my_bind[0].is_null= &is_null[0];

  length= 0;
  my_bind[1].buffer_type= MYSQL_TYPE_STRING;
  my_bind[1].buffer= szData;                /* string data */
  my_bind[1].buffer_length= sizeof(szData);
  my_bind[1].length= &length1;
  my_bind[1].is_null= &is_null[1];
  length1= 0;

  stmt= mysql_simple_prepare(mysql, "SELECT * FROM test_store_result");
  check_stmt(stmt);

  rc= mysql_stmt_bind_result(stmt, my_bind);
  check_execute(stmt, rc);

  rc= mysql_stmt_execute(stmt);
  check_execute(stmt, rc);

  rc= mysql_stmt_store_result(stmt);
  check_execute(stmt, rc);

  rc= mysql_stmt_fetch(stmt);
  check_execute(stmt, rc);

  if (!opt_silent)
    fprintf(stdout, "\n row 1: %ld, %s(%lu)", (long) nData, szData, length1);
  DIE_UNLESS(nData == 10);
  DIE_UNLESS(strcmp(szData, "venu") == 0);
  DIE_UNLESS(length1 == 4);

  rc= mysql_stmt_fetch(stmt);
  check_execute(stmt, rc);

  if (!opt_silent)
    fprintf(stdout, "\n row 2: %ld, %s(%lu)", (long) nData, szData, length1);
  DIE_UNLESS(nData == 20);
  DIE_UNLESS(strcmp(szData, "mysql") == 0);
  DIE_UNLESS(length1 == 5);

  length= 99;
  rc= mysql_stmt_fetch(stmt);
  check_execute(stmt, rc);

  if (!opt_silent && is_null[0])
    fprintf(stdout, "\n row 3: NULL, %s(%lu)", szData, length1);
  DIE_UNLESS(is_null[0]);
  DIE_UNLESS(strcmp(szData, "monty") == 0);
  DIE_UNLESS(length1 == 5);

  rc= mysql_stmt_fetch(stmt);
  DIE_UNLESS(rc == MYSQL_NO_DATA);

  rc= mysql_stmt_execute(stmt);
  check_execute(stmt, rc);

  rc= mysql_stmt_store_result(stmt);
  check_execute(stmt, rc);

  rc= mysql_stmt_fetch(stmt);
  check_execute(stmt, rc);

  if (!opt_silent)
    fprintf(stdout, "\n row 1: %ld, %s(%lu)", (long) nData, szData, length1);
  DIE_UNLESS(nData == 10);
  DIE_UNLESS(strcmp(szData, "venu") == 0);
  DIE_UNLESS(length1 == 4);

  rc= mysql_stmt_fetch(stmt);
  check_execute(stmt, rc);

  if (!opt_silent)
    fprintf(stdout, "\n row 2: %ld, %s(%lu)", (long) nData, szData, length1);
  DIE_UNLESS(nData == 20);
  DIE_UNLESS(strcmp(szData, "mysql") == 0);
  DIE_UNLESS(length1 == 5);

  length= 99;
  rc= mysql_stmt_fetch(stmt);
  check_execute(stmt, rc);

  if (!opt_silent && is_null[0])
    fprintf(stdout, "\n row 3: NULL, %s(%lu)", szData, length1);
  DIE_UNLESS(is_null[0]);
  DIE_UNLESS(strcmp(szData, "monty") == 0);
  DIE_UNLESS(length1 == 5);

  rc= mysql_stmt_fetch(stmt);
  DIE_UNLESS(rc == MYSQL_NO_DATA);

  mysql_stmt_close(stmt);
}


/* Test simple bind store result */

static void test_store_result1()
{
  MYSQL_STMT *stmt;
  int        rc;

  myheader("test_store_result1");

  rc= mysql_query(mysql, "DROP TABLE IF EXISTS test_store_result");
  myquery(rc);

  rc= mysql_query(mysql, "CREATE TABLE test_store_result(col1 int , col2 varchar(50))");
  myquery(rc);

  rc= mysql_query(mysql, "INSERT INTO test_store_result VALUES(10, 'venu'), (20, 'mysql')");
  myquery(rc);

  rc= mysql_query(mysql, "INSERT INTO test_store_result(col2) VALUES('monty')");
  myquery(rc);

  rc= mysql_commit(mysql);
  myquery(rc);

  stmt= mysql_simple_prepare(mysql, "SELECT * FROM test_store_result");
  check_stmt(stmt);

  rc= mysql_stmt_execute(stmt);
  check_execute(stmt, rc);

  rc= mysql_stmt_store_result(stmt);
  check_execute(stmt, rc);

  rc= 0;
  while (mysql_stmt_fetch(stmt) != MYSQL_NO_DATA)
    rc++;
  if (!opt_silent)
    fprintf(stdout, "\n total rows: %d", rc);
  DIE_UNLESS(rc == 3);

  rc= mysql_stmt_execute(stmt);
  check_execute(stmt, rc);

  rc= mysql_stmt_store_result(stmt);
  check_execute(stmt, rc);

  rc= 0;
  while (mysql_stmt_fetch(stmt) != MYSQL_NO_DATA)
    rc++;
  if (!opt_silent)
    fprintf(stdout, "\n total rows: %d", rc);
  DIE_UNLESS(rc == 3);

  mysql_stmt_close(stmt);
}


/* Another test for bind and store result */

static void test_store_result2()
{
  MYSQL_STMT *stmt;
  int        rc;
  int        nData;
  ulong      length;
  MYSQL_BIND my_bind[1];
  char query[MAX_TEST_QUERY_LENGTH];

  myheader("test_store_result2");

  rc= mysql_query(mysql, "DROP TABLE IF EXISTS test_store_result");
  myquery(rc);

  rc= mysql_query(mysql, "CREATE TABLE test_store_result(col1 int , col2 varchar(50))");
  myquery(rc);

  rc= mysql_query(mysql, "INSERT INTO test_store_result VALUES(10, 'venu'), (20, 'mysql')");
  myquery(rc);

  rc= mysql_query(mysql, "INSERT INTO test_store_result(col2) VALUES('monty')");
  myquery(rc);

  rc= mysql_commit(mysql);
  myquery(rc);

  /*
    We need to bzero bind structure because mysql_stmt_bind_param checks all
    its members.
  */
  bzero((char*) my_bind, sizeof(my_bind));

  my_bind[0].buffer_type= MYSQL_TYPE_LONG;
  my_bind[0].buffer= (void *) &nData;      /* integer data */
  my_bind[0].length= &length;
  my_bind[0].is_null= 0;

  strmov((char *)query , "SELECT col1 FROM test_store_result where col1= ?");
  stmt= mysql_simple_prepare(mysql, query);
  check_stmt(stmt);

  rc= mysql_stmt_bind_param(stmt, my_bind);
  check_execute(stmt, rc);

  rc= mysql_stmt_bind_result(stmt, my_bind);
  check_execute(stmt, rc);

  nData= 10; length= 0;
  rc= mysql_stmt_execute(stmt);
  check_execute(stmt, rc);

  nData= 0;
  rc= mysql_stmt_store_result(stmt);
  check_execute(stmt, rc);

  rc= mysql_stmt_fetch(stmt);
  check_execute(stmt, rc);

  if (!opt_silent)
    fprintf(stdout, "\n row 1: %d", nData);
  DIE_UNLESS(nData == 10);

  rc= mysql_stmt_fetch(stmt);
  DIE_UNLESS(rc == MYSQL_NO_DATA);

  nData= 20;
  rc= mysql_stmt_execute(stmt);
  check_execute(stmt, rc);

  nData= 0;
  rc= mysql_stmt_store_result(stmt);
  check_execute(stmt, rc);

  rc= mysql_stmt_fetch(stmt);
  check_execute(stmt, rc);

  if (!opt_silent)
    fprintf(stdout, "\n row 1: %d", nData);
  DIE_UNLESS(nData == 20);

  rc= mysql_stmt_fetch(stmt);
  DIE_UNLESS(rc == MYSQL_NO_DATA);
  mysql_stmt_close(stmt);
}


/* Test simple subselect prepare */

static void test_subselect()
{

  MYSQL_STMT *stmt;
  int        rc, id;
  MYSQL_BIND my_bind[1];
  DBUG_ENTER("test_subselect");

  myheader("test_subselect");

  rc= mysql_query(mysql, "DROP TABLE IF EXISTS test_sub1");
  myquery(rc);

  rc= mysql_query(mysql, "DROP TABLE IF EXISTS test_sub2");
  myquery(rc);

  rc= mysql_query(mysql, "CREATE TABLE test_sub1(id int)");
  myquery(rc);

  rc= mysql_query(mysql, "CREATE TABLE test_sub2(id int, id1 int)");
  myquery(rc);

  rc= mysql_query(mysql, "INSERT INTO test_sub1 values(2)");
  myquery(rc);

  rc= mysql_query(mysql, "INSERT INTO test_sub2 VALUES(1, 7), (2, 7)");
  myquery(rc);

  rc= mysql_commit(mysql);
  myquery(rc);

  /* fetch */
  /*
    We need to bzero bind structure because mysql_stmt_bind_param checks all
    its members.
  */
  bzero((char*) my_bind, sizeof(my_bind));

  my_bind[0].buffer_type= MYSQL_TYPE_LONG;
  my_bind[0].buffer= (void *) &id;
  my_bind[0].length= 0;
  my_bind[0].is_null= 0;

  stmt= mysql_simple_prepare(mysql, "INSERT INTO test_sub2(id) SELECT * FROM test_sub1 WHERE id= ?");
  check_stmt(stmt);

  rc= mysql_stmt_bind_param(stmt, my_bind);
  check_execute(stmt, rc);

  id= 2;
  rc= mysql_stmt_execute(stmt);
  check_execute(stmt, rc);

  verify_st_affected_rows(stmt, 1);

  id= 9;
  rc= mysql_stmt_execute(stmt);
  check_execute(stmt, rc);

  verify_st_affected_rows(stmt, 0);

  mysql_stmt_close(stmt);

  rc= my_stmt_result("SELECT * FROM test_sub2");
  DIE_UNLESS(rc == 3);

  rc= my_stmt_result("SELECT ROW(1, 7) IN (select id, id1 "
                     "from test_sub2 WHERE id1= 8)");
  DIE_UNLESS(rc == 1);
  rc= my_stmt_result("SELECT ROW(1, 7) IN (select id, id1 "
                     "from test_sub2 WHERE id1= 7)");
  DIE_UNLESS(rc == 1);

  stmt= mysql_simple_prepare(mysql, ("SELECT ROW(1, 7) IN (select id, id1 "
                                     "from test_sub2 WHERE id1= ?)"));
  check_stmt(stmt);

  rc= mysql_stmt_bind_param(stmt, my_bind);
  check_execute(stmt, rc);

  rc= mysql_stmt_bind_result(stmt, my_bind);
  check_execute(stmt, rc);

  id= 7;
  rc= mysql_stmt_execute(stmt);
  check_execute(stmt, rc);

  rc= mysql_stmt_fetch(stmt);
  check_execute(stmt, rc);

  if (!opt_silent)
    fprintf(stdout, "\n row 1: %d", id);
  DIE_UNLESS(id == 1);

  rc= mysql_stmt_fetch(stmt);
  DIE_UNLESS(rc == MYSQL_NO_DATA);

  id= 8;
  rc= mysql_stmt_execute(stmt);
  check_execute(stmt, rc);

  rc= mysql_stmt_fetch(stmt);
  check_execute(stmt, rc);

  if (!opt_silent)
    fprintf(stdout, "\n row 1: %d", id);
  DIE_UNLESS(id == 0);

  rc= mysql_stmt_fetch(stmt);
  DIE_UNLESS(rc == MYSQL_NO_DATA);

  mysql_stmt_close(stmt);
  DBUG_VOID_RETURN;
}


/*
  Generalized conversion routine to handle DATE, TIME and DATETIME
  conversion using MYSQL_TIME structure
*/

static void test_bind_date_conv(uint row_count)
{
  MYSQL_STMT   *stmt= 0;
  uint         rc, i, count= row_count;
  ulong        length[4];
  MYSQL_BIND   my_bind[4];
  my_bool      is_null[4]= {0};
  MYSQL_TIME   tm[4];
  ulong        second_part;
  uint         year, month, day, hour, minute, sec;

  stmt= mysql_simple_prepare(mysql, "INSERT INTO test_date VALUES(?, ?, ?, ?)");
  check_stmt(stmt);

  verify_param_count(stmt, 4);

  /*
    We need to bzero bind structure because mysql_stmt_bind_param checks all
    its members.
  */
  bzero((char*) my_bind, sizeof(my_bind));

  my_bind[0].buffer_type= MYSQL_TYPE_TIMESTAMP;
  my_bind[1].buffer_type= MYSQL_TYPE_TIME;
  my_bind[2].buffer_type= MYSQL_TYPE_DATETIME;
  my_bind[3].buffer_type= MYSQL_TYPE_DATE;

  for (i= 0; i < (int) array_elements(my_bind); i++)
  {
    my_bind[i].buffer= (void *) &tm[i];
    my_bind[i].is_null= &is_null[i];
    my_bind[i].length= &length[i];
    my_bind[i].buffer_length= 30;
    length[i]= 20;
  }

  second_part= 0;

  year= 2000;
  month= 01;
  day= 10;

  hour= 11;
  minute= 16;
  sec= 20;

  rc= mysql_stmt_bind_param(stmt, my_bind);
  check_execute(stmt, rc);

  for (count= 0; count < row_count; count++)
  {
    for (i= 0; i < (int) array_elements(my_bind); i++)
    {
      tm[i].neg= 0;
      tm[i].second_part= second_part+count;
      if (my_bind[i].buffer_type != MYSQL_TYPE_TIME)
      {
        tm[i].year= year+count;
        tm[i].month= month+count;
        tm[i].day= day+count;
      }
      else
        tm[i].year= tm[i].month= tm[i].day= 0;
      if (my_bind[i].buffer_type != MYSQL_TYPE_DATE)
      {
        tm[i].hour= hour+count;
        tm[i].minute= minute+count;
        tm[i].second= sec+count;
      }
      else
        tm[i].hour= tm[i].minute= tm[i].second= 0;
    }
    rc= mysql_stmt_execute(stmt);
    check_execute(stmt, rc);
  }

  rc= mysql_commit(mysql);
  myquery(rc);

  mysql_stmt_close(stmt);

  rc= my_stmt_result("SELECT * FROM test_date");
  DIE_UNLESS(row_count == rc);

  stmt= mysql_simple_prepare(mysql, "SELECT * FROM test_date");
  check_stmt(stmt);

  rc= mysql_stmt_bind_result(stmt, my_bind);
  check_execute(stmt, rc);

  rc= mysql_stmt_execute(stmt);
  check_execute(stmt, rc);

  rc= mysql_stmt_store_result(stmt);
  check_execute(stmt, rc);

  for (count= 0; count < row_count; count++)
  {
    rc= mysql_stmt_fetch(stmt);
    DIE_UNLESS(rc == 0 || rc == MYSQL_DATA_TRUNCATED);

    if (!opt_silent)
      fprintf(stdout, "\n");
    for (i= 0; i < array_elements(my_bind); i++)
    {
      if (!opt_silent)
        fprintf(stdout, "\ntime[%d]: %02d-%02d-%02d %02d:%02d:%02d.%02lu",
                i, tm[i].year, tm[i].month, tm[i].day,
                tm[i].hour, tm[i].minute, tm[i].second,
                tm[i].second_part);
      DIE_UNLESS(tm[i].year == 0 || tm[i].year == year+count);
      DIE_UNLESS(tm[i].month == 0 || tm[i].month == month+count);
      DIE_UNLESS(tm[i].day == 0 || tm[i].day == day+count);

      DIE_UNLESS(tm[i].hour == 0 || tm[i].hour == hour+count);
      DIE_UNLESS(tm[i].minute == 0 || tm[i].minute == minute+count);
      DIE_UNLESS(tm[i].second == 0 || tm[i].second == sec+count);
      DIE_UNLESS(tm[i].second_part == 0 ||
                 tm[i].second_part == second_part+count);
    }
  }
  rc= mysql_stmt_fetch(stmt);
  DIE_UNLESS(rc == MYSQL_NO_DATA);

  mysql_stmt_close(stmt);
}


/* Test DATE, TIME, DATETIME and TS with MYSQL_TIME conversion */

static void test_date()
{
  int        rc;

  myheader("test_date");

  rc= mysql_query(mysql, "DROP TABLE IF EXISTS test_date");
  myquery(rc);

  rc= mysql_query(mysql, "CREATE TABLE test_date(c1 TIMESTAMP(14), \
                                                 c2 TIME, \
                                                 c3 DATETIME, \
                                                 c4 DATE)");

  myquery(rc);

  test_bind_date_conv(5);
}


/* Test all time types to DATE and DATE to all types */

static void test_date_date()
{
  int        rc;

  myheader("test_date_date");

  rc= mysql_query(mysql, "DROP TABLE IF EXISTS test_date");
  myquery(rc);

  rc= mysql_query(mysql, "CREATE TABLE test_date(c1 DATE, \
                                                 c2 DATE, \
                                                 c3 DATE, \
                                                 c4 DATE)");

  myquery(rc);

  test_bind_date_conv(3);
}


/* Test all time types to TIME and TIME to all types */

static void test_date_time()
{
  int        rc;

  myheader("test_date_time");

  rc= mysql_query(mysql, "DROP TABLE IF EXISTS test_date");
  myquery(rc);

  rc= mysql_query(mysql, "CREATE TABLE test_date(c1 TIME, \
                                                 c2 TIME, \
                                                 c3 TIME, \
                                                 c4 TIME)");

  myquery(rc);

  test_bind_date_conv(3);
}


/* Test all time types to TIMESTAMP and TIMESTAMP to all types */

static void test_date_ts()
{
  int        rc;

  myheader("test_date_ts");

  rc= mysql_query(mysql, "DROP TABLE IF EXISTS test_date");
  myquery(rc);

  rc= mysql_query(mysql, "CREATE TABLE test_date(c1 TIMESTAMP(10), \
                                                 c2 TIMESTAMP(14), \
                                                 c3 TIMESTAMP, \
                                                 c4 TIMESTAMP(6))");

  myquery(rc);

  test_bind_date_conv(2);
}


/* Test all time types to DATETIME and DATETIME to all types */

static void test_date_dt()
{
  int rc;

  myheader("test_date_dt");

  rc= mysql_query(mysql, "DROP TABLE IF EXISTS test_date");
  myquery(rc);

  rc= mysql_query(mysql, "CREATE TABLE test_date(c1 datetime, "
                         " c2 datetime, c3 datetime, c4 date)");
  myquery(rc);

  test_bind_date_conv(2);
}


/* Misc tests to keep pure coverage happy */

static void test_pure_coverage()
{
  MYSQL_STMT *stmt;
  MYSQL_BIND my_bind[1];
  int        rc;
  ulong      length;

  myheader("test_pure_coverage");

  rc= mysql_query(mysql, "DROP TABLE IF EXISTS test_pure");
  myquery(rc);

  rc= mysql_query(mysql, "CREATE TABLE test_pure(c1 int, c2 varchar(20))");
  myquery(rc);

  stmt= mysql_simple_prepare(mysql, "insert into test_pure(c67788) values(10)");
  check_stmt_r(stmt);

  /* Query without params and result should allow to bind 0 arrays */
  stmt= mysql_simple_prepare(mysql, "insert into test_pure(c2) values(10)");
  check_stmt(stmt);

  rc= mysql_stmt_bind_param(stmt, (MYSQL_BIND*)0);
  check_execute(stmt, rc);

  rc= mysql_stmt_execute(stmt);
  check_execute(stmt, rc);

  rc= mysql_stmt_bind_result(stmt, (MYSQL_BIND*)0);
  DIE_UNLESS(rc == 1);

  mysql_stmt_close(stmt);

  stmt= mysql_simple_prepare(mysql, "insert into test_pure(c2) values(?)");
  check_stmt(stmt);

  /*
    We need to bzero bind structure because mysql_stmt_bind_param checks all
    its members.
  */
  bzero((char*) my_bind, sizeof(my_bind));

  my_bind[0].length= &length;
  my_bind[0].is_null= 0;
  my_bind[0].buffer_length= 0;

  my_bind[0].buffer_type= MYSQL_TYPE_GEOMETRY;
  rc= mysql_stmt_bind_param(stmt, my_bind);
  check_execute_r(stmt, rc); /* unsupported buffer type */

  my_bind[0].buffer_type= MYSQL_TYPE_STRING;
  rc= mysql_stmt_bind_param(stmt, my_bind);
  check_execute(stmt, rc);

  rc= mysql_stmt_store_result(stmt);
  check_execute(stmt, rc);

  mysql_stmt_close(stmt);

  stmt= mysql_simple_prepare(mysql, "select * from test_pure");
  check_execute(stmt, rc);

  rc= mysql_stmt_execute(stmt);
  check_execute(stmt, rc);

  my_bind[0].buffer_type= MYSQL_TYPE_GEOMETRY;
  rc= mysql_stmt_bind_result(stmt, my_bind);
  check_execute_r(stmt, rc); /* unsupported buffer type */

  rc= mysql_stmt_store_result(stmt);
  check_execute(stmt, rc);

  rc= mysql_stmt_store_result(stmt);
  check_execute_r(stmt, rc); /* commands out of sync */

  mysql_stmt_close(stmt);

  mysql_query(mysql, "DROP TABLE test_pure");
}


/* Test for string buffer fetch */

static void test_buffers()
{
  MYSQL_STMT *stmt;
  MYSQL_BIND my_bind[1];
  int        rc;
  ulong      length;
  my_bool    is_null;
  char       buffer[20];

  myheader("test_buffers");

  rc= mysql_query(mysql, "DROP TABLE IF EXISTS test_buffer");
  myquery(rc);

  rc= mysql_query(mysql, "CREATE TABLE test_buffer(str varchar(20))");
  myquery(rc);

  rc= mysql_query(mysql, "insert into test_buffer values('MySQL')\
                          , ('Database'), ('Open-Source'), ('Popular')");
  myquery(rc);

  stmt= mysql_simple_prepare(mysql, "select str from test_buffer");
  check_stmt(stmt);

  rc= mysql_stmt_execute(stmt);
  check_execute(stmt, rc);

  bzero(buffer, sizeof(buffer));              /* Avoid overruns in printf() */

  bzero((char*) my_bind, sizeof(my_bind));
  my_bind[0].length= &length;
  my_bind[0].is_null= &is_null;
  my_bind[0].buffer_length= 1;
  my_bind[0].buffer_type= MYSQL_TYPE_STRING;
  my_bind[0].buffer= (void *)buffer;
  my_bind[0].error= &my_bind[0].error_value;

  rc= mysql_stmt_bind_result(stmt, my_bind);
  check_execute(stmt, rc);

  rc= mysql_stmt_store_result(stmt);
  check_execute(stmt, rc);

  buffer[1]= 'X';
  rc= mysql_stmt_fetch(stmt);
  DIE_UNLESS(rc == MYSQL_DATA_TRUNCATED);
  DIE_UNLESS(my_bind[0].error_value);
  if (!opt_silent)
    fprintf(stdout, "\n data: %s (%lu)", buffer, length);
  DIE_UNLESS(buffer[0] == 'M');
  DIE_UNLESS(buffer[1] == 'X');
  DIE_UNLESS(length == 5);

  my_bind[0].buffer_length= 8;
  rc= mysql_stmt_bind_result(stmt, my_bind);/* re-bind */
  check_execute(stmt, rc);

  rc= mysql_stmt_fetch(stmt);
  check_execute(stmt, rc);
  if (!opt_silent)
    fprintf(stdout, "\n data: %s (%lu)", buffer, length);
  DIE_UNLESS(strncmp(buffer, "Database", 8) == 0);
  DIE_UNLESS(length == 8);

  my_bind[0].buffer_length= 12;
  rc= mysql_stmt_bind_result(stmt, my_bind);/* re-bind */
  check_execute(stmt, rc);

  rc= mysql_stmt_fetch(stmt);
  check_execute(stmt, rc);
  if (!opt_silent)
    fprintf(stdout, "\n data: %s (%lu)", buffer, length);
  DIE_UNLESS(strcmp(buffer, "Open-Source") == 0);
  DIE_UNLESS(length == 11);

  my_bind[0].buffer_length= 6;
  rc= mysql_stmt_bind_result(stmt, my_bind);/* re-bind */
  check_execute(stmt, rc);

  rc= mysql_stmt_fetch(stmt);
  DIE_UNLESS(rc == MYSQL_DATA_TRUNCATED);
  DIE_UNLESS(my_bind[0].error_value);
  if (!opt_silent)
    fprintf(stdout, "\n data: %s (%lu)", buffer, length);
  DIE_UNLESS(strncmp(buffer, "Popula", 6) == 0);
  DIE_UNLESS(length == 7);

  mysql_stmt_close(stmt);
}


/* Test the direct query execution in the middle of open stmts */

static void test_open_direct()
{
  MYSQL_STMT  *stmt;
  MYSQL_RES   *result;
  int         rc;

  myheader("test_open_direct");

  rc= mysql_query(mysql, "DROP TABLE IF EXISTS test_open_direct");
  myquery(rc);

  rc= mysql_query(mysql, "CREATE TABLE test_open_direct(id int, name char(6))");
  myquery(rc);

  stmt= mysql_simple_prepare(mysql, "INSERT INTO test_open_direct values(10, 'mysql')");
  check_stmt(stmt);

  rc= mysql_query(mysql, "SELECT * FROM test_open_direct");
  myquery(rc);

  result= mysql_store_result(mysql);
  mytest(result);

  rc= my_process_result_set(result);
  DIE_UNLESS(rc == 0);
  mysql_free_result(result);

  rc= mysql_stmt_execute(stmt);
  check_execute(stmt, rc);

  verify_st_affected_rows(stmt, 1);

  rc= mysql_query(mysql, "SELECT * FROM test_open_direct");
  myquery(rc);

  result= mysql_store_result(mysql);
  mytest(result);

  rc= my_process_result_set(result);
  DIE_UNLESS(rc == 1);
  mysql_free_result(result);

  rc= mysql_stmt_execute(stmt);
  check_execute(stmt, rc);

  verify_st_affected_rows(stmt, 1);

  rc= mysql_query(mysql, "SELECT * FROM test_open_direct");
  myquery(rc);

  result= mysql_store_result(mysql);
  mytest(result);

  rc= my_process_result_set(result);
  DIE_UNLESS(rc == 2);
  mysql_free_result(result);

  mysql_stmt_close(stmt);

  /* run a direct query in the middle of a fetch */
  stmt= mysql_simple_prepare(mysql, "SELECT * FROM test_open_direct");
  check_stmt(stmt);

  rc= mysql_stmt_execute(stmt);
  check_execute(stmt, rc);

  rc= mysql_stmt_fetch(stmt);
  check_execute(stmt, rc);

  rc= mysql_query(mysql, "INSERT INTO test_open_direct(id) VALUES(20)");
  myquery_r(rc);

  rc= mysql_stmt_close(stmt);
  check_execute(stmt, rc);

  rc= mysql_query(mysql, "INSERT INTO test_open_direct(id) VALUES(20)");
  myquery(rc);

  /* run a direct query with store result */
  stmt= mysql_simple_prepare(mysql, "SELECT * FROM test_open_direct");
  check_stmt(stmt);

  rc= mysql_stmt_execute(stmt);
  check_execute(stmt, rc);

  rc= mysql_stmt_store_result(stmt);
  check_execute(stmt, rc);

  rc= mysql_stmt_fetch(stmt);
  check_execute(stmt, rc);

  rc= mysql_query(mysql, "drop table test_open_direct");
  myquery(rc);

  rc= mysql_stmt_close(stmt);
  check_execute(stmt, rc);
}


/* Test fetch without prior bound buffers */

static void test_fetch_nobuffs()
{
  MYSQL_STMT *stmt;
  MYSQL_BIND my_bind[4];
  char       str[4][50];
  int        rc;

  myheader("test_fetch_nobuffs");

  stmt= mysql_simple_prepare(mysql, "SELECT DATABASE(), CURRENT_USER(), \
                              CURRENT_DATE(), CURRENT_TIME()");
  check_stmt(stmt);

  rc= mysql_stmt_execute(stmt);
  check_execute(stmt, rc);

  rc= 0;
  while (mysql_stmt_fetch(stmt) != MYSQL_NO_DATA)
    rc++;

  if (!opt_silent)
    fprintf(stdout, "\n total rows        : %d", rc);
  DIE_UNLESS(rc == 1);

  bzero((char*) my_bind, sizeof(MYSQL_BIND));
  my_bind[0].buffer_type= MYSQL_TYPE_STRING;
  my_bind[0].buffer= (void *)str[0];
  my_bind[0].buffer_length= sizeof(str[0]);
  my_bind[1]= my_bind[2]= my_bind[3]= my_bind[0];
  my_bind[1].buffer= (void *)str[1];
  my_bind[2].buffer= (void *)str[2];
  my_bind[3].buffer= (void *)str[3];

  rc= mysql_stmt_bind_result(stmt, my_bind);
  check_execute(stmt, rc);

  rc= mysql_stmt_execute(stmt);
  check_execute(stmt, rc);

  rc= 0;
  while (mysql_stmt_fetch(stmt) != MYSQL_NO_DATA)
  {
    rc++;
    if (!opt_silent)
    {
      fprintf(stdout, "\n CURRENT_DATABASE(): %s", str[0]);
      fprintf(stdout, "\n CURRENT_USER()    : %s", str[1]);
      fprintf(stdout, "\n CURRENT_DATE()    : %s", str[2]);
      fprintf(stdout, "\n CURRENT_TIME()    : %s", str[3]);
    }
  }
  if (!opt_silent)
    fprintf(stdout, "\n total rows        : %d", rc);
  DIE_UNLESS(rc == 1);

  mysql_stmt_close(stmt);
}


/* Test a misc bug */

static void test_ushort_bug()
{
  MYSQL_STMT *stmt;
  MYSQL_BIND my_bind[4];
  ushort     short_value;
  uint32     long_value;
  ulong      s_length, l_length, ll_length, t_length;
  ulonglong  longlong_value;
  int        rc;
  uchar      tiny_value;
  char       llbuf[22];
  myheader("test_ushort_bug");

  rc= mysql_query(mysql, "DROP TABLE IF EXISTS test_ushort");
  myquery(rc);

  rc= mysql_query(mysql, "CREATE TABLE test_ushort(a smallint unsigned, \
                                                  b smallint unsigned, \
                                                  c smallint unsigned, \
                                                  d smallint unsigned)");
  myquery(rc);

  rc= mysql_query(mysql,
                  "INSERT INTO test_ushort VALUES(35999, 35999, 35999, 200)");
  myquery(rc);


  stmt= mysql_simple_prepare(mysql, "SELECT * FROM test_ushort");
  check_stmt(stmt);

  rc= mysql_stmt_execute(stmt);
  check_execute(stmt, rc);

  bzero((char*) my_bind, sizeof(my_bind));
  my_bind[0].buffer_type= MYSQL_TYPE_SHORT;
  my_bind[0].buffer= (void *)&short_value;
  my_bind[0].is_unsigned= TRUE;
  my_bind[0].length= &s_length;

  my_bind[1].buffer_type= MYSQL_TYPE_LONG;
  my_bind[1].buffer= (void *)&long_value;
  my_bind[1].length= &l_length;

  my_bind[2].buffer_type= MYSQL_TYPE_LONGLONG;
  my_bind[2].buffer= (void *)&longlong_value;
  my_bind[2].length= &ll_length;

  my_bind[3].buffer_type= MYSQL_TYPE_TINY;
  my_bind[3].buffer= (void *)&tiny_value;
  my_bind[3].is_unsigned= TRUE;
  my_bind[3].length= &t_length;

  rc= mysql_stmt_bind_result(stmt, my_bind);
  check_execute(stmt, rc);

  rc= mysql_stmt_fetch(stmt);
  check_execute(stmt, rc);

  if (!opt_silent)
  {
    fprintf(stdout, "\n ushort   : %d (%ld)", short_value, s_length);
    fprintf(stdout, "\n ulong    : %lu (%ld)", (ulong) long_value, l_length);
    fprintf(stdout, "\n longlong : %s (%ld)", llstr(longlong_value, llbuf),
            ll_length);
    fprintf(stdout, "\n tinyint  : %d   (%ld)", tiny_value, t_length);
  }

  DIE_UNLESS(short_value == 35999);
  DIE_UNLESS(s_length == 2);

  DIE_UNLESS(long_value == 35999);
  DIE_UNLESS(l_length == 4);

  DIE_UNLESS(longlong_value == 35999);
  DIE_UNLESS(ll_length == 8);

  DIE_UNLESS(tiny_value == 200);
  DIE_UNLESS(t_length == 1);

  rc= mysql_stmt_fetch(stmt);
  DIE_UNLESS(rc == MYSQL_NO_DATA);

  mysql_stmt_close(stmt);
}


/* Test a misc smallint-signed conversion bug */

static void test_sshort_bug()
{
  MYSQL_STMT *stmt;
  MYSQL_BIND my_bind[4];
  short      short_value;
  int32      long_value;
  ulong      s_length, l_length, ll_length, t_length;
  ulonglong  longlong_value;
  int        rc;
  uchar      tiny_value;
  char       llbuf[22];

  myheader("test_sshort_bug");

  rc= mysql_query(mysql, "DROP TABLE IF EXISTS test_sshort");
  myquery(rc);

  rc= mysql_query(mysql, "CREATE TABLE test_sshort(a smallint signed, \
                                                  b smallint signed, \
                                                  c smallint unsigned, \
                                                  d smallint unsigned)");
  myquery(rc);

  rc= mysql_query(mysql, "INSERT INTO test_sshort VALUES(-5999, -5999, 35999, 200)");
  myquery(rc);


  stmt= mysql_simple_prepare(mysql, "SELECT * FROM test_sshort");
  check_stmt(stmt);

  rc= mysql_stmt_execute(stmt);
  check_execute(stmt, rc);

  bzero((char*) my_bind, sizeof(my_bind));
  my_bind[0].buffer_type= MYSQL_TYPE_SHORT;
  my_bind[0].buffer= (void *)&short_value;
  my_bind[0].length= &s_length;

  my_bind[1].buffer_type= MYSQL_TYPE_LONG;
  my_bind[1].buffer= (void *)&long_value;
  my_bind[1].length= &l_length;

  my_bind[2].buffer_type= MYSQL_TYPE_LONGLONG;
  my_bind[2].buffer= (void *)&longlong_value;
  my_bind[2].length= &ll_length;

  my_bind[3].buffer_type= MYSQL_TYPE_TINY;
  my_bind[3].buffer= (void *)&tiny_value;
  my_bind[3].is_unsigned= TRUE;
  my_bind[3].length= &t_length;

  rc= mysql_stmt_bind_result(stmt, my_bind);
  check_execute(stmt, rc);

  rc= mysql_stmt_fetch(stmt);
  check_execute(stmt, rc);

  if (!opt_silent)
  {
    fprintf(stdout, "\n sshort   : %d (%ld)", short_value, s_length);
    fprintf(stdout, "\n slong    : %ld (%ld)", (long) long_value, l_length);
    fprintf(stdout, "\n longlong : %s (%ld)", llstr(longlong_value, llbuf),
            ll_length);
    fprintf(stdout, "\n tinyint  : %d   (%ld)", tiny_value, t_length);
  }

  DIE_UNLESS(short_value == -5999);
  DIE_UNLESS(s_length == 2);

  DIE_UNLESS(long_value == -5999);
  DIE_UNLESS(l_length == 4);

  DIE_UNLESS(longlong_value == 35999);
  DIE_UNLESS(ll_length == 8);

  DIE_UNLESS(tiny_value == 200);
  DIE_UNLESS(t_length == 1);

  rc= mysql_stmt_fetch(stmt);
  DIE_UNLESS(rc == MYSQL_NO_DATA);

  mysql_stmt_close(stmt);
}


/* Test a misc tinyint-signed conversion bug */

static void test_stiny_bug()
{
  MYSQL_STMT *stmt;
  MYSQL_BIND my_bind[4];
  short      short_value;
  int32      long_value;
  ulong      s_length, l_length, ll_length, t_length;
  ulonglong  longlong_value;
  int        rc;
  uchar      tiny_value;
  char       llbuf[22];

  myheader("test_stiny_bug");

  rc= mysql_query(mysql, "DROP TABLE IF EXISTS test_stiny");
  myquery(rc);

  rc= mysql_query(mysql, "CREATE TABLE test_stiny(a tinyint signed, \
                                                  b tinyint signed, \
                                                  c tinyint unsigned, \
                                                  d tinyint unsigned)");
  myquery(rc);

  rc= mysql_query(mysql, "INSERT INTO test_stiny VALUES(-128, -127, 255, 0)");
  myquery(rc);


  stmt= mysql_simple_prepare(mysql, "SELECT * FROM test_stiny");
  check_stmt(stmt);

  rc= mysql_stmt_execute(stmt);
  check_execute(stmt, rc);

  bzero((char*) my_bind, sizeof(my_bind));
  my_bind[0].buffer_type= MYSQL_TYPE_SHORT;
  my_bind[0].buffer= (void *)&short_value;
  my_bind[0].length= &s_length;

  my_bind[1].buffer_type= MYSQL_TYPE_LONG;
  my_bind[1].buffer= (void *)&long_value;
  my_bind[1].length= &l_length;

  my_bind[2].buffer_type= MYSQL_TYPE_LONGLONG;
  my_bind[2].buffer= (void *)&longlong_value;
  my_bind[2].length= &ll_length;

  my_bind[3].buffer_type= MYSQL_TYPE_TINY;
  my_bind[3].buffer= (void *)&tiny_value;
  my_bind[3].length= &t_length;

  rc= mysql_stmt_bind_result(stmt, my_bind);
  check_execute(stmt, rc);

  rc= mysql_stmt_fetch(stmt);
  check_execute(stmt, rc);

  if (!opt_silent)
  {
    fprintf(stdout, "\n sshort   : %d (%ld)", short_value, s_length);
    fprintf(stdout, "\n slong    : %ld (%ld)", (long) long_value, l_length);
    fprintf(stdout, "\n longlong : %s  (%ld)", llstr(longlong_value, llbuf),
            ll_length);
    fprintf(stdout, "\n tinyint  : %d    (%ld)", tiny_value, t_length);
  }

  DIE_UNLESS(short_value == -128);
  DIE_UNLESS(s_length == 2);

  DIE_UNLESS(long_value == -127);
  DIE_UNLESS(l_length == 4);

  DIE_UNLESS(longlong_value == 255);
  DIE_UNLESS(ll_length == 8);

  DIE_UNLESS(tiny_value == 0);
  DIE_UNLESS(t_length == 1);

  rc= mysql_stmt_fetch(stmt);
  DIE_UNLESS(rc == MYSQL_NO_DATA);

  mysql_stmt_close(stmt);
}


/* Test misc field information, bug: #74 */

static void test_field_misc()
{
  MYSQL_STMT  *stmt;
  MYSQL_RES   *result;
  MYSQL_BIND  my_bind[1];
  char        table_type[NAME_LEN];
  ulong       type_length;
  int         rc;

  myheader("test_field_misc");

  rc= mysql_query(mysql, "SELECT @@autocommit");
  myquery(rc);

  result= mysql_store_result(mysql);
  mytest(result);

  rc= my_process_result_set(result);
  DIE_UNLESS(rc == 1);

  verify_prepare_field(result, 0,
                       "@@autocommit", "",  /* field and its org name */
                       MYSQL_TYPE_LONGLONG, /* field type */
                       "", "",              /* table and its org name */
                       "", 1, 0);           /* db name, length(its bool flag)*/

  mysql_free_result(result);

  stmt= mysql_simple_prepare(mysql, "SELECT @@autocommit");
  check_stmt(stmt);

  rc= mysql_stmt_execute(stmt);
  check_execute(stmt, rc);

  result= mysql_stmt_result_metadata(stmt);
  mytest(result);

  rc= my_process_stmt_result(stmt);
  DIE_UNLESS(rc == 1);

  verify_prepare_field(result, 0,
                       "@@autocommit", "",  /* field and its org name */
                       MYSQL_TYPE_LONGLONG, /* field type */
                       "", "",              /* table and its org name */
                       "", 1, 0);           /* db name, length(its bool flag)*/

  mysql_free_result(result);
  mysql_stmt_close(stmt);

  stmt= mysql_simple_prepare(mysql, "SELECT @@table_type");
  check_stmt(stmt);

  rc= mysql_stmt_execute(stmt);
  check_execute(stmt, rc);

  bzero((char*) my_bind, sizeof(my_bind));
  my_bind[0].buffer_type= MYSQL_TYPE_STRING;
  my_bind[0].buffer= table_type;
  my_bind[0].length= &type_length;
  my_bind[0].buffer_length= NAME_LEN;

  rc= mysql_stmt_bind_result(stmt, my_bind);
  check_execute(stmt, rc);

  rc= mysql_stmt_fetch(stmt);
  check_execute(stmt, rc);
  if (!opt_silent)
    fprintf(stdout, "\n default table type: %s(%ld)", table_type, type_length);

  rc= mysql_stmt_fetch(stmt);
  DIE_UNLESS(rc == MYSQL_NO_DATA);

  mysql_stmt_close(stmt);

  stmt= mysql_simple_prepare(mysql, "SELECT @@table_type");
  check_stmt(stmt);

  result= mysql_stmt_result_metadata(stmt);
  mytest(result);
  DIE_UNLESS(mysql_stmt_field_count(stmt) == mysql_num_fields(result));

  rc= mysql_stmt_execute(stmt);
  check_execute(stmt, rc);

  DIE_UNLESS(1 == my_process_stmt_result(stmt));

  verify_prepare_field(result, 0,
                       "@@table_type", "",   /* field and its org name */
                       mysql_get_server_version(mysql) <= 50000 ?
                       MYSQL_TYPE_STRING : MYSQL_TYPE_VAR_STRING,
                       "", "",              /* table and its org name */
                       "", type_length, 0);   /* db name, length */

  mysql_free_result(result);
  mysql_stmt_close(stmt);

  stmt= mysql_simple_prepare(mysql, "SELECT @@max_error_count");
  check_stmt(stmt);

  result= mysql_stmt_result_metadata(stmt);
  mytest(result);

  rc= mysql_stmt_execute(stmt);
  check_execute(stmt, rc);

  rc= my_process_stmt_result(stmt);
  DIE_UNLESS(rc == 1);

  verify_prepare_field(result, 0,
                       "@@max_error_count", "",   /* field and its org name */
                       MYSQL_TYPE_LONGLONG, /* field type */
                       "", "",              /* table and its org name */
                       "", 10, 0);            /* db name, length */

  mysql_free_result(result);
  mysql_stmt_close(stmt);

  stmt= mysql_simple_prepare(mysql, "SELECT @@max_allowed_packet");
  check_stmt(stmt);

  result= mysql_stmt_result_metadata(stmt);
  mytest(result);

  rc= mysql_stmt_execute(stmt);
  check_execute(stmt, rc);

  DIE_UNLESS(1 == my_process_stmt_result(stmt));

  verify_prepare_field(result, 0,
                       "@@max_allowed_packet", "", /* field and its org name */
                       MYSQL_TYPE_LONGLONG, /* field type */
                       "", "",              /* table and its org name */
                       "", 10, 0);          /* db name, length */

  mysql_free_result(result);
  mysql_stmt_close(stmt);

  stmt= mysql_simple_prepare(mysql, "SELECT @@sql_warnings");
  check_stmt(stmt);

  result= mysql_stmt_result_metadata(stmt);
  mytest(result);

  rc= mysql_stmt_execute(stmt);
  check_execute(stmt, rc);

  rc= my_process_stmt_result(stmt);
  DIE_UNLESS(rc == 1);

  verify_prepare_field(result, 0,
                       "@@sql_warnings", "",  /* field and its org name */
                       MYSQL_TYPE_LONGLONG,   /* field type */
                       "", "",                /* table and its org name */
                       "", 1, 0);             /* db name, length */

  mysql_free_result(result);
  mysql_stmt_close(stmt);
}


/*
  Test SET OPTION feature with prepare stmts
  bug #85 (reported by mark@mysql.com)
*/

static void test_set_option()
{
  MYSQL_STMT *stmt;
  MYSQL_RES  *result;
  int        rc;

  myheader("test_set_option");

  mysql_autocommit(mysql, TRUE);

  /* LIMIT the rows count to 2 */
  rc= mysql_query(mysql, "SET OPTION SQL_SELECT_LIMIT= 2");
  myquery(rc);

  rc= mysql_query(mysql, "DROP TABLE IF EXISTS test_limit");
  myquery(rc);

  rc= mysql_query(mysql, "CREATE TABLE test_limit(a tinyint)");
  myquery(rc);

  rc= mysql_query(mysql, "INSERT INTO test_limit VALUES(10), (20), (30), (40)");
  myquery(rc);

  if (!opt_silent)
    fprintf(stdout, "\n with SQL_SELECT_LIMIT= 2 (direct)");
  rc= mysql_query(mysql, "SELECT * FROM test_limit");
  myquery(rc);

  result= mysql_store_result(mysql);
  mytest(result);

  rc= my_process_result_set(result);
  DIE_UNLESS(rc == 2);

  mysql_free_result(result);

  if (!opt_silent)
    fprintf(stdout, "\n with SQL_SELECT_LIMIT=2 (prepare)");
  stmt= mysql_simple_prepare(mysql, "SELECT * FROM test_limit");
  check_stmt(stmt);

  rc= mysql_stmt_execute(stmt);
  check_execute(stmt, rc);

  rc= my_process_stmt_result(stmt);
  DIE_UNLESS(rc == 2);

  mysql_stmt_close(stmt);

  /* RESET the LIMIT the rows count to 0 */
  if (!opt_silent)
    fprintf(stdout, "\n with SQL_SELECT_LIMIT=DEFAULT (prepare)");
  rc= mysql_query(mysql, "SET OPTION SQL_SELECT_LIMIT=DEFAULT");
  myquery(rc);

  stmt= mysql_simple_prepare(mysql, "SELECT * FROM test_limit");
  check_stmt(stmt);

  rc= mysql_stmt_execute(stmt);
  check_execute(stmt, rc);

  rc= my_process_stmt_result(stmt);
  DIE_UNLESS(rc == 4);

  mysql_stmt_close(stmt);
}


/*
  Test a misc GRANT option
  bug #89 (reported by mark@mysql.com)
*/

#ifndef EMBEDDED_LIBRARY
static void test_prepare_grant()
{
  int rc;
  char query[MAX_TEST_QUERY_LENGTH];

  myheader("test_prepare_grant");

  mysql_autocommit(mysql, TRUE);

  rc= mysql_query(mysql, "DROP TABLE IF EXISTS test_grant");
  myquery(rc);

  rc= mysql_query(mysql, "CREATE TABLE test_grant(a tinyint primary key auto_increment)");
  myquery(rc);

  strxmov(query, "GRANT INSERT, UPDATE, SELECT ON ", current_db,
                ".test_grant TO 'test_grant'@",
                opt_host ? opt_host : "'localhost'", NullS);

  if (mysql_query(mysql, query))
  {
    myerror("GRANT failed");

    /*
       If server started with --skip-grant-tables, skip this test, else
       exit to indicate an error

       ER_UNKNOWN_COM_ERROR= 1047
     */
    if (mysql_errno(mysql) != 1047)
      exit(1);
  }
  else
  {
    MYSQL *org_mysql= mysql, *lmysql;
    MYSQL_STMT *stmt;

    if (!opt_silent)
      fprintf(stdout, "\n Establishing a test connection ...");
    if (!(lmysql= mysql_init(NULL)))
    {
      myerror("mysql_init() failed");
      exit(1);
    }
    if (!(mysql_real_connect(lmysql, opt_host, "test_grant",
                             "", current_db, opt_port,
                             opt_unix_socket, 0)))
    {
      myerror("connection failed");
      mysql_close(lmysql);
      exit(1);
    }
    lmysql->reconnect= 1;
    if (!opt_silent)
      fprintf(stdout, " OK");

    mysql= lmysql;
    rc= mysql_query(mysql, "INSERT INTO test_grant VALUES(NULL)");
    myquery(rc);

    rc= mysql_query(mysql, "INSERT INTO test_grant(a) VALUES(NULL)");
    myquery(rc);

    execute_prepare_query("INSERT INTO test_grant(a) VALUES(NULL)", 1);
    execute_prepare_query("INSERT INTO test_grant VALUES(NULL)", 1);
    execute_prepare_query("UPDATE test_grant SET a=9 WHERE a=1", 1);
    rc= my_stmt_result("SELECT a FROM test_grant");
    DIE_UNLESS(rc == 4);

    /* Both DELETE expected to fail as user does not have DELETE privs */

    rc= mysql_query(mysql, "DELETE FROM test_grant");
    myquery_r(rc);

    stmt= mysql_simple_prepare(mysql, "DELETE FROM test_grant");
    check_stmt_r(stmt);

    rc= my_stmt_result("SELECT * FROM test_grant");
    DIE_UNLESS(rc == 4);

    mysql_close(lmysql);
    mysql= org_mysql;

    rc= mysql_query(mysql, "delete from mysql.user where User='test_grant'");
    myquery(rc);
    DIE_UNLESS(1 == mysql_affected_rows(mysql));

    rc= mysql_query(mysql, "delete from mysql.tables_priv where User='test_grant'");
    myquery(rc);
    DIE_UNLESS(1 == mysql_affected_rows(mysql));

  }
}
#endif /* EMBEDDED_LIBRARY */

/*
  Test a crash when invalid/corrupted .frm is used in the
  SHOW TABLE STATUS
  bug #93 (reported by serg@mysql.com).
*/

static void test_frm_bug()
{
  MYSQL_STMT *stmt;
  MYSQL_BIND my_bind[2];
  MYSQL_RES  *result;
  MYSQL_ROW  row;
  FILE       *test_file;
  char       data_dir[FN_REFLEN];
  char       test_frm[FN_REFLEN];
  int        rc;

  myheader("test_frm_bug");

  mysql_autocommit(mysql, TRUE);

  rc= mysql_query(mysql, "drop table if exists test_frm_bug");
  myquery(rc);

  rc= mysql_query(mysql, "flush tables");
  myquery(rc);

  stmt= mysql_simple_prepare(mysql, "show variables like 'datadir'");
  check_stmt(stmt);

  rc= mysql_stmt_execute(stmt);
  check_execute(stmt, rc);

  bzero((char*) my_bind, sizeof(my_bind));
  my_bind[0].buffer_type= MYSQL_TYPE_STRING;
  my_bind[0].buffer= data_dir;
  my_bind[0].buffer_length= FN_REFLEN;
  my_bind[1]= my_bind[0];

  rc= mysql_stmt_bind_result(stmt, my_bind);
  check_execute(stmt, rc);

  rc= mysql_stmt_fetch(stmt);
  check_execute(stmt, rc);

  if (!opt_silent)
    fprintf(stdout, "\n data directory: %s", data_dir);

  rc= mysql_stmt_fetch(stmt);
  DIE_UNLESS(rc == MYSQL_NO_DATA);

  strxmov(test_frm, data_dir, "/", current_db, "/", "test_frm_bug.frm", NullS);

  if (!opt_silent)
    fprintf(stdout, "\n test_frm: %s", test_frm);

  if (!(test_file= my_fopen(test_frm, (int) (O_RDWR | O_CREAT), MYF(MY_WME))))
  {
    fprintf(stdout, "\n ERROR: my_fopen failed for '%s'", test_frm);
    fprintf(stdout, "\n test cancelled");
    exit(1);
  }
  if (!opt_silent)
    fprintf(test_file, "this is a junk file for test");

  rc= mysql_query(mysql, "SHOW TABLE STATUS like 'test_frm_bug'");
  myquery(rc);

  result= mysql_store_result(mysql);
  mytest(result);/* It can't be NULL */

  rc= my_process_result_set(result);
  DIE_UNLESS(rc == 1);

  mysql_data_seek(result, 0);

  row= mysql_fetch_row(result);
  mytest(row);

  if (!opt_silent)
    fprintf(stdout, "\n Comment: %s", row[17]);
  DIE_UNLESS(row[17] != 0);

  mysql_free_result(result);
  mysql_stmt_close(stmt);

  my_fclose(test_file, MYF(0));
  mysql_query(mysql, "drop table if exists test_frm_bug");
}


/* Test DECIMAL conversion */

static void test_decimal_bug()
{
  MYSQL_STMT *stmt;
  MYSQL_BIND my_bind[1];
  char       data[30];
  int        rc;
  my_bool    is_null;

  myheader("test_decimal_bug");

  mysql_autocommit(mysql, TRUE);

  rc= mysql_query(mysql, "drop table if exists test_decimal_bug");
  myquery(rc);

  rc= mysql_query(mysql, "create table test_decimal_bug(c1 decimal(10, 2))");
  myquery(rc);

  rc= mysql_query(mysql, "insert into test_decimal_bug value(8), (10.22), (5.61)");
  myquery(rc);

  stmt= mysql_simple_prepare(mysql, "select c1 from test_decimal_bug where c1= ?");
  check_stmt(stmt);

  /*
    We need to bzero bind structure because mysql_stmt_bind_param checks all
    its members.
  */
  bzero((char*) my_bind, sizeof(my_bind));

  my_bind[0].buffer_type= MYSQL_TYPE_NEWDECIMAL;
  my_bind[0].buffer= (void *)data;
  my_bind[0].buffer_length= 25;
  my_bind[0].is_null= &is_null;

  is_null= 0;
  rc= mysql_stmt_bind_param(stmt, my_bind);
  check_execute(stmt, rc);

  strmov(data, "8.0");
  rc= mysql_stmt_execute(stmt);
  check_execute(stmt, rc);

  data[0]= 0;
  rc= mysql_stmt_bind_result(stmt, my_bind);
  check_execute(stmt, rc);

  rc= mysql_stmt_fetch(stmt);
  check_execute(stmt, rc);

  if (!opt_silent)
    fprintf(stdout, "\n data: %s", data);
  DIE_UNLESS(strcmp(data, "8.00") == 0);

  rc= mysql_stmt_fetch(stmt);
  DIE_UNLESS(rc == MYSQL_NO_DATA);

  strmov(data, "5.61");
  rc= mysql_stmt_execute(stmt);
  check_execute(stmt, rc);

  data[0]= 0;
  rc= mysql_stmt_bind_result(stmt, my_bind);
  check_execute(stmt, rc);

  rc= mysql_stmt_fetch(stmt);
  check_execute(stmt, rc);

  if (!opt_silent)
    fprintf(stdout, "\n data: %s", data);
  DIE_UNLESS(strcmp(data, "5.61") == 0);

  rc= mysql_stmt_fetch(stmt);
  DIE_UNLESS(rc == MYSQL_NO_DATA);

  is_null= 1;
  rc= mysql_stmt_execute(stmt);
  check_execute(stmt, rc);

  rc= mysql_stmt_fetch(stmt);
  DIE_UNLESS(rc == MYSQL_NO_DATA);

  strmov(data, "10.22"); is_null= 0;
  rc= mysql_stmt_execute(stmt);
  check_execute(stmt, rc);

  data[0]= 0;
  rc= mysql_stmt_bind_result(stmt, my_bind);
  check_execute(stmt, rc);

  rc= mysql_stmt_fetch(stmt);
  check_execute(stmt, rc);

  if (!opt_silent)
    fprintf(stdout, "\n data: %s", data);
  DIE_UNLESS(strcmp(data, "10.22") == 0);

  rc= mysql_stmt_fetch(stmt);
  DIE_UNLESS(rc == MYSQL_NO_DATA);

  mysql_stmt_close(stmt);
}


/* Test EXPLAIN bug (#115, reported by mark@mysql.com & georg@php.net). */

static void test_explain_bug()
{
  MYSQL_STMT *stmt;
  MYSQL_RES  *result;
  int        rc;

  myheader("test_explain_bug");

  mysql_autocommit(mysql, TRUE);

  rc= mysql_query(mysql, "DROP TABLE IF EXISTS test_explain");
  myquery(rc);

  rc= mysql_query(mysql, "CREATE TABLE test_explain(id int, name char(2))");
  myquery(rc);

  stmt= mysql_simple_prepare(mysql, "explain test_explain");
  check_stmt(stmt);

  rc= mysql_stmt_execute(stmt);
  check_execute(stmt, rc);

  rc= my_process_stmt_result(stmt);
  DIE_UNLESS(rc == 2);

  result= mysql_stmt_result_metadata(stmt);
  mytest(result);

  if (!opt_silent)
    fprintf(stdout, "\n total fields in the result: %d",
            mysql_num_fields(result));
  DIE_UNLESS(6 == mysql_num_fields(result));

  verify_prepare_field(result, 0, "Field", "COLUMN_NAME",
                       mysql_get_server_version(mysql) <= 50000 ?
                       MYSQL_TYPE_STRING : MYSQL_TYPE_VAR_STRING,
                       0, 0, "", 64, 0);

  verify_prepare_field(result, 1, "Type", "COLUMN_TYPE", MYSQL_TYPE_BLOB,
                       0, 0, "", 0, 0);

  verify_prepare_field(result, 2, "Null", "IS_NULLABLE",
                       mysql_get_server_version(mysql) <= 50000 ?
                       MYSQL_TYPE_STRING : MYSQL_TYPE_VAR_STRING,
                       0, 0, "", 3, 0);

  verify_prepare_field(result, 3, "Key", "COLUMN_KEY",
                       mysql_get_server_version(mysql) <= 50000 ?
                       MYSQL_TYPE_STRING : MYSQL_TYPE_VAR_STRING,
                       0, 0, "", 3, 0);

  if ( mysql_get_server_version(mysql) >= 50027 )
  {
    /*  The patch for bug#23037 changes column type of DEAULT to blob */
    verify_prepare_field(result, 4, "Default", "COLUMN_DEFAULT",
                         MYSQL_TYPE_BLOB, 0, 0, "", 0, 0);
  }
  else
  {
    verify_prepare_field(result, 4, "Default", "COLUMN_DEFAULT",
                         mysql_get_server_version(mysql) >= 50027 ?
                         MYSQL_TYPE_BLOB :
                         mysql_get_server_version(mysql) <= 50000 ?
                         MYSQL_TYPE_STRING : MYSQL_TYPE_VAR_STRING,
                         0, 0, "",
                         mysql_get_server_version(mysql) >= 50027 ? 0 :64, 0);
  }

  verify_prepare_field(result, 5, "Extra", "EXTRA",
                       mysql_get_server_version(mysql) <= 50000 ?
                       MYSQL_TYPE_STRING : MYSQL_TYPE_VAR_STRING,
                       0, 0, "", 20, 0);

  mysql_free_result(result);
  mysql_stmt_close(stmt);

  stmt= mysql_simple_prepare(mysql, "explain select id, name FROM test_explain");
  check_stmt(stmt);

  rc= mysql_stmt_execute(stmt);
  check_execute(stmt, rc);

  rc= my_process_stmt_result(stmt);
  DIE_UNLESS(rc == 1);

  result= mysql_stmt_result_metadata(stmt);
  mytest(result);

  if (!opt_silent)
    fprintf(stdout, "\n total fields in the result: %d",
            mysql_num_fields(result));
  DIE_UNLESS(10 == mysql_num_fields(result));

  verify_prepare_field(result, 0, "id", "", MYSQL_TYPE_LONGLONG,
                       "", "", "", 3, 0);

  verify_prepare_field(result, 1, "select_type", "", MYSQL_TYPE_VAR_STRING,
                       "", "", "", 19, 0);

  verify_prepare_field(result, 2, "table", "", MYSQL_TYPE_VAR_STRING,
                       "", "", "", NAME_LEN, 0);

  verify_prepare_field(result, 3, "type", "", MYSQL_TYPE_VAR_STRING,
                       "", "", "", 10, 0);

  verify_prepare_field(result, 4, "possible_keys", "", MYSQL_TYPE_VAR_STRING,
                       "", "", "", NAME_LEN*MAX_KEY, 0);

  verify_prepare_field(result, 5, "key", "", MYSQL_TYPE_VAR_STRING,
                       "", "", "", NAME_LEN, 0);

  if (mysql_get_server_version(mysql) <= 50000)
  {
    verify_prepare_field(result, 6, "key_len", "", MYSQL_TYPE_LONGLONG, "",
                         "", "", 3, 0);
  }
  else
  {
    verify_prepare_field(result, 6, "key_len", "", MYSQL_TYPE_VAR_STRING, "", 
                         "", "", NAME_LEN*MAX_KEY, 0);
  }

  verify_prepare_field(result, 7, "ref", "", MYSQL_TYPE_VAR_STRING,
                       "", "", "", NAME_LEN*16, 0);

  verify_prepare_field(result, 8, "rows", "", MYSQL_TYPE_LONGLONG,
                       "", "", "", 10, 0);

  verify_prepare_field(result, 9, "Extra", "", MYSQL_TYPE_VAR_STRING,
                       "", "", "", 255, 0);

  mysql_free_result(result);
  mysql_stmt_close(stmt);
}

#ifdef NOT_YET_WORKING

/*
  Test math functions.
  Bug #148 (reported by salle@mysql.com).
*/

#define myerrno(n) check_errcode(n)

static void check_errcode(const unsigned int err)
{
  if (!opt_silent || mysql_errno(mysql) != err)
  {
    if (mysql->server_version)
      fprintf(stdout, "\n [MySQL-%s]", mysql->server_version);
    else
      fprintf(stdout, "\n [MySQL]");
    fprintf(stdout, "[%d] %s\n", mysql_errno(mysql), mysql_error(mysql));
  }
  DIE_UNLESS(mysql_errno(mysql) == err);
}


static void test_drop_temp()
{
  int rc;

  myheader("test_drop_temp");

  rc= mysql_query(mysql, "DROP DATABASE IF EXISTS test_drop_temp_db");
  myquery(rc);

  rc= mysql_query(mysql, "CREATE DATABASE test_drop_temp_db");
  myquery(rc);

  rc= mysql_query(mysql, "CREATE TABLE test_drop_temp_db.t1(c1 int, c2 char(1))");
  myquery(rc);

  rc= mysql_query(mysql, "delete from mysql.db where Db='test_drop_temp_db'");
  myquery(rc);

  rc= mysql_query(mysql, "delete from mysql.db where Db='test_drop_temp_db'");
  myquery(rc);

  strxmov(query, "GRANT SELECT, USAGE, DROP ON test_drop_temp_db.* TO test_temp@",
                opt_host ? opt_host : "localhost", NullS);

  if (mysql_query(mysql, query))
  {
    myerror("GRANT failed");

    /*
       If server started with --skip-grant-tables, skip this test, else
       exit to indicate an error

       ER_UNKNOWN_COM_ERROR= 1047
     */
    if (mysql_errno(mysql) != 1047)
      exit(1);
  }
  else
  {
    MYSQL *org_mysql= mysql, *lmysql;

    if (!opt_silent)
      fprintf(stdout, "\n Establishing a test connection ...");
    if (!(lmysql= mysql_init(NULL)))
    {
      myerror("mysql_init() failed");
      exit(1);
    }

    rc= mysql_query(mysql, "flush privileges");
    myquery(rc);

    if (!(mysql_real_connect(lmysql, opt_host ? opt_host : "localhost", "test_temp",
                             "", "test_drop_temp_db", opt_port,
                             opt_unix_socket, 0)))
    {
      mysql= lmysql;
      myerror("connection failed");
      mysql_close(lmysql);
      exit(1);
    }
    lmysql->reconnect= 1;
    if (!opt_silent)
      fprintf(stdout, " OK");

    mysql= lmysql;
    rc= mysql_query(mysql, "INSERT INTO t1 VALUES(10, 'C')");
    myerrno((uint)1142);

    rc= mysql_query(mysql, "DROP TABLE t1");
    myerrno((uint)1142);

    mysql= org_mysql;
    rc= mysql_query(mysql, "CREATE TEMPORARY TABLE test_drop_temp_db.t1(c1 int)");
    myquery(rc);

    rc= mysql_query(mysql, "CREATE TEMPORARY TABLE test_drop_temp_db.t2 LIKE test_drop_temp_db.t1");
    myquery(rc);

    mysql= lmysql;

    rc= mysql_query(mysql, "DROP TABLE t1, t2");
    myquery_r(rc);

    rc= mysql_query(mysql, "DROP TEMPORARY TABLE t1");
    myquery_r(rc);

    rc= mysql_query(mysql, "DROP TEMPORARY TABLE t2");
    myquery_r(rc);

    mysql_close(lmysql);
    mysql= org_mysql;

    rc= mysql_query(mysql, "drop database test_drop_temp_db");
    myquery(rc);
    DIE_UNLESS(1 == mysql_affected_rows(mysql));

    rc= mysql_query(mysql, "delete from mysql.user where User='test_temp'");
    myquery(rc);
    DIE_UNLESS(1 == mysql_affected_rows(mysql));


    rc= mysql_query(mysql, "delete from mysql.tables_priv where User='test_temp'");
    myquery(rc);
    DIE_UNLESS(1 == mysql_affected_rows(mysql));
  }
}
#endif


/* Test warnings for cuted rows */

static void test_cuted_rows()
{
  int        rc, count;
  MYSQL_RES  *result;

  myheader("test_cuted_rows");

  mysql_query(mysql, "DROP TABLE if exists t1");
  mysql_query(mysql, "DROP TABLE if exists t2");

  rc= mysql_query(mysql, "CREATE TABLE t1(c1 tinyint)");
  myquery(rc);

  rc= mysql_query(mysql, "CREATE TABLE t2(c1 int not null)");
  myquery(rc);

  rc= mysql_query(mysql, "INSERT INTO t1 values(10), (NULL), (NULL)");
  myquery(rc);

  count= mysql_warning_count(mysql);
  if (!opt_silent)
    fprintf(stdout, "\n total warnings: %d", count);
  DIE_UNLESS(count == 0);

  rc= mysql_query(mysql, "INSERT INTO t2 SELECT * FROM t1");
  myquery(rc);

  count= mysql_warning_count(mysql);
  if (!opt_silent)
    fprintf(stdout, "\n total warnings: %d", count);
  DIE_UNLESS(count == 2);

  rc= mysql_query(mysql, "SHOW WARNINGS");
  myquery(rc);

  result= mysql_store_result(mysql);
  mytest(result);

  rc= my_process_result_set(result);
  DIE_UNLESS(rc == 2);
  mysql_free_result(result);

  rc= mysql_query(mysql, "INSERT INTO t1 VALUES('junk'), (876789)");
  myquery(rc);

  count= mysql_warning_count(mysql);
  if (!opt_silent)
    fprintf(stdout, "\n total warnings: %d", count);
  DIE_UNLESS(count == 2);

  rc= mysql_query(mysql, "SHOW WARNINGS");
  myquery(rc);

  result= mysql_store_result(mysql);
  mytest(result);

  rc= my_process_result_set(result);
  DIE_UNLESS(rc == 2);
  mysql_free_result(result);
}


/* Test update/binary logs */

static void test_logs()
{
  MYSQL_STMT *stmt;
  MYSQL_BIND my_bind[2];
  char       data[255];
  ulong      length;
  int        rc;
  short      id;

  myheader("test_logs");


  rc= mysql_query(mysql, "DROP TABLE IF EXISTS test_logs");
  myquery(rc);

  rc= mysql_query(mysql, "CREATE TABLE test_logs(id smallint, name varchar(20))");
  myquery(rc);

  strmov((char *)data, "INSERT INTO test_logs VALUES(?, ?)");
  stmt= mysql_simple_prepare(mysql, data);
  check_stmt(stmt);

  /*
    We need to bzero bind structure because mysql_stmt_bind_param checks all
    its members.
  */
  bzero((char*) my_bind, sizeof(my_bind));

  my_bind[0].buffer_type= MYSQL_TYPE_SHORT;
  my_bind[0].buffer= (void *)&id;

  my_bind[1].buffer_type= MYSQL_TYPE_STRING;
  my_bind[1].buffer= (void *)&data;
  my_bind[1].buffer_length= 255;
  my_bind[1].length= &length;

  id= 9876;
  length= (ulong)(strmov((char *)data, "MySQL - Open Source Database")- data);

  rc= mysql_stmt_bind_param(stmt, my_bind);
  check_execute(stmt, rc);

  rc= mysql_stmt_execute(stmt);
  check_execute(stmt, rc);

  strmov((char *)data, "'");
  length= 1;

  rc= mysql_stmt_execute(stmt);
  check_execute(stmt, rc);

  strmov((char *)data, "\"");
  length= 1;

  rc= mysql_stmt_execute(stmt);
  check_execute(stmt, rc);

  length= (ulong)(strmov((char *)data, "my\'sql\'")-data);
  rc= mysql_stmt_execute(stmt);
  check_execute(stmt, rc);

  length= (ulong)(strmov((char *)data, "my\"sql\"")-data);
  rc= mysql_stmt_execute(stmt);
  check_execute(stmt, rc);

  mysql_stmt_close(stmt);

  strmov((char *)data, "INSERT INTO test_logs VALUES(20, 'mysql')");
  stmt= mysql_simple_prepare(mysql, data);
  check_stmt(stmt);

  rc= mysql_stmt_execute(stmt);
  check_execute(stmt, rc);

  rc= mysql_stmt_execute(stmt);
  check_execute(stmt, rc);

  mysql_stmt_close(stmt);

  strmov((char *)data, "SELECT * FROM test_logs WHERE id=?");
  stmt= mysql_simple_prepare(mysql, data);
  check_stmt(stmt);

  rc= mysql_stmt_bind_param(stmt, my_bind);
  check_execute(stmt, rc);

  rc= mysql_stmt_execute(stmt);
  check_execute(stmt, rc);

  my_bind[1].buffer_length= 255;
  rc= mysql_stmt_bind_result(stmt, my_bind);
  check_execute(stmt, rc);

  rc= mysql_stmt_fetch(stmt);
  check_execute(stmt, rc);

  if (!opt_silent)
  {
    fprintf(stdout, "id    : %d\n", id);
    fprintf(stdout, "name  : %s(%ld)\n", data, length);
  }

  DIE_UNLESS(id == 9876);
  DIE_UNLESS(length == 19 || length == 20); /* Due to VARCHAR(20) */
  DIE_UNLESS(is_prefix(data, "MySQL - Open Source") == 1);

  rc= mysql_stmt_fetch(stmt);
  check_execute(stmt, rc);

  if (!opt_silent)
    fprintf(stdout, "\n name  : %s(%ld)", data, length);

  DIE_UNLESS(length == 1);
  DIE_UNLESS(strcmp(data, "'") == 0);

  rc= mysql_stmt_fetch(stmt);
  check_execute(stmt, rc);

  if (!opt_silent)
    fprintf(stdout, "\n name  : %s(%ld)", data, length);

  DIE_UNLESS(length == 1);
  DIE_UNLESS(strcmp(data, "\"") == 0);

  rc= mysql_stmt_fetch(stmt);
  check_execute(stmt, rc);

  if (!opt_silent)
    fprintf(stdout, "\n name  : %s(%ld)", data, length);

  DIE_UNLESS(length == 7);
  DIE_UNLESS(strcmp(data, "my\'sql\'") == 0);

  rc= mysql_stmt_fetch(stmt);
  check_execute(stmt, rc);

  if (!opt_silent)
    fprintf(stdout, "\n name  : %s(%ld)", data, length);

  DIE_UNLESS(length == 7);
  /*DIE_UNLESS(strcmp(data, "my\"sql\"") == 0); */

  rc= mysql_stmt_fetch(stmt);
  DIE_UNLESS(rc == MYSQL_NO_DATA);

  mysql_stmt_close(stmt);

  rc= mysql_query(mysql, "DROP TABLE test_logs");
  myquery(rc);
}


/* Test 'n' statements create and close */

static void test_nstmts()
{
  MYSQL_STMT  *stmt;
  char        query[255];
  int         rc;
  static uint i, total_stmts= 2000;
  MYSQL_BIND  my_bind[1];

  myheader("test_nstmts");

  mysql_autocommit(mysql, TRUE);

  rc= mysql_query(mysql, "DROP TABLE IF EXISTS test_nstmts");
  myquery(rc);

  rc= mysql_query(mysql, "CREATE TABLE test_nstmts(id int)");
  myquery(rc);

  /*
    We need to bzero bind structure because mysql_stmt_bind_param checks all
    its members.
  */
  bzero((char*) my_bind, sizeof(my_bind));

  my_bind[0].buffer= (void *)&i;
  my_bind[0].buffer_type= MYSQL_TYPE_LONG;

  for (i= 0; i < total_stmts; i++)
  {
    if (!opt_silent)
      fprintf(stdout, "\r stmt: %d", i);

    strmov(query, "insert into test_nstmts values(?)");
    stmt= mysql_simple_prepare(mysql, query);
    check_stmt(stmt);

    rc= mysql_stmt_bind_param(stmt, my_bind);
    check_execute(stmt, rc);

    rc= mysql_stmt_execute(stmt);
    check_execute(stmt, rc);

    mysql_stmt_close(stmt);
  }

  stmt= mysql_simple_prepare(mysql, " select count(*) from test_nstmts");
  check_stmt(stmt);

  rc= mysql_stmt_execute(stmt);
  check_execute(stmt, rc);

  i= 0;
  rc= mysql_stmt_bind_result(stmt, my_bind);
  check_execute(stmt, rc);

  rc= mysql_stmt_fetch(stmt);
  check_execute(stmt, rc);
  if (!opt_silent)
    fprintf(stdout, "\n total rows: %d", i);
  DIE_UNLESS( i == total_stmts);

  rc= mysql_stmt_fetch(stmt);
  DIE_UNLESS(rc == MYSQL_NO_DATA);

  mysql_stmt_close(stmt);

  rc= mysql_query(mysql, "DROP TABLE test_nstmts");
  myquery(rc);
}


/* Test stmt seek() functions */

static void test_fetch_seek()
{
  MYSQL_STMT *stmt;
  MYSQL_BIND my_bind[3];
  MYSQL_ROW_OFFSET row;
  int        rc;
  int32      c1;
  char       c2[11], c3[20];

  myheader("test_fetch_seek");
  rc= mysql_query(mysql, "drop table if exists t1");

  myquery(rc);

  rc= mysql_query(mysql, "create table t1(c1 int primary key auto_increment, c2 char(10), c3 timestamp(14))");
  myquery(rc);

  rc= mysql_query(mysql, "insert into t1(c2) values('venu'), ('mysql'), ('open'), ('source')");
  myquery(rc);

  stmt= mysql_simple_prepare(mysql, "select * from t1");
  check_stmt(stmt);

  bzero((char*) my_bind, sizeof(my_bind));
  my_bind[0].buffer_type= MYSQL_TYPE_LONG;
  my_bind[0].buffer= (void *)&c1;

  my_bind[1].buffer_type= MYSQL_TYPE_STRING;
  my_bind[1].buffer= (void *)c2;
  my_bind[1].buffer_length= sizeof(c2);

  my_bind[2]= my_bind[1];
  my_bind[2].buffer= (void *)c3;
  my_bind[2].buffer_length= sizeof(c3);

  rc= mysql_stmt_execute(stmt);
  check_execute(stmt, rc);

  rc= mysql_stmt_bind_result(stmt, my_bind);
  check_execute(stmt, rc);

  rc= mysql_stmt_store_result(stmt);
  check_execute(stmt, rc);

  rc= mysql_stmt_fetch(stmt);
  check_execute(stmt, rc);

  if (!opt_silent)
    fprintf(stdout, "\n row 0: %ld, %s, %s", (long) c1, c2, c3);

  row= mysql_stmt_row_tell(stmt);

  row= mysql_stmt_row_seek(stmt, row);

  rc= mysql_stmt_fetch(stmt);
  check_execute(stmt, rc);

  if (!opt_silent)
    fprintf(stdout, "\n row 2: %ld, %s, %s", (long) c1, c2, c3);

  row= mysql_stmt_row_seek(stmt, row);

  rc= mysql_stmt_fetch(stmt);
  check_execute(stmt, rc);

  if (!opt_silent)
    fprintf(stdout, "\n row 2: %ld, %s, %s", (long) c1, c2, c3);

  mysql_stmt_data_seek(stmt, 0);

  rc= mysql_stmt_fetch(stmt);
  check_execute(stmt, rc);

  if (!opt_silent)
    fprintf(stdout, "\n row 0: %ld, %s, %s", (long) c1, c2, c3);

  rc= mysql_stmt_fetch(stmt);
  check_execute(stmt, rc);

  rc= mysql_stmt_fetch(stmt);
  check_execute(stmt, rc);

  rc= mysql_stmt_fetch(stmt);
  check_execute(stmt, rc);

  rc= mysql_stmt_fetch(stmt);
  DIE_UNLESS(rc == MYSQL_NO_DATA);

  mysql_stmt_close(stmt);
  myquery(mysql_query(mysql, "drop table t1"));
}


/* Test mysql_stmt_fetch_column() with offset */

static void test_fetch_offset()
{
  MYSQL_STMT *stmt;
  MYSQL_BIND my_bind[1];
  char       data[11];
  ulong      length;
  int        rc;
  my_bool    is_null;


  myheader("test_fetch_offset");

  rc= mysql_query(mysql, "drop table if exists t1");
  myquery(rc);

  rc= mysql_query(mysql, "create table t1(a char(10))");
  myquery(rc);

  rc= mysql_query(mysql, "insert into t1 values('abcdefghij'), (null)");
  myquery(rc);

  stmt= mysql_simple_prepare(mysql, "select * from t1");
  check_stmt(stmt);

  bzero((char*) my_bind, sizeof(my_bind));
  my_bind[0].buffer_type= MYSQL_TYPE_STRING;
  my_bind[0].buffer= (void *)data;
  my_bind[0].buffer_length= 11;
  my_bind[0].is_null= &is_null;
  my_bind[0].length= &length;

  rc= mysql_stmt_execute(stmt);
  check_execute(stmt, rc);

  rc= mysql_stmt_fetch_column(stmt, my_bind, 0, 0);
  check_execute_r(stmt, rc);

  rc= mysql_stmt_bind_result(stmt, my_bind);
  check_execute(stmt, rc);

  rc= mysql_stmt_store_result(stmt);
  check_execute(stmt, rc);

  rc= mysql_stmt_fetch(stmt);
  check_execute(stmt, rc);

  data[0]= '\0';
  rc= mysql_stmt_fetch_column(stmt, my_bind, 0, 0);
  check_execute(stmt, rc);
  if (!opt_silent)
    fprintf(stdout, "\n col 1: %s (%ld)", data, length);
  DIE_UNLESS(strncmp(data, "abcd", 4) == 0 && length == 10);

  rc= mysql_stmt_fetch_column(stmt, my_bind, 0, 5);
  check_execute(stmt, rc);
  if (!opt_silent)
    fprintf(stdout, "\n col 1: %s (%ld)", data, length);
  DIE_UNLESS(strncmp(data, "fg", 2) == 0 && length == 10);

  rc= mysql_stmt_fetch_column(stmt, my_bind, 0, 9);
  check_execute(stmt, rc);
  if (!opt_silent)
    fprintf(stdout, "\n col 0: %s (%ld)", data, length);
  DIE_UNLESS(strncmp(data, "j", 1) == 0 && length == 10);

  rc= mysql_stmt_fetch(stmt);
  check_execute(stmt, rc);

  is_null= 0;

  rc= mysql_stmt_fetch_column(stmt, my_bind, 0, 0);
  check_execute(stmt, rc);

  DIE_UNLESS(is_null == 1);

  rc= mysql_stmt_fetch(stmt);
  DIE_UNLESS(rc == MYSQL_NO_DATA);

  rc= mysql_stmt_fetch_column(stmt, my_bind, 1, 0);
  check_execute_r(stmt, rc);

  mysql_stmt_close(stmt);

  myquery(mysql_query(mysql, "drop table t1"));
}


/* Test mysql_stmt_fetch_column() */

static void test_fetch_column()
{
  MYSQL_STMT *stmt;
  MYSQL_BIND my_bind[2];
  char       c2[20], bc2[20];
  ulong      l1, l2, bl1, bl2;
  int        rc, c1, bc1;

  myheader("test_fetch_column");

  rc= mysql_query(mysql, "drop table if exists t1");
  myquery(rc);

  rc= mysql_query(mysql, "create table t1(c1 int primary key auto_increment, c2 char(10))");
  myquery(rc);

  rc= mysql_query(mysql, "insert into t1(c2) values('venu'), ('mysql')");
  myquery(rc);

  stmt= mysql_simple_prepare(mysql, "select * from t1 order by c2 desc");
  check_stmt(stmt);

  bzero((char*) my_bind, sizeof(my_bind));
  my_bind[0].buffer_type= MYSQL_TYPE_LONG;
  my_bind[0].buffer= (void *)&bc1;
  my_bind[0].buffer_length= 0;
  my_bind[0].is_null= 0;
  my_bind[0].length= &bl1;
  my_bind[1].buffer_type= MYSQL_TYPE_STRING;
  my_bind[1].buffer= (void *)bc2;
  my_bind[1].buffer_length= 7;
  my_bind[1].is_null= 0;
  my_bind[1].length= &bl2;

  rc= mysql_stmt_execute(stmt);
  check_execute(stmt, rc);

  rc= mysql_stmt_bind_result(stmt, my_bind);
  check_execute(stmt, rc);

  rc= mysql_stmt_store_result(stmt);
  check_execute(stmt, rc);

  rc= mysql_stmt_fetch_column(stmt, my_bind, 1, 0); /* No-op at this point */
  check_execute_r(stmt, rc);

  rc= mysql_stmt_fetch(stmt);
  check_execute(stmt, rc);

  if (!opt_silent)
    fprintf(stdout, "\n row 0: %d, %s", bc1, bc2);

  c2[0]= '\0'; l2= 0;
  my_bind[0].buffer_type= MYSQL_TYPE_STRING;
  my_bind[0].buffer= (void *)c2;
  my_bind[0].buffer_length= 7;
  my_bind[0].is_null= 0;
  my_bind[0].length= &l2;

  rc= mysql_stmt_fetch_column(stmt, my_bind, 1, 0);
  check_execute(stmt, rc);
  if (!opt_silent)
    fprintf(stdout, "\n col 1: %s(%ld)", c2, l2);
  DIE_UNLESS(strncmp(c2, "venu", 4) == 0 && l2 == 4);

  c2[0]= '\0'; l2= 0;
  rc= mysql_stmt_fetch_column(stmt, my_bind, 1, 0);
  check_execute(stmt, rc);
  if (!opt_silent)
    fprintf(stdout, "\n col 1: %s(%ld)", c2, l2);
  DIE_UNLESS(strcmp(c2, "venu") == 0 && l2 == 4);

  c1= 0;
  my_bind[0].buffer_type= MYSQL_TYPE_LONG;
  my_bind[0].buffer= (void *)&c1;
  my_bind[0].buffer_length= 0;
  my_bind[0].is_null= 0;
  my_bind[0].length= &l1;

  rc= mysql_stmt_fetch_column(stmt, my_bind, 0, 0);
  check_execute(stmt, rc);
  if (!opt_silent)
    fprintf(stdout, "\n col 0: %d(%ld)", c1, l1);
  DIE_UNLESS(c1 == 1 && l1 == 4);

  rc= mysql_stmt_fetch(stmt);
  check_execute(stmt, rc);

  if (!opt_silent)
    fprintf(stdout, "\n row 1: %d, %s", bc1, bc2);

  c2[0]= '\0'; l2= 0;
  my_bind[0].buffer_type= MYSQL_TYPE_STRING;
  my_bind[0].buffer= (void *)c2;
  my_bind[0].buffer_length= 7;
  my_bind[0].is_null= 0;
  my_bind[0].length= &l2;

  rc= mysql_stmt_fetch_column(stmt, my_bind, 1, 0);
  check_execute(stmt, rc);
  if (!opt_silent)
    fprintf(stdout, "\n col 1: %s(%ld)", c2, l2);
  DIE_UNLESS(strncmp(c2, "mysq", 4) == 0 && l2 == 5);

  c2[0]= '\0'; l2= 0;
  rc= mysql_stmt_fetch_column(stmt, my_bind, 1, 0);
  check_execute(stmt, rc);
  if (!opt_silent)
    fprintf(stdout, "\n col 1: %si(%ld)", c2, l2);
  DIE_UNLESS(strcmp(c2, "mysql") == 0 && l2 == 5);

  c1= 0;
  my_bind[0].buffer_type= MYSQL_TYPE_LONG;
  my_bind[0].buffer= (void *)&c1;
  my_bind[0].buffer_length= 0;
  my_bind[0].is_null= 0;
  my_bind[0].length= &l1;

  rc= mysql_stmt_fetch_column(stmt, my_bind, 0, 0);
  check_execute(stmt, rc);
  if (!opt_silent)
    fprintf(stdout, "\n col 0: %d(%ld)", c1, l1);
  DIE_UNLESS(c1 == 2 && l1 == 4);

  rc= mysql_stmt_fetch(stmt);
  DIE_UNLESS(rc == MYSQL_NO_DATA);

  rc= mysql_stmt_fetch_column(stmt, my_bind, 1, 0);
  check_execute_r(stmt, rc);

  mysql_stmt_close(stmt);
  myquery(mysql_query(mysql, "drop table t1"));
}


/* Test mysql_list_fields() */

static void test_list_fields()
{
  MYSQL_RES *result;
  int rc;
  myheader("test_list_fields");

  rc= mysql_query(mysql, "drop table if exists t1");
  myquery(rc);

  rc= mysql_query(mysql, "create table t1(c1 int primary key auto_increment, c2 char(10) default 'mysql')");
  myquery(rc);

  result= mysql_list_fields(mysql, "t1", NULL);
  mytest(result);

  rc= my_process_result_set(result);
  DIE_UNLESS(rc == 0);

  verify_prepare_field(result, 0, "c1", "c1", MYSQL_TYPE_LONG,
                       "t1", "t1",
                       current_db, 11, "0");

  verify_prepare_field(result, 1, "c2", "c2", MYSQL_TYPE_STRING,
                       "t1", "t1",
                       current_db, 10, "mysql");

  mysql_free_result(result);
  myquery(mysql_query(mysql, "drop table t1"));
}


static void test_bug19671()
{
  MYSQL_RES *result;
  int rc;
  myheader("test_bug19671");

  mysql_query(mysql, "set sql_mode=''");
  rc= mysql_query(mysql, "drop table if exists t1");
  myquery(rc);

  rc= mysql_query(mysql, "drop view if exists v1");
  myquery(rc);

  rc= mysql_query(mysql, "create table t1(f1 int)");
  myquery(rc);

  rc= mysql_query(mysql, "create view v1 as select va.* from t1 va");
  myquery(rc);

  result= mysql_list_fields(mysql, "v1", NULL);
  mytest(result);

  rc= my_process_result_set(result);
  DIE_UNLESS(rc == 0);

  verify_prepare_field(result, 0, "f1", "f1", MYSQL_TYPE_LONG,
                       "v1", "v1", current_db, 11, "0");

  mysql_free_result(result);
  myquery(mysql_query(mysql, "drop view v1"));
  myquery(mysql_query(mysql, "drop table t1"));
}


/* Test a memory ovverun bug */

static void test_mem_overun()
{
  char       buffer[10000], field[10];
  MYSQL_STMT *stmt;
  MYSQL_RES  *field_res;
  int        rc, i, length;

  myheader("test_mem_overun");

  /*
    Test a memory ovverun bug when a table had 1000 fields with
    a row of data
  */
  rc= mysql_query(mysql, "drop table if exists t_mem_overun");
  myquery(rc);

  strxmov(buffer, "create table t_mem_overun(", NullS);
  for (i= 0; i < 1000; i++)
  {
    sprintf(field, "c%d int", i);
    strxmov(buffer, buffer, field, ", ", NullS);
  }
  length= (uint) strlen(buffer);
  buffer[length-2]= ')';
  buffer[--length]= '\0';

  rc= mysql_real_query(mysql, buffer, length);
  myquery(rc);

  strxmov(buffer, "insert into t_mem_overun values(", NullS);
  for (i= 0; i < 1000; i++)
  {
    strxmov(buffer, buffer, "1, ", NullS);
  }
  length= (uint) strlen(buffer);
  buffer[length-2]= ')';
  buffer[--length]= '\0';

  rc= mysql_real_query(mysql, buffer, length);
  myquery(rc);

  rc= mysql_query(mysql, "select * from t_mem_overun");
  myquery(rc);

  rc= my_process_result(mysql);
  DIE_UNLESS(rc == 1);

  stmt= mysql_simple_prepare(mysql, "select * from t_mem_overun");
  check_stmt(stmt);

  rc= mysql_stmt_execute(stmt);
  check_execute(stmt, rc);

  field_res= mysql_stmt_result_metadata(stmt);
  mytest(field_res);

  if (!opt_silent)
    fprintf(stdout, "\n total fields : %d", mysql_num_fields(field_res));
  DIE_UNLESS( 1000 == mysql_num_fields(field_res));

  rc= mysql_stmt_store_result(stmt);
  check_execute(stmt, rc);

  rc= mysql_stmt_fetch(stmt);
  check_execute(stmt, rc);

  rc= mysql_stmt_fetch(stmt);
  DIE_UNLESS(rc == MYSQL_NO_DATA);

  mysql_free_result(field_res);

  mysql_stmt_close(stmt);
}


/* Test mysql_stmt_free_result() */

static void test_free_result()
{
  MYSQL_STMT *stmt;
  MYSQL_BIND my_bind[1];
  char       c2[5];
  ulong      bl1, l2;
  int        rc, c1, bc1;

  myheader("test_free_result");

  rc= mysql_query(mysql, "drop table if exists test_free_result");
  myquery(rc);

  rc= mysql_query(mysql, "create table test_free_result("
                         "c1 int primary key auto_increment)");
  myquery(rc);

  rc= mysql_query(mysql, "insert into test_free_result values(), (), ()");
  myquery(rc);

  stmt= mysql_simple_prepare(mysql, "select * from test_free_result");
  check_stmt(stmt);

  bzero((char*) my_bind, sizeof(my_bind));
  my_bind[0].buffer_type= MYSQL_TYPE_LONG;
  my_bind[0].buffer= (void *)&bc1;
  my_bind[0].length= &bl1;

  rc= mysql_stmt_execute(stmt);
  check_execute(stmt, rc);

  rc= mysql_stmt_bind_result(stmt, my_bind);
  check_execute(stmt, rc);

  rc= mysql_stmt_fetch(stmt);
  check_execute(stmt, rc);

  c2[0]= '\0'; l2= 0;
  my_bind[0].buffer_type= MYSQL_TYPE_STRING;
  my_bind[0].buffer= (void *)c2;
  my_bind[0].buffer_length= 7;
  my_bind[0].is_null= 0;
  my_bind[0].length= &l2;

  rc= mysql_stmt_fetch_column(stmt, my_bind, 0, 0);
  check_execute(stmt, rc);
  if (!opt_silent)
    fprintf(stdout, "\n col 0: %s(%ld)", c2, l2);
  DIE_UNLESS(strncmp(c2, "1", 1) == 0 && l2 == 1);

  rc= mysql_stmt_fetch(stmt);
  check_execute(stmt, rc);

  c1= 0, l2= 0;
  my_bind[0].buffer_type= MYSQL_TYPE_LONG;
  my_bind[0].buffer= (void *)&c1;
  my_bind[0].buffer_length= 0;
  my_bind[0].is_null= 0;
  my_bind[0].length= &l2;

  rc= mysql_stmt_fetch_column(stmt, my_bind, 0, 0);
  check_execute(stmt, rc);
  if (!opt_silent)
    fprintf(stdout, "\n col 0: %d(%ld)", c1, l2);
  DIE_UNLESS(c1 == 2 && l2 == 4);

  rc= mysql_query(mysql, "drop table test_free_result");
  myquery_r(rc); /* error should be, COMMANDS OUT OF SYNC */

  rc= mysql_stmt_free_result(stmt);
  check_execute(stmt, rc);

  rc= mysql_query(mysql, "drop table test_free_result");
  myquery(rc);  /* should be successful */

  mysql_stmt_close(stmt);
}


/* Test mysql_stmt_store_result() */

static void test_free_store_result()
{
  MYSQL_STMT *stmt;
  MYSQL_BIND my_bind[1];
  char       c2[5];
  ulong      bl1, l2;
  int        rc, c1, bc1;

  myheader("test_free_store_result");

  rc= mysql_query(mysql, "drop table if exists test_free_result");
  myquery(rc);

  rc= mysql_query(mysql, "create table test_free_result(c1 int primary key auto_increment)");
  myquery(rc);

  rc= mysql_query(mysql, "insert into test_free_result values(), (), ()");
  myquery(rc);

  stmt= mysql_simple_prepare(mysql, "select * from test_free_result");
  check_stmt(stmt);

  bzero((char*) my_bind, sizeof(my_bind));
  my_bind[0].buffer_type= MYSQL_TYPE_LONG;
  my_bind[0].buffer= (void *)&bc1;
  my_bind[0].buffer_length= 0;
  my_bind[0].is_null= 0;
  my_bind[0].length= &bl1;

  rc= mysql_stmt_execute(stmt);
  check_execute(stmt, rc);

  rc= mysql_stmt_bind_result(stmt, my_bind);
  check_execute(stmt, rc);

  rc= mysql_stmt_store_result(stmt);
  check_execute(stmt, rc);

  rc= mysql_stmt_fetch(stmt);
  check_execute(stmt, rc);

  c2[0]= '\0'; l2= 0;
  my_bind[0].buffer_type= MYSQL_TYPE_STRING;
  my_bind[0].buffer= (void *)c2;
  my_bind[0].buffer_length= 7;
  my_bind[0].is_null= 0;
  my_bind[0].length= &l2;

  rc= mysql_stmt_fetch_column(stmt, my_bind, 0, 0);
  check_execute(stmt, rc);
  if (!opt_silent)
    fprintf(stdout, "\n col 1: %s(%ld)", c2, l2);
  DIE_UNLESS(strncmp(c2, "1", 1) == 0 && l2 == 1);

  rc= mysql_stmt_fetch(stmt);
  check_execute(stmt, rc);

  c1= 0, l2= 0;
  my_bind[0].buffer_type= MYSQL_TYPE_LONG;
  my_bind[0].buffer= (void *)&c1;
  my_bind[0].buffer_length= 0;
  my_bind[0].is_null= 0;
  my_bind[0].length= &l2;

  rc= mysql_stmt_fetch_column(stmt, my_bind, 0, 0);
  check_execute(stmt, rc);
  if (!opt_silent)
    fprintf(stdout, "\n col 0: %d(%ld)", c1, l2);
  DIE_UNLESS(c1 == 2 && l2 == 4);

  rc= mysql_stmt_free_result(stmt);
  check_execute(stmt, rc);

  rc= mysql_query(mysql, "drop table test_free_result");
  myquery(rc);

  mysql_stmt_close(stmt);
}


/* Test SQLmode */

static void test_sqlmode()
{
  MYSQL_STMT *stmt;
  MYSQL_BIND my_bind[2];
  char       c1[5], c2[5];
  int        rc;
  char query[MAX_TEST_QUERY_LENGTH];

  myheader("test_sqlmode");

  rc= mysql_query(mysql, "DROP TABLE IF EXISTS test_piping");
  myquery(rc);

  rc= mysql_query(mysql, "CREATE TABLE test_piping(name varchar(10))");
  myquery(rc);

  /* PIPES_AS_CONCAT */
  strmov(query, "SET SQL_MODE= \"PIPES_AS_CONCAT\"");
  if (!opt_silent)
    fprintf(stdout, "\n With %s", query);
  rc= mysql_query(mysql, query);
  myquery(rc);

  strmov(query, "INSERT INTO test_piping VALUES(?||?)");
  if (!opt_silent)
    fprintf(stdout, "\n  query: %s", query);
  stmt= mysql_simple_prepare(mysql, query);
  check_stmt(stmt);

  if (!opt_silent)
    fprintf(stdout, "\n  total parameters: %ld", mysql_stmt_param_count(stmt));

  /*
    We need to bzero bind structure because mysql_stmt_bind_param checks all
    its members.
  */
  bzero((char*) my_bind, sizeof(my_bind));

  my_bind[0].buffer_type= MYSQL_TYPE_STRING;
  my_bind[0].buffer= (void *)c1;
  my_bind[0].buffer_length= 2;

  my_bind[1].buffer_type= MYSQL_TYPE_STRING;
  my_bind[1].buffer= (void *)c2;
  my_bind[1].buffer_length= 3;

  rc= mysql_stmt_bind_param(stmt, my_bind);
  check_execute(stmt, rc);

  strmov(c1, "My"); strmov(c2, "SQL");
  rc= mysql_stmt_execute(stmt);
  check_execute(stmt, rc);
  mysql_stmt_close(stmt);

  verify_col_data("test_piping", "name", "MySQL");

  rc= mysql_query(mysql, "DELETE FROM test_piping");
  myquery(rc);

  strmov(query, "SELECT connection_id    ()");
  if (!opt_silent)
    fprintf(stdout, "\n  query: %s", query);
  stmt= mysql_simple_prepare(mysql, query);
  check_stmt_r(stmt);

  /* ANSI */
  strmov(query, "SET SQL_MODE= \"ANSI\"");
  if (!opt_silent)
    fprintf(stdout, "\n With %s", query);
  rc= mysql_query(mysql, query);
  myquery(rc);

  strmov(query, "INSERT INTO test_piping VALUES(?||?)");
  if (!opt_silent)
    fprintf(stdout, "\n  query: %s", query);
  stmt= mysql_simple_prepare(mysql, query);
  check_stmt(stmt);
  if (!opt_silent)
    fprintf(stdout, "\n  total parameters: %ld", mysql_stmt_param_count(stmt));

  rc= mysql_stmt_bind_param(stmt, my_bind);
  check_execute(stmt, rc);

  strmov(c1, "My"); strmov(c2, "SQL");
  rc= mysql_stmt_execute(stmt);
  check_execute(stmt, rc);

  mysql_stmt_close(stmt);
  verify_col_data("test_piping", "name", "MySQL");

  /* ANSI mode spaces ... */
  strmov(query, "SELECT connection_id    ()");
  if (!opt_silent)
    fprintf(stdout, "\n  query: %s", query);
  stmt= mysql_simple_prepare(mysql, query);
  check_stmt(stmt);

  rc= mysql_stmt_execute(stmt);
  check_execute(stmt, rc);

  rc= mysql_stmt_fetch(stmt);
  check_execute(stmt, rc);

  rc= mysql_stmt_fetch(stmt);
  DIE_UNLESS(rc == MYSQL_NO_DATA);
  if (!opt_silent)
    fprintf(stdout, "\n  returned 1 row\n");

  mysql_stmt_close(stmt);

  /* IGNORE SPACE MODE */
  strmov(query, "SET SQL_MODE= \"IGNORE_SPACE\"");
  if (!opt_silent)
    fprintf(stdout, "\n With %s", query);
  rc= mysql_query(mysql, query);
  myquery(rc);

  strmov(query, "SELECT connection_id    ()");
  if (!opt_silent)
    fprintf(stdout, "\n  query: %s", query);
  stmt= mysql_simple_prepare(mysql, query);
  check_stmt(stmt);

  rc= mysql_stmt_execute(stmt);
  check_execute(stmt, rc);

  rc= mysql_stmt_fetch(stmt);
  check_execute(stmt, rc);

  rc= mysql_stmt_fetch(stmt);
  DIE_UNLESS(rc == MYSQL_NO_DATA);
  if (!opt_silent)
    fprintf(stdout, "\n  returned 1 row");

  mysql_stmt_close(stmt);
}


/* Test for timestamp handling */

static void test_ts()
{
  MYSQL_STMT *stmt;
  MYSQL_BIND my_bind[6];
  MYSQL_TIME ts;
  MYSQL_RES  *prep_res;
  char       strts[30];
  ulong      length;
  int        rc, field_count;
  char       name;
  char query[MAX_TEST_QUERY_LENGTH];
  const char *queries [3]= {"SELECT a, b, c FROM test_ts WHERE %c=?",
                            "SELECT a, b, c FROM test_ts WHERE %c=?",
                            "SELECT a, b, c FROM test_ts WHERE %c=CAST(? AS DATE)"};
  myheader("test_ts");

  rc= mysql_query(mysql, "DROP TABLE IF EXISTS test_ts");
  myquery(rc);

  rc= mysql_query(mysql, "CREATE TABLE test_ts(a DATE, b TIME, c TIMESTAMP)");
  myquery(rc);

  stmt= mysql_simple_prepare(mysql, "INSERT INTO test_ts VALUES(?, ?, ?), (?, ?, ?)");
  check_stmt(stmt);

  ts.year= 2003;
  ts.month= 07;
  ts.day= 12;
  ts.hour= 21;
  ts.minute= 07;
  ts.second= 46;
  ts.second_part= 0;
  length= (long)(strmov(strts, "2003-07-12 21:07:46") - strts);

  /*
    We need to bzero bind structure because mysql_stmt_bind_param checks all
    its members.
  */
  bzero((char*) my_bind, sizeof(my_bind));

  my_bind[0].buffer_type= MYSQL_TYPE_TIMESTAMP;
  my_bind[0].buffer= (void *)&ts;
  my_bind[0].buffer_length= sizeof(ts);

  my_bind[2]= my_bind[1]= my_bind[0];

  my_bind[3].buffer_type= MYSQL_TYPE_STRING;
  my_bind[3].buffer= (void *)strts;
  my_bind[3].buffer_length= sizeof(strts);
  my_bind[3].length= &length;

  my_bind[5]= my_bind[4]= my_bind[3];

  rc= mysql_stmt_bind_param(stmt, my_bind);
  check_execute(stmt, rc);

  rc= mysql_stmt_execute(stmt);
  check_execute(stmt, rc);

  mysql_stmt_close(stmt);

  verify_col_data("test_ts", "a", "2003-07-12");
  verify_col_data("test_ts", "b", "21:07:46");
  verify_col_data("test_ts", "c", "2003-07-12 21:07:46");

  stmt= mysql_simple_prepare(mysql, "SELECT * FROM test_ts");
  check_stmt(stmt);

  prep_res= mysql_stmt_result_metadata(stmt);
  mytest(prep_res);

  rc= mysql_stmt_execute(stmt);
  check_execute(stmt, rc);

  rc= my_process_stmt_result(stmt);
  DIE_UNLESS(rc == 2);
  field_count= mysql_num_fields(prep_res);

  mysql_free_result(prep_res);
  mysql_stmt_close(stmt);

  for (name= 'a'; field_count--; name++)
  {
    int row_count= 0;

    sprintf(query, queries[field_count], name);

    if (!opt_silent)
      fprintf(stdout, "\n  %s", query);
    stmt= mysql_simple_prepare(mysql, query);
    check_stmt(stmt);

    rc= mysql_stmt_bind_param(stmt, my_bind);
    check_execute(stmt, rc);

    rc= mysql_stmt_execute(stmt);
    check_execute(stmt, rc);

    while (mysql_stmt_fetch(stmt) == 0)
      row_count++;

    if (!opt_silent)
      fprintf(stdout, "\n   returned '%d' rows", row_count);
    DIE_UNLESS(row_count == 2);
    mysql_stmt_close(stmt);
  }
}


/* Test for bug #1500. */

static void test_bug1500()
{
  MYSQL_STMT *stmt;
  MYSQL_BIND my_bind[3];
  int        rc;
  int32 int_data[3]= {2, 3, 4};
  const char *data;

  myheader("test_bug1500");

  rc= mysql_query(mysql, "DROP TABLE IF EXISTS test_bg1500");
  myquery(rc);

  rc= mysql_query(mysql, "CREATE TABLE test_bg1500 (i INT)");
  myquery(rc);

  rc= mysql_query(mysql, "INSERT INTO test_bg1500 VALUES (1), (2)");
  myquery(rc);

  rc= mysql_commit(mysql);
  myquery(rc);

  stmt= mysql_simple_prepare(mysql, "SELECT i FROM test_bg1500 WHERE i IN (?, ?, ?)");
  check_stmt(stmt);
  verify_param_count(stmt, 3);

  /*
    We need to bzero bind structure because mysql_stmt_bind_param checks all
    its members.
  */
  bzero((char*) my_bind, sizeof(my_bind));

  my_bind[0].buffer= (void *)int_data;
  my_bind[0].buffer_type= MYSQL_TYPE_LONG;
  my_bind[2]= my_bind[1]= my_bind[0];
  my_bind[1].buffer= (void *)(int_data + 1);
  my_bind[2].buffer= (void *)(int_data + 2);

  rc= mysql_stmt_bind_param(stmt, my_bind);
  check_execute(stmt, rc);

  rc= mysql_stmt_execute(stmt);
  check_execute(stmt, rc);

  rc= my_process_stmt_result(stmt);
  DIE_UNLESS(rc == 1);

  mysql_stmt_close(stmt);

  rc= mysql_query(mysql, "DROP TABLE test_bg1500");
  myquery(rc);

  rc= mysql_query(mysql, "CREATE TABLE test_bg1500 (s VARCHAR(25), FULLTEXT(s)) engine=MyISAM");
  myquery(rc);

  rc= mysql_query(mysql,
        "INSERT INTO test_bg1500 VALUES ('Gravedigger'), ('Greed'), ('Hollow Dogs')");
  myquery(rc);

  rc= mysql_commit(mysql);
  myquery(rc);

  stmt= mysql_simple_prepare(mysql,
          "SELECT s FROM test_bg1500 WHERE MATCH (s) AGAINST (?)");
  check_stmt(stmt);

  verify_param_count(stmt, 1);

  data= "Dogs";
  my_bind[0].buffer_type= MYSQL_TYPE_STRING;
  my_bind[0].buffer= (void *) data;
  my_bind[0].buffer_length= (uint) strlen(data);
  my_bind[0].is_null= 0;
  my_bind[0].length= 0;

  rc= mysql_stmt_bind_param(stmt, my_bind);
  check_execute(stmt, rc);

  rc= mysql_stmt_execute(stmt);
  check_execute(stmt, rc);

  rc= my_process_stmt_result(stmt);
  DIE_UNLESS(rc == 1);

  mysql_stmt_close(stmt);

  /* This should work too */
  stmt= mysql_simple_prepare(mysql,
          "SELECT s FROM test_bg1500 WHERE MATCH (s) AGAINST (CONCAT(?, 'digger'))");
  check_stmt(stmt);

  verify_param_count(stmt, 1);

  data= "Grave";
  my_bind[0].buffer_type= MYSQL_TYPE_STRING;
  my_bind[0].buffer= (void *) data;
  my_bind[0].buffer_length= (uint) strlen(data);

  rc= mysql_stmt_bind_param(stmt, my_bind);
  check_execute(stmt, rc);

  rc= mysql_stmt_execute(stmt);
  check_execute(stmt, rc);

  rc= my_process_stmt_result(stmt);
  DIE_UNLESS(rc == 1);

  mysql_stmt_close(stmt);
}


static void test_bug1946()
{
  MYSQL_STMT *stmt;
  int rc;
  const char *query= "INSERT INTO prepare_command VALUES (?)";

  myheader("test_bug1946");

  rc= mysql_query(mysql, "DROP TABLE IF EXISTS prepare_command");
  myquery(rc);

  rc= mysql_query(mysql, "CREATE TABLE prepare_command(ID INT)");
  myquery(rc);

  stmt= mysql_simple_prepare(mysql, query);
  check_stmt(stmt);
  rc= mysql_real_query(mysql, query, (uint) strlen(query));
  DIE_UNLESS(rc != 0);
  if (!opt_silent)
    fprintf(stdout, "Got error (as expected):\n");
  myerror(NULL);

  mysql_stmt_close(stmt);
  rc= mysql_query(mysql, "DROP TABLE prepare_command");
}


static void test_parse_error_and_bad_length()
{
  MYSQL_STMT *stmt;
  int rc;

  /* check that we get 4 syntax errors over the 4 calls */
  myheader("test_parse_error_and_bad_length");

  rc= mysql_query(mysql, "SHOW DATABAAAA");
  DIE_UNLESS(rc);
  if (!opt_silent)
    fprintf(stdout, "Got error (as expected): '%s'\n", mysql_error(mysql));
  rc= mysql_real_query(mysql, "SHOW DATABASES", 100);
  DIE_UNLESS(rc);
  if (!opt_silent)
    fprintf(stdout, "Got error (as expected): '%s'\n", mysql_error(mysql));

  stmt= mysql_simple_prepare(mysql, "SHOW DATABAAAA");
  DIE_UNLESS(!stmt);
  if (!opt_silent)
    fprintf(stdout, "Got error (as expected): '%s'\n", mysql_error(mysql));
  stmt= mysql_stmt_init(mysql);
  DIE_UNLESS(stmt);
  rc= mysql_stmt_prepare(stmt, "SHOW DATABASES", 100);
  DIE_UNLESS(rc != 0);
  if (!opt_silent)
    fprintf(stdout, "Got error (as expected): '%s'\n", mysql_stmt_error(stmt));
  mysql_stmt_close(stmt);
}


static void test_bug2247()
{
  MYSQL_STMT *stmt;
  MYSQL_RES *res;
  int rc;
  int i;
  const char *create= "CREATE TABLE bug2247(id INT UNIQUE AUTO_INCREMENT)";
  const char *insert= "INSERT INTO bug2247 VALUES (NULL)";
  const char *SELECT= "SELECT id FROM bug2247";
  const char *update= "UPDATE bug2247 SET id=id+10";
  const char *drop= "DROP TABLE IF EXISTS bug2247";
  ulonglong exp_count;
  enum { NUM_ROWS= 5 };

  myheader("test_bug2247");

  if (!opt_silent)
    fprintf(stdout, "\nChecking if stmt_affected_rows is not affected by\n"
                  "mysql_query ... ");
  /* create table and insert few rows */
  rc= mysql_query(mysql, drop);
  myquery(rc);

  rc= mysql_query(mysql, create);
  myquery(rc);

  stmt= mysql_simple_prepare(mysql, insert);
  check_stmt(stmt);
  for (i= 0; i < NUM_ROWS; ++i)
  {
    rc= mysql_stmt_execute(stmt);
    check_execute(stmt, rc);
  }
  exp_count= mysql_stmt_affected_rows(stmt);
  DIE_UNLESS(exp_count == 1);

  rc= mysql_query(mysql, SELECT);
  myquery(rc);
  /*
    mysql_store_result overwrites mysql->affected_rows. Check that
    mysql_stmt_affected_rows() returns the same value, whereas
    mysql_affected_rows() value is correct.
  */
  res= mysql_store_result(mysql);
  mytest(res);

  DIE_UNLESS(mysql_affected_rows(mysql) == NUM_ROWS);
  DIE_UNLESS(exp_count == mysql_stmt_affected_rows(stmt));

  rc= mysql_query(mysql, update);
  myquery(rc);
  DIE_UNLESS(mysql_affected_rows(mysql) == NUM_ROWS);
  DIE_UNLESS(exp_count == mysql_stmt_affected_rows(stmt));

  mysql_free_result(res);
  mysql_stmt_close(stmt);

  /* check that mysql_stmt_store_result modifies mysql_stmt_affected_rows */
  stmt= mysql_simple_prepare(mysql, SELECT);
  check_stmt(stmt);

  rc= mysql_stmt_execute(stmt);
  check_execute(stmt, rc);
  rc= mysql_stmt_store_result(stmt);
  check_execute(stmt, rc);
  exp_count= mysql_stmt_affected_rows(stmt);
  DIE_UNLESS(exp_count == NUM_ROWS);

  rc= mysql_query(mysql, insert);
  myquery(rc);
  DIE_UNLESS(mysql_affected_rows(mysql) == 1);
  DIE_UNLESS(mysql_stmt_affected_rows(stmt) == exp_count);

  mysql_stmt_close(stmt);
  if (!opt_silent)
    fprintf(stdout, "OK");
}


static void test_subqueries()
{
  MYSQL_STMT *stmt;
  int rc, i;
  const char *query= "SELECT (SELECT SUM(a+b) FROM t2 where t1.b=t2.b GROUP BY t1.a LIMIT 1) as scalar_s, exists (select 1 from t2 where t2.a/2=t1.a) as exists_s, a in (select a+3 from t2) as in_s, (a-1, b-1) in (select a, b from t2) as in_row_s FROM t1, (select a x, b y from t2) tt WHERE x=a";

  myheader("test_subqueries");

  rc= mysql_query(mysql, "DROP TABLE IF EXISTS t1, t2");
  myquery(rc);

  rc= mysql_query(mysql, "CREATE TABLE t1 (a int , b int);");
  myquery(rc);

  rc= mysql_query(mysql,
                  "insert into t1 values (1, 1), (2, 2), (3, 3), (4, 4), (5, 5);");
  myquery(rc);

  rc= mysql_query(mysql, "create table t2 select * from t1;");
  myquery(rc);

  stmt= mysql_simple_prepare(mysql, query);
  check_stmt(stmt);
  for (i= 0; i < 3; i++)
  {
    rc= mysql_stmt_execute(stmt);
    check_execute(stmt, rc);
    rc= my_process_stmt_result(stmt);
    DIE_UNLESS(rc == 5);
  }
  mysql_stmt_close(stmt);

  rc= mysql_query(mysql, "DROP TABLE t1, t2");
  myquery(rc);
}


static void test_bad_union()
{
  MYSQL_STMT *stmt;
  const char *query= "SELECT 1, 2 union SELECT 1";

  myheader("test_bad_union");

  stmt= mysql_simple_prepare(mysql, query);
  DIE_UNLESS(stmt == 0);
  myerror(NULL);
}


static void test_distinct()
{
  MYSQL_STMT *stmt;
  int rc, i;
  const char *query=
    "SELECT 2+count(distinct b), group_concat(a) FROM t1 group by a";

  myheader("test_distinct");

  rc= mysql_query(mysql, "DROP TABLE IF EXISTS t1");
  myquery(rc);

  rc= mysql_query(mysql, "CREATE TABLE t1 (a int , b int);");
  myquery(rc);

  rc= mysql_query(mysql,
                  "insert into t1 values (1, 1), (2, 2), (3, 3), (4, 4), (5, 5), \
(1, 10), (2, 20), (3, 30), (4, 40), (5, 50);");
  myquery(rc);

  for (i= 0; i < 3; i++)
  {
    stmt= mysql_simple_prepare(mysql, query);
    check_stmt(stmt);
    rc= mysql_stmt_execute(stmt);
    check_execute(stmt, rc);
    rc= my_process_stmt_result(stmt);
    DIE_UNLESS(rc == 5);
    mysql_stmt_close(stmt);
  }

  rc= mysql_query(mysql, "DROP TABLE t1");
  myquery(rc);
}


/*
  Test for bug#2248 "mysql_fetch without prior mysql_stmt_execute hangs"
*/

static void test_bug2248()
{
  MYSQL_STMT *stmt;
  int rc;
  const char *query1= "SELECT DATABASE()";
  const char *query2= "INSERT INTO test_bug2248 VALUES (10)";

  myheader("test_bug2248");

  rc= mysql_query(mysql, "DROP TABLE IF EXISTS test_bug2248");
  myquery(rc);

  rc= mysql_query(mysql, "CREATE TABLE test_bug2248 (id int)");
  myquery(rc);

  stmt= mysql_simple_prepare(mysql, query1);
  check_stmt(stmt);

  /* This should not hang */
  rc= mysql_stmt_fetch(stmt);
  check_execute_r(stmt, rc);

  /* And this too */
  rc= mysql_stmt_store_result(stmt);
  check_execute_r(stmt, rc);

  mysql_stmt_close(stmt);

  stmt= mysql_simple_prepare(mysql, query2);
  check_stmt(stmt);

  rc= mysql_stmt_execute(stmt);
  check_execute(stmt, rc);

  /* This too should not hang but should return proper error */
  rc= mysql_stmt_fetch(stmt);
  DIE_UNLESS(rc == 1);

  /* This too should not hang but should not bark */
  rc= mysql_stmt_store_result(stmt);
  check_execute(stmt, rc);

  /* This should return proper error */
  rc= mysql_stmt_fetch(stmt);
  check_execute_r(stmt, rc);
  DIE_UNLESS(rc == 1);

  mysql_stmt_close(stmt);

  rc= mysql_query(mysql, "DROP TABLE test_bug2248");
  myquery(rc);
}


static void test_subqueries_ref()
{
  MYSQL_STMT *stmt;
  int rc, i;
  const char *query= "SELECT a as ccc from t1 outr where a+1=(SELECT 1+outr.a from t1 where outr.a+1=a+1 and a=1)";

  myheader("test_subqueries_ref");

  rc= mysql_query(mysql, "DROP TABLE IF EXISTS t1");
  myquery(rc);

  rc= mysql_query(mysql, "CREATE TABLE t1 (a int);");
  myquery(rc);

  rc= mysql_query(mysql,
                  "insert into t1 values (1), (2), (3), (4), (5);");
  myquery(rc);

  stmt= mysql_simple_prepare(mysql, query);
  check_stmt(stmt);
  for (i= 0; i < 3; i++)
  {
    rc= mysql_stmt_execute(stmt);
    check_execute(stmt, rc);
    rc= my_process_stmt_result(stmt);
    DIE_UNLESS(rc == 1);
  }
  mysql_stmt_close(stmt);

  rc= mysql_query(mysql, "DROP TABLE t1");
  myquery(rc);
}


static void test_union()
{
  MYSQL_STMT *stmt;
  int rc;

  myheader("test_union");

  rc= mysql_query(mysql, "DROP TABLE IF EXISTS t1, t2");
  myquery(rc);

  rc= mysql_query(mysql,
                  "CREATE TABLE t1 "
                  "(id INTEGER NOT NULL PRIMARY KEY, "
                  " name VARCHAR(20) NOT NULL)");
  myquery(rc);
  rc= mysql_query(mysql,
                  "INSERT INTO t1 (id, name) VALUES "
                  "(2, 'Ja'), (3, 'Ede'), "
                  "(4, 'Haag'), (5, 'Kabul'), "
                  "(6, 'Almere'), (7, 'Utrecht'), "
                  "(8, 'Qandahar'), (9, 'Amsterdam'), "
                  "(10, 'Amersfoort'), (11, 'Constantine')");
  myquery(rc);
  rc= mysql_query(mysql,
                  "CREATE TABLE t2 "
                  "(id INTEGER NOT NULL PRIMARY KEY, "
                  " name VARCHAR(20) NOT NULL)");
  myquery(rc);
  rc= mysql_query(mysql,
                  "INSERT INTO t2 (id, name) VALUES "
                  "(4, 'Guam'), (5, 'Aruba'), "
                  "(6, 'Angola'), (7, 'Albania'), "
                  "(8, 'Anguilla'), (9, 'Argentina'), "
                  "(10, 'Azerbaijan'), (11, 'Afghanistan'), "
                  "(12, 'Burkina Faso'), (13, 'Faroe Islands')");
  myquery(rc);

  stmt= mysql_simple_prepare(mysql,
                             "SELECT t1.name FROM t1 UNION "
                             "SELECT t2.name FROM t2");
  check_stmt(stmt);

  rc= mysql_stmt_execute(stmt);
  check_execute(stmt, rc);
  rc= my_process_stmt_result(stmt);
  DIE_UNLESS(rc == 20);
  mysql_stmt_close(stmt);

  rc= mysql_query(mysql, "DROP TABLE t1, t2");
  myquery(rc);
}


static void test_bug3117()
{
  MYSQL_STMT *stmt;
  MYSQL_BIND buffer;
  longlong lii;
  ulong length;
  my_bool is_null;
  int rc;

  myheader("test_bug3117");

  rc= mysql_query(mysql, "DROP TABLE IF EXISTS t1");
  myquery(rc);

  rc= mysql_query(mysql, "CREATE TABLE t1 (id int auto_increment primary key)");
  myquery(rc);

  stmt= mysql_simple_prepare(mysql, "SELECT LAST_INSERT_ID()");
  check_stmt(stmt);

  rc= mysql_query(mysql, "INSERT INTO t1 VALUES (NULL)");
  myquery(rc);

  rc= mysql_stmt_execute(stmt);
  check_execute(stmt, rc);

  bzero((char*) &buffer, sizeof(buffer));
  buffer.buffer_type= MYSQL_TYPE_LONGLONG;
  buffer.buffer_length= sizeof(lii);
  buffer.buffer= (void *)&lii;
  buffer.length= &length;
  buffer.is_null= &is_null;

  rc= mysql_stmt_bind_result(stmt, &buffer);
  check_execute(stmt, rc);

  rc= mysql_stmt_store_result(stmt);
  check_execute(stmt, rc);

  rc= mysql_stmt_fetch(stmt);
  check_execute(stmt, rc);

  DIE_UNLESS(is_null == 0 && lii == 1);
  if (!opt_silent)
    fprintf(stdout, "\n\tLAST_INSERT_ID()= 1 ok\n");

  rc= mysql_query(mysql, "INSERT INTO t1 VALUES (NULL)");
  myquery(rc);

  rc= mysql_stmt_execute(stmt);
  check_execute(stmt, rc);

  rc= mysql_stmt_fetch(stmt);
  check_execute(stmt, rc);

  DIE_UNLESS(is_null == 0 && lii == 2);
  if (!opt_silent)
    fprintf(stdout, "\tLAST_INSERT_ID()= 2 ok\n");

  mysql_stmt_close(stmt);

  rc= mysql_query(mysql, "DROP TABLE t1");
  myquery(rc);
}


static void test_join()
{
  MYSQL_STMT *stmt;
  int rc, i, j;
  const char *query[]= {"SELECT * FROM t2 join t1 on (t1.a=t2.a)",
                        "SELECT * FROM t2 natural join t1",
                        "SELECT * FROM t2 join t1 using(a)",
                        "SELECT * FROM t2 left join t1 on(t1.a=t2.a)",
                        "SELECT * FROM t2 natural left join t1",
                        "SELECT * FROM t2 left join t1 using(a)",
                        "SELECT * FROM t2 right join t1 on(t1.a=t2.a)",
                        "SELECT * FROM t2 natural right join t1",
                        "SELECT * FROM t2 right join t1 using(a)"};

  myheader("test_join");

  rc= mysql_query(mysql, "DROP TABLE IF EXISTS t1, t2");
  myquery(rc);

  rc= mysql_query(mysql, "CREATE TABLE t1 (a int , b int);");
  myquery(rc);

  rc= mysql_query(mysql,
                  "insert into t1 values (1, 1), (2, 2), (3, 3), (4, 4), (5, 5);");
  myquery(rc);

  rc= mysql_query(mysql, "CREATE TABLE t2 (a int , c int);");
  myquery(rc);

  rc= mysql_query(mysql,
                  "insert into t2 values (1, 1), (2, 2), (3, 3), (4, 4), (5, 5);");
  myquery(rc);

  for (j= 0; j < 9; j++)
  {
    stmt= mysql_simple_prepare(mysql, query[j]);
    check_stmt(stmt);
    for (i= 0; i < 3; i++)
    {
      rc= mysql_stmt_execute(stmt);
      check_execute(stmt, rc);
      rc= my_process_stmt_result(stmt);
      DIE_UNLESS(rc == 5);
    }
    mysql_stmt_close(stmt);
  }

  rc= mysql_query(mysql, "DROP TABLE t1, t2");
  myquery(rc);
}


static void test_selecttmp()
{
  MYSQL_STMT *stmt;
  int rc, i;
  const char *query= "select a, (select count(distinct t1.b) as sum from t1, t2 where t1.a=t2.a and t2.b > 0 and t1.a <= t3.b group by t1.a order by sum limit 1) from t3";

  myheader("test_select_tmp");

  rc= mysql_query(mysql, "DROP TABLE IF EXISTS t1, t2, t3");
  myquery(rc);

  rc= mysql_query(mysql, "CREATE TABLE t1 (a int , b int);");
  myquery(rc);

  rc= mysql_query(mysql, "create table t2 (a int, b int);");
  myquery(rc);

  rc= mysql_query(mysql, "create table t3 (a int, b int);");
  myquery(rc);

  rc= mysql_query(mysql,
                  "insert into t1 values (0, 100), (1, 2), (1, 3), (2, 2), (2, 7), \
(2, -1), (3, 10);");
  myquery(rc);
  rc= mysql_query(mysql,
                  "insert into t2 values (0, 0), (1, 1), (2, 1), (3, 1), (4, 1);");
  myquery(rc);
  rc= mysql_query(mysql,
                  "insert into t3 values (3, 3), (2, 2), (1, 1);");
  myquery(rc);

  stmt= mysql_simple_prepare(mysql, query);
  check_stmt(stmt);
  for (i= 0; i < 3; i++)
  {
    rc= mysql_stmt_execute(stmt);
    check_execute(stmt, rc);
    rc= my_process_stmt_result(stmt);
    DIE_UNLESS(rc == 3);
  }
  mysql_stmt_close(stmt);

  rc= mysql_query(mysql, "DROP TABLE t1, t2, t3");
  myquery(rc);
}


static void test_create_drop()
{
  MYSQL_STMT *stmt_create, *stmt_drop, *stmt_select, *stmt_create_select;
  char *query;
  int rc, i;
  myheader("test_table_manipulation");

  rc= mysql_query(mysql, "DROP TABLE IF EXISTS t1, t2");
  myquery(rc);

  rc= mysql_query(mysql, "create table t2 (a int);");
  myquery(rc);

  rc= mysql_query(mysql, "create table t1 (a int);");
  myquery(rc);

  rc= mysql_query(mysql, "insert into t2 values (3), (2), (1);");
  myquery(rc);

  query= (char*)"create table t1 (a int)";
  stmt_create= mysql_simple_prepare(mysql, query);
  check_stmt(stmt_create);

  query= (char*)"drop table t1";
  stmt_drop= mysql_simple_prepare(mysql, query);
  check_stmt(stmt_drop);

  query= (char*)"select a in (select a from t2) from t1";
  stmt_select= mysql_simple_prepare(mysql, query);
  check_stmt(stmt_select);

  rc= mysql_query(mysql, "DROP TABLE t1");
  myquery(rc);

  query= (char*)"create table t1 select a from t2";
  stmt_create_select= mysql_simple_prepare(mysql, query);
  check_stmt(stmt_create_select);

  for (i= 0; i < 3; i++)
  {
    rc= mysql_stmt_execute(stmt_create);
    check_execute(stmt_create, rc);
    if (!opt_silent)
      fprintf(stdout, "created %i\n", i);

    rc= mysql_stmt_execute(stmt_select);
    check_execute(stmt_select, rc);
    rc= my_process_stmt_result(stmt_select);
    DIE_UNLESS(rc == 0);

    rc= mysql_stmt_execute(stmt_drop);
    check_execute(stmt_drop, rc);
    if (!opt_silent)
      fprintf(stdout, "dropped %i\n", i);

    rc= mysql_stmt_execute(stmt_create_select);
    check_execute(stmt_create, rc);
    if (!opt_silent)
      fprintf(stdout, "created select %i\n", i);

    rc= mysql_stmt_execute(stmt_select);
    check_execute(stmt_select, rc);
    rc= my_process_stmt_result(stmt_select);
    DIE_UNLESS(rc == 3);

    rc= mysql_stmt_execute(stmt_drop);
    check_execute(stmt_drop, rc);
    if (!opt_silent)
      fprintf(stdout, "dropped %i\n", i);
  }

  mysql_stmt_close(stmt_create);
  mysql_stmt_close(stmt_drop);
  mysql_stmt_close(stmt_select);
  mysql_stmt_close(stmt_create_select);

  rc= mysql_query(mysql, "DROP TABLE t2");
  myquery(rc);
}


static void test_rename()
{
  MYSQL_STMT *stmt;
  const char *query= "rename table t1 to t2, t3 to t4";
  int rc;
  myheader("test_table_manipulation");

  rc= mysql_query(mysql, "DROP TABLE IF EXISTS t1, t2, t3, t4");
  myquery(rc);

  stmt= mysql_simple_prepare(mysql, query);
  check_stmt(stmt);

  rc= mysql_query(mysql, "create table t1 (a int)");
  myquery(rc);

  rc= mysql_stmt_execute(stmt);
  check_execute_r(stmt, rc);
  if (!opt_silent)
    fprintf(stdout, "rename without t3\n");

  rc= mysql_query(mysql, "create table t3 (a int)");
  myquery(rc);

  rc= mysql_stmt_execute(stmt);
  check_execute(stmt, rc);
  if (!opt_silent)
    fprintf(stdout, "rename with t3\n");

  rc= mysql_stmt_execute(stmt);
  check_execute_r(stmt, rc);
  if (!opt_silent)
    fprintf(stdout, "rename renamed\n");

  rc= mysql_query(mysql, "rename table t2 to t1, t4 to t3");
  myquery(rc);

  rc= mysql_stmt_execute(stmt);
  check_execute(stmt, rc);
  if (!opt_silent)
    fprintf(stdout, "rename reverted\n");

  mysql_stmt_close(stmt);

  rc= mysql_query(mysql, "DROP TABLE t2, t4");
  myquery(rc);
}


static void test_do_set()
{
  MYSQL_STMT *stmt_do, *stmt_set;
  char *query;
  int rc, i;
  myheader("test_do_set");

  rc= mysql_query(mysql, "DROP TABLE IF EXISTS t1");
  myquery(rc);

  rc= mysql_query(mysql, "create table t1 (a int)");
  myquery(rc);

  query= (char*)"do @var:=(1 in (select * from t1))";
  stmt_do= mysql_simple_prepare(mysql, query);
  check_stmt(stmt_do);

  query= (char*)"set @var=(1 in (select * from t1))";
  stmt_set= mysql_simple_prepare(mysql, query);
  check_stmt(stmt_set);

  for (i= 0; i < 3; i++)
  {
    rc= mysql_stmt_execute(stmt_do);
    check_execute(stmt_do, rc);
    if (!opt_silent)
      fprintf(stdout, "do %i\n", i);
    rc= mysql_stmt_execute(stmt_set);
    check_execute(stmt_set, rc);
    if (!opt_silent)
      fprintf(stdout, "set %i\n", i);
  }

  mysql_stmt_close(stmt_do);
  mysql_stmt_close(stmt_set);
}


static void test_multi()
{
  MYSQL_STMT *stmt_delete, *stmt_update, *stmt_select1, *stmt_select2;
  char *query;
  MYSQL_BIND my_bind[1];
  int rc, i;
  int32 param= 1;
  ulong length= 1;
  myheader("test_multi");

  /*
    We need to bzero bind structure because mysql_stmt_bind_param checks all
    its members.
  */
  bzero((char*) my_bind, sizeof(my_bind));

  my_bind[0].buffer_type= MYSQL_TYPE_LONG;
  my_bind[0].buffer= (void *)&param;
  my_bind[0].length= &length;

  rc= mysql_query(mysql, "DROP TABLE IF EXISTS t1, t2");
  myquery(rc);

  rc= mysql_query(mysql, "create table t1 (a int, b int)");
  myquery(rc);

  rc= mysql_query(mysql, "create table t2 (a int, b int)");
  myquery(rc);

  rc= mysql_query(mysql, "insert into t1 values (3, 3), (2, 2), (1, 1)");
  myquery(rc);

  rc= mysql_query(mysql, "insert into t2 values (3, 3), (2, 2), (1, 1)");
  myquery(rc);

  query= (char*)"delete t1, t2 from t1, t2 where t1.a=t2.a and t1.b=10";
  stmt_delete= mysql_simple_prepare(mysql, query);
  check_stmt(stmt_delete);

  query= (char*)"update t1, t2 set t1.b=10, t2.b=10 where t1.a=t2.a and t1.b=?";
  stmt_update= mysql_simple_prepare(mysql, query);
  check_stmt(stmt_update);

  query= (char*)"select * from t1";
  stmt_select1= mysql_simple_prepare(mysql, query);
  check_stmt(stmt_select1);

  query= (char*)"select * from t2";
  stmt_select2= mysql_simple_prepare(mysql, query);
  check_stmt(stmt_select2);

  for(i= 0; i < 3; i++)
  {
    rc= mysql_stmt_bind_param(stmt_update, my_bind);
    check_execute(stmt_update, rc);

    rc= mysql_stmt_execute(stmt_update);
    check_execute(stmt_update, rc);
    if (!opt_silent)
      fprintf(stdout, "update %ld\n", (long) param);

    rc= mysql_stmt_execute(stmt_delete);
    check_execute(stmt_delete, rc);
    if (!opt_silent)
      fprintf(stdout, "delete %ld\n", (long) param);

    rc= mysql_stmt_execute(stmt_select1);
    check_execute(stmt_select1, rc);
    rc= my_process_stmt_result(stmt_select1);
    DIE_UNLESS(rc == 3-param);

    rc= mysql_stmt_execute(stmt_select2);
    check_execute(stmt_select2, rc);
    rc= my_process_stmt_result(stmt_select2);
    DIE_UNLESS(rc == 3-param);

    param++;
  }

  mysql_stmt_close(stmt_delete);
  mysql_stmt_close(stmt_update);
  mysql_stmt_close(stmt_select1);
  mysql_stmt_close(stmt_select2);
  rc= mysql_query(mysql, "drop table t1, t2");
  myquery(rc);
}


static void test_insert_select()
{
  MYSQL_STMT *stmt_insert, *stmt_select;
  char *query;
  int rc;
  uint i;
  myheader("test_insert_select");

  rc= mysql_query(mysql, "DROP TABLE IF EXISTS t1, t2");
  myquery(rc);

  rc= mysql_query(mysql, "create table t1 (a int)");
  myquery(rc);

  rc= mysql_query(mysql, "create table t2 (a int)");
  myquery(rc);

  rc= mysql_query(mysql, "insert into t2 values (1)");
  myquery(rc);

  query= (char*)"insert into t1 select a from t2";
  stmt_insert= mysql_simple_prepare(mysql, query);
  check_stmt(stmt_insert);

  query= (char*)"select * from t1";
  stmt_select= mysql_simple_prepare(mysql, query);
  check_stmt(stmt_select);

  for(i= 0; i < 3; i++)
  {
    rc= mysql_stmt_execute(stmt_insert);
    check_execute(stmt_insert, rc);
    if (!opt_silent)
      fprintf(stdout, "insert %u\n", i);

    rc= mysql_stmt_execute(stmt_select);
    check_execute(stmt_select, rc);
    rc= my_process_stmt_result(stmt_select);
    DIE_UNLESS(rc == (int)(i+1));
  }

  mysql_stmt_close(stmt_insert);
  mysql_stmt_close(stmt_select);
  rc= mysql_query(mysql, "drop table t1, t2");
  myquery(rc);
}


static void test_bind_nagative()
{
  MYSQL_STMT *stmt_insert;
  char *query;
  int rc;
  MYSQL_BIND      my_bind[1];
  int32           my_val= 0;
  ulong           my_length= 0L;
  my_bool         my_null= FALSE;
  myheader("test_insert_select");

  rc= mysql_query(mysql, "DROP TABLE IF EXISTS t1");
  myquery(rc);

  rc= mysql_query(mysql, "create temporary table t1 (c1 int unsigned)");
  myquery(rc);

  rc= mysql_query(mysql, "INSERT INTO t1 VALUES (1), (-1)");
  myquery(rc);

  query= (char*)"INSERT INTO t1 VALUES (?)";
  stmt_insert= mysql_simple_prepare(mysql, query);
  check_stmt(stmt_insert);

  /* bind parameters */
  bzero((char*) my_bind, sizeof(my_bind));

  my_bind[0].buffer_type= MYSQL_TYPE_LONG;
  my_bind[0].buffer= (void *)&my_val;
  my_bind[0].length= &my_length;
  my_bind[0].is_null= (char*)&my_null;

  rc= mysql_stmt_bind_param(stmt_insert, my_bind);
  check_execute(stmt_insert, rc);

  my_val= -1;
  rc= mysql_stmt_execute(stmt_insert);
  check_execute(stmt_insert, rc);

  mysql_stmt_close(stmt_insert);
  rc= mysql_query(mysql, "drop table t1");
  myquery(rc);
}


static void test_derived()
{
  MYSQL_STMT *stmt;
  int rc, i;
  MYSQL_BIND      my_bind[1];
  int32           my_val= 0;
  ulong           my_length= 0L;
  my_bool         my_null= FALSE;
  const char *query=
    "select count(1) from (select f.id from t1 f where f.id=?) as x";

  myheader("test_derived");

  rc= mysql_query(mysql, "DROP TABLE IF EXISTS t1");
  myquery(rc);

  rc= mysql_query(mysql, "create table t1 (id  int(8), primary key (id)) \
TYPE=InnoDB DEFAULT CHARSET=utf8");
  myquery(rc);

  rc= mysql_query(mysql, "insert into t1 values (1)");
  myquery(rc);

  stmt= mysql_simple_prepare(mysql, query);
  check_stmt(stmt);
  /*
    We need to bzero bind structure because mysql_stmt_bind_param checks all
    its members.
  */
  bzero((char*) my_bind, sizeof(my_bind));

  my_bind[0].buffer_type= MYSQL_TYPE_LONG;
  my_bind[0].buffer= (void *)&my_val;
  my_bind[0].length= &my_length;
  my_bind[0].is_null= (char*)&my_null;
  my_val= 1;
  rc= mysql_stmt_bind_param(stmt, my_bind);
  check_execute(stmt, rc);

  for (i= 0; i < 3; i++)
  {
    rc= mysql_stmt_execute(stmt);
    check_execute(stmt, rc);
    rc= my_process_stmt_result(stmt);
    DIE_UNLESS(rc == 1);
  }
  mysql_stmt_close(stmt);

  rc= mysql_query(mysql, "DROP TABLE t1");
  myquery(rc);
}


static void test_xjoin()
{
  MYSQL_STMT *stmt;
  int rc, i;
  const char *query=
    "select t.id, p1.value, n1.value, p2.value, n2.value from t3 t LEFT JOIN t1 p1 ON (p1.id=t.param1_id) LEFT JOIN t2 p2 ON (p2.id=t.param2_id) LEFT JOIN t4 n1 ON (n1.id=p1.name_id) LEFT JOIN t4 n2 ON (n2.id=p2.name_id) where t.id=1";

  myheader("test_xjoin");

  rc= mysql_query(mysql, "DROP TABLE IF EXISTS t1, t2, t3, t4");
  myquery(rc);

  rc= mysql_query(mysql, "create table t3 (id int(8), param1_id int(8), param2_id int(8)) TYPE=InnoDB DEFAULT CHARSET=utf8");
  myquery(rc);

  rc= mysql_query(mysql, "create table t1 ( id int(8), name_id int(8), value varchar(10)) TYPE=InnoDB DEFAULT CHARSET=utf8");
  myquery(rc);

  rc= mysql_query(mysql, "create table t2 (id int(8), name_id int(8), value varchar(10)) TYPE=InnoDB DEFAULT CHARSET=utf8;");
  myquery(rc);

  rc= mysql_query(mysql, "create table t4(id int(8), value varchar(10)) TYPE=InnoDB DEFAULT CHARSET=utf8");
  myquery(rc);

  rc= mysql_query(mysql, "insert into t3 values (1, 1, 1), (2, 2, null)");
  myquery(rc);

  rc= mysql_query(mysql, "insert into t1 values (1, 1, 'aaa'), (2, null, 'bbb')");
  myquery(rc);

  rc= mysql_query(mysql, "insert into t2 values (1, 2, 'ccc')");
  myquery(rc);

  rc= mysql_query(mysql, "insert into t4 values (1, 'Name1'), (2, null)");
  myquery(rc);

  stmt= mysql_simple_prepare(mysql, query);
  check_stmt(stmt);

  for (i= 0; i < 3; i++)
  {
    rc= mysql_stmt_execute(stmt);
    check_execute(stmt, rc);
    rc= my_process_stmt_result(stmt);
    DIE_UNLESS(rc == 1);
  }
  mysql_stmt_close(stmt);

  rc= mysql_query(mysql, "DROP TABLE t1, t2, t3, t4");
  myquery(rc);
}


static void test_bug3035()
{
  MYSQL_STMT *stmt;
  int rc;
  MYSQL_BIND bind_array[12], *my_bind= bind_array, *bind_end= my_bind + 12;
  int8 int8_val;
  uint8 uint8_val;
  int16 int16_val;
  uint16 uint16_val;
  int32 int32_val;
  uint32 uint32_val;
  longlong int64_val;
  ulonglong uint64_val;
  double double_val, udouble_val, double_tmp;
  char longlong_as_string[22], ulonglong_as_string[22];

  /* mins and maxes */
  const int8 int8_min= -128;
  const int8 int8_max= 127;
  const uint8 uint8_min= 0;
  const uint8 uint8_max= 255;

  const int16 int16_min= -32768;
  const int16 int16_max= 32767;
  const uint16 uint16_min= 0;
  const uint16 uint16_max= 65535;

  const int32 int32_max= 2147483647L;
  const int32 int32_min= -int32_max - 1;
  const uint32 uint32_min= 0;
  const uint32 uint32_max= 4294967295U;

  /* it might not work okay everyplace */
  const longlong int64_max= LL(9223372036854775807);
  const longlong int64_min= -int64_max - 1;

  const ulonglong uint64_min= 0U;
  const ulonglong uint64_max= ULL(18446744073709551615);

  const char *stmt_text;

  myheader("test_bug3035");

  stmt_text= "DROP TABLE IF EXISTS t1";
  rc= mysql_real_query(mysql, stmt_text, (uint) strlen(stmt_text));
  myquery(rc);

  stmt_text= "CREATE TABLE t1 (i8 TINYINT, ui8 TINYINT UNSIGNED, "
                              "i16 SMALLINT, ui16 SMALLINT UNSIGNED, "
                              "i32 INT, ui32 INT UNSIGNED, "
                              "i64 BIGINT, ui64 BIGINT UNSIGNED, "
                              "id INTEGER NOT NULL PRIMARY KEY AUTO_INCREMENT)";
  rc= mysql_real_query(mysql, stmt_text, (uint) strlen(stmt_text));
  myquery(rc);

  bzero((char*) bind_array, sizeof(bind_array));

  for (my_bind= bind_array; my_bind < bind_end; my_bind++)
    my_bind->error= &my_bind->error_value;

  bind_array[0].buffer_type= MYSQL_TYPE_TINY;
  bind_array[0].buffer= (void *) &int8_val;

  bind_array[1].buffer_type= MYSQL_TYPE_TINY;
  bind_array[1].buffer= (void *) &uint8_val;
  bind_array[1].is_unsigned= 1;

  bind_array[2].buffer_type= MYSQL_TYPE_SHORT;
  bind_array[2].buffer= (void *) &int16_val;

  bind_array[3].buffer_type= MYSQL_TYPE_SHORT;
  bind_array[3].buffer= (void *) &uint16_val;
  bind_array[3].is_unsigned= 1;

  bind_array[4].buffer_type= MYSQL_TYPE_LONG;
  bind_array[4].buffer= (void *) &int32_val;

  bind_array[5].buffer_type= MYSQL_TYPE_LONG;
  bind_array[5].buffer= (void *) &uint32_val;
  bind_array[5].is_unsigned= 1;

  bind_array[6].buffer_type= MYSQL_TYPE_LONGLONG;
  bind_array[6].buffer= (void *) &int64_val;

  bind_array[7].buffer_type= MYSQL_TYPE_LONGLONG;
  bind_array[7].buffer= (void *) &uint64_val;
  bind_array[7].is_unsigned= 1;

  stmt= mysql_stmt_init(mysql);
  check_stmt(stmt);

  stmt_text= "INSERT INTO t1 (i8, ui8, i16, ui16, i32, ui32, i64, ui64) "
                     "VALUES (?, ?, ?, ?, ?, ?, ?, ?)";
  rc= mysql_stmt_prepare(stmt, stmt_text, (uint) strlen(stmt_text));
  check_execute(stmt, rc);

  mysql_stmt_bind_param(stmt, bind_array);

  int8_val= int8_min;
  uint8_val= uint8_min;
  int16_val= int16_min;
  uint16_val= uint16_min;
  int32_val= int32_min;
  uint32_val= uint32_min;
  int64_val= int64_min;
  uint64_val= uint64_min;

  rc= mysql_stmt_execute(stmt);
  check_execute(stmt, rc);

  int8_val= int8_max;
  uint8_val= uint8_max;
  int16_val= int16_max;
  uint16_val= uint16_max;
  int32_val= int32_max;
  uint32_val= uint32_max;
  int64_val= int64_max;
  uint64_val= uint64_max;

  rc= mysql_stmt_execute(stmt);
  check_execute(stmt, rc);

  stmt_text= "SELECT i8, ui8, i16, ui16, i32, ui32, i64, ui64, ui64, "
             "cast(ui64 as signed), ui64, cast(ui64 as signed)"
             "FROM t1 ORDER BY id ASC";

  rc= mysql_stmt_prepare(stmt, stmt_text, (uint) strlen(stmt_text));
  check_execute(stmt, rc);

  rc= mysql_stmt_execute(stmt);
  check_execute(stmt, rc);

  bind_array[8].buffer_type= MYSQL_TYPE_DOUBLE;
  bind_array[8].buffer= (void *) &udouble_val;

  bind_array[9].buffer_type= MYSQL_TYPE_DOUBLE;
  bind_array[9].buffer= (void *) &double_val;

  bind_array[10].buffer_type= MYSQL_TYPE_STRING;
  bind_array[10].buffer= (void *) &ulonglong_as_string;
  bind_array[10].buffer_length= sizeof(ulonglong_as_string);

  bind_array[11].buffer_type= MYSQL_TYPE_STRING;
  bind_array[11].buffer= (void *) &longlong_as_string;
  bind_array[11].buffer_length= sizeof(longlong_as_string);

  mysql_stmt_bind_result(stmt, bind_array);

  rc= mysql_stmt_fetch(stmt);
  check_execute(stmt, rc);

  DIE_UNLESS(int8_val == int8_min);
  DIE_UNLESS(uint8_val == uint8_min);
  DIE_UNLESS(int16_val == int16_min);
  DIE_UNLESS(uint16_val == uint16_min);
  DIE_UNLESS(int32_val == int32_min);
  DIE_UNLESS(uint32_val == uint32_min);
  DIE_UNLESS(int64_val == int64_min);
  DIE_UNLESS(uint64_val == uint64_min);
  DIE_UNLESS(double_val == (longlong) uint64_min);
  double_tmp= ulonglong2double(uint64_val);
  DIE_UNLESS(cmp_double(&udouble_val, &double_tmp));
  DIE_UNLESS(!strcmp(longlong_as_string, "0"));
  DIE_UNLESS(!strcmp(ulonglong_as_string, "0"));

  rc= mysql_stmt_fetch(stmt);

  if (!opt_silent)
  {
    printf("Truncation mask: ");
    for (my_bind= bind_array; my_bind < bind_end; my_bind++)
      printf("%d", (int) my_bind->error_value);
    printf("\n");
  }
  DIE_UNLESS(rc == MYSQL_DATA_TRUNCATED || rc == 0);

  DIE_UNLESS(int8_val == int8_max);
  DIE_UNLESS(uint8_val == uint8_max);
  DIE_UNLESS(int16_val == int16_max);
  DIE_UNLESS(uint16_val == uint16_max);
  DIE_UNLESS(int32_val == int32_max);
  DIE_UNLESS(uint32_val == uint32_max);
  DIE_UNLESS(int64_val == int64_max);
  DIE_UNLESS(uint64_val == uint64_max);
  DIE_UNLESS(double_val == (longlong) uint64_val);
  double_tmp= ulonglong2double(uint64_val);
  DIE_UNLESS(cmp_double(&udouble_val, &double_tmp));
  DIE_UNLESS(!strcmp(longlong_as_string, "-1"));
  DIE_UNLESS(!strcmp(ulonglong_as_string, "18446744073709551615"));

  rc= mysql_stmt_fetch(stmt);
  DIE_UNLESS(rc == MYSQL_NO_DATA);

  mysql_stmt_close(stmt);

  stmt_text= "DROP TABLE t1";
  mysql_real_query(mysql, stmt_text, (uint) strlen(stmt_text));
}


static void test_union2()
{
  MYSQL_STMT *stmt;
  int rc, i;

  myheader("test_union2");

  rc= mysql_query(mysql, "DROP TABLE IF EXISTS t1");
  myquery(rc);

  rc= mysql_query(mysql, "CREATE TABLE t1(col1 INT, \
                                         col2 VARCHAR(40),      \
                                         col3 SMALLINT, \
                                         col4 TIMESTAMP)");
  myquery(rc);

  stmt= mysql_simple_prepare(mysql,
                             "select col1 FROM t1 where col1=1 union distinct "
                             "select col1 FROM t1 where col1=2");
  check_stmt(stmt);

  for (i= 0; i < 3; i++)
  {
    rc= mysql_stmt_execute(stmt);
    check_execute(stmt, rc);
    rc= my_process_stmt_result(stmt);
    DIE_UNLESS(rc == 0);
  }

  mysql_stmt_close(stmt);

  rc= mysql_query(mysql, "DROP TABLE t1");
  myquery(rc);
}


/*
  This tests for various mysql_stmt_send_long_data bugs described in #1664
*/

static void test_bug1664()
{
    MYSQL_STMT *stmt;
    int        rc, int_data;
    const char *data;
    const char *str_data= "Simple string";
    MYSQL_BIND my_bind[2];
    const char *query= "INSERT INTO test_long_data(col2, col1) VALUES(?, ?)";

    myheader("test_bug1664");

    rc= mysql_query(mysql, "DROP TABLE IF EXISTS test_long_data");
    myquery(rc);

    rc= mysql_query(mysql, "CREATE TABLE test_long_data(col1 int, col2 long varchar)");
    myquery(rc);

    stmt= mysql_stmt_init(mysql);
    check_stmt(stmt);
    rc= mysql_stmt_prepare(stmt, query, (uint) strlen(query));
    check_execute(stmt, rc);

    verify_param_count(stmt, 2);

    bzero((char*) my_bind, sizeof(my_bind));

    my_bind[0].buffer_type= MYSQL_TYPE_STRING;
    my_bind[0].buffer= (void *)str_data;
    my_bind[0].buffer_length= (uint) strlen(str_data);

    my_bind[1].buffer= (void *)&int_data;
    my_bind[1].buffer_type= MYSQL_TYPE_LONG;

    rc= mysql_stmt_bind_param(stmt, my_bind);
    check_execute(stmt, rc);

    int_data= 1;

    /*
      Let us supply empty long_data. This should work and should
      not break following execution.
    */
    data= "";
    rc= mysql_stmt_send_long_data(stmt, 0, data, (uint) strlen(data));
    check_execute(stmt, rc);

    rc= mysql_stmt_execute(stmt);
    check_execute(stmt, rc);

    verify_col_data("test_long_data", "col1", "1");
    verify_col_data("test_long_data", "col2", "");

    rc= mysql_query(mysql, "DELETE FROM test_long_data");
    myquery(rc);

    /* This should pass OK */
    data= (char *)"Data";
    rc= mysql_stmt_send_long_data(stmt, 0, data, (uint) strlen(data));
    check_execute(stmt, rc);

    rc= mysql_stmt_execute(stmt);
    check_execute(stmt, rc);

    verify_col_data("test_long_data", "col1", "1");
    verify_col_data("test_long_data", "col2", "Data");

    /* clean up */
    rc= mysql_query(mysql, "DELETE FROM test_long_data");
    myquery(rc);

    /*
      Now we are changing int parameter and don't do anything
      with first parameter. Second mysql_stmt_execute() should run
      OK treating this first parameter as string parameter.
    */

    int_data= 2;
    /* execute */
    rc= mysql_stmt_execute(stmt);
    check_execute(stmt, rc);

    verify_col_data("test_long_data", "col1", "2");
    verify_col_data("test_long_data", "col2", str_data);

    /* clean up */
    rc= mysql_query(mysql, "DELETE FROM test_long_data");
    myquery(rc);

    /*
      Now we are sending other long data. It should not be
      concatened to previous.
    */

    data= (char *)"SomeOtherData";
    rc= mysql_stmt_send_long_data(stmt, 0, data, (uint) strlen(data));
    check_execute(stmt, rc);

    rc= mysql_stmt_execute(stmt);
    check_execute(stmt, rc);

    verify_col_data("test_long_data", "col1", "2");
    verify_col_data("test_long_data", "col2", "SomeOtherData");

    mysql_stmt_close(stmt);

    /* clean up */
    rc= mysql_query(mysql, "DELETE FROM test_long_data");
    myquery(rc);

    /* Now let us test how mysql_stmt_reset works. */
    stmt= mysql_stmt_init(mysql);
    check_stmt(stmt);
    rc= mysql_stmt_prepare(stmt, query, (uint) strlen(query));
    check_execute(stmt, rc);
    rc= mysql_stmt_bind_param(stmt, my_bind);
    check_execute(stmt, rc);

    data= (char *)"SomeData";
    rc= mysql_stmt_send_long_data(stmt, 0, data, (uint) strlen(data));
    check_execute(stmt, rc);

    rc= mysql_stmt_reset(stmt);
    check_execute(stmt, rc);

    rc= mysql_stmt_execute(stmt);
    check_execute(stmt, rc);

    verify_col_data("test_long_data", "col1", "2");
    verify_col_data("test_long_data", "col2", str_data);

    mysql_stmt_close(stmt);

    /* Final clean up */
    rc= mysql_query(mysql, "DROP TABLE test_long_data");
    myquery(rc);
}


static void test_order_param()
{
  MYSQL_STMT *stmt;
  int rc;

  myheader("test_order_param");

  rc= mysql_query(mysql, "DROP TABLE IF EXISTS t1");
  myquery(rc);

  rc= mysql_query(mysql, "CREATE TABLE t1(a INT, b char(10))");
  myquery(rc);

  stmt= mysql_simple_prepare(mysql,
                             "select sum(a) + 200, 1 from t1 "
                             " union distinct "
                             "select sum(a) + 200, 1 from t1 group by b ");
  check_stmt(stmt);
  mysql_stmt_close(stmt);

  stmt= mysql_simple_prepare(mysql,
                             "select sum(a) + 200, ? from t1 group by b "
                             " union distinct "
                             "select sum(a) + 200, 1 from t1 group by b ");
  check_stmt(stmt);
  mysql_stmt_close(stmt);

  stmt= mysql_simple_prepare(mysql,
                             "select sum(a) + 200, ? from t1 "
                             " union distinct "
                             "select sum(a) + 200, 1 from t1 group by b ");
  check_stmt(stmt);
  mysql_stmt_close(stmt);

  rc= mysql_query(mysql, "DROP TABLE t1");
  myquery(rc);
}


static void test_union_param()
{
  MYSQL_STMT *stmt;
  char *query;
  int rc, i;
  MYSQL_BIND      my_bind[2];
  char            my_val[4];
  ulong           my_length= 3L;
  my_bool         my_null= FALSE;
  myheader("test_union_param");

  strmov(my_val, "abc");

  query= (char*)"select ? as my_col union distinct select ?";
  stmt= mysql_simple_prepare(mysql, query);
  check_stmt(stmt);

  /*
    We need to bzero bind structure because mysql_stmt_bind_param checks all
    its members.
  */
  bzero((char*) my_bind, sizeof(my_bind));

  /* bind parameters */
  my_bind[0].buffer_type=    MYSQL_TYPE_STRING;
  my_bind[0].buffer=         (char*) &my_val;
  my_bind[0].buffer_length=  4;
  my_bind[0].length=         &my_length;
  my_bind[0].is_null=        (char*)&my_null;
  my_bind[1].buffer_type=    MYSQL_TYPE_STRING;
  my_bind[1].buffer=         (char*) &my_val;
  my_bind[1].buffer_length=  4;
  my_bind[1].length=         &my_length;
  my_bind[1].is_null=        (char*)&my_null;

  rc= mysql_stmt_bind_param(stmt, my_bind);
  check_execute(stmt, rc);

  for (i= 0; i < 3; i++)
  {
    rc= mysql_stmt_execute(stmt);
    check_execute(stmt, rc);
    rc= my_process_stmt_result(stmt);
    DIE_UNLESS(rc == 1);
  }

  mysql_stmt_close(stmt);
}


static void test_ps_i18n()
{
  MYSQL_STMT *stmt;
  int rc;
  const char *stmt_text;
  MYSQL_BIND bind_array[2];

  /* Represented as numbers to keep UTF8 tools from clobbering them. */
  const char *koi8= "\xee\xd5\x2c\x20\xda\xc1\x20\xd2\xd9\xc2\xc1\xcc\xcb\xd5";
  const char *cp1251= "\xcd\xf3\x2c\x20\xe7\xe0\x20\xf0\xfb\xe1\xe0\xeb\xea\xf3";
  char buf1[16], buf2[16];
  ulong buf1_len, buf2_len;


  myheader("test_ps_i18n");

  stmt_text= "DROP TABLE IF EXISTS t1";
  rc= mysql_real_query(mysql, stmt_text, (uint) strlen(stmt_text));
  myquery(rc);

  /*
    Create table with binary columns, set session character set to cp1251,
    client character set to koi8, and make sure that there is conversion
    on insert and no conversion on select
  */

  stmt_text= "CREATE TABLE t1 (c1 VARBINARY(255), c2 VARBINARY(255))";

  rc= mysql_real_query(mysql, stmt_text, (uint) strlen(stmt_text));
  myquery(rc);

  stmt_text= "SET CHARACTER_SET_CLIENT=koi8r, "
                 "CHARACTER_SET_CONNECTION=cp1251, "
                 "CHARACTER_SET_RESULTS=koi8r";

  rc= mysql_real_query(mysql, stmt_text, (uint) strlen(stmt_text));
  myquery(rc);

  bzero((char*) bind_array, sizeof(bind_array));

  bind_array[0].buffer_type= MYSQL_TYPE_STRING;
  bind_array[0].buffer= (void *) koi8;
  bind_array[0].buffer_length= (uint) strlen(koi8);

  bind_array[1].buffer_type= MYSQL_TYPE_STRING;
  bind_array[1].buffer= (void *) koi8;
  bind_array[1].buffer_length= (uint) strlen(koi8);

  stmt= mysql_stmt_init(mysql);
  check_stmt(stmt);

  stmt_text= "INSERT INTO t1 (c1, c2) VALUES (?, ?)";

  rc= mysql_stmt_prepare(stmt, stmt_text, (uint) strlen(stmt_text));
  check_execute(stmt, rc);

  mysql_stmt_bind_param(stmt, bind_array);

  mysql_stmt_send_long_data(stmt, 0, koi8, (uint) strlen(koi8));

  rc= mysql_stmt_execute(stmt);
  check_execute(stmt, rc);

  stmt_text= "SELECT c1, c2 FROM t1";

  /* c1 and c2 are binary so no conversion will be done on select */
  rc= mysql_stmt_prepare(stmt, stmt_text, (uint) strlen(stmt_text));
  check_execute(stmt, rc);

  rc= mysql_stmt_execute(stmt);
  check_execute(stmt, rc);

  bind_array[0].buffer= buf1;
  bind_array[0].buffer_length= sizeof(buf1);
  bind_array[0].length= &buf1_len;

  bind_array[1].buffer= buf2;
  bind_array[1].buffer_length= sizeof(buf2);
  bind_array[1].length= &buf2_len;

  mysql_stmt_bind_result(stmt, bind_array);

  rc= mysql_stmt_fetch(stmt);
  check_execute(stmt, rc);

  DIE_UNLESS(buf1_len == strlen(cp1251));
  DIE_UNLESS(buf2_len == strlen(cp1251));
  DIE_UNLESS(!memcmp(buf1, cp1251, buf1_len));
  DIE_UNLESS(!memcmp(buf2, cp1251, buf1_len));

  rc= mysql_stmt_fetch(stmt);
  DIE_UNLESS(rc == MYSQL_NO_DATA);

  stmt_text= "DROP TABLE IF EXISTS t1";
  rc= mysql_real_query(mysql, stmt_text, (uint) strlen(stmt_text));
  myquery(rc);

  /*
    Now create table with two cp1251 columns, set client character
    set to koi8 and supply columns of one row as string and another as
    binary data. Binary data must not be converted on insert, and both
    columns must be converted to client character set on select.
  */

  stmt_text= "CREATE TABLE t1 (c1 VARCHAR(255) CHARACTER SET cp1251, "
                              "c2 VARCHAR(255) CHARACTER SET cp1251)";

  rc= mysql_real_query(mysql, stmt_text, (uint) strlen(stmt_text));
  myquery(rc);

  stmt_text= "INSERT INTO t1 (c1, c2) VALUES (?, ?)";

  rc= mysql_stmt_prepare(stmt, stmt_text, (uint) strlen(stmt_text));
  check_execute(stmt, rc);

  /* this data must be converted */
  bind_array[0].buffer_type= MYSQL_TYPE_STRING;
  bind_array[0].buffer= (void *) koi8;
  bind_array[0].buffer_length= (uint) strlen(koi8);

  bind_array[1].buffer_type= MYSQL_TYPE_STRING;
  bind_array[1].buffer= (void *) koi8;
  bind_array[1].buffer_length= (uint) strlen(koi8);

  mysql_stmt_bind_param(stmt, bind_array);

  mysql_stmt_send_long_data(stmt, 0, koi8, (uint) strlen(koi8));

  rc= mysql_stmt_execute(stmt);
  check_execute(stmt, rc);

  /* this data must not be converted */
  bind_array[0].buffer_type= MYSQL_TYPE_BLOB;
  bind_array[0].buffer= (void *) cp1251;
  bind_array[0].buffer_length= (uint) strlen(cp1251);

  bind_array[1].buffer_type= MYSQL_TYPE_BLOB;
  bind_array[1].buffer= (void *) cp1251;
  bind_array[1].buffer_length= (uint) strlen(cp1251);

  mysql_stmt_bind_param(stmt, bind_array);

  mysql_stmt_send_long_data(stmt, 0, cp1251, (uint) strlen(cp1251));

  rc= mysql_stmt_execute(stmt);
  check_execute(stmt, rc);

  /* Fetch data and verify that rows are in koi8 */

  stmt_text= "SELECT c1, c2 FROM t1";

  /* c1 and c2 are binary so no conversion will be done on select */
  rc= mysql_stmt_prepare(stmt, stmt_text, (uint) strlen(stmt_text));
  check_execute(stmt, rc);

  rc= mysql_stmt_execute(stmt);
  check_execute(stmt, rc);

  bind_array[0].buffer= buf1;
  bind_array[0].buffer_length= sizeof(buf1);
  bind_array[0].length= &buf1_len;

  bind_array[1].buffer= buf2;
  bind_array[1].buffer_length= sizeof(buf2);
  bind_array[1].length= &buf2_len;

  mysql_stmt_bind_result(stmt, bind_array);

  while ((rc= mysql_stmt_fetch(stmt)) == 0)
  {
    DIE_UNLESS(buf1_len == strlen(koi8));
    DIE_UNLESS(buf2_len == strlen(koi8));
    DIE_UNLESS(!memcmp(buf1, koi8, buf1_len));
    DIE_UNLESS(!memcmp(buf2, koi8, buf1_len));
  }
  DIE_UNLESS(rc == MYSQL_NO_DATA);
  mysql_stmt_close(stmt);

  stmt_text= "DROP TABLE t1";
  rc= mysql_real_query(mysql, stmt_text, (uint) strlen(stmt_text));
  myquery(rc);
  stmt_text= "SET NAMES DEFAULT";
  rc= mysql_real_query(mysql, stmt_text, (uint) strlen(stmt_text));
  myquery(rc);
}


static void test_bug3796()
{
  MYSQL_STMT *stmt;
  MYSQL_BIND my_bind[1];
  const char *concat_arg0= "concat_with_";
  enum { OUT_BUFF_SIZE= 30 };
  char out_buff[OUT_BUFF_SIZE];
  char canonical_buff[OUT_BUFF_SIZE];
  ulong out_length;
  const char *stmt_text;
  int rc;

  myheader("test_bug3796");

  /* Create and fill test table */
  stmt_text= "DROP TABLE IF EXISTS t1";
  rc= mysql_real_query(mysql, stmt_text, (uint) strlen(stmt_text));
  myquery(rc);

  stmt_text= "CREATE TABLE t1 (a INT, b VARCHAR(30))";
  rc= mysql_real_query(mysql, stmt_text, (uint) strlen(stmt_text));
  myquery(rc);

  stmt_text= "INSERT INTO t1 VALUES(1, 'ONE'), (2, 'TWO')";
  rc= mysql_real_query(mysql, stmt_text, (uint) strlen(stmt_text));
  myquery(rc);

  /* Create statement handle and prepare it with select */
  stmt= mysql_stmt_init(mysql);
  stmt_text= "SELECT concat(?, b) FROM t1";

  rc= mysql_stmt_prepare(stmt, stmt_text, (uint) strlen(stmt_text));
  check_execute(stmt, rc);

  /* Bind input buffers */
  bzero((char*) my_bind, sizeof(my_bind));

  my_bind[0].buffer_type= MYSQL_TYPE_STRING;
  my_bind[0].buffer= (void *) concat_arg0;
  my_bind[0].buffer_length= (uint) strlen(concat_arg0);

  mysql_stmt_bind_param(stmt, my_bind);

  /* Execute the select statement */
  rc= mysql_stmt_execute(stmt);
  check_execute(stmt, rc);

  my_bind[0].buffer= (void *) out_buff;
  my_bind[0].buffer_length= OUT_BUFF_SIZE;
  my_bind[0].length= &out_length;

  mysql_stmt_bind_result(stmt, my_bind);

  rc= mysql_stmt_fetch(stmt);
  if (!opt_silent)
    printf("Concat result: '%s'\n", out_buff);
  check_execute(stmt, rc);
  strmov(canonical_buff, concat_arg0);
  strcat(canonical_buff, "ONE");
  DIE_UNLESS(strlen(canonical_buff) == out_length &&
         strncmp(out_buff, canonical_buff, out_length) == 0);

  rc= mysql_stmt_fetch(stmt);
  check_execute(stmt, rc);
  strmov(canonical_buff + strlen(concat_arg0), "TWO");
  DIE_UNLESS(strlen(canonical_buff) == out_length &&
         strncmp(out_buff, canonical_buff, out_length) == 0);
  if (!opt_silent)
    printf("Concat result: '%s'\n", out_buff);

  rc= mysql_stmt_fetch(stmt);
  DIE_UNLESS(rc == MYSQL_NO_DATA);

  mysql_stmt_close(stmt);

  stmt_text= "DROP TABLE IF EXISTS t1";
  rc= mysql_real_query(mysql, stmt_text, (uint) strlen(stmt_text));
  myquery(rc);
}


static void test_bug4026()
{
  MYSQL_STMT *stmt;
  MYSQL_BIND my_bind[2];
  MYSQL_TIME time_in, time_out;
  MYSQL_TIME datetime_in, datetime_out;
  const char *stmt_text;
  int rc;

  myheader("test_bug4026");

  /* Check that microseconds are inserted and selected successfully */

  /* Create a statement handle and prepare it with select */
  stmt= mysql_stmt_init(mysql);
  stmt_text= "SELECT ?, ?";

  rc= mysql_stmt_prepare(stmt, stmt_text, (uint) strlen(stmt_text));
  check_execute(stmt, rc);

  /* Bind input buffers */
  bzero((char*) my_bind, sizeof(my_bind));
  bzero((char*) &time_in, sizeof(time_in));
  bzero((char*) &time_out, sizeof(time_out));
  bzero((char*) &datetime_in, sizeof(datetime_in));
  bzero((char*) &datetime_out, sizeof(datetime_out));

  my_bind[0].buffer_type= MYSQL_TYPE_TIME;
  my_bind[0].buffer= (void *) &time_in;
  my_bind[1].buffer_type= MYSQL_TYPE_DATETIME;
  my_bind[1].buffer= (void *) &datetime_in;

  time_in.hour= 23;
  time_in.minute= 59;
  time_in.second= 59;
  time_in.second_part= 123456;
  /*
    This is not necessary, just to make DIE_UNLESS below work: this field
    is filled in when time is received from server
  */
  time_in.time_type= MYSQL_TIMESTAMP_TIME;

  datetime_in= time_in;
  datetime_in.year= 2003;
  datetime_in.month= 12;
  datetime_in.day= 31;
  datetime_in.time_type= MYSQL_TIMESTAMP_DATETIME;

  mysql_stmt_bind_param(stmt, my_bind);

  /* Execute the select statement */
  rc= mysql_stmt_execute(stmt);
  check_execute(stmt, rc);

  my_bind[0].buffer= (void *) &time_out;
  my_bind[1].buffer= (void *) &datetime_out;

  mysql_stmt_bind_result(stmt, my_bind);

  rc= mysql_stmt_fetch(stmt);
  DIE_UNLESS(rc == 0);
  if (!opt_silent)
  {
    printf("%d:%d:%d.%lu\n", time_out.hour, time_out.minute, time_out.second,
           time_out.second_part);
    printf("%d-%d-%d %d:%d:%d.%lu\n", datetime_out.year, datetime_out.month,
           datetime_out.day, datetime_out.hour,
           datetime_out.minute, datetime_out.second,
           datetime_out.second_part);
  }
  DIE_UNLESS(memcmp(&time_in, &time_out, sizeof(time_in)) == 0);
  DIE_UNLESS(memcmp(&datetime_in, &datetime_out, sizeof(datetime_in)) == 0);
  mysql_stmt_close(stmt);
}


static void test_bug4079()
{
  MYSQL_STMT *stmt;
  MYSQL_BIND my_bind[1];
  const char *stmt_text;
  uint32 res;
  int rc;

  myheader("test_bug4079");

  /* Create and fill table */
  mysql_query(mysql, "DROP TABLE IF EXISTS t1");
  mysql_query(mysql, "CREATE TABLE t1 (a int)");
  mysql_query(mysql, "INSERT INTO t1 VALUES (1), (2)");

  /* Prepare erroneous statement */
  stmt= mysql_stmt_init(mysql);
  stmt_text= "SELECT 1 < (SELECT a FROM t1)";

  rc= mysql_stmt_prepare(stmt, stmt_text, (uint) strlen(stmt_text));
  check_execute(stmt, rc);

  /* Execute the select statement */
  rc= mysql_stmt_execute(stmt);
  check_execute(stmt, rc);

  /* Bind input buffers */
  bzero((char*) my_bind, sizeof(my_bind));

  my_bind[0].buffer_type= MYSQL_TYPE_LONG;
  my_bind[0].buffer= (void *) &res;

  mysql_stmt_bind_result(stmt, my_bind);

  rc= mysql_stmt_fetch(stmt);
  DIE_UNLESS(rc != 0 && rc != MYSQL_NO_DATA);
  if (!opt_silent)
    printf("Got error from mysql_stmt_fetch (as expected):\n%s\n",
           mysql_stmt_error(stmt));
  /* buggy version of libmysql hanged up here */
  mysql_stmt_close(stmt);
}


static void test_bug4236()
{
  MYSQL_STMT *stmt;
  const char *stmt_text;
  int rc;
  MYSQL_STMT backup;

  myheader("test_bug4296");

  stmt= mysql_stmt_init(mysql);

  /* mysql_stmt_execute() of statement with statement id= 0 crashed server */
  stmt_text= "SELECT 1";
  /* We need to prepare statement to pass by possible check in libmysql */
  rc= mysql_stmt_prepare(stmt, stmt_text, (uint) strlen(stmt_text));
  check_execute(stmt, rc);
  /* Hack to check that server works OK if statement wasn't found */
  backup.stmt_id= stmt->stmt_id;
  stmt->stmt_id= 0;
  rc= mysql_stmt_execute(stmt);
  DIE_UNLESS(rc);
  /* Restore original statement id to be able to reprepare it */
  stmt->stmt_id= backup.stmt_id;

  mysql_stmt_close(stmt);
}


static void test_bug4030()
{
  MYSQL_STMT *stmt;
  MYSQL_BIND my_bind[3];
  MYSQL_TIME time_canonical, time_out;
  MYSQL_TIME date_canonical, date_out;
  MYSQL_TIME datetime_canonical, datetime_out;
  const char *stmt_text;
  int rc;

  myheader("test_bug4030");

  /* Check that microseconds are inserted and selected successfully */

  /* Execute a query with time values in prepared mode */
  stmt= mysql_stmt_init(mysql);
  stmt_text= "SELECT '23:59:59.123456', '2003-12-31', "
             "'2003-12-31 23:59:59.123456'";
  rc= mysql_stmt_prepare(stmt, stmt_text, (uint) strlen(stmt_text));
  check_execute(stmt, rc);
  rc= mysql_stmt_execute(stmt);
  check_execute(stmt, rc);

  /* Bind output buffers */
  bzero((char*) my_bind, sizeof(my_bind));
  bzero((char*) &time_canonical, sizeof(time_canonical));
  bzero((char*) &time_out, sizeof(time_out));
  bzero((char*) &date_canonical, sizeof(date_canonical));
  bzero((char*) &date_out, sizeof(date_out));
  bzero((char*) &datetime_canonical, sizeof(datetime_canonical));
  bzero((char*) &datetime_out, sizeof(datetime_out));

  my_bind[0].buffer_type= MYSQL_TYPE_TIME;
  my_bind[0].buffer= (void *) &time_out;
  my_bind[1].buffer_type= MYSQL_TYPE_DATE;
  my_bind[1].buffer= (void *) &date_out;
  my_bind[2].buffer_type= MYSQL_TYPE_DATETIME;
  my_bind[2].buffer= (void *) &datetime_out;

  time_canonical.hour= 23;
  time_canonical.minute= 59;
  time_canonical.second= 59;
  time_canonical.second_part= 123456;
  time_canonical.time_type= MYSQL_TIMESTAMP_TIME;

  date_canonical.year= 2003;
  date_canonical.month= 12;
  date_canonical.day= 31;
  date_canonical.time_type= MYSQL_TIMESTAMP_DATE;

  datetime_canonical= time_canonical;
  datetime_canonical.year= 2003;
  datetime_canonical.month= 12;
  datetime_canonical.day= 31;
  datetime_canonical.time_type= MYSQL_TIMESTAMP_DATETIME;

  mysql_stmt_bind_result(stmt, my_bind);

  rc= mysql_stmt_fetch(stmt);
  DIE_UNLESS(rc == 0);
  if (!opt_silent)
  {
    printf("%d:%d:%d.%lu\n", time_out.hour, time_out.minute, time_out.second,
           time_out.second_part);
    printf("%d-%d-%d\n", date_out.year, date_out.month, date_out.day);
    printf("%d-%d-%d %d:%d:%d.%lu\n", datetime_out.year, datetime_out.month,
           datetime_out.day, datetime_out.hour,
           datetime_out.minute, datetime_out.second,
           datetime_out.second_part);
  }
  DIE_UNLESS(memcmp(&time_canonical, &time_out, sizeof(time_out)) == 0);
  DIE_UNLESS(memcmp(&date_canonical, &date_out, sizeof(date_out)) == 0);
  DIE_UNLESS(memcmp(&datetime_canonical, &datetime_out, sizeof(datetime_out)) == 0);
  mysql_stmt_close(stmt);
}

static void test_view()
{
  MYSQL_STMT *stmt;
  int rc, i;
  MYSQL_BIND      my_bind[1];
  char            str_data[50];
  ulong           length = 0L;
  long            is_null = 0L;
  const char *query=
    "SELECT COUNT(*) FROM v1 WHERE SERVERNAME=?";

  myheader("test_view");

  rc = mysql_query(mysql, "DROP TABLE IF EXISTS t1,t2,t3,v1");
  myquery(rc);

  rc = mysql_query(mysql, "DROP VIEW IF EXISTS v1,t1,t2,t3");
  myquery(rc);
  rc= mysql_query(mysql,"CREATE TABLE t1 ("
                        " SERVERGRP varchar(20) NOT NULL default '', "
                        " DBINSTANCE varchar(20) NOT NULL default '', "
                        " PRIMARY KEY  (SERVERGRP)) "
                        " CHARSET=latin1 collate=latin1_bin");
  myquery(rc);
  rc= mysql_query(mysql,"CREATE TABLE t2 ("
                        " SERVERNAME varchar(20) NOT NULL, "
                        " SERVERGRP varchar(20) NOT NULL, "
                        " PRIMARY KEY (SERVERNAME)) "
                        " CHARSET=latin1 COLLATE latin1_bin");
  myquery(rc);
  rc= mysql_query(mysql,
                  "CREATE TABLE t3 ("
                  " SERVERGRP varchar(20) BINARY NOT NULL, "
                  " TABNAME varchar(30) NOT NULL, MAPSTATE char(1) NOT NULL, "
                  " ACTSTATE char(1) NOT NULL , "
                  " LOCAL_NAME varchar(30) NOT NULL, "
                  " CHG_DATE varchar(8) NOT NULL default '00000000', "
                  " CHG_TIME varchar(6) NOT NULL default '000000', "
                  " MXUSER varchar(12) NOT NULL default '', "
                  " PRIMARY KEY (SERVERGRP, TABNAME, MAPSTATE, ACTSTATE, "
                  " LOCAL_NAME)) CHARSET=latin1 COLLATE latin1_bin");
  myquery(rc);
  rc= mysql_query(mysql,"CREATE VIEW v1 AS select sql_no_cache"
                  " T0001.SERVERNAME AS SERVERNAME, T0003.TABNAME AS"
                  " TABNAME,T0003.LOCAL_NAME AS LOCAL_NAME,T0002.DBINSTANCE AS"
                  " DBINSTANCE from t2 T0001 join t1 T0002 join t3 T0003 where"
                  " ((T0002.SERVERGRP = T0001.SERVERGRP) and"
                  " (T0002.SERVERGRP = T0003.SERVERGRP)"
                  " and (T0003.MAPSTATE = _latin1'A') and"
                  " (T0003.ACTSTATE = _latin1' '))");
  myquery(rc);

  stmt= mysql_stmt_init(mysql);
  rc= mysql_stmt_prepare(stmt, query, (uint) strlen(query));
  check_execute(stmt, rc);

  strmov(str_data, "TEST");
  bzero((char*) my_bind, sizeof(my_bind));
  my_bind[0].buffer_type= FIELD_TYPE_STRING;
  my_bind[0].buffer= (char *)&str_data;
  my_bind[0].buffer_length= 50;
  my_bind[0].length= &length;
  length= 4;
  my_bind[0].is_null= (char*)&is_null;
  rc= mysql_stmt_bind_param(stmt, my_bind);
  check_execute(stmt,rc);

  for (i= 0; i < 3; i++)
  {
    rc= mysql_stmt_execute(stmt);
    check_execute(stmt, rc);
    rc= my_process_stmt_result(stmt);
    DIE_UNLESS(1 == rc);
  }
  mysql_stmt_close(stmt);

  rc= mysql_query(mysql, "DROP TABLE t1,t2,t3");
  myquery(rc);
  rc= mysql_query(mysql, "DROP VIEW v1");
  myquery(rc);
}


static void test_view_where()
{
  MYSQL_STMT *stmt;
  int rc, i;
  const char *query=
    "select v1.c,v2.c from v1, v2";

  myheader("test_view_where");

  rc = mysql_query(mysql, "DROP TABLE IF EXISTS t1,v1,v2");
  myquery(rc);

  rc = mysql_query(mysql, "DROP VIEW IF EXISTS v1,v2,t1");
  myquery(rc);
  rc= mysql_query(mysql,"CREATE TABLE t1 (a int, b int)");
  myquery(rc);
  rc= mysql_query(mysql,"insert into t1 values (1,2), (1,3), (2,4), (2,5), (3,10)");
  myquery(rc);
  rc= mysql_query(mysql,"create view v1 (c) as select b from t1 where a<3");
  myquery(rc);
  rc= mysql_query(mysql,"create view v2 (c) as select b from t1 where a>=3");
  myquery(rc);

  stmt= mysql_stmt_init(mysql);
  rc= mysql_stmt_prepare(stmt, query, (uint) strlen(query));
  check_execute(stmt, rc);

  for (i= 0; i < 3; i++)
  {
    rc= mysql_stmt_execute(stmt);
    check_execute(stmt, rc);
    rc= my_process_stmt_result(stmt);
    DIE_UNLESS(4 == rc);
  }
  mysql_stmt_close(stmt);

  rc= mysql_query(mysql, "DROP TABLE t1");
  myquery(rc);
  rc= mysql_query(mysql, "DROP VIEW v1, v2");
  myquery(rc);
}


static void test_view_2where()
{
  MYSQL_STMT *stmt;
  int rc, i;
  MYSQL_BIND      my_bind[8];
  char            parms[8][100];
  ulong           length[8];
  const char *query=
    "select relid, report, handle, log_group, username, variant, type, "
    "version, erfdat, erftime, erfname, aedat, aetime, aename, dependvars, "
    "inactive from V_LTDX where mandt = ? and relid = ? and report = ? and "
    "handle = ? and log_group = ? and username in ( ? , ? ) and type = ?";

  myheader("test_view_2where");

  rc= mysql_query(mysql, "DROP TABLE IF EXISTS LTDX");
  myquery(rc);
  rc= mysql_query(mysql, "DROP VIEW IF EXISTS V_LTDX");
  myquery(rc);
  rc= mysql_query(mysql,
                  "CREATE TABLE LTDX (MANDT char(3) NOT NULL default '000', "
                  " RELID char(2) NOT NULL, REPORT varchar(40) NOT NULL,"
                  " HANDLE varchar(4) NOT NULL, LOG_GROUP varchar(4) NOT NULL,"
                  " USERNAME varchar(12) NOT NULL,"
                  " VARIANT varchar(12) NOT NULL,"
                  " TYPE char(1) NOT NULL, SRTF2 int(11) NOT NULL,"
                  " VERSION varchar(6) NOT NULL default '000000',"
                  " ERFDAT varchar(8) NOT NULL default '00000000',"
                  " ERFTIME varchar(6) NOT NULL default '000000',"
                  " ERFNAME varchar(12) NOT NULL,"
                  " AEDAT varchar(8) NOT NULL default '00000000',"
                  " AETIME varchar(6) NOT NULL default '000000',"
                  " AENAME varchar(12) NOT NULL,"
                  " DEPENDVARS varchar(10) NOT NULL,"
                  " INACTIVE char(1) NOT NULL, CLUSTR smallint(6) NOT NULL,"
                  " CLUSTD blob,"
                  " PRIMARY KEY (MANDT, RELID, REPORT, HANDLE, LOG_GROUP, "
                                "USERNAME, VARIANT, TYPE, SRTF2))"
                 " CHARSET=latin1 COLLATE latin1_bin");
  myquery(rc);
  rc= mysql_query(mysql,
                  "CREATE VIEW V_LTDX AS select T0001.MANDT AS "
                  " MANDT,T0001.RELID AS RELID,T0001.REPORT AS "
                  " REPORT,T0001.HANDLE AS HANDLE,T0001.LOG_GROUP AS "
                  " LOG_GROUP,T0001.USERNAME AS USERNAME,T0001.VARIANT AS "
                  " VARIANT,T0001.TYPE AS TYPE,T0001.VERSION AS "
                  " VERSION,T0001.ERFDAT AS ERFDAT,T0001.ERFTIME AS "
                  " ERFTIME,T0001.ERFNAME AS ERFNAME,T0001.AEDAT AS "
                  " AEDAT,T0001.AETIME AS AETIME,T0001.AENAME AS "
                  " AENAME,T0001.DEPENDVARS AS DEPENDVARS,T0001.INACTIVE AS "
                  " INACTIVE from LTDX T0001 where (T0001.SRTF2 = 0)");
  myquery(rc);
  bzero((char*) my_bind, sizeof(my_bind));
  for (i=0; i < 8; i++) {
    strmov(parms[i], "1");
    my_bind[i].buffer_type = MYSQL_TYPE_VAR_STRING;
    my_bind[i].buffer = (char *)&parms[i];
    my_bind[i].buffer_length = 100;
    my_bind[i].is_null = 0;
    my_bind[i].length = &length[i];
    length[i] = 1;
  }
  stmt= mysql_stmt_init(mysql);
  rc= mysql_stmt_prepare(stmt, query, (uint) strlen(query));
  check_execute(stmt, rc);

  rc= mysql_stmt_bind_param(stmt, my_bind);
  check_execute(stmt,rc);

  rc= mysql_stmt_execute(stmt);
  check_execute(stmt, rc);
  rc= my_process_stmt_result(stmt);
  DIE_UNLESS(0 == rc);

  mysql_stmt_close(stmt);

  rc= mysql_query(mysql, "DROP VIEW V_LTDX");
  myquery(rc);
  rc= mysql_query(mysql, "DROP TABLE LTDX");
  myquery(rc);
}


static void test_view_star()
{
  MYSQL_STMT *stmt;
  int rc, i;
  MYSQL_BIND      my_bind[8];
  char            parms[8][100];
  ulong           length[8];
  const char *query= "SELECT * FROM vt1 WHERE a IN (?,?)";

  myheader("test_view_star");

  rc= mysql_query(mysql, "DROP TABLE IF EXISTS t1, vt1");
  myquery(rc);
  rc= mysql_query(mysql, "DROP VIEW IF EXISTS t1, vt1");
  myquery(rc);
  rc= mysql_query(mysql, "CREATE TABLE t1 (a int)");
  myquery(rc);
  rc= mysql_query(mysql, "CREATE VIEW vt1 AS SELECT a FROM t1");
  myquery(rc);
  bzero((char*) my_bind, sizeof(my_bind));
  for (i= 0; i < 2; i++) {
    sprintf((char *)&parms[i], "%d", i);
    my_bind[i].buffer_type = MYSQL_TYPE_VAR_STRING;
    my_bind[i].buffer = (char *)&parms[i];
    my_bind[i].buffer_length = 100;
    my_bind[i].is_null = 0;
    my_bind[i].length = &length[i];
    length[i] = 1;
  }

  stmt= mysql_stmt_init(mysql);
  rc= mysql_stmt_prepare(stmt, query, (uint) strlen(query));
  check_execute(stmt, rc);

  rc= mysql_stmt_bind_param(stmt, my_bind);
  check_execute(stmt,rc);

  for (i= 0; i < 3; i++)
  {
    rc= mysql_stmt_execute(stmt);
    check_execute(stmt, rc);
    rc= my_process_stmt_result(stmt);
    DIE_UNLESS(0 == rc);
  }

  mysql_stmt_close(stmt);

  rc= mysql_query(mysql, "DROP TABLE t1");
  myquery(rc);
  rc= mysql_query(mysql, "DROP VIEW vt1");
  myquery(rc);
}


static void test_view_insert()
{
  MYSQL_STMT *insert_stmt, *select_stmt;
  int rc, i;
  MYSQL_BIND      my_bind[1];
  int             my_val = 0;
  ulong           my_length = 0L;
  long            my_null = 0L;
  const char *query=
    "insert into v1 values (?)";

  myheader("test_view_insert");

  rc = mysql_query(mysql, "DROP TABLE IF EXISTS t1,v1");
  myquery(rc);
  rc = mysql_query(mysql, "DROP VIEW IF EXISTS t1,v1");
  myquery(rc);

  rc= mysql_query(mysql,"create table t1 (a int, primary key (a))");
  myquery(rc);

  rc= mysql_query(mysql, "create view v1 as select a from t1 where a>=1");
  myquery(rc);

  insert_stmt= mysql_stmt_init(mysql);
  rc= mysql_stmt_prepare(insert_stmt, query, (uint) strlen(query));
  check_execute(insert_stmt, rc);
  query= "select * from t1";
  select_stmt= mysql_stmt_init(mysql);
  rc= mysql_stmt_prepare(select_stmt, query, (uint) strlen(query));
  check_execute(select_stmt, rc);

  bzero((char*) my_bind, sizeof(my_bind));
  my_bind[0].buffer_type = FIELD_TYPE_LONG;
  my_bind[0].buffer = (char *)&my_val;
  my_bind[0].length = &my_length;
  my_bind[0].is_null = (char*)&my_null;
  rc= mysql_stmt_bind_param(insert_stmt, my_bind);
  check_execute(insert_stmt, rc);

  for (i= 0; i < 3; i++)
  {
    int rowcount= 0;
    my_val= i;

    rc= mysql_stmt_execute(insert_stmt);
    check_execute(insert_stmt, rc);

    rc= mysql_stmt_execute(select_stmt);
    check_execute(select_stmt, rc);
    rowcount= (int)my_process_stmt_result(select_stmt);
    DIE_UNLESS((i+1) == rowcount);
  }
  mysql_stmt_close(insert_stmt);
  mysql_stmt_close(select_stmt);

  rc= mysql_query(mysql, "DROP VIEW v1");
  myquery(rc);
  rc= mysql_query(mysql, "DROP TABLE t1");
  myquery(rc);
}


static void test_left_join_view()
{
  MYSQL_STMT *stmt;
  int rc, i;
  const char *query=
    "select t1.a, v1.x from t1 left join v1 on (t1.a= v1.x);";

  myheader("test_left_join_view");

  rc = mysql_query(mysql, "DROP TABLE IF EXISTS t1,v1");
  myquery(rc);

  rc = mysql_query(mysql, "DROP VIEW IF EXISTS v1,t1");
  myquery(rc);
  rc= mysql_query(mysql,"CREATE TABLE t1 (a int)");
  myquery(rc);
  rc= mysql_query(mysql,"insert into t1 values (1), (2), (3)");
  myquery(rc);
  rc= mysql_query(mysql,"create view v1 (x) as select a from t1 where a > 1");
  myquery(rc);
  stmt= mysql_stmt_init(mysql);
  rc= mysql_stmt_prepare(stmt, query, (uint) strlen(query));
  check_execute(stmt, rc);

  for (i= 0; i < 3; i++)
  {
    rc= mysql_stmt_execute(stmt);
    check_execute(stmt, rc);
    rc= my_process_stmt_result(stmt);
    DIE_UNLESS(3 == rc);
  }
  mysql_stmt_close(stmt);

  rc= mysql_query(mysql, "DROP VIEW v1");
  myquery(rc);
  rc= mysql_query(mysql, "DROP TABLE t1");
  myquery(rc);
}


static void test_view_insert_fields()
{
  MYSQL_STMT	*stmt;
  char		parm[11][1000];
  ulong         l[11];
  int		rc, i;
  MYSQL_BIND	my_bind[11];
  const char    *query= "INSERT INTO `v1` ( `K1C4` ,`K2C4` ,`K3C4` ,`K4N4` ,`F1C4` ,`F2I4` ,`F3N5` ,`F7F8` ,`F6N4` ,`F5C8` ,`F9D8` ) VALUES( ? , ? , ? , ? , ? , ? , ? , ? , ? , ? , ? )";

  myheader("test_view_insert_fields");

  rc= mysql_query(mysql, "DROP TABLE IF EXISTS t1, v1");
  myquery(rc);
  rc= mysql_query(mysql, "DROP VIEW IF EXISTS t1, v1");
  myquery(rc);
  rc= mysql_query(mysql,
                  "CREATE TABLE t1 (K1C4 varchar(4) NOT NULL,"
                  "K2C4 varchar(4) NOT NULL, K3C4 varchar(4) NOT NULL,"
                  "K4N4 varchar(4) NOT NULL default '0000',"
                  "F1C4 varchar(4) NOT NULL, F2I4 int(11) NOT NULL,"
                  "F3N5 varchar(5) NOT NULL default '00000',"
                  "F4I4 int(11) NOT NULL default '0', F5C8 varchar(8) NOT NULL,"
                  "F6N4 varchar(4) NOT NULL default '0000',"
                  "F7F8 double NOT NULL default '0',"
                  "F8F8 double NOT NULL default '0',"
                  "F9D8 decimal(8,2) NOT NULL default '0.00',"
                  "PRIMARY KEY (K1C4,K2C4,K3C4,K4N4)) "
                  "CHARSET=latin1 COLLATE latin1_bin");
  myquery(rc);
  rc= mysql_query(mysql,
                  "CREATE VIEW v1 AS select sql_no_cache "
                  " K1C4 AS K1C4, K2C4 AS K2C4, K3C4 AS K3C4, K4N4 AS K4N4, "
                  " F1C4 AS F1C4, F2I4 AS F2I4, F3N5 AS F3N5,"
                  " F7F8 AS F7F8, F6N4 AS F6N4, F5C8 AS F5C8, F9D8 AS F9D8"
                  " from t1 T0001");

  bzero((char*) my_bind, sizeof(my_bind));
  for (i= 0; i < 11; i++)
  {
    l[i]= 20;
    my_bind[i].buffer_type= MYSQL_TYPE_STRING;
    my_bind[i].is_null= 0;
    my_bind[i].buffer= (char *)&parm[i];

    strmov(parm[i], "1");
    my_bind[i].buffer_length= 2;
    my_bind[i].length= &l[i];
  }
  stmt= mysql_stmt_init(mysql);
  rc= mysql_stmt_prepare(stmt, query, (uint) strlen(query));
  check_execute(stmt, rc);
  rc= mysql_stmt_bind_param(stmt, my_bind);
  check_execute(stmt, rc);

  rc= mysql_stmt_execute(stmt);
  check_execute(stmt, rc);
  mysql_stmt_close(stmt);

  query= "select * from t1";
  stmt= mysql_stmt_init(mysql);
  rc= mysql_stmt_prepare(stmt, query, (uint) strlen(query));
  check_execute(stmt, rc);
  rc= mysql_stmt_execute(stmt);
  check_execute(stmt, rc);
  rc= my_process_stmt_result(stmt);
  DIE_UNLESS(1 == rc);

  mysql_stmt_close(stmt);
  rc= mysql_query(mysql, "DROP VIEW v1");
  myquery(rc);
  rc= mysql_query(mysql, "DROP TABLE t1");
  myquery(rc);

}

static void test_bug5126()
{
  MYSQL_STMT *stmt;
  MYSQL_BIND my_bind[2];
  int32 c1, c2;
  const char *stmt_text;
  int rc;

  myheader("test_bug5126");

  stmt_text= "DROP TABLE IF EXISTS t1";
  rc= mysql_real_query(mysql, stmt_text, (uint) strlen(stmt_text));
  myquery(rc);

  stmt_text= "CREATE TABLE t1 (a mediumint, b int)";
  rc= mysql_real_query(mysql, stmt_text, (uint) strlen(stmt_text));
  myquery(rc);

  stmt_text= "INSERT INTO t1 VALUES (8386608, 1)";
  rc= mysql_real_query(mysql, stmt_text, (uint) strlen(stmt_text));
  myquery(rc);

  stmt= mysql_stmt_init(mysql);
  stmt_text= "SELECT a, b FROM t1";
  rc= mysql_stmt_prepare(stmt, stmt_text, (uint) strlen(stmt_text));
  check_execute(stmt, rc);
  rc= mysql_stmt_execute(stmt);
  check_execute(stmt, rc);

  /* Bind output buffers */
  bzero((char*) my_bind, sizeof(my_bind));

  my_bind[0].buffer_type= MYSQL_TYPE_LONG;
  my_bind[0].buffer= &c1;
  my_bind[1].buffer_type= MYSQL_TYPE_LONG;
  my_bind[1].buffer= &c2;

  mysql_stmt_bind_result(stmt, my_bind);

  rc= mysql_stmt_fetch(stmt);
  DIE_UNLESS(rc == 0);
  DIE_UNLESS(c1 == 8386608 && c2 == 1);
  if (!opt_silent)
    printf("%ld, %ld\n", (long) c1, (long) c2);
  mysql_stmt_close(stmt);
}


static void test_bug4231()
{
  MYSQL_STMT *stmt;
  MYSQL_BIND my_bind[2];
  MYSQL_TIME tm[2];
  const char *stmt_text;
  int rc;

  myheader("test_bug4231");

  stmt_text= "DROP TABLE IF EXISTS t1";
  rc= mysql_real_query(mysql, stmt_text, (uint) strlen(stmt_text));
  myquery(rc);

  stmt_text= "CREATE TABLE t1 (a int)";
  rc= mysql_real_query(mysql, stmt_text, (uint) strlen(stmt_text));
  myquery(rc);

  stmt_text= "INSERT INTO t1 VALUES (1)";
  rc= mysql_real_query(mysql, stmt_text, (uint) strlen(stmt_text));
  myquery(rc);

  stmt= mysql_stmt_init(mysql);
  stmt_text= "SELECT a FROM t1 WHERE ? = ?";
  rc= mysql_stmt_prepare(stmt, stmt_text, (uint) strlen(stmt_text));
  check_execute(stmt, rc);

  /* Bind input buffers */
  bzero((char*) my_bind, sizeof(my_bind));
  bzero((char*) tm, sizeof(tm));

  my_bind[0].buffer_type= MYSQL_TYPE_DATE;
  my_bind[0].buffer= &tm[0];
  my_bind[1].buffer_type= MYSQL_TYPE_DATE;
  my_bind[1].buffer= &tm[1];

  mysql_stmt_bind_param(stmt, my_bind);
  check_execute(stmt, rc);

  /*
    First set server-side params to some non-zero non-equal values:
    then we will check that they are not used when client sends
    new (zero) times.
  */
  tm[0].time_type = MYSQL_TIMESTAMP_DATE;
  tm[0].year = 2000;
  tm[0].month = 1;
  tm[0].day = 1;
  tm[1]= tm[0];
  --tm[1].year;                                 /* tm[0] != tm[1] */

  rc= mysql_stmt_execute(stmt);
  check_execute(stmt, rc);

  rc= mysql_stmt_fetch(stmt);

  /* binds are unequal, no rows should be returned */
  DIE_UNLESS(rc == MYSQL_NO_DATA);

  /* Set one of the dates to zero */
  tm[0].year= tm[0].month= tm[0].day= 0;
  tm[1]= tm[0];
  mysql_stmt_execute(stmt);
  rc= mysql_stmt_fetch(stmt);
  DIE_UNLESS(rc == 0);

  mysql_stmt_close(stmt);
  stmt_text= "DROP TABLE t1";
  rc= mysql_real_query(mysql, stmt_text, (uint) strlen(stmt_text));
  myquery(rc);
}


static void test_bug5399()
{
  /*
    Ascii 97 is 'a', which gets mapped to Ascii 65 'A' unless internal
    statement id hash in the server uses binary collation.
  */
#define NUM_OF_USED_STMT 97 
  MYSQL_STMT *stmt_list[NUM_OF_USED_STMT];
  MYSQL_STMT **stmt;
  MYSQL_BIND my_bind[1];
  char buff[600];
  int rc;
  int32 no;

  myheader("test_bug5399");

  bzero((char*) my_bind, sizeof(my_bind));
  my_bind[0].buffer_type= MYSQL_TYPE_LONG;
  my_bind[0].buffer= &no;

  for (stmt= stmt_list; stmt != stmt_list + NUM_OF_USED_STMT; ++stmt)
  {
    sprintf(buff, "select %d", (int) (stmt - stmt_list));
    *stmt= mysql_stmt_init(mysql);
    rc= mysql_stmt_prepare(*stmt, buff, (uint) strlen(buff));
    check_execute(*stmt, rc);
    mysql_stmt_bind_result(*stmt, my_bind);
  }
  if (!opt_silent)
    printf("%d statements prepared.\n", NUM_OF_USED_STMT);

  for (stmt= stmt_list; stmt != stmt_list + NUM_OF_USED_STMT; ++stmt)
  {
    rc= mysql_stmt_execute(*stmt);
    check_execute(*stmt, rc);
    rc= mysql_stmt_store_result(*stmt);
    check_execute(*stmt, rc);
    rc= mysql_stmt_fetch(*stmt);
    DIE_UNLESS(rc == 0);
    DIE_UNLESS((int32) (stmt - stmt_list) == no);
  }

  for (stmt= stmt_list; stmt != stmt_list + NUM_OF_USED_STMT; ++stmt)
    mysql_stmt_close(*stmt);
#undef NUM_OF_USED_STMT
}


static void test_bug5194()
{
  MYSQL_STMT *stmt;
  MYSQL_BIND *my_bind;
  char *query;
  char *param_str;
  int param_str_length;
  const char *stmt_text;
  int rc;
  float float_array[250] =
  {
    0.5,  0.5,  0.5,  0.5,  0.5,  0.5,  0.5,  0.5,  0.5,  0.5,
    0.5,  0.5,  0.5,  0.5,  0.5,  0.5,  0.5,  0.5,  0.5,  0.5,
    0.5,  0.5,  0.5,  0.5,  0.5,  0.5,  0.5,  0.5,  0.5,  0.5,
    0.5,  0.5,  0.5,  0.5,  0.5,  0.5,  0.5,  0.5,  0.5,  0.5,
    0.5,  0.5,  0.5,  0.5,  0.5,  0.5,  0.5,  0.5,  0.5,  0.5,
    0.5,  0.5,  0.5,  0.5,  0.5,  0.5,  0.5,  0.5,  0.5,  0.5,
    0.5,  0.5,  0.5,  0.5,  0.5,  0.5,  0.5,  0.5,  0.5,  0.5,
    0.5,  0.5,  0.5,  0.5,  0.5,  0.5,  0.5,  0.5,  0.5,  0.5,
    0.5,  0.5,  0.5,  0.5,  0.5,  0.5,  0.5,  0.5,  0.5,  0.5,
    0.5,  0.5,  0.5,  0.5,  0.5,  0.5,  0.5,  0.5,  0.5,  0.5,
    0.5,  0.5,  0.5,  0.5,  0.5,  0.5,  0.5,  0.5,  0.5,  0.5,
    0.5,  0.5,  0.5,  0.5,  0.5,  0.5,  0.5,  0.5,  0.5,  0.5,
    0.5,  0.5,  0.5,  0.5,  0.5,  0.5,  0.5,  0.5,  0.5,  0.5,
    0.25,  0.25,  0.25,  0.25,  0.25,  0.25,  0.25,  0.25,  0.25,  0.25,
    0.25,  0.25,  0.25,  0.25,  0.25,  0.25,  0.25,  0.25,  0.25,  0.25,
    0.25,  0.25,  0.25,  0.25,  0.25,  0.25,  0.25,  0.25,  0.25,  0.25,
    0.25,  0.25,  0.25,  0.25,  0.25,  0.25,  0.25,  0.25,  0.25,  0.25,
    0.25,  0.25,  0.25,  0.25,  0.25,  0.25,  0.25,  0.25,  0.25,  0.25,
    0.25,  0.25,  0.25,  0.25,  0.25,  0.25,  0.25,  0.25,  0.25,  0.25,
    0.25,  0.25,  0.25,  0.25,  0.25,  0.25,  0.25,  0.25,  0.25,  0.25,
    0.25,  0.25,  0.25,  0.25,  0.25,  0.25,  0.25,  0.25,  0.25,  0.25,
    0.25,  0.25,  0.25,  0.25,  0.25,  0.25,  0.25,  0.25,  0.25,  0.25,
    0.25,  0.25,  0.25,  0.25,  0.25,  0.25,  0.25,  0.25,  0.25,  0.25,
    0.25,  0.25,  0.25,  0.25,  0.25,  0.25,  0.25,  0.25,  0.25,  0.25,
    0.25,  0.25,  0.25,  0.25,  0.25,  0.25,  0.25,  0.25,  0.25,  0.25
  };
  float *fa_ptr= float_array;
  /* Number of columns per row */
  const int COLUMN_COUNT= sizeof(float_array)/sizeof(*float_array);
  /* Number of rows per bulk insert to start with */
  const int MIN_ROWS_PER_INSERT= 262;
  /* Max number of rows per bulk insert to end with */
  const int MAX_ROWS_PER_INSERT= 300;
  const int MAX_PARAM_COUNT= COLUMN_COUNT*MAX_ROWS_PER_INSERT;
  const char *query_template= "insert into t1 values %s";
  const int CHARS_PER_PARAM= 5; /* space needed to place ", ?" in the query */
  const int uint16_max= 65535;
  int nrows, i;

  myheader("test_bug5194");

  stmt_text= "drop table if exists t1";
  rc= mysql_real_query(mysql, stmt_text, (uint) strlen(stmt_text));

  stmt_text= "create table if not exists t1"
   "(c1 float, c2 float, c3 float, c4 float, c5 float, c6 float, "
   "c7 float, c8 float, c9 float, c10 float, c11 float, c12 float, "
   "c13 float, c14 float, c15 float, c16 float, c17 float, c18 float, "
   "c19 float, c20 float, c21 float, c22 float, c23 float, c24 float, "
   "c25 float, c26 float, c27 float, c28 float, c29 float, c30 float, "
   "c31 float, c32 float, c33 float, c34 float, c35 float, c36 float, "
   "c37 float, c38 float, c39 float, c40 float, c41 float, c42 float, "
   "c43 float, c44 float, c45 float, c46 float, c47 float, c48 float, "
   "c49 float, c50 float, c51 float, c52 float, c53 float, c54 float, "
   "c55 float, c56 float, c57 float, c58 float, c59 float, c60 float, "
   "c61 float, c62 float, c63 float, c64 float, c65 float, c66 float, "
   "c67 float, c68 float, c69 float, c70 float, c71 float, c72 float, "
   "c73 float, c74 float, c75 float, c76 float, c77 float, c78 float, "
   "c79 float, c80 float, c81 float, c82 float, c83 float, c84 float, "
   "c85 float, c86 float, c87 float, c88 float, c89 float, c90 float, "
   "c91 float, c92 float, c93 float, c94 float, c95 float, c96 float, "
   "c97 float, c98 float, c99 float, c100 float, c101 float, c102 float, "
   "c103 float, c104 float, c105 float, c106 float, c107 float, c108 float, "
   "c109 float, c110 float, c111 float, c112 float, c113 float, c114 float, "
   "c115 float, c116 float, c117 float, c118 float, c119 float, c120 float, "
   "c121 float, c122 float, c123 float, c124 float, c125 float, c126 float, "
   "c127 float, c128 float, c129 float, c130 float, c131 float, c132 float, "
   "c133 float, c134 float, c135 float, c136 float, c137 float, c138 float, "
   "c139 float, c140 float, c141 float, c142 float, c143 float, c144 float, "
   "c145 float, c146 float, c147 float, c148 float, c149 float, c150 float, "
   "c151 float, c152 float, c153 float, c154 float, c155 float, c156 float, "
   "c157 float, c158 float, c159 float, c160 float, c161 float, c162 float, "
   "c163 float, c164 float, c165 float, c166 float, c167 float, c168 float, "
   "c169 float, c170 float, c171 float, c172 float, c173 float, c174 float, "
   "c175 float, c176 float, c177 float, c178 float, c179 float, c180 float, "
   "c181 float, c182 float, c183 float, c184 float, c185 float, c186 float, "
   "c187 float, c188 float, c189 float, c190 float, c191 float, c192 float, "
   "c193 float, c194 float, c195 float, c196 float, c197 float, c198 float, "
   "c199 float, c200 float, c201 float, c202 float, c203 float, c204 float, "
   "c205 float, c206 float, c207 float, c208 float, c209 float, c210 float, "
   "c211 float, c212 float, c213 float, c214 float, c215 float, c216 float, "
   "c217 float, c218 float, c219 float, c220 float, c221 float, c222 float, "
   "c223 float, c224 float, c225 float, c226 float, c227 float, c228 float, "
   "c229 float, c230 float, c231 float, c232 float, c233 float, c234 float, "
   "c235 float, c236 float, c237 float, c238 float, c239 float, c240 float, "
   "c241 float, c242 float, c243 float, c244 float, c245 float, c246 float, "
   "c247 float, c248 float, c249 float, c250 float)";
  rc= mysql_real_query(mysql, stmt_text, (uint) strlen(stmt_text));
  myquery(rc);

  my_bind= (MYSQL_BIND*) malloc(MAX_PARAM_COUNT * sizeof(MYSQL_BIND));
  query= (char*) malloc(strlen(query_template) +
                        MAX_PARAM_COUNT * CHARS_PER_PARAM + 1);
  param_str= (char*) malloc(COLUMN_COUNT * CHARS_PER_PARAM);

  if (my_bind == 0 || query == 0 || param_str == 0)
  {
    fprintf(stderr, "Can't allocate enough memory for query structs\n");
    if (my_bind)
      free(my_bind);
    if (query)
      free(query);
    if (param_str)
      free(param_str);
    return;
  }

  stmt= mysql_stmt_init(mysql);

  /* setup a template for one row of parameters */
  sprintf(param_str, "(");
  for (i= 1; i < COLUMN_COUNT; ++i)
    strcat(param_str, "?, ");
  strcat(param_str, "?)");
  param_str_length= (uint) strlen(param_str);

  /* setup bind array */
  bzero((char*) my_bind, MAX_PARAM_COUNT * sizeof(MYSQL_BIND));
  for (i= 0; i < MAX_PARAM_COUNT; ++i)
  {
    my_bind[i].buffer_type= MYSQL_TYPE_FLOAT;
    my_bind[i].buffer= fa_ptr;
    if (++fa_ptr == float_array + COLUMN_COUNT)
      fa_ptr= float_array;
  }

  /*
    Test each number of rows per bulk insert, so that we can see where
    MySQL fails.
  */
  for (nrows= MIN_ROWS_PER_INSERT; nrows <= MAX_ROWS_PER_INSERT; ++nrows)
  {
    char *query_ptr;
    /* Create statement text for current number of rows */
    sprintf(query, query_template, param_str);
    query_ptr= query + strlen(query);
    for (i= 1; i < nrows; ++i)
    {
      memcpy(query_ptr, ", ", 2);
      query_ptr+= 2;
      memcpy(query_ptr, param_str, param_str_length);
      query_ptr+= param_str_length;
    }
    *query_ptr= '\0';

    rc= mysql_stmt_prepare(stmt, query, (uint) (query_ptr - query));
    if (rc && nrows * COLUMN_COUNT > uint16_max)
    {
      if (!opt_silent)
        printf("Failed to prepare a statement with %d placeholders "
               "(as expected).\n", nrows * COLUMN_COUNT);
      break;
    }
    else
      check_execute(stmt, rc);

    if (!opt_silent)
      printf("Insert: query length= %d, row count= %d, param count= %lu\n",
             (int) strlen(query), nrows, mysql_stmt_param_count(stmt));

    /* bind the parameter array and execute the query */
    rc= mysql_stmt_bind_param(stmt, my_bind);
    check_execute(stmt, rc);

    rc= mysql_stmt_execute(stmt);
    check_execute(stmt, rc);
    mysql_stmt_reset(stmt);
  }

  mysql_stmt_close(stmt);
  free(my_bind);
  free(query);
  free(param_str);
  stmt_text= "drop table t1";
  rc= mysql_real_query(mysql, stmt_text, (uint) strlen(stmt_text));
  myquery(rc);
}


static void test_bug5315()
{
  MYSQL_STMT *stmt;
  const char *stmt_text;
  int rc;

  myheader("test_bug5315");

  stmt_text= "SELECT 1";
  stmt= mysql_stmt_init(mysql);
  rc= mysql_stmt_prepare(stmt, stmt_text, (uint) strlen(stmt_text));
  DIE_UNLESS(rc == 0);
  mysql_change_user(mysql, opt_user, opt_password, current_db);
  rc= mysql_stmt_execute(stmt);
  DIE_UNLESS(rc != 0);
  if (rc)
  {
    if (!opt_silent)
      printf("Got error (as expected):\n%s", mysql_stmt_error(stmt));
  }
  /* check that connection is OK */
  mysql_stmt_close(stmt);
  stmt= mysql_stmt_init(mysql);
  rc= mysql_stmt_prepare(stmt, stmt_text, (uint) strlen(stmt_text));
  DIE_UNLESS(rc == 0);
  rc= mysql_stmt_execute(stmt);
  DIE_UNLESS(rc == 0);
  mysql_stmt_close(stmt);
}


static void test_bug6049()
{
  MYSQL_STMT *stmt;
  MYSQL_BIND my_bind[1];
  MYSQL_RES *res;
  MYSQL_ROW row;
  const char *stmt_text;
  char buffer[30];
  ulong length;
  int rc;

  myheader("test_bug6049");

  stmt_text= "SELECT MAKETIME(-25, 12, 12)";

  rc= mysql_real_query(mysql, stmt_text, (uint) strlen(stmt_text));
  myquery(rc);
  res= mysql_store_result(mysql);
  row= mysql_fetch_row(res);

  stmt= mysql_stmt_init(mysql);
  rc= mysql_stmt_prepare(stmt, stmt_text, (uint) strlen(stmt_text));
  check_execute(stmt, rc);
  rc= mysql_stmt_execute(stmt);
  check_execute(stmt, rc);

  bzero((char*) my_bind, sizeof(my_bind));
  my_bind[0].buffer_type    = MYSQL_TYPE_STRING;
  my_bind[0].buffer         = &buffer;
  my_bind[0].buffer_length  = sizeof(buffer);
  my_bind[0].length         = &length;

  mysql_stmt_bind_result(stmt, my_bind);
  rc= mysql_stmt_fetch(stmt);
  DIE_UNLESS(rc == 0);

  if (!opt_silent)
  {
    printf("Result from query: %s\n", row[0]);
    printf("Result from prepared statement: %s\n", (char*) buffer);
  }

  DIE_UNLESS(strcmp(row[0], (char*) buffer) == 0);

  mysql_free_result(res);
  mysql_stmt_close(stmt);
}


static void test_bug6058()
{
  MYSQL_STMT *stmt;
  MYSQL_BIND my_bind[1];
  MYSQL_RES *res;
  MYSQL_ROW row;
  const char *stmt_text;
  char buffer[30];
  ulong length;
  int rc;

  myheader("test_bug6058");

  stmt_text= "SELECT CAST('0000-00-00' AS DATE)";

  rc= mysql_real_query(mysql, stmt_text, (uint) strlen(stmt_text));
  myquery(rc);
  res= mysql_store_result(mysql);
  row= mysql_fetch_row(res);

  stmt= mysql_stmt_init(mysql);
  rc= mysql_stmt_prepare(stmt, stmt_text, (uint) strlen(stmt_text));
  check_execute(stmt, rc);
  rc= mysql_stmt_execute(stmt);
  check_execute(stmt, rc);

  bzero((char*) my_bind, sizeof(my_bind));
  my_bind[0].buffer_type    = MYSQL_TYPE_STRING;
  my_bind[0].buffer         = &buffer;
  my_bind[0].buffer_length  = sizeof(buffer);
  my_bind[0].length         = &length;

  mysql_stmt_bind_result(stmt, my_bind);
  rc= mysql_stmt_fetch(stmt);
  DIE_UNLESS(rc == 0);

  if (!opt_silent)
  {
    printf("Result from query: %s\n", row[0]);
    printf("Result from prepared statement: %s\n", buffer);
  }

  DIE_UNLESS(strcmp(row[0], buffer) == 0);

  mysql_free_result(res);
  mysql_stmt_close(stmt);
}


static void test_bug6059()
{
  MYSQL_STMT *stmt;
  const char *stmt_text;

  myheader("test_bug6059");

  stmt_text= "SELECT 'foo' INTO OUTFILE 'x.3'";

  stmt= mysql_stmt_init(mysql);
  (void) mysql_stmt_prepare(stmt, stmt_text, (uint) strlen(stmt_text));
  DIE_UNLESS(mysql_stmt_field_count(stmt) == 0);
  mysql_stmt_close(stmt);
}


static void test_bug6046()
{
  MYSQL_STMT *stmt;
  const char *stmt_text;
  int rc;
  short b= 1;
  MYSQL_BIND my_bind[1];

  myheader("test_bug6046");

  stmt_text= "DROP TABLE IF EXISTS t1";
  rc= mysql_real_query(mysql, stmt_text, (uint) strlen(stmt_text));
  myquery(rc);
  stmt_text= "CREATE TABLE t1 (a int, b int)";
  rc= mysql_real_query(mysql, stmt_text, (uint) strlen(stmt_text));
  myquery(rc);
  stmt_text= "INSERT INTO t1 VALUES (1,1),(2,2),(3,1),(4,2)";
  rc= mysql_real_query(mysql, stmt_text, (uint) strlen(stmt_text));
  myquery(rc);

  stmt= mysql_stmt_init(mysql);

  stmt_text= "SELECT t1.a FROM t1 NATURAL JOIN t1 as X1 "
             "WHERE t1.b > ? ORDER BY t1.a";

  rc= mysql_stmt_prepare(stmt, stmt_text, (uint) strlen(stmt_text));
  check_execute(stmt, rc);

  b= 1;
  bzero((char*) my_bind, sizeof(my_bind));
  my_bind[0].buffer= &b;
  my_bind[0].buffer_type= MYSQL_TYPE_SHORT;

  mysql_stmt_bind_param(stmt, my_bind);

  rc= mysql_stmt_execute(stmt);
  check_execute(stmt, rc);
  mysql_stmt_store_result(stmt);

  rc= mysql_stmt_execute(stmt);
  check_execute(stmt, rc);

  mysql_stmt_close(stmt);
}



static void test_basic_cursors()
{
  const char *basic_tables[]=
  {
    "DROP TABLE IF EXISTS t1, t2",

    "CREATE TABLE t1 "
    "(id INTEGER NOT NULL PRIMARY KEY, "
    " name VARCHAR(20) NOT NULL)",

    "INSERT INTO t1 (id, name) VALUES "
    "  (2, 'Ja'), (3, 'Ede'), "
    "  (4, 'Haag'), (5, 'Kabul'), "
    "  (6, 'Almere'), (7, 'Utrecht'), "
    "  (8, 'Qandahar'), (9, 'Amsterdam'), "
    "  (10, 'Amersfoort'), (11, 'Constantine')",

    "CREATE TABLE t2 "
    "(id INTEGER NOT NULL PRIMARY KEY, "
    " name VARCHAR(20) NOT NULL)",

    "INSERT INTO t2 (id, name) VALUES "
    "  (4, 'Guam'), (5, 'Aruba'), "
    "  (6, 'Angola'), (7, 'Albania'), "
    "  (8, 'Anguilla'), (9, 'Argentina'), "
    "  (10, 'Azerbaijan'), (11, 'Afghanistan'), "
    "  (12, 'Burkina Faso'), (13, 'Faroe Islands')"
  };
  const char *queries[]=
  {
    "SELECT * FROM t1",
    "SELECT * FROM t2"
  };

  DBUG_ENTER("test_basic_cursors");
  myheader("test_basic_cursors");

  fill_tables(basic_tables, sizeof(basic_tables)/sizeof(*basic_tables));

  fetch_n(queries, sizeof(queries)/sizeof(*queries), USE_ROW_BY_ROW_FETCH);
  fetch_n(queries, sizeof(queries)/sizeof(*queries), USE_STORE_RESULT);
  DBUG_VOID_RETURN;
}


static void test_cursors_with_union()
{
  const char *queries[]=
  {
    "SELECT t1.name FROM t1 UNION SELECT t2.name FROM t2",
    "SELECT t1.id FROM t1 WHERE t1.id < 5"
  };
  myheader("test_cursors_with_union");
  fetch_n(queries, sizeof(queries)/sizeof(*queries), USE_ROW_BY_ROW_FETCH);
  fetch_n(queries, sizeof(queries)/sizeof(*queries), USE_STORE_RESULT);
}


static void test_cursors_with_procedure()
{
  const char *queries[]=
  {
    "SELECT * FROM t1 procedure analyse()"
  };
  myheader("test_cursors_with_procedure");
  fetch_n(queries, sizeof(queries)/sizeof(*queries), USE_ROW_BY_ROW_FETCH);
  fetch_n(queries, sizeof(queries)/sizeof(*queries), USE_STORE_RESULT);
}


/*
  Altough mysql_create_db(), mysql_rm_db() are deprecated since 4.0 they
  should not crash server and should not hang in case of errors.

  Since those functions can't be seen in modern API (unless client library
  was compiled with USE_OLD_FUNCTIONS define) we use simple_command() macro.
*/
static void test_bug6081()
{
  int rc;
  myheader("test_bug6081");

  rc= simple_command(mysql, COM_DROP_DB, current_db,
                     (ulong)strlen(current_db), 0);
  myquery(rc);
  rc= simple_command(mysql, COM_DROP_DB, current_db,
                     (ulong)strlen(current_db), 0);
  myquery_r(rc);
  rc= simple_command(mysql, COM_CREATE_DB, current_db,
                     (ulong)strlen(current_db), 0);
  myquery(rc);
  rc= simple_command(mysql, COM_CREATE_DB, current_db,
                     (ulong)strlen(current_db), 0);
  myquery_r(rc);
  rc= mysql_select_db(mysql, current_db);
  myquery(rc);
}


static void test_bug6096()
{
  MYSQL_STMT *stmt;
  MYSQL_RES *query_result, *stmt_metadata;
  const char *stmt_text;
  MYSQL_BIND my_bind[12];
  MYSQL_FIELD *query_field_list, *stmt_field_list;
  ulong query_field_count, stmt_field_count;
  int rc;
  my_bool update_max_length= TRUE;
  uint i;

  myheader("test_bug6096");

  stmt_text= "drop table if exists t1";
  rc= mysql_real_query(mysql, stmt_text, (uint) strlen(stmt_text));
  myquery(rc);

  mysql_query(mysql, "set sql_mode=''");
  stmt_text= "create table t1 (c_tinyint tinyint, c_smallint smallint, "
                             " c_mediumint mediumint, c_int int, "
                             " c_bigint bigint, c_float float, "
                             " c_double double, c_varchar varchar(20), "
                             " c_char char(20), c_time time, c_date date, "
                             " c_datetime datetime)";
  rc= mysql_real_query(mysql, stmt_text, (uint) strlen(stmt_text));
  myquery(rc);
  stmt_text= "insert into t1  values (-100, -20000, 30000000, 4, 8, 1.0, "
                                     "2.0, 'abc', 'def', now(), now(), now())";
  rc= mysql_real_query(mysql, stmt_text, (uint) strlen(stmt_text));
  myquery(rc);

  stmt_text= "select * from t1";

  /* Run select in prepared and non-prepared mode and compare metadata */
  rc= mysql_real_query(mysql, stmt_text, (uint) strlen(stmt_text));
  myquery(rc);
  query_result= mysql_store_result(mysql);
  query_field_list= mysql_fetch_fields(query_result);
  query_field_count= mysql_num_fields(query_result);

  stmt= mysql_stmt_init(mysql);
  rc= mysql_stmt_prepare(stmt, stmt_text, (uint) strlen(stmt_text));
  check_execute(stmt, rc);
  rc= mysql_stmt_execute(stmt);
  check_execute(stmt, rc);
  mysql_stmt_attr_set(stmt, STMT_ATTR_UPDATE_MAX_LENGTH,
                      (void*) &update_max_length);
  mysql_stmt_store_result(stmt);
  stmt_metadata= mysql_stmt_result_metadata(stmt);
  stmt_field_list= mysql_fetch_fields(stmt_metadata);
  stmt_field_count= mysql_num_fields(stmt_metadata);
  DIE_UNLESS(stmt_field_count == query_field_count);

  /* Print out and check the metadata */

  if (!opt_silent)
  {
    printf(" ------------------------------------------------------------\n");
    printf("             |                     Metadata \n");
    printf(" ------------------------------------------------------------\n");
    printf("             |         Query          |   Prepared statement \n");
    printf(" ------------------------------------------------------------\n");
    printf(" field name  |  length   | max_length |  length   |  max_length\n");
    printf(" ------------------------------------------------------------\n");

    for (i= 0; i < query_field_count; ++i)
    {
      MYSQL_FIELD *f1= &query_field_list[i], *f2= &stmt_field_list[i];
      printf(" %-11s | %9lu | %10lu | %9lu | %10lu \n",
             f1->name, f1->length, f1->max_length, f2->length, f2->max_length);
      DIE_UNLESS(f1->length == f2->length);
    }
    printf(" ---------------------------------------------------------------\n");
  }

  /* Bind and fetch the data */

  bzero((char*) my_bind, sizeof(my_bind));
  for (i= 0; i < stmt_field_count; ++i)
  {
    my_bind[i].buffer_type= MYSQL_TYPE_STRING;
    my_bind[i].buffer_length= stmt_field_list[i].max_length + 1;
    my_bind[i].buffer= malloc(my_bind[i].buffer_length);
  }
  mysql_stmt_bind_result(stmt, my_bind);
  rc= mysql_stmt_fetch(stmt);
  check_execute(stmt, rc);
  rc= mysql_stmt_fetch(stmt);
  DIE_UNLESS(rc == MYSQL_NO_DATA);

  /* Clean up */

  for (i= 0; i < stmt_field_count; ++i)
    free(my_bind[i].buffer);
  mysql_stmt_close(stmt);
  mysql_free_result(query_result);
  mysql_free_result(stmt_metadata);
  stmt_text= "drop table t1";
  rc= mysql_real_query(mysql, stmt_text, (uint) strlen(stmt_text));
  myquery(rc);
}


/*
  Test of basic checks that are performed in server for components
  of MYSQL_TIME parameters.
*/

static void test_datetime_ranges()
{
  const char *stmt_text;
  int rc, i;
  MYSQL_STMT *stmt;
  MYSQL_BIND my_bind[6];
  MYSQL_TIME tm[6];

  myheader("test_datetime_ranges");

  stmt_text= "drop table if exists t1";
  rc= mysql_real_query(mysql, stmt_text, (uint) strlen(stmt_text));
  myquery(rc);

  stmt_text= "create table t1 (year datetime, month datetime, day datetime, "
                              "hour datetime, min datetime, sec datetime)";
  rc= mysql_real_query(mysql, stmt_text, (uint) strlen(stmt_text));
  myquery(rc);

  stmt= mysql_simple_prepare(mysql,
                             "INSERT INTO t1 VALUES (?, ?, ?, ?, ?, ?)");
  check_stmt(stmt);
  verify_param_count(stmt, 6);

  bzero((char*) my_bind, sizeof(my_bind));
  for (i= 0; i < 6; i++)
  {
    my_bind[i].buffer_type= MYSQL_TYPE_DATETIME;
    my_bind[i].buffer= &tm[i];
  }
  rc= mysql_stmt_bind_param(stmt, my_bind);
  check_execute(stmt, rc);

  tm[0].year= 2004; tm[0].month= 11; tm[0].day= 10;
  tm[0].hour= 12; tm[0].minute= 30; tm[0].second= 30;
  tm[0].second_part= 0; tm[0].neg= 0;

  tm[5]= tm[4]= tm[3]= tm[2]= tm[1]= tm[0];
  tm[0].year= 10000;  tm[1].month= 13; tm[2].day= 32;
  tm[3].hour= 24; tm[4].minute= 60; tm[5].second= 60;

  rc= mysql_stmt_execute(stmt);
  check_execute(stmt, rc);
  DIE_UNLESS(mysql_warning_count(mysql) != 6);

  verify_col_data("t1", "year", "0000-00-00 00:00:00");
  verify_col_data("t1", "month", "0000-00-00 00:00:00");
  verify_col_data("t1", "day", "0000-00-00 00:00:00");
  verify_col_data("t1", "hour", "0000-00-00 00:00:00");
  verify_col_data("t1", "min", "0000-00-00 00:00:00");
  verify_col_data("t1", "sec", "0000-00-00 00:00:00");

  mysql_stmt_close(stmt);

  stmt_text= "delete from t1";
  rc= mysql_real_query(mysql, stmt_text, (uint) strlen(stmt_text));
  myquery(rc);

  stmt= mysql_simple_prepare(mysql, "INSERT INTO t1 (year, month, day) "
                                    "VALUES (?, ?, ?)");
  check_stmt(stmt);
  verify_param_count(stmt, 3);

  /*
    We reuse contents of bind and tm arrays left from previous part of test.
  */
  for (i= 0; i < 3; i++)
    my_bind[i].buffer_type= MYSQL_TYPE_DATE;

  rc= mysql_stmt_bind_param(stmt, my_bind);
  check_execute(stmt, rc);

  rc= mysql_stmt_execute(stmt);
  check_execute(stmt, rc);
  DIE_UNLESS(mysql_warning_count(mysql) != 3);

  verify_col_data("t1", "year", "0000-00-00 00:00:00");
  verify_col_data("t1", "month", "0000-00-00 00:00:00");
  verify_col_data("t1", "day", "0000-00-00 00:00:00");

  mysql_stmt_close(stmt);

  stmt_text= "drop table t1";
  rc= mysql_real_query(mysql, stmt_text, (uint) strlen(stmt_text));
  myquery(rc);

  stmt_text= "create table t1 (day_ovfl time, day time, hour time, min time, sec time)";
  rc= mysql_real_query(mysql, stmt_text, (uint) strlen(stmt_text));
  myquery(rc);

  stmt= mysql_simple_prepare(mysql,
                             "INSERT INTO t1 VALUES (?, ?, ?, ?, ?)");
  check_stmt(stmt);
  verify_param_count(stmt, 5);

  /*
    Again we reuse what we can from previous part of test.
  */
  for (i= 0; i < 5; i++)
    my_bind[i].buffer_type= MYSQL_TYPE_TIME;

  rc= mysql_stmt_bind_param(stmt, my_bind);
  check_execute(stmt, rc);

  tm[0].year= 0; tm[0].month= 0; tm[0].day= 10;
  tm[0].hour= 12; tm[0].minute= 30; tm[0].second= 30;
  tm[0].second_part= 0; tm[0].neg= 0;

  tm[4]= tm[3]= tm[2]= tm[1]= tm[0];
  tm[0].day= 35; tm[1].day= 34; tm[2].hour= 30; tm[3].minute= 60; tm[4].second= 60;

  rc= mysql_stmt_execute(stmt);
  check_execute(stmt, rc);
  DIE_UNLESS(mysql_warning_count(mysql) == 2);

  verify_col_data("t1", "day_ovfl", "838:59:59");
  verify_col_data("t1", "day", "828:30:30");
  verify_col_data("t1", "hour", "270:30:30");
  verify_col_data("t1", "min", "00:00:00");
  verify_col_data("t1", "sec", "00:00:00");

  mysql_stmt_close(stmt);

  stmt_text= "drop table t1";
  rc= mysql_real_query(mysql, stmt_text, (uint) strlen(stmt_text));
  myquery(rc);
}


static void test_bug4172()
{
  MYSQL_STMT *stmt;
  MYSQL_BIND my_bind[3];
  const char *stmt_text;
  MYSQL_RES *res;
  MYSQL_ROW row;
  int rc;
  char f[100], d[100], e[100];
  ulong f_len, d_len, e_len;

  myheader("test_bug4172");

  mysql_query(mysql, "DROP TABLE IF EXISTS t1");
  mysql_query(mysql, "CREATE TABLE t1 (f float, d double, e decimal(10,4))");
  mysql_query(mysql, "INSERT INTO t1 VALUES (12345.1234, 123456.123456, "
                                            "123456.1234)");

  stmt= mysql_stmt_init(mysql);
  stmt_text= "SELECT f, d, e FROM t1";

  rc= mysql_stmt_prepare(stmt, stmt_text, (uint) strlen(stmt_text));
  check_execute(stmt, rc);
  rc= mysql_stmt_execute(stmt);
  check_execute(stmt, rc);

  bzero((char*) my_bind, sizeof(my_bind));
  my_bind[0].buffer_type= MYSQL_TYPE_STRING;
  my_bind[0].buffer= f;
  my_bind[0].buffer_length= sizeof(f);
  my_bind[0].length= &f_len;
  my_bind[1].buffer_type= MYSQL_TYPE_STRING;
  my_bind[1].buffer= d;
  my_bind[1].buffer_length= sizeof(d);
  my_bind[1].length= &d_len;
  my_bind[2].buffer_type= MYSQL_TYPE_STRING;
  my_bind[2].buffer= e;
  my_bind[2].buffer_length= sizeof(e);
  my_bind[2].length= &e_len;

  mysql_stmt_bind_result(stmt, my_bind);

  mysql_stmt_store_result(stmt);
  rc= mysql_stmt_fetch(stmt);
  check_execute(stmt, rc);

  rc= mysql_real_query(mysql, stmt_text, (uint) strlen(stmt_text));
  myquery(rc);
  res= mysql_store_result(mysql);
  row= mysql_fetch_row(res);

  if (!opt_silent)
  {
    printf("Binary protocol: float=%s, double=%s, decimal(10,4)=%s\n",
           f, d, e);
    printf("Text protocol:   float=%s, double=%s, decimal(10,4)=%s\n",
           row[0], row[1], row[2]);
  }
  DIE_UNLESS(!strcmp(f, row[0]) && !strcmp(d, row[1]) && !strcmp(e, row[2]));

  mysql_free_result(res);
  mysql_stmt_close(stmt);
}


static void test_conversion()
{
  MYSQL_STMT *stmt;
  const char *stmt_text;
  int rc;
  MYSQL_BIND my_bind[1];
  char buff[4];
  ulong length;

  myheader("test_conversion");

  stmt_text= "DROP TABLE IF EXISTS t1";
  rc= mysql_real_query(mysql, stmt_text, (uint) strlen(stmt_text));
  myquery(rc);
  stmt_text= "CREATE TABLE t1 (a TEXT) DEFAULT CHARSET latin1";
  rc= mysql_real_query(mysql, stmt_text, (uint) strlen(stmt_text));
  myquery(rc);
  stmt_text= "SET character_set_connection=utf8, character_set_client=utf8, "
             " character_set_results=latin1";
  rc= mysql_real_query(mysql, stmt_text, (uint) strlen(stmt_text));
  myquery(rc);

  stmt= mysql_stmt_init(mysql);

  stmt_text= "INSERT INTO t1 (a) VALUES (?)";
  rc= mysql_stmt_prepare(stmt, stmt_text, (uint) strlen(stmt_text));
  check_execute(stmt, rc);

  bzero((char*) my_bind, sizeof(my_bind));
  my_bind[0].buffer= buff;
  my_bind[0].length= &length;
  my_bind[0].buffer_type= MYSQL_TYPE_STRING;

  mysql_stmt_bind_param(stmt, my_bind);

  buff[0]= (uchar) 0xC3;
  buff[1]= (uchar) 0xA0;
  length= 2;

  rc= mysql_stmt_execute(stmt);
  check_execute(stmt, rc);

  stmt_text= "SELECT a FROM t1";
  rc= mysql_stmt_prepare(stmt, stmt_text, (uint) strlen(stmt_text));
  check_execute(stmt, rc);
  rc= mysql_stmt_execute(stmt);
  check_execute(stmt, rc);

  my_bind[0].buffer_length= sizeof(buff);
  mysql_stmt_bind_result(stmt, my_bind);

  rc= mysql_stmt_fetch(stmt);
  DIE_UNLESS(rc == 0);
  DIE_UNLESS(length == 1);
  DIE_UNLESS((uchar) buff[0] == 0xE0);
  rc= mysql_stmt_fetch(stmt);
  DIE_UNLESS(rc == MYSQL_NO_DATA);

  mysql_stmt_close(stmt);
  stmt_text= "DROP TABLE t1";
  rc= mysql_real_query(mysql, stmt_text, (uint) strlen(stmt_text));
  myquery(rc);
  stmt_text= "SET NAMES DEFAULT";
  rc= mysql_real_query(mysql, stmt_text, (uint) strlen(stmt_text));
  myquery(rc);
}

static void test_rewind(void)
{
  MYSQL_STMT *stmt;
  MYSQL_BIND my_bind;
  int rc = 0;
  const char *stmt_text;
  long unsigned int length=4, Data=0;
  my_bool isnull=0;

  myheader("test_rewind");

  stmt_text= "CREATE TABLE t1 (a int)";
  rc= mysql_real_query(mysql, stmt_text, (uint) strlen(stmt_text));
  myquery(rc);
  stmt_text= "INSERT INTO t1 VALUES(2),(3),(4)";
  rc= mysql_real_query(mysql, stmt_text, (uint) strlen(stmt_text));
  myquery(rc);

  stmt= mysql_stmt_init(mysql);

  stmt_text= "SELECT * FROM t1";
  rc= mysql_stmt_prepare(stmt, stmt_text, (uint) strlen(stmt_text));
  check_execute(stmt, rc);

  bzero((char*) &my_bind, sizeof(MYSQL_BIND));
  my_bind.buffer_type= MYSQL_TYPE_LONG;
  my_bind.buffer= (void *)&Data; /* this buffer won't be altered */
  my_bind.length= &length;
  my_bind.is_null= &isnull;

  rc= mysql_stmt_execute(stmt);
  check_execute(stmt, rc);

  rc= mysql_stmt_store_result(stmt);
  DIE_UNLESS(rc == 0);

  rc= mysql_stmt_bind_result(stmt, &my_bind);
  DIE_UNLESS(rc == 0);

  /* retreive all result sets till we are at the end */
  while(!mysql_stmt_fetch(stmt))
      printf("fetched result:%ld\n", Data);

  DIE_UNLESS(rc != MYSQL_NO_DATA);

  /* seek to the first row */
  mysql_stmt_data_seek(stmt, 0);

  /* now we should be able to fetch the results again */
  /* but mysql_stmt_fetch returns MYSQL_NO_DATA */
  while(!(rc= mysql_stmt_fetch(stmt)))
      printf("fetched result after seek:%ld\n", Data);
  
  DIE_UNLESS(rc == MYSQL_NO_DATA);

  stmt_text= "DROP TABLE t1";
  rc= mysql_real_query(mysql, stmt_text, (uint) strlen(stmt_text));
  myquery(rc);
  rc= mysql_stmt_free_result(stmt);
  rc= mysql_stmt_close(stmt);
}


static void test_truncation()
{
  MYSQL_STMT *stmt;
  const char *stmt_text;
  int rc;
  uint bind_count;
  MYSQL_BIND *bind_array, *my_bind;

  myheader("test_truncation");

  /* Prepare the test table */
  rc= mysql_query(mysql, "drop table if exists t1");
  myquery(rc);

  stmt_text= "create table t1 ("
             "i8 tinyint, ui8 tinyint unsigned, "
             "i16 smallint, i16_1 smallint, "
             "ui16 smallint unsigned, i32 int, i32_1 int, "
             "d double, d_1 double, ch char(30), ch_1 char(30), "
             "tx text, tx_1 text, ch_2 char(30) "
             ")";
  rc= mysql_real_query(mysql, stmt_text, (uint) strlen(stmt_text));
  myquery(rc);
  stmt_text= "insert into t1 VALUES ("
             "-10, "                            /* i8 */
             "200, "                            /* ui8 */
             "32000, "                          /* i16 */
             "-32767, "                         /* i16_1 */
             "64000, "                          /* ui16 */
             "1073741824, "                     /* i32 */
             "1073741825, "                     /* i32_1 */
             "123.456, "                        /* d */
             "-12345678910, "                   /* d_1 */
             "'111111111111111111111111111111',"/* ch */
             "'abcdef', "                       /* ch_1 */
             "'12345 	      ', "              /* tx */
             "'12345.67 	      ', "      /* tx_1 */
             "'12345.67abc'"                    /* ch_2 */
             ")";
  rc= mysql_real_query(mysql, stmt_text, (uint) strlen(stmt_text));
  myquery(rc);

  stmt_text= "select i8 c1, i8 c2, ui8 c3, i16_1 c4, ui16 c5, "
             "       i16 c6, ui16 c7, i32 c8, i32_1 c9, i32_1 c10, "
             "       d c11, d_1 c12, d_1 c13, ch c14, ch_1 c15, tx c16, "
             "       tx_1 c17, ch_2 c18 "
             "from t1";

  stmt= mysql_stmt_init(mysql);
  rc= mysql_stmt_prepare(stmt, stmt_text, (uint) strlen(stmt_text));
  check_execute(stmt, rc);
  rc= mysql_stmt_execute(stmt);
  check_execute(stmt, rc);
  bind_count= (uint) mysql_stmt_field_count(stmt);

  /*************** Fill in the bind structure and bind it **************/
  bind_array= malloc(sizeof(MYSQL_BIND) * bind_count);
  bzero((char*) bind_array, sizeof(MYSQL_BIND) * bind_count);
  for (my_bind= bind_array; my_bind < bind_array + bind_count; my_bind++)
    my_bind->error= &my_bind->error_value;
  my_bind= bind_array;

  my_bind->buffer= malloc(sizeof(uint8));
  my_bind->buffer_type= MYSQL_TYPE_TINY;
  my_bind->is_unsigned= TRUE;

  DIE_UNLESS(my_bind++ < bind_array + bind_count);
  my_bind->buffer= malloc(sizeof(uint32));
  my_bind->buffer_type= MYSQL_TYPE_LONG;
  my_bind->is_unsigned= TRUE;

  DIE_UNLESS(my_bind++ < bind_array + bind_count);
  my_bind->buffer= malloc(sizeof(int8));
  my_bind->buffer_type= MYSQL_TYPE_TINY;

  DIE_UNLESS(my_bind++ < bind_array + bind_count);
  my_bind->buffer= malloc(sizeof(uint16));
  my_bind->buffer_type= MYSQL_TYPE_SHORT;
  my_bind->is_unsigned= TRUE;

  DIE_UNLESS(my_bind++ < bind_array + bind_count);
  my_bind->buffer= malloc(sizeof(int16));
  my_bind->buffer_type= MYSQL_TYPE_SHORT;

  DIE_UNLESS(my_bind++ < bind_array + bind_count);
  my_bind->buffer= malloc(sizeof(uint16));
  my_bind->buffer_type= MYSQL_TYPE_SHORT;
  my_bind->is_unsigned= TRUE;

  DIE_UNLESS(my_bind++ < bind_array + bind_count);
  my_bind->buffer= malloc(sizeof(int8));
  my_bind->buffer_type= MYSQL_TYPE_TINY;
  my_bind->is_unsigned= TRUE;

  DIE_UNLESS(my_bind++ < bind_array + bind_count);
  my_bind->buffer= malloc(sizeof(float));
  my_bind->buffer_type= MYSQL_TYPE_FLOAT;

  DIE_UNLESS(my_bind++ < bind_array + bind_count);
  my_bind->buffer= malloc(sizeof(float));
  my_bind->buffer_type= MYSQL_TYPE_FLOAT;

  DIE_UNLESS(my_bind++ < bind_array + bind_count);
  my_bind->buffer= malloc(sizeof(double));
  my_bind->buffer_type= MYSQL_TYPE_DOUBLE;

  DIE_UNLESS(my_bind++ < bind_array + bind_count);
  my_bind->buffer= malloc(sizeof(longlong));
  my_bind->buffer_type= MYSQL_TYPE_LONGLONG;

  DIE_UNLESS(my_bind++ < bind_array + bind_count);
  my_bind->buffer= malloc(sizeof(ulonglong));
  my_bind->buffer_type= MYSQL_TYPE_LONGLONG;
  my_bind->is_unsigned= TRUE;

  DIE_UNLESS(my_bind++ < bind_array + bind_count);
  my_bind->buffer= malloc(sizeof(longlong));
  my_bind->buffer_type= MYSQL_TYPE_LONGLONG;

  DIE_UNLESS(my_bind++ < bind_array + bind_count);
  my_bind->buffer= malloc(sizeof(longlong));
  my_bind->buffer_type= MYSQL_TYPE_LONGLONG;

  DIE_UNLESS(my_bind++ < bind_array + bind_count);
  my_bind->buffer= malloc(sizeof(longlong));
  my_bind->buffer_type= MYSQL_TYPE_LONGLONG;

  DIE_UNLESS(my_bind++ < bind_array + bind_count);
  my_bind->buffer= malloc(sizeof(longlong));
  my_bind->buffer_type= MYSQL_TYPE_LONGLONG;

  DIE_UNLESS(my_bind++ < bind_array + bind_count);
  my_bind->buffer= malloc(sizeof(double));
  my_bind->buffer_type= MYSQL_TYPE_DOUBLE;

  DIE_UNLESS(my_bind++ < bind_array + bind_count);
  my_bind->buffer= malloc(sizeof(double));
  my_bind->buffer_type= MYSQL_TYPE_DOUBLE;

  rc= mysql_stmt_bind_result(stmt, bind_array);
  check_execute(stmt, rc);
  rc= mysql_stmt_fetch(stmt);
  DIE_UNLESS(rc == MYSQL_DATA_TRUNCATED);

  /*************** Verify truncation results ***************************/
  my_bind= bind_array;

  /* signed tiny -> tiny */
  DIE_UNLESS(*my_bind->error && * (int8*) my_bind->buffer == -10);

  /* signed tiny -> uint32 */
  DIE_UNLESS(my_bind++ < bind_array + bind_count);
  DIE_UNLESS(*my_bind->error && * (int32*) my_bind->buffer == -10);

  /* unsigned tiny -> tiny */
  DIE_UNLESS(my_bind++ < bind_array + bind_count);
  DIE_UNLESS(*my_bind->error && * (uint8*) my_bind->buffer == 200);

  /* short -> ushort */
  DIE_UNLESS(my_bind++ < bind_array + bind_count);
  DIE_UNLESS(*my_bind->error && * (int16*) my_bind->buffer == -32767);

  /* ushort -> short */
  DIE_UNLESS(my_bind++ < bind_array + bind_count);
  DIE_UNLESS(*my_bind->error && * (uint16*) my_bind->buffer == 64000);

  /* short -> ushort (no truncation, data is in the range of target type) */
  DIE_UNLESS(my_bind++ < bind_array + bind_count);
  DIE_UNLESS(! *my_bind->error && * (uint16*) my_bind->buffer == 32000);

  /* ushort -> utiny */
  DIE_UNLESS(my_bind++ < bind_array + bind_count);
  DIE_UNLESS(*my_bind->error && * (int8*) my_bind->buffer == 0);

  /* int -> float: no truncation, the number is a power of two */
  DIE_UNLESS(my_bind++ < bind_array + bind_count);
  DIE_UNLESS(! *my_bind->error && * (float*) my_bind->buffer == 1073741824);

  /* int -> float: truncation, not enough bits in float */
  DIE_UNLESS(my_bind++ < bind_array + bind_count);
  DIE_UNLESS(*my_bind->error);

  /* int -> double: no truncation */
  DIE_UNLESS(my_bind++ < bind_array + bind_count);
  DIE_UNLESS(! *my_bind->error && * (double*) my_bind->buffer == 1073741825);

  /* double -> longlong: fractional part is lost */
  DIE_UNLESS(my_bind++ < bind_array + bind_count);

  /* double -> ulonglong, negative fp number to unsigned integer */
  DIE_UNLESS(my_bind++ < bind_array + bind_count);
  /* Value in the buffer is not defined: don't test it */
  DIE_UNLESS(*my_bind->error);

  /* double -> longlong, negative fp number to signed integer: no loss */
  DIE_UNLESS(my_bind++ < bind_array + bind_count);
  DIE_UNLESS(! *my_bind->error && * (longlong*) my_bind->buffer == LL(-12345678910));

  /* big numeric string -> number */
  DIE_UNLESS(my_bind++ < bind_array + bind_count);
  DIE_UNLESS(*my_bind->error);

  /* junk string -> number */
  DIE_UNLESS(my_bind++ < bind_array + bind_count);
  DIE_UNLESS(*my_bind->error && *(longlong*) my_bind->buffer == 0);

  /* string with trailing spaces -> number */
  DIE_UNLESS(my_bind++ < bind_array + bind_count);
  DIE_UNLESS(! *my_bind->error && *(longlong*) my_bind->buffer == 12345);

  /* string with trailing spaces -> double */
  DIE_UNLESS(my_bind++ < bind_array + bind_count);
  DIE_UNLESS(! *my_bind->error && *(double*) my_bind->buffer == 12345.67);

  /* string with trailing junk -> double */
  DIE_UNLESS(my_bind++ < bind_array + bind_count);
  /*
    XXX: There must be a truncation error: but it's not the way the server
    behaves, so let's leave it for now.
  */
  DIE_UNLESS(*(double*) my_bind->buffer == 12345.67);
  /*
    TODO: string -> double,  double -> time, double -> string (truncation
          errors are not supported here yet)
          longlong -> time/date/datetime
          date -> time, date -> timestamp, date -> number
          time -> string, time -> date, time -> timestamp,
          number -> date string -> date
  */
  /*************** Cleanup *********************************************/

  mysql_stmt_close(stmt);

  for (my_bind= bind_array; my_bind < bind_array + bind_count; my_bind++)
    free(my_bind->buffer);
  free(bind_array);

  rc= mysql_query(mysql, "drop table t1");
  myquery(rc);
}

static void test_truncation_option()
{
  MYSQL_STMT *stmt;
  const char *stmt_text;
  int rc;
  uint8 buf;
  my_bool option= 0;
  my_bool error;
  MYSQL_BIND my_bind;

  myheader("test_truncation_option");

  /* Prepare the test table */
  stmt_text= "select -1";

  stmt= mysql_stmt_init(mysql);
  rc= mysql_stmt_prepare(stmt, stmt_text, (uint) strlen(stmt_text));
  check_execute(stmt, rc);
  rc= mysql_stmt_execute(stmt);
  check_execute(stmt, rc);

  bzero((char*) &my_bind, sizeof(my_bind));

  my_bind.buffer= (void*) &buf;
  my_bind.buffer_type= MYSQL_TYPE_TINY;
  my_bind.is_unsigned= TRUE;
  my_bind.error= &error;

  rc= mysql_stmt_bind_result(stmt, &my_bind);
  check_execute(stmt, rc);
  rc= mysql_stmt_fetch(stmt);
  DIE_UNLESS(rc == MYSQL_DATA_TRUNCATED);
  DIE_UNLESS(error);
  rc= mysql_options(mysql, MYSQL_REPORT_DATA_TRUNCATION, (char*) &option);
  myquery(rc);
  /* need to rebind for the new setting to take effect */
  rc= mysql_stmt_bind_result(stmt, &my_bind);
  check_execute(stmt, rc);
  rc= mysql_stmt_execute(stmt);
  check_execute(stmt, rc);
  rc= mysql_stmt_fetch(stmt);
  check_execute(stmt, rc);
  /* The only change is rc - error pointers are still filled in */
  DIE_UNLESS(error == 1);
  /* restore back the defaults */
  option= 1;
  mysql_options(mysql, MYSQL_REPORT_DATA_TRUNCATION, (char*) &option);

  mysql_stmt_close(stmt);
}


/* Bug#6761 - mysql_list_fields doesn't work */

static void test_bug6761(void)
{
  const char *stmt_text;
  MYSQL_RES *res;
  int rc;
  myheader("test_bug6761");

  stmt_text= "CREATE TABLE t1 (a int, b char(255), c decimal)";
  rc= mysql_real_query(mysql, stmt_text, (uint) strlen(stmt_text));
  myquery(rc);

  res= mysql_list_fields(mysql, "t1", "%");
  DIE_UNLESS(res && mysql_num_fields(res) == 3);
  mysql_free_result(res);

  stmt_text= "DROP TABLE t1";
  rc= mysql_real_query(mysql, stmt_text, (uint) strlen(stmt_text));
  myquery(rc);
}


/* Bug#8330 - mysql_stmt_execute crashes (libmysql) */

static void test_bug8330()
{
  const char *stmt_text;
  MYSQL_STMT *stmt[2];
  int i, rc;
  const char *query= "select a,b from t1 where a=?";
  MYSQL_BIND my_bind[2];
  long lval[2];

  myheader("test_bug8330");

  stmt_text= "drop table if exists t1";
  /* in case some previos test failed */
  rc= mysql_real_query(mysql, stmt_text, (uint) strlen(stmt_text));
  myquery(rc);
  stmt_text= "create table t1 (a int, b int)";
  rc= mysql_real_query(mysql, stmt_text, (uint) strlen(stmt_text));
  myquery(rc);

  bzero((char*) my_bind, sizeof(my_bind));
  for (i=0; i < 2; i++)
  {
    stmt[i]= mysql_stmt_init(mysql);
    rc= mysql_stmt_prepare(stmt[i], query, (uint) strlen(query));
    check_execute(stmt[i], rc);

    my_bind[i].buffer_type= MYSQL_TYPE_LONG;
    my_bind[i].buffer= (void*) &lval[i];
    my_bind[i].is_null= 0;
    mysql_stmt_bind_param(stmt[i], &my_bind[i]);
  }

  rc= mysql_stmt_execute(stmt[0]);
  check_execute(stmt[0], rc);

  rc= mysql_stmt_execute(stmt[1]);
  DIE_UNLESS(rc && mysql_stmt_errno(stmt[1]) == CR_COMMANDS_OUT_OF_SYNC);
  rc= mysql_stmt_execute(stmt[0]);
  check_execute(stmt[0], rc);

  mysql_stmt_close(stmt[0]);
  mysql_stmt_close(stmt[1]);

  stmt_text= "drop table t1";
  rc= mysql_real_query(mysql, stmt_text, (uint) strlen(stmt_text));
  myquery(rc);
}


/* Bug#7990 - mysql_stmt_close doesn't reset mysql->net.last_error */

static void test_bug7990()
{
  MYSQL_STMT *stmt;
  int rc;
  myheader("test_bug7990");

  stmt= mysql_stmt_init(mysql);
  rc= mysql_stmt_prepare(stmt, "foo", 3);
  /*
    XXX: the fact that we store errno both in STMT and in
    MYSQL is not documented and is subject to change in 5.0
  */
  DIE_UNLESS(rc && mysql_stmt_errno(stmt) && mysql_errno(mysql));
  mysql_stmt_close(stmt);
  DIE_UNLESS(!mysql_errno(mysql));
}

/*
  Bug #15518 - Reusing a stmt that has failed during prepare
  does not clear error
*/

static void test_bug15518()
{
  MYSQL_STMT *stmt;
  MYSQL* mysql1;
  int rc;
  myheader("test_bug15518");

  mysql1= mysql_init(NULL);

  if (!mysql_real_connect(mysql1, opt_host, opt_user, opt_password,
                          opt_db ? opt_db : "test", opt_port, opt_unix_socket,
                          CLIENT_MULTI_STATEMENTS))
  {
    fprintf(stderr, "Failed to connect to the database\n");
    DIE_UNLESS(0);
  }

  stmt= mysql_stmt_init(mysql1);

  /*
    The prepare of foo should fail with errno 1064 since
    it's not a valid query
  */
  rc= mysql_stmt_prepare(stmt, "foo", 3);
  if (!opt_silent)
    fprintf(stdout, "rc: %d, mysql_stmt_errno: %d, mysql_errno: %d\n",
            rc, mysql_stmt_errno(stmt), mysql_errno(mysql1));
  DIE_UNLESS(rc && mysql_stmt_errno(stmt) && mysql_errno(mysql1));

  /*
    Use the same stmt and reprepare with another query that
    suceeds
  */
  rc= mysql_stmt_prepare(stmt, "SHOW STATUS", 12);
  if (!opt_silent)
    fprintf(stdout, "rc: %d, mysql_stmt_errno: %d, mysql_errno: %d\n",
            rc, mysql_stmt_errno(stmt), mysql_errno(mysql1));
  DIE_UNLESS(!rc || mysql_stmt_errno(stmt) || mysql_errno(mysql1));

  mysql_stmt_close(stmt);
  DIE_UNLESS(!mysql_errno(mysql1));

  /*
    part2, when connection to server has been closed
    after first prepare
  */
  stmt= mysql_stmt_init(mysql1);
  rc= mysql_stmt_prepare(stmt, "foo", 3);
  if (!opt_silent)
    fprintf(stdout, "rc: %d, mysql_stmt_errno: %d, mysql_errno: %d\n",
            rc, mysql_stmt_errno(stmt), mysql_errno(mysql1));
  DIE_UNLESS(rc && mysql_stmt_errno(stmt) && mysql_errno(mysql1));

  /* Close connection to server */
  mysql_close(mysql1);

  /*
    Use the same stmt and reprepare with another query that
    suceeds. The prepare should fail with error 2013 since
    connection to server has been closed.
  */
  rc= mysql_stmt_prepare(stmt, "SHOW STATUS", 12);
  if (!opt_silent)
    fprintf(stdout, "rc: %d, mysql_stmt_errno: %d\n",
            rc, mysql_stmt_errno(stmt));
  DIE_UNLESS(rc && mysql_stmt_errno(stmt));

  mysql_stmt_close(stmt);
}


static void test_view_sp_list_fields()
{
  int		rc;
  MYSQL_RES     *res;

  myheader("test_view_sp_list_fields");

  rc= mysql_query(mysql, "DROP FUNCTION IF EXISTS f1");
  myquery(rc);
  rc= mysql_query(mysql, "DROP TABLE IF EXISTS v1, t1, t2");
  myquery(rc);
  rc= mysql_query(mysql, "DROP VIEW IF EXISTS v1, t1, t2");
  myquery(rc);
  rc= mysql_query(mysql, "create function f1 () returns int return 5");
  myquery(rc);
  rc= mysql_query(mysql, "create table t1 (s1 char,s2 char)");
  myquery(rc);
  rc= mysql_query(mysql, "create table t2 (s1 int);");
  myquery(rc);
  rc= mysql_query(mysql, "create view v1 as select s2,sum(s1) - \
count(s2) as vx from t1 group by s2 having sum(s1) - count(s2) < (select f1() \
from t2);");
  myquery(rc);
  res= mysql_list_fields(mysql, "v1", NullS);
  DIE_UNLESS(res != 0 && mysql_num_fields(res) != 0);
  rc= mysql_query(mysql, "DROP FUNCTION f1");
  myquery(rc);
  rc= mysql_query(mysql, "DROP VIEW v1");
  myquery(rc);
  rc= mysql_query(mysql, "DROP TABLE t1, t2");
  mysql_free_result(res);
  myquery(rc);

}


/*
 Test mysql_real_escape_string() with gbk charset

 The important part is that 0x27 (') is the second-byte in a invalid
 two-byte GBK character here. But 0xbf5c is a valid GBK character, so
 it needs to be escaped as 0x5cbf27
*/
#define TEST_BUG8378_IN  "\xef\xbb\xbf\x27\xbf\x10"
#define TEST_BUG8378_OUT "\xef\xbb\x5c\xbf\x5c\x27\x5c\xbf\x10"

static void test_bug8378()
{
#if defined(HAVE_CHARSET_gbk) && !defined(EMBEDDED_LIBRARY)
  MYSQL *lmysql;
  char out[9]; /* strlen(TEST_BUG8378)*2+1 */
  char buf[256];
  int len, rc;

  myheader("test_bug8378");

  if (!opt_silent)
    fprintf(stdout, "\n Establishing a test connection ...");
  if (!(lmysql= mysql_init(NULL)))
  {
    myerror("mysql_init() failed");
    exit(1);
  }
  if (mysql_options(lmysql, MYSQL_SET_CHARSET_NAME, "gbk"))
  {
    myerror("mysql_options() failed");
    exit(1);
  }
  if (!(mysql_real_connect(lmysql, opt_host, opt_user,
                           opt_password, current_db, opt_port,
                           opt_unix_socket, 0)))
  {
    myerror("connection failed");
    exit(1);
  }
  if (!opt_silent)
    fprintf(stdout, " OK");

  len= mysql_real_escape_string(lmysql, out, TEST_BUG8378_IN, 4);

  /* No escaping should have actually happened. */
  DIE_UNLESS(memcmp(out, TEST_BUG8378_OUT, len) == 0);

  sprintf(buf, "SELECT '%s'", out);
  
  rc=mysql_real_query(lmysql, buf, (uint) strlen(buf));
  myquery(rc);

  mysql_close(lmysql);
#endif
}


static void test_bug8722()
{
  MYSQL_STMT *stmt;
  int rc;
  const char *stmt_text;

  myheader("test_bug8722");
  /* Prepare test data */
  stmt_text= "drop table if exists t1, v1";
  rc= mysql_real_query(mysql, stmt_text, (uint) strlen(stmt_text));
  myquery(rc);
  stmt_text= "CREATE TABLE t1 (c1 varchar(10), c2 varchar(10), c3 varchar(10),"
                             " c4 varchar(10), c5 varchar(10), c6 varchar(10),"
                             " c7 varchar(10), c8 varchar(10), c9 varchar(10),"
                             "c10 varchar(10))";
  rc= mysql_real_query(mysql, stmt_text, (uint) strlen(stmt_text));
  myquery(rc);
  stmt_text= "INSERT INTO t1 VALUES (1,2,3,4,5,6,7,8,9,10)";
  rc= mysql_real_query(mysql, stmt_text, (uint) strlen(stmt_text));
  myquery(rc);
  stmt_text= "CREATE VIEW v1 AS SELECT * FROM t1";
  rc= mysql_real_query(mysql, stmt_text, (uint) strlen(stmt_text));
  myquery(rc);
  /* Note: if you uncomment following block everything works fine */
/*
  rc= mysql_query(mysql, "sellect * from v1");
  myquery(rc);
  mysql_free_result(mysql_store_result(mysql));
*/

  stmt= mysql_stmt_init(mysql);
  stmt_text= "select * from v1";
  rc= mysql_stmt_prepare(stmt, stmt_text, (uint) strlen(stmt_text));
  check_execute(stmt, rc);
  mysql_stmt_close(stmt);
  stmt_text= "drop table if exists t1, v1";
  rc= mysql_real_query(mysql, stmt_text, (uint) strlen(stmt_text));
  myquery(rc);
}


MYSQL_STMT *open_cursor(const char *query)
{
  int rc;
  const ulong type= (ulong)CURSOR_TYPE_READ_ONLY;

  MYSQL_STMT *stmt= mysql_stmt_init(mysql);
  rc= mysql_stmt_prepare(stmt, query, (uint) strlen(query));
  check_execute(stmt, rc);

  mysql_stmt_attr_set(stmt, STMT_ATTR_CURSOR_TYPE, (void*) &type);
  return stmt;
}


static void test_bug8880()
{
  MYSQL_STMT *stmt_list[2], **stmt;
  MYSQL_STMT **stmt_list_end= (MYSQL_STMT**) stmt_list + 2;
  int rc;

  myheader("test_bug8880");

  mysql_query(mysql, "drop table if exists t1");
  mysql_query(mysql, "create table t1 (a int not null primary key, b int)");
  rc= mysql_query(mysql, "insert into t1 values (1,1)");
  myquery(rc);                                  /* one check is enough */
  /*
    when inserting 2 rows everything works well
    mysql_query(mysql, "INSERT INTO t1 VALUES (1,1),(2,2)");
  */
  for (stmt= stmt_list; stmt < stmt_list_end; stmt++)
    *stmt= open_cursor("select a from t1");
  for (stmt= stmt_list; stmt < stmt_list_end; stmt++)
  {
    rc= mysql_stmt_execute(*stmt);
    check_execute(*stmt, rc);
  }
  for (stmt= stmt_list; stmt < stmt_list_end; stmt++)
    mysql_stmt_close(*stmt);
}


static void test_bug9159()
{
  MYSQL_STMT *stmt;
  int rc;
  const char *stmt_text= "select a, b from t1";
  const unsigned long type= CURSOR_TYPE_READ_ONLY;

  myheader("test_bug9159");

  mysql_query(mysql, "drop table if exists t1");
  mysql_query(mysql, "create table t1 (a int not null primary key, b int)");
  rc= mysql_query(mysql, "insert into t1 values (1,1)");
  myquery(rc);

  stmt= mysql_stmt_init(mysql);
  mysql_stmt_prepare(stmt, stmt_text, (uint) strlen(stmt_text));
  mysql_stmt_attr_set(stmt, STMT_ATTR_CURSOR_TYPE, (const void *)&type);

  mysql_stmt_execute(stmt);
  mysql_stmt_close(stmt);
  rc= mysql_query(mysql, "drop table if exists t1");
  myquery(rc);
}


/* Crash when opening a cursor to a query with DISTICNT and no key */

static void test_bug9520()
{
  MYSQL_STMT *stmt;
  MYSQL_BIND my_bind[1];
  char a[6];
  ulong a_len;
  int rc, row_count= 0;

  myheader("test_bug9520");

  mysql_query(mysql, "drop table if exists t1");
  mysql_query(mysql, "create table t1 (a char(5), b char(5), c char(5),"
                     " primary key (a, b, c))");
  rc= mysql_query(mysql, "insert into t1 values ('x', 'y', 'z'), "
                  " ('a', 'b', 'c'), ('k', 'l', 'm')");
  myquery(rc);

  stmt= open_cursor("select distinct b from t1");

  /*
    Not crashes with:
    stmt= open_cursor("select distinct a from t1");
  */

  rc= mysql_stmt_execute(stmt);
  check_execute(stmt, rc);

  bzero((char*) my_bind, sizeof(my_bind));
  my_bind[0].buffer_type= MYSQL_TYPE_STRING;
  my_bind[0].buffer= (char*) a;
  my_bind[0].buffer_length= sizeof(a);
  my_bind[0].length= &a_len;

  mysql_stmt_bind_result(stmt, my_bind);

  while (!(rc= mysql_stmt_fetch(stmt)))
    row_count++;

  DIE_UNLESS(rc == MYSQL_NO_DATA);

  printf("Fetched %d rows\n", row_count);
  DBUG_ASSERT(row_count == 3);

  mysql_stmt_close(stmt);

  rc= mysql_query(mysql, "drop table t1");
  myquery(rc);
}


/*
  We can't have more than one cursor open for a prepared statement.
  Test re-executions of a PS with cursor; mysql_stmt_reset must close
  the cursor attached to the statement, if there is one.
*/

static void test_bug9478()
{
  MYSQL_STMT *stmt;
  MYSQL_BIND my_bind[1];
  char a[6];
  ulong a_len;
  int rc, i;
  DBUG_ENTER("test_bug9478");

  myheader("test_bug9478");

  mysql_query(mysql, "drop table if exists t1");
  mysql_query(mysql, "create table t1 (id integer not null primary key, "
                     " name varchar(20) not null)");
  rc= mysql_query(mysql, "insert into t1 (id, name) values "
                         " (1, 'aaa'), (2, 'bbb'), (3, 'ccc')");
  myquery(rc);

  stmt= open_cursor("select name from t1 where id=2");

  bzero((char*) my_bind, sizeof(my_bind));
  my_bind[0].buffer_type= MYSQL_TYPE_STRING;
  my_bind[0].buffer= (char*) a;
  my_bind[0].buffer_length= sizeof(a);
  my_bind[0].length= &a_len;
  mysql_stmt_bind_result(stmt, my_bind);

  for (i= 0; i < 5; i++)
  {
    rc= mysql_stmt_execute(stmt);
    check_execute(stmt, rc);
    rc= mysql_stmt_fetch(stmt);
    check_execute(stmt, rc);
    if (!opt_silent && i == 0)
      printf("Fetched row: %s\n", a);

    /*
      The query above is a one-row result set. Therefore, there is no
      cursor associated with it, as the server won't bother with opening
      a cursor for a one-row result set. The first row was read from the
      server in the fetch above. But there is eof packet pending in the
      network. mysql_stmt_execute will flush the packet and successfully
      execute the statement.
    */

    rc= mysql_stmt_execute(stmt);
    check_execute(stmt, rc);

    rc= mysql_stmt_fetch(stmt);
    check_execute(stmt, rc);
    if (!opt_silent && i == 0)
      printf("Fetched row: %s\n", a);
    rc= mysql_stmt_fetch(stmt);
    DIE_UNLESS(rc == MYSQL_NO_DATA);

    {
      char buff[8];
      /* Fill in the fethc packet */
      int4store(buff, stmt->stmt_id);
      buff[4]= 1;                               /* prefetch rows */
      rc= ((*mysql->methods->advanced_command)(mysql, COM_STMT_FETCH, buff,
                                               sizeof(buff), 0,0,1,NULL) ||
           (*mysql->methods->read_query_result)(mysql));
      DIE_UNLESS(rc);
      if (!opt_silent && i == 0)
        printf("Got error (as expected): %s\n", mysql_error(mysql));
    }

    rc= mysql_stmt_execute(stmt);
    check_execute(stmt, rc);

    rc= mysql_stmt_fetch(stmt);
    check_execute(stmt, rc);
    if (!opt_silent && i == 0)
      printf("Fetched row: %s\n", a);

    rc= mysql_stmt_reset(stmt);
    check_execute(stmt, rc);
    rc= mysql_stmt_fetch(stmt);
    DIE_UNLESS(rc && mysql_stmt_errno(stmt));
    if (!opt_silent && i == 0)
      printf("Got error (as expected): %s\n", mysql_stmt_error(stmt));
  }
  rc= mysql_stmt_close(stmt);
  DIE_UNLESS(rc == 0);

  /* Test the case with a server side cursor */
  stmt= open_cursor("select name from t1");

  mysql_stmt_bind_result(stmt, my_bind);

  for (i= 0; i < 5; i++)
  {
    DBUG_PRINT("loop",("i: %d", i));
    rc= mysql_stmt_execute(stmt);
    check_execute(stmt, rc);
    rc= mysql_stmt_fetch(stmt);
    check_execute(stmt, rc);
    if (!opt_silent && i == 0)
      printf("Fetched row: %s\n", a);
    rc= mysql_stmt_execute(stmt);
    check_execute(stmt, rc);

    while (! (rc= mysql_stmt_fetch(stmt)))
    {
      if (!opt_silent && i == 0)
        printf("Fetched row: %s\n", a);
    }
    DIE_UNLESS(rc == MYSQL_NO_DATA);

    rc= mysql_stmt_execute(stmt);
    check_execute(stmt, rc);

    rc= mysql_stmt_fetch(stmt);
    check_execute(stmt, rc);
    if (!opt_silent && i == 0)
      printf("Fetched row: %s\n", a);

    rc= mysql_stmt_reset(stmt);
    check_execute(stmt, rc);
    rc= mysql_stmt_fetch(stmt);
    DIE_UNLESS(rc && mysql_stmt_errno(stmt));
    if (!opt_silent && i == 0)
      printf("Got error (as expected): %s\n", mysql_stmt_error(stmt));
  }

  rc= mysql_stmt_close(stmt);
  DIE_UNLESS(rc == 0);

  rc= mysql_query(mysql, "drop table t1");
  myquery(rc);
  DBUG_VOID_RETURN;
}


/*
  Error message is returned for unsupported features.
  Test also cursors with non-default PREFETCH_ROWS
*/

static void test_bug9643()
{
  MYSQL_STMT *stmt;
  MYSQL_BIND my_bind[1];
  int32 a;
  int rc;
  const char *stmt_text;
  int num_rows= 0;
  ulong type;
  ulong prefetch_rows= 5;

  myheader("test_bug9643");

  mysql_query(mysql, "drop table if exists t1");
  mysql_query(mysql, "create table t1 (id integer not null primary key)");
  rc= mysql_query(mysql, "insert into t1 (id) values "
                         " (1), (2), (3), (4), (5), (6), (7), (8), (9)");
  myquery(rc);

  stmt= mysql_stmt_init(mysql);
  /* Not implemented in 5.0 */
  type= (ulong) CURSOR_TYPE_SCROLLABLE;
  rc= mysql_stmt_attr_set(stmt, STMT_ATTR_CURSOR_TYPE, (void*) &type);
  DIE_UNLESS(rc);
  if (! opt_silent)
    printf("Got error (as expected): %s\n", mysql_stmt_error(stmt));

  type= (ulong) CURSOR_TYPE_READ_ONLY;
  rc= mysql_stmt_attr_set(stmt, STMT_ATTR_CURSOR_TYPE, (void*) &type);
  check_execute(stmt, rc);
  rc= mysql_stmt_attr_set(stmt, STMT_ATTR_PREFETCH_ROWS,
                          (void*) &prefetch_rows);
  check_execute(stmt, rc);
  stmt_text= "select * from t1";
  rc= mysql_stmt_prepare(stmt, stmt_text, (uint) strlen(stmt_text));
  check_execute(stmt, rc);

  bzero((char*) my_bind, sizeof(my_bind));
  my_bind[0].buffer_type= MYSQL_TYPE_LONG;
  my_bind[0].buffer= (void*) &a;
  my_bind[0].buffer_length= sizeof(a);
  mysql_stmt_bind_result(stmt, my_bind);

  rc= mysql_stmt_execute(stmt);
  check_execute(stmt, rc);

  while ((rc= mysql_stmt_fetch(stmt)) == 0)
    ++num_rows;
  DIE_UNLESS(num_rows == 9);

  rc= mysql_stmt_close(stmt);
  DIE_UNLESS(rc == 0);

  rc= mysql_query(mysql, "drop table t1");
  myquery(rc);
}

/*
  Bug#11111: fetch from view returns wrong data
*/

static void test_bug11111()
{
  MYSQL_STMT    *stmt;
  MYSQL_BIND    my_bind[2];
  char          buf[2][20];
  ulong         len[2];
  int i;
  int rc;
  const char *query= "SELECT DISTINCT f1,ff2 FROM v1";

  myheader("test_bug11111");

  rc= mysql_query(mysql, "drop table if exists t1, t2, v1");
  myquery(rc);
  rc= mysql_query(mysql, "drop view if exists t1, t2, v1");
  myquery(rc);
  rc= mysql_query(mysql, "create table t1 (f1 int, f2 int)");
  myquery(rc);
  rc= mysql_query(mysql, "create table t2 (ff1 int, ff2 int)");
  myquery(rc);
  rc= mysql_query(mysql, "create view v1 as select * from t1, t2 where f1=ff1");
  myquery(rc);
  rc= mysql_query(mysql, "insert into t1 values (1,1), (2,2), (3,3)");
  myquery(rc);
  rc= mysql_query(mysql, "insert into t2 values (1,1), (2,2), (3,3)");
  myquery(rc);

  stmt= mysql_stmt_init(mysql);

  mysql_stmt_prepare(stmt, query, (uint) strlen(query));
  mysql_stmt_execute(stmt);

  bzero((char*) my_bind, sizeof(my_bind));
  for (i=0; i < 2; i++)
  {
    my_bind[i].buffer_type= MYSQL_TYPE_STRING;
    my_bind[i].buffer= (gptr *)&buf[i];
    my_bind[i].buffer_length= 20;
    my_bind[i].length= &len[i];
  }

  rc= mysql_stmt_bind_result(stmt, my_bind);
  check_execute(stmt, rc);

  rc= mysql_stmt_fetch(stmt);
  check_execute(stmt, rc);
  if (!opt_silent)
    printf("return: %s", buf[1]);
  DIE_UNLESS(!strcmp(buf[1],"1"));
  mysql_stmt_close(stmt);
  rc= mysql_query(mysql, "drop view v1");
  myquery(rc);
  rc= mysql_query(mysql, "drop table t1, t2");
  myquery(rc);
}

/*
  Check that proper cleanups are done for prepared statement when
  fetching thorugh a cursor.
*/

static void test_bug10729()
{
  MYSQL_STMT *stmt;
  MYSQL_BIND my_bind[1];
  char a[21];
  int rc;
  const char *stmt_text;
  int i= 0;
  const char *name_array[3]= { "aaa", "bbb", "ccc" };
  ulong type;

  myheader("test_bug10729");

  mysql_query(mysql, "drop table if exists t1");
  mysql_query(mysql, "create table t1 (id integer not null primary key,"
                                      "name VARCHAR(20) NOT NULL)");
  rc= mysql_query(mysql, "insert into t1 (id, name) values "
                         "(1, 'aaa'), (2, 'bbb'), (3, 'ccc')");
  myquery(rc);

  stmt= mysql_stmt_init(mysql);

  type= (ulong) CURSOR_TYPE_READ_ONLY;
  rc= mysql_stmt_attr_set(stmt, STMT_ATTR_CURSOR_TYPE, (void*) &type);
  check_execute(stmt, rc);
  stmt_text= "select name from t1";
  rc= mysql_stmt_prepare(stmt, stmt_text, (uint) strlen(stmt_text));
  check_execute(stmt, rc);

  bzero((char*) my_bind, sizeof(my_bind));
  my_bind[0].buffer_type= MYSQL_TYPE_STRING;
  my_bind[0].buffer= (void*) a;
  my_bind[0].buffer_length= sizeof(a);
  mysql_stmt_bind_result(stmt, my_bind);

  for (i= 0; i < 3; i++)
  {
    int row_no= 0;
    rc= mysql_stmt_execute(stmt);
    check_execute(stmt, rc);
    while ((rc= mysql_stmt_fetch(stmt)) == 0)
    {
      DIE_UNLESS(strcmp(a, name_array[row_no]) == 0);
      if (!opt_silent)
        printf("%d: %s\n", row_no, a);
      ++row_no;
    }
    DIE_UNLESS(rc == MYSQL_NO_DATA);
  }
  rc= mysql_stmt_close(stmt);
  DIE_UNLESS(rc == 0);

  rc= mysql_query(mysql, "drop table t1");
  myquery(rc);
}


/*
  Check that mysql_next_result works properly in case when one of
  the statements used in a multi-statement query is erroneous
*/

static void test_bug9992()
{
  MYSQL *mysql1;
  MYSQL_RES* res ;
  int   rc;

  myheader("test_bug9992");

  if (!opt_silent)
    printf("Establishing a connection with option CLIENT_MULTI_STATEMENTS..\n");

  mysql1= mysql_init(NULL);

  if (!mysql_real_connect(mysql1, opt_host, opt_user, opt_password,
                          opt_db ? opt_db : "test", opt_port, opt_unix_socket,
                          CLIENT_MULTI_STATEMENTS))
  {
    fprintf(stderr, "Failed to connect to the database\n");
    DIE_UNLESS(0);
  }


  /* Sic: SHOW DATABASE is incorrect syntax. */
  rc= mysql_query(mysql1, "SHOW TABLES; SHOW DATABASE; SELECT 1;");

  if (rc)
  {
    fprintf(stderr, "[%d] %s\n", mysql_errno(mysql1), mysql_error(mysql1));
    DIE_UNLESS(0);
  }

  if (!opt_silent)
    printf("Testing mysql_store_result/mysql_next_result..\n");

  res= mysql_store_result(mysql1);
  DIE_UNLESS(res);
  mysql_free_result(res);
  rc= mysql_next_result(mysql1);
  DIE_UNLESS(rc == 1);                         /* Got errors, as expected */

  if (!opt_silent)
    fprintf(stdout, "Got error, as expected:\n [%d] %s\n",
            mysql_errno(mysql1), mysql_error(mysql1));

  mysql_close(mysql1);
}

/* Bug#10736: cursors and subqueries, memroot management */

static void test_bug10736()
{
  MYSQL_STMT *stmt;
  MYSQL_BIND my_bind[1];
  char a[21];
  int rc;
  const char *stmt_text;
  int i= 0;
  ulong type;

  myheader("test_bug10736");

  mysql_query(mysql, "drop table if exists t1");
  mysql_query(mysql, "create table t1 (id integer not null primary key,"
                                      "name VARCHAR(20) NOT NULL)");
  rc= mysql_query(mysql, "insert into t1 (id, name) values "
                         "(1, 'aaa'), (2, 'bbb'), (3, 'ccc')");
  myquery(rc);

  stmt= mysql_stmt_init(mysql);

  type= (ulong) CURSOR_TYPE_READ_ONLY;
  rc= mysql_stmt_attr_set(stmt, STMT_ATTR_CURSOR_TYPE, (void*) &type);
  check_execute(stmt, rc);
  stmt_text= "select name from t1 where name=(select name from t1 where id=2)";
  rc= mysql_stmt_prepare(stmt, stmt_text, (uint) strlen(stmt_text));
  check_execute(stmt, rc);

  bzero((char*) my_bind, sizeof(my_bind));
  my_bind[0].buffer_type= MYSQL_TYPE_STRING;
  my_bind[0].buffer= (void*) a;
  my_bind[0].buffer_length= sizeof(a);
  mysql_stmt_bind_result(stmt, my_bind);

  for (i= 0; i < 3; i++)
  {
    int row_no= 0;
    rc= mysql_stmt_execute(stmt);
    check_execute(stmt, rc);
    while ((rc= mysql_stmt_fetch(stmt)) == 0)
    {
      if (!opt_silent)
        printf("%d: %s\n", row_no, a);
      ++row_no;
    }
    DIE_UNLESS(rc == MYSQL_NO_DATA);
  }
  rc= mysql_stmt_close(stmt);
  DIE_UNLESS(rc == 0);

  rc= mysql_query(mysql, "drop table t1");
  myquery(rc);
}

/* Bug#10794: cursors, packets out of order */

static void test_bug10794()
{
  MYSQL_STMT *stmt, *stmt1;
  MYSQL_BIND my_bind[2];
  char a[21];
  int id_val;
  ulong a_len;
  int rc;
  const char *stmt_text;
  int i= 0;
  ulong type;

  myheader("test_bug10794");

  mysql_query(mysql, "drop table if exists t1");
  mysql_query(mysql, "create table t1 (id integer not null primary key,"
                                      "name varchar(20) not null)");
  stmt= mysql_stmt_init(mysql);
  stmt_text= "insert into t1 (id, name) values (?, ?)";
  rc= mysql_stmt_prepare(stmt, stmt_text, (uint) strlen(stmt_text));
  check_execute(stmt, rc);
  bzero((char*) my_bind, sizeof(my_bind));
  my_bind[0].buffer_type= MYSQL_TYPE_LONG;
  my_bind[0].buffer= (void*) &id_val;
  my_bind[1].buffer_type= MYSQL_TYPE_STRING;
  my_bind[1].buffer= (void*) a;
  my_bind[1].length= &a_len;
  rc= mysql_stmt_bind_param(stmt, my_bind);
  check_execute(stmt, rc);
  for (i= 0; i < 42; i++)
  {
    id_val= (i+1)*10;
    sprintf(a, "a%d", i);
    a_len= (uint) strlen(a); /* safety against broken sprintf */
    rc= mysql_stmt_execute(stmt);
    check_execute(stmt, rc);
  }
  stmt_text= "select name from t1";
  rc= mysql_stmt_prepare(stmt, stmt_text, (uint) strlen(stmt_text));
  type= (ulong) CURSOR_TYPE_READ_ONLY;
  mysql_stmt_attr_set(stmt, STMT_ATTR_CURSOR_TYPE, (const void*) &type);
  stmt1= mysql_stmt_init(mysql);
  mysql_stmt_attr_set(stmt1, STMT_ATTR_CURSOR_TYPE, (const void*) &type);
  bzero((char*) my_bind, sizeof(my_bind));
  my_bind[0].buffer_type= MYSQL_TYPE_STRING;
  my_bind[0].buffer= (void*) a;
  my_bind[0].buffer_length= sizeof(a);
  my_bind[0].length= &a_len;
  rc= mysql_stmt_bind_result(stmt, my_bind);
  check_execute(stmt, rc);
  rc= mysql_stmt_execute(stmt);
  check_execute(stmt, rc);
  rc= mysql_stmt_fetch(stmt);
  check_execute(stmt, rc);
  if (!opt_silent)
    printf("Fetched row from stmt: %s\n", a);
  /* Don't optimize: an attribute of the original test case */
  mysql_stmt_free_result(stmt);
  mysql_stmt_reset(stmt);
  stmt_text= "select name from t1 where id=10";
  rc= mysql_stmt_prepare(stmt1, stmt_text, (uint) strlen(stmt_text));
  check_execute(stmt1, rc);
  rc= mysql_stmt_bind_result(stmt1, my_bind);
  check_execute(stmt1, rc);
  rc= mysql_stmt_execute(stmt1);
  while (1)
  {
    rc= mysql_stmt_fetch(stmt1);
    if (rc == MYSQL_NO_DATA)
    {
      if (!opt_silent)
        printf("End of data in stmt1\n");
      break;
    }
    check_execute(stmt1, rc);
    if (!opt_silent)
      printf("Fetched row from stmt1: %s\n", a);
  }
  mysql_stmt_close(stmt);
  mysql_stmt_close(stmt1);

  rc= mysql_query(mysql, "drop table t1");
  myquery(rc);
}


/* Bug#11172: cursors, crash on a fetch from a datetime column */

static void test_bug11172()
{
  MYSQL_STMT *stmt;
  MYSQL_BIND bind_in[1], bind_out[2];
  MYSQL_TIME hired;
  int rc;
  const char *stmt_text;
  int i= 0, id;
  ulong type;

  myheader("test_bug11172");

  mysql_query(mysql, "drop table if exists t1");
  mysql_query(mysql, "create table t1 (id integer not null primary key,"
                                      "hired date not null)");
  rc= mysql_query(mysql,
                  "insert into t1 (id, hired) values (1, '1933-08-24'), "
                  "(2, '1965-01-01'), (3, '1949-08-17'), (4, '1945-07-07'), "
                  "(5, '1941-05-15'), (6, '1978-09-15'), (7, '1936-03-28')");
  myquery(rc);
  stmt= mysql_stmt_init(mysql);
  stmt_text= "SELECT id, hired FROM t1 WHERE hired=?";
  rc= mysql_stmt_prepare(stmt, stmt_text, (uint) strlen(stmt_text));
  check_execute(stmt, rc);

  type= (ulong) CURSOR_TYPE_READ_ONLY;
  mysql_stmt_attr_set(stmt, STMT_ATTR_CURSOR_TYPE, (const void*) &type);

  bzero((char*) bind_in, sizeof(bind_in));
  bzero((char*) bind_out, sizeof(bind_out));
  bzero((char*) &hired, sizeof(hired));
  hired.year= 1965;
  hired.month= 1;
  hired.day= 1;
  bind_in[0].buffer_type= MYSQL_TYPE_DATE;
  bind_in[0].buffer= (void*) &hired;
  bind_in[0].buffer_length= sizeof(hired);
  bind_out[0].buffer_type= MYSQL_TYPE_LONG;
  bind_out[0].buffer= (void*) &id;
  bind_out[1]= bind_in[0];

  for (i= 0; i < 3; i++)
  {
    rc= mysql_stmt_bind_param(stmt, bind_in);
    check_execute(stmt, rc);
    rc= mysql_stmt_bind_result(stmt, bind_out);
    check_execute(stmt, rc);
    rc= mysql_stmt_execute(stmt);
    check_execute(stmt, rc);
    while ((rc= mysql_stmt_fetch(stmt)) == 0)
    {
      if (!opt_silent)
        printf("fetched data %d:%d-%d-%d\n", id,
               hired.year, hired.month, hired.day);
    }
    DIE_UNLESS(rc == MYSQL_NO_DATA);
    if (!mysql_stmt_free_result(stmt))
      mysql_stmt_reset(stmt);
  }
  mysql_stmt_close(stmt);
  mysql_rollback(mysql);
  mysql_rollback(mysql);

  rc= mysql_query(mysql, "drop table t1");
  myquery(rc);
}


/* Bug#11656: cursors, crash on a fetch from a query with distinct. */

static void test_bug11656()
{
  MYSQL_STMT *stmt;
  MYSQL_BIND my_bind[2];
  int rc;
  const char *stmt_text;
  char buf[2][20];
  int i= 0;
  ulong type;

  myheader("test_bug11656");

  mysql_query(mysql, "drop table if exists t1");

  rc= mysql_query(mysql, "create table t1 ("
                  "server varchar(40) not null, "
                  "test_kind varchar(1) not null, "
                  "test_id varchar(30) not null , "
                  "primary key (server,test_kind,test_id))");
  myquery(rc);

  stmt_text= "select distinct test_kind, test_id from t1 "
             "where server in (?, ?)";
  stmt= mysql_stmt_init(mysql);
  rc= mysql_stmt_prepare(stmt, stmt_text, (uint) strlen(stmt_text));
  check_execute(stmt, rc);
  type= (ulong) CURSOR_TYPE_READ_ONLY;
  mysql_stmt_attr_set(stmt, STMT_ATTR_CURSOR_TYPE, (const void*) &type);

  bzero((char*) my_bind, sizeof(my_bind));
  strmov(buf[0], "pcint502_MY2");
  strmov(buf[1], "*");
  for (i=0; i < 2; i++)
  {
    my_bind[i].buffer_type= MYSQL_TYPE_STRING;
    my_bind[i].buffer= (gptr *)&buf[i];
    my_bind[i].buffer_length= (uint) strlen(buf[i]);
  }
  mysql_stmt_bind_param(stmt, my_bind);

  rc= mysql_stmt_execute(stmt);
  check_execute(stmt, rc);

  rc= mysql_stmt_fetch(stmt);
  DIE_UNLESS(rc == MYSQL_NO_DATA);

  mysql_stmt_close(stmt);
  rc= mysql_query(mysql, "drop table t1");
  myquery(rc);
}


/*
  Check that the server signals when NO_BACKSLASH_ESCAPES mode is in effect,
  and mysql_real_escape_string() does the right thing as a result.
*/

static void test_bug10214()
{
  int   len;
  char  out[8];

  myheader("test_bug10214");

  DIE_UNLESS(!(mysql->server_status & SERVER_STATUS_NO_BACKSLASH_ESCAPES));

  len= mysql_real_escape_string(mysql, out, "a'b\\c", 5);
  DIE_UNLESS(memcmp(out, "a\\'b\\\\c", len) == 0);

  mysql_query(mysql, "set sql_mode='NO_BACKSLASH_ESCAPES'");
  DIE_UNLESS(mysql->server_status & SERVER_STATUS_NO_BACKSLASH_ESCAPES);

  len= mysql_real_escape_string(mysql, out, "a'b\\c", 5);
  DIE_UNLESS(memcmp(out, "a''b\\c", len) == 0);

  mysql_query(mysql, "set sql_mode=''");
}

static void test_client_character_set()
{
  MY_CHARSET_INFO cs;
  char *csname= (char*) "utf8";
  char *csdefault= (char*)mysql_character_set_name(mysql);
  int rc;

  myheader("test_client_character_set");

  rc= mysql_set_character_set(mysql, csname);
  DIE_UNLESS(rc == 0);

  mysql_get_character_set_info(mysql, &cs);
  DIE_UNLESS(!strcmp(cs.csname, "utf8"));
  DIE_UNLESS(!strcmp(cs.name, "utf8_general_ci"));
  /* Restore the default character set */
  rc= mysql_set_character_set(mysql, csdefault);
  myquery(rc);
}

/* Test correct max length for MEDIUMTEXT and LONGTEXT columns */

static void test_bug9735()
{
  MYSQL_RES *res;
  int rc;

  myheader("test_bug9735");

  rc= mysql_query(mysql, "drop table if exists t1");
  myquery(rc);
  rc= mysql_query(mysql, "create table t1 (a mediumtext, b longtext) "
                         "character set latin1");
  myquery(rc);
  rc= mysql_query(mysql, "select * from t1");
  myquery(rc);
  res= mysql_store_result(mysql);
  verify_prepare_field(res, 0, "a", "a", MYSQL_TYPE_BLOB,
                       "t1", "t1", current_db, (1U << 24)-1, 0);
  verify_prepare_field(res, 1, "b", "b", MYSQL_TYPE_BLOB,
                       "t1", "t1", current_db, ~0U, 0);
  mysql_free_result(res);
  rc= mysql_query(mysql, "drop table t1");
  myquery(rc);
}


/* Bug#11183 "mysql_stmt_reset() doesn't reset information about error" */

static void test_bug11183()
{
  int rc;
  MYSQL_STMT *stmt;
  char bug_statement[]= "insert into t1 values (1)";

  myheader("test_bug11183");

  mysql_query(mysql, "drop table t1 if exists");
  mysql_query(mysql, "create table t1 (a int)");

  stmt= mysql_stmt_init(mysql);
  DIE_UNLESS(stmt != 0);

  rc= mysql_stmt_prepare(stmt, bug_statement, (uint) strlen(bug_statement));
  check_execute(stmt, rc);

  rc= mysql_query(mysql, "drop table t1");
  myquery(rc);

  /* Trying to execute statement that should fail on execute stage */
  rc= mysql_stmt_execute(stmt);
  DIE_UNLESS(rc);

  mysql_stmt_reset(stmt);
  DIE_UNLESS(mysql_stmt_errno(stmt) == 0);

  mysql_query(mysql, "create table t1 (a int)");

  /* Trying to execute statement that should pass ok */
  if (mysql_stmt_execute(stmt))
  {
    mysql_stmt_reset(stmt);
    DIE_UNLESS(mysql_stmt_errno(stmt) == 0);
  }

  mysql_stmt_close(stmt);

  rc= mysql_query(mysql, "drop table t1");
  myquery(rc);
}

static void test_bug11037()
{
  MYSQL_STMT *stmt;
  int rc;
  const char *stmt_text;

  myheader("test_bug11037");

  mysql_query(mysql, "drop table if exists t1");

  rc= mysql_query(mysql, "create table t1 (id int not null)");
  myquery(rc);

  rc= mysql_query(mysql, "insert into t1 values (1)");
  myquery(rc);

  stmt_text= "select id FROM t1";
  stmt= mysql_stmt_init(mysql);
  rc= mysql_stmt_prepare(stmt, stmt_text, (uint) strlen(stmt_text));

  /* expected error */
  rc = mysql_stmt_fetch(stmt);
  DIE_UNLESS(rc==1);
  if (!opt_silent)
    fprintf(stdout, "Got error, as expected:\n [%d] %s\n",
            mysql_stmt_errno(stmt), mysql_stmt_error(stmt));

  rc= mysql_stmt_execute(stmt);
  check_execute(stmt, rc);

  rc= mysql_stmt_fetch(stmt);
  DIE_UNLESS(rc==0);

  rc= mysql_stmt_fetch(stmt);
  DIE_UNLESS(rc==MYSQL_NO_DATA);

  rc= mysql_stmt_fetch(stmt);
  DIE_UNLESS(rc==MYSQL_NO_DATA);

  mysql_stmt_close(stmt);
  rc= mysql_query(mysql, "drop table t1");
  myquery(rc);
}

/* Bug#10760: cursors, crash in a fetch after rollback. */

static void test_bug10760()
{
  MYSQL_STMT *stmt;
  MYSQL_BIND my_bind[1];
  int rc;
  const char *stmt_text;
  char id_buf[20];
  ulong id_len;
  int i= 0;
  ulong type;

  myheader("test_bug10760");

  mysql_query(mysql, "drop table if exists t1, t2");

  /* create tables */
  rc= mysql_query(mysql, "create table t1 (id integer not null primary key)"
                         " engine=MyISAM");
  myquery(rc);
  for (; i < 42; ++i)
  {
    char buf[100];
    sprintf(buf, "insert into t1 (id) values (%d)", i+1);
    rc= mysql_query(mysql, buf);
    myquery(rc);
  }
  mysql_autocommit(mysql, FALSE);
  /* create statement */
  stmt= mysql_stmt_init(mysql);
  type= (ulong) CURSOR_TYPE_READ_ONLY;
  mysql_stmt_attr_set(stmt, STMT_ATTR_CURSOR_TYPE, (const void*) &type);

  /*
    1: check that a deadlock within the same connection
    is resolved and an error is returned. The deadlock is modelled
    as follows:
    con1: open cursor for select * from t1;
    con1: insert into t1 (id) values (1)
  */
  stmt_text= "select id from t1 order by 1";
  rc= mysql_stmt_prepare(stmt, stmt_text, (uint) strlen(stmt_text));
  check_execute(stmt, rc);
  rc= mysql_stmt_execute(stmt);
  check_execute(stmt, rc);
  rc= mysql_query(mysql, "update t1 set id=id+100");
  /*
    If cursors are not materialized, the update will return an error;
    we mainly test that it won't deadlock.
  */
  if (rc && !opt_silent)
    printf("Got error (as expected): %s\n", mysql_error(mysql));
  /*
    2: check that MyISAM tables used in cursors survive
    COMMIT/ROLLBACK.
  */
  rc= mysql_rollback(mysql);                  /* should not close the cursor */
  myquery(rc);
  rc= mysql_stmt_fetch(stmt);
  check_execute(stmt, rc);

  /*
    3: check that cursors to InnoDB tables are closed (for now) by
    COMMIT/ROLLBACK.
  */
  if (! have_innodb)
  {
    if (!opt_silent)
      printf("Testing that cursors are closed at COMMIT/ROLLBACK requires "
             "InnoDB.\n");
  }
  else
  {
    stmt_text= "select id from t1 order by 1";
    rc= mysql_stmt_prepare(stmt, stmt_text, (uint) strlen(stmt_text));
    check_execute(stmt, rc);

    rc= mysql_query(mysql, "alter table t1 engine=InnoDB");
    myquery(rc);

    bzero(my_bind, sizeof(my_bind));
    my_bind[0].buffer_type= MYSQL_TYPE_STRING;
    my_bind[0].buffer= (void*) id_buf;
    my_bind[0].buffer_length= sizeof(id_buf);
    my_bind[0].length= &id_len;
    check_execute(stmt, rc);
    mysql_stmt_bind_result(stmt, my_bind);

    rc= mysql_stmt_execute(stmt);
    rc= mysql_stmt_fetch(stmt);
    DIE_UNLESS(rc == 0);
    if (!opt_silent)
      printf("Fetched row %s\n", id_buf);
    rc= mysql_rollback(mysql);                  /* should close the cursor */
    myquery(rc);
#if 0
    rc= mysql_stmt_fetch(stmt);
    DIE_UNLESS(rc);
    if (!opt_silent)
      printf("Got error (as expected): %s\n", mysql_error(mysql));
#endif
  }

  mysql_stmt_close(stmt);
  rc= mysql_query(mysql, "drop table t1");
  myquery(rc);
  mysql_autocommit(mysql, TRUE);                /* restore default */
}

static void test_bug12001()
{
  MYSQL *mysql_local;
  MYSQL_RES *result;
  const char *query= "DROP TABLE IF EXISTS test_table;"
                     "CREATE TABLE test_table(id INT);"
                     "INSERT INTO test_table VALUES(10);"
                     "UPDATE test_table SET id=20 WHERE id=10;"
                     "SELECT * FROM test_table;"
                     "INSERT INTO non_existent_table VALUES(11);";
  int rc, res;

  myheader("test_bug12001");

  if (!(mysql_local= mysql_init(NULL)))
  {
    fprintf(stdout, "\n mysql_init() failed");
    exit(1);
  }

  /* Create connection that supports multi statements */
  if (!mysql_real_connect(mysql_local, opt_host, opt_user,
                           opt_password, current_db, opt_port,
                           opt_unix_socket, CLIENT_MULTI_STATEMENTS |
                           CLIENT_MULTI_RESULTS))
  {
    fprintf(stdout, "\n mysql_real_connect() failed");
    exit(1);
  }

  rc= mysql_query(mysql_local, query);
  myquery(rc);

  do
  {
    if (mysql_field_count(mysql_local) &&
        (result= mysql_use_result(mysql_local)))
    {
      mysql_free_result(result);
    }
  }
  while (!(res= mysql_next_result(mysql_local)));

  rc= mysql_query(mysql_local, "DROP TABLE IF EXISTS test_table");
  myquery(rc);

  mysql_close(mysql_local);
  DIE_UNLESS(res==1);
}


/* Bug#11909: wrong metadata if fetching from two cursors */

static void test_bug11909()
{
  MYSQL_STMT *stmt1, *stmt2;
  MYSQL_BIND my_bind[7];
  int rc;
  char firstname[20], midinit[20], lastname[20], workdept[20];
  ulong firstname_len, midinit_len, lastname_len, workdept_len;
  uint32 empno;
  double salary;
  float bonus;
  const char *stmt_text;

  myheader("test_bug11909");

  stmt_text= "drop table if exists t1";
  rc= mysql_real_query(mysql, stmt_text, (uint) strlen(stmt_text));
  myquery(rc);

  stmt_text= "create table t1 ("
    "  empno int(11) not null, firstname varchar(20) not null,"
    "  midinit varchar(20) not null, lastname varchar(20) not null,"
    "  workdept varchar(6) not null, salary double not null,"
    "  bonus float not null, primary key (empno)"
    ") default charset=latin1 collate=latin1_bin";
  rc= mysql_real_query(mysql, stmt_text, (uint) strlen(stmt_text));
  myquery(rc);

  stmt_text= "insert into t1 values "
    "(10, 'CHRISTINE', 'I', 'HAAS',     'A00', 52750, 1000), "
    "(20, 'MICHAEL',   'L', 'THOMPSON', 'B01', 41250, 800),"
    "(30, 'SALLY',     'A', 'KWAN',     'C01', 38250, 800),"
    "(50, 'JOHN',      'B', 'GEYER',    'E01', 40175, 800), "
    "(60, 'IRVING',    'F', 'STERN',    'D11', 32250, 500)";
  rc= mysql_real_query(mysql, stmt_text, (uint) strlen(stmt_text));
  myquery(rc);

  /* ****** Begin of trace ****** */

  stmt1= open_cursor("SELECT empno, firstname, midinit, lastname,"
                     "workdept, salary, bonus FROM t1");

  bzero(my_bind, sizeof(my_bind));
  my_bind[0].buffer_type= MYSQL_TYPE_LONG;
  my_bind[0].buffer= (void*) &empno;

  my_bind[1].buffer_type= MYSQL_TYPE_VAR_STRING;
  my_bind[1].buffer= (void*) firstname;
  my_bind[1].buffer_length= sizeof(firstname);
  my_bind[1].length= &firstname_len;

  my_bind[2].buffer_type= MYSQL_TYPE_VAR_STRING;
  my_bind[2].buffer= (void*) midinit;
  my_bind[2].buffer_length= sizeof(midinit);
  my_bind[2].length= &midinit_len;

  my_bind[3].buffer_type= MYSQL_TYPE_VAR_STRING;
  my_bind[3].buffer= (void*) lastname;
  my_bind[3].buffer_length= sizeof(lastname);
  my_bind[3].length= &lastname_len;

  my_bind[4].buffer_type= MYSQL_TYPE_VAR_STRING;
  my_bind[4].buffer= (void*) workdept;
  my_bind[4].buffer_length= sizeof(workdept);
  my_bind[4].length= &workdept_len;

  my_bind[5].buffer_type= MYSQL_TYPE_DOUBLE;
  my_bind[5].buffer= (void*) &salary;

  my_bind[6].buffer_type= MYSQL_TYPE_FLOAT;
  my_bind[6].buffer= (void*) &bonus;
  rc= mysql_stmt_bind_result(stmt1, my_bind);
  check_execute(stmt1, rc);

  rc= mysql_stmt_execute(stmt1);
  check_execute(stmt1, rc);

  rc= mysql_stmt_fetch(stmt1);
  DIE_UNLESS(rc == 0);
  DIE_UNLESS(empno == 10);
  DIE_UNLESS(strcmp(firstname, "CHRISTINE") == 0);
  DIE_UNLESS(strcmp(midinit, "I") == 0);
  DIE_UNLESS(strcmp(lastname, "HAAS") == 0);
  DIE_UNLESS(strcmp(workdept, "A00") == 0);
  DIE_UNLESS(salary == (double) 52750.0);
  DIE_UNLESS(bonus == (float) 1000.0);

  stmt2= open_cursor("SELECT empno, firstname FROM t1");
  rc= mysql_stmt_bind_result(stmt2, my_bind);
  check_execute(stmt2, rc);

  rc= mysql_stmt_execute(stmt2);
  check_execute(stmt2, rc);

  rc= mysql_stmt_fetch(stmt2);
  DIE_UNLESS(rc == 0);

  DIE_UNLESS(empno == 10);
  DIE_UNLESS(strcmp(firstname, "CHRISTINE") == 0);

  rc= mysql_stmt_reset(stmt2);
  check_execute(stmt2, rc);

  /* ERROR: next statement should return 0 */

  rc= mysql_stmt_fetch(stmt1);
  DIE_UNLESS(rc == 0);

  mysql_stmt_close(stmt1);
  mysql_stmt_close(stmt2);
  rc= mysql_rollback(mysql);
  myquery(rc);

  rc= mysql_query(mysql, "drop table t1");
  myquery(rc);
}

/* Cursors: opening a cursor to a compilicated query with ORDER BY */

static void test_bug11901()
{
  MYSQL_STMT *stmt;
  MYSQL_BIND my_bind[2];
  int rc;
  char workdept[20];
  ulong workdept_len;
  uint32 empno;
  const char *stmt_text;

  myheader("test_bug11901");

  stmt_text= "drop table if exists t1, t2";
  rc= mysql_real_query(mysql, stmt_text, (uint) strlen(stmt_text));
  myquery(rc);

  stmt_text= "create table t1 ("
    "  empno int(11) not null, firstname varchar(20) not null,"
    "  midinit varchar(20) not null, lastname varchar(20) not null,"
    "  workdept varchar(6) not null, salary double not null,"
    "  bonus float not null, primary key (empno), "
    " unique key (workdept, empno) "
    ") default charset=latin1 collate=latin1_bin";
  rc= mysql_real_query(mysql, stmt_text, (uint) strlen(stmt_text));
  myquery(rc);

  stmt_text= "insert into t1 values "
     "(10,  'CHRISTINE', 'I', 'HAAS',      'A00', 52750, 1000),"
     "(20,  'MICHAEL',   'L', 'THOMPSON',  'B01', 41250, 800), "
     "(30,  'SALLY',     'A', 'KWAN',      'C01', 38250, 800), "
     "(50,  'JOHN',      'B', 'GEYER',     'E01', 40175, 800), "
     "(60,  'IRVING',    'F', 'STERN',     'D11', 32250, 500), "
     "(70,  'EVA',       'D', 'PULASKI',   'D21', 36170, 700), "
     "(90,  'EILEEN',    'W', 'HENDERSON', 'E11', 29750, 600), "
     "(100, 'THEODORE',  'Q', 'SPENSER',   'E21', 26150, 500), "
     "(110, 'VINCENZO',  'G', 'LUCCHESSI', 'A00', 46500, 900), "
     "(120, 'SEAN',      '',  'O\\'CONNELL', 'A00', 29250, 600), "
     "(130, 'DOLORES',   'M', 'QUINTANA',  'C01', 23800, 500), "
     "(140, 'HEATHER',   'A', 'NICHOLLS',  'C01', 28420, 600), "
     "(150, 'BRUCE',     '',  'ADAMSON',   'D11', 25280, 500), "
     "(160, 'ELIZABETH', 'R', 'PIANKA',    'D11', 22250, 400), "
     "(170, 'MASATOSHI', 'J', 'YOSHIMURA', 'D11', 24680, 500), "
     "(180, 'MARILYN',   'S', 'SCOUTTEN',  'D11', 21340, 500), "
     "(190, 'JAMES',     'H', 'WALKER',    'D11', 20450, 400), "
     "(200, 'DAVID',     '',  'BROWN',     'D11', 27740, 600), "
     "(210, 'WILLIAM',   'T', 'JONES',     'D11', 18270, 400), "
     "(220, 'JENNIFER',  'K', 'LUTZ',      'D11', 29840, 600), "
     "(230, 'JAMES',     'J', 'JEFFERSON', 'D21', 22180, 400), "
     "(240, 'SALVATORE', 'M', 'MARINO',    'D21', 28760, 600), "
     "(250, 'DANIEL',    'S', 'SMITH',     'D21', 19180, 400), "
     "(260, 'SYBIL',     'P', 'JOHNSON',   'D21', 17250, 300), "
     "(270, 'MARIA',     'L', 'PEREZ',     'D21', 27380, 500), "
     "(280, 'ETHEL',     'R', 'SCHNEIDER', 'E11', 26250, 500), "
     "(290, 'JOHN',      'R', 'PARKER',    'E11', 15340, 300), "
     "(300, 'PHILIP',    'X', 'SMITH',     'E11', 17750, 400), "
     "(310, 'MAUDE',     'F', 'SETRIGHT',  'E11', 15900, 300), "
     "(320, 'RAMLAL',    'V', 'MEHTA',     'E21', 19950, 400), "
     "(330, 'WING',      '',  'LEE',       'E21', 25370, 500), "
     "(340, 'JASON',     'R', 'GOUNOT',    'E21', 23840, 500)";

  rc= mysql_real_query(mysql, stmt_text, (uint) strlen(stmt_text));
  myquery(rc);

  stmt_text= "create table t2 ("
    " deptno varchar(6) not null, deptname varchar(20) not null,"
    " mgrno int(11) not null, location varchar(20) not null,"
    " admrdept varchar(6) not null, refcntd int(11) not null,"
    " refcntu int(11) not null, primary key (deptno)"
    ") default charset=latin1 collate=latin1_bin";
  rc= mysql_real_query(mysql, stmt_text, (uint) strlen(stmt_text));
  myquery(rc);

  stmt_text= "insert into t2 values "
    "('A00', 'SPIFFY COMPUTER SERV', 10, '', 'A00', 0, 0), "
    "('B01', 'PLANNING',             20, '', 'A00', 0, 0), "
    "('C01', 'INFORMATION CENTER',   30, '', 'A00', 0, 0), "
    "('D01', 'DEVELOPMENT CENTER',   0,  '', 'A00', 0, 0),"
    "('D11', 'MANUFACTURING SYSTEM', 60, '', 'D01', 0, 0), "
    "('D21', 'ADMINISTRATION SYSTE', 70, '', 'D01', 0, 0), "
    "('E01', 'SUPPORT SERVICES',     50, '', 'A00', 0, 0), "
    "('E11', 'OPERATIONS',           90, '', 'E01', 0, 0), "
    "('E21', 'SOFTWARE SUPPORT',     100,'', 'E01', 0, 0)";
  rc= mysql_real_query(mysql, stmt_text, (uint) strlen(stmt_text));
  myquery(rc);

  /* ****** Begin of trace ****** */

  stmt= open_cursor("select t1.empno, t1.workdept "
                    "from (t1 left join t2 on t2.deptno = t1.workdept) "
                    "where t2.deptno in "
                    "   (select t2.deptno "
                    "    from (t1 left join t2 on t2.deptno = t1.workdept) "
                    "    where t1.empno = ?) "
                    "order by 1");
  bzero(my_bind, sizeof(my_bind));

  my_bind[0].buffer_type= MYSQL_TYPE_LONG;
  my_bind[0].buffer= &empno;
  rc= mysql_stmt_bind_param(stmt, my_bind);
  check_execute(stmt, rc);

  my_bind[1].buffer_type= MYSQL_TYPE_VAR_STRING;
  my_bind[1].buffer= (void*) workdept;
  my_bind[1].buffer_length= sizeof(workdept);
  my_bind[1].length= &workdept_len;

  rc= mysql_stmt_bind_result(stmt, my_bind);
  check_execute(stmt, rc);

  empno= 10;
  /* ERROR: next statement causes a server crash */
  rc= mysql_stmt_execute(stmt);
  check_execute(stmt, rc);

  mysql_stmt_close(stmt);

  rc= mysql_query(mysql, "drop table t1, t2");
  myquery(rc);
}

/* Bug#11904: mysql_stmt_attr_set CURSOR_TYPE_READ_ONLY grouping wrong result */

static void test_bug11904()
{
  MYSQL_STMT *stmt1;
  int rc;
  const char *stmt_text;
  const ulong type= (ulong)CURSOR_TYPE_READ_ONLY;
  MYSQL_BIND my_bind[2];
  int country_id=0;
  char row_data[11]= {0};

  myheader("test_bug11904");

  /* create tables */
  rc= mysql_query(mysql, "DROP TABLE IF EXISTS bug11904b");
  myquery(rc);
  rc= mysql_query(mysql, "CREATE TABLE bug11904b (id int, name char(10), primary key(id, name))");
  myquery(rc);

  rc= mysql_query(mysql, "INSERT INTO bug11904b VALUES (1, 'sofia'), (1,'plovdiv'),"
                          " (1,'varna'), (2,'LA'), (2,'new york'), (3,'heidelberg'),"
                          " (3,'berlin'), (3, 'frankfurt')");

  myquery(rc);
  mysql_commit(mysql);
  /* create statement */
  stmt1= mysql_stmt_init(mysql);
  mysql_stmt_attr_set(stmt1, STMT_ATTR_CURSOR_TYPE, (const void*) &type);

  stmt_text= "SELECT id, MIN(name) FROM bug11904b GROUP BY id";

  rc= mysql_stmt_prepare(stmt1, stmt_text, (uint) strlen(stmt_text));
  check_execute(stmt1, rc);

  memset(my_bind, 0, sizeof(my_bind));
  my_bind[0].buffer_type= MYSQL_TYPE_LONG;
  my_bind[0].buffer=& country_id;
  my_bind[0].buffer_length= 0;
  my_bind[0].length= 0;

  my_bind[1].buffer_type= MYSQL_TYPE_STRING;
  my_bind[1].buffer=& row_data;
  my_bind[1].buffer_length= sizeof(row_data) - 1;
  my_bind[1].length= 0;

  rc= mysql_stmt_bind_result(stmt1, my_bind);
  check_execute(stmt1, rc);

  rc= mysql_stmt_execute(stmt1);
  check_execute(stmt1, rc);

  rc= mysql_stmt_fetch(stmt1);
  check_execute(stmt1, rc);
  DIE_UNLESS(country_id == 1);
  DIE_UNLESS(memcmp(row_data, "plovdiv", 7) == 0);

  rc= mysql_stmt_fetch(stmt1);
  check_execute(stmt1, rc);
  DIE_UNLESS(country_id == 2);
  DIE_UNLESS(memcmp(row_data, "LA", 2) == 0);

  rc= mysql_stmt_fetch(stmt1);
  check_execute(stmt1, rc);
  DIE_UNLESS(country_id == 3);
  DIE_UNLESS(memcmp(row_data, "berlin", 6) == 0);

  rc= mysql_stmt_close(stmt1);
  check_execute(stmt1, rc);

  rc= mysql_query(mysql, "drop table bug11904b");
  myquery(rc);
}


/* Bug#12243: multiple cursors, crash in a fetch after commit. */

static void test_bug12243()
{
  MYSQL_STMT *stmt1, *stmt2;
  int rc;
  const char *stmt_text;
  ulong type;

  myheader("test_bug12243");

  if (! have_innodb)
  {
    if (!opt_silent)
      printf("This test requires InnoDB.\n");
    return;
  }

  /* create tables */
  mysql_query(mysql, "drop table if exists t1");
  mysql_query(mysql, "create table t1 (a int) engine=InnoDB");
  rc= mysql_query(mysql, "insert into t1 (a) values (1), (2)");
  myquery(rc);
  mysql_autocommit(mysql, FALSE);
  /* create statement */
  stmt1= mysql_stmt_init(mysql);
  stmt2= mysql_stmt_init(mysql);
  type= (ulong) CURSOR_TYPE_READ_ONLY;
  mysql_stmt_attr_set(stmt1, STMT_ATTR_CURSOR_TYPE, (const void*) &type);
  mysql_stmt_attr_set(stmt2, STMT_ATTR_CURSOR_TYPE, (const void*) &type);

  stmt_text= "select a from t1";

  rc= mysql_stmt_prepare(stmt1, stmt_text, (uint) strlen(stmt_text));
  check_execute(stmt1, rc);
  rc= mysql_stmt_execute(stmt1);
  check_execute(stmt1, rc);
  rc= mysql_stmt_fetch(stmt1);
  check_execute(stmt1, rc);

  rc= mysql_stmt_prepare(stmt2, stmt_text, (uint) strlen(stmt_text));
  check_execute(stmt2, rc);
  rc= mysql_stmt_execute(stmt2);
  check_execute(stmt2, rc);
  rc= mysql_stmt_fetch(stmt2);
  check_execute(stmt2, rc);

  rc= mysql_stmt_close(stmt1);
  check_execute(stmt1, rc);
  rc= mysql_commit(mysql);
  myquery(rc);
  rc= mysql_stmt_fetch(stmt2);
  check_execute(stmt2, rc);

  mysql_stmt_close(stmt2);
  rc= mysql_query(mysql, "drop table t1");
  myquery(rc);
  mysql_autocommit(mysql, TRUE);                /* restore default */
}


/*
  Bug#11718: query with function, join and order by returns wrong type
*/

static void test_bug11718()
{
  MYSQL_RES	*res;
  int rc;
  const char *query= "select str_to_date(concat(f3),'%Y%m%d') from t1,t2 "
                     "where f1=f2 order by f1";

  myheader("test_bug11718");

  rc= mysql_query(mysql, "drop table if exists t1, t2");
  myquery(rc);
  rc= mysql_query(mysql, "create table t1 (f1 int)");
  myquery(rc);
  rc= mysql_query(mysql, "create table t2 (f2 int, f3 numeric(8))");
  myquery(rc);
  rc= mysql_query(mysql, "insert into t1 values (1), (2)");
  myquery(rc);
  rc= mysql_query(mysql, "insert into t2 values (1,20050101), (2,20050202)");
  myquery(rc);
  rc= mysql_query(mysql, query);
  myquery(rc);
  res = mysql_store_result(mysql);

  if (!opt_silent)
    printf("return type: %s", (res->fields[0].type == MYSQL_TYPE_DATE)?"DATE":
           "not DATE");
  DIE_UNLESS(res->fields[0].type == MYSQL_TYPE_DATE);
  mysql_free_result(res);
  rc= mysql_query(mysql, "drop table t1, t2");
  myquery(rc);
}


/*
  Bug #12925: Bad handling of maximum values in getopt
*/
static void test_bug12925()
{
  myheader("test_bug12925");
  if (opt_getopt_ll_test)
    DIE_UNLESS(opt_getopt_ll_test == LL(25600*1024*1024));
}


/*
  Bug#14210 "Simple query with > operator on large table gives server
  crash"
*/

static void test_bug14210()
{
  MYSQL_STMT *stmt;
  int rc, i;
  const char *stmt_text;
  ulong type;

  myheader("test_bug14210");

  mysql_query(mysql, "drop table if exists t1");
  /*
    To trigger the problem the table must be InnoDB, although the problem
    itself is not InnoDB related. In case the table is MyISAM this test
    is harmless.
  */
  mysql_query(mysql, "create table t1 (a varchar(255)) type=InnoDB");
  rc= mysql_query(mysql, "insert into t1 (a) values (repeat('a', 256))");
  myquery(rc);
  rc= mysql_query(mysql, "set @@session.max_heap_table_size=16384");
  /* Create a big enough table (more than max_heap_table_size) */
  for (i= 0; i < 8; i++)
  {
    rc= mysql_query(mysql, "insert into t1 (a) select a from t1");
    myquery(rc);
  }
  /* create statement */
  stmt= mysql_stmt_init(mysql);
  type= (ulong) CURSOR_TYPE_READ_ONLY;
  mysql_stmt_attr_set(stmt, STMT_ATTR_CURSOR_TYPE, (const void*) &type);

  stmt_text= "select a from t1";

  rc= mysql_stmt_prepare(stmt, stmt_text, (uint) strlen(stmt_text));
  check_execute(stmt, rc);
  rc= mysql_stmt_execute(stmt);
  while ((rc= mysql_stmt_fetch(stmt)) == 0)
    ;
  DIE_UNLESS(rc == MYSQL_NO_DATA);

  rc= mysql_stmt_close(stmt);

  rc= mysql_query(mysql, "drop table t1");
  myquery(rc);
  rc= mysql_query(mysql, "set @@session.max_heap_table_size=default");
  myquery(rc);
}

/* Bug#13488: wrong column metadata when fetching from cursor */

static void test_bug13488()
{
  MYSQL_BIND my_bind[3];
  MYSQL_STMT *stmt1;
  int rc, f1, f2, f3, i;
  const ulong type= CURSOR_TYPE_READ_ONLY;
  const char *query= "select * from t1 left join t2 on f1=f2 where f1=1";

  myheader("test_bug13488");

  rc= mysql_query(mysql, "drop table if exists t1, t2");
  myquery(rc);
  rc= mysql_query(mysql, "create table t1 (f1 int not null primary key)");
  myquery(rc);
  rc= mysql_query(mysql, "create table t2 (f2 int not null primary key, "
                  "f3 int not null)");
  myquery(rc);
  rc= mysql_query(mysql, "insert into t1 values (1), (2)");
  myquery(rc);
  rc= mysql_query(mysql, "insert into t2 values (1,2), (2,4)");
  myquery(rc);

  memset(my_bind, 0, sizeof(my_bind));
  for (i= 0; i < 3; i++)
  {
    my_bind[i].buffer_type= MYSQL_TYPE_LONG;
    my_bind[i].buffer_length= 4;
    my_bind[i].length= 0;
  }
  my_bind[0].buffer=&f1;
  my_bind[1].buffer=&f2;
  my_bind[2].buffer=&f3;

  stmt1= mysql_stmt_init(mysql);
  rc= mysql_stmt_attr_set(stmt1,STMT_ATTR_CURSOR_TYPE, (const void *)&type);
  check_execute(stmt1, rc);

  rc= mysql_stmt_prepare(stmt1, query, (uint) strlen(query));
  check_execute(stmt1, rc);

  rc= mysql_stmt_execute(stmt1);
  check_execute(stmt1, rc);

  rc= mysql_stmt_bind_result(stmt1, my_bind);
  check_execute(stmt1, rc);

  rc= mysql_stmt_fetch(stmt1);
  check_execute(stmt1, rc);

  rc= mysql_stmt_free_result(stmt1);
  check_execute(stmt1, rc);

  rc= mysql_stmt_reset(stmt1);
  check_execute(stmt1, rc);

  rc= mysql_stmt_close(stmt1);
  check_execute(stmt1, rc);

  if (!opt_silent)
    printf("data is: %s", (f1 == 1 && f2 == 1 && f3 == 2)?"OK":
           "wrong");
  DIE_UNLESS(f1 == 1 && f2 == 1 && f3 == 2);
  rc= mysql_query(mysql, "drop table t1, t2");
  myquery(rc);
}

/*
  Bug#13524: warnings of a previous command are not reset when fetching
  from a cursor.
*/

static void test_bug13524()
{
  MYSQL_STMT *stmt;
  int rc;
  unsigned int warning_count;
  const ulong type= CURSOR_TYPE_READ_ONLY;
  const char *query= "select * from t1";

  myheader("test_bug13524");

  rc= mysql_query(mysql, "drop table if exists t1, t2");
  myquery(rc);
  rc= mysql_query(mysql, "create table t1 (a int not null primary key)");
  myquery(rc);
  rc= mysql_query(mysql, "insert into t1 values (1), (2), (3), (4)");
  myquery(rc);

  stmt= mysql_stmt_init(mysql);
  rc= mysql_stmt_attr_set(stmt, STMT_ATTR_CURSOR_TYPE, (const void*) &type);
  check_execute(stmt, rc);

  rc= mysql_stmt_prepare(stmt, query, (uint) strlen(query));
  check_execute(stmt, rc);

  rc= mysql_stmt_execute(stmt);
  check_execute(stmt, rc);

  rc= mysql_stmt_fetch(stmt);
  check_execute(stmt, rc);

  warning_count= mysql_warning_count(mysql);
  DIE_UNLESS(warning_count == 0);

  /* Check that DROP TABLE produced a warning (no such table) */
  rc= mysql_query(mysql, "drop table if exists t2");
  myquery(rc);
  warning_count= mysql_warning_count(mysql);
  DIE_UNLESS(warning_count == 1);

  /*
    Check that fetch from a cursor cleared the warning from the previous
    command.
  */
  rc= mysql_stmt_fetch(stmt);
  check_execute(stmt, rc);
  warning_count= mysql_warning_count(mysql);
  DIE_UNLESS(warning_count == 0);

  /* Cleanup */
  mysql_stmt_close(stmt);
  rc= mysql_query(mysql, "drop table t1");
  myquery(rc);
}

/*
  Bug#14845 "mysql_stmt_fetch returns MYSQL_NO_DATA when COUNT(*) is 0"
*/

static void test_bug14845()
{
  MYSQL_STMT *stmt;
  int rc;
  const ulong type= CURSOR_TYPE_READ_ONLY;
  const char *query= "select count(*) from t1 where 1 = 0";

  myheader("test_bug14845");

  rc= mysql_query(mysql, "drop table if exists t1");
  myquery(rc);
  rc= mysql_query(mysql, "create table t1 (id int(11) default null, "
                         "name varchar(20) default null)"
                         "engine=MyISAM DEFAULT CHARSET=utf8");
  myquery(rc);
  rc= mysql_query(mysql, "insert into t1 values (1,'abc'),(2,'def')");
  myquery(rc);

  stmt= mysql_stmt_init(mysql);
  rc= mysql_stmt_attr_set(stmt, STMT_ATTR_CURSOR_TYPE, (const void*) &type);
  check_execute(stmt, rc);

  rc= mysql_stmt_prepare(stmt, query, (uint) strlen(query));
  check_execute(stmt, rc);

  rc= mysql_stmt_execute(stmt);
  check_execute(stmt, rc);

  rc= mysql_stmt_fetch(stmt);
  DIE_UNLESS(rc == 0);

  rc= mysql_stmt_fetch(stmt);
  DIE_UNLESS(rc == MYSQL_NO_DATA);

  /* Cleanup */
  mysql_stmt_close(stmt);
  rc= mysql_query(mysql, "drop table t1");
  myquery(rc);
}


/*
  Bug #15510: mysql_warning_count returns 0 after mysql_stmt_fetch which
  should warn
*/
static void test_bug15510()
{
  MYSQL_STMT *stmt;
  int rc;
  const char *query= "select 1 from dual where 1/0";

  myheader("test_bug15510");

  rc= mysql_query(mysql, "set @@sql_mode='ERROR_FOR_DIVISION_BY_ZERO'");
  myquery(rc);

  stmt= mysql_stmt_init(mysql);

  rc= mysql_stmt_prepare(stmt, query, (uint) strlen(query));
  check_execute(stmt, rc);

  rc= mysql_stmt_execute(stmt);
  check_execute(stmt, rc);

  rc= mysql_stmt_fetch(stmt);
  DIE_UNLESS(mysql_warning_count(mysql));

  /* Cleanup */
  mysql_stmt_close(stmt);
  rc= mysql_query(mysql, "set @@sql_mode=''");
  myquery(rc);
}


/* Test MYSQL_OPT_RECONNECT, Bug#15719 */

static void test_opt_reconnect()
{
  MYSQL *lmysql;
  my_bool my_true= TRUE;

  myheader("test_opt_reconnect");

  if (!(lmysql= mysql_init(NULL)))
  {
    myerror("mysql_init() failed");
    exit(1);
  }

  if (!opt_silent)
    fprintf(stdout, "reconnect before mysql_options: %d\n", lmysql->reconnect);
  DIE_UNLESS(lmysql->reconnect == 0);

  if (mysql_options(lmysql, MYSQL_OPT_RECONNECT, &my_true))
  {
    myerror("mysql_options failed: unknown option MYSQL_OPT_RECONNECT\n");
    DIE_UNLESS(0);
  }

  /* reconnect should be 1 */
  if (!opt_silent)
    fprintf(stdout, "reconnect after mysql_options: %d\n", lmysql->reconnect);
  DIE_UNLESS(lmysql->reconnect == 1);

  if (!(mysql_real_connect(lmysql, opt_host, opt_user,
                           opt_password, current_db, opt_port,
                           opt_unix_socket, 0)))
  {
    myerror("connection failed");
    DIE_UNLESS(0);
  }

  /* reconnect should still be 1 */
  if (!opt_silent)
    fprintf(stdout, "reconnect after mysql_real_connect: %d\n",
	    lmysql->reconnect);
  DIE_UNLESS(lmysql->reconnect == 1);

  mysql_close(lmysql);

  if (!(lmysql= mysql_init(NULL)))
  {
    myerror("mysql_init() failed");
    DIE_UNLESS(0);
  }

  if (!opt_silent)
    fprintf(stdout, "reconnect before mysql_real_connect: %d\n", lmysql->reconnect);
  DIE_UNLESS(lmysql->reconnect == 0);

  if (!(mysql_real_connect(lmysql, opt_host, opt_user,
                           opt_password, current_db, opt_port,
                           opt_unix_socket, 0)))
  {
    myerror("connection failed");
    DIE_UNLESS(0);
  }

  /* reconnect should still be 0 */
  if (!opt_silent)
    fprintf(stdout, "reconnect after mysql_real_connect: %d\n",
	    lmysql->reconnect);
  DIE_UNLESS(lmysql->reconnect == 0);

  mysql_close(lmysql);
}


#ifndef EMBEDDED_LIBRARY

static void test_bug12744()
{
  MYSQL_STMT *prep_stmt = NULL;
  MYSQL *lmysql;
  int rc;
  myheader("test_bug12744");

  lmysql= mysql_init(NULL);
  DIE_UNLESS(lmysql);

  if (!mysql_real_connect(lmysql, opt_host, opt_user, opt_password,
                          current_db, opt_port, opt_unix_socket, 0))
  {
    fprintf(stderr, "Failed to connect to the database\n");
    DIE_UNLESS(0);
  }

  prep_stmt= mysql_stmt_init(lmysql);
  rc= mysql_stmt_prepare(prep_stmt, "SELECT 1", 8);
  DIE_UNLESS(rc == 0);

  mysql_close(lmysql);

  rc= mysql_stmt_execute(prep_stmt);
  DIE_UNLESS(rc);
  rc= mysql_stmt_reset(prep_stmt);
  DIE_UNLESS(rc);
  rc= mysql_stmt_close(prep_stmt);
  DIE_UNLESS(rc == 0);
}

#endif /* EMBEDDED_LIBRARY */

/* Bug #16143: mysql_stmt_sqlstate returns an empty string instead of '00000' */

static void test_bug16143()
{
  MYSQL_STMT *stmt;
  myheader("test_bug16143");

  stmt= mysql_stmt_init(mysql);
  /* Check mysql_stmt_sqlstate return "no error" */
  DIE_UNLESS(strcmp(mysql_stmt_sqlstate(stmt), "00000") == 0);

  mysql_stmt_close(stmt);
}


/*
  Bug #15613: "libmysqlclient API function mysql_stmt_prepare returns wrong
  field length"
*/

static void test_bug15613()
{
  MYSQL_STMT *stmt;
  const char *stmt_text;
  MYSQL_RES *metadata;
  MYSQL_FIELD *field;
  int rc;
  myheader("test_bug15613");

  /* I. Prepare the table */
  rc= mysql_query(mysql, "set names latin1");
  myquery(rc);
  mysql_query(mysql, "drop table if exists t1");
  rc= mysql_query(mysql,
                  "create table t1 (t text character set utf8, "
                                   "tt tinytext character set utf8, "
                                   "mt mediumtext character set utf8, "
                                   "lt longtext character set utf8, "
                                   "vl varchar(255) character set latin1,"
                                   "vb varchar(255) character set binary,"
                                   "vu varchar(255) character set utf8)");
  myquery(rc);

  stmt= mysql_stmt_init(mysql);

  /* II. Check SELECT metadata */
  stmt_text= ("select t, tt, mt, lt, vl, vb, vu from t1");
  rc= mysql_stmt_prepare(stmt, stmt_text, (uint) strlen(stmt_text));
  metadata= mysql_stmt_result_metadata(stmt);
  field= mysql_fetch_fields(metadata);
  if (!opt_silent)
  {
    printf("Field lengths (client character set is latin1):\n"
           "text character set utf8:\t\t%lu\n"
           "tinytext character set utf8:\t\t%lu\n"
           "mediumtext character set utf8:\t\t%lu\n"
           "longtext character set utf8:\t\t%lu\n"
           "varchar(255) character set latin1:\t%lu\n"
           "varchar(255) character set binary:\t%lu\n"
           "varchar(255) character set utf8:\t%lu\n",
           field[0].length, field[1].length, field[2].length, field[3].length,
           field[4].length, field[5].length, field[6].length);
  }
  DIE_UNLESS(field[0].length == 65535);
  DIE_UNLESS(field[1].length == 255);
  DIE_UNLESS(field[2].length == 16777215);
  DIE_UNLESS(field[3].length == 4294967295UL);
  DIE_UNLESS(field[4].length == 255);
  DIE_UNLESS(field[5].length == 255);
  DIE_UNLESS(field[6].length == 255);
  mysql_free_result(metadata);
  mysql_stmt_free_result(stmt);

  /* III. Cleanup */
  rc= mysql_query(mysql, "drop table t1");
  myquery(rc);
  rc= mysql_query(mysql, "set names default");
  myquery(rc);
  mysql_stmt_close(stmt);
}

/*
  Bug#17667: An attacker has the opportunity to bypass query logging.

  Note! Also tests Bug#21813, where prepared statements are used to
  run queries
*/
static void test_bug17667()
{
  int rc;
  MYSQL_STMT *stmt;
  enum query_type { QT_NORMAL, QT_PREPARED};
  struct buffer_and_length {
    enum query_type qt;
    const char *buffer;
    const uint length;
  } statements[]= {
    { QT_NORMAL, "drop table if exists bug17667", 29 },
    { QT_NORMAL, "create table bug17667 (c varchar(20))", 37 },
    { QT_NORMAL, "insert into bug17667 (c) values ('regular') /* NUL=\0 with comment */", 68 },
    { QT_PREPARED,
      "insert into bug17667 (c) values ('prepared') /* NUL=\0 with comment */", 69, },
    { QT_NORMAL, "insert into bug17667 (c) values ('NUL=\0 in value')", 50 },
    { QT_NORMAL, "insert into bug17667 (c) values ('5 NULs=\0\0\0\0\0')", 48 },
    { QT_PREPARED, "insert into bug17667 (c) values ('6 NULs=\0\0\0\0\0\0')", 50 },
    { QT_NORMAL, "/* NUL=\0 with comment */ insert into bug17667 (c) values ('encore')", 67 },
    { QT_NORMAL, "drop table bug17667", 19 },
    { QT_NORMAL, NULL, 0 } };

  struct buffer_and_length *statement_cursor;
  FILE *log_file;
  char *master_log_filename;

  myheader("test_bug17667");

  for (statement_cursor= statements; statement_cursor->buffer != NULL;
      statement_cursor++) {
    if (statement_cursor->qt == QT_NORMAL)
    {
      /* Run statement as normal query */
      rc= mysql_real_query(mysql, statement_cursor->buffer,
                           statement_cursor->length);
      myquery(rc);
    }
    else if (statement_cursor->qt == QT_PREPARED)
    {
      /*
         Run as prepared statement

         NOTE! All these queries should be in the log twice,
         one time for prepare and one time for execute
      */
      stmt= mysql_stmt_init(mysql);

      rc= mysql_stmt_prepare(stmt, statement_cursor->buffer,
                             statement_cursor->length);
      check_execute(stmt, rc);

      rc= mysql_stmt_execute(stmt);
      check_execute(stmt, rc);

      mysql_stmt_close(stmt);
    }
    else
    {
      DIE_UNLESS(0==1);
    }
  }

  /* Make sure the server has written the logs to disk before reading it */
  rc= mysql_query(mysql, "flush logs");
  myquery(rc);

  master_log_filename = (char *) malloc(strlen(opt_vardir) + strlen("/log/master.log") + 1);
  strcpy(master_log_filename, opt_vardir);
  strcat(master_log_filename, "/log/master.log");
  printf("Opening '%s'\n", master_log_filename);
  log_file= my_fopen(master_log_filename, (int) (O_RDONLY | O_BINARY), MYF(MY_WME));
  free(master_log_filename);

  if (log_file != NULL) {

    for (statement_cursor= statements; statement_cursor->buffer != NULL;
        statement_cursor++) {
      int expected_hits= 1, hits= 0;
      char line_buffer[MAX_TEST_QUERY_LENGTH*2];
      /* more than enough room for the query and some marginalia. */

      /* Prepared statments always occurs twice in log */
      if (statement_cursor->qt == QT_PREPARED)
        expected_hits++;

      /* Loop until we found expected number of log entries */
      do {
        /* Loop until statement is found in log */
        do {
          memset(line_buffer, '/', MAX_TEST_QUERY_LENGTH*2);

          if(fgets(line_buffer, MAX_TEST_QUERY_LENGTH*2, log_file) == NULL)
          {
            /* If fgets returned NULL, it indicates either error or EOF */
            if (feof(log_file))
              DIE("Found EOF before all statements where found");

            fprintf(stderr, "Got error %d while reading from file\n",
                    ferror(log_file));
            DIE("Read error");
          }

        } while (my_memmem(line_buffer, MAX_TEST_QUERY_LENGTH*2,
                           statement_cursor->buffer,
                           statement_cursor->length) == NULL);
        hits++;
      } while (hits < expected_hits);

      printf("Found statement starting with \"%s\"\n",
             statement_cursor->buffer);
    }

    printf("success.  All queries found intact in the log.\n");

  }
  else
  {
    fprintf(stderr, "Could not find the log file, VARDIR/log/master.log, so "
            "test_bug17667 is \ninconclusive.  Run test from the "
            "mysql-test/mysql-test-run* program \nto set up the correct "
            "environment for this test.\n\n");
  }

  if (log_file != NULL)
    my_fclose(log_file, MYF(0));

}


/*
  Bug#14169: type of group_concat() result changed to blob if tmp_table was
  used
*/
static void test_bug14169()
{
  MYSQL_STMT *stmt;
  const char *stmt_text;
  MYSQL_RES *res;
  MYSQL_FIELD *field;
  int rc;

  myheader("test_bug14169");

  rc= mysql_query(mysql, "drop table if exists t1");
  myquery(rc);
  rc= mysql_query(mysql, "set session group_concat_max_len=1024");
  myquery(rc);
  rc= mysql_query(mysql, "create table t1 (f1 int unsigned, f2 varchar(255))");
  myquery(rc);
  rc= mysql_query(mysql, "insert into t1 values (1,repeat('a',255)),"
                         "(2,repeat('b',255))");
  myquery(rc);
  stmt= mysql_stmt_init(mysql);
  stmt_text= "select f2,group_concat(f1) from t1 group by f2";
  rc= mysql_stmt_prepare(stmt, stmt_text, (uint) strlen(stmt_text));
  myquery(rc);
  res= mysql_stmt_result_metadata(stmt);
  field= mysql_fetch_fields(res);
  if (!opt_silent)
    printf("GROUP_CONCAT() result type %i", field[1].type);
  DIE_UNLESS(field[1].type == MYSQL_TYPE_BLOB);
  mysql_free_result(res);
  mysql_stmt_free_result(stmt);
  mysql_stmt_close(stmt);

  rc= mysql_query(mysql, "drop table t1");
  myquery(rc);
}


/*
   Test that mysql_insert_id() behaves as documented in our manual
*/
static void test_mysql_insert_id()
{
  my_ulonglong res;
  int rc;

  myheader("test_mysql_insert_id");

  rc= mysql_query(mysql, "drop table if exists t1");
  myquery(rc);
  /* table without auto_increment column */
  rc= mysql_query(mysql, "create table t1 (f1 int, f2 varchar(255), key(f1))");
  myquery(rc);
  rc= mysql_query(mysql, "insert into t1 values (1,'a')");
  myquery(rc);
  res= mysql_insert_id(mysql);
  DIE_UNLESS(res == 0);
  rc= mysql_query(mysql, "insert into t1 values (null,'b')");
  myquery(rc);
  res= mysql_insert_id(mysql);
  DIE_UNLESS(res == 0);
  rc= mysql_query(mysql, "insert into t1 select 5,'c'");
  myquery(rc);
  res= mysql_insert_id(mysql);
  DIE_UNLESS(res == 0);

  /*
    Test for bug #34889: mysql_client_test::test_mysql_insert_id test fails
    sporadically
  */
  rc= mysql_query(mysql, "create table t2 (f1 int not null primary key auto_increment, f2 varchar(255))");
  myquery(rc);
  rc= mysql_query(mysql, "insert into t2 values (null,'b')");
  myquery(rc);
  rc= mysql_query(mysql, "insert into t1 select 5,'c'");
  myquery(rc);
  res= mysql_insert_id(mysql);
  DIE_UNLESS(res == 0);
  rc= mysql_query(mysql, "drop table t2");
  myquery(rc);
  
  rc= mysql_query(mysql, "insert into t1 select null,'d'");
  myquery(rc);
  res= mysql_insert_id(mysql);
  DIE_UNLESS(res == 0);
  rc= mysql_query(mysql, "insert into t1 values (null,last_insert_id(300))");
  myquery(rc);
  res= mysql_insert_id(mysql);
  DIE_UNLESS(res == 300);
  rc= mysql_query(mysql, "insert into t1 select null,last_insert_id(400)");
  myquery(rc);
  res= mysql_insert_id(mysql);
  /*
    Behaviour change: old code used to return 0; but 400 is consistent
    with INSERT VALUES, and the manual's section of mysql_insert_id() does not
    say INSERT SELECT should be different.
  */
  DIE_UNLESS(res == 400);

  /* table with auto_increment column */
  rc= mysql_query(mysql, "create table t2 (f1 int not null primary key auto_increment, f2 varchar(255))");
  myquery(rc);
  rc= mysql_query(mysql, "insert into t2 values (1,'a')");
  myquery(rc);
  res= mysql_insert_id(mysql);
  DIE_UNLESS(res == 1);
  /* this should not influence next INSERT if it doesn't have auto_inc */
  rc= mysql_query(mysql, "insert into t1 values (10,'e')");
  myquery(rc);
  res= mysql_insert_id(mysql);
  DIE_UNLESS(res == 0);

  rc= mysql_query(mysql, "insert into t2 values (null,'b')");
  myquery(rc);
  res= mysql_insert_id(mysql);
  DIE_UNLESS(res == 2);
  rc= mysql_query(mysql, "insert into t2 select 5,'c'");
  myquery(rc);
  res= mysql_insert_id(mysql);
  /*
    Manual says that for multirow insert this should have been 5, but does not
    say for INSERT SELECT. This is a behaviour change: old code used to return
    0. We try to be consistent with INSERT VALUES.
  */
  DIE_UNLESS(res == 5);
  rc= mysql_query(mysql, "insert into t2 select null,'d'");
  myquery(rc);
  res= mysql_insert_id(mysql);
  DIE_UNLESS(res == 6);
  /* with more than one row */
  rc= mysql_query(mysql, "insert into t2 values (10,'a'),(11,'b')");
  myquery(rc);
  res= mysql_insert_id(mysql);
  DIE_UNLESS(res == 11);
  rc= mysql_query(mysql, "insert into t2 select 12,'a' union select 13,'b'");
  myquery(rc);
  res= mysql_insert_id(mysql);
  /*
    Manual says that for multirow insert this should have been 13, but does
    not say for INSERT SELECT. This is a behaviour change: old code used to
    return 0. We try to be consistent with INSERT VALUES.
  */
  DIE_UNLESS(res == 13);
  rc= mysql_query(mysql, "insert into t2 values (null,'a'),(null,'b')");
  myquery(rc);
  res= mysql_insert_id(mysql);
  DIE_UNLESS(res == 14);
  rc= mysql_query(mysql, "insert into t2 select null,'a' union select null,'b'");
  myquery(rc);
  res= mysql_insert_id(mysql);
  DIE_UNLESS(res == 16);
  rc= mysql_query(mysql, "insert into t2 select 12,'a' union select 13,'b'");
  myquery_r(rc);
  rc= mysql_query(mysql, "insert ignore into t2 select 12,'a' union select 13,'b'");
  myquery(rc);
  res= mysql_insert_id(mysql);
  DIE_UNLESS(res == 0);
  rc= mysql_query(mysql, "insert into t2 values (12,'a'),(13,'b')");
  myquery_r(rc);
  res= mysql_insert_id(mysql);
  DIE_UNLESS(res == 0);
  rc= mysql_query(mysql, "insert ignore into t2 values (12,'a'),(13,'b')");
  myquery(rc);
  res= mysql_insert_id(mysql);
  DIE_UNLESS(res == 0);
  /* mixing autogenerated and explicit values */
  rc= mysql_query(mysql, "insert into t2 values (null,'e'),(12,'a'),(13,'b')");
  myquery_r(rc);
  rc= mysql_query(mysql, "insert into t2 values (null,'e'),(12,'a'),(13,'b'),(25,'g')");
  myquery_r(rc);
  rc= mysql_query(mysql, "insert into t2 values (null,last_insert_id(300))");
  myquery(rc);
  res= mysql_insert_id(mysql);
  /*
    according to the manual, this might be 20 or 300, but it looks like
    auto_increment column takes priority over last_insert_id().
  */
  DIE_UNLESS(res == 20);
  /* If first autogenerated number fails and 2nd works: */
  rc= mysql_query(mysql, "drop table t2");
  myquery(rc);
  rc= mysql_query(mysql, "create table t2 (f1 int not null primary key "
                  "auto_increment, f2 varchar(255), unique (f2))");
  myquery(rc);
  rc= mysql_query(mysql, "insert into t2 values (null,'e')");
  res= mysql_insert_id(mysql);
  DIE_UNLESS(res == 1);
  rc= mysql_query(mysql, "insert ignore into t2 values (null,'e'),(null,'a'),(null,'e')");
  myquery(rc);
  res= mysql_insert_id(mysql);
  DIE_UNLESS(res == 2);
  /* If autogenerated fails and explicit works: */
  rc= mysql_query(mysql, "insert ignore into t2 values (null,'e'),(12,'c'),(null,'d')");
  myquery(rc);
  res= mysql_insert_id(mysql);
  DIE_UNLESS(res == 3);
  /* UPDATE may update mysql_insert_id() if it uses LAST_INSERT_ID(#) */
  rc= mysql_query(mysql, "update t2 set f1=14 where f1=12");
  myquery(rc);
  res= mysql_insert_id(mysql);
  DIE_UNLESS(res == 0);
  rc= mysql_query(mysql, "update t2 set f1=NULL where f1=14");
  myquery(rc);
  res= mysql_insert_id(mysql);
  DIE_UNLESS(res == 0);
  rc= mysql_query(mysql, "update t2 set f2=last_insert_id(372) where f1=0");
  myquery(rc);
  res= mysql_insert_id(mysql);
  DIE_UNLESS(res == 372);
  /* check that LAST_INSERT_ID() does not update mysql_insert_id(): */
  rc= mysql_query(mysql, "insert into t2 values (null,'g')");
  myquery(rc);
  res= mysql_insert_id(mysql);
  DIE_UNLESS(res == 15);
  rc= mysql_query(mysql, "update t2 set f2=(@li:=last_insert_id()) where f1=15");
  myquery(rc);
  res= mysql_insert_id(mysql);
  DIE_UNLESS(res == 0);
  /*
    Behaviour change: now if ON DUPLICATE KEY UPDATE updates a row,
    mysql_insert_id() returns the id of the row, instead of not being
    affected.
  */
  rc= mysql_query(mysql, "insert into t2 values (null,@li) on duplicate key "
                  "update f2=concat('we updated ',f2)");
  myquery(rc);
  res= mysql_insert_id(mysql);
  DIE_UNLESS(res == 15);

  rc= mysql_query(mysql, "drop table t1,t2");
  myquery(rc);
}


/*
  Bug#20152: mysql_stmt_execute() writes to MYSQL_TYPE_DATE buffer
*/

static void test_bug20152()
{
  MYSQL_BIND my_bind[1];
  MYSQL_STMT *stmt;
  MYSQL_TIME tm;
  int rc;
  const char *query= "INSERT INTO t1 (f1) VALUES (?)";

  myheader("test_bug20152");

  memset(my_bind, 0, sizeof(my_bind));
  my_bind[0].buffer_type= MYSQL_TYPE_DATE;
  my_bind[0].buffer= (void*)&tm;

  tm.year = 2006;
  tm.month = 6;
  tm.day = 18;
  tm.hour = 14;
  tm.minute = 9;
  tm.second = 42;

  rc= mysql_query(mysql, "DROP TABLE IF EXISTS t1");
  myquery(rc);
  rc= mysql_query(mysql, "CREATE TABLE t1 (f1 DATE)");
  myquery(rc);

  stmt= mysql_stmt_init(mysql);
  rc= mysql_stmt_prepare(stmt, query, (uint) strlen(query));
  check_execute(stmt, rc);
  rc= mysql_stmt_bind_param(stmt, my_bind);
  check_execute(stmt, rc);
  rc= mysql_stmt_execute(stmt);
  check_execute(stmt, rc);
  rc= mysql_stmt_close(stmt);
  check_execute(stmt, rc);
  rc= mysql_query(mysql, "DROP TABLE t1");
  myquery(rc);

  if (tm.hour == 14 && tm.minute == 9 && tm.second == 42) {
    if (!opt_silent)
      printf("OK!");
  } else {
    printf("[14:09:42] != [%02d:%02d:%02d]\n", tm.hour, tm.minute, tm.second);
    DIE_UNLESS(0==1);
  }
}

/* Bug#15752 "Lost connection to MySQL server when calling a SP from C API" */

static void test_bug15752()
{
  MYSQL mysql_local;
  int rc, i;
  const int ITERATION_COUNT= 100;
  const char *query= "CALL p1()";

  myheader("test_bug15752");

  rc= mysql_query(mysql, "drop procedure if exists p1");
  myquery(rc);
  rc= mysql_query(mysql, "create procedure p1() select 1");
  myquery(rc);

  mysql_init(&mysql_local);
  if (! mysql_real_connect(&mysql_local, opt_host, opt_user,
                           opt_password, current_db, opt_port,
                           opt_unix_socket,
                           CLIENT_MULTI_STATEMENTS|CLIENT_MULTI_RESULTS))
  {
    printf("Unable connect to MySQL server: %s\n", mysql_error(&mysql_local));
    DIE_UNLESS(0);
  }
  rc= mysql_real_query(&mysql_local, query, (uint) strlen(query));
  myquery(rc);
  mysql_free_result(mysql_store_result(&mysql_local));

  rc= mysql_real_query(&mysql_local, query, (uint) strlen(query));
  DIE_UNLESS(rc && mysql_errno(&mysql_local) == CR_COMMANDS_OUT_OF_SYNC);

  if (! opt_silent)
    printf("Got error (as expected): %s\n", mysql_error(&mysql_local));

  /* Check some other commands too */

  DIE_UNLESS(mysql_next_result(&mysql_local) == 0);
  mysql_free_result(mysql_store_result(&mysql_local));
  DIE_UNLESS(mysql_next_result(&mysql_local) == -1);

  /* The second problem is not reproducible: add the test case */
  for (i = 0; i < ITERATION_COUNT; i++)
  {
    if (mysql_real_query(&mysql_local, query, (uint) strlen(query)))
    {
      printf("\ni=%d %s failed: %s\n", i, query, mysql_error(&mysql_local));
      break;
    }
    mysql_free_result(mysql_store_result(&mysql_local));
    DIE_UNLESS(mysql_next_result(&mysql_local) == 0);
    mysql_free_result(mysql_store_result(&mysql_local));
    DIE_UNLESS(mysql_next_result(&mysql_local) == -1);

  }
  mysql_close(&mysql_local);
  rc= mysql_query(mysql, "drop procedure p1");
  myquery(rc);
}

/*
  Bug#21206: memory corruption when too many cursors are opened at once

  Memory corruption happens when more than 1024 cursors are open
  simultaneously.
*/
static void test_bug21206()
{
  const size_t cursor_count= 1025;

  const char *create_table[]=
  {
    "DROP TABLE IF EXISTS t1",
    "CREATE TABLE t1 (i INT)",
    "INSERT INTO t1 VALUES (1), (2), (3)"
  };
  const char *query= "SELECT * FROM t1";

  Stmt_fetch *fetch_array=
    (Stmt_fetch*) calloc(cursor_count, sizeof(Stmt_fetch));

  Stmt_fetch *fetch;

  DBUG_ENTER("test_bug21206");
  myheader("test_bug21206");

  fill_tables(create_table, sizeof(create_table) / sizeof(*create_table));

  for (fetch= fetch_array; fetch < fetch_array + cursor_count; ++fetch)
  {
    /* Init will exit(1) in case of error */
    stmt_fetch_init(fetch, (uint) (fetch - fetch_array), query);
  }

  for (fetch= fetch_array; fetch < fetch_array + cursor_count; ++fetch)
    stmt_fetch_close(fetch);

  free(fetch_array);

  DBUG_VOID_RETURN;
}

/*
  Bug#21726: Incorrect result with multiple invocations of
  LAST_INSERT_ID

  Test that client gets updated value of insert_id on UPDATE that uses
  LAST_INSERT_ID(expr).
*/
static void test_bug21726()
{
  const char *create_table[]=
  {
    "DROP TABLE IF EXISTS t1",
    "CREATE TABLE t1 (i INT)",
    "INSERT INTO t1 VALUES (1)",
  };
  const char *update_query= "UPDATE t1 SET i= LAST_INSERT_ID(i + 1)";
  int rc;
  my_ulonglong insert_id;

  DBUG_ENTER("test_bug21726");
  myheader("test_bug21726");

  fill_tables(create_table, sizeof(create_table) / sizeof(*create_table));

  rc= mysql_query(mysql, update_query);
  myquery(rc);
  insert_id= mysql_insert_id(mysql);
  DIE_UNLESS(insert_id == 2);

  rc= mysql_query(mysql, update_query);
  myquery(rc);
  insert_id= mysql_insert_id(mysql);
  DIE_UNLESS(insert_id == 3);

  DBUG_VOID_RETURN;
}


/*
  BUG#23383: mysql_affected_rows() returns different values than
  mysql_stmt_affected_rows()

  Test that both mysql_affected_rows() and mysql_stmt_affected_rows()
  return -1 on error, 0 when no rows were affected, and (positive) row
  count when some rows were affected.
*/
static void test_bug23383()
{
  const char *insert_query= "INSERT INTO t1 VALUES (1), (2)";
  const char *update_query= "UPDATE t1 SET i= 4 WHERE i = 3";
  MYSQL_STMT *stmt;
  my_ulonglong row_count;
  int rc;

  DBUG_ENTER("test_bug23383");
  myheader("test_bug23383");

  rc= mysql_query(mysql, "DROP TABLE IF EXISTS t1");
  myquery(rc);

  rc= mysql_query(mysql, "CREATE TABLE t1 (i INT UNIQUE)");
  myquery(rc);

  rc= mysql_query(mysql, insert_query);
  myquery(rc);
  row_count= mysql_affected_rows(mysql);
  DIE_UNLESS(row_count == 2);

  rc= mysql_query(mysql, insert_query);
  DIE_UNLESS(rc != 0);
  row_count= mysql_affected_rows(mysql);
  DIE_UNLESS(row_count == (my_ulonglong)-1);

  rc= mysql_query(mysql, update_query);
  myquery(rc);
  row_count= mysql_affected_rows(mysql);
  DIE_UNLESS(row_count == 0);

  rc= mysql_query(mysql, "DELETE FROM t1");
  myquery(rc);

  stmt= mysql_stmt_init(mysql);
  DIE_UNLESS(stmt != 0);

  rc= mysql_stmt_prepare(stmt, insert_query, (uint) strlen(insert_query));
  check_execute(stmt, rc);

  rc= mysql_stmt_execute(stmt);
  check_execute(stmt, rc);
  row_count= mysql_stmt_affected_rows(stmt);
  DIE_UNLESS(row_count == 2);

  rc= mysql_stmt_execute(stmt);
  DIE_UNLESS(rc != 0);
  row_count= mysql_stmt_affected_rows(stmt);
  DIE_UNLESS(row_count == (my_ulonglong)-1);

  rc= mysql_stmt_prepare(stmt, update_query, (uint) strlen(update_query));
  check_execute(stmt, rc);

  rc= mysql_stmt_execute(stmt);
  check_execute(stmt, rc);
  row_count= mysql_stmt_affected_rows(stmt);
  DIE_UNLESS(row_count == 0);

  rc= mysql_stmt_close(stmt);
  check_execute(stmt, rc);

  rc= mysql_query(mysql, "DROP TABLE t1");
  myquery(rc);

  DBUG_VOID_RETURN;
}


/*
  BUG#21635: MYSQL_FIELD struct's member strings seem to misbehave for
  expression cols

  Check that for MIN(), MAX(), COUNT() only MYSQL_FIELD::name is set
  to either expression or its alias, and db, org_table, table,
  org_name fields are empty strings.
*/
static void test_bug21635()
{
  const char *expr[]=
  {
    "MIN(i)", "MIN(i)",
    "MIN(i) AS A1", "A1",
    "MAX(i)", "MAX(i)",
    "MAX(i) AS A2", "A2",
    "COUNT(i)", "COUNT(i)",
    "COUNT(i) AS A3", "A3",
  };
  char query[MAX_TEST_QUERY_LENGTH];
  char *query_end;
  MYSQL_RES *result;
  MYSQL_FIELD *field;
  unsigned int field_count, i, j;
  int rc;

  DBUG_ENTER("test_bug21635");
  myheader("test_bug21635");

  query_end= strxmov(query, "SELECT ", NullS);
  for (i= 0; i < sizeof(expr) / sizeof(*expr) / 2; ++i)
    query_end= strxmov(query_end, expr[i * 2], ", ", NullS);
  query_end= strxmov(query_end - 2, " FROM t1 GROUP BY i", NullS);
  DIE_UNLESS(query_end - query < MAX_TEST_QUERY_LENGTH);

  rc= mysql_query(mysql, "DROP TABLE IF EXISTS t1");
  myquery(rc);
  rc= mysql_query(mysql, "CREATE TABLE t1 (i INT)");
  myquery(rc);
  /*
    We need this loop to ensure correct behavior with both constant and
    non-constant tables.
  */
  for (j= 0; j < 2 ; j++)
  {
    rc= mysql_query(mysql, "INSERT INTO t1 VALUES (1)");
    myquery(rc);

    rc= mysql_real_query(mysql, query, (uint) (query_end - query));
    myquery(rc);

    result= mysql_use_result(mysql);
    DIE_UNLESS(result);

    field_count= mysql_field_count(mysql);
    for (i= 0; i < field_count; ++i)
    {
      field= mysql_fetch_field_direct(result, i);
      printf("%s -> %s ... ", expr[i * 2], field->name);
      fflush(stdout);
      DIE_UNLESS(field->db[0] == 0 && field->org_table[0] == 0 &&
                 field->table[0] == 0 && field->org_name[0] == 0);
      DIE_UNLESS(strcmp(field->name, expr[i * 2 + 1]) == 0);
      puts("OK");
    }

    mysql_free_result(result);
  }
  rc= mysql_query(mysql, "DROP TABLE t1");
  myquery(rc);

  DBUG_VOID_RETURN;
}

/*
  Bug#24179 "select b into $var" fails with --cursor_protocol"
  The failure is correct, check that the returned message is meaningful.
*/

static void test_bug24179()
{
  int rc;
  MYSQL_STMT *stmt;

  DBUG_ENTER("test_bug24179");
  myheader("test_bug24179");

  stmt= open_cursor("select 1 into @a");
  rc= mysql_stmt_execute(stmt);
  DIE_UNLESS(rc);
  if (!opt_silent)
  {
    printf("Got error (as expected): %d %s\n",
           mysql_stmt_errno(stmt),
           mysql_stmt_error(stmt));
  }
  DIE_UNLESS(mysql_stmt_errno(stmt) == 1323);
  mysql_stmt_close(stmt);

  DBUG_VOID_RETURN;
}


/*
  Bug#27876 (SF with cyrillic variable name fails during execution (regression))
*/
static void test_bug27876()
{
  int rc;
  MYSQL_RES *result;

  unsigned char utf8_func[] =
  {
    0xd1, 0x84, 0xd1, 0x83, 0xd0, 0xbd, 0xd0, 0xba,
    0xd1, 0x86, 0xd0, 0xb8, 0xd0, 0xb9, 0xd0, 0xba,
    0xd0, 0xb0,
    0x00
  };

  unsigned char utf8_param[] =
  {
    0xd0, 0xbf, 0xd0, 0xb0, 0xd1, 0x80, 0xd0, 0xb0,
    0xd0, 0xbc, 0xd0, 0xb5, 0xd1, 0x82, 0xd1, 0x8a,
    0xd1, 0x80, 0x5f, 0xd0, 0xb2, 0xd0, 0xb5, 0xd1,
    0x80, 0xd1, 0x81, 0xd0, 0xb8, 0xd1, 0x8f,
    0x00
  };

  char query[500];

  DBUG_ENTER("test_bug27876");
  myheader("test_bug27876");

  rc= mysql_query(mysql, "set names utf8");
  myquery(rc);

  rc= mysql_query(mysql, "select version()");
  myquery(rc);
  result= mysql_store_result(mysql);
  mytest(result);
  mysql_free_result(result);

  sprintf(query, "DROP FUNCTION IF EXISTS %s", utf8_func);
  rc= mysql_query(mysql, query);
  myquery(rc);

  sprintf(query,
          "CREATE FUNCTION %s( %s VARCHAR(25))"
          " RETURNS VARCHAR(25) DETERMINISTIC RETURN %s",
          utf8_func, utf8_param, utf8_param);
  rc= mysql_query(mysql, query);
  myquery(rc);
  sprintf(query, "SELECT %s(VERSION())", utf8_func);
  rc= mysql_query(mysql, query);
  myquery(rc);
  result= mysql_store_result(mysql);
  mytest(result);
  mysql_free_result(result);

  sprintf(query, "DROP FUNCTION %s", utf8_func);
  rc= mysql_query(mysql, query);
  myquery(rc);

  rc= mysql_query(mysql, "set names default");
  myquery(rc);
}


/*
  Bug#28505: mysql_affected_rows() returns wrong value if CLIENT_FOUND_ROWS
  flag is set.
*/

static void test_bug28505()
{
  my_ulonglong res;

  myquery(mysql_query(mysql, "drop table if exists t1"));
  myquery(mysql_query(mysql, "create table t1(f1 int primary key)"));
  myquery(mysql_query(mysql, "insert into t1 values(1)"));
  myquery(mysql_query(mysql,
                  "insert into t1 values(1) on duplicate key update f1=1"));
  res= mysql_affected_rows(mysql);
  DIE_UNLESS(!res);
  myquery(mysql_query(mysql, "drop table t1"));
}


/*
  Bug#28934: server crash when receiving malformed com_execute packets
*/

static void test_bug28934()
{
  my_bool error= 0;
  MYSQL_BIND bind[5];
  MYSQL_STMT *stmt;
  int cnt;

  myquery(mysql_query(mysql, "drop table if exists t1"));
  myquery(mysql_query(mysql, "create table t1(id int)"));

  myquery(mysql_query(mysql, "insert into t1 values(1),(2),(3),(4),(5)"));
  stmt= mysql_simple_prepare(mysql,"select * from t1 where id in(?,?,?,?,?)");
  check_stmt(stmt);

  memset (&bind, 0, sizeof (bind));
  for (cnt= 0; cnt < 5; cnt++)
  {
    bind[cnt].buffer_type= MYSQL_TYPE_LONG;
    bind[cnt].buffer= (char*)&cnt;
    bind[cnt].buffer_length= 0;
  }
  myquery(mysql_stmt_bind_param(stmt, bind));

  stmt->param_count=2;
  error= mysql_stmt_execute(stmt);
  DIE_UNLESS(error != 0);
  myerror(NULL);
  mysql_stmt_close(stmt);

  myquery(mysql_query(mysql, "drop table t1"));
}


#ifdef HAVE_SPATIAL
/**
  Bug#37956 memory leak and / or crash with geometry and prepared statements! 
*/

static void test_bug37956(void)
{
  const char *query="select point(?,?)";
  MYSQL_STMT *stmt=NULL;
  ulong val=0;
  MYSQL_BIND bind_param[2];
  unsigned char buff[2]= { 134, 211 };
  DBUG_ENTER("test_bug37956");
  myheader("test_bug37956");

  stmt= mysql_simple_prepare(mysql, query);
  check_stmt(stmt);

  val=1;
  mysql_stmt_attr_set(stmt, STMT_ATTR_UPDATE_MAX_LENGTH, (void *)&val);
  val=CURSOR_TYPE_READ_ONLY;
  mysql_stmt_attr_set(stmt, STMT_ATTR_CURSOR_TYPE, (void *)&val);
  val=0;
  mysql_stmt_attr_set(stmt, STMT_ATTR_PREFETCH_ROWS, (void *)&val);

  memset(bind_param, 0, sizeof(bind_param));
  bind_param[0].buffer_type=MYSQL_TYPE_TINY;
  bind_param[0].buffer= (void *)buff;
  bind_param[0].is_null=NULL;
  bind_param[0].error=NULL;
  bind_param[0].is_unsigned=1;
  bind_param[1].buffer_type=MYSQL_TYPE_TINY;
  bind_param[1].buffer= (void *)(buff+1);
  bind_param[1].is_null=NULL;
  bind_param[1].error=NULL;
  bind_param[1].is_unsigned=1;

  if (mysql_stmt_bind_param(stmt, bind_param))
  {
    mysql_stmt_close(stmt);
    DIE_UNLESS(0);
  }

  if (mysql_stmt_execute(stmt))
  {
    mysql_stmt_close(stmt);
    DBUG_VOID_RETURN;
  }
  /* Should never reach here: execution returns an error. */
  mysql_stmt_close(stmt);
  DIE_UNLESS(0);
  DBUG_VOID_RETURN;
}
#endif

/*
  Bug#27592 (stack overrun when storing datetime value using prepared statements)
*/

static void test_bug27592()
{
  const int NUM_ITERATIONS= 40;
  int i;
  int rc;
  MYSQL_STMT *stmt= NULL;
  MYSQL_BIND bind[1];
  MYSQL_TIME time_val;

  DBUG_ENTER("test_bug27592");
  myheader("test_bug27592");

  mysql_query(mysql, "DROP TABLE IF EXISTS t1");
  mysql_query(mysql, "CREATE TABLE t1(c2 DATETIME)");

  stmt= mysql_simple_prepare(mysql, "INSERT INTO t1 VALUES (?)");
  DIE_UNLESS(stmt);

  memset(bind, 0, sizeof(bind));

  bind[0].buffer_type= MYSQL_TYPE_DATETIME;
  bind[0].buffer= (char *) &time_val;
  bind[0].length= NULL;

  for (i= 0; i < NUM_ITERATIONS; i++)
  {
    time_val.year= 2007;
    time_val.month= 6;
    time_val.day= 7;
    time_val.hour= 18;
    time_val.minute= 41;
    time_val.second= 3;

    time_val.second_part=0;
    time_val.neg=0;

    rc= mysql_stmt_bind_param(stmt, bind);
    check_execute(stmt, rc);

    rc= mysql_stmt_execute(stmt);
    check_execute(stmt, rc);
  }

  mysql_stmt_close(stmt);

  DBUG_VOID_RETURN;
}


/**
  Bug#29306 Truncated data in MS Access with decimal (3,1) columns in a VIEW
*/

static void test_bug29306()
{
  MYSQL_FIELD *field;
  int rc;
  MYSQL_RES *res;

  DBUG_ENTER("test_bug29306");
  myheader("test_bug29306");

  rc= mysql_query(mysql, "DROP TABLE IF EXISTS tab17557");
  myquery(rc);
  rc= mysql_query(mysql, "DROP VIEW IF EXISTS view17557");
  myquery(rc);
  rc= mysql_query(mysql, "CREATE TABLE tab17557 (dd decimal (3,1))");
  myquery(rc);
  rc= mysql_query(mysql, "CREATE VIEW view17557 as SELECT dd FROM tab17557");
  myquery(rc);
  rc= mysql_query(mysql, "INSERT INTO tab17557 VALUES (7.6)");
  myquery(rc);

  /* Checking the view */
  res= mysql_list_fields(mysql, "view17557", NULL);
  while ((field= mysql_fetch_field(res)))
  {
    if (! opt_silent)
    {
      printf("field name %s\n", field->name);
      printf("field table %s\n", field->table);
      printf("field decimals %d\n", field->decimals);
      if (field->decimals < 1)
        printf("Error! No decimals! \n");
      printf("\n\n");
    }
    DIE_UNLESS(field->decimals == 1);
  }
  mysql_free_result(res);

  rc= mysql_query(mysql, "DROP TABLE tab17557");
  myquery(rc);
  rc= mysql_query(mysql, "DROP VIEW view17557");
  myquery(rc);

  DBUG_VOID_RETURN;
}


/**
  Bug#31669 Buffer overflow in mysql_change_user()
*/

#define LARGE_BUFFER_SIZE 2048

static void test_bug31669()
{
  int rc;
  static char buff[LARGE_BUFFER_SIZE+1];
#ifndef EMBEDDED_LIBRARY
  static char user[USERNAME_LENGTH+1];
  static char db[NAME_LEN+1];
  static char query[LARGE_BUFFER_SIZE*2];
#endif

  DBUG_ENTER("test_bug31669");
  myheader("test_bug31669");

  rc= mysql_change_user(mysql, NULL, NULL, NULL);
  DIE_UNLESS(rc);

  rc= mysql_change_user(mysql, "", "", "");
  DIE_UNLESS(rc);

  memset(buff, 'a', sizeof(buff));

  rc= mysql_change_user(mysql, buff, buff, buff);
  DIE_UNLESS(rc);

  rc = mysql_change_user(mysql, opt_user, opt_password, current_db);
  DIE_UNLESS(!rc);

#ifndef EMBEDDED_LIBRARY
  memset(db, 'a', sizeof(db));
  db[NAME_LEN]= 0;
  strxmov(query, "CREATE DATABASE IF NOT EXISTS ", db, NullS);
  rc= mysql_query(mysql, query);
  myquery(rc);

  memset(user, 'b', sizeof(user));
  user[USERNAME_LENGTH]= 0;
  memset(buff, 'c', sizeof(buff));
  buff[LARGE_BUFFER_SIZE]= 0;
  strxmov(query, "GRANT ALL PRIVILEGES ON *.* TO '", user, "'@'%' IDENTIFIED BY "
                 "'", buff, "' WITH GRANT OPTION", NullS);
  rc= mysql_query(mysql, query);
  myquery(rc);

  rc= mysql_query(mysql, "FLUSH PRIVILEGES");
  myquery(rc);

  rc= mysql_change_user(mysql, user, buff, db);
  DIE_UNLESS(!rc);

  user[USERNAME_LENGTH-1]= 'a';
  rc= mysql_change_user(mysql, user, buff, db);
  DIE_UNLESS(rc);

  user[USERNAME_LENGTH-1]= 'b';
  buff[LARGE_BUFFER_SIZE-1]= 'd';
  rc= mysql_change_user(mysql, user, buff, db);
  DIE_UNLESS(rc);

  buff[LARGE_BUFFER_SIZE-1]= 'c';
  db[NAME_LEN-1]= 'e';
  rc= mysql_change_user(mysql, user, buff, db);
  DIE_UNLESS(rc);

  db[NAME_LEN-1]= 'a';
  rc= mysql_change_user(mysql, user, buff, db);
  DIE_UNLESS(!rc);

  rc= mysql_change_user(mysql, user + 1, buff + 1, db + 1);
  DIE_UNLESS(rc);

  rc = mysql_change_user(mysql, opt_user, opt_password, current_db);
  DIE_UNLESS(!rc);

  strxmov(query, "DROP DATABASE ", db, NullS);
  rc= mysql_query(mysql, query);
  myquery(rc);

  strxmov(query, "DELETE FROM mysql.user WHERE User='", user, "'", NullS);
  rc= mysql_query(mysql, query);
  myquery(rc);
  DIE_UNLESS(mysql_affected_rows(mysql) == 1);
#endif

  DBUG_VOID_RETURN;
}


/**
  Bug#32265 Server returns different metadata if prepared statement is used
*/

static void test_bug32265()
{
  int rc;
  MYSQL_STMT *stmt;
  MYSQL_FIELD *field;
  MYSQL_RES *metadata;

  DBUG_ENTER("test_bug32265");
  myheader("test_bug32265");

  rc= mysql_query(mysql, "DROP TABLE IF EXISTS t1");
  myquery(rc);
  rc= mysql_query(mysql, "CREATE  TABLE t1 (a INTEGER)");
  myquery(rc);
  rc= mysql_query(mysql, "INSERT INTO t1 VALUES (1)");
  myquery(rc);
  rc= mysql_query(mysql, "CREATE VIEW v1 AS SELECT * FROM t1");
  myquery(rc);

  stmt= open_cursor("SELECT * FROM t1");
  rc= mysql_stmt_execute(stmt);
  check_execute(stmt, rc);

  metadata= mysql_stmt_result_metadata(stmt);
  field= mysql_fetch_field(metadata);
  DIE_UNLESS(field);
  DIE_UNLESS(strcmp(field->table, "t1") == 0);
  DIE_UNLESS(strcmp(field->org_table, "t1") == 0);
  DIE_UNLESS(strcmp(field->db, "client_test_db") == 0);
  mysql_free_result(metadata);
  mysql_stmt_close(stmt);

  stmt= open_cursor("SELECT a '' FROM t1 ``");
  rc= mysql_stmt_execute(stmt);
  check_execute(stmt, rc);

  metadata= mysql_stmt_result_metadata(stmt);
  field= mysql_fetch_field(metadata);
  DIE_UNLESS(strcmp(field->table, "") == 0);
  DIE_UNLESS(strcmp(field->org_table, "t1") == 0);
  DIE_UNLESS(strcmp(field->db, "client_test_db") == 0);
  mysql_free_result(metadata);
  mysql_stmt_close(stmt);

  stmt= open_cursor("SELECT a '' FROM t1 ``");
  rc= mysql_stmt_execute(stmt);
  check_execute(stmt, rc);

  metadata= mysql_stmt_result_metadata(stmt);
  field= mysql_fetch_field(metadata);
  DIE_UNLESS(strcmp(field->table, "") == 0);
  DIE_UNLESS(strcmp(field->org_table, "t1") == 0);
  DIE_UNLESS(strcmp(field->db, "client_test_db") == 0);
  mysql_free_result(metadata);
  mysql_stmt_close(stmt);

  stmt= open_cursor("SELECT * FROM v1");
  rc= mysql_stmt_execute(stmt);
  check_execute(stmt, rc);

  metadata= mysql_stmt_result_metadata(stmt);
  field= mysql_fetch_field(metadata);
  DIE_UNLESS(strcmp(field->table, "v1") == 0);
  DIE_UNLESS(strcmp(field->org_table, "v1") == 0);
  DIE_UNLESS(strcmp(field->db, "client_test_db") == 0);
  mysql_free_result(metadata);
  mysql_stmt_close(stmt);

  stmt= open_cursor("SELECT * FROM v1 /* SIC */ GROUP BY 1");
  rc= mysql_stmt_execute(stmt);
  check_execute(stmt, rc);

  metadata= mysql_stmt_result_metadata(stmt);
  field= mysql_fetch_field(metadata);
  DIE_UNLESS(strcmp(field->table, "v1") == 0);
  DIE_UNLESS(strcmp(field->org_table, "v1") == 0);
  DIE_UNLESS(strcmp(field->db, "client_test_db") == 0);
  mysql_free_result(metadata);
  mysql_stmt_close(stmt);

  rc= mysql_query(mysql, "DROP VIEW v1");
  myquery(rc);
  rc= mysql_query(mysql, "DROP TABLE t1");
  myquery(rc);

  DBUG_VOID_RETURN;
}


/**
  Bug#38486 Crash when using cursor protocol
*/

static void test_bug38486(void)
{
  MYSQL_STMT *stmt;
  const char *stmt_text;
  unsigned long type= CURSOR_TYPE_READ_ONLY;

  DBUG_ENTER("test_bug38486");
  myheader("test_bug38486");

  stmt= mysql_stmt_init(mysql);
  mysql_stmt_attr_set(stmt, STMT_ATTR_CURSOR_TYPE, (void*)&type);
  stmt_text= "CREATE TABLE t1 (a INT)";
  mysql_stmt_prepare(stmt, stmt_text, strlen(stmt_text));
  mysql_stmt_execute(stmt);
  mysql_stmt_close(stmt);

  stmt= mysql_stmt_init(mysql);
  mysql_stmt_attr_set(stmt, STMT_ATTR_CURSOR_TYPE, (void*)&type);
  stmt_text= "INSERT INTO t1 VALUES (1)";
  mysql_stmt_prepare(stmt, stmt_text, strlen(stmt_text));
  mysql_stmt_execute(stmt);
  mysql_stmt_close(stmt);

  DBUG_VOID_RETURN;
}

<<<<<<< HEAD
=======
static void bug20023_change_user(MYSQL *con)
{
  DIE_IF(mysql_change_user(con,
                           opt_user,
                           opt_password,
                           opt_db ? opt_db : "test"));
}

static void bug20023_query_int_variable(MYSQL *con,
                                        const char *var_name,
                                        int *var_value)
{
  MYSQL_RES *rs;
  MYSQL_ROW row;

  char query_buffer[MAX_TEST_QUERY_LENGTH];

  my_snprintf(query_buffer,
          sizeof (query_buffer),
          "SELECT @@%s",
          (const char *) var_name);

  DIE_IF(mysql_query(con, query_buffer));
  DIE_UNLESS(rs= mysql_store_result(con));
  DIE_UNLESS(row= mysql_fetch_row(rs));
  *var_value= atoi(row[0]);
  mysql_free_result(rs);
}

static void test_bug20023()
{
  MYSQL con;

  int sql_big_selects_orig;
  int max_join_size_orig;

  int sql_big_selects_2;
  int sql_big_selects_3;
  int sql_big_selects_4;
  int sql_big_selects_5;

  char query_buffer[MAX_TEST_QUERY_LENGTH];

  /* Create a new connection. */

  DIE_UNLESS(mysql_init(&con));

  DIE_UNLESS(mysql_real_connect(&con,
                                opt_host,
                                opt_user,
                                opt_password,
                                opt_db ? opt_db : "test",
                                opt_port,
                                opt_unix_socket,
                                CLIENT_FOUND_ROWS));

  /***********************************************************************
   Remember original SQL_BIG_SELECTS, MAX_JOIN_SIZE values.
  ***********************************************************************/

  bug20023_query_int_variable(&con,
                              "session.sql_big_selects",
                              &sql_big_selects_orig);

  bug20023_query_int_variable(&con,
                              "global.max_join_size",
                              &max_join_size_orig);

  /***********************************************************************
   Test that COM_CHANGE_USER resets the SQL_BIG_SELECTS to the initial value.
  ***********************************************************************/

  /* Issue COM_CHANGE_USER. */

  bug20023_change_user(&con);

  /* Query SQL_BIG_SELECTS. */

  bug20023_query_int_variable(&con,
                              "session.sql_big_selects",
                              &sql_big_selects_2);

  /* Check that SQL_BIG_SELECTS is reset properly. */

  DIE_UNLESS(sql_big_selects_orig == sql_big_selects_2);

  /***********************************************************************
   Test that if MAX_JOIN_SIZE set to non-default value,
   SQL_BIG_SELECTS will be 0.
  ***********************************************************************/

  /* Set MAX_JOIN_SIZE to some non-default value. */

  DIE_IF(mysql_query(&con, "SET @@global.max_join_size = 10000"));
  DIE_IF(mysql_query(&con, "SET @@session.max_join_size = default"));

  /* Issue COM_CHANGE_USER. */

  bug20023_change_user(&con);

  /* Query SQL_BIG_SELECTS. */

  bug20023_query_int_variable(&con,
                              "session.sql_big_selects",
                              &sql_big_selects_3);

  /* Check that SQL_BIG_SELECTS is 0. */

  DIE_UNLESS(sql_big_selects_3 == 0);

  /***********************************************************************
   Test that if MAX_JOIN_SIZE set to default value,
   SQL_BIG_SELECTS will be 1.
  ***********************************************************************/

  /* Set MAX_JOIN_SIZE to the default value (-1). */

  DIE_IF(mysql_query(&con, "SET @@global.max_join_size = -1"));
  DIE_IF(mysql_query(&con, "SET @@session.max_join_size = default"));

  /* Issue COM_CHANGE_USER. */

  bug20023_change_user(&con);

  /* Query SQL_BIG_SELECTS. */

  bug20023_query_int_variable(&con,
                              "session.sql_big_selects",
                              &sql_big_selects_4);

  /* Check that SQL_BIG_SELECTS is 1. */

  DIE_UNLESS(sql_big_selects_4 == 1);

  /***********************************************************************
   Restore MAX_JOIN_SIZE.
   Check that SQL_BIG_SELECTS will be the original one.
  ***********************************************************************/

  /* Restore MAX_JOIN_SIZE. */

  my_snprintf(query_buffer,
           sizeof (query_buffer),
           "SET @@global.max_join_size = %d",
           (int) max_join_size_orig);

  DIE_IF(mysql_query(&con, query_buffer));
  DIE_IF(mysql_query(&con, "SET @@session.max_join_size = default"));

  /* Issue COM_CHANGE_USER. */

  bug20023_change_user(&con);

  /* Query SQL_BIG_SELECTS. */

  bug20023_query_int_variable(&con,
                              "session.sql_big_selects",
                              &sql_big_selects_5);

  /* Check that SQL_BIG_SELECTS is 1. */

  DIE_UNLESS(sql_big_selects_5 == sql_big_selects_orig);

  /***********************************************************************
   That's it. Cleanup.
  ***********************************************************************/

  mysql_close(&con);
}

>>>>>>> c38338d7
static void test_bug40365(void)
{
  uint         rc, i;
  MYSQL_STMT   *stmt= 0;
  MYSQL_BIND   my_bind[2];
  my_bool      is_null[2]= {0};
  MYSQL_TIME   tm[2];

  DBUG_ENTER("test_bug40365");

  rc= mysql_query(mysql, "DROP TABLE IF EXISTS t1");
  myquery(rc);
  rc= mysql_query(mysql, "CREATE TABLE t1(c1 DATETIME, \
                                          c2 DATE)");
  myquery(rc);

  stmt= mysql_simple_prepare(mysql, "INSERT INTO t1 VALUES(?, ?)");
  check_stmt(stmt);
  verify_param_count(stmt, 2);

  bzero((char*) my_bind, sizeof(my_bind));
  my_bind[0].buffer_type= MYSQL_TYPE_DATETIME;
  my_bind[1].buffer_type= MYSQL_TYPE_DATE;
  for (i= 0; i < (int) array_elements(my_bind); i++)
  {
    my_bind[i].buffer= (void *) &tm[i];
    my_bind[i].is_null= &is_null[i];
  }
<<<<<<< HEAD
=======

  rc= mysql_stmt_bind_param(stmt, my_bind);
  check_execute(stmt, rc);

  for (i= 0; i < (int) array_elements(my_bind); i++)
  {
    tm[i].neg= 0;
    tm[i].second_part= 0;
    tm[i].year= 2009;
    tm[i].month= 2;
    tm[i].day= 29;
    tm[i].hour= 0;
    tm[i].minute= 0;
    tm[i].second= 0;
  }
  rc= mysql_stmt_execute(stmt);
  check_execute(stmt, rc);

  rc= mysql_commit(mysql);
  myquery(rc);
  mysql_stmt_close(stmt);

  stmt= mysql_simple_prepare(mysql, "SELECT * FROM t1");
  check_stmt(stmt);

  rc= mysql_stmt_bind_result(stmt, my_bind);
  check_execute(stmt, rc);

  rc= mysql_stmt_execute(stmt);
  check_execute(stmt, rc);

  rc= mysql_stmt_store_result(stmt);
  check_execute(stmt, rc);

  rc= mysql_stmt_fetch(stmt);
  check_execute(stmt, rc);

  if (!opt_silent)
    fprintf(stdout, "\n");

  for (i= 0; i < array_elements(my_bind); i++)
  {
    if (!opt_silent)
      fprintf(stdout, "\ntime[%d]: %02d-%02d-%02d ",
              i, tm[i].year, tm[i].month, tm[i].day);
      DIE_UNLESS(tm[i].year == 0);
      DIE_UNLESS(tm[i].month == 0);
      DIE_UNLESS(tm[i].day == 0);
  }
  mysql_stmt_close(stmt);

  DBUG_VOID_RETURN;
}


/**
  Bug#36326: nested transaction and select
*/

#ifdef HAVE_QUERY_CACHE

static void test_bug36326()
{
  int rc;

  DBUG_ENTER("test_bug36326");
  myheader("test_bug36326");

  rc= mysql_autocommit(mysql, TRUE);
  myquery(rc);
  rc= mysql_query(mysql, "DROP TABLE IF EXISTS t1");
  myquery(rc);
  rc= mysql_query(mysql, "CREATE  TABLE t1 (a INTEGER)");
  myquery(rc);
  rc= mysql_query(mysql, "INSERT INTO t1 VALUES (1)");
  myquery(rc);
  rc= mysql_query(mysql, "SET GLOBAL query_cache_type = 1");
  myquery(rc);
  rc= mysql_query(mysql, "SET GLOBAL query_cache_size = 1048576");
  myquery(rc);
  DIE_UNLESS(!(mysql->server_status & SERVER_STATUS_IN_TRANS));
  DIE_UNLESS(mysql->server_status & SERVER_STATUS_AUTOCOMMIT);
  rc= mysql_query(mysql, "BEGIN");
  myquery(rc);
  DIE_UNLESS(mysql->server_status & SERVER_STATUS_IN_TRANS);
  rc= mysql_query(mysql, "SELECT * FROM t1");
  myquery(rc);
  rc= my_process_result(mysql);
  DIE_UNLESS(rc == 1);
  rc= mysql_rollback(mysql);
  myquery(rc);
  rc= mysql_query(mysql, "ROLLBACK");
  myquery(rc);
  DIE_UNLESS(!(mysql->server_status & SERVER_STATUS_IN_TRANS));
  rc= mysql_query(mysql, "SELECT * FROM t1");
  myquery(rc);
  DIE_UNLESS(!(mysql->server_status & SERVER_STATUS_IN_TRANS));
  rc= my_process_result(mysql);
  DIE_UNLESS(rc == 1);
  rc= mysql_query(mysql, "DROP TABLE t1");
  myquery(rc);
  rc= mysql_query(mysql, "SET GLOBAL query_cache_size = 0");
  myquery(rc);

  DBUG_VOID_RETURN;
}

#endif

/**
  Bug#41078: With CURSOR_TYPE_READ_ONLY mysql_stmt_fetch() returns short
             string value.
*/

static void test_bug41078(void)
{
  uint         rc;
  MYSQL_STMT   *stmt= 0;
  MYSQL_BIND   param, result;
  ulong        cursor_type= CURSOR_TYPE_READ_ONLY;
  ulong        len;
  char         str[64];
  const char   param_str[]= "abcdefghijklmn";
  my_bool      is_null, error;

  DBUG_ENTER("test_bug41078");

  rc= mysql_query(mysql, "SET NAMES UTF8");
  myquery(rc);

  stmt= mysql_simple_prepare(mysql, "SELECT ?");
  check_stmt(stmt);
  verify_param_count(stmt, 1);

  rc= mysql_stmt_attr_set(stmt, STMT_ATTR_CURSOR_TYPE, &cursor_type);
  check_execute(stmt, rc);
  
  bzero(&param, sizeof(param));
  param.buffer_type= MYSQL_TYPE_STRING;
  param.buffer= (void *) param_str;
  len= sizeof(param_str) - 1;
  param.length= &len;

  rc= mysql_stmt_bind_param(stmt, &param);
  check_execute(stmt, rc);

  rc= mysql_stmt_execute(stmt);
  check_execute(stmt, rc);

  bzero(&result, sizeof(result));
  result.buffer_type= MYSQL_TYPE_STRING;
  result.buffer= str;
  result.buffer_length= sizeof(str);
  result.is_null= &is_null;
  result.length= &len;
  result.error=  &error;
  
  rc= mysql_stmt_bind_result(stmt, &result);
  check_execute(stmt, rc);

  rc= mysql_stmt_store_result(stmt);
  check_execute(stmt, rc);

  rc= mysql_stmt_fetch(stmt);
  check_execute(stmt, rc);

  DIE_UNLESS(len == sizeof(param_str) - 1 && !strcmp(str, param_str));

  mysql_stmt_close(stmt);

  DBUG_VOID_RETURN;
}
>>>>>>> c38338d7

  rc= mysql_stmt_bind_param(stmt, my_bind);
  check_execute(stmt, rc);

  for (i= 0; i < (int) array_elements(my_bind); i++)
  {
    tm[i].neg= 0;
    tm[i].second_part= 0;
    tm[i].year= 2009;
    tm[i].month= 2;
    tm[i].day= 29;
    tm[i].hour= 0;
    tm[i].minute= 0;
    tm[i].second= 0;
  }
  rc= mysql_stmt_execute(stmt);
  check_execute(stmt, rc);

  rc= mysql_commit(mysql);
  myquery(rc);
  mysql_stmt_close(stmt);

  stmt= mysql_simple_prepare(mysql, "SELECT * FROM t1");
  check_stmt(stmt);

  rc= mysql_stmt_bind_result(stmt, my_bind);
  check_execute(stmt, rc);

  rc= mysql_stmt_execute(stmt);
  check_execute(stmt, rc);

  rc= mysql_stmt_store_result(stmt);
  check_execute(stmt, rc);

  rc= mysql_stmt_fetch(stmt);
  check_execute(stmt, rc);

  if (!opt_silent)
    fprintf(stdout, "\n");

  for (i= 0; i < array_elements(my_bind); i++)
  {
    if (!opt_silent)
      fprintf(stdout, "\ntime[%d]: %02d-%02d-%02d ",
              i, tm[i].year, tm[i].month, tm[i].day);
      DIE_UNLESS(tm[i].year == 0);
      DIE_UNLESS(tm[i].month == 0);
      DIE_UNLESS(tm[i].day == 0);
  }
  mysql_stmt_close(stmt);

  DBUG_VOID_RETURN;
}
/*
  Read and parse arguments and MySQL options from my.cnf
*/

static const char *client_test_load_default_groups[]= { "client", 0 };
static char **defaults_argv;

static struct my_option client_test_long_options[] =
{
  {"basedir", 'b', "Basedir for tests.", (gptr*) &opt_basedir,
   (gptr*) &opt_basedir, 0, GET_STR, REQUIRED_ARG, 0, 0, 0, 0, 0, 0},
  {"count", 't', "Number of times test to be executed", (char **) &opt_count,
   (char **) &opt_count, 0, GET_UINT, REQUIRED_ARG, 1, 0, 0, 0, 0, 0},
  {"database", 'D', "Database to use", (char **) &opt_db, (char **) &opt_db,
   0, GET_STR_ALLOC, REQUIRED_ARG, 0, 0, 0, 0, 0, 0},
  {"debug", '#', "Output debug log", (gptr*) &default_dbug_option,
   (gptr*) &default_dbug_option, 0, GET_STR, OPT_ARG, 0, 0, 0, 0, 0, 0},
  {"help", '?', "Display this help and exit", 0, 0, 0, GET_NO_ARG, NO_ARG, 0,
   0, 0, 0, 0, 0},
  {"host", 'h', "Connect to host", (char **) &opt_host, (char **) &opt_host,
   0, GET_STR_ALLOC, REQUIRED_ARG, 0, 0, 0, 0, 0, 0},
  {"password", 'p',
   "Password to use when connecting to server. If password is not given it's asked from the tty.",
   0, 0, 0, GET_STR, OPT_ARG, 0, 0, 0, 0, 0, 0},
  {"port", 'P', "Port number to use for connection or 0 for default to, in "
   "order of preference, my.cnf, $MYSQL_TCP_PORT, "
#if MYSQL_PORT_DEFAULT == 0
   "/etc/services, "
#endif
   "built-in default (" STRINGIFY_ARG(MYSQL_PORT) ").",
   (char **) &opt_port,
   (char **) &opt_port, 0, GET_UINT, REQUIRED_ARG, 0, 0, 0, 0, 0, 0},
  {"server-arg", 'A', "Send embedded server this as a parameter.",
   0, 0, 0, GET_STR, REQUIRED_ARG, 0, 0, 0, 0, 0, 0},
  {"show-tests", 'T', "Show all tests' names", 0, 0, 0, GET_NO_ARG, NO_ARG,
   0, 0, 0, 0, 0, 0},
  {"silent", 's', "Be more silent", 0, 0, 0, GET_NO_ARG, NO_ARG, 0, 0, 0, 0, 0,
   0},
  {"socket", 'S', "Socket file to use for connection",
   (char **) &opt_unix_socket, (char **) &opt_unix_socket, 0, GET_STR,
   REQUIRED_ARG, 0, 0, 0, 0, 0, 0},
  {"testcase", 'c',
   "May disable some code when runs as mysql-test-run testcase.",
   0, 0, 0, GET_NO_ARG, NO_ARG, 0, 0, 0, 0, 0, 0},
#ifndef DONT_ALLOW_USER_CHANGE
  {"user", 'u', "User for login if not current user", (char **) &opt_user,
   (char **) &opt_user, 0, GET_STR, REQUIRED_ARG, 0, 0, 0, 0, 0, 0},
#endif
  {"vardir", 'v', "Data dir for tests.", (gptr*) &opt_vardir,
   (gptr*) &opt_vardir, 0, GET_STR, REQUIRED_ARG, 0, 0, 0, 0, 0, 0},
  {"getopt-ll-test", 'g', "Option for testing bug in getopt library",
   (char **) &opt_getopt_ll_test, (char **) &opt_getopt_ll_test, 0,
   GET_LL, REQUIRED_ARG, 0, 0, LONGLONG_MAX, 0, 0, 0},
  { 0, 0, 0, 0, 0, 0, GET_NO_ARG, NO_ARG, 0, 0, 0, 0, 0, 0}
};


static void usage(void)
{
  /* show the usage string when the user asks for this */
  putc('\n', stdout);
  printf("%s  Ver %s Distrib %s, for %s (%s)\n",
	 my_progname, VER, MYSQL_SERVER_VERSION, SYSTEM_TYPE, MACHINE_TYPE);
  puts("By Monty, Venu, Kent and others\n");
  printf("\
Copyright (C) 2002-2004 MySQL AB\n\
This software comes with ABSOLUTELY NO WARRANTY. This is free software,\n\
and you are welcome to modify and redistribute it under the GPL license\n");
  printf("Usage: %s [OPTIONS] [TESTNAME1 TESTNAME2...]\n", my_progname);
  my_print_help(client_test_long_options);
  print_defaults("my", client_test_load_default_groups);
  my_print_variables(client_test_long_options);
}


static struct my_tests_st my_tests[]= {
  { "test_view_sp_list_fields", test_view_sp_list_fields},
  { "client_query", client_query },
  { "test_prepare_insert_update", test_prepare_insert_update},
#if NOT_YET_WORKING
  { "test_drop_temp", test_drop_temp },
#endif
  { "test_fetch_seek", test_fetch_seek },
  { "test_fetch_nobuffs", test_fetch_nobuffs },
  { "test_open_direct", test_open_direct },
  { "test_fetch_null", test_fetch_null },
  { "test_ps_null_param", test_ps_null_param },
  { "test_fetch_date", test_fetch_date },
  { "test_fetch_str", test_fetch_str },
  { "test_fetch_long", test_fetch_long },
  { "test_fetch_short", test_fetch_short },
  { "test_fetch_tiny", test_fetch_tiny },
  { "test_fetch_bigint", test_fetch_bigint },
  { "test_fetch_float", test_fetch_float },
  { "test_fetch_double", test_fetch_double },
  { "test_bind_result_ext", test_bind_result_ext },
  { "test_bind_result_ext1", test_bind_result_ext1 },
  { "test_select_direct", test_select_direct },
  { "test_select_prepare", test_select_prepare },
  { "test_select", test_select },
  { "test_select_version", test_select_version },
  { "test_ps_conj_select", test_ps_conj_select },
  { "test_select_show_table", test_select_show_table },
  { "test_func_fields", test_func_fields },
  { "test_long_data", test_long_data },
  { "test_insert", test_insert },
  { "test_set_variable", test_set_variable },
  { "test_select_show", test_select_show },
  { "test_prepare_noparam", test_prepare_noparam },
  { "test_bind_result", test_bind_result },
  { "test_prepare_simple", test_prepare_simple },
  { "test_prepare", test_prepare },
  { "test_null", test_null },
  { "test_debug_example", test_debug_example },
  { "test_update", test_update },
  { "test_simple_update", test_simple_update },
  { "test_simple_delete", test_simple_delete },
  { "test_double_compare", test_double_compare },
  { "client_store_result", client_store_result },
  { "client_use_result", client_use_result },
  { "test_tran_bdb", test_tran_bdb },
  { "test_tran_innodb", test_tran_innodb },
  { "test_prepare_ext", test_prepare_ext },
  { "test_prepare_syntax", test_prepare_syntax },
  { "test_field_names", test_field_names },
  { "test_field_flags", test_field_flags },
  { "test_long_data_str", test_long_data_str },
  { "test_long_data_str1", test_long_data_str1 },
  { "test_long_data_bin", test_long_data_bin },
  { "test_warnings", test_warnings },
  { "test_errors", test_errors },
  { "test_prepare_resultset", test_prepare_resultset },
  { "test_stmt_close", test_stmt_close },
  { "test_prepare_field_result", test_prepare_field_result },
  { "test_multi_stmt", test_multi_stmt },
  { "test_multi_statements", test_multi_statements },
  { "test_prepare_multi_statements", test_prepare_multi_statements },
  { "test_store_result", test_store_result },
  { "test_store_result1", test_store_result1 },
  { "test_store_result2", test_store_result2 },
  { "test_subselect", test_subselect },
  { "test_date", test_date },
  { "test_date_date", test_date_date },
  { "test_date_time", test_date_time },
  { "test_date_ts", test_date_ts },
  { "test_date_dt", test_date_dt },
  { "test_prepare_alter", test_prepare_alter },
  { "test_manual_sample", test_manual_sample },
  { "test_pure_coverage", test_pure_coverage },
  { "test_buffers", test_buffers },
  { "test_ushort_bug", test_ushort_bug },
  { "test_sshort_bug", test_sshort_bug },
  { "test_stiny_bug", test_stiny_bug },
  { "test_field_misc", test_field_misc },
  { "test_set_option", test_set_option },
#ifndef EMBEDDED_LIBRARY
  { "test_prepare_grant", test_prepare_grant },
#endif
  { "test_frm_bug", test_frm_bug },
  { "test_explain_bug", test_explain_bug },
  { "test_decimal_bug", test_decimal_bug },
  { "test_nstmts", test_nstmts },
  { "test_logs;", test_logs },
  { "test_cuted_rows", test_cuted_rows },
  { "test_fetch_offset", test_fetch_offset },
  { "test_fetch_column", test_fetch_column },
  { "test_mem_overun", test_mem_overun },
  { "test_list_fields", test_list_fields },
  { "test_free_result", test_free_result },
  { "test_free_store_result", test_free_store_result },
  { "test_sqlmode", test_sqlmode },
  { "test_ts", test_ts },
  { "test_bug1115", test_bug1115 },
  { "test_bug1180", test_bug1180 },
  { "test_bug1500", test_bug1500 },
  { "test_bug1644", test_bug1644 },
  { "test_bug1946", test_bug1946 },
  { "test_bug2248", test_bug2248 },
  { "test_parse_error_and_bad_length", test_parse_error_and_bad_length },
  { "test_bug2247", test_bug2247 },
  { "test_subqueries", test_subqueries },
  { "test_bad_union", test_bad_union },
  { "test_distinct", test_distinct },
  { "test_subqueries_ref", test_subqueries_ref },
  { "test_union", test_union },
  { "test_bug3117", test_bug3117 },
  { "test_join", test_join },
  { "test_selecttmp", test_selecttmp },
  { "test_create_drop", test_create_drop },
  { "test_rename", test_rename },
  { "test_do_set", test_do_set },
  { "test_multi", test_multi },
  { "test_insert_select", test_insert_select },
  { "test_bind_nagative", test_bind_nagative },
  { "test_derived", test_derived },
  { "test_xjoin", test_xjoin },
  { "test_bug3035", test_bug3035 },
  { "test_union2", test_union2 },
  { "test_bug1664", test_bug1664 },
  { "test_union_param", test_union_param },
  { "test_order_param", test_order_param },
  { "test_ps_i18n", test_ps_i18n },
  { "test_bug3796", test_bug3796 },
  { "test_bug4026", test_bug4026 },
  { "test_bug4079", test_bug4079 },
  { "test_bug4236", test_bug4236 },
  { "test_bug4030", test_bug4030 },
  { "test_bug5126", test_bug5126 },
  { "test_bug4231", test_bug4231 },
  { "test_bug5399", test_bug5399 },
  { "test_bug5194", test_bug5194 },
  { "test_bug5315", test_bug5315 },
  { "test_bug6049", test_bug6049 },
  { "test_bug6058", test_bug6058 },
  { "test_bug6059", test_bug6059 },
  { "test_bug6046", test_bug6046 },
  { "test_bug6081", test_bug6081 },
  { "test_bug6096", test_bug6096 },
  { "test_datetime_ranges", test_datetime_ranges },
  { "test_bug4172", test_bug4172 },
  { "test_conversion", test_conversion },
  { "test_rewind", test_rewind },
  { "test_bug6761", test_bug6761 },
  { "test_view", test_view },
  { "test_view_where", test_view_where },
  { "test_view_2where", test_view_2where },
  { "test_view_star", test_view_star },
  { "test_view_insert", test_view_insert },
  { "test_left_join_view", test_left_join_view },
  { "test_view_insert_fields", test_view_insert_fields },
  { "test_basic_cursors", test_basic_cursors },
  { "test_cursors_with_union", test_cursors_with_union },
  { "test_cursors_with_procedure", test_cursors_with_procedure },
  { "test_truncation", test_truncation },
  { "test_truncation_option", test_truncation_option },
  { "test_client_character_set", test_client_character_set },
  { "test_bug8330", test_bug8330 },
  { "test_bug7990", test_bug7990 },
  { "test_bug8378", test_bug8378 },
  { "test_bug8722", test_bug8722 },
  { "test_bug8880", test_bug8880 },
  { "test_bug9159", test_bug9159 },
  { "test_bug9520", test_bug9520 },
  { "test_bug9478", test_bug9478 },
  { "test_bug9643", test_bug9643 },
  { "test_bug10729", test_bug10729 },
  { "test_bug11111", test_bug11111 },
  { "test_bug9992", test_bug9992 },
  { "test_bug10736", test_bug10736 },
  { "test_bug10794", test_bug10794 },
  { "test_bug11172", test_bug11172 },
  { "test_bug11656", test_bug11656 },
  { "test_bug10214", test_bug10214 },
  { "test_bug9735", test_bug9735 },
  { "test_bug11183", test_bug11183 },
  { "test_bug11037", test_bug11037 },
  { "test_bug10760", test_bug10760 },
  { "test_bug12001", test_bug12001 },
  { "test_bug11718", test_bug11718 },
  { "test_bug12925", test_bug12925 },
  { "test_bug11909", test_bug11909 },
  { "test_bug11901", test_bug11901 },
  { "test_bug11904", test_bug11904 },
  { "test_bug12243", test_bug12243 },
  { "test_bug14210", test_bug14210 },
  { "test_bug13488", test_bug13488 },
  { "test_bug13524", test_bug13524 },
  { "test_bug14845", test_bug14845 },
  { "test_bug15510", test_bug15510 },
  { "test_opt_reconnect", test_opt_reconnect },
#ifndef EMBEDDED_LIBRARY
  { "test_bug12744", test_bug12744 },
#endif
  { "test_bug16143", test_bug16143 },
  { "test_bug15613", test_bug15613 },
  { "test_bug20152", test_bug20152 },
  { "test_bug14169", test_bug14169 },
  { "test_bug17667", test_bug17667 },
  { "test_bug19671", test_bug19671 },
  { "test_bug15752", test_bug15752 },
  { "test_mysql_insert_id", test_mysql_insert_id },
  { "test_bug21206", test_bug21206 },
  { "test_bug21726", test_bug21726 },
  { "test_bug15518", test_bug15518 },
  { "test_bug23383", test_bug23383 },
  { "test_bug21635", test_bug21635 },
  { "test_bug24179", test_bug24179 },
  { "test_bug27876", test_bug27876 },
  { "test_bug28505", test_bug28505 },
  { "test_bug28934", test_bug28934 },
  { "test_bug27592", test_bug27592 },
  { "test_bug29306", test_bug29306 },
  { "test_bug31669", test_bug31669 },
  { "test_bug32265", test_bug32265 },
  { "test_bug38486", test_bug38486 },
  { "test_bug40365", test_bug40365 },
#ifdef HAVE_SPATIAL
  { "test_bug37956", test_bug37956 },
#endif
<<<<<<< HEAD
=======
#ifdef HAVE_QUERY_CACHE
  { "test_bug36326", test_bug36326 },
#endif
  { "test_bug41078", test_bug41078 },
  { "test_bug20023", test_bug20023 },
>>>>>>> c38338d7
  { 0, 0 }
};


static my_bool
get_one_option(int optid, const struct my_option *opt __attribute__((unused)),
               char *argument)
{
  switch (optid) {
  case '#':
    DBUG_PUSH(argument ? argument : default_dbug_option);
    break;
  case 'c':
    opt_testcase = 1;
    break;
  case 'p':
    if (argument)
    {
      char *start=argument;
      my_free(opt_password, MYF(MY_ALLOW_ZERO_PTR));
      opt_password= my_strdup(argument, MYF(MY_FAE));
      while (*argument) *argument++= 'x';               /* Destroy argument */
      if (*start)
        start[1]=0;
    }
    else
      tty_password= 1;
    break;
  case 's':
    if (argument == disabled_my_option)
      opt_silent= 0;
    else
      opt_silent++;
    break;
  case 'A':
    /*
      When the embedded server is being tested, the test suite needs to be
      able to pass command-line arguments to the embedded server so it can
      locate the language files and data directory. The test suite
      (mysql-test-run) never uses config files, just command-line options.
    */
    if (!embedded_server_arg_count)
    {
      embedded_server_arg_count= 1;
      embedded_server_args[0]= (char*) "";
    }
    if (embedded_server_arg_count == MAX_SERVER_ARGS-1 ||
        !(embedded_server_args[embedded_server_arg_count++]=
          my_strdup(argument, MYF(MY_FAE))))
    {
      DIE("Can't use server argument");
    }
    break;
  case 'T':
    {
      struct my_tests_st *fptr;
      
      printf("All possible test names:\n\n");
      for (fptr= my_tests; fptr->name; fptr++)
	printf("%s\n", fptr->name);
      exit(0);
      break;
    }
  case '?':
  case 'I':                                     /* Info */
    usage();
    exit(0);
    break;
  }
  return 0;
}

static void get_options(int *argc, char ***argv)
{
  int ho_error;

  if ((ho_error= handle_options(argc, argv, client_test_long_options,
                                get_one_option)))
    exit(ho_error);

  if (tty_password)
    opt_password= get_tty_password(NullS);
  return;
}

/*
  Print the test output on successful execution before exiting
*/

static void print_test_output()
{
  if (opt_silent < 3)
  {
    fprintf(stdout, "\n\n");
    fprintf(stdout, "All '%d' tests were successful (in '%d' iterations)",
            test_count-1, opt_count);
    fprintf(stdout, "\n  Total execution time: %g SECS", total_time);
    if (opt_count > 1)
      fprintf(stdout, " (Avg: %g SECS)", total_time/opt_count);

    fprintf(stdout, "\n\n!!! SUCCESS !!!\n");
  }
}

/***************************************************************************
  main routine
***************************************************************************/


int main(int argc, char **argv)
{
  struct my_tests_st *fptr;

  MY_INIT(argv[0]);

  load_defaults("my", client_test_load_default_groups, &argc, &argv);
  defaults_argv= argv;
  get_options(&argc, &argv);

  if (mysql_server_init(embedded_server_arg_count,
                        embedded_server_args,
                        (char**) embedded_server_groups))
    DIE("Can't initialize MySQL server");

  client_connect(0);       /* connect to server */

  total_time= 0;
  for (iter_count= 1; iter_count <= opt_count; iter_count++)
  {
    /* Start of tests */
    test_count= 1;
    start_time= time((time_t *)0);
    if (!argc)
    {
      for (fptr= my_tests; fptr->name; fptr++)
	(*fptr->function)();	
    }
    else
    {
      for ( ; *argv ; argv++)
      {
	for (fptr= my_tests; fptr->name; fptr++)
	{
	  if (!strcmp(fptr->name, *argv))
	  {
	    (*fptr->function)();
	    break;
	  }
	}
	if (!fptr->name)
	{
	  fprintf(stderr, "\n\nGiven test not found: '%s'\n", *argv);
	  fprintf(stderr, "See legal test names with %s -T\n\nAborting!\n",
		  my_progname);
	  client_disconnect();
	  free_defaults(defaults_argv);
	  exit(1);
	}
      }
    }

    end_time= time((time_t *)0);
    total_time+= difftime(end_time, start_time);

    /* End of tests */
  }

  client_disconnect();    /* disconnect from server */

  free_defaults(defaults_argv);
  print_test_output();

  while (embedded_server_arg_count > 1)
    my_free(embedded_server_args[--embedded_server_arg_count],MYF(0));

  mysql_server_end();

  my_end(0);

  exit(0);
}<|MERGE_RESOLUTION|>--- conflicted
+++ resolved
@@ -16278,8 +16278,6 @@
   DBUG_VOID_RETURN;
 }
 
-<<<<<<< HEAD
-=======
 static void bug20023_change_user(MYSQL *con)
 {
   DIE_IF(mysql_change_user(con,
@@ -16450,7 +16448,6 @@
   mysql_close(&con);
 }
 
->>>>>>> c38338d7
 static void test_bug40365(void)
 {
   uint         rc, i;
@@ -16479,8 +16476,6 @@
     my_bind[i].buffer= (void *) &tm[i];
     my_bind[i].is_null= &is_null[i];
   }
-<<<<<<< HEAD
-=======
 
   rc= mysql_stmt_bind_param(stmt, my_bind);
   check_execute(stmt, rc);
@@ -16653,60 +16648,7 @@
 
   DBUG_VOID_RETURN;
 }
->>>>>>> c38338d7
-
-  rc= mysql_stmt_bind_param(stmt, my_bind);
-  check_execute(stmt, rc);
-
-  for (i= 0; i < (int) array_elements(my_bind); i++)
-  {
-    tm[i].neg= 0;
-    tm[i].second_part= 0;
-    tm[i].year= 2009;
-    tm[i].month= 2;
-    tm[i].day= 29;
-    tm[i].hour= 0;
-    tm[i].minute= 0;
-    tm[i].second= 0;
-  }
-  rc= mysql_stmt_execute(stmt);
-  check_execute(stmt, rc);
-
-  rc= mysql_commit(mysql);
-  myquery(rc);
-  mysql_stmt_close(stmt);
-
-  stmt= mysql_simple_prepare(mysql, "SELECT * FROM t1");
-  check_stmt(stmt);
-
-  rc= mysql_stmt_bind_result(stmt, my_bind);
-  check_execute(stmt, rc);
-
-  rc= mysql_stmt_execute(stmt);
-  check_execute(stmt, rc);
-
-  rc= mysql_stmt_store_result(stmt);
-  check_execute(stmt, rc);
-
-  rc= mysql_stmt_fetch(stmt);
-  check_execute(stmt, rc);
-
-  if (!opt_silent)
-    fprintf(stdout, "\n");
-
-  for (i= 0; i < array_elements(my_bind); i++)
-  {
-    if (!opt_silent)
-      fprintf(stdout, "\ntime[%d]: %02d-%02d-%02d ",
-              i, tm[i].year, tm[i].month, tm[i].day);
-      DIE_UNLESS(tm[i].year == 0);
-      DIE_UNLESS(tm[i].month == 0);
-      DIE_UNLESS(tm[i].day == 0);
-  }
-  mysql_stmt_close(stmt);
-
-  DBUG_VOID_RETURN;
-}
+
 /*
   Read and parse arguments and MySQL options from my.cnf
 */
@@ -17006,14 +16948,11 @@
 #ifdef HAVE_SPATIAL
   { "test_bug37956", test_bug37956 },
 #endif
-<<<<<<< HEAD
-=======
 #ifdef HAVE_QUERY_CACHE
   { "test_bug36326", test_bug36326 },
 #endif
   { "test_bug41078", test_bug41078 },
   { "test_bug20023", test_bug20023 },
->>>>>>> c38338d7
   { 0, 0 }
 };
 
